#ifndef PROTOCOLS_FETCH_PROTOCOLS_HPP
#define PROTOCOLS_FETCH_PROTOCOLS_HPP

namespace fetch
{
namespace protocols
{

struct FetchProtocols
{

enum
{
<<<<<<< HEAD
  SWARM        = 1,
  SHARD        = 2,
  AEA_TO_NODE  = 64,
  NODE_TO_AEA  = 65,
  NODE_TO_NODE = 66
=======
  SWARM = 1,
  CHAIN_KEEPER = 2,
  STATE_KEEPER = 3

  
>>>>>>> 135984aa
};

};


};
};


#endif<|MERGE_RESOLUTION|>--- conflicted
+++ resolved
@@ -11,19 +11,12 @@
 
 enum
 {
-<<<<<<< HEAD
   SWARM        = 1,
-  SHARD        = 2,
+  CHAIN_KEEPER = 2,
+  STATE_KEEPER = 3,
   AEA_TO_NODE  = 64,
   NODE_TO_AEA  = 65,
   NODE_TO_NODE = 66
-=======
-  SWARM = 1,
-  CHAIN_KEEPER = 2,
-  STATE_KEEPER = 3
-
-  
->>>>>>> 135984aa
 };
 
 };
