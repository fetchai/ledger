#ifndef MEMORY_SHARED_ARRAY_HPP
#define MEMORY_SHARED_ARRAY_HPP
#include "iterator.hpp"
#include "meta/log2.hpp"
#include "platform.hpp"

#include <mm_malloc.h>
#include <stdlib.h>
#include <algorithm>
#include <atomic>
#include <cassert>
#include <cstdint>
#include <cstring>
#include <memory>
#include <type_traits>
namespace fetch {
namespace memory {

template <typename T, std::size_t type_size = sizeof(T)>
class SharedArray {
 public:
  typedef std::size_t size_type;
  typedef std::shared_ptr<T> data_type;

  typedef ForwardIterator<T> iterator;
  typedef BackwardIterator<T> reverse_iterator;
  typedef SharedArray<T, type_size> self_type;
  typedef T type;

  enum {
    E_SIMD_SIZE = (platform::VectorRegisterSize<type>::value >> 3),
    E_SIMD_COUNT_IM = E_SIMD_SIZE / type_size,
    E_SIMD_COUNT =
        (E_SIMD_COUNT_IM > 0
             ? E_SIMD_COUNT_IM
             : 1),  // Note that if a type is too big to fit, we pretend it can
    E_LOG_SIMD_COUNT = fetch::meta::Log2<E_SIMD_COUNT>::value
  };

  static_assert(E_SIMD_COUNT == (1ull << E_LOG_SIMD_COUNT),
                "type does not fit in SIMD");

  SharedArray(std::size_t const &n) {
    size_ = n;

    if (n > 0) {
      data_ = std::shared_ptr<T>(
          (type *)_mm_malloc(padded_size() * sizeof(type), 16), _mm_free);
    }
  }

  SharedArray() {}
  SharedArray(SharedArray const &other)
      : size_(other.size_), data_(other.data_) {}

  SharedArray(SharedArray &&other) {
    std::swap(size_, other.size_);
    std::swap(data_, other.data_);
  }

  SharedArray &operator=(SharedArray &&other) {
    std::swap(size_, other.size_);
    std::swap(data_, other.data_);
    return *this;
  }

  ~SharedArray() {}

  self_type Copy() const {
    self_type ret(size_);
    for (std::size_t i = 0; i < size_; ++i) {
      ret[i] = At(i);
    }

    return ret;
  }

  void SetAllZero() { memset(data_.get(), 0, padded_size() * sizeof(type)); }

  void SetPaddedZero() {
    memset(data_.get() + size(), 0, (padded_size() - size()) * sizeof(type));
  }

  iterator begin() { return iterator(data_.get(), data_.get() + size()); }
  iterator end() {
    return iterator(data_.get() + size(), data_.get() + size());
  }

  iterator begin() const {
    return iterator(data_.get(), data_.get() + size());
  }  // TODO: Implemnent const iterators
  iterator end() const {
    return iterator(data_.get() + size(), data_.get() + size());
  }

  reverse_iterator rbegin() {
    return reverse_iterator(data_.get() + size() - 1, data_.get() - 1);
  }
  reverse_iterator rend() {
    return reverse_iterator(data_.get() - 1, data_.get() - 1);
  }

  T &operator[](std::size_t const &n) {
    assert(n < padded_size());
    return data_.get()[n];
  }

  T const &operator[](std::size_t const &n) const {
    assert(n < padded_size());
    return data_.get()[n];
  }

  T &At(std::size_t const &n) {
    assert(n < padded_size());
    return data_.get()[n];
  }

  T const &At(std::size_t const &n) const {
    assert(n < padded_size());
    return data_.get()[n];
  }

  T const &Set(std::size_t const &n, T const &v) {
    assert(n < padded_size());
    data_.get()[n] = v;
    return v;
  }

  self_type &operator=(SharedArray const &other) {
    if (&other == this) return *this;

    size_ = other.size_;
    data_ = other.data_;

    return *this;
  }

  std::size_t simd_size() const { return (size_) >> E_LOG_SIMD_COUNT; }

<<<<<<< HEAD
  std::size_t simd_size() const {
    assert(size_ != nullptr);
    return (size_) >> E_LOG_SIMD_COUNT;
  }

  std::size_t size() const {
    //assert(size_ != nullptr);
    return size_;
  }

  std::size_t padded_size() const {
    //assert(size_ != nullptr);
=======
  std::size_t size() const { return size_; }

  std::size_t padded_size() const {
>>>>>>> f7a3a279
    std::size_t padded = std::size_t((size_) >> E_LOG_SIMD_COUNT)
                         << E_LOG_SIMD_COUNT;
    if (padded < size_) padded += E_SIMD_COUNT;
    return padded;
  }

  type *pointer() const { return data_.get(); }

 private:
  size_type size_ = 0;
  data_type data_ = nullptr;
};
}
}
#endif<|MERGE_RESOLUTION|>--- conflicted
+++ resolved
@@ -137,24 +137,9 @@
 
   std::size_t simd_size() const { return (size_) >> E_LOG_SIMD_COUNT; }
 
-<<<<<<< HEAD
-  std::size_t simd_size() const {
-    assert(size_ != nullptr);
-    return (size_) >> E_LOG_SIMD_COUNT;
-  }
-
-  std::size_t size() const {
-    //assert(size_ != nullptr);
-    return size_;
-  }
-
-  std::size_t padded_size() const {
-    //assert(size_ != nullptr);
-=======
   std::size_t size() const { return size_; }
 
   std::size_t padded_size() const {
->>>>>>> f7a3a279
     std::size_t padded = std::size_t((size_) >> E_LOG_SIMD_COUNT)
                          << E_LOG_SIMD_COUNT;
     if (padded < size_) padded += E_SIMD_COUNT;
