--- conflicted
+++ resolved
@@ -81,15 +81,6 @@
    * the code as it is always a reference return and not the raw pointer
    * (TODO).
    */
-<<<<<<< HEAD
-  template<typename C, typename R, typename ...Args>
-  void Expose(function_handler_type const &n, C *instance, R (C::*function)(Args...)) 
-  {
-    
-    callable_type *fnc = new service::CallableClassMember<C, R(Args...)>(instance, function );
-    
-    if(members_[n] != nullptr)
-=======
   template <typename C, typename R, typename... Args>
   void Expose(function_handler_type const &n, C *instance,
               R (C::*function)(Args...)) {
@@ -97,7 +88,6 @@
         new service::CallableClassMember<C, R(Args...)>(instance, function);
 
     if (members_[n] != nullptr)
->>>>>>> f7a3a279
       throw serializers::SerializableException(
           error::MEMBER_EXISTS, byte_array_type("Member already exists: "));
 
