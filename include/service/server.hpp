--- conflicted
+++ resolved
@@ -50,17 +50,9 @@
     bool ProcessMessage(network::message_type const& msg) {
       return this->ProcessServerMessage(msg);
     }
-<<<<<<< HEAD
-    
-  protected:
-    bool DeliverRequest(network::message_type const&msg) override
-    {
-      // TODO: Check if we have shut down
-=======
 
    protected:
     bool DeliverRequest(network::message_type const& msg) override {
->>>>>>> f7a3a279
       server_->Send(client_, msg);
       return true;
     }
