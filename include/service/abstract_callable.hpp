#ifndef SERVICE_ABSTRACT_CALLABLE_HPP
#define SERVICE_ABSTRACT_CALLABLE_HPP
#include "byte_array/referenced_byte_array.hpp"
#include "logger.hpp"
#include "service/types.hpp"
namespace fetch {
namespace service {

namespace details {
/* Argument packing routines for callables.
 * @T is the type of the argument that will be packed next.
 * @arguments are the arguments that remains to be pack
 *
 * This struct contains packer structs that takes function arguments and
 * serializes them into a referenced byte array. The content of this
 * struct belongs to the implementational details and are hence not
 * exposed directly to the developer.
 */
template <typename T, typename... arguments>
struct Packer {
  /* Implementation of the serialization.
   *
   * @serializer is a reference to the serializer.
   *  @next is the next argument that will be fed into the serializer.
   */
  template <typename S>
  static void SerializeArguments(S &serializer, T&& next,
                                 arguments&&... args) {

    serializer << next;
    Packer<arguments...>::SerializeArguments(serializer, std::forward<arguments>(args)...);
  }
};

/* Termination of the argument packing routines.
 *
 * This specialisation is invoked when only one argument is left.
 */
template <typename T>
struct Packer<T> {
  /* Implementation of the serialization.
   *
   * @serializer is a reference to the serializer.
   * @last is the last argument that will be fed into the serializer.
   */
  template <typename S>
  static void SerializeArguments(S &serializer, T&& last) {
    serializer << last;
    serializer.Seek(0);
  }
};
}

/* This function packs a function call into a byte array.
 * @arguments are the argument types of args.
 * @serializer is the serializer to which the arguments will be packed.
 * @protocol is the protocol the call belongs to.
 * @function is the function that is being called.
 * @args are the arguments to the function.
 *
 * For this function to work, it is a requirement that there exists a
 * serilization implementation for all argument types in the argument
 * list.
 *
 * The serializer is is always left at position 0.
 */
template <typename S, typename... arguments>
void PackCall(S &serializer,
              protocol_handler_type const &protocol,
<<<<<<< HEAD
              function_handler_type const &function, arguments && ...args) {
=======
              function_handler_type const &function, arguments&& ...args) {
>>>>>>> ca4928ad
  LOG_STACK_TRACE_POINT;

  serializer << protocol;
  serializer << function;

  details::Packer<arguments...>::SerializeArguments(serializer, std::forward<arguments>(args)...);
}

/* This function is the no-argument packer.
 * @serializer is the serializer to which the arguments will be packed.
 * @protocol is the protocol the call belongs to.
 * @function is the function that is being called.
 *
 * This function covers the case where no arguments are given. The
 * serializer is is always left at position 0.
 */
template <typename S>
void PackCall(S &serializer,
              protocol_handler_type const &protocol,
              function_handler_type const &function) {
  LOG_STACK_TRACE_POINT;

  serializer << protocol;
  serializer << function;
  serializer.Seek(0);
}

/* This function packs a function call using packed arguments.
 * @serializer is the serializer to which the arguments will be packed.
 * @protocol is the protocol the call belongs to.
 * @function is the function that is being called.
 * @args is the packed arguments.
 *
 * This function can be used to pack aguments with out the need of
 * vadariac arguments.
 *
 * The serializer is left at position 0.
 */
template <typename S>
void PackCallWithPackedArguments(S &serializer,
                                 protocol_handler_type const &protocol,
                                 function_handler_type const &function,
                                 byte_array::ByteArray const &args) {
  LOG_STACK_TRACE_POINT;

  serializer << protocol;
  serializer << function;

  serializer.Allocate(args.size());
  serializer.WriteBytes(args.pointer(), args.size());
  serializer.Seek(0);
}

/* Function that packs arguments to serializer.
 * @serializer is the serializer to which the arguments will be packed.
 * @args are the arguments to the function.
 *
 * Serializers for all arguments in the argument list are requried.
 */
template <typename S, typename... arguments>
void PackArgs(S &serializer, arguments... args) {
  details::Packer<arguments...>::SerializeArguments(serializer, args...);
}

/* This is the no-argument packer.
 * @serializer is the serializer to which the arguments will be packed.
 *
 * This function covers the case where no arguments are given. The
 * serializer is is always left at position 0.
 */
template <typename S>
void PackArgs(S &serializer) {
  LOG_STACK_TRACE_POINT;

  serializer.Seek(0);
}

enum Callable { CLIENT_ID_ARG = 1ull };

struct CallableArgumentType {
  std::reference_wrapper<std::type_info const> type;
  void *pointer;
};

class CallableArgumentList : public std::vector<CallableArgumentType> {
 public:
  template <typename T>
  void PushArgument(T *value) {
    std::vector<CallableArgumentType>::push_back(
        CallableArgumentType{typeid(T), (void *)value});
  }

  CallableArgumentType const &operator[](std::size_t const &n) const {
    return std::vector<CallableArgumentType>::operator[](n);
  }
  CallableArgumentType &operator[](std::size_t const &n) {
    return std::vector<CallableArgumentType>::operator[](n);
  }
};

/* Abstract class for callables.
 *
 * This class defines but a single virtual operator.
 */
class AbstractCallable {
 public:
  AbstractCallable(uint64_t meta_data = 0) : meta_data_(meta_data) {}

  virtual ~AbstractCallable(){};

  /* Call operator that impolements deserialization and invocation of function.
   * @result is a serializer used to serialize the result.
   * @params is a serializer that is used to deserialize the arguments.
   */
  virtual void operator()(serializer_type &result, serializer_type &params) = 0;
  virtual void operator()(serializer_type &result,
                          CallableArgumentList const &additional_args,
                          serializer_type &params) = 0;

  uint64_t const &meta_data() const { return meta_data_; }

 private:
  uint64_t meta_data_ = 0;
};
}
}

#endif<|MERGE_RESOLUTION|>--- conflicted
+++ resolved
@@ -67,11 +67,8 @@
 template <typename S, typename... arguments>
 void PackCall(S &serializer,
               protocol_handler_type const &protocol,
-<<<<<<< HEAD
-              function_handler_type const &function, arguments && ...args) {
-=======
               function_handler_type const &function, arguments&& ...args) {
->>>>>>> ca4928ad
+
   LOG_STACK_TRACE_POINT;
 
   serializer << protocol;
