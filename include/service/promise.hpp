--- conflicted
+++ resolved
@@ -123,20 +123,12 @@
     if (is_connection_closed()) {
       return false;
     }
-<<<<<<< HEAD
-    
-    if (has_failed()) 
-    {
-      if(throw_exception) {
-        fetch::logger.Error("Call failed.");
-=======
 
     if (has_failed()) {
       fetch::logger.Warn("Connection failed!");
       if (throw_exception)
->>>>>>> f7a3a279
         throw reference_->exception();
-      } else
+      else
         return false;
     }
     return true;
