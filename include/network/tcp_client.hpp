--- conflicted
+++ resolved
@@ -81,48 +81,6 @@
 
   bool is_alive() const noexcept { return pointer_->is_alive(); }
 
-<<<<<<< HEAD
-    buffer << 0xFE7C80A1FE7C80A1;
-    buffer << write_queue_.front();
-    write_mutex_.unlock();
-    
-    auto cb = [=](std::error_code ec, std::size_t) 
-      {
-        LOG_STACK_TRACE_POINT; // Deliberately breaking the chain
-        
-        if (!ec) 
-        {
-          fetch::logger.Debug("Wrote message.");     
-          write_mutex_.lock();
-          write_queue_.pop_front();
-          bool should_write = writing_ = !write_queue_.empty();
-          write_mutex_.unlock();
-        
-          if (should_write && is_alive_) 
-          {
-            fetch::logger.Debug("Proceeding to next.");
-          
-            Write();
-          } 
-        } else 
-        {
-          fetch::logger.Error("Client: Write failed!", ec);
-          //fetch::logger.Error("Client: Write failed, closing connection:", ec);
-          //Close(true);
-        }
-      };
-
-
-    if(is_alive_) {
-      asio::async_write(socket_, asio::buffer(buffer.data().pointer(), buffer.data().size()),
-        cb);
-    }
-    
-  }
-
-  
-=======
->>>>>>> f7a3a279
 private:
   pointer_type pointer_;
   
