pipeline {

  agent none

  stages {

    stage('Install dependencies') {
      steps {
        sh 'mkdir external_dependencies'
        sh 'git clone git@github.com:uvue-git/fetch-cluster.git external_dependencies'
      }
    }

<<<<<<< HEAD
    stage('Builds & Tests') {
=======
      steps {
        sh 'mkdir external_dependencies'
        sh 'git clone git@github.com:uvue-git/fetch-cluster.git external_dependencies'
      }
>>>>>>> a0734d98

      parallel {

        stage('Basic Checks') {
          agent {
            docker {
              image "gcr.io/organic-storm-201412/fetch-ledger-develop:latest"
            }
          }

          stages {
            stage('License Checks') {
              steps {
                sh './scripts/check_license_header.py'
              }
            }
            stage('Style check') {
              steps {
                sh './scripts/apply_style.py -w -a'
              }
            }
            stage('CMake Version Check') {
              steps {
                sh './scripts/check-cmake-versions.py'
              }
            }
          }
        } // basic checks

        stage('Static Analysis') {
          agent {
            docker {
              image "gcr.io/organic-storm-201412/fetch-ledger-develop:latest"
            }
          }

          stages {
            stage('Static Analysis') {
              steps {
                sh 'mkdir -p build-analysis && cd build-analysis && cmake ../'
                sh './scripts/run_static_analysis.py build-analysis/'
              }
            }
          }
        } // basic checks

        stage('Clang 6 Debug') {
          agent {
            docker {
              image "gcr.io/organic-storm-201412/fetch-ledger-develop:latest"
            }
          }

          stages {
            stage('Debug Build') {
              steps {
                sh './scripts/ci-tool.py -B Debug'
              }
            }

            stage('Debug Unit Tests') {
              steps {
                sh './scripts/ci-tool.py -T Debug'
              }
            }

            stage('Debug Integration Tests') {
              when {
                branch "develop"
              }
              steps {
                sh 'cd ./external_dependencies && sudo python3 ./setup.py develop && cd -'
                sh './scripts/ci-tool.py -I Debug'
              }
            }
          }
        } // clang 6 debug

        stage('Clang 6 Release') {
          agent {
            docker {
              image "gcr.io/organic-storm-201412/fetch-ledger-develop:latest"
            }
          }

          stages {
            stage('Release Build') {
              steps {
                sh './scripts/ci-tool.py -B Release'
              }
            }

            stage('Unit Tests') {
              steps {
                sh './scripts/ci-tool.py -T Release'
              }
            }

            stage('Integration Tests') {
              when {
                branch "develop"
              }
              steps {
                sh 'cd ./external_dependencies && sudo python3 ./setup.py develop && cd -'
                sh './scripts/ci-tool.py -I Release'
              }
            }
          }
        } // clang 6 release

        stage('GCC 7 Debug') {
          agent {
            docker {
              image "gcr.io/organic-storm-201412/fetch-ledger-develop:latest"
            }
          }

          environment {
            CC  = 'gcc'
            CXX = 'g++'
          }

          stages {
            stage('GCC Debug Build') {
              steps {
                sh './scripts/ci-tool.py -B Debug'
              }
            }

            stage('GCC Debug Unit Tests') {
              steps {
                sh './scripts/ci-tool.py -T Debug'
              }
            }

            stage('GCC Debug Integration Tests') {
              when {
                branch "develop"
              }
              steps {
                sh 'cd ./external_dependencies && sudo python3 ./setup.py develop && cd -'
                sh './scripts/ci-tool.py -I Debug'
              }
            }
          }
        } // gcc 7 debug

        stage('GCC 7 Release') {
          agent {
            docker {
              image "gcr.io/organic-storm-201412/fetch-ledger-develop:latest"
            }
          }

          environment {
            CC  = 'gcc'
            CXX = 'g++'
          }

          stages {
            stage('GCC Release Build') {
              steps {
                sh './scripts/ci-tool.py -B Release'
              }
            }

            stage('GCC Release Unit Tests') {
              steps {
                sh './scripts/ci-tool.py -T Release'
              }
            }

            stage('GCC Release Integration Tests') {
              when {
                branch "develop"
              }
              steps {
                sh 'cd ./external_dependencies && sudo python3 ./setup.py develop && cd -'
                sh './scripts/ci-tool.py -I Release'
              }
            }
          }
        } // gcc 7 release

      } // parallel
    } // build & test

  } // stages

} // pipeline
<|MERGE_RESOLUTION|>--- conflicted
+++ resolved
@@ -4,21 +4,7 @@
 
   stages {
 
-    stage('Install dependencies') {
-      steps {
-        sh 'mkdir external_dependencies'
-        sh 'git clone git@github.com:uvue-git/fetch-cluster.git external_dependencies'
-      }
-    }
-
-<<<<<<< HEAD
     stage('Builds & Tests') {
-=======
-      steps {
-        sh 'mkdir external_dependencies'
-        sh 'git clone git@github.com:uvue-git/fetch-cluster.git external_dependencies'
-      }
->>>>>>> a0734d98
 
       parallel {
 
@@ -90,6 +76,7 @@
                 branch "develop"
               }
               steps {
+                checkout resolveScm(source: git(https://github.com/uvue-git/fetch-cluster.git), targets: [BRANCH_NAME, 'master'])
                 sh 'cd ./external_dependencies && sudo python3 ./setup.py develop && cd -'
                 sh './scripts/ci-tool.py -I Debug'
               }
@@ -122,6 +109,7 @@
                 branch "develop"
               }
               steps {
+                checkout resolveScm(source: git(https://github.com/uvue-git/fetch-cluster.git), targets: [BRANCH_NAME, 'master'])
                 sh 'cd ./external_dependencies && sudo python3 ./setup.py develop && cd -'
                 sh './scripts/ci-tool.py -I Release'
               }
@@ -159,6 +147,7 @@
                 branch "develop"
               }
               steps {
+                checkout resolveScm(source: git(https://github.com/uvue-git/fetch-cluster.git), targets: [BRANCH_NAME, 'master'])
                 sh 'cd ./external_dependencies && sudo python3 ./setup.py develop && cd -'
                 sh './scripts/ci-tool.py -I Debug'
               }
@@ -196,6 +185,7 @@
                 branch "develop"
               }
               steps {
+                checkout resolveScm(source: git(https://github.com/uvue-git/fetch-cluster.git), targets: [BRANCH_NAME, 'master'])
                 sh 'cd ./external_dependencies && sudo python3 ./setup.py develop && cd -'
                 sh './scripts/ci-tool.py -I Release'
               }
