#
# M U D D L E   N O D E
#
cmake_minimum_required(VERSION 3.10 FATAL_ERROR)
<<<<<<< HEAD
cmake_minimum_required(VERSION 3.5 FATAL_ERROR)
=======
>>>>>>> 7b5842ea
project(muddle-node)

setup_compiler()

add_executable(muddle-node main.cpp)
target_link_libraries(muddle-node PRIVATE fetch-muddle fetch-http)<|MERGE_RESOLUTION|>--- conflicted
+++ resolved
@@ -2,10 +2,6 @@
 # M U D D L E   N O D E
 #
 cmake_minimum_required(VERSION 3.10 FATAL_ERROR)
-<<<<<<< HEAD
-cmake_minimum_required(VERSION 3.5 FATAL_ERROR)
-=======
->>>>>>> 7b5842ea
 project(muddle-node)
 
 setup_compiler()
