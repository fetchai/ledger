--- conflicted
+++ resolved
@@ -32,23 +32,17 @@
 #include "crypto/fetch_identity.hpp"
 #include "crypto/identity.hpp"
 #include "crypto/prover.hpp"
-<<<<<<< HEAD
 #include "fetch_version.hpp"
 #include "key_generator.hpp"
-=======
->>>>>>> 47de8b26
 #include "ledger/chain/address.hpp"
 #include "network/adapters.hpp"
 #include "network/p2pservice/manifest.hpp"
 #include "network/p2pservice/p2p_service_defs.hpp"
 #include "network/peer.hpp"
 #include "network/uri.hpp"
-<<<<<<< HEAD
 #include "settings.hpp"
-=======
 #include "version/cli_header.hpp"
 #include "version/fetch_version.hpp"
->>>>>>> 47de8b26
 
 #include <atomic>
 #include <csignal>
@@ -194,13 +188,9 @@
     return 0;
   }
 
-<<<<<<< HEAD
   // version header
-  fetch::commandline::DisplayCLIHeader("Constellation");
-=======
   fetch::version::DisplayCLIHeader("Constellation");
 
->>>>>>> 47de8b26
   if (!fetch::version::VALID)
   {
     FETCH_LOG_WARN(LOGGING_NAME, "Unsupported version - git working tree is dirty");
