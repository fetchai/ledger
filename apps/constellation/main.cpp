//------------------------------------------------------------------------------
//
//   Copyright 2018 Fetch.AI Limited
//
//   Licensed under the Apache License, Version 2.0 (the "License");
//   you may not use this file except in compliance with the License.
//   You may obtain a copy of the License at
//
//       http://www.apache.org/licenses/LICENSE-2.0
//
//   Unless required by applicable law or agreed to in writing, software
//   distributed under the License is distributed on an "AS IS" BASIS,
//   WITHOUT WARRANTIES OR CONDITIONS OF ANY KIND, either express or implied.
//   See the License for the specific language governing permissions and
//   limitations under the License.
//
//------------------------------------------------------------------------------

#include "core/commandline/cli_header.hpp"
#include "core/commandline/parameter_parser.hpp"
#include "core/commandline/params.hpp"
#include "core/json/document.hpp"
#include "core/macros.hpp"
#include "core/script/variant.hpp"
#include "crypto/ecdsa.hpp"
#include "crypto/prover.hpp"
#include "ledger/metrics/metrics.hpp"
#include "network/adapters.hpp"
#include "network/fetch_asio.hpp"
#include "network/management/network_manager.hpp"

#include "bootstrap_monitor.hpp"
#include "constellation.hpp"

#include <array>
#include <csignal>
#include <fstream>
#include <iomanip>
#include <iostream>
#include <stdexcept>
#include <string>
#include <system_error>
#include <vector>

namespace {

static constexpr char const *LOGGING_NAME = "main";

using Prover       = fetch::crypto::Prover;
using BootstrapPtr = std::unique_ptr<fetch::BootstrapMonitor>;
using ProverPtr    = std::unique_ptr<Prover>;

std::atomic<fetch::Constellation *> gConstellationInstance{nullptr};
std::atomic<std::size_t>            gInterruptCount{0};

// REVIEW: Move to platform
uint32_t Log2(uint32_t value)
{
  static constexpr uint32_t VALUE_SIZE_IN_BITS = sizeof(value) << 3;
  return static_cast<uint32_t>(VALUE_SIZE_IN_BITS -
                               static_cast<uint32_t>(__builtin_clz(value) + 1));
}

bool EnsureLog2(uint32_t value)
{
  uint32_t const log2_value = Log2(value);
  return value == (1 << log2_value);
}

struct CommandLineArguments
{
  using StringList  = std::vector<std::string>;
  using UriList     = fetch::Constellation::UriList;
  using AdapterList = fetch::network::Adapter::adapter_list_type;

  static const uint32_t DEFAULT_NUM_LANES     = 4;
  static const uint32_t DEFAULT_NUM_SLICES    = 4;
  static const uint32_t DEFAULT_NUM_EXECUTORS = DEFAULT_NUM_LANES;
  static const uint16_t DEFAULT_PORT          = 8000;
  static const uint32_t DEFAULT_NETWORK_ID    = 0x10;

  uint16_t    port{0};
  uint32_t    network_id;
  UriList     peers;
  uint32_t    num_executors;
  uint32_t    num_lanes;
  uint32_t    log2_num_lanes;
  uint32_t    num_slices;
  uint32_t    block_interval;
  std::string interface;
  std::string token;
  bool        bootstrap{false};
  bool        mine{false};
  std::string dbdir;
  std::string external_address;
  std::string host_name;

  static CommandLineArguments Parse(int argc, char **argv, BootstrapPtr &bootstrap,
                                    Prover const &prover)
  {
    CommandLineArguments args;

    // define the parameters
    std::string raw_peers;

    fetch::commandline::Params parameters;
    std::string                bootstrap_address;
    std::string                external_address;
    parameters.add(args.port, "port", "The starting port for ledger services", DEFAULT_PORT);
    parameters.add(args.num_executors, "executors", "The number of executors to configure",
                   DEFAULT_NUM_EXECUTORS);
    parameters.add(args.num_lanes, "lanes", "The number of lanes to be used", DEFAULT_NUM_LANES);
    parameters.add(args.num_slices, "slices", "The number of slices to be used",
                   DEFAULT_NUM_SLICES);
    parameters.add(raw_peers, "peers",
                   "The comma separated list of addresses to initially connect to", std::string{});
    parameters.add(args.dbdir, "db-prefix", "The directory or prefix added to the node storage",
                   std::string{"node_storage"});
    parameters.add(args.network_id, "network-id", "The network id", DEFAULT_NETWORK_ID);
    parameters.add(args.interface, "interface", "The network id", std::string{"127.0.0.1"});
    parameters.add(args.block_interval, "block-interval", "Block interval in milliseconds.", uint32_t{5000});
    parameters.add(external_address, "bootstrap", "Enable bootstrap network support",
                   std::string{});
    parameters.add(args.token, "token",
                   "The authentication token to be used with bootstrapping the client",
                   std::string{});
    parameters.add(args.mine, "mine", "Enable mining on this node", false);

    parameters.add(args.external_address, "external", "This node's global IP addr.", std::string{});
    parameters.add(bootstrap_address, "bootstrap", "Src addr for network boostrap.", std::string{});
    parameters.add(args.host_name, "host-name", "The hostname / identifier for this node",
                   std::string{});

    // parse the args
    parameters.Parse(argc, argv);

    // update the peers
    args.SetPeers(raw_peers);

    // ensure that the number lanes is a valid power of 2
    if (!EnsureLog2(args.num_lanes))
    {
      std::cout << "Number of lanes is not a valid log2 number" << std::endl;
      std::exit(1);
    }

    // calculate the log2 num lanes
    args.log2_num_lanes = Log2(args.num_lanes);

    args.bootstrap = (!bootstrap_address.empty());
    if (args.bootstrap && args.token.size())
    {
      // create the boostrap node
      bootstrap = std::make_unique<fetch::BootstrapMonitor>(
          prover.identity(), args.port, args.network_id, args.token, args.host_name);

      // augment the peer list with the bootstrapped version
      if (bootstrap->Start(args.peers))
      {
        args.interface = bootstrap->interface_address();

        if (args.external_address.empty())
        {
          args.external_address = bootstrap->external_address();
        }
      }
    }

    if (args.external_address.empty())
    {
      args.external_address = "127.0.0.1";
    }

    return args;
  }

  void SetPeers(std::string const &raw_peers)
  {
    if (!raw_peers.empty())
    {
      // split the peers
      std::size_t         position = 0;
      fetch::network::Uri peer;
      while (std::string::npos != position)
      {
        // locate the separator
        std::size_t const separator_position = raw_peers.find(',', position);

        // parse the peer
        std::string const peer_address =
            raw_peers.substr(position, (separator_position - position));
        if (peer.Parse(peer_address))
        {
          peers.push_back(peer);
        }
        else
        {
          FETCH_LOG_WARN(LOGGING_NAME, "Failed to parse input peer address: '", peer_address, "'");
        }

        // update the position for the next search
        if (std::string::npos == separator_position)
        {
          position = std::string::npos;
        }
        else
        {
          position = separator_position + 1;  // advance past separator
        }
      }
    }
  }

  friend std::ostream &operator<<(std::ostream &              s,
                                  CommandLineArguments const &args) FETCH_MAYBE_UNUSED
  {
    s << '\n';
<<<<<<< HEAD
    s << "port...........: " << args.port << std::endl;
    s << "network id.....: 0x" << std::hex << args.network_id << std::dec << std::endl;
    s << "num executors..: " << args.num_executors << std::endl;
    s << "num lanes......: " << args.num_lanes << std::endl;
    s << "num slices.....: " << args.num_slices << std::endl;
    s << "bootstrap......: " << args.bootstrap << std::endl;
    s << "external addr..: " << args.external_address << std::endl;
    s << "db-prefix......: " << args.dbdir << std::endl;
    s << "interface......: " << args.interface << std::endl;
    s << "mining.........: " << args.mine << std::endl;
    s << "block interval.: " << args.block_interval << std::endl;
=======
    s << "port...........: " << args.port << '\n';
    s << "network id.....: 0x" << std::hex << args.network_id << std::dec << '\n';
    s << "num executors..: " << args.num_executors << '\n';
    s << "num lanes......: " << args.num_lanes << '\n';
    s << "num slices.....: " << args.num_slices << '\n';
    s << "bootstrap......: " << args.bootstrap << '\n';
    s << "host name......: " << args.host_name << '\n';
    s << "external addr..: " << args.external_address << '\n';
    s << "db-prefix......: " << args.dbdir << '\n';
    s << "interface......: " << args.interface << '\n';
    s << "mining.........: " << args.mine << '\n';

    // generate the peer listing
>>>>>>> e39a6d4f
    s << "peers..........: ";
    for (auto const &peer : args.peers)
    {
      s << peer.uri() << ' ';
    }

    // terminate and flush
    s << std::endl;

    return s;
  }
};

ProverPtr GenerateP2PKey()
{
  static constexpr char const *KEY_FILENAME = "p2p.key";

  using Signer    = fetch::crypto::ECDSASigner;
  using SignerPtr = std::unique_ptr<Signer>;

  SignerPtr certificate        = std::make_unique<Signer>();
  bool      certificate_loaded = false;

  // Step 1. Attempt to load the existing key
  {
    std::ifstream input_file(KEY_FILENAME, std::ios::in | std::ios::binary);

    if (input_file.is_open())
    {
      fetch::byte_array::ByteArray private_key_data;
      private_key_data.Resize(Signer::PrivateKey::ecdsa_curve_type::privateKeySize);

      // attempt to read in the private key
      input_file.read(private_key_data.char_pointer(),
                      static_cast<std::streamsize>(private_key_data.size()));

      if (!(input_file.fail() || input_file.eof()))
      {
        certificate->Load(private_key_data);
        certificate_loaded = true;
      }
    }
  }

  // Generate a key if the load failed
  if (!certificate_loaded)
  {
    certificate->GenerateKeys();

    std::ofstream output_file(KEY_FILENAME, std::ios::out | std::ios::binary);

    if (output_file.is_open())
    {
      auto const private_key_data = certificate->private_key();

      output_file.write(private_key_data.char_pointer(),
                        static_cast<std::streamsize>(private_key_data.size()));
    }
    else
    {
      FETCH_LOG_WARN(LOGGING_NAME, "Failed to save P2P key");
    }
  }

  return certificate;
}

void InterruptHandler(int /*signal*/)
{
  std::size_t const interrupt_count = ++gInterruptCount;

  if (interrupt_count > 1)
  {
    FETCH_LOG_INFO(LOGGING_NAME, "User requests stop of service (count: ", interrupt_count, ")");
  }
  else
  {
    FETCH_LOG_INFO(LOGGING_NAME, "User requests stop of service");
  }

  if (gConstellationInstance)
  {
    gConstellationInstance.load()->SignalStop();
  }

  if (interrupt_count >= 3)
  {
    std::exit(1);
  }
}

}  // namespace

int main(int argc, char **argv)
{
  int exit_code = EXIT_FAILURE;

  fetch::commandline::DisplayCLIHeader("Constellation");

  if (!fetch::version::VALID)
  {
    FETCH_LOG_WARN(LOGGING_NAME, "Unsupported version - git working tree is dirty");
  }

  try
  {
#ifdef FETCH_ENABLE_METRICS
    fetch::ledger::Metrics::Instance().ConfigureFileHandler("metrics.csv");
#endif  // FETCH_ENABLE_METRICS

    // create and load the main certificate for the bootstrapper
    ProverPtr p2p_key = GenerateP2PKey();

    BootstrapPtr bootstrap_monitor;
    auto const   args = CommandLineArguments::Parse(argc, argv, bootstrap_monitor, *p2p_key);

    FETCH_LOG_INFO(LOGGING_NAME, "Configuration:\n", args);

    // create and run the constellation
    auto constellation = std::make_unique<fetch::Constellation>(
        std::move(p2p_key), args.port, args.num_executors, args.log2_num_lanes, args.num_slices,
        args.interface, args.dbdir, args.external_address, std::chrono::milliseconds(args.block_interval));

    // update the instance pointer
    gConstellationInstance = constellation.get();

    // register the signal handler
    std::signal(SIGINT, InterruptHandler);

    // run the application
    constellation->Run(args.peers, args.mine);

    // stop the bootstrapper if we have one
    if (bootstrap_monitor)
    {
      bootstrap_monitor->Stop();
    }

    exit_code = EXIT_SUCCESS;
  }
  catch (std::exception &ex)
  {
    FETCH_LOG_INFO(LOGGING_NAME, "Fatal Error: ", ex.what());
    std::cerr << "Fatal Error: " << ex.what() << std::endl;
  }

  return exit_code;
}<|MERGE_RESOLUTION|>--- conflicted
+++ resolved
@@ -215,19 +215,6 @@
                                   CommandLineArguments const &args) FETCH_MAYBE_UNUSED
   {
     s << '\n';
-<<<<<<< HEAD
-    s << "port...........: " << args.port << std::endl;
-    s << "network id.....: 0x" << std::hex << args.network_id << std::dec << std::endl;
-    s << "num executors..: " << args.num_executors << std::endl;
-    s << "num lanes......: " << args.num_lanes << std::endl;
-    s << "num slices.....: " << args.num_slices << std::endl;
-    s << "bootstrap......: " << args.bootstrap << std::endl;
-    s << "external addr..: " << args.external_address << std::endl;
-    s << "db-prefix......: " << args.dbdir << std::endl;
-    s << "interface......: " << args.interface << std::endl;
-    s << "mining.........: " << args.mine << std::endl;
-    s << "block interval.: " << args.block_interval << std::endl;
-=======
     s << "port...........: " << args.port << '\n';
     s << "network id.....: 0x" << std::hex << args.network_id << std::dec << '\n';
     s << "num executors..: " << args.num_executors << '\n';
@@ -239,9 +226,8 @@
     s << "db-prefix......: " << args.dbdir << '\n';
     s << "interface......: " << args.interface << '\n';
     s << "mining.........: " << args.mine << '\n';
-
+    s << "block interval.: " << args.block_interval << std::endl;
     // generate the peer listing
->>>>>>> e39a6d4f
     s << "peers..........: ";
     for (auto const &peer : args.peers)
     {
