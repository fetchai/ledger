--- conflicted
+++ resolved
@@ -234,14 +234,10 @@
       // create and load the main certificate for the bootstrapper
       auto p2p_key = fetch::crypto::GenerateP2PKey();
 
-<<<<<<< HEAD
-      // create the bootstrap monitor (if configured to do so)
-=======
       // attempt to build the configuration for constellation
       fetch::constellation::Constellation::Config cfg = BuildConstellationConfig(settings);
 
-      // create the bootrap monitor (if configued to do so)
->>>>>>> 37e0f3d7
+      // create the bootstrap monitor (if configured to do so)
       auto initial_peers = ToUriSet(settings.peers.value());
       auto bootstrap     = CreateBootstrap(settings, cfg, p2p_key, initial_peers);
 
