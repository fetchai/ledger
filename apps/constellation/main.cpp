//------------------------------------------------------------------------------
//
//   Copyright 2018-2019 Fetch.AI Limited
//
//   Licensed under the Apache License, Version 2.0 (the "License");
//   you may not use this file except in compliance with the License.
//   You may obtain a copy of the License at
//
//       http://www.apache.org/licenses/LICENSE-2.0
//
//   Unless required by applicable law or agreed to in writing, software
//   distributed under the License is distributed on an "AS IS" BASIS,
//   WITHOUT WARRANTIES OR CONDITIONS OF ANY KIND, either express or implied.
//   See the License for the specific language governing permissions and
//   limitations under the License.
//
//------------------------------------------------------------------------------

#include "core/commandline/cli_header.hpp"
#include "core/commandline/parameter_parser.hpp"
#include "core/commandline/params.hpp"
#include "core/json/document.hpp"
#include "core/macros.hpp"
#include "core/string/to_lower.hpp"
#include "crypto/ecdsa.hpp"
#include "crypto/fetch_identity.hpp"
#include "crypto/prover.hpp"
#include "metrics/metrics.hpp"
#include "network/adapters.hpp"
#include "network/fetch_asio.hpp"
#include "network/management/network_manager.hpp"
#include "variant/variant.hpp"

#include "bootstrap_monitor.hpp"
#include "constellation.hpp"
#include "fetch_version.hpp"

#include <csignal>
#include <cstdlib>
#include <fstream>
#include <iomanip>
#include <iostream>
#include <sstream>
#include <stdexcept>
#include <string>
#include <system_error>
#include <vector>

namespace {

constexpr char const *LOGGING_NAME = "main";

using Prover         = fetch::crypto::Prover;
using BootstrapPtr   = std::unique_ptr<fetch::BootstrapMonitor>;
using ProverPtr      = std::shared_ptr<Prover>;
using ConstByteArray = fetch::byte_array::ConstByteArray;
using ByteArray      = fetch::byte_array::ByteArray;
using NetworkMode    = fetch::Constellation::NetworkMode;

std::unordered_set<std::string> const BOOL_TRUE_STRINGS{"true", "enabled", "on", "yes", "1"};
std::unordered_set<std::string> const BOOL_FALSE_STRINGS{"false", "disabled", "off", "no", "0"};

std::atomic<fetch::Constellation *> gConstellationInstance{nullptr};
std::atomic<std::size_t>            gInterruptCount{0};

char const *ToString(NetworkMode network_mode)
{
  char const *text = "Unknown";

  switch (network_mode)
  {
  case NetworkMode::STANDALONE:
    text = "Standalone";
    break;
  case NetworkMode::PRIVATE_NETWORK:
    text = "Private";
    break;
  case NetworkMode::PUBLIC_NETWORK:
    text = "Public";
    break;
  }

  return text;
}

char const *ToYesNo(bool value)
{
  return (value) ? "Yes" : "No";
}

template <typename Value, typename Container>
bool IsIn(Container const &container, Value const &value)
{
  return container.find(value) != container.end();
}

template <typename T>
void UpdateConfigFromEnvironment(T &value, char const *name)
{
  char *environment_value = std::getenv(name);

  if (environment_value != nullptr)
  {
    std::istringstream oss{std::string(environment_value)};
    oss >> value;
  }
}

void UpdateConfigFromEnvironment(bool &value, char const *name)
{
  char *environment_value = std::getenv(name);

  if (environment_value != nullptr)
  {
    std::string string_value{environment_value};
    fetch::string::ToLower(string_value);

    if (IsIn(BOOL_TRUE_STRINGS, string_value))
    {
      value = true;
    }
    else if (IsIn(BOOL_FALSE_STRINGS, string_value))
    {
      value = false;
    }
  }
}

// REVIEW: Move to platform
uint32_t Log2(uint32_t value)
{
  static constexpr uint32_t VALUE_SIZE_IN_BITS = sizeof(value) << 3u;
  return static_cast<uint32_t>(VALUE_SIZE_IN_BITS -
                               static_cast<uint32_t>(__builtin_clz(value) + 1));
}

bool EnsureLog2(uint32_t value)
{
  uint32_t const log2_value = Log2(value);
  return value == (1u << log2_value);
}

ConstByteArray ReadContentsOfFile(char const *filename)
{
  ConstByteArray buffer;

  std::ifstream stream(filename, std::ios::in | std::ios::binary);

  if (stream.is_open())
  {
    // determine the complete size of the file
    stream.seekg(0, std::ios::end);
    std::streamsize const stream_size = stream.tellg();
    stream.seekg(0, std::ios::beg);

    // allocate the buffer
    ByteArray buf;
    buf.Resize(static_cast<std::size_t>(stream_size));
    static_assert(sizeof(stream_size) >= sizeof(std::size_t), "Must be same size or larger");

    // read in size of the buffer
    stream.read(buf.char_pointer(), stream_size);

    // update the output buffer
    buffer = buf;
  }

  return buffer;
}

struct CommandLineArguments
{
  using StringList  = std::vector<std::string>;
  using UriList     = fetch::Constellation::UriList;
  using AdapterList = fetch::network::Adapter::adapter_list_type;
  using Manifest    = fetch::network::Manifest;
  using ManifestPtr = std::unique_ptr<Manifest>;
  using Uri         = fetch::network::Uri;
  using Peer        = fetch::network::Peer;
  using Config      = fetch::Constellation::Config;
  using Params      = fetch::commandline::Params;

  using ServiceIdentifier = fetch::network::ServiceIdentifier;
  using ServiceType       = fetch::network::ServiceType;

  static constexpr uint16_t HTTP_PORT_OFFSET    = 0;
  static constexpr uint16_t P2P_PORT_OFFSET     = 1;
  static constexpr uint16_t STORAGE_PORT_OFFSET = 10;

  static const uint32_t DEFAULT_NUM_LANES       = 1;
  static const uint32_t DEFAULT_NUM_SLICES      = 500;
  static const uint32_t DEFAULT_NUM_EXECUTORS   = DEFAULT_NUM_LANES;
  static const uint16_t DEFAULT_PORT            = 8000;
  static const uint32_t DEFAULT_BLOCK_INTERVAL  = 0;  // milliseconds - zero means no mining
  static const uint32_t DEFAULT_MAX_PEERS       = 3;
  static const uint32_t DEFAULT_TRANSIENT_PEERS = 1;

  /// @name Constellation Config
  /// @{
  Config      cfg;
  uint16_t    port{0};
  std::string network_name;
  UriList     peers;
  /// @}

  /// @name Bootstrap Config
  /// @{
  bool        bootstrap{false};
  bool        discoverable{false};
  std::string host_name;
  std::string token;
  std::string external_address{};
  /// @}

  static CommandLineArguments Parse(int argc, char **argv, BootstrapPtr &bootstrap,
                                    ProverPtr const &prover)
  {
    CommandLineArguments args;

    // define the parameters
    Params      p;
    std::string bootstrap_address;
    std::string config_path;
    std::string raw_peers;
    ManifestPtr manifest;
    uint32_t    num_lanes{0};

    bool standalone_flag{false};
    bool private_flag{false};

    // clang-format off
<<<<<<< HEAD
    p.add(args.port,                      "port",                  "The starting port for ledger services",                                                        DEFAULT_PORT);
    p.add(args.cfg.num_executors,         "executors",             "The number of executors to configure",                                                         DEFAULT_NUM_EXECUTORS);
    p.add(num_lanes,                      "lanes",                 "The number of lanes to be used",                                                               DEFAULT_NUM_LANES);
    p.add(args.cfg.num_slices,            "slices",                "The number of slices to be used",                                                              DEFAULT_NUM_SLICES);
    p.add(raw_peers,                      "peers",                 "The comma separated list of addresses to initially connect to",                                std::string{});
    p.add(args.cfg.db_prefix,             "db-prefix",             "The directory or prefix added to the node storage",                                            std::string{"node_storage"});
    p.add(args.network_name,              "network",               "The network name to join",                                                                     std::string{});
    p.add(args.cfg.interface_address,     "interface",             "The address of the network interface to be used",                                              std::string{"127.0.0.1"});
    p.add(args.cfg.block_interval_ms,     "block-interval",        "Block interval in milliseconds",                                                               uint32_t{DEFAULT_BLOCK_INTERVAL});
    p.add(args.token,                     "token",                 "The authentication token to be used with bootstrapping the client",                            std::string{});
    p.add(args.external_address,          "external",              "This node's global IP address",                                                                std::string{});
    p.add(bootstrap_address,              "bootstrap",             "Src address for network bootstrap",                                                            std::string{});
    p.add(args.discoverable,              "discoverable",          "Signal that the client is willing to be listed on the bootstrap server",                       false);
    p.add(args.host_name,                 "host-name",             "The hostname / identifier for this node",                                                      std::string{});
    p.add(config_path,                    "config",                "The path to the manifest configuration",                                                       std::string{});
    p.add(args.cfg.processor_threads,     "processor-threads",     "The number of processor threads",                                                              uint32_t{std::thread::hardware_concurrency()});
    p.add(args.cfg.verification_threads,  "verifier-threads",      "The number of processor threads",                                                              uint32_t{std::thread::hardware_concurrency()});
    p.add(args.cfg.max_peers,             "max-peers",             "The number of maximal peers to send to peer requests",                                         DEFAULT_MAX_PEERS);
    p.add(args.cfg.transient_peers,       "transient-peers",       "The number of the peers which will be random in answer sent to peer requests",                 DEFAULT_TRANSIENT_PEERS);
    p.add(args.cfg.peers_update_cycle_ms, "peers-update-cycle-ms", "How fast to do peering changes",                                                               uint32_t{0});
    p.add(args.cfg.disable_signing,       "disable-signing",       "Do not sign outbound packets or verify those inbound, in trusted network",                     false);
    p.add(args.cfg.sign_broadcasts,       "sign-broadcasts",       "Sign and verify broadcast packets",                                                            false);
    p.add(standalone_flag,                "standalone",            "Run node on its own (useful for testing and development). Incompatible with -private-network", false);
    p.add(private_flag,                   "private-network",       "Run node as part of a private network (disables bootstrap). Incompatible with -standalone",    false);
=======
    p.add(args.port,                      "port",                  "The starting port for ledger services",                                         DEFAULT_PORT);
    p.add(args.cfg.num_executors,         "executors",             "The number of executors to configure",                                          DEFAULT_NUM_EXECUTORS);
    p.add(num_lanes,                      "lanes",                 "The number of lanes to be used",                                                DEFAULT_NUM_LANES);
    p.add(args.cfg.num_slices,            "slices",                "The number of slices to be used",                                               DEFAULT_NUM_SLICES);
    p.add(raw_peers,                      "peers",                 "The comma separated list of addresses to initially connect to",                 std::string{});
    p.add(args.cfg.db_prefix,             "db-prefix",             "The directory or prefix added to the node storage",                             std::string{"node_storage"});
    p.add(args.network_id,                "network-id",            "The network id",                                                                DEFAULT_NETWORK_ID);
    p.add(args.cfg.interface_address,     "interface",             "The address of the network inferface to be used",                               std::string{"127.0.0.1"});
    p.add(args.cfg.block_interval_ms,     "block-interval",        "Block interval in milliseconds",                                                uint32_t{DEFAULT_BLOCK_INTERVAL});
    p.add(args.token,                     "token",                 "The authentication token to be used with bootstrapping the client",             std::string{});
    p.add(args.external_address,          "external",              "This node's global IP address",                                                 std::string{});
    p.add(bootstrap_address,              "bootstrap",             "Src address for network bootstrap",                                             std::string{});
    p.add(args.host_name,                 "host-name",             "The hostname / identifier for this node",                                       std::string{});
    p.add(config_path,                    "config",                "The path to the manifest configuration",                                        std::string{});
    p.add(args.cfg.processor_threads,     "processor-threads",     "The number of processor threads",                                               uint32_t{std::thread::hardware_concurrency()});
    p.add(args.cfg.verification_threads,  "verifier-threads",      "The number of processor threads",                                               uint32_t{std::thread::hardware_concurrency()});
    p.add(args.cfg.max_peers,             "max-peers",             "The number of maximal peers to send to peer requests",                          DEFAULT_MAX_PEERS);
    p.add(args.cfg.transient_peers,       "transient-peers",       "The number of the peers which will be random in answer sent to peer requests",  DEFAULT_TRANSIENT_PEERS);
    p.add(args.cfg.peers_update_cycle_ms, "peers-update-cycle-ms", "How fast to do peering changes",                                                uint32_t{0});
    p.add(args.cfg.disable_signing,       "disable-signing",       "Do not sign outbound packets or verify those inbound, in trusted network",      bool{});
    p.add(args.cfg.sign_broadcasts,       "sign-broadcasts",       "Sign and verify broadcast packets",      bool{});
    p.add(args.cfg.standalone,            "standalone",            "Expect the node to run in on its own (useful for testing and development)",     false);
    p.add(args.cfg.synergetic_mine,       "synergetic-mine",       "Mines solutions to synergetic contracts.",                                      true);
>>>>>>> 46b82dfb
    // clang-format on

    // parse the args
    p.Parse(argc, argv);

    // if the user has specified any environment variables these always take precedence
    // clang-format off
    UpdateConfigFromEnvironment(args.port,                      "CONSTELLATION_PORT");
    UpdateConfigFromEnvironment(args.cfg.num_executors,         "CONSTELLATION_EXECUTORS");
    UpdateConfigFromEnvironment(num_lanes,                      "CONSTELLATION_LANES");
    UpdateConfigFromEnvironment(args.cfg.num_slices,            "CONSTELLATION_SLICES");
    UpdateConfigFromEnvironment(raw_peers,                      "CONSTELLATION_PEERS");
    UpdateConfigFromEnvironment(args.cfg.db_prefix,             "CONSTELLATION_DB_PREFIX");
    UpdateConfigFromEnvironment(args.network_name,              "CONSTELLATION_NETWORK");
    UpdateConfigFromEnvironment(args.cfg.interface_address,     "CONSTELLATION_INTERFACE");
    UpdateConfigFromEnvironment(args.cfg.block_interval_ms,     "CONSTELLATION_BLOCK_INTERVAL");
    UpdateConfigFromEnvironment(args.token,                     "CONSTELLATION_TOKEN");
    UpdateConfigFromEnvironment(args.external_address,          "CONSTELLATION_EXTERNAL");
    UpdateConfigFromEnvironment(bootstrap_address,              "CONSTELLATION_BOOTSTRAP");
    UpdateConfigFromEnvironment(args.discoverable,              "CONSTELLATION_DISCOVERABLE");
    UpdateConfigFromEnvironment(args.host_name,                 "CONSTELLATION_HOST_NAME");
    UpdateConfigFromEnvironment(config_path,                    "CONSTELLATION_CONFIG");
    UpdateConfigFromEnvironment(args.cfg.processor_threads,     "CONSTELLATION_PROCESSOR_THREADS");
    UpdateConfigFromEnvironment(args.cfg.verification_threads,  "CONSTELLATION_VERIFIER_THREADS");
    UpdateConfigFromEnvironment(args.cfg.max_peers,             "CONSTELLATION_MAX_PEERS");
    UpdateConfigFromEnvironment(args.cfg.transient_peers,       "CONSTELLATION_TRANSIENT_PEERS");
    UpdateConfigFromEnvironment(args.cfg.peers_update_cycle_ms, "CONSTELLATION_PEERS_UPDATE_CYCLE_MS");
    UpdateConfigFromEnvironment(args.cfg.disable_signing,       "CONSTELLATION_DISABLE_SIGNING");
    UpdateConfigFromEnvironment(args.cfg.sign_broadcasts,       "CONSTELLATION_SIGN_BROADCASTS");
    UpdateConfigFromEnvironment(standalone_flag,                "CONSTELLATION_STANDALONE");
    UpdateConfigFromEnvironment(private_flag,                   "CONSTELLATION_PRIVATE_NETWORK");
    // clang-format on

    // update the peers
    args.SetPeers(raw_peers);

    // ensure that the number lanes is a valid power of 2
    if (!EnsureLog2(num_lanes))
    {
      std::cout << "Number of lanes is not a valid log2 number" << std::endl;
      std::exit(1);
    }

    // calculate the log2 num lanes
    args.cfg.log2_num_lanes = Log2(num_lanes);

    // if the user has explicitly passed a configuration then we must parse it here
    bool const manifest_found = LoadManifestFromEnvironment(manifest);

    // if we have not already found a manifest then use the command line version
    if (!manifest_found && !config_path.empty())
    {
      // read the contents of the manifest from the path specified
      manifest = LoadManifestFromFile(config_path.c_str());
    }

    // configure the network mode
    if (standalone_flag && private_flag)
    {
      std::cout
          << "Invalid configuration, unable to be in both the standalone and private network mode"
          << std::endl;
      std::exit(1);
    }
    else if (standalone_flag)
    {
      args.cfg.network_mode = NetworkMode::STANDALONE;
    }
    else if (private_flag)
    {
      args.cfg.network_mode = NetworkMode::PRIVATE_NETWORK;
    }

    args.bootstrap = (!bootstrap_address.empty());
    if (args.bootstrap)
    {
      // bootstrapping is not allowed in a non-public network
      if (NetworkMode::PUBLIC_NETWORK != args.cfg.network_mode)
      {
        std::cout << "Unable to use bootstrapping servers with a private or standalone network"
                  << std::endl;
        std::exit(1);
      }

      // determine what the P2P port is. This is either specified with the port parameter or
      // explicitly given via the manifest
      auto p2p_port = static_cast<uint16_t>(args.port + P2P_PORT_OFFSET);

      // if we have a valid manifest then we should respect the port configuration specified here
      // otherwise we default to the port specified
      if (manifest)
      {
        auto const &uri = manifest->GetUri(ServiceIdentifier{ServiceType::CORE});

        if (uri.scheme() == Uri::Scheme::Tcp)
        {
          p2p_port = uri.AsPeer().port();
        }
      }

      // create the bootstrap node
      bootstrap = std::make_unique<fetch::BootstrapMonitor>(
          prover, p2p_port, args.network_name, args.discoverable, args.token, args.host_name);

      // augment the peer list with the bootstrapped version
      if (bootstrap->DiscoverPeers(args.peers, args.external_address))
      {
        args.external_address = args.cfg.interface_address = bootstrap->external_address();
      }
      else
      {
        // if we have enabled bootstrap and the process fails we must simply exit
        std::exit(1);
      }
    }

    if (args.external_address.empty())
    {
      args.external_address = "127.0.0.1";
    }

    // if we do not have a correct
    if (!manifest)
    {
      manifest = GenerateManifest(args.external_address, args.port, num_lanes);
    }

    // catch the invalid miner case
    if (args.cfg.block_interval_ms > 0)
    {
      auto const identity = prover->identity();

      bool const is_public_network     = NetworkMode::PUBLIC_NETWORK == args.cfg.network_mode;
      bool const is_non_fetch_identity = !fetch::crypto::IsFetchIdentity(identity);

      if (is_public_network && is_non_fetch_identity)
      {
        FETCH_LOG_WARN(LOGGING_NAME, "Non mining address: ", identity.identifier().ToBase64());
        std::exit(1);
      }
    }

    // finally
    args.cfg.manifest = std::move(*manifest);

    return args;
  }

  void SetPeers(std::string const &raw_peers)
  {
    if (!raw_peers.empty())
    {
      // split the peers
      std::size_t         position = 0;
      fetch::network::Uri peer;
      while (std::string::npos != position)
      {
        // locate the separator
        std::size_t const separator_position = raw_peers.find(',', position);

        // parse the peer
        std::string const peer_address =
            raw_peers.substr(position, (separator_position - position));
        if (peer.Parse(peer_address))
        {
          peers.push_back(peer);
        }
        else
        {
          FETCH_LOG_WARN(LOGGING_NAME, "Failed to parse input peer address: '", peer_address, "'");
        }

        // update the position for the next search
        if (std::string::npos == separator_position)
        {
          position = std::string::npos;
        }
        else
        {
          position = separator_position + 1;  // advance past separator
        }
      }
    }
  }

  static ManifestPtr GenerateManifest(std::string const &external_address, uint16_t port,
                                      uint32_t num_lanes)
  {
    ManifestPtr manifest = std::make_unique<Manifest>();
    Peer        peer;

    // register the HTTP service
    peer.Update(external_address, port + HTTP_PORT_OFFSET);
    manifest->AddService(ServiceIdentifier{ServiceType::HTTP}, Manifest::Entry{Uri{peer}});

    // register the P2P service
    peer.Update(external_address, static_cast<uint16_t>(port + P2P_PORT_OFFSET));
    manifest->AddService(ServiceIdentifier{ServiceType::CORE}, Manifest::Entry{Uri{peer}});

    // register all of the lanes (storage shards)
    for (uint32_t i = 0; i < num_lanes; ++i)
    {
      peer.Update(external_address, static_cast<uint16_t>(port + STORAGE_PORT_OFFSET + i));

      manifest->AddService(ServiceIdentifier{ServiceType::LANE, static_cast<uint16_t>(i)},
                           Manifest::Entry{Uri{peer}});
    }

    return manifest;
  }

  static ManifestPtr LoadManifestFromFile(char const *filename)
  {
    ConstByteArray buffer = ReadContentsOfFile(filename);

    // check to see if the read failed
    if (buffer.size() == 0)
    {
      throw std::runtime_error("Unable to read the contents of the requested file");
    }

    ManifestPtr manifest = std::make_unique<Manifest>();
    if (!manifest->Parse(buffer))
    {
      throw std::runtime_error("Unable to parse the contents of the manifest file");
    }

    return manifest;
  }

  static bool LoadManifestFromEnvironment(ManifestPtr &manifest)
  {
    bool present{false};

    char const *manifest_data = std::getenv("CONSTELLATION_MANIFEST");
    if (manifest_data != nullptr)
    {
      // decode the manifest data
      ConstByteArray config = fetch::byte_array::FromBase64(manifest_data);

      ManifestPtr local_manifest = std::make_unique<Manifest>();
      if (!local_manifest->Parse(config))
      {
        throw std::runtime_error("Unable to parse the contents of the manifest file");
      }

      manifest = std::move(local_manifest);
      present  = true;
    }

    return present;
  }

  friend std::ostream &operator<<(std::ostream &              s,
                                  CommandLineArguments const &args) FETCH_MAYBE_UNUSED
  {
    s << '\n';
    s << "port......................: " << args.port << '\n';
    s << "network mode..............: " << ToString(args.cfg.network_mode) << '\n';

    // only print network name when it contains something
    if (!args.network_name.empty())
    {
      s << "network name..............: " << args.network_name << '\n';
    }

    s << "num executors.............: " << args.cfg.num_executors << '\n';
    s << "num lanes.................: " << (1u << args.cfg.log2_num_lanes) << '\n';
    s << "num slices................: " << args.cfg.num_slices << '\n';
    s << "bootstrap.................: " << args.bootstrap << '\n';
    s << "discoverable..............: " << args.discoverable << '\n';
    s << "host name.................: " << args.host_name << '\n';
    s << "external address..........: " << args.external_address << '\n';
    s << "db-prefix.................: " << args.cfg.db_prefix << '\n';
    s << "interface.................: " << args.cfg.interface_address << '\n';
    s << "mining....................: " << ToYesNo(args.cfg.block_interval_ms > 0) << '\n';
    s << "tx processor threads......: " << args.cfg.processor_threads << '\n';
    s << "shard verification threads: " << args.cfg.verification_threads << '\n';
    s << "block interval............: " << args.cfg.block_interval_ms << "ms" << '\n';
    s << "max peers.................: " << args.cfg.max_peers << '\n';
    s << "peers update cycle........: " << args.cfg.peers_update_cycle_ms << "ms\n";

    // generate the peer listing
    s << "peers.....................: ";
    for (auto const &peer : args.peers)
    {
      s << peer.uri() << ' ';
    }

    s << '\n' << "manifest.......: " << args.cfg.manifest.ToString() << '\n';

    // terminate and flush
    s << std::endl;

    return s;
  }
};

ProverPtr GenerateP2PKey()
{
  static constexpr char const *KEY_FILENAME = "p2p.key";

  std::string key_path{KEY_FILENAME};
  UpdateConfigFromEnvironment(key_path, "CONSTELLATION_KEY_PATH");

  using Signer    = fetch::crypto::ECDSASigner;
  using SignerPtr = std::shared_ptr<Signer>;

  SignerPtr certificate        = std::make_shared<Signer>();
  bool      certificate_loaded = false;

  // Step 1. Attempt to load the existing key
  {
    std::ifstream input_file(key_path.c_str(), std::ios::in | std::ios::binary);

    if (input_file.is_open())
    {
      fetch::byte_array::ByteArray private_key_data;
      private_key_data.Resize(Signer::PrivateKey::ecdsa_curve_type::privateKeySize);

      // attempt to read in the private key
      input_file.read(private_key_data.char_pointer(),
                      static_cast<std::streamsize>(private_key_data.size()));

      if (!(input_file.fail() || input_file.eof()))
      {
        certificate->Load(private_key_data);
        certificate_loaded = true;
      }
    }
  }

  // Generate a key if the load failed
  if (!certificate_loaded)
  {
    certificate->GenerateKeys();

    std::ofstream output_file(KEY_FILENAME, std::ios::out | std::ios::binary);

    if (output_file.is_open())
    {
      auto const private_key_data = certificate->private_key();

      output_file.write(private_key_data.char_pointer(),
                        static_cast<std::streamsize>(private_key_data.size()));
    }
    else
    {
      FETCH_LOG_WARN(LOGGING_NAME, "Failed to save P2P key");
    }
  }

  return certificate;
}

void InterruptHandler(int /*signal*/)
{
  std::size_t const interrupt_count = ++gInterruptCount;

  if (interrupt_count > 1)
  {
    FETCH_LOG_INFO(LOGGING_NAME, "User requests stop of service (count: ", interrupt_count, ")");
  }
  else
  {
    FETCH_LOG_INFO(LOGGING_NAME, "User requests stop of service");
  }

  if (gConstellationInstance)
  {
    gConstellationInstance.load()->SignalStop();
  }

  if (interrupt_count >= 3)
  {
    std::exit(1);
  }
}

bool HasVersionFlag(int argc, char **argv)
{
  static const std::string FULL_VERSION_FLAG{"--version"};
  static const std::string SHORT_VERSION_FLAG{"-v"};

  bool has_version{false};

  for (int i = 1; i < argc; ++i)
  {
    if ((FULL_VERSION_FLAG == argv[i]) || (SHORT_VERSION_FLAG == argv[i]))
    {
      has_version = true;
      break;
    }
  }

  return has_version;
}

}  // namespace

int main(int argc, char **argv)
{
  int exit_code = EXIT_FAILURE;

  // Special case for the version flag
  if (HasVersionFlag(argc, argv))
  {
    std::cout << fetch::version::FULL << std::endl;
    return 0;
  }

  fetch::commandline::DisplayCLIHeader("Constellation");

  if (!fetch::version::VALID)
  {
    FETCH_LOG_WARN(LOGGING_NAME, "Unsupported version - git working tree is dirty");
  }

  try
  {
#ifdef FETCH_ENABLE_METRICS
    fetch::metrics::Metrics::Instance().ConfigureFileHandler("metrics.csv");
#endif  // FETCH_ENABLE_METRICS

    // create and load the main certificate for the bootstrapper
    ProverPtr p2p_key = GenerateP2PKey();

    BootstrapPtr bootstrap_monitor;
    auto         args = CommandLineArguments::Parse(argc, argv, bootstrap_monitor, p2p_key);

    FETCH_LOG_INFO(LOGGING_NAME, "Configuration:\n", args);

    // create and run the constellation
    auto constellation = std::make_unique<fetch::Constellation>(std::move(p2p_key), args.cfg);

    // update the instance pointer
    gConstellationInstance = constellation.get();

    // register the signal handlers
    std::signal(SIGINT, InterruptHandler);
    std::signal(SIGTERM, InterruptHandler);

    // extract the state machine runnable (if any)
    fetch::core::WeakRunnable bootstrap_state_machine{};
    if (bootstrap_monitor)
    {
      bootstrap_state_machine = bootstrap_monitor->GetWeakRunnable();
    }

    // run the application
    constellation->Run(args.peers, bootstrap_state_machine);

    exit_code = EXIT_SUCCESS;
  }
  catch (std::exception const &ex)
  {
    FETCH_LOG_INFO(LOGGING_NAME, "Fatal Error: ", ex.what());
    std::cerr << "Fatal Error: " << ex.what() << std::endl;
  }

  return exit_code;
}<|MERGE_RESOLUTION|>--- conflicted
+++ resolved
@@ -21,9 +21,7 @@
 #include "core/commandline/params.hpp"
 #include "core/json/document.hpp"
 #include "core/macros.hpp"
-#include "core/string/to_lower.hpp"
 #include "crypto/ecdsa.hpp"
-#include "crypto/fetch_identity.hpp"
 #include "crypto/prover.hpp"
 #include "metrics/metrics.hpp"
 #include "network/adapters.hpp"
@@ -35,12 +33,11 @@
 #include "constellation.hpp"
 #include "fetch_version.hpp"
 
+#include <array>
 #include <csignal>
-#include <cstdlib>
 #include <fstream>
 #include <iomanip>
 #include <iostream>
-#include <sstream>
 #include <stdexcept>
 #include <string>
 #include <system_error>
@@ -48,88 +45,21 @@
 
 namespace {
 
-constexpr char const *LOGGING_NAME = "main";
+static constexpr char const *LOGGING_NAME = "main";
 
 using Prover         = fetch::crypto::Prover;
 using BootstrapPtr   = std::unique_ptr<fetch::BootstrapMonitor>;
 using ProverPtr      = std::shared_ptr<Prover>;
 using ConstByteArray = fetch::byte_array::ConstByteArray;
 using ByteArray      = fetch::byte_array::ByteArray;
-using NetworkMode    = fetch::Constellation::NetworkMode;
-
-std::unordered_set<std::string> const BOOL_TRUE_STRINGS{"true", "enabled", "on", "yes", "1"};
-std::unordered_set<std::string> const BOOL_FALSE_STRINGS{"false", "disabled", "off", "no", "0"};
 
 std::atomic<fetch::Constellation *> gConstellationInstance{nullptr};
 std::atomic<std::size_t>            gInterruptCount{0};
 
-char const *ToString(NetworkMode network_mode)
-{
-  char const *text = "Unknown";
-
-  switch (network_mode)
-  {
-  case NetworkMode::STANDALONE:
-    text = "Standalone";
-    break;
-  case NetworkMode::PRIVATE_NETWORK:
-    text = "Private";
-    break;
-  case NetworkMode::PUBLIC_NETWORK:
-    text = "Public";
-    break;
-  }
-
-  return text;
-}
-
-char const *ToYesNo(bool value)
-{
-  return (value) ? "Yes" : "No";
-}
-
-template <typename Value, typename Container>
-bool IsIn(Container const &container, Value const &value)
-{
-  return container.find(value) != container.end();
-}
-
-template <typename T>
-void UpdateConfigFromEnvironment(T &value, char const *name)
-{
-  char *environment_value = std::getenv(name);
-
-  if (environment_value != nullptr)
-  {
-    std::istringstream oss{std::string(environment_value)};
-    oss >> value;
-  }
-}
-
-void UpdateConfigFromEnvironment(bool &value, char const *name)
-{
-  char *environment_value = std::getenv(name);
-
-  if (environment_value != nullptr)
-  {
-    std::string string_value{environment_value};
-    fetch::string::ToLower(string_value);
-
-    if (IsIn(BOOL_TRUE_STRINGS, string_value))
-    {
-      value = true;
-    }
-    else if (IsIn(BOOL_FALSE_STRINGS, string_value))
-    {
-      value = false;
-    }
-  }
-}
-
 // REVIEW: Move to platform
 uint32_t Log2(uint32_t value)
 {
-  static constexpr uint32_t VALUE_SIZE_IN_BITS = sizeof(value) << 3u;
+  static constexpr uint32_t VALUE_SIZE_IN_BITS = sizeof(value) << 3;
   return static_cast<uint32_t>(VALUE_SIZE_IN_BITS -
                                static_cast<uint32_t>(__builtin_clz(value) + 1));
 }
@@ -188,32 +118,32 @@
   static constexpr uint16_t STORAGE_PORT_OFFSET = 10;
 
   static const uint32_t DEFAULT_NUM_LANES       = 1;
-  static const uint32_t DEFAULT_NUM_SLICES      = 500;
+  static const uint32_t DEFAULT_NUM_SLICES      = 100;
   static const uint32_t DEFAULT_NUM_EXECUTORS   = DEFAULT_NUM_LANES;
   static const uint16_t DEFAULT_PORT            = 8000;
+  static const uint32_t DEFAULT_NETWORK_ID      = 0x10;
   static const uint32_t DEFAULT_BLOCK_INTERVAL  = 0;  // milliseconds - zero means no mining
   static const uint32_t DEFAULT_MAX_PEERS       = 3;
   static const uint32_t DEFAULT_TRANSIENT_PEERS = 1;
 
   /// @name Constellation Config
   /// @{
-  Config      cfg;
-  uint16_t    port{0};
-  std::string network_name;
-  UriList     peers;
+  Config   cfg;
+  uint16_t port{0};
+  uint32_t network_id;
+  UriList  peers;
   /// @}
 
   /// @name Bootstrap Config
   /// @{
   bool        bootstrap{false};
-  bool        discoverable{false};
   std::string host_name;
   std::string token;
   std::string external_address{};
   /// @}
 
   static CommandLineArguments Parse(int argc, char **argv, BootstrapPtr &bootstrap,
-                                    ProverPtr const &prover)
+                                    Prover const &prover)
   {
     CommandLineArguments args;
 
@@ -225,36 +155,7 @@
     ManifestPtr manifest;
     uint32_t    num_lanes{0};
 
-    bool standalone_flag{false};
-    bool private_flag{false};
-
     // clang-format off
-<<<<<<< HEAD
-    p.add(args.port,                      "port",                  "The starting port for ledger services",                                                        DEFAULT_PORT);
-    p.add(args.cfg.num_executors,         "executors",             "The number of executors to configure",                                                         DEFAULT_NUM_EXECUTORS);
-    p.add(num_lanes,                      "lanes",                 "The number of lanes to be used",                                                               DEFAULT_NUM_LANES);
-    p.add(args.cfg.num_slices,            "slices",                "The number of slices to be used",                                                              DEFAULT_NUM_SLICES);
-    p.add(raw_peers,                      "peers",                 "The comma separated list of addresses to initially connect to",                                std::string{});
-    p.add(args.cfg.db_prefix,             "db-prefix",             "The directory or prefix added to the node storage",                                            std::string{"node_storage"});
-    p.add(args.network_name,              "network",               "The network name to join",                                                                     std::string{});
-    p.add(args.cfg.interface_address,     "interface",             "The address of the network interface to be used",                                              std::string{"127.0.0.1"});
-    p.add(args.cfg.block_interval_ms,     "block-interval",        "Block interval in milliseconds",                                                               uint32_t{DEFAULT_BLOCK_INTERVAL});
-    p.add(args.token,                     "token",                 "The authentication token to be used with bootstrapping the client",                            std::string{});
-    p.add(args.external_address,          "external",              "This node's global IP address",                                                                std::string{});
-    p.add(bootstrap_address,              "bootstrap",             "Src address for network bootstrap",                                                            std::string{});
-    p.add(args.discoverable,              "discoverable",          "Signal that the client is willing to be listed on the bootstrap server",                       false);
-    p.add(args.host_name,                 "host-name",             "The hostname / identifier for this node",                                                      std::string{});
-    p.add(config_path,                    "config",                "The path to the manifest configuration",                                                       std::string{});
-    p.add(args.cfg.processor_threads,     "processor-threads",     "The number of processor threads",                                                              uint32_t{std::thread::hardware_concurrency()});
-    p.add(args.cfg.verification_threads,  "verifier-threads",      "The number of processor threads",                                                              uint32_t{std::thread::hardware_concurrency()});
-    p.add(args.cfg.max_peers,             "max-peers",             "The number of maximal peers to send to peer requests",                                         DEFAULT_MAX_PEERS);
-    p.add(args.cfg.transient_peers,       "transient-peers",       "The number of the peers which will be random in answer sent to peer requests",                 DEFAULT_TRANSIENT_PEERS);
-    p.add(args.cfg.peers_update_cycle_ms, "peers-update-cycle-ms", "How fast to do peering changes",                                                               uint32_t{0});
-    p.add(args.cfg.disable_signing,       "disable-signing",       "Do not sign outbound packets or verify those inbound, in trusted network",                     false);
-    p.add(args.cfg.sign_broadcasts,       "sign-broadcasts",       "Sign and verify broadcast packets",                                                            false);
-    p.add(standalone_flag,                "standalone",            "Run node on its own (useful for testing and development). Incompatible with -private-network", false);
-    p.add(private_flag,                   "private-network",       "Run node as part of a private network (disables bootstrap). Incompatible with -standalone",    false);
-=======
     p.add(args.port,                      "port",                  "The starting port for ledger services",                                         DEFAULT_PORT);
     p.add(args.cfg.num_executors,         "executors",             "The number of executors to configure",                                          DEFAULT_NUM_EXECUTORS);
     p.add(num_lanes,                      "lanes",                 "The number of lanes to be used",                                                DEFAULT_NUM_LANES);
@@ -278,40 +179,11 @@
     p.add(args.cfg.sign_broadcasts,       "sign-broadcasts",       "Sign and verify broadcast packets",      bool{});
     p.add(args.cfg.standalone,            "standalone",            "Expect the node to run in on its own (useful for testing and development)",     false);
     p.add(args.cfg.synergetic_mine,       "synergetic-mine",       "Mines solutions to synergetic contracts.",                                      true);
->>>>>>> 46b82dfb
     // clang-format on
 
     // parse the args
     p.Parse(argc, argv);
 
-    // if the user has specified any environment variables these always take precedence
-    // clang-format off
-    UpdateConfigFromEnvironment(args.port,                      "CONSTELLATION_PORT");
-    UpdateConfigFromEnvironment(args.cfg.num_executors,         "CONSTELLATION_EXECUTORS");
-    UpdateConfigFromEnvironment(num_lanes,                      "CONSTELLATION_LANES");
-    UpdateConfigFromEnvironment(args.cfg.num_slices,            "CONSTELLATION_SLICES");
-    UpdateConfigFromEnvironment(raw_peers,                      "CONSTELLATION_PEERS");
-    UpdateConfigFromEnvironment(args.cfg.db_prefix,             "CONSTELLATION_DB_PREFIX");
-    UpdateConfigFromEnvironment(args.network_name,              "CONSTELLATION_NETWORK");
-    UpdateConfigFromEnvironment(args.cfg.interface_address,     "CONSTELLATION_INTERFACE");
-    UpdateConfigFromEnvironment(args.cfg.block_interval_ms,     "CONSTELLATION_BLOCK_INTERVAL");
-    UpdateConfigFromEnvironment(args.token,                     "CONSTELLATION_TOKEN");
-    UpdateConfigFromEnvironment(args.external_address,          "CONSTELLATION_EXTERNAL");
-    UpdateConfigFromEnvironment(bootstrap_address,              "CONSTELLATION_BOOTSTRAP");
-    UpdateConfigFromEnvironment(args.discoverable,              "CONSTELLATION_DISCOVERABLE");
-    UpdateConfigFromEnvironment(args.host_name,                 "CONSTELLATION_HOST_NAME");
-    UpdateConfigFromEnvironment(config_path,                    "CONSTELLATION_CONFIG");
-    UpdateConfigFromEnvironment(args.cfg.processor_threads,     "CONSTELLATION_PROCESSOR_THREADS");
-    UpdateConfigFromEnvironment(args.cfg.verification_threads,  "CONSTELLATION_VERIFIER_THREADS");
-    UpdateConfigFromEnvironment(args.cfg.max_peers,             "CONSTELLATION_MAX_PEERS");
-    UpdateConfigFromEnvironment(args.cfg.transient_peers,       "CONSTELLATION_TRANSIENT_PEERS");
-    UpdateConfigFromEnvironment(args.cfg.peers_update_cycle_ms, "CONSTELLATION_PEERS_UPDATE_CYCLE_MS");
-    UpdateConfigFromEnvironment(args.cfg.disable_signing,       "CONSTELLATION_DISABLE_SIGNING");
-    UpdateConfigFromEnvironment(args.cfg.sign_broadcasts,       "CONSTELLATION_SIGN_BROADCASTS");
-    UpdateConfigFromEnvironment(standalone_flag,                "CONSTELLATION_STANDALONE");
-    UpdateConfigFromEnvironment(private_flag,                   "CONSTELLATION_PRIVATE_NETWORK");
-    // clang-format on
-
     // update the peers
     args.SetPeers(raw_peers);
 
@@ -326,46 +198,18 @@
     args.cfg.log2_num_lanes = Log2(num_lanes);
 
     // if the user has explicitly passed a configuration then we must parse it here
-    bool const manifest_found = LoadManifestFromEnvironment(manifest);
-
-    // if we have not already found a manifest then use the command line version
-    if (!manifest_found && !config_path.empty())
+    if (!config_path.empty())
     {
       // read the contents of the manifest from the path specified
       manifest = LoadManifestFromFile(config_path.c_str());
     }
 
-    // configure the network mode
-    if (standalone_flag && private_flag)
-    {
-      std::cout
-          << "Invalid configuration, unable to be in both the standalone and private network mode"
-          << std::endl;
-      std::exit(1);
-    }
-    else if (standalone_flag)
-    {
-      args.cfg.network_mode = NetworkMode::STANDALONE;
-    }
-    else if (private_flag)
-    {
-      args.cfg.network_mode = NetworkMode::PRIVATE_NETWORK;
-    }
-
     args.bootstrap = (!bootstrap_address.empty());
-    if (args.bootstrap)
-    {
-      // bootstrapping is not allowed in a non-public network
-      if (NetworkMode::PUBLIC_NETWORK != args.cfg.network_mode)
-      {
-        std::cout << "Unable to use bootstrapping servers with a private or standalone network"
-                  << std::endl;
-        std::exit(1);
-      }
-
+    if (args.bootstrap && !args.token.empty())
+    {
       // determine what the P2P port is. This is either specified with the port parameter or
       // explicitly given via the manifest
-      auto p2p_port = static_cast<uint16_t>(args.port + P2P_PORT_OFFSET);
+      uint16_t p2p_port = static_cast<uint16_t>(args.port + P2P_PORT_OFFSET);
 
       // if we have a valid manifest then we should respect the port configuration specified here
       // otherwise we default to the port specified
@@ -381,17 +225,17 @@
 
       // create the bootstrap node
       bootstrap = std::make_unique<fetch::BootstrapMonitor>(
-          prover, p2p_port, args.network_name, args.discoverable, args.token, args.host_name);
+          prover.identity(), p2p_port, args.network_id, args.token, args.host_name);
 
       // augment the peer list with the bootstrapped version
-      if (bootstrap->DiscoverPeers(args.peers, args.external_address))
+      if (bootstrap->Start(args.peers))
       {
-        args.external_address = args.cfg.interface_address = bootstrap->external_address();
-      }
-      else
-      {
-        // if we have enabled bootstrap and the process fails we must simply exit
-        std::exit(1);
+        args.cfg.interface_address = bootstrap->interface_address();
+
+        if (args.external_address.empty())
+        {
+          args.external_address = bootstrap->external_address();
+        }
       }
     }
 
@@ -404,21 +248,6 @@
     if (!manifest)
     {
       manifest = GenerateManifest(args.external_address, args.port, num_lanes);
-    }
-
-    // catch the invalid miner case
-    if (args.cfg.block_interval_ms > 0)
-    {
-      auto const identity = prover->identity();
-
-      bool const is_public_network     = NetworkMode::PUBLIC_NETWORK == args.cfg.network_mode;
-      bool const is_non_fetch_identity = !fetch::crypto::IsFetchIdentity(identity);
-
-      if (is_public_network && is_non_fetch_identity)
-      {
-        FETCH_LOG_WARN(LOGGING_NAME, "Non mining address: ", identity.identifier().ToBase64());
-        std::exit(1);
-      }
     }
 
     // finally
@@ -509,58 +338,33 @@
     return manifest;
   }
 
-  static bool LoadManifestFromEnvironment(ManifestPtr &manifest)
-  {
-    bool present{false};
-
-    char const *manifest_data = std::getenv("CONSTELLATION_MANIFEST");
-    if (manifest_data != nullptr)
-    {
-      // decode the manifest data
-      ConstByteArray config = fetch::byte_array::FromBase64(manifest_data);
-
-      ManifestPtr local_manifest = std::make_unique<Manifest>();
-      if (!local_manifest->Parse(config))
-      {
-        throw std::runtime_error("Unable to parse the contents of the manifest file");
-      }
-
-      manifest = std::move(local_manifest);
-      present  = true;
-    }
-
-    return present;
-  }
-
   friend std::ostream &operator<<(std::ostream &              s,
                                   CommandLineArguments const &args) FETCH_MAYBE_UNUSED
   {
     s << '\n';
     s << "port......................: " << args.port << '\n';
-    s << "network mode..............: " << ToString(args.cfg.network_mode) << '\n';
-
-    // only print network name when it contains something
-    if (!args.network_name.empty())
-    {
-      s << "network name..............: " << args.network_name << '\n';
-    }
-
+    s << "network id................: 0x" << std::hex << args.network_id << std::dec << '\n';
     s << "num executors.............: " << args.cfg.num_executors << '\n';
-    s << "num lanes.................: " << (1u << args.cfg.log2_num_lanes) << '\n';
+    s << "num lanes.................: " << (1 << args.cfg.log2_num_lanes) << '\n';
     s << "num slices................: " << args.cfg.num_slices << '\n';
     s << "bootstrap.................: " << args.bootstrap << '\n';
-    s << "discoverable..............: " << args.discoverable << '\n';
     s << "host name.................: " << args.host_name << '\n';
     s << "external address..........: " << args.external_address << '\n';
     s << "db-prefix.................: " << args.cfg.db_prefix << '\n';
     s << "interface.................: " << args.cfg.interface_address << '\n';
-    s << "mining....................: " << ToYesNo(args.cfg.block_interval_ms > 0) << '\n';
+    s << "mining....................: " << ((args.cfg.block_interval_ms > 0) ? "Yes" : "No")
+      << '\n';
     s << "tx processor threads......: " << args.cfg.processor_threads << '\n';
     s << "shard verification threads: " << args.cfg.verification_threads << '\n';
     s << "block interval............: " << args.cfg.block_interval_ms << "ms" << '\n';
     s << "max peers.................: " << args.cfg.max_peers << '\n';
     s << "peers update cycle........: " << args.cfg.peers_update_cycle_ms << "ms\n";
 
+    if (args.cfg.standalone)
+    {
+      s << "stand alone...............: Enabled\n";
+    }
+
     // generate the peer listing
     s << "peers.....................: ";
     for (auto const &peer : args.peers)
@@ -581,9 +385,6 @@
 {
   static constexpr char const *KEY_FILENAME = "p2p.key";
 
-  std::string key_path{KEY_FILENAME};
-  UpdateConfigFromEnvironment(key_path, "CONSTELLATION_KEY_PATH");
-
   using Signer    = fetch::crypto::ECDSASigner;
   using SignerPtr = std::shared_ptr<Signer>;
 
@@ -592,7 +393,7 @@
 
   // Step 1. Attempt to load the existing key
   {
-    std::ifstream input_file(key_path.c_str(), std::ios::in | std::ios::binary);
+    std::ifstream input_file(KEY_FILENAME, std::ios::in | std::ios::binary);
 
     if (input_file.is_open())
     {
@@ -707,7 +508,7 @@
     ProverPtr p2p_key = GenerateP2PKey();
 
     BootstrapPtr bootstrap_monitor;
-    auto         args = CommandLineArguments::Parse(argc, argv, bootstrap_monitor, p2p_key);
+    auto         args = CommandLineArguments::Parse(argc, argv, bootstrap_monitor, *p2p_key);
 
     FETCH_LOG_INFO(LOGGING_NAME, "Configuration:\n", args);
 
@@ -721,19 +522,18 @@
     std::signal(SIGINT, InterruptHandler);
     std::signal(SIGTERM, InterruptHandler);
 
-    // extract the state machine runnable (if any)
-    fetch::core::WeakRunnable bootstrap_state_machine{};
+    // run the application
+    constellation->Run(args.peers);
+
+    // stop the bootstrapper if we have one
     if (bootstrap_monitor)
     {
-      bootstrap_state_machine = bootstrap_monitor->GetWeakRunnable();
-    }
-
-    // run the application
-    constellation->Run(args.peers, bootstrap_state_machine);
+      bootstrap_monitor->Stop();
+    }
 
     exit_code = EXIT_SUCCESS;
   }
-  catch (std::exception const &ex)
+  catch (std::exception &ex)
   {
     FETCH_LOG_INFO(LOGGING_NAME, "Fatal Error: ", ex.what());
     std::cerr << "Fatal Error: " << ex.what() << std::endl;
