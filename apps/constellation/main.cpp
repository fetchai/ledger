--- conflicted
+++ resolved
@@ -29,12 +29,8 @@
   using peer_list_type    = fetch::Constellation::peer_list_type;
   using adapter_list_type = fetch::network::Adapter::adapter_list_type;
 
-<<<<<<< HEAD
   static const std::size_t DEFAULT_NUM_LANES = 4;
-=======
-  static const std::size_t DEFAULT_NUM_LANES     = 4;
   static const std::size_t DEFAULT_NUM_SLICES    = 4;
->>>>>>> 4be56394
   static const std::size_t DEFAULT_NUM_EXECUTORS = DEFAULT_NUM_LANES;
   static const uint16_t DEFAULT_PORT = 8000;
   static const uint32_t DEFAULT_NETWORK_ID = 0x10;
@@ -42,19 +38,12 @@
   uint16_t port{0};
   uint32_t network_id;
   peer_list_type peers;
-<<<<<<< HEAD
   std::size_t num_executors;
   std::size_t num_lanes;
+  std::size_t    num_slices;
   bool bootstrap{false};
   std::string dbdir;
 
-=======
-  std::size_t    num_executors;
-  std::size_t    num_lanes;
-  std::size_t    num_slices;
-  std::string    interface;
-  std::string    dbdir;
->>>>>>> 4be56394
 
   static CommandLineArguments Parse(int argc, char **argv, BootstrapPtr &bootstrap)
   {
@@ -172,16 +161,10 @@
     fetch::logger.Info("Configuration:\n", args);
 
     // create and run the constellation
-<<<<<<< HEAD
-    auto constellation =
-      fetch::Constellation::Create(args.port, args.num_executors, args.num_lanes,
-                                   fetch::Constellation::DEFAULT_NUM_SLICES, args.dbdir);
+    auto constellation = fetch::Constellation::Create(args.port, args.num_executors, args.num_lanes,
+                                                      args.num_slices, args.dbdir);
 
     // run the application
-=======
-    auto constellation = fetch::Constellation::Create(args.port, args.num_executors, args.num_lanes,
-                                                      args.num_slices, args.dbdir);
->>>>>>> 4be56394
     constellation->Run(args.peers);
 
     // stop the bootstrapper if we have one
