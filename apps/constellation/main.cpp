//------------------------------------------------------------------------------
//
//   Copyright 2018 Fetch.AI Limited
//
//   Licensed under the Apache License, Version 2.0 (the "License");
//   you may not use this file except in compliance with the License.
//   You may obtain a copy of the License at
//
//       http://www.apache.org/licenses/LICENSE-2.0
//
//   Unless required by applicable law or agreed to in writing, software
//   distributed under the License is distributed on an "AS IS" BASIS,
//   WITHOUT WARRANTIES OR CONDITIONS OF ANY KIND, either express or implied.
//   See the License for the specific language governing permissions and
//   limitations under the License.
//
//------------------------------------------------------------------------------

#include "core/commandline/cli_header.hpp"
#include "core/commandline/parameter_parser.hpp"
#include "core/commandline/params.hpp"
#include "core/json/document.hpp"
#include "core/macros.hpp"
#include "crypto/ecdsa.hpp"
#include "crypto/prover.hpp"
#include "metrics/metrics.hpp"
#include "network/adapters.hpp"
#include "network/fetch_asio.hpp"
#include "network/management/network_manager.hpp"
#include "variant/variant.hpp"

#include "bootstrap_monitor.hpp"
#include "constellation.hpp"

#include <array>
#include <csignal>
#include <fstream>
#include <iomanip>
#include <iostream>
#include <stdexcept>
#include <string>
#include <system_error>
#include <vector>

namespace {

static constexpr char const *LOGGING_NAME = "main";

using Prover         = fetch::crypto::Prover;
using BootstrapPtr   = std::unique_ptr<fetch::BootstrapMonitor>;
using ProverPtr      = std::unique_ptr<Prover>;
using ConstByteArray = fetch::byte_array::ConstByteArray;
using ByteArray      = fetch::byte_array::ByteArray;

using fetch::chain::consensus::ConsensusMinerType;

std::atomic<fetch::Constellation *> gConstellationInstance{nullptr};
std::atomic<std::size_t>            gInterruptCount{0};

// REVIEW: Move to platform
uint32_t Log2(uint32_t value)
{
  static constexpr uint32_t VALUE_SIZE_IN_BITS = sizeof(value) << 3;
  return static_cast<uint32_t>(VALUE_SIZE_IN_BITS -
                               static_cast<uint32_t>(__builtin_clz(value) + 1));
}

bool EnsureLog2(uint32_t value)
{
  uint32_t const log2_value = Log2(value);
  return value == (1u << log2_value);
}

ConstByteArray ReadContentsOfFile(char const *filename)
{
  ConstByteArray buffer;

  std::ifstream stream(filename, std::ios::in | std::ios::binary);

  if (stream.is_open())
  {
    // determine the complete size of the file
    stream.seekg(0, std::ios::end);
    std::streamsize const stream_size = stream.tellg();
    stream.seekg(0, std::ios::beg);

    // allocate the buffer
    ByteArray buf;
    buf.Resize(static_cast<std::size_t>(stream_size));
    static_assert(sizeof(stream_size) >= sizeof(std::size_t), "Must be same size or larger");

    // read in size of the buffer
    stream.read(buf.char_pointer(), stream_size);

    // update the output buffer
    buffer = buf;
  }

  return buffer;
}

std::ostream &operator<<(std::ostream &os, const ConsensusMinerType &obj)
{
  os << static_cast<std::underlying_type<ConsensusMinerType>::type>(obj);
  return os;
}

struct CommandLineArguments
{
  using StringList  = std::vector<std::string>;
  using UriList     = fetch::Constellation::UriList;
  using AdapterList = fetch::network::Adapter::adapter_list_type;
  using Manifest    = fetch::network::Manifest;
  using ManifestPtr = std::unique_ptr<Manifest>;
  using Uri         = fetch::network::Uri;
  using Peer        = fetch::network::Peer;

  using ServiceIdentifier = fetch::network::ServiceIdentifier;
  using ServiceType       = fetch::network::ServiceType;

  static constexpr uint16_t HTTP_PORT_OFFSET    = 0;
  static constexpr uint16_t P2P_PORT_OFFSET     = 1;
  static constexpr uint16_t STORAGE_PORT_OFFSET = 10;

  static const uint32_t DEFAULT_NUM_LANES      = 4;
  static const uint32_t DEFAULT_NUM_SLICES     = 4;
  static const uint32_t DEFAULT_NUM_EXECUTORS  = DEFAULT_NUM_LANES;
  static const uint16_t DEFAULT_PORT           = 8000;
  static const uint32_t DEFAULT_NETWORK_ID     = 0x10;
  static const uint32_t DEFAULT_BLOCK_INTERVAL = 5000;  // milliseconds.

<<<<<<< HEAD
  uint16_t           port{0};
  uint32_t           network_id;
  UriList            peers;
  uint32_t           num_executors;
  uint32_t           num_lanes;
  uint32_t           log2_num_lanes;
  uint32_t           num_slices;
  uint32_t           block_interval;
  std::string        interface;
  std::string        token;
  bool               bootstrap{false};
  ConsensusMinerType mine{ConsensusMinerType::NO_MINER};
  std::string        dbdir;
  std::string        external_address;
  std::string        host_name;
  ManifestPtr        manifest;
=======
  uint16_t    port{0};
  uint32_t    network_id;
  UriList     peers;
  uint32_t    num_executors;
  uint32_t    num_lanes;
  uint32_t    log2_num_lanes;
  uint32_t    num_slices;
  uint32_t    block_interval;
  std::string interface;
  std::string token;
  bool        bootstrap{false};
  bool        mine{false};
  std::string dbdir;
  std::string external_address;
  std::string host_name;
  ManifestPtr manifest;
  std::size_t processor_threads;
  std::size_t verification_threads;
>>>>>>> dd10288a

  static CommandLineArguments Parse(int argc, char **argv, BootstrapPtr &bootstrap,
                                    Prover const &prover)
  {
    CommandLineArguments args;

    // define the parameters
    std::string raw_peers;

    fetch::commandline::Params parameters;
    std::string                bootstrap_address;
    std::string                external_address;
    std::string                config_path;
    int                        mine;

    parameters.add(args.port, "port", "The starting port for ledger services", DEFAULT_PORT);
    parameters.add(args.num_executors, "executors", "The number of executors to configure",
                   DEFAULT_NUM_EXECUTORS);
    parameters.add(args.num_lanes, "lanes", "The number of lanes to be used", DEFAULT_NUM_LANES);
    parameters.add(args.num_slices, "slices", "The number of slices to be used",
                   DEFAULT_NUM_SLICES);
    parameters.add(raw_peers, "peers",
                   "The comma separated list of addresses to initially connect to", std::string{});
    parameters.add(args.dbdir, "db-prefix", "The directory or prefix added to the node storage",
                   std::string{"node_storage"});
    parameters.add(args.network_id, "network-id", "The network id", DEFAULT_NETWORK_ID);
    parameters.add(args.interface, "interface", "The network id", std::string{"127.0.0.1"});
    parameters.add(args.block_interval, "block-interval", "Block interval in milliseconds.",
                   uint32_t{DEFAULT_BLOCK_INTERVAL});
    parameters.add(external_address, "bootstrap", "Enable bootstrap network support",
                   std::string{});
    parameters.add(args.token, "token",
                   "The authentication token to be used with bootstrapping the client",
                   std::string{});
    parameters.add(mine, "mine", "Enable mining on this node", 0);

    parameters.add(args.external_address, "external", "This node's global IP addr.", std::string{});
    parameters.add(bootstrap_address, "bootstrap", "Src addr for network boostrap.", std::string{});
    parameters.add(args.host_name, "host-name", "The hostname / identifier for this node",
                   std::string{});
    parameters.add(config_path, "config", "The path to the manifest configuration", std::string{});
    parameters.add(args.processor_threads, "processor-threads", "The number of processor threads", std::size_t{std::thread::hardware_concurrency()});
    parameters.add(args.verification_threads, "verifier-threads", "The number of processor threads", std::size_t{std::thread::hardware_concurrency()});

    // parse the args
    parameters.Parse(argc, argv);

    // update the peers
    args.SetPeers(raw_peers);

    args.mine = static_cast<ConsensusMinerType>(mine);

    // ensure that the number lanes is a valid power of 2
    if (!EnsureLog2(args.num_lanes))
    {
      std::cout << "Number of lanes is not a valid log2 number" << std::endl;
      std::exit(1);
    }

    // calculate the log2 num lanes
    args.log2_num_lanes = Log2(args.num_lanes);

    // if the user has explicitly passed a configuration then we must parse it here
    if (!config_path.empty())
    {
      // read the contents of the manifest from the path specified
      args.manifest = LoadManifestFromFile(config_path.c_str());
    }

    args.bootstrap = (!bootstrap_address.empty());
    if (args.bootstrap && args.token.size())
    {
      // determine what the P2P port is. This is either specified with the port parameter or
      // explicitly given via the manifest
      uint16_t p2p_port = static_cast<uint16_t>(args.port + P2P_PORT_OFFSET);

      // if we have a valid manifest then we should respect the port configuration specified here
      // otherwise we default to the port specified
      if (args.manifest)
      {
        auto const &uri = args.manifest->GetUri(ServiceIdentifier{ServiceType::P2P});

        if (uri.scheme() == Uri::Scheme::Tcp)
        {
          p2p_port = uri.AsPeer().port();
        }
      }

      // create the bootstrap node
      bootstrap = std::make_unique<fetch::BootstrapMonitor>(
          prover.identity(), p2p_port, args.network_id, args.token, args.host_name);

      // augment the peer list with the bootstrapped version
      if (bootstrap->Start(args.peers))
      {
        args.interface = bootstrap->interface_address();

        if (args.external_address.empty())
        {
          args.external_address = bootstrap->external_address();
        }
      }
    }

    if (args.external_address.empty())
    {
      args.external_address = "127.0.0.1";
    }

    // if we do not have a correct
    if (!args.manifest)
    {
      args.manifest = GenerateManifest(args.external_address, args.port, args.num_lanes);
    }

    return args;
  }

  void SetPeers(std::string const &raw_peers)
  {
    if (!raw_peers.empty())
    {
      // split the peers
      std::size_t         position = 0;
      fetch::network::Uri peer;
      while (std::string::npos != position)
      {
        // locate the separator
        std::size_t const separator_position = raw_peers.find(',', position);

        // parse the peer
        std::string const peer_address =
            raw_peers.substr(position, (separator_position - position));
        if (peer.Parse(peer_address))
        {
          peers.push_back(peer);
        }
        else
        {
          FETCH_LOG_WARN(LOGGING_NAME, "Failed to parse input peer address: '", peer_address, "'");
        }

        // update the position for the next search
        if (std::string::npos == separator_position)
        {
          position = std::string::npos;
        }
        else
        {
          position = separator_position + 1;  // advance past separator
        }
      }
    }
  }

  static ManifestPtr GenerateManifest(std::string const &external_address, uint16_t port,
                                      uint32_t num_lanes)
  {
    ManifestPtr manifest = std::make_unique<Manifest>();
    Peer        peer;

    // register the HTTP service
    peer.Update(external_address, port + HTTP_PORT_OFFSET);
    manifest->AddService(ServiceIdentifier{ServiceType::HTTP}, Manifest::Entry{Uri{peer}});

    // register the P2P service
    peer.Update(external_address, static_cast<uint16_t>(port + P2P_PORT_OFFSET));
    manifest->AddService(ServiceIdentifier{ServiceType::P2P}, Manifest::Entry{Uri{peer}});

    // register all of the lanes (storage shards)
    for (uint32_t i = 0; i < num_lanes; ++i)
    {
      peer.Update(external_address, static_cast<uint16_t>(port + STORAGE_PORT_OFFSET + i));

      manifest->AddService(ServiceIdentifier{ServiceType::LANE, static_cast<uint16_t>(i)},
                           Manifest::Entry{Uri{peer}});
    }

    return manifest;
  }

  static ManifestPtr LoadManifestFromFile(char const *filename)
  {
    ConstByteArray buffer = ReadContentsOfFile(filename);

    // check to see if the read failed
    if (buffer.size() == 0)
    {
      throw std::runtime_error("Unable to read the contents of the requested file");
    }

    ManifestPtr manifest = std::make_unique<Manifest>();
    if (!manifest->Parse(buffer))
    {
      throw std::runtime_error("Unable to parse the contents of the manifest file");
    }

    return manifest;
  }

  friend std::ostream &operator<<(std::ostream &              s,
                                  CommandLineArguments const &args) FETCH_MAYBE_UNUSED
  {
    s << '\n';
    s << "port......................: " << args.port << '\n';
    s << "network id................: 0x" << std::hex << args.network_id << std::dec << '\n';
    s << "num executors.............: " << args.num_executors << '\n';
    s << "num lanes.................: " << args.num_lanes << '\n';
    s << "num slices................: " << args.num_slices << '\n';
    s << "bootstrap.................: " << args.bootstrap << '\n';
    s << "host name.................: " << args.host_name << '\n';
    s << "external address..........: " << args.external_address << '\n';
    s << "db-prefix.................: " << args.dbdir << '\n';
    s << "interface.................: " << args.interface << '\n';
    s << "mining....................: " << args.mine << '\n';
    s << "tx processor threads......: " << args.processor_threads << '\n';
    s << "shard verification threads: " << args.verification_threads << '\n';
    s << "block interval............: " << args.block_interval << "ms" << std::endl;
    // generate the peer listing
    s << "peers.....................: ";
    for (auto const &peer : args.peers)
    {
      s << peer.uri() << ' ';
    }

    if (args.manifest)
    {
      s << '\n' << "manifest.......: " << args.manifest->ToString() << '\n';
    }

    // terminate and flush
    s << std::endl;

    return s;
  }
};

ProverPtr GenerateP2PKey()
{
  static constexpr char const *KEY_FILENAME = "p2p.key";

  using Signer    = fetch::crypto::ECDSASigner;
  using SignerPtr = std::unique_ptr<Signer>;

  SignerPtr certificate        = std::make_unique<Signer>();
  bool      certificate_loaded = false;

  // Step 1. Attempt to load the existing key
  {
    std::ifstream input_file(KEY_FILENAME, std::ios::in | std::ios::binary);

    if (input_file.is_open())
    {
      fetch::byte_array::ByteArray private_key_data;
      private_key_data.Resize(Signer::PrivateKey::ecdsa_curve_type::privateKeySize);

      // attempt to read in the private key
      input_file.read(private_key_data.char_pointer(),
                      static_cast<std::streamsize>(private_key_data.size()));

      if (!(input_file.fail() || input_file.eof()))
      {
        certificate->Load(private_key_data);
        certificate_loaded = true;
      }
    }
  }

  // Generate a key if the load failed
  if (!certificate_loaded)
  {
    certificate->GenerateKeys();

    std::ofstream output_file(KEY_FILENAME, std::ios::out | std::ios::binary);

    if (output_file.is_open())
    {
      auto const private_key_data = certificate->private_key();

      output_file.write(private_key_data.char_pointer(),
                        static_cast<std::streamsize>(private_key_data.size()));
    }
    else
    {
      FETCH_LOG_WARN(LOGGING_NAME, "Failed to save P2P key");
    }
  }

  return certificate;
}

void InterruptHandler(int /*signal*/)
{
  std::size_t const interrupt_count = ++gInterruptCount;

  if (interrupt_count > 1)
  {
    FETCH_LOG_INFO(LOGGING_NAME, "User requests stop of service (count: ", interrupt_count, ")");
  }
  else
  {
    FETCH_LOG_INFO(LOGGING_NAME, "User requests stop of service");
  }

  if (gConstellationInstance)
  {
    gConstellationInstance.load()->SignalStop();
  }

  if (interrupt_count >= 3)
  {
    std::exit(1);
  }
}

}  // namespace

int main(int argc, char **argv)
{
  int exit_code = EXIT_FAILURE;

  fetch::commandline::DisplayCLIHeader("Constellation");

  if (!fetch::version::VALID)
  {
    FETCH_LOG_WARN(LOGGING_NAME, "Unsupported version - git working tree is dirty");
  }

  try
  {
#ifdef FETCH_ENABLE_METRICS
    fetch::metrics::Metrics::Instance().ConfigureFileHandler("metrics.csv");
#endif  // FETCH_ENABLE_METRICS

    // create and load the main certificate for the bootstrapper
    ProverPtr p2p_key = GenerateP2PKey();

    BootstrapPtr bootstrap_monitor;
    auto         args = CommandLineArguments::Parse(argc, argv, bootstrap_monitor, *p2p_key);

    FETCH_LOG_INFO(LOGGING_NAME, "Configuration:\n", args);

    // create and run the constellation
    auto constellation = std::make_unique<fetch::Constellation>(
        std::move(p2p_key), std::move(*args.manifest), args.num_executors, args.log2_num_lanes,
        args.num_slices, args.interface, args.dbdir, args.external_address,
        args.processor_threads, args.verification_threads,
        std::chrono::milliseconds(args.block_interval));

    // update the instance pointer
    gConstellationInstance = constellation.get();

    // register the signal handler
    std::signal(SIGINT, InterruptHandler);

    // run the application
    constellation->Run(args.peers, args.mine);

    // stop the bootstrapper if we have one
    if (bootstrap_monitor)
    {
      bootstrap_monitor->Stop();
    }

    exit_code = EXIT_SUCCESS;
  }
  catch (std::exception &ex)
  {
    FETCH_LOG_INFO(LOGGING_NAME, "Fatal Error: ", ex.what());
    std::cerr << "Fatal Error: " << ex.what() << std::endl;
  }

  return exit_code;
}<|MERGE_RESOLUTION|>--- conflicted
+++ resolved
@@ -129,7 +129,6 @@
   static const uint32_t DEFAULT_NETWORK_ID     = 0x10;
   static const uint32_t DEFAULT_BLOCK_INTERVAL = 5000;  // milliseconds.
 
-<<<<<<< HEAD
   uint16_t           port{0};
   uint32_t           network_id;
   UriList            peers;
@@ -146,26 +145,8 @@
   std::string        external_address;
   std::string        host_name;
   ManifestPtr        manifest;
-=======
-  uint16_t    port{0};
-  uint32_t    network_id;
-  UriList     peers;
-  uint32_t    num_executors;
-  uint32_t    num_lanes;
-  uint32_t    log2_num_lanes;
-  uint32_t    num_slices;
-  uint32_t    block_interval;
-  std::string interface;
-  std::string token;
-  bool        bootstrap{false};
-  bool        mine{false};
-  std::string dbdir;
-  std::string external_address;
-  std::string host_name;
-  ManifestPtr manifest;
   std::size_t processor_threads;
   std::size_t verification_threads;
->>>>>>> dd10288a
 
   static CommandLineArguments Parse(int argc, char **argv, BootstrapPtr &bootstrap,
                                     Prover const &prover)
