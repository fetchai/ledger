--- conflicted
+++ resolved
@@ -289,19 +289,11 @@
       std::signal(SIGTERM, InterruptHandler);
 
       // Making the system resillient to segmentation faults
-<<<<<<< HEAD
-      //if (!settings.allow_crashing)
-      //{
-      //  std::signal(SIGSEGV, ThrowException);
-      //  std::signal(SIGFPE, ThrowException);
-      //}
-=======
       if (!settings.allow_crashing.value())
       {
         std::signal(SIGSEGV, ThrowException);
         std::signal(SIGFPE, ThrowException);
       }
->>>>>>> 73401172
 
       // run the application
       try
