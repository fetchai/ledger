--- conflicted
+++ resolved
@@ -222,23 +222,8 @@
         FETCH_LOG_INFO(LOGGING_NAME, "Initial Peer: ", uri);
       }
 
-<<<<<<< HEAD
-    /*
-    // TODO: Placeholder section for dumping
-    // to a file.
-    if(true)
-    {
-      constellation->DumpOpenAPI(std::cout);
-      return EXIT_SUCCESS;
-    }
-    */
-
-    // update the instance pointer
-    gConstellationInstance = constellation.get();
-=======
       // attempt to build the configuration for constellation
       Constellation::Config cfg = BuildConstellationConfig(settings);
->>>>>>> e8dcf6a4
 
       // create and run the constellation
       auto constellation =
