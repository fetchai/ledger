//------------------------------------------------------------------------------
//
//   Copyright 2018-2019 Fetch.AI Limited
//
//   Licensed under the Apache License, Version 2.0 (the "License");
//   you may not use this file except in compliance with the License.
//   You may obtain a copy of the License at
//
//       http://www.apache.org/licenses/LICENSE-2.0
//
//   Unless required by applicable law or agreed to in writing, software
//   distributed under the License is distributed on an "AS IS" BASIS,
//   WITHOUT WARRANTIES OR CONDITIONS OF ANY KIND, either express or implied.
//   See the License for the specific language governing permissions and
//   limitations under the License.
//
//------------------------------------------------------------------------------

#include "core/commandline/cli_header.hpp"
#include "core/commandline/parameter_parser.hpp"
#include "core/commandline/params.hpp"
#include "core/json/document.hpp"
#include "core/macros.hpp"
#include "crypto/ecdsa.hpp"
#include "crypto/prover.hpp"
#include "metrics/metrics.hpp"
#include "network/adapters.hpp"
#include "network/fetch_asio.hpp"
#include "network/management/network_manager.hpp"
#include "variant/variant.hpp"

#include "bootstrap_monitor.hpp"
#include "constellation.hpp"

#include <array>
#include <csignal>
#include <fstream>
#include <iomanip>
#include <iostream>
#include <stdexcept>
#include <string>
#include <system_error>
#include <vector>

namespace {

static constexpr char const *LOGGING_NAME = "main";

using Prover         = fetch::crypto::Prover;
using BootstrapPtr   = std::unique_ptr<fetch::BootstrapMonitor>;
using ProverPtr      = std::unique_ptr<Prover>;
using ConstByteArray = fetch::byte_array::ConstByteArray;
using ByteArray      = fetch::byte_array::ByteArray;

using fetch::chain::consensus::ConsensusMinerType;

std::atomic<fetch::Constellation *> gConstellationInstance{nullptr};
std::atomic<std::size_t>            gInterruptCount{0};

// REVIEW: Move to platform
uint32_t Log2(uint32_t value)
{
  static constexpr uint32_t VALUE_SIZE_IN_BITS = sizeof(value) << 3;
  return static_cast<uint32_t>(VALUE_SIZE_IN_BITS -
                               static_cast<uint32_t>(__builtin_clz(value) + 1));
}

bool EnsureLog2(uint32_t value)
{
  uint32_t const log2_value = Log2(value);
  return value == (1u << log2_value);
}

ConstByteArray ReadContentsOfFile(char const *filename)
{
  ConstByteArray buffer;

  std::ifstream stream(filename, std::ios::in | std::ios::binary);

  if (stream.is_open())
  {
    // determine the complete size of the file
    stream.seekg(0, std::ios::end);
    std::streamsize const stream_size = stream.tellg();
    stream.seekg(0, std::ios::beg);

    // allocate the buffer
    ByteArray buf;
    buf.Resize(static_cast<std::size_t>(stream_size));
    static_assert(sizeof(stream_size) >= sizeof(std::size_t), "Must be same size or larger");

    // read in size of the buffer
    stream.read(buf.char_pointer(), stream_size);

    // update the output buffer
    buffer = buf;
  }

  return buffer;
}

std::ostream &operator<<(std::ostream &os, const ConsensusMinerType &obj)
{
  os << static_cast<std::underlying_type<ConsensusMinerType>::type>(obj);
  return os;
}

struct CommandLineArguments
{
  using StringList  = std::vector<std::string>;
  using UriList     = fetch::Constellation::UriList;
  using AdapterList = fetch::network::Adapter::adapter_list_type;
  using Manifest    = fetch::network::Manifest;
  using ManifestPtr = std::unique_ptr<Manifest>;
  using Uri         = fetch::network::Uri;
  using Peer        = fetch::network::Peer;

  using ServiceIdentifier = fetch::network::ServiceIdentifier;
  using ServiceType       = fetch::network::ServiceType;

  static constexpr uint16_t HTTP_PORT_OFFSET    = 0;
  static constexpr uint16_t P2P_PORT_OFFSET     = 1;
  static constexpr uint16_t STORAGE_PORT_OFFSET = 10;

  static const uint32_t    DEFAULT_NUM_LANES       = 4;
  static const uint32_t    DEFAULT_NUM_SLICES      = 4;
  static const uint32_t    DEFAULT_NUM_EXECUTORS   = DEFAULT_NUM_LANES;
  static const uint16_t    DEFAULT_PORT            = 8000;
  static const uint32_t    DEFAULT_NETWORK_ID      = 0x10;
  static const uint32_t    DEFAULT_BLOCK_INTERVAL  = 5000;  // milliseconds.
  static const std::size_t DEFAULT_MAX_PEERS       = 3;
  static const std::size_t DEFAULT_TRANSIENT_PEERS = 1;

  uint16_t           port{0};
  uint32_t           network_id;
  UriList            peers;
  uint32_t           num_executors;
  uint32_t           num_lanes;
  uint32_t           log2_num_lanes;
  uint32_t           num_slices;
  uint32_t           block_interval;
  std::string        interface;
  std::string        token;
  bool               bootstrap{false};
  ConsensusMinerType mine{ConsensusMinerType::NO_MINER};
  std::string        dbdir;
  std::string        external_address;
  std::string        host_name;
  ManifestPtr        manifest;
  std::size_t        processor_threads;
  std::size_t        verification_threads;
  std::size_t        max_peers;
  std::size_t        transient_peers;
  uint32_t           peers_update_cycle_ms;

  static CommandLineArguments Parse(int argc, char **argv, BootstrapPtr &bootstrap,
                                    Prover const &prover)
  {
    CommandLineArguments args;

    // define the parameters
    std::string raw_peers;

    fetch::commandline::Params parameters;
    std::string                bootstrap_address;
    std::string                external_address;
    std::string                config_path;
    int                        mine;

    parameters.add(args.port, "port", "The starting port for ledger services", DEFAULT_PORT);
    parameters.add(args.num_executors, "executors", "The number of executors to configure",
                   DEFAULT_NUM_EXECUTORS);
    parameters.add(args.num_lanes, "lanes", "The number of lanes to be used", DEFAULT_NUM_LANES);
    parameters.add(args.num_slices, "slices", "The number of slices to be used",
                   DEFAULT_NUM_SLICES);
    parameters.add(raw_peers, "peers",
                   "The comma separated list of addresses to initially connect to", std::string{});
    parameters.add(args.dbdir, "db-prefix", "The directory or prefix added to the node storage",
                   std::string{"node_storage"});
    parameters.add(args.network_id, "network-id", "The network id", DEFAULT_NETWORK_ID);
    parameters.add(args.interface, "interface", "The network id", std::string{"127.0.0.1"});
    parameters.add(args.block_interval, "block-interval", "Block interval in milliseconds.",
                   uint32_t{DEFAULT_BLOCK_INTERVAL});
    parameters.add(external_address, "bootstrap", "Enable bootstrap network support",
                   std::string{});
    parameters.add(args.token, "token",
                   "The authentication token to be used with bootstrapping the client",
                   std::string{});
    parameters.add(mine, "mine", "Enable mining on this node", 0);

    parameters.add(args.external_address, "external", "This node's global IP addr.", std::string{});
    parameters.add(bootstrap_address, "bootstrap", "Src addr for network boostrap.", std::string{});
    parameters.add(args.host_name, "host-name", "The hostname / identifier for this node",
                   std::string{});
    parameters.add(config_path, "config", "The path to the manifest configuration", std::string{});
    parameters.add(args.processor_threads, "processor-threads", "The number of processor threads",
                   std::size_t{std::thread::hardware_concurrency()});
    parameters.add(args.verification_threads, "verifier-threads", "The number of processor threads",
                   std::size_t{std::thread::hardware_concurrency()});
    parameters.add(args.max_peers, "max-peers",
                   "The number of maximal peers to send to peer requests.", DEFAULT_MAX_PEERS);
    parameters.add(args.transient_peers, "transient-peers",
                   "The number of the peers which will be random in answer sent to peer requests.",
                   DEFAULT_TRANSIENT_PEERS);
<<<<<<< HEAD
    parameters.add(args.peers_update_cycle_ms, "peers-update-cycle-ms", "How fast to do peering changes.", uint32_t(4000));
=======
    parameters.add(args.peers_update_cycle_ms, "peers-update-cycle-ms",
                   "How fast to do peering changes.", uint32_t(2000));
>>>>>>> c7692dc5
    // parse the args
    parameters.Parse(argc, argv);

    // update the peers
    args.SetPeers(raw_peers);

    args.mine = static_cast<ConsensusMinerType>(mine);

    // ensure that the number lanes is a valid power of 2
    if (!EnsureLog2(args.num_lanes))
    {
      std::cout << "Number of lanes is not a valid log2 number" << std::endl;
      std::exit(1);
    }

    // calculate the log2 num lanes
    args.log2_num_lanes = Log2(args.num_lanes);

    // if the user has explicitly passed a configuration then we must parse it here
    if (!config_path.empty())
    {
      // read the contents of the manifest from the path specified
      args.manifest = LoadManifestFromFile(config_path.c_str());
    }

    args.bootstrap = (!bootstrap_address.empty());
    if (args.bootstrap && args.token.size())
    {
      // determine what the P2P port is. This is either specified with the port parameter or
      // explicitly given via the manifest
      uint16_t p2p_port = static_cast<uint16_t>(args.port + P2P_PORT_OFFSET);

      // if we have a valid manifest then we should respect the port configuration specified here
      // otherwise we default to the port specified
      if (args.manifest)
      {
        auto const &uri = args.manifest->GetUri(ServiceIdentifier{ServiceType::CORE});

        if (uri.scheme() == Uri::Scheme::Tcp)
        {
          p2p_port = uri.AsPeer().port();
        }
      }

      // create the bootstrap node
      bootstrap = std::make_unique<fetch::BootstrapMonitor>(
          prover.identity(), p2p_port, args.network_id, args.token, args.host_name);

      // augment the peer list with the bootstrapped version
      if (bootstrap->Start(args.peers))
      {
        args.interface = bootstrap->interface_address();

        if (args.external_address.empty())
        {
          args.external_address = bootstrap->external_address();
        }
      }
    }

    if (args.external_address.empty())
    {
      args.external_address = "127.0.0.1";
    }

    // if we do not have a correct
    if (!args.manifest)
    {
      args.manifest = GenerateManifest(args.external_address, args.port, args.num_lanes);
    }

    return args;
  }

  void SetPeers(std::string const &raw_peers)
  {
    if (!raw_peers.empty())
    {
      // split the peers
      std::size_t         position = 0;
      fetch::network::Uri peer;
      while (std::string::npos != position)
      {
        // locate the separator
        std::size_t const separator_position = raw_peers.find(',', position);

        // parse the peer
        std::string const peer_address =
            raw_peers.substr(position, (separator_position - position));
        if (peer.Parse(peer_address))
        {
          peers.push_back(peer);
        }
        else
        {
          FETCH_LOG_WARN(LOGGING_NAME, "Failed to parse input peer address: '", peer_address, "'");
        }

        // update the position for the next search
        if (std::string::npos == separator_position)
        {
          position = std::string::npos;
        }
        else
        {
          position = separator_position + 1;  // advance past separator
        }
      }
    }
  }

  static ManifestPtr GenerateManifest(std::string const &external_address, uint16_t port,
                                      uint32_t num_lanes)
  {
    ManifestPtr manifest = std::make_unique<Manifest>();
    Peer        peer;

    // register the HTTP service
    peer.Update(external_address, port + HTTP_PORT_OFFSET);
    manifest->AddService(ServiceIdentifier{ServiceType::HTTP}, Manifest::Entry{Uri{peer}});

    // register the P2P service
    peer.Update(external_address, static_cast<uint16_t>(port + P2P_PORT_OFFSET));
    manifest->AddService(ServiceIdentifier{ServiceType::CORE}, Manifest::Entry{Uri{peer}});

    // register all of the lanes (storage shards)
    for (uint32_t i = 0; i < num_lanes; ++i)
    {
      peer.Update(external_address, static_cast<uint16_t>(port + STORAGE_PORT_OFFSET + i));

      manifest->AddService(ServiceIdentifier{ServiceType::LANE, static_cast<uint16_t>(i)},
                           Manifest::Entry{Uri{peer}});
    }

    return manifest;
  }

  static ManifestPtr LoadManifestFromFile(char const *filename)
  {
    ConstByteArray buffer = ReadContentsOfFile(filename);

    // check to see if the read failed
    if (buffer.size() == 0)
    {
      throw std::runtime_error("Unable to read the contents of the requested file");
    }

    ManifestPtr manifest = std::make_unique<Manifest>();
    if (!manifest->Parse(buffer))
    {
      throw std::runtime_error("Unable to parse the contents of the manifest file");
    }

    return manifest;
  }

  friend std::ostream &operator<<(std::ostream &              s,
                                  CommandLineArguments const &args) FETCH_MAYBE_UNUSED
  {
    s << '\n';
    s << "port......................: " << args.port << '\n';
    s << "network id................: 0x" << std::hex << args.network_id << std::dec << '\n';
    s << "num executors.............: " << args.num_executors << '\n';
    s << "num lanes.................: " << args.num_lanes << '\n';
    s << "num slices................: " << args.num_slices << '\n';
    s << "bootstrap.................: " << args.bootstrap << '\n';
    s << "host name.................: " << args.host_name << '\n';
    s << "external address..........: " << args.external_address << '\n';
    s << "db-prefix.................: " << args.dbdir << '\n';
    s << "interface.................: " << args.interface << '\n';
    s << "mining....................: " << args.mine << '\n';
    s << "tx processor threads......: " << args.processor_threads << '\n';
    s << "shard verification threads: " << args.verification_threads << '\n';
    s << "block interval............: " << args.block_interval << "ms" << std::endl;
    // generate the peer listing
    s << "peers.....................: ";
    for (auto const &peer : args.peers)
    {
      s << peer.uri() << ' ';
    }

    if (args.manifest)
    {
      s << '\n' << "manifest.......: " << args.manifest->ToString() << '\n';
    }

    // terminate and flush
    s << std::endl;

    return s;
  }
};

ProverPtr GenerateP2PKey()
{
  static constexpr char const *KEY_FILENAME = "p2p.key";

  using Signer    = fetch::crypto::ECDSASigner;
  using SignerPtr = std::unique_ptr<Signer>;

  SignerPtr certificate        = std::make_unique<Signer>();
  bool      certificate_loaded = false;

  // Step 1. Attempt to load the existing key
  {
    std::ifstream input_file(KEY_FILENAME, std::ios::in | std::ios::binary);

    if (input_file.is_open())
    {
      fetch::byte_array::ByteArray private_key_data;
      private_key_data.Resize(Signer::PrivateKey::ecdsa_curve_type::privateKeySize);

      // attempt to read in the private key
      input_file.read(private_key_data.char_pointer(),
                      static_cast<std::streamsize>(private_key_data.size()));

      if (!(input_file.fail() || input_file.eof()))
      {
        certificate->Load(private_key_data);
        certificate_loaded = true;
      }
    }
  }

  // Generate a key if the load failed
  if (!certificate_loaded)
  {
    certificate->GenerateKeys();

    std::ofstream output_file(KEY_FILENAME, std::ios::out | std::ios::binary);

    if (output_file.is_open())
    {
      auto const private_key_data = certificate->private_key();

      output_file.write(private_key_data.char_pointer(),
                        static_cast<std::streamsize>(private_key_data.size()));
    }
    else
    {
      FETCH_LOG_WARN(LOGGING_NAME, "Failed to save P2P key");
    }
  }

  return certificate;
}

void InterruptHandler(int /*signal*/)
{
  std::size_t const interrupt_count = ++gInterruptCount;

  if (interrupt_count > 1)
  {
    FETCH_LOG_INFO(LOGGING_NAME, "User requests stop of service (count: ", interrupt_count, ")");
  }
  else
  {
    FETCH_LOG_INFO(LOGGING_NAME, "User requests stop of service");
  }

  if (gConstellationInstance)
  {
    gConstellationInstance.load()->SignalStop();
  }

  if (interrupt_count >= 3)
  {
    std::exit(1);
  }
}

}  // namespace

int main(int argc, char **argv)
{
  int exit_code = EXIT_FAILURE;

  fetch::commandline::DisplayCLIHeader("Constellation");

  if (!fetch::version::VALID)
  {
    FETCH_LOG_WARN(LOGGING_NAME, "Unsupported version - git working tree is dirty");
  }

  try
  {
#ifdef FETCH_ENABLE_METRICS
    fetch::metrics::Metrics::Instance().ConfigureFileHandler("metrics.csv");
#endif  // FETCH_ENABLE_METRICS

    // create and load the main certificate for the bootstrapper
    ProverPtr p2p_key = GenerateP2PKey();

    BootstrapPtr bootstrap_monitor;
    auto         args = CommandLineArguments::Parse(argc, argv, bootstrap_monitor, *p2p_key);

    FETCH_LOG_INFO(LOGGING_NAME, "Configuration:\n", args);

    // create and run the constellation
    auto constellation = std::make_unique<fetch::Constellation>(
        std::move(p2p_key), std::move(*args.manifest), args.num_executors, args.log2_num_lanes,
        args.num_slices, args.interface, args.dbdir, args.external_address, args.processor_threads,
        args.verification_threads, std::chrono::milliseconds(args.block_interval), args.max_peers,
<<<<<<< HEAD
        args.transient_peers
		, args.peers_update_cycle_ms);
=======
        args.transient_peers, args.peers_update_cycle_ms);
>>>>>>> c7692dc5

    // update the instance pointer
    gConstellationInstance = constellation.get();

    // register the signal handler
    std::signal(SIGINT, InterruptHandler);

    // run the application
    constellation->Run(args.peers, args.mine);

    // stop the bootstrapper if we have one
    if (bootstrap_monitor)
    {
      bootstrap_monitor->Stop();
    }

    exit_code = EXIT_SUCCESS;
  }
  catch (std::exception &ex)
  {
    FETCH_LOG_INFO(LOGGING_NAME, "Fatal Error: ", ex.what());
    std::cerr << "Fatal Error: " << ex.what() << std::endl;
  }

  return exit_code;
}<|MERGE_RESOLUTION|>--- conflicted
+++ resolved
@@ -202,12 +202,8 @@
     parameters.add(args.transient_peers, "transient-peers",
                    "The number of the peers which will be random in answer sent to peer requests.",
                    DEFAULT_TRANSIENT_PEERS);
-<<<<<<< HEAD
-    parameters.add(args.peers_update_cycle_ms, "peers-update-cycle-ms", "How fast to do peering changes.", uint32_t(4000));
-=======
     parameters.add(args.peers_update_cycle_ms, "peers-update-cycle-ms",
                    "How fast to do peering changes.", uint32_t(2000));
->>>>>>> c7692dc5
     // parse the args
     parameters.Parse(argc, argv);
 
@@ -511,12 +507,7 @@
         std::move(p2p_key), std::move(*args.manifest), args.num_executors, args.log2_num_lanes,
         args.num_slices, args.interface, args.dbdir, args.external_address, args.processor_threads,
         args.verification_threads, std::chrono::milliseconds(args.block_interval), args.max_peers,
-<<<<<<< HEAD
-        args.transient_peers
-		, args.peers_update_cycle_ms);
-=======
         args.transient_peers, args.peers_update_cycle_ms);
->>>>>>> c7692dc5
 
     // update the instance pointer
     gConstellationInstance = constellation.get();
