--- conflicted
+++ resolved
@@ -473,14 +473,9 @@
 
     // create and run the constellation
     auto constellation = std::make_unique<fetch::Constellation>(
-<<<<<<< HEAD
-        std::move(p2p_key), args.port, args.num_executors, args.log2_num_lanes, args.num_slices,
+        std::move(p2p_key), std::move(*args.manifest), args.num_executors, args.log2_num_lanes,
         args.interface, args.dbdir, args.external_address,
         std::chrono::milliseconds(args.block_interval));
-=======
-        std::move(p2p_key), std::move(*args.manifest), args.num_executors, args.log2_num_lanes,
-        args.num_slices, args.interface, args.dbdir);
->>>>>>> 8555e3bf
 
     // update the instance pointer
     gConstellationInstance = constellation.get();
