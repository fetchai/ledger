//------------------------------------------------------------------------------
//
//   Copyright 2018-2019 Fetch.AI Limited
//
//   Licensed under the Apache License, Version 2.0 (the "License");
//   you may not use this file except in compliance with the License.
//   You may obtain a copy of the License at
//
//       http://www.apache.org/licenses/LICENSE-2.0
//
//   Unless required by applicable law or agreed to in writing, software
//   distributed under the License is distributed on an "AS IS" BASIS,
//   WITHOUT WARRANTIES OR CONDITIONS OF ANY KIND, either express or implied.
//   See the License for the specific language governing permissions and
//   limitations under the License.
//
//------------------------------------------------------------------------------

#include "core/commandline/cli_header.hpp"
#include "core/commandline/parameter_parser.hpp"
#include "core/commandline/params.hpp"
#include "core/json/document.hpp"
#include "core/macros.hpp"
#include "crypto/ecdsa.hpp"
#include "crypto/prover.hpp"
#include "metrics/metrics.hpp"
#include "network/adapters.hpp"
#include "network/fetch_asio.hpp"
#include "network/management/network_manager.hpp"
#include "variant/variant.hpp"

#include "bootstrap_monitor.hpp"
#include "constellation.hpp"
#include "fetch_version.hpp"

#include <array>
#include <csignal>
#include <fstream>
#include <iomanip>
#include <iostream>
#include <stdexcept>
#include <string>
#include <system_error>
#include <vector>

namespace {

static constexpr char const *LOGGING_NAME = "main";

using Prover         = fetch::crypto::Prover;
using BootstrapPtr   = std::unique_ptr<fetch::BootstrapMonitor>;
using ProverPtr      = std::shared_ptr<Prover>;
using ConstByteArray = fetch::byte_array::ConstByteArray;
using ByteArray      = fetch::byte_array::ByteArray;

std::atomic<fetch::Constellation *> gConstellationInstance{nullptr};
std::atomic<std::size_t>            gInterruptCount{0};

// REVIEW: Move to platform
uint32_t Log2(uint32_t value)
{
  static constexpr uint32_t VALUE_SIZE_IN_BITS = sizeof(value) << 3;
  return static_cast<uint32_t>(VALUE_SIZE_IN_BITS -
                               static_cast<uint32_t>(__builtin_clz(value) + 1));
}

bool EnsureLog2(uint32_t value)
{
  uint32_t const log2_value = Log2(value);
  return value == (1u << log2_value);
}

ConstByteArray ReadContentsOfFile(char const *filename)
{
  ConstByteArray buffer;

  std::ifstream stream(filename, std::ios::in | std::ios::binary);

  if (stream.is_open())
  {
    // determine the complete size of the file
    stream.seekg(0, std::ios::end);
    std::streamsize const stream_size = stream.tellg();
    stream.seekg(0, std::ios::beg);

    // allocate the buffer
    ByteArray buf;
    buf.Resize(static_cast<std::size_t>(stream_size));
    static_assert(sizeof(stream_size) >= sizeof(std::size_t), "Must be same size or larger");

    // read in size of the buffer
    stream.read(buf.char_pointer(), stream_size);

    // update the output buffer
    buffer = buf;
  }

  return buffer;
}

struct CommandLineArguments
{
  using StringList  = std::vector<std::string>;
  using UriList     = fetch::Constellation::UriList;
  using AdapterList = fetch::network::Adapter::adapter_list_type;
  using Manifest    = fetch::network::Manifest;
  using ManifestPtr = std::unique_ptr<Manifest>;
  using Uri         = fetch::network::Uri;
  using Peer        = fetch::network::Peer;
  using Config      = fetch::Constellation::Config;
  using Params      = fetch::commandline::Params;

  using ServiceIdentifier = fetch::network::ServiceIdentifier;
  using ServiceType       = fetch::network::ServiceType;

  static constexpr uint16_t HTTP_PORT_OFFSET    = 0;
  static constexpr uint16_t P2P_PORT_OFFSET     = 1;
  static constexpr uint16_t STORAGE_PORT_OFFSET = 10;

  static const uint32_t DEFAULT_NUM_LANES       = 1;
  static const uint32_t DEFAULT_NUM_SLICES      = 100;
  static const uint32_t DEFAULT_NUM_EXECUTORS   = DEFAULT_NUM_LANES;
  static const uint16_t DEFAULT_PORT            = 8000;
  static const uint32_t DEFAULT_NETWORK_ID      = 0x10;
  static const uint32_t DEFAULT_BLOCK_INTERVAL  = 0;  // milliseconds - zero means no mining
  static const uint32_t DEFAULT_MAX_PEERS       = 3;
  static const uint32_t DEFAULT_TRANSIENT_PEERS = 1;

  /// @name Constellation Config
  /// @{
  Config   cfg;
  uint16_t port{0};
  uint32_t network_id;
  UriList  peers;
  /// @}

  /// @name Bootstrap Config
  /// @{
  bool        bootstrap{false};
  std::string host_name;
  std::string token;
  std::string external_address{};
  /// @}

  static CommandLineArguments Parse(int argc, char **argv, BootstrapPtr &bootstrap,
                                    Prover const &prover)
  {
    CommandLineArguments args;

    // define the parameters
    Params      p;
    std::string bootstrap_address;
    std::string config_path;
    std::string raw_peers;
    ManifestPtr manifest;
    uint32_t    num_lanes{0};

    // clang-format off
    p.add(args.port,                      "port",                  "The starting port for ledger services",                                         DEFAULT_PORT);
    p.add(args.cfg.num_executors,         "executors",             "The number of executors to configure",                                          DEFAULT_NUM_EXECUTORS);
    p.add(num_lanes,                      "lanes",                 "The number of lanes to be used",                                                DEFAULT_NUM_LANES);
    p.add(args.cfg.num_slices,            "slices",                "The number of slices to be used",                                               DEFAULT_NUM_SLICES);
    p.add(raw_peers,                      "peers",                 "The comma separated list of addresses to initially connect to",                 std::string{});
    p.add(args.cfg.db_prefix,             "db-prefix",             "The directory or prefix added to the node storage",                             std::string{"node_storage"});
    p.add(args.network_id,                "network-id",            "The network id",                                                                DEFAULT_NETWORK_ID);
    p.add(args.cfg.interface_address,     "interface",             "The address of the network inferface to be used",                               std::string{"127.0.0.1"});
    p.add(args.cfg.block_interval_ms,     "block-interval",        "Block interval in milliseconds",                                                uint32_t{DEFAULT_BLOCK_INTERVAL});
    p.add(args.token,                     "token",                 "The authentication token to be used with bootstrapping the client",             std::string{});
    p.add(args.external_address,          "external",              "This node's global IP address",                                                 std::string{});
    p.add(bootstrap_address,              "bootstrap",             "Src address for network bootstrap",                                             std::string{});
    p.add(args.host_name,                 "host-name",             "The hostname / identifier for this node",                                       std::string{});
    p.add(config_path,                    "config",                "The path to the manifest configuration",                                        std::string{});
    p.add(args.cfg.processor_threads,     "processor-threads",     "The number of processor threads",                                               uint32_t{std::thread::hardware_concurrency()});
    p.add(args.cfg.verification_threads,  "verifier-threads",      "The number of processor threads",                                               uint32_t{std::thread::hardware_concurrency()});
    p.add(args.cfg.max_peers,             "max-peers",             "The number of maximal peers to send to peer requests",                          DEFAULT_MAX_PEERS);
    p.add(args.cfg.transient_peers,       "transient-peers",       "The number of the peers which will be random in answer sent to peer requests",  DEFAULT_TRANSIENT_PEERS);
    p.add(args.cfg.peers_update_cycle_ms, "peers-update-cycle-ms", "How fast to do peering changes",                                                uint32_t{0});
    p.add(args.cfg.disable_signing,       "disable-signing",       "Do not sign outbound packets or verify those inbound, in trusted network",      bool{});
    p.add(args.cfg.sign_broadcasts,       "sign-broadcasts",       "Sign and verify broadcast packets",      bool{});
    p.add(args.cfg.standalone,            "standalone",            "Expect the node to run in on its own (useful for testing and development)",     false);
    p.add(args.cfg.synergetic_mine,       "synergetic-mine",       "Mines solutions to synergetic contracts.",                                      true);
    // clang-format on

    // parse the args
    p.Parse(argc, argv);

    // update the peers
    args.SetPeers(raw_peers);

    // ensure that the number lanes is a valid power of 2
    if (!EnsureLog2(num_lanes))
    {
      std::cout << "Number of lanes is not a valid log2 number" << std::endl;
      std::exit(1);
    }

    // calculate the log2 num lanes
    args.cfg.log2_num_lanes = Log2(num_lanes);

    // if the user has explicitly passed a configuration then we must parse it here
    if (!config_path.empty())
    {
      // read the contents of the manifest from the path specified
      manifest = LoadManifestFromFile(config_path.c_str());
    }

    args.bootstrap = (!bootstrap_address.empty());
    if (args.bootstrap && !args.token.empty())
    {
      // determine what the P2P port is. This is either specified with the port parameter or
      // explicitly given via the manifest
      uint16_t p2p_port = static_cast<uint16_t>(args.port + P2P_PORT_OFFSET);

      // if we have a valid manifest then we should respect the port configuration specified here
      // otherwise we default to the port specified
      if (manifest)
      {
        auto const &uri = manifest->GetUri(ServiceIdentifier{ServiceType::CORE});

        if (uri.scheme() == Uri::Scheme::Tcp)
        {
          p2p_port = uri.AsPeer().port();
        }
      }

      // create the bootstrap node
      bootstrap = std::make_unique<fetch::BootstrapMonitor>(
          prover.identity(), p2p_port, args.network_id, args.token, args.host_name);

      // augment the peer list with the bootstrapped version
      if (bootstrap->Start(args.peers))
      {
        args.cfg.interface_address = bootstrap->interface_address();

        if (args.external_address.empty())
        {
          args.external_address = bootstrap->external_address();
        }
      }
    }

    if (args.external_address.empty())
    {
      args.external_address = "127.0.0.1";
    }

    // if we do not have a correct
    if (!manifest)
    {
      manifest = GenerateManifest(args.external_address, args.port, num_lanes);
    }

    // finally
    args.cfg.manifest = std::move(*manifest);

    return args;
  }

  void SetPeers(std::string const &raw_peers)
  {
    if (!raw_peers.empty())
    {
      // split the peers
      std::size_t         position = 0;
      fetch::network::Uri peer;
      while (std::string::npos != position)
      {
        // locate the separator
        std::size_t const separator_position = raw_peers.find(',', position);

        // parse the peer
        std::string const peer_address =
            raw_peers.substr(position, (separator_position - position));
        if (peer.Parse(peer_address))
        {
          peers.push_back(peer);
        }
        else
        {
          FETCH_LOG_WARN(LOGGING_NAME, "Failed to parse input peer address: '", peer_address, "'");
        }

        // update the position for the next search
        if (std::string::npos == separator_position)
        {
          position = std::string::npos;
        }
        else
        {
          position = separator_position + 1;  // advance past separator
        }
      }
    }
  }

  static ManifestPtr GenerateManifest(std::string const &external_address, uint16_t port,
                                      uint32_t num_lanes)
  {
    ManifestPtr manifest = std::make_unique<Manifest>();
    Peer        peer;

    // register the HTTP service
    peer.Update(external_address, port + HTTP_PORT_OFFSET);
    manifest->AddService(ServiceIdentifier{ServiceType::HTTP}, Manifest::Entry{Uri{peer}});

    // register the P2P service
    peer.Update(external_address, static_cast<uint16_t>(port + P2P_PORT_OFFSET));
    manifest->AddService(ServiceIdentifier{ServiceType::CORE}, Manifest::Entry{Uri{peer}});

    // register all of the lanes (storage shards)
    for (uint32_t i = 0; i < num_lanes; ++i)
    {
      peer.Update(external_address, static_cast<uint16_t>(port + STORAGE_PORT_OFFSET + i));

      manifest->AddService(ServiceIdentifier{ServiceType::LANE, static_cast<uint16_t>(i)},
                           Manifest::Entry{Uri{peer}});
    }

    return manifest;
  }

  static ManifestPtr LoadManifestFromFile(char const *filename)
  {
    ConstByteArray buffer = ReadContentsOfFile(filename);

    // check to see if the read failed
    if (buffer.size() == 0)
    {
      throw std::runtime_error("Unable to read the contents of the requested file");
    }

    ManifestPtr manifest = std::make_unique<Manifest>();
    if (!manifest->Parse(buffer))
    {
      throw std::runtime_error("Unable to parse the contents of the manifest file");
    }

    return manifest;
  }

  friend std::ostream &operator<<(std::ostream &              s,
                                  CommandLineArguments const &args) FETCH_MAYBE_UNUSED
  {
    s << '\n';
    s << "port......................: " << args.port << '\n';
    s << "network id................: 0x" << std::hex << args.network_id << std::dec << '\n';
    s << "num executors.............: " << args.cfg.num_executors << '\n';
    s << "num lanes.................: " << (1 << args.cfg.log2_num_lanes) << '\n';
    s << "num slices................: " << args.cfg.num_slices << '\n';
    s << "bootstrap.................: " << args.bootstrap << '\n';
    s << "host name.................: " << args.host_name << '\n';
    s << "external address..........: " << args.external_address << '\n';
    s << "db-prefix.................: " << args.cfg.db_prefix << '\n';
    s << "interface.................: " << args.cfg.interface_address << '\n';
    s << "mining....................: " << ((args.cfg.block_interval_ms > 0) ? "Yes" : "No")
      << '\n';
    s << "tx processor threads......: " << args.cfg.processor_threads << '\n';
    s << "shard verification threads: " << args.cfg.verification_threads << '\n';
    s << "block interval............: " << args.cfg.block_interval_ms << "ms" << '\n';
    s << "max peers.................: " << args.cfg.max_peers << '\n';
    s << "peers update cycle........: " << args.cfg.peers_update_cycle_ms << "ms\n";

    if (args.cfg.standalone)
    {
      s << "stand alone...............: Enabled\n";
    }

    // generate the peer listing
    s << "peers.....................: ";
    for (auto const &peer : args.peers)
    {
      s << peer.uri() << ' ';
    }

    s << '\n' << "manifest.......: " << args.cfg.manifest.ToString() << '\n';

    // terminate and flush
    s << std::endl;

    return s;
  }
};

ProverPtr GenerateP2PKey()
{
  static constexpr char const *KEY_FILENAME = "p2p.key";

  using Signer    = fetch::crypto::ECDSASigner;
  using SignerPtr = std::shared_ptr<Signer>;

  SignerPtr certificate        = std::make_shared<Signer>();
  bool      certificate_loaded = false;

  // Step 1. Attempt to load the existing key
  {
    std::ifstream input_file(KEY_FILENAME, std::ios::in | std::ios::binary);

    if (input_file.is_open())
    {
      fetch::byte_array::ByteArray private_key_data;
      private_key_data.Resize(Signer::PrivateKey::ecdsa_curve_type::privateKeySize);

      // attempt to read in the private key
      input_file.read(private_key_data.char_pointer(),
                      static_cast<std::streamsize>(private_key_data.size()));

      if (!(input_file.fail() || input_file.eof()))
      {
        certificate->Load(private_key_data);
        certificate_loaded = true;
      }
    }
  }

  // Generate a key if the load failed
  if (!certificate_loaded)
  {
    certificate->GenerateKeys();

    std::ofstream output_file(KEY_FILENAME, std::ios::out | std::ios::binary);

    if (output_file.is_open())
    {
      auto const private_key_data = certificate->private_key();

      output_file.write(private_key_data.char_pointer(),
                        static_cast<std::streamsize>(private_key_data.size()));
    }
    else
    {
      FETCH_LOG_WARN(LOGGING_NAME, "Failed to save P2P key");
    }
  }

  return certificate;
}

void InterruptHandler(int /*signal*/)
{
  std::size_t const interrupt_count = ++gInterruptCount;

  if (interrupt_count > 1)
  {
    FETCH_LOG_INFO(LOGGING_NAME, "User requests stop of service (count: ", interrupt_count, ")");
  }
  else
  {
    FETCH_LOG_INFO(LOGGING_NAME, "User requests stop of service");
  }

  if (gConstellationInstance)
  {
    gConstellationInstance.load()->SignalStop();
  }

  if (interrupt_count >= 3)
  {
    std::exit(1);
  }
}

bool HasVersionFlag(int argc, char **argv)
{
  static const std::string FULL_VERSION_FLAG{"--version"};
  static const std::string SHORT_VERSION_FLAG{"-v"};

  bool has_version{false};

  for (int i = 1; i < argc; ++i)
  {
    if ((FULL_VERSION_FLAG == argv[i]) || (SHORT_VERSION_FLAG == argv[i]))
    {
      has_version = true;
      break;
    }
  }

  return has_version;
}

}  // namespace

int main(int argc, char **argv)
{
  int exit_code = EXIT_FAILURE;

  // Special case for the version flag
  if (HasVersionFlag(argc, argv))
  {
    std::cout << fetch::version::FULL << std::endl;
    return 0;
  }

  fetch::commandline::DisplayCLIHeader("Constellation");

  if (!fetch::version::VALID)
  {
    FETCH_LOG_WARN(LOGGING_NAME, "Unsupported version - git working tree is dirty");
  }

  try
  {
#ifdef FETCH_ENABLE_METRICS
    fetch::metrics::Metrics::Instance().ConfigureFileHandler("metrics.csv");
#endif  // FETCH_ENABLE_METRICS

    // create and load the main certificate for the bootstrapper
    ProverPtr p2p_key = GenerateP2PKey();

    BootstrapPtr bootstrap_monitor;
    auto         args = CommandLineArguments::Parse(argc, argv, bootstrap_monitor, *p2p_key);

    FETCH_LOG_INFO(LOGGING_NAME, "Configuration:\n", args);

    // create and run the constellation
    auto constellation = std::make_unique<fetch::Constellation>(std::move(p2p_key), args.cfg);

    // update the instance pointer
    gConstellationInstance = constellation.get();

<<<<<<< HEAD
    // register the signal handler
    volatile void *x = (void*)InterruptHandler;
    FETCH_UNUSED(x);
=======
    // register the signal handlers
>>>>>>> 40c797e8
    std::signal(SIGINT, InterruptHandler);
    std::signal(SIGTERM, InterruptHandler);

    // run the application
    constellation->Run(args.peers);

    // stop the bootstrapper if we have one
    if (bootstrap_monitor)
    {
      bootstrap_monitor->Stop();
    }

    exit_code = EXIT_SUCCESS;
  }
  catch (std::exception &ex)
  {
    FETCH_LOG_INFO(LOGGING_NAME, "Fatal Error: ", ex.what());
    std::cerr << "Fatal Error: " << ex.what() << std::endl;
  }

  return exit_code;
}<|MERGE_RESOLUTION|>--- conflicted
+++ resolved
@@ -518,13 +518,7 @@
     // update the instance pointer
     gConstellationInstance = constellation.get();
 
-<<<<<<< HEAD
-    // register the signal handler
-    volatile void *x = (void*)InterruptHandler;
-    FETCH_UNUSED(x);
-=======
     // register the signal handlers
->>>>>>> 40c797e8
     std::signal(SIGINT, InterruptHandler);
     std::signal(SIGTERM, InterruptHandler);
 
