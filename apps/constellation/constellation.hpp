--- conflicted
+++ resolved
@@ -128,11 +128,7 @@
   using MainChainRpcServicePtr = std::shared_ptr<MainChainRpcService>;
   using LaneServices           = ledger::StorageUnitBundledService;
   using StorageUnitClient      = ledger::StorageUnitClient;
-<<<<<<< HEAD
-  using LaneIndex              = ledger::LaneIdentity::LaneType;
-=======
   using LaneIndex              = uint32_t;
->>>>>>> ce169764
   using StorageUnitClientPtr   = std::shared_ptr<StorageUnitClient>;
   using Flag                   = std::atomic<bool>;
   using ExecutionManager       = ledger::ExecutionManager;
