--- conflicted
+++ resolved
@@ -161,10 +161,4 @@
   /// @}
 };
 
-<<<<<<< HEAD
 }  // namespace fetch
-
-#endif  // FETCH_CONSTELLATION_HPP
-=======
-} // namespace fetch
->>>>>>> 9d7af97f
