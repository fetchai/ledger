--- conflicted
+++ resolved
@@ -46,11 +46,7 @@
 {
 public:
   using Peer2PeerService  = p2p::P2PService2;
-<<<<<<< HEAD
-
-=======
   using MuddleService  = muddle::Muddle;
->>>>>>> 788f77db
   using CertificatePtr    = Peer2PeerService::CertificatePtr;
   using PeerList    = std::vector<network::Peer>;
 
