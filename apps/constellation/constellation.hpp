#pragma once
//------------------------------------------------------------------------------
//
//   Copyright 2018-2019 Fetch.AI Limited
//
//   Licensed under the Apache License, Version 2.0 (the "License");
//   you may not use this file except in compliance with the License.
//   You may obtain a copy of the License at
//
//       http://www.apache.org/licenses/LICENSE-2.0
//
//   Unless required by applicable law or agreed to in writing, software
//   distributed under the License is distributed on an "AS IS" BASIS,
//   WITHOUT WARRANTIES OR CONDITIONS OF ANY KIND, either express or implied.
//   See the License for the specific language governing permissions and
//   limitations under the License.
//
//------------------------------------------------------------------------------

#include "core/feature_flags.hpp"
#include "core/reactor.hpp"
#include "http/module.hpp"
#include "http/server.hpp"
#include "ledger/block_sink_interface.hpp"
#include "ledger/chain/block_coordinator.hpp"
#include "ledger/chain/consensus/consensus_miner_interface.hpp"
#include "ledger/chain/main_chain.hpp"
#include "ledger/consensus/entropy_generator_interface.hpp"
#include "ledger/consensus/stake_manager.hpp"
#include "ledger/dag/dag_interface.hpp"
#include "ledger/execution_manager.hpp"
#include "ledger/genesis_loading/genesis_file_creator.hpp"
#include "ledger/protocols/dag_service.hpp"
#include "ledger/protocols/main_chain_rpc_service.hpp"
#include "ledger/shards/manifest.hpp"
#include "ledger/shards/shard_management_service.hpp"
#include "ledger/storage_unit/lane_remote_control.hpp"
#include "ledger/storage_unit/storage_unit_bundled_service.hpp"
#include "ledger/storage_unit/storage_unit_client.hpp"
#include "ledger/transaction_processor.hpp"
#include "ledger/transaction_status_cache.hpp"
#include "miner/basic_miner.hpp"
#include "muddle/muddle_interface.hpp"
#include "network/p2pservice/p2ptrust_bayrank.hpp"
#include "open_api_http_module.hpp"
#include "telemetry/telemetry.hpp"

#include <atomic>
#include <cstddef>
#include <cstdint>
#include <memory>
#include <string>
#include <unordered_map>
#include <vector>

namespace fetch {
namespace beacon {
class BeaconService;
}

/**
 * Top level container for all components that are required to run a ledger instance
 */
class Constellation : public ledger::BlockSinkInterface
{
public:
  using CertificatePtr = std::shared_ptr<crypto::Prover>;
  using UriSet         = std::unordered_set<network::Uri>;
  using Manifest       = ledger::Manifest;
  using NetworkMode    = ledger::MainChainRpcService::Mode;
  using FeatureFlags   = core::FeatureFlags;
  using ConstByteArray = byte_array::ConstByteArray;
  using ConsensusPtr   = std::shared_ptr<ledger::Consensus>;

  static constexpr uint32_t DEFAULT_BLOCK_DIFFICULTY = 6;

  struct Config
  {
    Manifest     manifest{};
    uint32_t     log2_num_lanes{0};
    uint32_t     num_slices{0};
    uint32_t     num_executors{0};
    std::string  db_prefix{};
    uint32_t     processor_threads{0};
    uint32_t     verification_threads{0};
    uint32_t     max_peers{0};
    uint32_t     transient_peers{0};
    uint32_t     block_interval_ms{0};
    uint64_t     max_committee_size{0};
    uint64_t     stake_delay_period{0};
    uint64_t     aeon_period{0};
    uint32_t     block_difficulty{DEFAULT_BLOCK_DIFFICULTY};
    uint32_t     peers_update_cycle_ms{0};
    bool         disable_signing{false};
    bool         sign_broadcasts{false};
    bool         load_genesis_file{false};
    bool         kademlia_routing{true};
    std::string  genesis_file_location{""};
    bool         proof_of_stake{false};
    NetworkMode  network_mode{NetworkMode::PUBLIC_NETWORK};
    FeatureFlags features{};

    uint32_t num_lanes() const
    {
      return 1u << log2_num_lanes;
    }
  };

<<<<<<< HEAD
  static constexpr char const *LOGGING_NAME = "constellation";

  // Construction / Destructionp
=======
  // Construction / Destruction
>>>>>>> 27e233f8
  Constellation(CertificatePtr certificate, Config config);
  ~Constellation() override = default;

  void Run(UriSet const &initial_peers, core::WeakRunnable bootstrap_monitor);
  void SignalStop();

  void DumpOpenAPI(std::ostream &stream);

protected:
  void OnBlock(ledger::Block const &block) override;

private:
  using MuddlePtr              = muddle::MuddlePtr;
  using NetworkManager         = network::NetworkManager;
  using BlockPackingAlgorithm  = miner::BasicMiner;
  using BlockCoordinator       = ledger::BlockCoordinator;
  using MainChain              = ledger::MainChain;
  using MainChainRpcService    = ledger::MainChainRpcService;
  using MainChainRpcServicePtr = std::shared_ptr<MainChainRpcService>;
  using LaneServices           = ledger::StorageUnitBundledService;
  using StorageUnitClient      = ledger::StorageUnitClient;
  using LaneIndex              = uint32_t;
  using StorageUnitClientPtr   = std::shared_ptr<StorageUnitClient>;
  using Flag                   = std::atomic<bool>;
  using ExecutionManager       = ledger::ExecutionManager;
  using ExecutionManagerPtr    = std::shared_ptr<ExecutionManager>;
  using LaneRemoteControl      = ledger::LaneRemoteControl;
  using HttpServer             = http::HTTPServer;
  using HttpModule             = http::HTTPModule;
  using HttpModulePtr          = std::shared_ptr<HttpModule>;
  using HttpModules            = std::vector<HttpModulePtr>;
  using TransactionProcessor   = ledger::TransactionProcessor;
  using TrustSystem            = p2p::P2PTrustBayRank<muddle::Address>;
  using DAGPtr                 = std::shared_ptr<ledger::DAGInterface>;
  using DAGServicePtr          = std::shared_ptr<ledger::DAGService>;
  using SynergeticMinerPtr     = std::unique_ptr<ledger::SynergeticMinerInterface>;
  using NaiveSynergeticMiner   = ledger::NaiveSynergeticMiner;
  using StakeManagerPtr        = std::shared_ptr<ledger::StakeManager>;
  using BeaconServicePtr       = std::shared_ptr<fetch::beacon::BeaconService>;
  using EntropyPtr             = std::unique_ptr<ledger::EntropyGeneratorInterface>;

  using ShardManagementService = ledger::ShardManagementService;
  using ShardMgmtServicePtr    = std::shared_ptr<ShardManagementService>;
  using ShardConfigs           = ledger::ShardConfigs;
  using TxStatusCache          = ledger::TransactionStatusCache;
  using TxStatusCachePtr       = std::shared_ptr<TxStatusCache>;

  /// @name Configuration
  /// @{
  Flag         active_;           ///< Flag to control running of main thread
  Config       cfg_;              ///< The configuration
  uint16_t     p2p_port_;         ///< The port that the P2P interface is running from
  uint16_t     http_port_;        ///< The port of the HTTP server
  uint16_t     lane_port_start_;  ///< The starting port of all the lane services
  ShardConfigs shard_cfgs_;
  /// @}

  /// @name Network Orchestration
  /// @{
  core::Reactor  reactor_;
  NetworkManager network_manager_;       ///< Top level network coordinator
  NetworkManager http_network_manager_;  ///< A separate net. coordinator for the http service(s)
  MuddlePtr      muddle_;                ///< The muddle networking service
  CertificatePtr internal_identity_;
  MuddlePtr      internal_muddle_;  ///< The muddle networking service
  TrustSystem    trust_;            ///< The trust subsystem
  /// @}

  /// @name Transaction and State Database shards
  /// @{
  TxStatusCachePtr     tx_status_cache_;  ///< Cache of transaction status
  LaneServices         lane_services_;    ///< The lane services
  StorageUnitClientPtr storage_;          ///< The storage client to the lane services
  LaneRemoteControl    lane_control_;     ///< The lane control client for the lane services
  ShardMgmtServicePtr  shard_management_;

  DAGPtr             dag_;
  DAGServicePtr      dag_service_;
  SynergeticMinerPtr synergetic_miner_;
  /// @}

  /// @name Staking
  /// @{
  MuddlePtr        beacon_network_;
  BeaconServicePtr beacon_;
  StakeManagerPtr  stake_;  ///< The stake system
  ConsensusPtr     consensus_;
  /// @}

  /// @name Block Processing
  /// @{
  ExecutionManagerPtr execution_manager_;  ///< The transaction execution manager
  /// @}

  /// @name Blockchain and Mining
  /// @[
  MainChain             chain_;              ///< The main block chain component
  BlockPackingAlgorithm block_packer_;       ///< The block packing / mining algorithm
  BlockCoordinator      block_coordinator_;  ///< The block execution coordinator
  /// @}

  /// @name Top Level Services
  /// @{
  MainChainRpcServicePtr main_chain_service_;  ///< Service for block transmission over the network
  TransactionProcessor   tx_processor_;        ///< The transaction entrypoint
  /// @}

  /// @name HTTP Server
  /// @{
  std::shared_ptr<OpenAPIHttpModule>
              http_open_api_module_;  //< HTTP module that returns the API definition
  HttpServer  http_;                  ///< The HTTP server
  HttpModules http_modules_;          ///< The set of modules currently configured
  /// @}

  /// @name Telemetry
  /// @{
  telemetry::CounterPtr uptime_;
  /// @}
};

}  // namespace fetch<|MERGE_RESOLUTION|>--- conflicted
+++ resolved
@@ -106,13 +106,6 @@
     }
   };
 
-<<<<<<< HEAD
-  static constexpr char const *LOGGING_NAME = "constellation";
-
-  // Construction / Destructionp
-=======
-  // Construction / Destruction
->>>>>>> 27e233f8
   Constellation(CertificatePtr certificate, Config config);
   ~Constellation() override = default;
 
