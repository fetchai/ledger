--- conflicted
+++ resolved
@@ -99,12 +99,8 @@
     uint32_t    peers_update_cycle_ms{0};
     bool        disable_signing{false};
     bool        sign_broadcasts{false};
-<<<<<<< HEAD
     NetworkMode network_mode{NetworkMode::PUBLIC_NETWORK};
-=======
-    bool        standalone{false};
     bool        synergetic_mine{true};
->>>>>>> 75aaf2df
 
     uint32_t num_lanes() const
     {
