#pragma once
//------------------------------------------------------------------------------
//
//   Copyright 2018-2019 Fetch.AI Limited
//
//   Licensed under the Apache License, Version 2.0 (the "License");
//   you may not use this file except in compliance with the License.
//   You may obtain a copy of the License at
//
//       http://www.apache.org/licenses/LICENSE-2.0
//
//   Unless required by applicable law or agreed to in writing, software
//   distributed under the License is distributed on an "AS IS" BASIS,
//   WITHOUT WARRANTIES OR CONDITIONS OF ANY KIND, either express or implied.
//   See the License for the specific language governing permissions and
//   limitations under the License.
//
//------------------------------------------------------------------------------

#include "core/reactor.hpp"
#include "http/module.hpp"
#include "http/server.hpp"
#include "ledger/block_sink_interface.hpp"
#include "ledger/chain/block_coordinator.hpp"
#include "ledger/chain/consensus/consensus_miner_interface.hpp"
#include "ledger/chain/main_chain.hpp"
#include "ledger/execution_manager.hpp"
#include "ledger/protocols/main_chain_rpc_service.hpp"
#include "ledger/storage_unit/lane_remote_control.hpp"
#include "ledger/storage_unit/storage_unit_bundled_service.hpp"
#include "ledger/storage_unit/storage_unit_client.hpp"
#include "ledger/transaction_processor.hpp"
#include "miner/basic_miner.hpp"
#include "network/muddle/muddle.hpp"
#include "network/p2pservice/manifest.hpp"
#include "network/p2pservice/p2p_service.hpp"
#include "network/p2pservice/p2ptrust_bayrank.hpp"
#include "mock_chain.hpp" // TODO(tfr): remove in the long term


#include "ledger/dag/dag.hpp"
#include "ledger/protocols/dag_rpc_service.hpp"
#include "ledger/dag/dag_muddle_configuration.hpp" //< TODO(tfr): Move to where it belongs

#include <algorithm>
#include <atomic>
#include <chrono>
#include <deque>
#include <iterator>
#include <memory>
#include <random>
#include <thread>
#include <tuple>
#include <unordered_map>
#include <unordered_set>

namespace fetch {

namespace ledger {
namespace consensus {

enum class ConsensusMinerType
{
  NO_MINER    = 0,
  DUMMY_MINER = 1,
  BAD_MINER   = 2
};

}  // namespace consensus
}  // namespace ledger

/**
 * Top level container for all components that are required to run a ledger instance
 */
class Constellation : public ledger::BlockSinkInterface
{
public:
  using Peer2PeerService = p2p::P2PService;
  using CertificatePtr   = Peer2PeerService::CertificatePtr;
  using UriList          = std::vector<network::Uri>;
  using Manifest         = network::Manifest;

  struct Config
  {
    Manifest    manifest{};
    uint32_t    log2_num_lanes{0};
    uint32_t    num_slices{0};
    uint32_t    num_executors{0};
    std::string interface_address{};
    std::string db_prefix{};
    uint32_t    processor_threads{0};
    uint32_t    verification_threads{0};
    uint32_t    max_peers{0};
    uint32_t    transient_peers{0};
    uint32_t    block_interval_ms{0};
    uint32_t    block_difficulty{17};
    uint32_t    peers_update_cycle_ms{0};

    uint32_t num_lanes() const
    {
      return 1u << log2_num_lanes;
    }
  };

  static constexpr char const *LOGGING_NAME = "constellation";

  explicit Constellation(CertificatePtr &&certificate, Config config);

  void Run(UriList const &initial_peers);
  void SignalStop();

protected:
  void OnBlock(ledger::Block const &block) override;

private:
  void CreateInfoFile(std::string const &filename);

  using Muddle                 = muddle::Muddle;
  using NetworkManager         = network::NetworkManager;
  using BlockPackingAlgorithm  = miner::BasicMiner;
  using BlockCoordinator       = ledger::BlockCoordinator;
  using MainChain              = ledger::MainChain;
  using MainChainRpcService    = ledger::MainChainRpcService;
  using MainChainRpcServicePtr = std::shared_ptr<MainChainRpcService>;
  using LaneServices           = ledger::StorageUnitBundledService;
  using StorageUnitClient      = ledger::StorageUnitClient;
  using LaneIndex              = StorageUnitClient::LaneIndex;
  using StorageUnitClientPtr   = std::shared_ptr<StorageUnitClient>;
  using Flag                   = std::atomic<bool>;
  using ExecutionManager       = ledger::ExecutionManager;
  using ExecutionManagerPtr    = std::shared_ptr<ExecutionManager>;
  using LaneRemoteControl      = ledger::LaneRemoteControl;
  using HttpServer             = http::HTTPServer;
  using HttpModule             = http::HTTPModule;
  using HttpModulePtr          = std::shared_ptr<HttpModule>;
  using HttpModules            = std::vector<HttpModulePtr>;
  using TransactionProcessor   = ledger::TransactionProcessor;
  using TrustSystem            = p2p::P2PTrustBayRank<Muddle::Address>;
<<<<<<< HEAD
  using DAGRpcService          = fetch::ledger::DAGRpcService;
  using DAG                    = fetch::ledger::DAG;
  using ConsensusMinerInterface =
      std::shared_ptr<fetch::ledger::consensus::ConsensusMinerInterface>;
=======
>>>>>>> d5562578

  using MockChain = fetch::ledger::MockChain; // TODO(tfr): remove


  /// @name Configuration
  /// @{
  Flag     active_;           ///< Flag to control running of main thread
  Config   cfg_;              ///< The configuration
  uint16_t p2p_port_;         ///< The port that the P2P interface is running from
  uint16_t http_port_;        ///< The port of the HTTP server
  uint16_t lane_port_start_;  ///< The starting port of all the lane services
  /// @}

  /// @name Network Orchestration
  /// @{
  core::Reactor    reactor_;
  NetworkManager   network_manager_;       ///< Top level network coordinator
  NetworkManager   http_network_manager_;  ///< A separate net. coordinator for the http service(s)
  Muddle           muddle_;                ///< The muddle networking service
  TrustSystem      trust_;                 ///< The trust subsystem
  Peer2PeerService p2p_;                   ///< The main p2p networking stack
  /// @}

  /// @name Transaction and State Database shards
  /// @{
  LaneServices         lane_services_;  ///< The lane services
  StorageUnitClientPtr storage_;        ///< The storage client to the lane services
  LaneRemoteControl    lane_control_;   ///< The lane control client for the lane services
  /// @}

  /// @name Block Processing
  /// @{
  ExecutionManagerPtr execution_manager_;  ///< The transaction execution manager
  /// @}

  /// @name DAG and useful work
  /// @{
  DAG dag_;
  DAGRpcService dag_rpc_service_;
  /// @}


  /// @name Blockchain and Mining
  /// @[
<<<<<<< HEAD
  MockChain               mock_chain_;        ///< TODO(tfr): remove
  MainChain               chain_;              ///< The main block chain component
  BlockPackingAlgorithm   block_packer_;       ///< The block packing / mining algorithm
  BlockCoordinator        block_coordinator_;  ///< The block execution coordinator
  ConsensusMinerInterface consensus_miner_;
  Miner                   miner_;  ///< The miner and block generation component
=======
  MainChain             chain_;              ///< The main block chain component
  BlockPackingAlgorithm block_packer_;       ///< The block packing / mining algorithm
  BlockCoordinator      block_coordinator_;  ///< The block execution coordinator
>>>>>>> d5562578
  /// @}

  /// @name Top Level Services
  /// @{
  MainChainRpcServicePtr main_chain_service_;  ///< Service for block transmission over the network
  TransactionProcessor   tx_processor_;        ///< The transaction entrypoint
  /// @}

  /// @name HTTP Server
  /// @{
  HttpServer  http_;          ///< The HTTP server
  HttpModules http_modules_;  ///< The set of modules currently configured
  /// @}
};

/**
 * Signal that constellation should attempt to shutdown gracefully
 */
inline void Constellation::SignalStop()
{
  active_ = false;
}

}  // namespace fetch<|MERGE_RESOLUTION|>--- conflicted
+++ resolved
@@ -38,6 +38,7 @@
 #include "mock_chain.hpp" // TODO(tfr): remove in the long term
 
 
+#include "mock_chain.hpp"
 #include "ledger/dag/dag.hpp"
 #include "ledger/protocols/dag_rpc_service.hpp"
 #include "ledger/dag/dag_muddle_configuration.hpp" //< TODO(tfr): Move to where it belongs
@@ -79,7 +80,7 @@
   using CertificatePtr   = Peer2PeerService::CertificatePtr;
   using UriList          = std::vector<network::Uri>;
   using Manifest         = network::Manifest;
-
+  using MockChain = fetch::ledger::MockChain;
   struct Config
   {
     Manifest    manifest{};
@@ -136,16 +137,8 @@
   using HttpModules            = std::vector<HttpModulePtr>;
   using TransactionProcessor   = ledger::TransactionProcessor;
   using TrustSystem            = p2p::P2PTrustBayRank<Muddle::Address>;
-<<<<<<< HEAD
   using DAGRpcService          = fetch::ledger::DAGRpcService;
   using DAG                    = fetch::ledger::DAG;
-  using ConsensusMinerInterface =
-      std::shared_ptr<fetch::ledger::consensus::ConsensusMinerInterface>;
-=======
->>>>>>> d5562578
-
-  using MockChain = fetch::ledger::MockChain; // TODO(tfr): remove
-
 
   /// @name Configuration
   /// @{
@@ -182,23 +175,15 @@
   /// @{
   DAG dag_;
   DAGRpcService dag_rpc_service_;
-  /// @}
+  MockChain mock_chain_;
+ /// @}
 
 
   /// @name Blockchain and Mining
   /// @[
-<<<<<<< HEAD
-  MockChain               mock_chain_;        ///< TODO(tfr): remove
-  MainChain               chain_;              ///< The main block chain component
-  BlockPackingAlgorithm   block_packer_;       ///< The block packing / mining algorithm
-  BlockCoordinator        block_coordinator_;  ///< The block execution coordinator
-  ConsensusMinerInterface consensus_miner_;
-  Miner                   miner_;  ///< The miner and block generation component
-=======
   MainChain             chain_;              ///< The main block chain component
   BlockPackingAlgorithm block_packer_;       ///< The block packing / mining algorithm
   BlockCoordinator      block_coordinator_;  ///< The block execution coordinator
->>>>>>> d5562578
   /// @}
 
   /// @name Top Level Services
