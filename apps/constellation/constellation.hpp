--- conflicted
+++ resolved
@@ -80,13 +80,10 @@
   using CertificatePtr   = Peer2PeerService::CertificatePtr;
   using UriList          = std::vector<network::Uri>;
   using Manifest         = network::Manifest;
-<<<<<<< HEAD
   using MockChain = fetch::ledger::MockChain;
-=======
 
   static constexpr uint32_t DEFAULT_BLOCK_DIFFICULTY = 6;
 
->>>>>>> 1c29954e
   struct Config
   {
     Manifest    manifest{};
@@ -143,12 +140,9 @@
   using HttpModules            = std::vector<HttpModulePtr>;
   using TransactionProcessor   = ledger::TransactionProcessor;
   using TrustSystem            = p2p::P2PTrustBayRank<Muddle::Address>;
-<<<<<<< HEAD
   using DAGRpcService          = fetch::ledger::DAGRpcService;
   using DAG                    = fetch::ledger::DAG;
-=======
   using ShardConfigs           = ledger::ShardConfigs;
->>>>>>> 1c29954e
 
   /// @name Configuration
   /// @{
