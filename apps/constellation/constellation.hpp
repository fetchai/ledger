#pragma once
//------------------------------------------------------------------------------
//
//   Copyright 2018-2019 Fetch.AI Limited
//
//   Licensed under the Apache License, Version 2.0 (the "License");
//   you may not use this file except in compliance with the License.
//   You may obtain a copy of the License at
//
//       http://www.apache.org/licenses/LICENSE-2.0
//
//   Unless required by applicable law or agreed to in writing, software
//   distributed under the License is distributed on an "AS IS" BASIS,
//   WITHOUT WARRANTIES OR CONDITIONS OF ANY KIND, either express or implied.
//   See the License for the specific language governing permissions and
//   limitations under the License.
//
//------------------------------------------------------------------------------

#include "core/reactor.hpp"
#include "http/module.hpp"
#include "http/server.hpp"
#include "ledger/block_sink_interface.hpp"
#include "ledger/chain/block_coordinator.hpp"
#include "ledger/chain/consensus/consensus_miner_interface.hpp"
#include "ledger/chain/main_chain.hpp"
#include "ledger/execution_manager.hpp"
#include "ledger/protocols/main_chain_rpc_service.hpp"
#include "ledger/storage_unit/lane_remote_control.hpp"
#include "ledger/storage_unit/storage_unit_bundled_service.hpp"
#include "ledger/storage_unit/storage_unit_client.hpp"
#include "ledger/transaction_processor.hpp"
#include "ledger/transaction_status_cache.hpp"
#include "miner/basic_miner.hpp"
#include "network/muddle/muddle.hpp"
#include "network/p2pservice/manifest.hpp"
#include "network/p2pservice/p2p_service.hpp"
#include "network/p2pservice/p2ptrust_bayrank.hpp"

#include <algorithm>
#include <atomic>
#include <chrono>
#include <deque>
#include <iterator>
#include <memory>
#include <random>
#include <thread>
#include <tuple>
#include <unordered_map>
#include <unordered_set>

namespace fetch {

namespace ledger {
namespace consensus {

enum class ConsensusMinerType
{
  NO_MINER    = 0,
  DUMMY_MINER = 1,
  BAD_MINER   = 2
};

}  // namespace consensus
}  // namespace ledger

/**
 * Top level container for all components that are required to run a ledger instance
 */
class Constellation : public ledger::BlockSinkInterface
{
public:
  using Peer2PeerService = p2p::P2PService;
  using CertificatePtr   = Peer2PeerService::CertificatePtr;
  using UriList          = std::vector<network::Uri>;
  using Manifest         = network::Manifest;

  static constexpr uint32_t DEFAULT_BLOCK_DIFFICULTY = 6;

  struct Config
  {
    Manifest    manifest{};
    uint32_t    log2_num_lanes{0};
    uint32_t    num_slices{0};
    uint32_t    num_executors{0};
    std::string interface_address{};
    std::string db_prefix{};
    uint32_t    processor_threads{0};
    uint32_t    verification_threads{0};
    uint32_t    max_peers{0};
    uint32_t    transient_peers{0};
    uint32_t    block_interval_ms{0};
    uint32_t    block_difficulty{DEFAULT_BLOCK_DIFFICULTY};
    uint32_t    peers_update_cycle_ms{0};
<<<<<<< HEAD
    bool        sign_packets;
=======
    bool        standalone{false};
>>>>>>> 457e7144

    uint32_t num_lanes() const
    {
      return 1u << log2_num_lanes;
    }
  };

  static constexpr char const *LOGGING_NAME = "constellation";

  explicit Constellation(CertificatePtr &&certificate, Config config);

  void Run(UriList const &initial_peers);
  void SignalStop();

protected:
  void OnBlock(ledger::Block const &block) override;

private:
  void CreateInfoFile(std::string const &filename);

  using Muddle                 = muddle::Muddle;
  using NetworkManager         = network::NetworkManager;
  using BlockPackingAlgorithm  = miner::BasicMiner;
  using BlockCoordinator       = ledger::BlockCoordinator;
  using MainChain              = ledger::MainChain;
  using MainChainRpcService    = ledger::MainChainRpcService;
  using MainChainRpcServicePtr = std::shared_ptr<MainChainRpcService>;
  using LaneServices           = ledger::StorageUnitBundledService;
  using StorageUnitClient      = ledger::StorageUnitClient;
  using LaneIndex              = ledger::LaneIdentity::lane_type;
  using StorageUnitClientPtr   = std::shared_ptr<StorageUnitClient>;
  using Flag                   = std::atomic<bool>;
  using ExecutionManager       = ledger::ExecutionManager;
  using ExecutionManagerPtr    = std::shared_ptr<ExecutionManager>;
  using LaneRemoteControl      = ledger::LaneRemoteControl;
  using HttpServer             = http::HTTPServer;
  using HttpModule             = http::HTTPModule;
  using HttpModulePtr          = std::shared_ptr<HttpModule>;
  using HttpModules            = std::vector<HttpModulePtr>;
  using TransactionProcessor   = ledger::TransactionProcessor;
  using TrustSystem            = p2p::P2PTrustBayRank<Muddle::Address>;
  using ShardConfigs           = ledger::ShardConfigs;
  using TxStatusCache          = ledger::TransactionStatusCache;

  /// @name Configuration
  /// @{
  Flag         active_;           ///< Flag to control running of main thread
  Config       cfg_;              ///< The configuration
  uint16_t     p2p_port_;         ///< The port that the P2P interface is running from
  uint16_t     http_port_;        ///< The port of the HTTP server
  uint16_t     lane_port_start_;  ///< The starting port of all the lane services
  ShardConfigs shard_cfgs_;
  /// @}

  /// @name Network Orchestration
  /// @{
  core::Reactor    reactor_;
  NetworkManager   network_manager_;       ///< Top level network coordinator
  NetworkManager   http_network_manager_;  ///< A separate net. coordinator for the http service(s)
  Muddle           muddle_;                ///< The muddle networking service
  CertificatePtr   internal_identity_;
  Muddle           internal_muddle_;  ///< The muddle networking service
  TrustSystem      trust_;            ///< The trust subsystem
  Peer2PeerService p2p_;              ///< The main p2p networking stack
  /// @}

  /// @name Transaction and State Database shards
  /// @{
  TxStatusCache        tx_status_cache_;  ///< Cache of transaction status
  LaneServices         lane_services_;    ///< The lane services
  StorageUnitClientPtr storage_;          ///< The storage client to the lane services
  LaneRemoteControl    lane_control_;     ///< The lane control client for the lane services
  /// @}

  /// @name Block Processing
  /// @{
  ExecutionManagerPtr execution_manager_;  ///< The transaction execution manager
  /// @}

  /// @name Blockchain and Mining
  /// @[
  MainChain             chain_;              ///< The main block chain component
  BlockPackingAlgorithm block_packer_;       ///< The block packing / mining algorithm
  BlockCoordinator      block_coordinator_;  ///< The block execution coordinator
  /// @}

  /// @name Top Level Services
  /// @{
  MainChainRpcServicePtr main_chain_service_;  ///< Service for block transmission over the network
  TransactionProcessor   tx_processor_;        ///< The transaction entrypoint
  /// @}

  /// @name HTTP Server
  /// @{
  HttpServer  http_;          ///< The HTTP server
  HttpModules http_modules_;  ///< The set of modules currently configured
  /// @}
};

/**
 * Signal that constellation should attempt to shutdown gracefully
 */
inline void Constellation::SignalStop()
{
  active_ = false;
}

}  // namespace fetch<|MERGE_RESOLUTION|>--- conflicted
+++ resolved
@@ -92,11 +92,8 @@
     uint32_t    block_interval_ms{0};
     uint32_t    block_difficulty{DEFAULT_BLOCK_DIFFICULTY};
     uint32_t    peers_update_cycle_ms{0};
-<<<<<<< HEAD
     bool        sign_packets;
-=======
     bool        standalone{false};
->>>>>>> 457e7144
 
     uint32_t num_lanes() const
     {
