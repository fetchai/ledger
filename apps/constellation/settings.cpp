//------------------------------------------------------------------------------
//
//   Copyright 2018-2020 Fetch.AI Limited
//
//   Licensed under the Apache License, Version 2.0 (the "License");
//   you may not use this file except in compliance with the License.
//   You may obtain a copy of the License at
//
//       http://www.apache.org/licenses/LICENSE-2.0
//
//   Unless required by applicable law or agreed to in writing, software
//   distributed under the License is distributed on an "AS IS" BASIS,
//   WITHOUT WARRANTIES OR CONDITIONS OF ANY KIND, either express or implied.
//   See the License for the specific language governing permissions and
//   limitations under the License.
//
//------------------------------------------------------------------------------

#include "settings.hpp"

#include "core/commandline/parameter_parser.hpp"
#include "logging/logging.hpp"
#include "vectorise/platform.hpp"

#include <cstddef>
#include <cstdint>
#include <ostream>
#include <thread>

namespace fetch {
namespace {

const uint32_t DEFAULT_NUM_LANES          = 1;
const uint32_t DEFAULT_NUM_SLICES         = 500;
const uint32_t DEFAULT_NUM_EXECUTORS      = DEFAULT_NUM_LANES;
const uint16_t DEFAULT_PORT               = 8000;
const uint16_t DEFAULT_MESSENGER_PORT     = 9010;
const uint32_t DEFAULT_BLOCK_INTERVAL     = 0;  // milliseconds - zero means no mining
const uint32_t DEFAULT_CABINET_SIZE       = 10;
const uint32_t DEFAULT_STAKE_DELAY_PERIOD = 5;
const uint32_t DEFAULT_AEON_PERIOD        = 25;
const uint32_t DEFAULT_MAX_PEERS          = 3;
const uint32_t DEFAULT_TRANSIENT_PEERS    = 1;
const uint32_t NUM_SYSTEM_THREADS = static_cast<uint32_t>(std::thread::hardware_concurrency());

}  // namespace

// clang-format off
/**
 * Construct the settings object
 */
Settings::Settings()
  : num_lanes             {*this, "lanes",                   DEFAULT_NUM_LANES,            "Number of lanes to be used"}
  , num_slices            {*this, "slices",                  DEFAULT_NUM_SLICES,           "Number of slices to be used"}
  , block_interval        {*this, "block-interval",          DEFAULT_BLOCK_INTERVAL,       "Block interval in milliseconds"}
  , standalone            {*this, "standalone",              false,                        "Whether the network should run in standalone mode"}
  , private_network       {*this, "private-network",         false,                        "Whether the network should run as part of a private network"}
  , initial_address       {*this, "initial-address",         "",                           "The initial address where all funds can be found for a standalone node"}
<<<<<<< HEAD
  , db_prefix             {*this, "db-prefix",               "node_storage",               "Filename prefix for constellation databases"}
  , port                  {*this, "port",                    DEFAULT_PORT,                 "Starting port for ledger services"}
  , peers                 {*this, "peers",                   {},                           "Comma-separated list of addresses to initially connect to"}
=======
  , db_prefix             {*this, "db-prefix",               "node_storage",               "The prefix for filenames related to constellation databases"}
  , persistent_status     {*this, "persistent-status",       false,                        "The ledger will store the status of executed transactions forever, instead of the default 24 hours"}
  , port                  {*this, "port",                    DEFAULT_PORT,                 "The starting port for ledger services"}
  , peers                 {*this, "peers",                   {},                           "The comma separated list of addresses to initially connect to"}
>>>>>>> 00c3a948
  , external              {*this, "external",                "127.0.0.1",                  "This node's global IP address or hostname"}
  , config                {*this, "config",                  "",                           "Path to the manifest configuration"}
  , max_peers             {*this, "max-peers",               DEFAULT_MAX_PEERS,            "Max number of peers to connect to"}
  , transient_peers       {*this, "transient-peers",         DEFAULT_TRANSIENT_PEERS,      "Number of peers to randomly choose from for replies sent to peer requests"}
  , peer_update_interval  {*this, "peers-update-cycle-ms",   0,                            "Peering updates delay"}
  , disable_signing       {*this, "disable-signing",         false,                        "Disable signing all network messages"}
  , kademlia_routing      {*this, "kademlia-routing",        true,                         "Whether kademlia routing should be used in the main P2P network"}
  , bootstrap             {*this, "bootstrap",               false,                        "Whether we should connect to the bootstrap server"}
  , discoverable          {*this, "discoverable",            false,                        "Whether this node can be advertised on the bootstrap server"}
  , hostname              {*this, "host-name",               "",                           "Hostname or identifier for this node"}
  , network_name          {*this, "network",                 "",                           "Name of the bootstrap network to connect to"}
  , token                 {*this, "token",                   "",                           "Authentication token when talking to bootstrap"}
  , num_processor_threads {*this, "processor-threads",       NUM_SYSTEM_THREADS,           "Number of processor threads"}
  , num_verifier_threads  {*this, "verifier-threads",        NUM_SYSTEM_THREADS,           "Number of verifier threads"}
  , num_executors         {*this, "executors",               DEFAULT_NUM_EXECUTORS,        "Number of transaction executors"}
  , genesis_file_location {*this, "genesis-file-location",   "",                           "Path to the genesis file (usually genesis_file.json)"}
  , experimental_features {*this, "experimental",            {},                           "Comma-separated list of experimental features to enable"}
  , proof_of_stake        {*this, "pos",                     false,                        "Enable Proof-of-Stake consensus"}
  , max_cabinet_size      {*this, "max-cabinet-size",        DEFAULT_CABINET_SIZE,         "Maximum cabinet size"}
  , stake_delay_period    {*this, "stake-delay-period",      DEFAULT_STAKE_DELAY_PERIOD,   "<deprecated>"}
  , aeon_period           {*this, "aeon-period",             DEFAULT_AEON_PERIOD,          "Number of blocks each cabinet is governing"}
  , graceful_failure      {*this, "graceful-failure",        false,                        "Whether to shutdown on critical system failures"}
  , fault_tolerant        {*this, "fault-tolerant",          false,                        "Whether to crash on critical system failures"}
  , enable_agents         {*this, "enable-agents",           false,                        "Run the node with agent support"}
  , messenger_port        {*this, "messenger-port",          DEFAULT_MESSENGER_PORT,       "Port agents should connect to"}
{}
// clang-format on

/**
 * Given the specified command line arguments, update the settings from the cmd line and the
 * environment
 *
 * @param argc The number of command line arguments
 * @param argv The array of command line arguments
 */
bool Settings::Update(int argc, char **argv)
{
  UpdateFromEnv("CONSTELLATION_");
  return UpdateFromArgs(argc, argv) && Validate();
}

/**
 * Display the summary of all the settings
 *
 * @param stream The output stream to populate
 * @param settings The reference to the settings object
 * @return The output stream that has been populated
 */
std::ostream &operator<<(std::ostream &stream, Settings const &settings)
{
  // First pass determine the max settings length
  std::size_t setting_name_length{0};
  for (auto const *setting : settings.settings())
  {
    setting_name_length = std::max(setting_name_length, setting->name().size());
  }

  // Send pass display the settings
  for (auto const *setting : settings.settings())
  {
    auto const &      name    = setting->name();
    std::size_t const padding = setting_name_length - name.size();

    // write name + padding
    stream << name;
    for (std::size_t i = 0; i < padding; ++i)
    {
      stream << '.';
    }
    stream << ": ";

    // write the value to the stream
    setting->ToStream(stream);
    stream << '\n';
  }

  return stream;
}

/**
 * Internal: Validate that all the parameters are correctly set
 *
 * @return true if the configuration is valid, otherwise false
 */
bool Settings::Validate()
{
  bool valid{true};

  // network mode checks
  if (standalone.value() && private_network.value())
  {
    FETCH_LOG_WARN(LOGGING_NAME, "Can not have both the -standalone and -private-network flags");
    valid = false;
  }

  // number of lanes check
  if (!platform::IsLog2(num_lanes.value()))
  {
    FETCH_LOG_WARN(LOGGING_NAME, "The number of lanes needs to be a valid power of 2");
    valid = false;
  }

  return valid;
}

}  // namespace fetch<|MERGE_RESOLUTION|>--- conflicted
+++ resolved
@@ -56,16 +56,10 @@
   , standalone            {*this, "standalone",              false,                        "Whether the network should run in standalone mode"}
   , private_network       {*this, "private-network",         false,                        "Whether the network should run as part of a private network"}
   , initial_address       {*this, "initial-address",         "",                           "The initial address where all funds can be found for a standalone node"}
-<<<<<<< HEAD
   , db_prefix             {*this, "db-prefix",               "node_storage",               "Filename prefix for constellation databases"}
+  , persistent_status     {*this, "persistent-status",       false,                        "Store the status of executed transactions forever (default: 24 hours)"}
   , port                  {*this, "port",                    DEFAULT_PORT,                 "Starting port for ledger services"}
   , peers                 {*this, "peers",                   {},                           "Comma-separated list of addresses to initially connect to"}
-=======
-  , db_prefix             {*this, "db-prefix",               "node_storage",               "The prefix for filenames related to constellation databases"}
-  , persistent_status     {*this, "persistent-status",       false,                        "The ledger will store the status of executed transactions forever, instead of the default 24 hours"}
-  , port                  {*this, "port",                    DEFAULT_PORT,                 "The starting port for ledger services"}
-  , peers                 {*this, "peers",                   {},                           "The comma separated list of addresses to initially connect to"}
->>>>>>> 00c3a948
   , external              {*this, "external",                "127.0.0.1",                  "This node's global IP address or hostname"}
   , config                {*this, "config",                  "",                           "Path to the manifest configuration"}
   , max_peers             {*this, "max-peers",               DEFAULT_MAX_PEERS,            "Max number of peers to connect to"}
