--- conflicted
+++ resolved
@@ -50,34 +50,6 @@
  * Construct the settings object
  */
 Settings::Settings()
-<<<<<<< HEAD
-  : num_lanes             {*this, "lanes",                   DEFAULT_NUM_LANES,        "The number of lanes to be used"}
-  , num_slices            {*this, "slices",                  DEFAULT_NUM_SLICES,       "The number of slices to be used"}
-  , block_interval        {*this, "block-interval",          DEFAULT_BLOCK_INTERVAL,   "The block interval is milliseconds"}
-  , standalone            {*this, "standalone",              false,                    "Signal the network should run in standalone mode"}
-  , private_network       {*this, "private-network",         false,                    "Signal the network should run as part of a private network"}
-  , db_prefix             {*this, "db-prefix",               "node_storage",           "The block interval is milliseconds"}
-  , port                  {*this, "port",                    DEFAULT_PORT,             "The starting port for ledger services"}
-  , peers                 {*this, "peers",                   {},                       "The comma separated list of addresses to initially connect to"}
-  , external              {*this, "external",                "127.0.0.1",              "This node's global IP address or hostname"}
-  , config                {*this, "config",                  "",                       "The path to the manifest configuration"}
-  , max_peers             {*this, "max-peers",               DEFAULT_MAX_PEERS,        "The max number of peers to connect to"}
-  , transient_peers       {*this, "transient-peers",         DEFAULT_TRANSIENT_PEERS,  "The number of the peers which will be random in answer sent to peer requests"}
-  , peer_update_interval  {*this, "peers-update-cycle-ms",   0,                        "How fast to do peering updates"}
-  , disable_signing       {*this, "disable-signing",         false,                    "Disable the signing of all network messages"}
-  , bootstrap             {*this, "bootstrap",               false,                    "Signal that we should connect to the bootstrap server"}
-  , discoverable          {*this, "discoverable",            false,                    "Signal that this node can be advertised on the bootstrap server"}
-  , hostname              {*this, "host-name",               "",                       "The hostname or identifier for this node"}
-  , network_name          {*this, "network",                 "",                       "The name of the bootstrap network to connect to"}
-  , token                 {*this, "token",                   "",                       "The authentication token when talking to bootstrap"}
-  , num_processor_threads {*this, "processor-threads",       NUM_SYSTEM_THREADS,       "The number of processor threads"}
-  , num_verifier_threads  {*this, "verifier-threads",        NUM_SYSTEM_THREADS,       "The number of verifier threads"}
-  , num_executors         {*this, "executors",               DEFAULT_NUM_EXECUTORS,    "The number of transaction executors"}
-  , load_state            {*this, "load-state",              false,                    "Trigger the state file to be loaded on startup"}
-  , stakefile_location    {*this, "stakefile-location",      "",                       "Path to the stakefile (usually snapshot.json)"}
-  , experimental_features {*this, "experimental",            {},                       "The comma separated set of experimental features to enable"}
-  , proof_of_stake        {*this, "pos",                     false,                    "Enable Proof of Stake consensus"}
-=======
   : num_lanes             {*this, "lanes",                   DEFAULT_NUM_LANES,            "The number of lanes to be used"}
   , num_slices            {*this, "slices",                  DEFAULT_NUM_SLICES,           "The number of slices to be used"}
   , block_interval        {*this, "block-interval",          DEFAULT_BLOCK_INTERVAL,       "The block interval is milliseconds"}
@@ -86,7 +58,7 @@
   , db_prefix             {*this, "db-prefix",               "node_storage",               "The prefix for filenames related to constellation databases"}
   , port                  {*this, "port",                    DEFAULT_PORT,                 "The starting port for ledger services"}
   , peers                 {*this, "peers",                   {},                           "The comma separated list of addresses to initially connect to"}
-  , external              {*this, "external",                "",                           "This node's global IP address or hostname"}
+  , external              {*this, "external",                "127.0.0.1",                  "This node's global IP address or hostname"}
   , config                {*this, "config",                  "",                           "The path to the manifest configuration"}
   , max_peers             {*this, "max-peers",               DEFAULT_MAX_PEERS,            "The max number of peers to connect to"}
   , transient_peers       {*this, "transient-peers",         DEFAULT_TRANSIENT_PEERS,      "The number of the peers which will be random in answer sent to peer requests"}
@@ -107,7 +79,6 @@
   , max_committee_size    {*this, "max-committee-size",      DEFAULT_COMMITTEE_SIZE,       ""}
   , stake_delay_period    {*this, "stake-delay-period",      DEFAULT_STAKE_DELAY_PERIOD,   ""}
   , aeon_period           {*this, "aeon-period",             DEFAULT_AEON_PERIOD,          ""}
->>>>>>> b248299d
 {}
 // clang-format on
 
