--- conflicted
+++ resolved
@@ -76,11 +76,7 @@
   , genesis_file_location {*this, "genesis-file-location",   "",                           "Path to the genesis file (usually genesis_file.json)"}
   , experimental_features {*this, "experimental",            {},                           "The comma separated set of experimental features to enable"}
   , proof_of_stake        {*this, "pos",                     false,                        "Enable Proof of Stake consensus"}
-<<<<<<< HEAD
-  , max_cabinet_size      {*this, "max-cabinet-size",      DEFAULT_CABINET_SIZE,       ""}
-=======
   , max_cabinet_size      {*this, "max-cabinet-size",        DEFAULT_CABINET_SIZE,         "The maximum cabinet size"}
->>>>>>> 534cd1a9
   , stake_delay_period    {*this, "stake-delay-period",      DEFAULT_STAKE_DELAY_PERIOD,   ""}
   , aeon_period           {*this, "aeon-period",             DEFAULT_AEON_PERIOD,          "The number of blocks one cabinet is governing"}
   , graceful_failure      {*this, "graceful-failure",        false,                        "Whether or not to shutdown on critical system failures"}
