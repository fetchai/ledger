--- conflicted
+++ resolved
@@ -27,9 +27,6 @@
                       PRIVATE fetch-ledger
                               fetch-miner
                               fetch-dkg
-<<<<<<< HEAD
-                              fetch-settings)
-=======
+                              fetch-settings
                               fetch-version)
->>>>>>> 47de8b26
 target_include_directories(constellation PRIVATE ${FETCH_ROOT_DIR}/libs/python/include)