#
# F E T C H   C O N S T E L L A T I O N
#
cmake_minimum_required(VERSION 3.5 FATAL_ERROR)
project(fetch-constellation)

setup_compiler()

add_executable(constellation
               bootstrap_monitor.cpp
               bootstrap_monitor.hpp
               constellation.cpp
               constellation.hpp
               health_check_http_module.hpp
               logging_http_module.hpp
<<<<<<< HEAD
               main.cpp
               telemetry_http_module.hpp)
target_link_libraries(constellation PRIVATE fetch-ledger fetch-miner)
=======
               main.cpp)
target_link_libraries(constellation PRIVATE fetch-ledger fetch-miner fetch-dkg)
>>>>>>> b869d204
target_include_directories(constellation PRIVATE ${FETCH_ROOT_DIR}/libs/python/include)<|MERGE_RESOLUTION|>--- conflicted
+++ resolved
@@ -13,12 +13,7 @@
                constellation.hpp
                health_check_http_module.hpp
                logging_http_module.hpp
-<<<<<<< HEAD
                main.cpp
                telemetry_http_module.hpp)
-target_link_libraries(constellation PRIVATE fetch-ledger fetch-miner)
-=======
-               main.cpp)
 target_link_libraries(constellation PRIVATE fetch-ledger fetch-miner fetch-dkg)
->>>>>>> b869d204
 target_include_directories(constellation PRIVATE ${FETCH_ROOT_DIR}/libs/python/include)