--- conflicted
+++ resolved
@@ -158,14 +158,10 @@
   , lane_control_(internal_muddle_.AsEndpoint(), shard_cfgs_, cfg_.log2_num_lanes)
   , execution_manager_{std::make_shared<ExecutionManager>(
         cfg_.num_executors, storage_, [this] { return std::make_shared<Executor>(storage_); })}
-<<<<<<< HEAD
-  , dag_{}
-  , dag_rpc_service_{muddle_, muddle_.AsEndpoint(), dag_}
-  , mock_chain_{}
-  , chain_{true}
-=======
+    , dag_{}
+    , dag_rpc_service_{muddle_, muddle_.AsEndpoint(), dag_}
+    , mock_chain_{}
   , chain_{ledger::MainChain::Mode::LOAD_PERSISTENT_DB}
->>>>>>> 1c29954e
   , block_packer_{cfg_.log2_num_lanes, cfg_.num_slices}
   , block_coordinator_{chain_,
                        *execution_manager_,
