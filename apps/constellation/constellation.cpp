//------------------------------------------------------------------------------
//
//   Copyright 2018-2019 Fetch.AI Limited
//
//   Licensed under the Apache License, Version 2.0 (the "License");
//   you may not use this file except in compliance with the License.
//   You may obtain a copy of the License at
//
//       http://www.apache.org/licenses/LICENSE-2.0
//
//   Unless required by applicable law or agreed to in writing, software
//   distributed under the License is distributed on an "AS IS" BASIS,
//   WITHOUT WARRANTIES OR CONDITIONS OF ANY KIND, either express or implied.
//   See the License for the specific language governing permissions and
//   limitations under the License.
//
//------------------------------------------------------------------------------

#include "constellation.hpp"
#include "core/bloom_filter.hpp"
#include "health_check_http_module.hpp"
#include "http/middleware/allow_origin.hpp"
#include "http/middleware/telemetry.hpp"
#include "ledger/chain/consensus/bad_miner.hpp"
#include "ledger/chain/consensus/dummy_miner.hpp"
#include "ledger/chaincode/contract_http_interface.hpp"
#include "ledger/consensus/naive_entropy_generator.hpp"
#include "ledger/consensus/stake_snapshot.hpp"
#include "ledger/dag/dag_interface.hpp"
#include "ledger/execution_manager.hpp"
#include "ledger/storage_unit/lane_remote_control.hpp"
#include "ledger/tx_query_http_interface.hpp"
#include "ledger/tx_status_http_interface.hpp"
#include "logging_http_module.hpp"
#include "network/generics/atomic_inflight_counter.hpp"
#include "muddle/rpc/client.hpp"
#include "muddle/rpc/server.hpp"
#include "network/p2pservice/p2p_http_interface.hpp"
#include "network/uri.hpp"
#include "open_api_http_module.hpp"
#include "telemetry_http_module.hpp"
#include "muddle_status_http_module.hpp"

#include "beacon/beacon_service.hpp"
#include "beacon/beacon_setup_protocol.hpp"
#include "beacon/beacon_setup_service.hpp"
#include "beacon/cabinet_member_details.hpp"
#include "beacon/entropy.hpp"
#include "beacon/event_manager.hpp"

#include <chrono>
#include <cstddef>
#include <cstdint>
#include <memory>
#include <stdexcept>
#include <thread>
#include <utility>

using fetch::byte_array::ToBase64;
using fetch::ledger::Executor;
using fetch::ledger::Manifest;
using fetch::ledger::ServiceIdentifier;
using fetch::network::Uri;
using fetch::network::AtomicInFlightCounter;
using fetch::network::AtomicCounterName;
using fetch::network::Uri;
using fetch::network::Peer;
using fetch::ledger::Address;
using fetch::ledger::GenesisFileCreator;
using fetch::muddle::MuddleEndpoint;

using ExecutorPtr = std::shared_ptr<Executor>;

namespace fetch {
namespace {

<<<<<<< HEAD
using LaneIndex       = uint32_t;
using StakeManagerPtr = std::shared_ptr<ledger::StakeManager>;
using EntropyPtr      = std::unique_ptr<ledger::EntropyGeneratorInterface>;
using DkgServicePtr   = std::unique_ptr<dkg::DkgService>;
using ConstByteArray  = byte_array::ConstByteArray;
=======
using LaneIndex        = fetch::ledger::LaneIdentity::lane_type;
using StakeManagerPtr  = std::shared_ptr<ledger::StakeManager>;
using EntropyPtr       = std::unique_ptr<ledger::EntropyGeneratorInterface>;
using ConstByteArray   = byte_array::ConstByteArray;
using BeaconServicePtr = std::shared_ptr<fetch::beacon::BeaconService>;
>>>>>>> c0dee4d7

static const std::size_t HTTP_THREADS{4};
static char const *      SNAPSHOT_FILENAME = "snapshot.json";

bool WaitForLaneServersToStart()
{
  using InFlightCounter = AtomicInFlightCounter<AtomicCounterName::TCP_PORT_STARTUP>;

  core::FutureTimepoint const deadline(std::chrono::seconds(30));

  return InFlightCounter::Wait(deadline);
}

std::size_t CalcNetworkManagerThreads(std::size_t num_lanes)
{
  static constexpr std::size_t THREADS_PER_LANE = 4;
  static constexpr std::size_t OTHER_THREADS    = 10;

  return (num_lanes * THREADS_PER_LANE) + OTHER_THREADS;
}

uint16_t LookupLocalPort(Manifest const &manifest, ServiceIdentifier::Type service, int32_t instance = -1)
{
  ServiceIdentifier const identifier{service, instance};

  auto it = manifest.FindService(identifier);
  if (it == manifest.end())
  {
    throw std::runtime_error("Unable to lookup requested service from the manifest");
  }

  return it->second.local_port();
}

std::shared_ptr<ledger::DAGInterface> GenerateDAG(bool generate, std::string const &db_name,
                                                  bool                          load_on_start,
                                                  Constellation::CertificatePtr certificate)
{
  if (generate)
  {
    return std::make_shared<ledger::DAG>(db_name, load_on_start, certificate);
  }

  return nullptr;
}

ledger::ShardConfigs GenerateShardsConfig(Constellation::Config &config, uint16_t start_port,
                                          std::string const &storage_path)
{
  ledger::ShardConfigs configs(config.num_lanes());

  for (uint32_t i = 0; i < config.num_lanes(); ++i)
  {
    auto &cfg = configs[i];

    cfg.lane_id           = i;
    cfg.num_lanes         = config.num_lanes();
    cfg.storage_path      = storage_path;
    cfg.external_identity = std::make_shared<crypto::ECDSASigner>();
    cfg.external_port     = start_port++;
    cfg.external_network_id =
        muddle::NetworkId{(static_cast<uint32_t>(i) & 0xFFFFFFu) | (uint32_t{'L'} << 24u)};
    cfg.internal_identity   = std::make_shared<crypto::ECDSASigner>();
    cfg.internal_port       = start_port++;
    cfg.internal_network_id = muddle::NetworkId{"ISRD"};

    auto const ext_identity = cfg.external_identity->identity().identifier();
    auto const int_identity = cfg.internal_identity->identity().identifier();

    FETCH_LOG_INFO(Constellation::LOGGING_NAME, "Shard ", i + 1);
    FETCH_LOG_INFO(Constellation::LOGGING_NAME, " - Internal ", ToBase64(int_identity), " - ",
                   cfg.internal_network_id.ToString(), " - tcp://0.0.0.0:", cfg.internal_port);
    FETCH_LOG_INFO(Constellation::LOGGING_NAME, " - External ", ToBase64(ext_identity), " - ",
                   cfg.external_network_id.ToString(), " - tcp://0.0.0.0:", cfg.external_port);

    // update the manifest with the generated address
    auto it = config.manifest.FindService(
        ServiceIdentifier{ServiceIdentifier::Type::LANE, static_cast<int32_t>(i)});

    if (it == config.manifest.end())
    {
      FETCH_LOG_ERROR(Constellation::LOGGING_NAME, "Unable to update manifest for lane ", i);
    }
    else
    {
      it->second.UpdateAddress(cfg.external_identity->identity().identifier());
    }
  }

  return configs;
}

StakeManagerPtr CreateStakeManager(Constellation::Config const &      cfg,
                                   ledger::EntropyGeneratorInterface &entropy)
{
  StakeManagerPtr mgr{};

  if (cfg.proof_of_stake)
  {
    mgr = std::make_shared<ledger::StakeManager>(entropy, cfg.block_interval_ms);
  }

  return mgr;
}

BeaconServicePtr CreateBeaconService(Constellation::Config const &cfg, MuddleEndpoint &endpoint,
                                     Constellation::CertificatePtr certificate)
{
  BeaconServicePtr                         beacon{};
  beacon::EventManager::SharedEventManager event_manager = beacon::EventManager::New();

  if (cfg.proof_of_stake)
  {
    beacon = std::make_unique<fetch::beacon::BeaconService>(endpoint, certificate, event_manager);
  }

  return beacon;
}

}  // namespace

/**
 * Construct a constellation instance
 *
 * @param certificate The reference to the node public key
 * @param manifest The service manifest for this instance
 * @param port_start The start port for all the services
 * @param num_executors The number of executors
 * @param num_lanes The configured number of lanes
 * @param num_slices The configured number of slices
 * @param interface_address The current interface address TODO(EJF): This should be more integrated
 * @param db_prefix The database file(s) prefix
 */
Constellation::Constellation(CertificatePtr certificate, Config config)
  : active_{true}
  , cfg_{std::move(config)}
  , p2p_port_(LookupLocalPort(cfg_.manifest, ServiceIdentifier::Type::CORE))
  , http_port_(LookupLocalPort(cfg_.manifest, ServiceIdentifier::Type::HTTP))
  , lane_port_start_(LookupLocalPort(cfg_.manifest, ServiceIdentifier::Type::LANE, 0))
  , shard_cfgs_{GenerateShardsConfig(cfg_, lane_port_start_, cfg_.db_prefix)}
  , reactor_{"Reactor"}
  , network_manager_{"NetMgr", CalcNetworkManagerThreads(cfg_.num_lanes())}
  , http_network_manager_{"Http", HTTP_THREADS}
  , muddle_{muddle::CreateMuddle("IHUB", certificate, network_manager_, "127.0.0.1")} // external address missing
  , internal_identity_{std::make_shared<crypto::ECDSASigner>()}
  , internal_muddle_{muddle::CreateMuddle("ISRD", internal_identity_, network_manager_, "127.0.0.1")}
  , trust_{}
  , tx_status_cache_(TxStatusCache::factory())
  , lane_services_()
  , storage_(std::make_shared<StorageUnitClient>(internal_muddle_->GetEndpoint(), shard_cfgs_,
                                                 cfg_.log2_num_lanes))
  , lane_control_(internal_muddle_->GetEndpoint(), shard_cfgs_, cfg_.log2_num_lanes),
    shard_management_(std::make_shared<ShardManagementService>(cfg_.manifest, lane_control_,
                                                               *muddle_, cfg_.log2_num_lanes))
  , dag_{GenerateDAG(cfg_.features.IsEnabled("synergetic"), "dag_db_", true, certificate)}
<<<<<<< HEAD
  , dkg_{CreateDkgService(cfg_, certificate->identity().identifier(), muddle_->GetEndpoint())}
  , entropy_{CreateEntropy()}
  , stake_{CreateStakeManager(cfg_, *entropy_)}
=======
  , beacon_{CreateBeaconService(cfg_, muddle_.AsEndpoint(), certificate)}
  , stake_{CreateStakeManager(cfg_, *beacon_)}
>>>>>>> c0dee4d7
  , execution_manager_{std::make_shared<ExecutionManager>(
        cfg_.num_executors, cfg_.log2_num_lanes, storage_,
        [this] {
          return std::make_shared<Executor>(storage_, stake_ ? &stake_->update_queue() : nullptr);
        },
        tx_status_cache_)}
  , chain_{cfg_.features.IsEnabled(FeatureFlags::MAIN_CHAIN_BLOOM_FILTER),
           ledger::MainChain::Mode::LOAD_PERSISTENT_DB}
  , block_packer_{cfg_.log2_num_lanes}
  , block_coordinator_{chain_,          dag_,
                       stake_,          *execution_manager_,
                       *storage_,       block_packer_,
                       *this,           cfg_.features,
                       certificate,     cfg_.num_lanes(),
<<<<<<< HEAD
                       cfg_.num_slices, cfg_.block_difficulty}
  , main_chain_service_{std::make_shared<MainChainRpcService>(muddle_->GetEndpoint(), chain_, trust_,
=======
                       cfg_.num_slices, cfg_.block_difficulty,
                       beacon_}
  , main_chain_service_{std::make_shared<MainChainRpcService>(p2p_.AsEndpoint(), chain_, trust_,
>>>>>>> c0dee4d7
                                                              cfg_.network_mode)}
  , tx_processor_{dag_, *storage_, block_packer_, tx_status_cache_, cfg_.processor_threads}
  , http_open_api_module_{std::make_shared<OpenAPIHttpModule>()}
  , http_{http_network_manager_}
  , http_modules_{
        http_open_api_module_,
        std::make_shared<p2p::P2PHttpInterface>(cfg_.log2_num_lanes, chain_, block_packer_,
                                                p2p::P2PHttpInterface::WeakStateMachines{
                                                    main_chain_service_->GetWeakStateMachine(),
                                                    block_coordinator_.GetWeakStateMachine()}),
        std::make_shared<ledger::TxStatusHttpInterface>(tx_status_cache_),
        std::make_shared<ledger::TxQueryHttpInterface>(*storage_),
        std::make_shared<ledger::ContractHttpInterface>(*storage_, tx_processor_),
        std::make_shared<LoggingHttpModule>(),
        std::make_shared<TelemetryHttpModule>(),
<<<<<<< HEAD
        std::make_shared<MuddleStatusModule>(),
        std::make_shared<HealthCheckHttpModule>(chain_, *main_chain_service_, block_coordinator_,
                                                dkg_)}
=======
        std::make_shared<HealthCheckHttpModule>(chain_, *main_chain_service_, block_coordinator_)}
>>>>>>> c0dee4d7
{

  // print the start up log banner
  FETCH_LOG_INFO(LOGGING_NAME, "Constellation :: ", cfg_.num_lanes(), "x", cfg_.num_slices, "x",
                 cfg_.num_executors);
  FETCH_LOG_INFO(LOGGING_NAME, "              :: ", Address{muddle_->GetAddress()}.display());
  FETCH_LOG_INFO(LOGGING_NAME, "              :: ", muddle_->GetAddress().ToBase64());
  FETCH_LOG_INFO(LOGGING_NAME, "");

  // Enable experimental features
  if (cfg_.features.IsEnabled("synergetic"))
  {
    assert(dag_);
    dag_service_ = std::make_shared<ledger::DAGService>(muddle_->GetEndpoint(), dag_);
    reactor_.Attach(dag_service_->GetWeakRunnable());

    auto syn_miner = std::make_unique<NaiveSynergeticMiner>(dag_, *storage_, certificate);
    if (!reactor_.Attach(syn_miner->GetWeakRunnable()))
    {
      FETCH_LOG_ERROR(LOGGING_NAME, "Failed to attach synergetic miner to reactor.");
      throw std::runtime_error("Failed to attach synergetic miner to reactor.");
    }
    synergetic_miner_ = std::move(syn_miner);
  }

  // Attach beacon runnables
  if (beacon_)
  {
    reactor_.Attach(beacon_->GetMainRunnable());
    reactor_.Attach(beacon_->GetSetupRunnable());
  }

  // attach the services to the reactor
  reactor_.Attach(main_chain_service_->GetWeakRunnable());
  reactor_.Attach(shard_management_);

  // configure all the lane services
  lane_services_.Setup(network_manager_, shard_cfgs_);

  // configure the middleware of the http server
  http_.AddMiddleware(http::middleware::AllowOrigin("*"));
  http_.AddMiddleware(http::middleware::Telemetry());

  // attach all the modules to the http server
  for (auto const &module : http_modules_)
  {
    http_.AddModule(*module);
  }

  // If we are using POS, the beacon provides entropy
  if (beacon_)
  {
    stake_->UpdateEntropy(*beacon_);
  }
}

/**
 * Writes OpenAPI information about the HTTP REST interface to a stream.
 *
 * @param stream is stream to which the API is dumped to.
 */
void Constellation::DumpOpenAPI(std::ostream &stream)
{
  stream << "paths:" << std::endl;
  byte_array::ConstByteArray last_path{};
  for (auto const &view : http_.views())
  {
    std::string method = ToString(view.method);
    std::transform(method.begin(), method.end(), method.begin(),
                   [](unsigned char c) { return std::tolower(c); });

    if (last_path != view.route.path())
    {
      stream << "  " << view.route.path() << ":" << std::endl;
    }

    last_path = view.route.path();
    stream << "    " << method << ":" << std::endl;
    stream << "      description: "
           << "\"" << view.description << "\"" << std::endl;
    stream << "      parameters: "
           << "[" << std::endl;
    stream << "      ] " << std::endl;
  }
}

/**
 * Runs the constellation service with the specified initial peers
 *
 * @param initial_peers The peers that should be initially connected to
 */
void Constellation::Run(UriList const &initial_peers, core::WeakRunnable bootstrap_monitor)
{
  using Peers = muddle::MuddleInterface::Peers;

  //---------------------------------------------------------------
  // Step 1. Start all the components
  //---------------------------------------------------------------

  // if a non-zero block interval it set then the application will generate blocks
  if (cfg_.block_interval_ms > 0)
  {
    block_coordinator_.SetBlockPeriod(std::chrono::milliseconds{cfg_.block_interval_ms});
  }

  /// NETWORKING INFRASTRUCTURE

  // start all the services
  http_open_api_module_->Reset(&http_);
  network_manager_.Start();
  http_network_manager_.Start();

  // TODO(EJF): Tidy up
  Peers external_peers{};
  for (auto const &peer : initial_peers)
  {
    external_peers.emplace(peer.ToString());
  }

  muddle_->Start(external_peers, {p2p_port_});

  /// LANE / SHARD SERVERS

  // start all the lane services and wait for them to start accepting
  // connections
  lane_services_.Start();

  FETCH_LOG_INFO(LOGGING_NAME, "Starting shard services...");
  if (!WaitForLaneServersToStart())
  {
    FETCH_LOG_ERROR(LOGGING_NAME, "Unable to start lane server instances");
    return;
  }
  FETCH_LOG_INFO(LOGGING_NAME, "Starting shard services...complete");

  /// LANE / SHARD CLIENTS

  {
    FETCH_LOG_INFO(LOGGING_NAME,
                   "Inter-shard Identity: ", internal_muddle_->GetAddress().ToBase64());

    // build the complete list of Uris to all the lane services across the internal network
    Peers internal_peers{};
    for (auto const &shard : shard_cfgs_)
    {
      internal_peers.emplace("tcp://127.0.0.1:" + std::to_string(shard.internal_port));
    }

    // start the muddle up and connect to all the shards
    internal_muddle_->Start(internal_peers, {});

    // wait for all the connections to establish
    while (active_)
    {
      // exit the wait loop until all the connections have been formed
      if (internal_muddle_->GetNumDirectlyConnectedPeers() >= shard_cfgs_.size())
      {
        FETCH_LOG_INFO(LOGGING_NAME, "Internal muddle network established between shards");
        break;
      }
      else
      {
        FETCH_LOG_DEBUG(LOGGING_NAME,
                        "Waiting for internal muddle connection to be established...");
      }

      std::this_thread::sleep_for(std::chrono::milliseconds{500});
    }
  }

  // BEFORE the block coordinator starts its state set up special genesis
  if (cfg_.proof_of_stake || cfg_.load_state_file)
  {
    FETCH_LOG_INFO(LOGGING_NAME,
                   "Loading from genesis save file. Location: ", cfg_.stakefile_location);

    GenesisFileCreator creator(block_coordinator_, *storage_, stake_.get());

    if (cfg_.stakefile_location.empty())
    {
      creator.LoadFile(SNAPSHOT_FILENAME);
    }
    else
    {
      creator.LoadFile(cfg_.stakefile_location);
    }

    FETCH_LOG_INFO(LOGGING_NAME, "Loaded from genesis save file.");
  }

  // reactor important to run the block/chain state machine
  reactor_.Start();

  /// BLOCK EXECUTION & MINING

  execution_manager_->Start();
  tx_processor_.Start();

  /// INPUT INTERFACES

  // Finally start the HTTP server
  http_.Start(http_port_);

  // The block coordinator needs to access correctly started lanes to recover state in the case of
  // a crash.
  reactor_.Attach(block_coordinator_.GetWeakRunnable());

  //---------------------------------------------------------------
  // Step 2. Main monitor loop
  //---------------------------------------------------------------
  bool start_up_in_progress{true};

  std::size_t committee_size = 0;

  if (stake_)
  {
    auto current = stake_->GetCurrentStakeSnapshot();

    if (!current)
    {
      FETCH_LOG_WARN(LOGGING_NAME, "No current stake snapshot found!");
    }
    else
    {
      committee_size = current->size();
    }

    FETCH_LOG_INFO(LOGGING_NAME, "Committee size: ", committee_size);
  }

  // monitor loop
  while (active_)
  {
<<<<<<< HEAD
    std::size_t num_direct_connections = muddle_->GetNumDirectlyConnectedPeers();

    // wait until we have connected to as many peers as are required for DKG
    if (dkg_ && ((num_direct_connections + 1) == committee_size))
    {
      // Note: the DKG will already have its cabinet reset by this point
      if (!dkg_attached)
      {
        // Required until we can guarantee the DRB isn't vulnerable to races
        std::this_thread::sleep_for(std::chrono::milliseconds(5000));

        FETCH_LOG_INFO(LOGGING_NAME, "Starting DKG");
        reactor_.Attach(dkg_->GetWeakRunnable());
        dkg_attached = true;
      }
    }
    else if (dkg_ && !dkg_attached)
    {
      FETCH_LOG_INFO(LOGGING_NAME, "Waiting to connect for DKG. Peers so far: ",
                     num_direct_connections);
    }

    bool beacon_synced = true;

    if (dkg_)
    {
      beacon_synced = dkg_->IsSynced();
    }

=======
>>>>>>> c0dee4d7
    // determine the status of the main chain server
    bool const is_in_sync = main_chain_service_->IsSynced() && block_coordinator_.IsSynced();

    // control from the top level block production based on the chain sync state
    block_coordinator_.EnableMining(is_in_sync);

    if (synergetic_miner_)
    {
      synergetic_miner_->EnableMining(is_in_sync);
    }

    FETCH_LOG_DEBUG(LOGGING_NAME, "Still alive...");
    std::this_thread::sleep_for(std::chrono::milliseconds{500});

    // detect the first time that we have fully synced
    if (start_up_in_progress && is_in_sync)
    {
      // Attach the bootstrap monitor (if one exists) to the reactor at this point. This starts the
      // monitor state machine. If one doesn't exist (empty weak pointer) then the reactor will
      // simply discard this piece of work.
      //
      // Starting this state machine begins period notify calls to the bootstrap server. This
      // importantly triggers the bootstrap service to start listing this node as available for
      // client connections. By delaying these notify() calls to the point when the node believes
      // it has successfully synchronised this ensures that cleaner network start up
      //
      reactor_.Attach(std::move(bootstrap_monitor));
      start_up_in_progress = false;

      FETCH_LOG_INFO(LOGGING_NAME, "Startup complete");
    }
  }

  //---------------------------------------------------------------
  // Step 3. Tear down
  //---------------------------------------------------------------

  FETCH_LOG_INFO(LOGGING_NAME, "Shutting down...");

  http_.Stop();
  tx_processor_.Stop();
  reactor_.Stop();
  execution_manager_->Stop();
  storage_.reset();
  lane_services_.Stop();
  muddle_->Stop();
  internal_muddle_->Stop();
  http_network_manager_.Stop();
  network_manager_.Stop();
  http_open_api_module_->Reset(nullptr);

  FETCH_LOG_INFO(LOGGING_NAME, "Shutting down...complete");
}

void Constellation::OnBlock(ledger::Block const &block)
{
  main_chain_service_->BroadcastBlock(block);
}

}  // namespace fetch<|MERGE_RESOLUTION|>--- conflicted
+++ resolved
@@ -74,19 +74,11 @@
 namespace fetch {
 namespace {
 
-<<<<<<< HEAD
-using LaneIndex       = uint32_t;
-using StakeManagerPtr = std::shared_ptr<ledger::StakeManager>;
-using EntropyPtr      = std::unique_ptr<ledger::EntropyGeneratorInterface>;
-using DkgServicePtr   = std::unique_ptr<dkg::DkgService>;
-using ConstByteArray  = byte_array::ConstByteArray;
-=======
-using LaneIndex        = fetch::ledger::LaneIdentity::lane_type;
+using LaneIndex        = uint32_t;
 using StakeManagerPtr  = std::shared_ptr<ledger::StakeManager>;
 using EntropyPtr       = std::unique_ptr<ledger::EntropyGeneratorInterface>;
 using ConstByteArray   = byte_array::ConstByteArray;
 using BeaconServicePtr = std::shared_ptr<fetch::beacon::BeaconService>;
->>>>>>> c0dee4d7
 
 static const std::size_t HTTP_THREADS{4};
 static char const *      SNAPSHOT_FILENAME = "snapshot.json";
@@ -242,14 +234,8 @@
     shard_management_(std::make_shared<ShardManagementService>(cfg_.manifest, lane_control_,
                                                                *muddle_, cfg_.log2_num_lanes))
   , dag_{GenerateDAG(cfg_.features.IsEnabled("synergetic"), "dag_db_", true, certificate)}
-<<<<<<< HEAD
-  , dkg_{CreateDkgService(cfg_, certificate->identity().identifier(), muddle_->GetEndpoint())}
-  , entropy_{CreateEntropy()}
-  , stake_{CreateStakeManager(cfg_, *entropy_)}
-=======
-  , beacon_{CreateBeaconService(cfg_, muddle_.AsEndpoint(), certificate)}
+  , beacon_{CreateBeaconService(cfg_, muddle_->GetEndpoint(), certificate)}
   , stake_{CreateStakeManager(cfg_, *beacon_)}
->>>>>>> c0dee4d7
   , execution_manager_{std::make_shared<ExecutionManager>(
         cfg_.num_executors, cfg_.log2_num_lanes, storage_,
         [this] {
@@ -264,14 +250,9 @@
                        *storage_,       block_packer_,
                        *this,           cfg_.features,
                        certificate,     cfg_.num_lanes(),
-<<<<<<< HEAD
-                       cfg_.num_slices, cfg_.block_difficulty}
-  , main_chain_service_{std::make_shared<MainChainRpcService>(muddle_->GetEndpoint(), chain_, trust_,
-=======
                        cfg_.num_slices, cfg_.block_difficulty,
                        beacon_}
-  , main_chain_service_{std::make_shared<MainChainRpcService>(p2p_.AsEndpoint(), chain_, trust_,
->>>>>>> c0dee4d7
+  , main_chain_service_{std::make_shared<MainChainRpcService>(muddle_->GetEndpoint(), chain_, trust_,
                                                               cfg_.network_mode)}
   , tx_processor_{dag_, *storage_, block_packer_, tx_status_cache_, cfg_.processor_threads}
   , http_open_api_module_{std::make_shared<OpenAPIHttpModule>()}
@@ -287,13 +268,8 @@
         std::make_shared<ledger::ContractHttpInterface>(*storage_, tx_processor_),
         std::make_shared<LoggingHttpModule>(),
         std::make_shared<TelemetryHttpModule>(),
-<<<<<<< HEAD
         std::make_shared<MuddleStatusModule>(),
-        std::make_shared<HealthCheckHttpModule>(chain_, *main_chain_service_, block_coordinator_,
-                                                dkg_)}
-=======
         std::make_shared<HealthCheckHttpModule>(chain_, *main_chain_service_, block_coordinator_)}
->>>>>>> c0dee4d7
 {
 
   // print the start up log banner
@@ -527,38 +503,6 @@
   // monitor loop
   while (active_)
   {
-<<<<<<< HEAD
-    std::size_t num_direct_connections = muddle_->GetNumDirectlyConnectedPeers();
-
-    // wait until we have connected to as many peers as are required for DKG
-    if (dkg_ && ((num_direct_connections + 1) == committee_size))
-    {
-      // Note: the DKG will already have its cabinet reset by this point
-      if (!dkg_attached)
-      {
-        // Required until we can guarantee the DRB isn't vulnerable to races
-        std::this_thread::sleep_for(std::chrono::milliseconds(5000));
-
-        FETCH_LOG_INFO(LOGGING_NAME, "Starting DKG");
-        reactor_.Attach(dkg_->GetWeakRunnable());
-        dkg_attached = true;
-      }
-    }
-    else if (dkg_ && !dkg_attached)
-    {
-      FETCH_LOG_INFO(LOGGING_NAME, "Waiting to connect for DKG. Peers so far: ",
-                     num_direct_connections);
-    }
-
-    bool beacon_synced = true;
-
-    if (dkg_)
-    {
-      beacon_synced = dkg_->IsSynced();
-    }
-
-=======
->>>>>>> c0dee4d7
     // determine the status of the main chain server
     bool const is_in_sync = main_chain_service_->IsSynced() && block_coordinator_.IsSynced();
 
