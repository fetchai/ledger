--- conflicted
+++ resolved
@@ -94,11 +94,7 @@
   , http_{http_network_manager_}
   , http_modules_{std::make_shared<ledger::WalletHttpInterface>(*storage_, tx_processor_,
                                                                 num_lanes_),
-<<<<<<< HEAD
                   std::make_shared<p2p::P2PHttpInterface>(chain_, muddle_, p2p_, trust_, block_packer_),
-=======
-                  std::make_shared<p2p::P2PHttpInterface>(chain_, muddle_, p2p_, trust_),
->>>>>>> 307faf2b
                   std::make_shared<ledger::ContractHttpInterface>(*storage_, tx_processor_)}
   , my_network_address_(std::move(my_network_address))
 {
