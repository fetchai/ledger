//------------------------------------------------------------------------------
//
//   Copyright 2018-2019 Fetch.AI Limited
//
//   Licensed under the Apache License, Version 2.0 (the "License");
//   you may not use this file except in compliance with the License.
//   You may obtain a copy of the License at
//
//       http://www.apache.org/licenses/LICENSE-2.0
//
//   Unless required by applicable law or agreed to in writing, software
//   distributed under the License is distributed on an "AS IS" BASIS,
//   WITHOUT WARRANTIES OR CONDITIONS OF ANY KIND, either express or implied.
//   See the License for the specific language governing permissions and
//   limitations under the License.
//
//------------------------------------------------------------------------------

#include "constellation.hpp"
#include "http/middleware/allow_origin.hpp"
#include "ledger/chain/consensus/bad_miner.hpp"
#include "ledger/chain/consensus/dummy_miner.hpp"
#include "ledger/chain/main_chain_http_interface.hpp"
#include "ledger/chaincode/contract_http_interface.hpp"
#include "ledger/chaincode/wallet_http_interface.hpp"
#include "ledger/dag/dag.hpp"
#include "ledger/dag/dag_http_interface.hpp"
#include "ledger/execution_manager.hpp"
#include "ledger/storage_unit/lane_remote_control.hpp"
#include "ledger/tx_query_http_interface.hpp"
#include "ledger/tx_status_http_interface.hpp"
#include "network/generics/atomic_inflight_counter.hpp"
#include "network/muddle/rpc/client.hpp"
#include "network/muddle/rpc/server.hpp"
#include "network/p2pservice/p2p_http_interface.hpp"
#include "network/uri.hpp"

#include "health_check_http_module.hpp"

#include <memory>
#include <random>
#include <utility>

using fetch::byte_array::ToBase64;
using fetch::ledger::Executor;
using fetch::network::Manifest;
using fetch::network::ServiceType;
using fetch::network::Uri;
using fetch::network::ServiceIdentifier;
using fetch::network::AtomicInFlightCounter;
using fetch::network::AtomicCounterName;
using fetch::network::Uri;
using fetch::network::Peer;

using ExecutorPtr = std::shared_ptr<Executor>;
using ConsensusMinerInterfacePtr =
    std::shared_ptr<fetch::ledger::consensus::ConsensusMinerInterface>;

namespace fetch {
namespace {

using LaneIndex = fetch::ledger::LaneIdentity::lane_type;

// static const std::chrono::milliseconds LANE_CONNECTION_TIME{10000};
static const std::size_t HTTP_THREADS{4};

bool WaitForLaneServersToStart()
{
  using InFlightCounter = AtomicInFlightCounter<AtomicCounterName::TCP_PORT_STARTUP>;

  core::FutureTimepoint const deadline(std::chrono::seconds(30));

  return InFlightCounter::Wait(deadline);
}

std::size_t CalcNetworkManagerThreads(std::size_t num_lanes)
{
  static constexpr std::size_t THREADS_PER_LANE = 4;
  static constexpr std::size_t OTHER_THREADS    = 10;

  return (num_lanes * THREADS_PER_LANE) + OTHER_THREADS;
}

uint16_t LookupLocalPort(Manifest const &manifest, ServiceType service, uint16_t instance = 0)
{
  ServiceIdentifier identifier{service, instance};

  if (!manifest.HasService(identifier))
  {
    throw std::runtime_error("Unable to lookup requested service from the manifest");
  }

  return manifest.GetLocalPort(identifier);
}

ledger::ShardConfigs GenerateShardsConfig(uint32_t num_lanes, uint16_t start_port,
                                          std::string const &storage_path)
{
  ledger::ShardConfigs configs(num_lanes);

  for (uint32_t i = 0; i < num_lanes; ++i)
  {
    auto &cfg = configs[i];

    cfg.lane_id           = i;
    cfg.num_lanes         = num_lanes;
    cfg.storage_path      = storage_path;
    cfg.external_identity = std::make_shared<crypto::ECDSASigner>();
    cfg.external_port     = start_port++;
    cfg.external_network_id =
        muddle::NetworkId{(static_cast<uint32_t>(i) & 0xFFFFFFu) | (uint32_t{'L'} << 24u)};
    cfg.internal_identity   = std::make_shared<crypto::ECDSASigner>();
    cfg.internal_port       = start_port++;
    cfg.internal_network_id = muddle::NetworkId{"ISRD"};

    auto const ext_identity = cfg.external_identity->identity().identifier();
    auto const int_identity = cfg.internal_identity->identity().identifier();

    FETCH_LOG_INFO(Constellation::LOGGING_NAME, "Shard ", i + 1);
    FETCH_LOG_INFO(Constellation::LOGGING_NAME, " - Internal ", ToBase64(int_identity), " - ",
                   cfg.internal_network_id.ToString(), " - tcp://0.0.0.0:", cfg.internal_port);
    FETCH_LOG_INFO(Constellation::LOGGING_NAME, " - External ", ToBase64(ext_identity), " - ",
                   cfg.external_network_id.ToString(), " - tcp://0.0.0.0:", cfg.external_port);
  }

  return configs;
}

}  // namespace

/**
 * Construct a constellation instance
 *
 * @param certificate The reference to the node public key
 * @param manifest The service manifest for this instance
 * @param port_start The start port for all the services
 * @param num_executors The number of executors
 * @param num_lanes The configured number of lanes
 * @param num_slices The configured number of slices
 * @param interface_address The current interface address TODO(EJF): This should be more integrated
 * @param db_prefix The database file(s) prefix
 */
Constellation::Constellation(CertificatePtr &&certificate, Config config)
  : active_{true}
  , cfg_{std::move(config)}
  , p2p_port_(LookupLocalPort(cfg_.manifest, ServiceType::CORE))
  , http_port_(LookupLocalPort(cfg_.manifest, ServiceType::HTTP))
  , lane_port_start_(LookupLocalPort(cfg_.manifest, ServiceType::LANE))
  , shard_cfgs_{GenerateShardsConfig(config.num_lanes(), lane_port_start_, cfg_.db_prefix)}
  , reactor_{"Reactor"}
  , network_manager_{"NetMgr", CalcNetworkManagerThreads(cfg_.num_lanes())}
  , http_network_manager_{"Http", HTTP_THREADS}
  , muddle_{muddle::NetworkId{"IHUB"}, std::move(certificate), network_manager_,
            !config.disable_signing, config.sign_broadcasts}
  , internal_identity_{std::make_shared<crypto::ECDSASigner>()}
  , internal_muddle_{muddle::NetworkId{"ISRD"}, internal_identity_, network_manager_}
  , trust_{}
  , p2p_{muddle_,        lane_control_,        trust_,
         cfg_.max_peers, cfg_.transient_peers, cfg_.peers_update_cycle_ms}
  , lane_services_()
  , storage_(std::make_shared<StorageUnitClient>(internal_muddle_.AsEndpoint(), shard_cfgs_,
                                                 cfg_.log2_num_lanes))
  , lane_control_(internal_muddle_.AsEndpoint(), shard_cfgs_, cfg_.log2_num_lanes)
  , execution_manager_{std::make_shared<ExecutionManager>(
        cfg_.num_executors, storage_, [this] { return std::make_shared<Executor>(storage_); })}
  , dag_{}
  , dag_rpc_service_{muddle_, muddle_.AsEndpoint(), dag_}
  , chain_{ledger::MainChain::Mode::LOAD_PERSISTENT_DB}
  , block_packer_{cfg_.log2_num_lanes, cfg_.num_slices}
  , block_coordinator_{chain_,
                       dag_,
                       *execution_manager_,
                       *storage_,
                       block_packer_,
                       *this,
                       tx_status_cache_,
                       muddle_.identity().identifier(),
                       cfg_.num_lanes(),
                       cfg_.num_slices,
                       cfg_.block_difficulty}
  , main_chain_service_{std::make_shared<MainChainRpcService>(p2p_.AsEndpoint(), chain_, trust_,
                                                              cfg_.network_mode)}
  , tx_processor_{*storage_, block_packer_, tx_status_cache_, cfg_.processor_threads}
  , http_{http_network_manager_}
  , http_modules_{
        std::make_shared<ledger::WalletHttpInterface>(*storage_, tx_processor_, cfg_.num_lanes()),
        std::make_shared<p2p::P2PHttpInterface>(
            cfg_.log2_num_lanes, chain_, muddle_, p2p_, trust_, block_packer_,
            p2p::P2PHttpInterface::WeakStateMachines{main_chain_service_->GetWeakStateMachine(),
                                                     block_coordinator_.GetWeakStateMachine()}),
        std::make_shared<ledger::TxStatusHttpInterface>(tx_status_cache_),
        std::make_shared<ledger::TxQueryHttpInterface>(*storage_, cfg_.log2_num_lanes),
        std::make_shared<ledger::ContractHttpInterface>(*storage_, tx_processor_),
        std::make_shared<HealthCheckHttpModule>(chain_, *main_chain_service_, block_coordinator_),
        std::make_shared<ledger::DAGHTTPInterface>(dag_, dag_rpc_service_)}
{

  // print the start up log banner
  FETCH_LOG_INFO(LOGGING_NAME, "Constellation :: ", cfg_.interface_address, " E ",
                 cfg_.num_executors, " S ", cfg_.num_lanes(), "x", cfg_.num_slices);
  FETCH_LOG_INFO(LOGGING_NAME, "              :: ", ToBase64(p2p_.identity().identifier()));
  FETCH_LOG_INFO(LOGGING_NAME, "");

  // attach the services to the reactor
  reactor_.Attach(main_chain_service_->GetWeakRunnable());

  // configure all the lane services
  lane_services_.Setup(network_manager_, shard_cfgs_, !config.disable_signing);

  // configure the middleware of the http server
  http_.AddMiddleware(http::middleware::AllowOrigin("*"));

  // attach all the modules to the http server
  for (auto const &module : http_modules_)
  {
    http_.AddModule(*module);
  }

  CreateInfoFile("info.json");
}

void Constellation::CreateInfoFile(std::string const &filename)
{
  // Create an information file about this process.

  std::fstream stream;
  stream.open(filename.c_str(), std::ios_base::out);
  if (stream.good())
  {
    variant::Variant data = variant::Variant::Object();
    data["pid"]           = getpid();
    data["identity"]      = fetch::byte_array::ToBase64(muddle_.identity().identifier());
    data["hex_identity"]  = fetch::byte_array::ToHex(muddle_.identity().identifier());

    stream << data;

    stream.close();
  }
  else
  {
    throw std::invalid_argument(std::string("Can't open ") + filename);
  }
}

/**
 * Runs the constellation service with the specified initial peers
 *
 * @param initial_peers The peers that should be initially connected to
 */
void Constellation::Run(UriList const &initial_peers, core::WeakRunnable bootstrap_monitor)
{
  //---------------------------------------------------------------
  // Step 1. Start all the components
  //---------------------------------------------------------------

  // if a non-zero block interval it set then the application will generate blocks
  if (cfg_.block_interval_ms > 0)
  {
    block_coordinator_.SetBlockPeriod(std::chrono::milliseconds{cfg_.block_interval_ms});
  }

  /// NETWORKING INFRASTRUCTURE

  // start all the services
  network_manager_.Start();

  http_network_manager_.Start();
  muddle_.Start({p2p_port_});
  /// LANE / SHARD SERVERS

  // start all the lane services and wait for them to start accepting
  // connections
  lane_services_.Start();
  FETCH_LOG_INFO(LOGGING_NAME, "Starting shard services...");
  if (!WaitForLaneServersToStart())
  {
    FETCH_LOG_ERROR(LOGGING_NAME, "Unable to start lane server instances");
    return;
  }
  FETCH_LOG_INFO(LOGGING_NAME, "Starting shard services...complete");

  /// LANE / SHARD CLIENTS

  {
    FETCH_LOG_INFO(LOGGING_NAME,
                   "Inter-shard Identity: ", ToBase64(internal_muddle_.identity().identifier()));

    // build the complete list of Uris to all the lane services across the internal network
    Muddle::UriList uris;
    uris.reserve(shard_cfgs_.size());

    for (auto const &shard : shard_cfgs_)
    {
      uris.emplace_back(Uri{Peer{"127.0.0.1", shard.internal_port}});
    }

    // start the muddle up and connect to all the shards
    internal_muddle_.Start({}, uris);

    for (;;)
    {
      auto const clients = internal_muddle_.GetConnections(true);

      // exit the wait loop until all the connections have been formed
      if (clients.size() >= shard_cfgs_.size())
      {
        FETCH_LOG_INFO(LOGGING_NAME, "Internal muddle network established between shards");

        for (auto const &client : clients)
        {
          FETCH_LOG_INFO(LOGGING_NAME, " - Connected to: ", ToBase64(client.first), " (",
                         client.second.ToString(), ")");
        }

        break;
      }
      else
      {
        FETCH_LOG_DEBUG(LOGGING_NAME,
                        "Waiting for internal muddle connection to be established...");
      }

      std::this_thread::sleep_for(std::chrono::milliseconds{500});
    }
  }

  // reactor important to run the block/chain state machine
  reactor_.Start();

  /// BLOCK EXECUTION & MINING

  execution_manager_->Start();
  tx_processor_.Start();

  /////////////////////////////////
  //// TODO

  //  dag_.OnNewNode([this](fetch::ledger::DAGNode /*node*/)
  //  {
  //    // TODO: Replace with a way of updating the contents of the next block being mined.
  //    mock_chain_.SetTips(dag_.tips_unsafe());
  //  });

  //  // TODO: Replace
  //  mock_chain_.OnBlock([this](fetch::ledger::Block block)
  //  {
  //    //dag_.SetNodeTime(block.body.block_number, block.body.dag_nodes);
  //  });
  //// TODO
  /////////////////////////////////

  /// P2P (TRUST) HIGH LEVEL MANAGEMENT

  // P2P configuration
  p2p_.SetLocalManifest(cfg_.manifest);
  p2p_.Start(initial_peers);

  /// INPUT INTERFACES

  // Finally start the HTTP server
  http_.Start(http_port_);

  // The block coordinator needs to access correctly started lanes to recover state in the case of
  // a crash.
  reactor_.Attach(block_coordinator_.GetWeakRunnable());

  //---------------------------------------------------------------
  // Step 2. Main monitor loop
  //---------------------------------------------------------------
<<<<<<< HEAD

  bool start_up_in_progress{true};

=======
>>>>>>> 75aaf2df
  // monitor loop
  while (active_)
  {
    // determine the status of the main chain server
    bool const is_in_sync = main_chain_service_->IsSynced() && block_coordinator_.IsSynced();

    // control from the top level block production based on the chain sync state
    block_coordinator_.EnableMining(is_in_sync);

    FETCH_LOG_DEBUG(LOGGING_NAME, "Still alive...");
    std::this_thread::sleep_for(std::chrono::milliseconds{500});

    // detect the first time that we have fully synced
    if (start_up_in_progress && is_in_sync)
    {
      // Attach the bootstrap monitor (if one exists) to the reactor at this point. This starts the
      // monitor state machine. If one doesn't exist (empty weak pointer) then the reactor will
      // simply discard this piece of work.
      //
      // Starting this state machine begins period notify calls to the bootstrap server. This
      // importantly triggers the bootstrap service to start listing this node as available for
      // client connections. By delaying these notify() calls to the point when the node believes
      // it has successfully
      //
      reactor_.Attach(bootstrap_monitor);
      start_up_in_progress = false;

      FETCH_LOG_INFO(LOGGING_NAME, "Startup complete");
    }
  }

  //---------------------------------------------------------------
  // Step 3. Tear down
  //---------------------------------------------------------------

  FETCH_LOG_INFO(LOGGING_NAME, "Shutting down...");

  http_.Stop();
  p2p_.Stop();

  tx_processor_.Stop();
  reactor_.Stop();
  execution_manager_->Stop();

  storage_.reset();

  lane_services_.Stop();
  muddle_.Stop();
  http_network_manager_.Stop();
  network_manager_.Stop();

  FETCH_LOG_INFO(LOGGING_NAME, "Shutting down...complete");
}

void Constellation::OnBlock(ledger::Block const &block)
{
  main_chain_service_->BroadcastBlock(block);
}

}  // namespace fetch<|MERGE_RESOLUTION|>--- conflicted
+++ resolved
@@ -367,12 +367,8 @@
   //---------------------------------------------------------------
   // Step 2. Main monitor loop
   //---------------------------------------------------------------
-<<<<<<< HEAD
-
   bool start_up_in_progress{true};
 
-=======
->>>>>>> 75aaf2df
   // monitor loop
   while (active_)
   {
