//------------------------------------------------------------------------------
//
//   Copyright 2018-2019 Fetch.AI Limited
//
//   Licensed under the Apache License, Version 2.0 (the "License");
//   you may not use this file except in compliance with the License.
//   You may obtain a copy of the License at
//
//       http://www.apache.org/licenses/LICENSE-2.0
//
//   Unless required by applicable law or agreed to in writing, software
//   distributed under the License is distributed on an "AS IS" BASIS,
//   WITHOUT WARRANTIES OR CONDITIONS OF ANY KIND, either express or implied.
//   See the License for the specific language governing permissions and
//   limitations under the License.
//
//------------------------------------------------------------------------------

#include "constellation.hpp"
#include "http/middleware/allow_origin.hpp"
#include "ledger/chain/consensus/bad_miner.hpp"
#include "ledger/chain/consensus/dummy_miner.hpp"
#include "ledger/chaincode/contract_http_interface.hpp"
#include "ledger/chaincode/wallet_http_interface.hpp"
#include "ledger/execution_manager.hpp"
#include "ledger/storage_unit/lane_remote_control.hpp"
#include "ledger/tx_status_http_interface.hpp"
#include "network/generics/atomic_inflight_counter.hpp"
#include "network/muddle/rpc/client.hpp"
#include "network/muddle/rpc/server.hpp"
#include "network/p2pservice/p2p_http_interface.hpp"
#include "network/uri.hpp"

#include <memory>
#include <random>
#include <utility>

using fetch::byte_array::ToBase64;
using fetch::ledger::Executor;
using fetch::network::Manifest;
using fetch::network::ServiceType;
using fetch::network::Uri;
using fetch::network::ServiceIdentifier;
using fetch::network::AtomicInFlightCounter;
using fetch::network::AtomicCounterName;
using fetch::network::Uri;
using fetch::network::Peer;

using ExecutorPtr = std::shared_ptr<Executor>;
using ConsensusMinerInterfacePtr =
    std::shared_ptr<fetch::ledger::consensus::ConsensusMinerInterface>;

namespace fetch {
namespace {

using LaneIndex = fetch::ledger::LaneIdentity::lane_type;

// static const std::chrono::milliseconds LANE_CONNECTION_TIME{10000};
static const std::size_t HTTP_THREADS{4};

bool WaitForLaneServersToStart()
{
  using InFlightCounter = AtomicInFlightCounter<AtomicCounterName::TCP_PORT_STARTUP>;

  network::FutureTimepoint const deadline(std::chrono::seconds(30));

  return InFlightCounter::Wait(deadline);
}

std::size_t CalcNetworkManagerThreads(std::size_t num_lanes)
{
  static constexpr std::size_t THREADS_PER_LANE = 4;
  static constexpr std::size_t OTHER_THREADS    = 10;

  return (num_lanes * THREADS_PER_LANE) + OTHER_THREADS;
}

uint16_t LookupLocalPort(Manifest const &manifest, ServiceType service, uint16_t instance = 0)
{
  ServiceIdentifier identifier{service, instance};

  if (!manifest.HasService(identifier))
  {
    throw std::runtime_error("Unable to lookup requested service from the manifest");
  }

  return manifest.GetLocalPort(identifier);
}

ledger::ShardConfigs GenerateShardsConfig(uint32_t num_lanes, uint16_t start_port,
                                          std::string const &storage_path)
{
  ledger::ShardConfigs configs(num_lanes);

  for (uint32_t i = 0; i < num_lanes; ++i)
  {
    auto &cfg = configs[i];

    cfg.lane_id           = i;
    cfg.num_lanes         = num_lanes;
    cfg.storage_path      = storage_path;
    cfg.external_identity = std::make_shared<crypto::ECDSASigner>();
    cfg.external_port     = start_port++;
    cfg.external_network_id =
        muddle::NetworkId{(static_cast<uint32_t>(i) & 0xFFFFFFu) | (uint32_t{'L'} << 24u)};
    cfg.internal_identity   = std::make_shared<crypto::ECDSASigner>();
    cfg.internal_port       = start_port++;
    cfg.internal_network_id = muddle::NetworkId{"ISRD"};

    auto const &ext_identity = cfg.external_identity->identity().identifier();
    auto const &int_identity = cfg.internal_identity->identity().identifier();

    FETCH_LOG_INFO(Constellation::LOGGING_NAME, "Shard ", i + 1);
    FETCH_LOG_INFO(Constellation::LOGGING_NAME, " - Internal ", ToBase64(int_identity), " - ",
                   cfg.internal_network_id.ToString(), " - tcp://0.0.0.0:", cfg.internal_port);
    FETCH_LOG_INFO(Constellation::LOGGING_NAME, " - External ", ToBase64(ext_identity), " - ",
                   cfg.external_network_id.ToString(), " - tcp://0.0.0.0:", cfg.external_port);
  }

  return configs;
}

}  // namespace

/**
 * Construct a constellation instance
 *
 * @param certificate The reference to the node public key
 * @param manifest The service manifest for this instance
 * @param port_start The start port for all the services
 * @param num_executors The number of executors
 * @param num_lanes The configured number of lanes
 * @param num_slices The configured number of slices
 * @param interface_address The current interface address TODO(EJF): This should be more integrated
 * @param db_prefix The database file(s) prefix
 */
Constellation::Constellation(CertificatePtr &&certificate, Config config)
  : active_{true}
  , cfg_{std::move(config)}
  , p2p_port_(LookupLocalPort(cfg_.manifest, ServiceType::CORE))
  , http_port_(LookupLocalPort(cfg_.manifest, ServiceType::HTTP))
  , lane_port_start_(LookupLocalPort(cfg_.manifest, ServiceType::LANE))
  , shard_cfgs_{GenerateShardsConfig(config.num_lanes(), lane_port_start_, cfg_.db_prefix)}
  , reactor_{"Reactor"}
  , network_manager_{"NetMgr", CalcNetworkManagerThreads(cfg_.num_lanes())}
  , http_network_manager_{"Http", HTTP_THREADS}
<<<<<<< HEAD
  , muddle_{Muddle::NetworkId(ToString(ServiceType::CORE)), std::move(certificate),
            network_manager_, config.sign_packets}
=======
  , muddle_{muddle::NetworkId{"IHUB"}, certificate, network_manager_}
  , internal_identity_{std::make_shared<crypto::ECDSASigner>()}
  , internal_muddle_{muddle::NetworkId{"ISRD"}, internal_identity_, network_manager_}
>>>>>>> 457e7144
  , trust_{}
  , p2p_{muddle_,        lane_control_,        trust_,
         cfg_.max_peers, cfg_.transient_peers, cfg_.peers_update_cycle_ms}
  , lane_services_()
  , storage_(std::make_shared<StorageUnitClient>(internal_muddle_.AsEndpoint(), shard_cfgs_,
                                                 cfg_.log2_num_lanes))
  , lane_control_(internal_muddle_.AsEndpoint(), shard_cfgs_, cfg_.log2_num_lanes)
  , execution_manager_{std::make_shared<ExecutionManager>(
        cfg_.num_executors, storage_, [this] { return std::make_shared<Executor>(storage_); })}
  , chain_{ledger::MainChain::Mode::LOAD_PERSISTENT_DB}
  , block_packer_{cfg_.log2_num_lanes, cfg_.num_slices}
  , block_coordinator_{chain_,
                       *execution_manager_,
                       *storage_,
                       block_packer_,
                       *this,
                       tx_status_cache_,
                       muddle_.identity().identifier(),
                       cfg_.num_lanes(),
                       cfg_.num_slices,
                       cfg_.block_difficulty}
  , main_chain_service_{std::make_shared<MainChainRpcService>(p2p_.AsEndpoint(), chain_, trust_,
                                                              cfg_.standalone)}
  , tx_processor_{*storage_, block_packer_, tx_status_cache_, cfg_.processor_threads}
  , http_{http_network_manager_}
  , http_modules_{
        std::make_shared<ledger::WalletHttpInterface>(*storage_, tx_processor_, cfg_.num_lanes()),
        std::make_shared<p2p::P2PHttpInterface>(cfg_.log2_num_lanes, chain_, muddle_, p2p_, trust_,
                                                block_packer_),
        std::make_shared<ledger::TxStatusHttpInterface>(tx_status_cache_),
        std::make_shared<ledger::ContractHttpInterface>(*storage_, tx_processor_)}
{
  // print the start up log banner
  FETCH_LOG_INFO(LOGGING_NAME, "Constellation :: ", cfg_.interface_address, " E ",
                 cfg_.num_executors, " S ", cfg_.num_lanes(), "x", cfg_.num_slices);
  FETCH_LOG_INFO(LOGGING_NAME, "              :: ", ToBase64(p2p_.identity().identifier()));
  FETCH_LOG_INFO(LOGGING_NAME, "");

  // attach the services to the reactor
  reactor_.Attach(block_coordinator_.GetWeakRunnable());
  reactor_.Attach(main_chain_service_->GetWeakRunnable());

  // configure all the lane services
  lane_services_.Setup(network_manager_, shard_cfgs_);

  // configure the middleware of the http server
  http_.AddMiddleware(http::middleware::AllowOrigin("*"));

  // attach all the modules to the http server
  for (auto const &module : http_modules_)
  {
    http_.AddModule(*module);
  }

  CreateInfoFile("info.json");
}

void Constellation::CreateInfoFile(std::string const &filename)
{
  // Create an information file about this process.

  std::fstream stream;
  stream.open(filename.c_str(), std::ios_base::out);
  if (stream.good())
  {
    variant::Variant data = variant::Variant::Object();
    data["pid"]           = getpid();
    data["identity"]      = fetch::byte_array::ToBase64(muddle_.identity().identifier());
    data["hex_identity"]  = fetch::byte_array::ToHex(muddle_.identity().identifier());

    stream << data;

    stream.close();
  }
  else
  {
    throw std::invalid_argument(std::string("Can't open ") + filename);
  }
}

/**
 * Runs the constellation service with the specified initial peers
 *
 * @param initial_peers The peers that should be initially connected to
 */
void Constellation::Run(UriList const &initial_peers)
{
  //---------------------------------------------------------------
  // Step 1. Start all the components
  //---------------------------------------------------------------

  // if a non-zero block interval it set then the application will generate blocks
  if (cfg_.block_interval_ms > 0)
  {
    block_coordinator_.SetBlockPeriod(std::chrono::milliseconds{cfg_.block_interval_ms});
  }

  /// NETWORKING INFRASTRUCTURE

  // start all the services
  network_manager_.Start();
  http_network_manager_.Start();
  muddle_.Start({p2p_port_});

  /// LANE / SHARD SERVERS

  // start all the lane services and wait for them to start accepting
  // connections
  lane_services_.Start();

  FETCH_LOG_INFO(LOGGING_NAME, "Starting shard services...");
  if (!WaitForLaneServersToStart())
  {
    FETCH_LOG_ERROR(LOGGING_NAME, "Unable to start lane server instances");
    return;
  }
  FETCH_LOG_INFO(LOGGING_NAME, "Starting shard services...complete");

  /// LANE / SHARD CLIENTS

  {
    FETCH_LOG_INFO(LOGGING_NAME,
                   "Inter-shard Identity: ", ToBase64(internal_muddle_.identity().identifier()));

    // build the complete list of Uris to all the lane services across the internal network
    Muddle::UriList uris;
    uris.reserve(shard_cfgs_.size());

    for (auto const &shard : shard_cfgs_)
    {
      uris.emplace_back(Uri{Peer{"127.0.0.1", shard.internal_port}});
    }

    // start the muddle up and connect to all the shards
    internal_muddle_.Start({}, uris);

    for (;;)
    {
      auto const clients = internal_muddle_.GetConnections(true);

      // exit the wait loop until all the connections have been formed
      if (clients.size() >= shard_cfgs_.size())
      {
        FETCH_LOG_INFO(LOGGING_NAME, "Internal muddle network established between shards");

        for (auto const &client : clients)
        {
          FETCH_LOG_INFO(LOGGING_NAME, " - Connected to: ", ToBase64(client.first), " (",
                         client.second.ToString(), ")");
        }

        break;
      }
      else
      {
        FETCH_LOG_DEBUG(LOGGING_NAME,
                        "Waiting for internal muddle connection to be established...");
      }

      std::this_thread::sleep_for(std::chrono::milliseconds{500});
    }
  }

  // reactor important to run the block/chain state machine
  reactor_.Start();

  /// BLOCK EXECUTION & MINING

  execution_manager_->Start();
  tx_processor_.Start();

  /// P2P (TRUST) HIGH LEVEL MANAGEMENT

  // P2P configuration
  p2p_.SetLocalManifest(cfg_.manifest);
  p2p_.Start(initial_peers);

  /// INPUT INTERFACES

  // Finally start the HTTP server
  http_.Start(http_port_);

  //---------------------------------------------------------------
  // Step 2. Main monitor loop
  //---------------------------------------------------------------

  // monitor loop
  while (active_)
  {
    // control from the top level block production based on the chain sync state
    block_coordinator_.EnableMining(ledger::MainChainRpcService::State::SYNCHRONISED ==
                                    main_chain_service_->state());

    FETCH_LOG_DEBUG(LOGGING_NAME, "Still alive...");
    std::this_thread::sleep_for(std::chrono::milliseconds{500});
  }

  //---------------------------------------------------------------
  // Step 3. Tear down
  //---------------------------------------------------------------

  FETCH_LOG_INFO(LOGGING_NAME, "Shutting down...");

  http_.Stop();
  p2p_.Stop();

  tx_processor_.Stop();
  reactor_.Stop();
  execution_manager_->Stop();

  storage_.reset();

  lane_services_.Stop();
  muddle_.Stop();
  http_network_manager_.Stop();
  network_manager_.Stop();

  FETCH_LOG_INFO(LOGGING_NAME, "Shutting down...complete");
}

void Constellation::OnBlock(ledger::Block const &block)
{
  main_chain_service_->BroadcastBlock(block);
}

}  // namespace fetch<|MERGE_RESOLUTION|>--- conflicted
+++ resolved
@@ -144,14 +144,10 @@
   , reactor_{"Reactor"}
   , network_manager_{"NetMgr", CalcNetworkManagerThreads(cfg_.num_lanes())}
   , http_network_manager_{"Http", HTTP_THREADS}
-<<<<<<< HEAD
-  , muddle_{Muddle::NetworkId(ToString(ServiceType::CORE)), std::move(certificate),
+  , muddle_{muddle::NetworkId{"IHUB"}, std::move(certificate),
             network_manager_, config.sign_packets}
-=======
-  , muddle_{muddle::NetworkId{"IHUB"}, certificate, network_manager_}
   , internal_identity_{std::make_shared<crypto::ECDSASigner>()}
-  , internal_muddle_{muddle::NetworkId{"ISRD"}, internal_identity_, network_manager_}
->>>>>>> 457e7144
+  , internal_muddle_{muddle::NetworkId{"ISRD"}, internal_identity_, network_manager_, config.sign_packets}
   , trust_{}
   , p2p_{muddle_,        lane_control_,        trust_,
          cfg_.max_peers, cfg_.transient_peers, cfg_.peers_update_cycle_ms}
