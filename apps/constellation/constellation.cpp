//------------------------------------------------------------------------------
//
//   Copyright 2018 Fetch.AI Limited
//
//   Licensed under the Apache License, Version 2.0 (the "License");
//   you may not use this file except in compliance with the License.
//   You may obtain a copy of the License at
//
//       http://www.apache.org/licenses/LICENSE-2.0
//
//   Unless required by applicable law or agreed to in writing, software
//   distributed under the License is distributed on an "AS IS" BASIS,
//   WITHOUT WARRANTIES OR CONDITIONS OF ANY KIND, either express or implied.
//   See the License for the specific language governing permissions and
//   limitations under the License.
//
//------------------------------------------------------------------------------

#include "constellation.hpp"
#include "http/middleware/allow_origin.hpp"
#include "ledger/chain/consensus/bad_miner.hpp"
#include "ledger/chain/consensus/dummy_miner.hpp"
#include "ledger/chaincode/contract_http_interface.hpp"
#include "ledger/chaincode/wallet_http_interface.hpp"
#include "ledger/execution_manager.hpp"
#include "ledger/storage_unit/lane_remote_control.hpp"
#include "network/generics/atomic_inflight_counter.hpp"
#include "network/muddle/rpc/client.hpp"
#include "network/muddle/rpc/server.hpp"
#include "network/p2pservice/p2p_http_interface.hpp"
#include "network/uri.hpp"

#include <memory>
#include <random>
#include <utility>

using fetch::byte_array::ToBase64;
using fetch::ledger::Executor;
using fetch::network::Peer;
using fetch::network::TCPClient;
using fetch::network::Manifest;
using fetch::network::ServiceType;
using fetch::network::Uri;
using fetch::network::ServiceIdentifier;
using fetch::network::AtomicInFlightCounter;
using fetch::network::AtomicCounterName;

using ExecutorPtr = std::shared_ptr<Executor>;

using fetch::chain::consensus::DummyMiner;
using fetch::chain::consensus::BadMiner;
using fetch::chain::consensus::ConsensusMinerType;

using ConsensusMinerInterface = std::shared_ptr<fetch::chain::consensus::ConsensusMinerInterface>;

namespace fetch {
namespace {

using LaneIndex = fetch::ledger::StorageUnitClient::LaneIndex;

static const std::chrono::milliseconds LANE_CONNECTION_TIME{10000};

bool WaitForLaneServersToStart()
{
  using InFlightCounter = AtomicInFlightCounter<AtomicCounterName::TCP_PORT_STARTUP>;

  network::FutureTimepoint const deadline(std::chrono::seconds(30));

  return InFlightCounter::Wait(deadline);
}

std::size_t CalcNetworkManagerThreads(std::size_t num_lanes)
{
  static constexpr std::size_t THREADS_PER_LANE = 2;
  static constexpr std::size_t OTHER_THREADS    = 10;

  return (num_lanes * THREADS_PER_LANE) + OTHER_THREADS;
}

uint16_t LookupLocalPort(Manifest const &manifest, ServiceType service, uint16_t instance = 0)
{
  ServiceIdentifier identifier{service, instance};

  if (!manifest.HasService(identifier))
  {
    throw std::runtime_error("Unable to lookup requested service from the manifest");
  }

  return manifest.GetLocalPort(identifier);
}

std::map<LaneIndex, Uri> BuildLaneConnectionMap(Manifest const &manifest, LaneIndex num_lanes,
                                                bool force_loopback = false)
{
  std::map<LaneIndex, Uri> connection_map;

  for (LaneIndex i = 0; i < num_lanes; ++i)
  {
    ServiceIdentifier identifier{ServiceType::LANE, static_cast<uint16_t>(i)};

    if (!manifest.HasService(identifier))
    {
      throw std::runtime_error("Unable to lookup service information from the manifest");
    }

    // lookup the service information
    auto const &service = manifest.GetService(identifier);

    // ensure the service is actually TCP based
    if (service.remote_uri.scheme() != Uri::Scheme::Tcp)
    {
      throw std::runtime_error("Non TCP connections not currently supported");
    }

    // update the connection map
    if (force_loopback)
    {
      connection_map[i] = Uri{"tcp://127.0.0.1:" + std::to_string(service.local_port)};
    }
    else
    {
      connection_map[i] = service.remote_uri;
    }
  }

  return connection_map;
}

/**
 * ConsensusMinerInterface factory method
 */
ConsensusMinerInterface GetConsensusMiner(ConsensusMinerType const &miner_type)
{
  switch (miner_type)
  {
  case ConsensusMinerType::DUMMY_MINER:
  {
    return std::make_shared<DummyMiner>();
  }
  case ConsensusMinerType::BAD_MINER:
  {
    return std::make_shared<BadMiner>();
  }
  default:
  {
    return nullptr;
  }
  }
}

}  // namespace

/**
 * Construct a constellation instance
 *
 * @param certificate The reference to the node public key
 * @param manifest The service manifest for this instance
 * @param port_start The start port for all the services
 * @param num_executors The number of executors
 * @param num_lanes The configured number of lanes
 * @param num_slices The configured number of slices
 * @param interface_address The current interface address TODO(EJF): This should be more integrated
 * @param db_prefix The database file(s) prefix
 */
Constellation::Constellation(CertificatePtr &&certificate, Manifest &&manifest,
                             uint32_t num_executors, uint32_t log2_num_lanes, uint32_t num_slices,
                             std::string interface_address, std::string const &db_prefix,
                             std::string my_network_address, std::size_t processor_threads,
                             std::size_t                         verification_threads,
                             std::chrono::steady_clock::duration block_interval,
<<<<<<< HEAD
                             uint32_t max_peers,
                             uint32_t fidgety_peers,
                             uint32_t peers_update_cycle_ms)
=======
                             std::size_t max_peers, std::size_t transient_peers)
>>>>>>> 84531e85
  : active_{true}
  , manifest_(std::move(manifest))
  , interface_address_{std::move(interface_address)}
  , num_lanes_{static_cast<uint32_t>(1u << log2_num_lanes)}
  , num_slices_{static_cast<uint32_t>(num_slices)}
  , p2p_port_(LookupLocalPort(manifest_, ServiceType::P2P))
  , http_port_(LookupLocalPort(manifest_, ServiceType::HTTP))
  , lane_port_start_(LookupLocalPort(manifest_, ServiceType::LANE))
  , network_manager_{CalcNetworkManagerThreads(num_lanes_)}
  , http_network_manager_{4}
  , muddle_{Muddle::CreateNetworkId("CORE"), std::move(certificate), network_manager_}
  , trust_{}
<<<<<<< HEAD
  , p2p_{muddle_, lane_control_, trust_, max_peers, fidgety_peers, peers_update_cycle_ms}
=======
  , p2p_{muddle_, lane_control_, trust_, max_peers, transient_peers}
>>>>>>> 84531e85
  , lane_services_()
  , storage_(std::make_shared<StorageUnitClient>(network_manager_))
  , lane_control_(storage_)
  , execution_manager_{std::make_shared<ExecutionManager>(
        db_prefix, num_executors, storage_,
        [this] { return std::make_shared<Executor>(storage_); })}
  , chain_{}
  , block_packer_{log2_num_lanes, num_slices}
  , block_coordinator_{chain_, *execution_manager_}
  , consensus_miner_{GetConsensusMiner(ConsensusMinerType::NO_MINER)}
  , miner_{num_lanes_,    num_slices,       chain_,    block_coordinator_,
           block_packer_, consensus_miner_, p2p_port_, block_interval}
  // p2p_port_ fairly arbitrary
  , main_chain_service_{std::make_shared<MainChainRpcService>(p2p_.AsEndpoint(), chain_, trust_)}
  , tx_processor_{*storage_, block_packer_, processor_threads}
  , http_{http_network_manager_}
  , http_modules_{
        std::make_shared<ledger::WalletHttpInterface>(*storage_, tx_processor_, num_lanes_),
        std::make_shared<p2p::P2PHttpInterface>(log2_num_lanes, chain_, muddle_, p2p_, trust_,
                                                block_packer_),
        std::make_shared<ledger::ContractHttpInterface>(*storage_, tx_processor_)}
{
  FETCH_UNUSED(num_slices_);

  // print the start up log banner
  FETCH_LOG_INFO(LOGGING_NAME, "Constellation :: ", interface_address, " E ", num_executors, " S ",
                 num_lanes_, "x", num_slices);
  FETCH_LOG_INFO(LOGGING_NAME, "              :: ", ToBase64(p2p_.identity().identifier()));
  FETCH_LOG_INFO(LOGGING_NAME, "");

  miner_.OnBlockComplete([this](auto const &block) { main_chain_service_->BroadcastBlock(block); });

  // configure all the lane services
  lane_services_.Setup(db_prefix, num_lanes_, lane_port_start_, network_manager_,
                       verification_threads);

  // configure the middleware of the http server
  http_.AddMiddleware(http::middleware::AllowOrigin("*"));

  // attach all the modules to the http server
  for (auto const &module : http_modules_)
  {
    http_.AddModule(*module);
  }
}

/**
 * Runs the constellation service with the specified initial peers
 *
 * @param initial_peers The peers that should be initially connected to
 */
void Constellation::Run(UriList const &initial_peers, ConsensusMinerType const &mining)
{
  //---------------------------------------------------------------
  // Step 1. Start all the components
  //---------------------------------------------------------------

  /// NETWORKING INFRASTRUCTURE

  // start all the services
  network_manager_.Start();
  http_network_manager_.Start();
  muddle_.Start({p2p_port_});

  /// LANE / SHARD SERVERS

  // start all the lane services and wait for them to start accepting
  // connections
  lane_services_.Start();
  if (!WaitForLaneServersToStart())
  {
    FETCH_LOG_ERROR(LOGGING_NAME, "Unable to start lane server instances");
    return;
  }

  /// LANE / SHARD CLIENTS

  // add the lane connections
  storage_->SetNumberOfLanes(num_lanes_);

  auto lane_connections_map = BuildLaneConnectionMap(manifest_, num_lanes_, true);

  std::size_t const count = storage_->AddLaneConnectionsWaiting(
      BuildLaneConnectionMap(manifest_, num_lanes_, true), LANE_CONNECTION_TIME);

  // check to see if the connections where successful
  if (count != num_lanes_)
  {
    FETCH_LOG_ERROR(LOGGING_NAME, "ERROR: Unable to establish connections to lane service (", count,
                    " of ", num_lanes_, ")");
    return;
  }

  /// BLOCK EXECUTION & MINING

  execution_manager_->Start();
  block_coordinator_.Start();
  tx_processor_.Start();

  if (mining != ConsensusMinerType::NO_MINER)
  {
    consensus_miner_ = GetConsensusMiner(mining);
    miner_.SetConsensusMiner(consensus_miner_);
    miner_.Start();
  }

  /// P2P (TRUST) HIGH LEVEL MANAGEMENT

  // P2P configuration
  p2p_.SetLocalManifest(manifest_);
  p2p_.Start(initial_peers);

  /// INPUT INTERFACES

  // Finally start the HTTP server
  http_.Start(http_port_);

  //---------------------------------------------------------------
  // Step 2. Main monitor loop
  //---------------------------------------------------------------

  // monitor loop
  while (active_)
  {
    FETCH_LOG_DEBUG(LOGGING_NAME, "Still alive...");
    std::this_thread::sleep_for(std::chrono::milliseconds{500});
  }

  //---------------------------------------------------------------
  // Step 3. Tear down
  //---------------------------------------------------------------

  FETCH_LOG_INFO(LOGGING_NAME, "Shutting down...");

  http_.Stop();
  p2p_.Stop();

  // tear down all the services
  if (mining != ConsensusMinerType::NO_MINER)
  {
    miner_.Stop();
  }

  tx_processor_.Stop();
  block_coordinator_.Stop();
  execution_manager_->Stop();

  storage_.reset();

  lane_services_.Stop();
  muddle_.Stop();
  http_network_manager_.Stop();
  network_manager_.Stop();

  FETCH_LOG_INFO(LOGGING_NAME, "Shutting down...complete");
}

}  // namespace fetch<|MERGE_RESOLUTION|>--- conflicted
+++ resolved
@@ -168,13 +168,7 @@
                              std::string my_network_address, std::size_t processor_threads,
                              std::size_t                         verification_threads,
                              std::chrono::steady_clock::duration block_interval,
-<<<<<<< HEAD
-                             uint32_t max_peers,
-                             uint32_t fidgety_peers,
-                             uint32_t peers_update_cycle_ms)
-=======
                              std::size_t max_peers, std::size_t transient_peers)
->>>>>>> 84531e85
   : active_{true}
   , manifest_(std::move(manifest))
   , interface_address_{std::move(interface_address)}
@@ -187,11 +181,7 @@
   , http_network_manager_{4}
   , muddle_{Muddle::CreateNetworkId("CORE"), std::move(certificate), network_manager_}
   , trust_{}
-<<<<<<< HEAD
-  , p2p_{muddle_, lane_control_, trust_, max_peers, fidgety_peers, peers_update_cycle_ms}
-=======
   , p2p_{muddle_, lane_control_, trust_, max_peers, transient_peers}
->>>>>>> 84531e85
   , lane_services_()
   , storage_(std::make_shared<StorageUnitClient>(network_manager_))
   , lane_control_(storage_)
