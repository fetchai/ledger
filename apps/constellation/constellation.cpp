--- conflicted
+++ resolved
@@ -164,11 +164,7 @@
   , http_{http_network_manager_}
   , http_modules_{
         std::make_shared<ledger::WalletHttpInterface>(*storage_, tx_processor_, num_lanes_),
-<<<<<<< HEAD
-        std::make_shared<p2p::P2PHttpInterface>(chain_, muddle_, p2p_, trust_, block_packer_),
-=======
-        std::make_shared<p2p::P2PHttpInterface>(log2_num_lanes, chain_, muddle_, p2p_, trust_),
->>>>>>> 044cd984
+        std::make_shared<p2p::P2PHttpInterface>(log2_num_lanes, chain_, muddle_, p2p_, trust_, block_packer_),
         std::make_shared<ledger::ContractHttpInterface>(*storage_, tx_processor_)}
 {
   FETCH_UNUSED(num_slices_);
