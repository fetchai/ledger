//------------------------------------------------------------------------------
//
//   Copyright 2018 Fetch.AI Limited
//
//   Licensed under the Apache License, Version 2.0 (the "License");
//   you may not use this file except in compliance with the License.
//   You may obtain a copy of the License at
//
//       http://www.apache.org/licenses/LICENSE-2.0
//
//   Unless required by applicable law or agreed to in writing, software
//   distributed under the License is distributed on an "AS IS" BASIS,
//   WITHOUT WARRANTIES OR CONDITIONS OF ANY KIND, either express or implied.
//   See the License for the specific language governing permissions and
//   limitations under the License.
//
//------------------------------------------------------------------------------

#include "constellation.hpp"
#include "http/middleware/allow_origin.hpp"
#include "ledger/chaincode/contract_http_interface.hpp"
#include "ledger/chaincode/wallet_http_interface.hpp"
#include "ledger/execution_manager.hpp"
#include "ledger/storage_unit/lane_remote_control.hpp"
#include "network/muddle/rpc/client.hpp"
#include "network/muddle/rpc/server.hpp"
#include "network/p2pservice/p2p_http_interface.hpp"
#include "network/uri.hpp"

#include <memory>
#include <random>
#include <utility>

using fetch::byte_array::ToBase64;
using fetch::ledger::Executor;
using fetch::network::Peer;
using fetch::network::TCPClient;
using fetch::network::Manifest;
using fetch::network::ServiceType;
using fetch::network::Uri;
using fetch::network::ServiceIdentifier;

using ExecutorPtr = std::shared_ptr<Executor>;

namespace fetch {
namespace {

using LaneIndex = fetch::ledger::StorageUnitClient::LaneIndex;

void WaitForLaneServersToStart()
{
  network::FutureTimepoint deadline(std::chrono::seconds(30));

  using InFlightCounter =
  network::AtomicInFlightCounter<network::AtomicCounterName::TCP_PORT_STARTUP>;
  if (!InFlightCounter::Wait(deadline))
  {
    FETCH_LOG_ERROR(Constellation::LOGGING_NAME, "Network servers did not all start in time");
    return;
  }
}

std::size_t CalcNetworkManagerThreads(std::size_t num_lanes)
{
  static constexpr std::size_t THREADS_PER_LANE = 2;
  static constexpr std::size_t OTHER_THREADS    = 10;

  return (num_lanes * THREADS_PER_LANE) + OTHER_THREADS;
}

uint16_t LookupLocalPort(Manifest const &manifest, ServiceType service, uint16_t instance = 0)
{
  ServiceIdentifier identifier{service, instance};

  if (!manifest.HasService(identifier))
  {
    throw std::runtime_error("Unable to lookup requested service from the manifest");
  }

  return manifest.GetLocalPort(identifier);
}

std::map<LaneIndex, Peer> BuildLaneConnectionMap(Manifest const &manifest, LaneIndex num_lanes, bool force_loopback = false)
{
  std::map<LaneIndex, Peer> connection_map;

  for (LaneIndex i = 0; i < num_lanes; ++i)
  {
    ServiceIdentifier identifier{ServiceType::LANE, static_cast<uint16_t>(i)};

    if (!manifest.HasService(identifier))
    {
      throw std::runtime_error("Unable to lookup service information from the manifest");
    }

    // lookup the service information
    auto const &service = manifest.GetService(identifier);

    // ensure the service is actually TCP based
    if (service.remote_uri.scheme() != Uri::Scheme::Tcp)
    {
      throw std::runtime_error("Non TCP connections not currently supported");
    }

    // update the connection map
    if (force_loopback)
    {
      connection_map[i] = Peer{"127.0.0.1", service.local_port};
    }
    else
    {
      connection_map[i] = service.remote_uri.AsPeer();
    }
  }

  return connection_map;
}

}  // namespace

/**
 * Construct a constellation instance
 *
 * @param certificate The reference to the node public key
 * @param manifest The service manifest for this instance
 * @param port_start The start port for all the services
 * @param num_executors The number of executors
 * @param num_lanes The configured number of lanes
 * @param num_slices The configured number of slices
 * @param interface_address The current interface address TODO(EJF): This should be more integrated
 * @param db_prefix The database file(s) prefix
 */
Constellation::Constellation(CertificatePtr &&certificate, Manifest &&manifest,
                             uint32_t num_executors, uint32_t log2_num_lanes, uint32_t num_slices,
                             std::string interface_address, std::string const &db_prefix)
  : active_{true}
  , manifest_(std::move(manifest))
  , interface_address_{std::move(interface_address)}
  , num_lanes_{static_cast<uint32_t>(1u << log2_num_lanes)}
  , num_slices_{static_cast<uint32_t>(num_slices)}
  , p2p_port_(LookupLocalPort(manifest_, ServiceType::P2P))
  , http_port_(LookupLocalPort(manifest_, ServiceType::HTTP))
  , lane_port_start_(LookupLocalPort(manifest_, ServiceType::LANE))
  , network_manager_{CalcNetworkManagerThreads(num_lanes_)}
  , http_network_manager_{4}
  , muddle_{std::move(certificate), network_manager_}
  , trust_{}
  , p2p_{muddle_, lane_control_, trust_}
  , lane_services_()
  , storage_(std::make_shared<StorageUnitClient>(network_manager_))
  , lane_control_(storage_)
  , execution_manager_{std::make_shared<ExecutionManager>(
        num_executors, storage_, [this] { return std::make_shared<Executor>(storage_); })}
  , chain_{}
  , block_packer_{log2_num_lanes, num_slices}
  , block_coordinator_{chain_, *execution_manager_}
  , miner_{num_lanes_, num_slices, chain_, block_coordinator_, block_packer_, p2p_port_}
  // p2p_port_ fairly arbitrary
  , main_chain_service_{std::make_shared<MainChainRpcService>(p2p_.AsEndpoint(), chain_, trust_)}
  , tx_processor_{*storage_, block_packer_}
  , http_{http_network_manager_}
  , http_modules_{std::make_shared<ledger::WalletHttpInterface>(*storage_, tx_processor_,
                                                                num_lanes_),
                  std::make_shared<p2p::P2PHttpInterface>(chain_, muddle_, p2p_, trust_),
                  std::make_shared<ledger::ContractHttpInterface>(*storage_, tx_processor_)}
{
  FETCH_UNUSED(num_slices_);

  // print the start up log banner
  FETCH_LOG_INFO(LOGGING_NAME, "Constellation :: ", interface_address, " E ",
                 num_executors, " S ", num_lanes_, "x", num_slices);
  FETCH_LOG_INFO(LOGGING_NAME, "              :: ", ToBase64(p2p_.identity().identifier()));
  FETCH_LOG_INFO(LOGGING_NAME, "");

  miner_.OnBlockComplete([this](auto const &block) { main_chain_service_->BroadcastBlock(block); });

  // configure all the lane services
  lane_services_.Setup(db_prefix, num_lanes_, lane_port_start_, network_manager_);

  // configure the middleware of the http server
  http_.AddMiddleware(http::middleware::AllowOrigin("*"));

  // attach all the modules to the http server
  for (auto const &module : http_modules_)
  {
    http_.AddModule(*module);
  }
}

/**
 * Runs the constellation service with the specified initial peers
 *
 * @param initial_peers The peers that should be initially connected to
 */
void Constellation::Run(UriList const &initial_peers, bool mining)
{
  //---------------------------------------------------------------
  // Step 1. Start all the components
  //---------------------------------------------------------------

  /// NETWORKING INFRASTRUCTURE

  // start all the services
  network_manager_.Start();
  http_network_manager_.Start();
  muddle_.Start({p2p_port_});

  /// LANE / SHARD SERVERS

  // start all the lane services and wait for them to start accepting
  // connections
  lane_services_.Start();
  WaitForLaneServersToStart();

  /// LANE / SHARD CLIENTS

  // add the lane connections
  storage_->SetNumberOfLanes(num_lanes_);
  auto count = storage_->AddLaneConnectionsWaiting<TCPClient>(
    BuildLaneConnectionMap(manifest_, num_lanes_, true),
    std::chrono::milliseconds(30000)
  );

<<<<<<< HEAD
  // check to see if the connections where successful
  if (count != num_lanes_)
  {
    FETCH_LOG_ERROR(LOGGING_NAME, "Unable to establish connections to lane service");
    return;
=======
  std::map<LaneIndex, Peer> lane_data;
  for (LaneIndex i = 0; i < num_lanes_; ++i)
  {
    uint16_t const lane_port = static_cast<uint16_t>(lane_port_start_ + i);
    lane_data[i]             = Peer("127.0.0.1", lane_port);
  }

  FETCH_LOG_INFO(LOGGING_NAME, "Waiting For ASIO start to complete.");
  network::FutureTimepoint deadline(std::chrono::seconds(30));

  using InFlightCounter =
      network::AtomicInFlightCounter<network::AtomicCounterName::TCP_PORT_STARTUP>;
  if (!InFlightCounter::Wait(deadline))
  {
    FETCH_LOG_ERROR(LOGGING_NAME, "Network servers did not all start in time");
    return;
  }

  auto count =
      storage_->AddLaneConnectionsWaiting<TCPClient>(lane_data, std::chrono::milliseconds(30000));
  if (count == num_lanes_)
  {
    FETCH_LOG_INFO(LOGGING_NAME, "Lane connections established. (1st go)");
>>>>>>> e39a6d4f
  }

#if 0
  // OK, it's been a while, let's try those missing lane services again...

  lane_data.clear();
  for (LaneIndex i = 0; i < num_lanes_; ++i)
  {
    uint16_t const lane_port = static_cast<uint16_t>(lane_port_start_ + i);
    if (!storage_->ClientForLaneConnected(i))
    {
      FETCH_LOG_INFO(LOGGING_NAME, "Retrying connections to lane ", i);
      lane_data[i] = fetch::network::Peer("127.0.0.1", lane_port);
    }
  }
  if (!lane_data.empty())
  {
    std::this_thread::sleep_for(
        std::chrono::milliseconds(5000));  // Do hard stop & then a last-chance retry for the lanes.
    auto count =
        storage_->AddLaneConnectionsWaiting<TCPClient>(lane_data, std::chrono::milliseconds(30000));
    if (count == num_lanes_)
    {
      FETCH_LOG_INFO(LOGGING_NAME, "Lane connections established.");
    }
    else
    {
      FETCH_LOG_ERROR(LOGGING_NAME, "Could not connect all lanes.");
      return;
    }
  }
#endif

  /// BLOCK EXECUTION & MINING

  execution_manager_->Start();
  block_coordinator_.Start();

  if (mining)
  {
    miner_.Start();
  }

  /// P2P (TRUST) HIGH LEVEL MANAGEMENT

  // P2P configuration
  p2p_.SetLocalManifest(manifest_);
  p2p_.Start(initial_peers);

  /// INPUT INTERFACES

  // Finally start the HTTP server
  http_.Start(http_port_);

  //---------------------------------------------------------------
  // Step 2. Main monitor loop
  //---------------------------------------------------------------

  // monitor loop
  while (active_)
  {
    FETCH_LOG_DEBUG(LOGGING_NAME, "Still alive...");
    std::this_thread::sleep_for(std::chrono::milliseconds{500});
  }

  //---------------------------------------------------------------
  // Step 3. Tear down
  //---------------------------------------------------------------

  FETCH_LOG_INFO(LOGGING_NAME, "Shutting down...");

  http_.Stop();
  p2p_.Stop();

  // tear down all the services
  if (mining)
  {
    miner_.Stop();
  }

  block_coordinator_.Stop();
  execution_manager_->Stop();

  storage_.reset();

  lane_services_.Stop();
  muddle_.Stop();
  http_network_manager_.Stop();
  network_manager_.Stop();

  FETCH_LOG_INFO(LOGGING_NAME, "Shutting down...complete");
}

}  // namespace fetch<|MERGE_RESOLUTION|>--- conflicted
+++ resolved
@@ -221,37 +221,11 @@
     std::chrono::milliseconds(30000)
   );
 
-<<<<<<< HEAD
   // check to see if the connections where successful
   if (count != num_lanes_)
   {
     FETCH_LOG_ERROR(LOGGING_NAME, "Unable to establish connections to lane service");
     return;
-=======
-  std::map<LaneIndex, Peer> lane_data;
-  for (LaneIndex i = 0; i < num_lanes_; ++i)
-  {
-    uint16_t const lane_port = static_cast<uint16_t>(lane_port_start_ + i);
-    lane_data[i]             = Peer("127.0.0.1", lane_port);
-  }
-
-  FETCH_LOG_INFO(LOGGING_NAME, "Waiting For ASIO start to complete.");
-  network::FutureTimepoint deadline(std::chrono::seconds(30));
-
-  using InFlightCounter =
-      network::AtomicInFlightCounter<network::AtomicCounterName::TCP_PORT_STARTUP>;
-  if (!InFlightCounter::Wait(deadline))
-  {
-    FETCH_LOG_ERROR(LOGGING_NAME, "Network servers did not all start in time");
-    return;
-  }
-
-  auto count =
-      storage_->AddLaneConnectionsWaiting<TCPClient>(lane_data, std::chrono::milliseconds(30000));
-  if (count == num_lanes_)
-  {
-    FETCH_LOG_INFO(LOGGING_NAME, "Lane connections established. (1st go)");
->>>>>>> e39a6d4f
   }
 
 #if 0
