--- conflicted
+++ resolved
@@ -237,10 +237,7 @@
   , dag_{GenerateDAG(cfg_.features.IsEnabled("synergetic"), "dag_db_", true, certificate)}
   , beacon_{CreateBeaconService(cfg_, muddle_.AsEndpoint(), certificate)}
   , stake_{CreateStakeManager(cfg_)}
-<<<<<<< HEAD
-=======
   , consensus_{CreateConsensus(cfg_, stake_, beacon_, chain_, certificate->identity())}
->>>>>>> 689ddd5a
   , execution_manager_{std::make_shared<ExecutionManager>(
         cfg_.num_executors, cfg_.log2_num_lanes, storage_,
         [this] {
@@ -256,11 +253,7 @@
                        *this,           cfg_.features,
                        certificate,     cfg_.num_lanes(),
                        cfg_.num_slices, cfg_.block_difficulty,
-<<<<<<< HEAD
-                       beacon_,         cfg_.aeon_period}
-=======
                        consensus_}
->>>>>>> 689ddd5a
   , main_chain_service_{std::make_shared<MainChainRpcService>(p2p_.AsEndpoint(), chain_, trust_,
                                                               cfg_.network_mode)}
   , tx_processor_{dag_, *storage_, block_packer_, tx_status_cache_, cfg_.processor_threads}
