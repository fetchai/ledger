//------------------------------------------------------------------------------
//
//   Copyright 2018 Fetch.AI Limited
//
//   Licensed under the Apache License, Version 2.0 (the "License");
//   you may not use this file except in compliance with the License.
//   You may obtain a copy of the License at
//
//       http://www.apache.org/licenses/LICENSE-2.0
//
//   Unless required by applicable law or agreed to in writing, software
//   distributed under the License is distributed on an "AS IS" BASIS,
//   WITHOUT WARRANTIES OR CONDITIONS OF ANY KIND, either express or implied.
//   See the License for the specific language governing permissions and
//   limitations under the License.
//
//------------------------------------------------------------------------------

#include "constellation.hpp"
#include "http/middleware/allow_origin.hpp"
#include "ledger/chaincode/contract_http_interface.hpp"
#include "ledger/chaincode/wallet_http_interface.hpp"
#include "ledger/execution_manager.hpp"
#include "ledger/storage_unit/lane_remote_control.hpp"
#include "network/muddle/rpc/client.hpp"
#include "network/muddle/rpc/server.hpp"
#include "network/p2pservice/p2p_http_interface.hpp"
#include "network/uri.hpp"

#include <memory>
#include <random>
#include <utility>

using fetch::byte_array::ToBase64;
using fetch::ledger::Executor;
using fetch::network::Peer;
using fetch::network::TCPClient;
using fetch::network::Manifest;
using fetch::network::ServiceType;
using fetch::network::Uri;
using fetch::network::ServiceIdentifier;
using fetch::network::AtomicInFlightCounter;
using fetch::network::AtomicCounterName;

using ExecutorPtr = std::shared_ptr<Executor>;

namespace fetch {
namespace {

using LaneIndex = fetch::ledger::StorageUnitClient::LaneIndex;

bool WaitForLaneServersToStart()
{
  using InFlightCounter = AtomicInFlightCounter<AtomicCounterName::TCP_PORT_STARTUP>;

  network::FutureTimepoint const deadline(std::chrono::seconds(30));

  return InFlightCounter::Wait(deadline);
}

std::size_t CalcNetworkManagerThreads(std::size_t num_lanes)
{
  static constexpr std::size_t THREADS_PER_LANE = 2;
  static constexpr std::size_t OTHER_THREADS    = 10;

  return (num_lanes * THREADS_PER_LANE) + OTHER_THREADS;
}

uint16_t LookupLocalPort(Manifest const &manifest, ServiceType service, uint16_t instance = 0)
{
  ServiceIdentifier identifier{service, instance};

  if (!manifest.HasService(identifier))
  {
    throw std::runtime_error("Unable to lookup requested service from the manifest");
  }

  return manifest.GetLocalPort(identifier);
}

std::map<LaneIndex, Peer> BuildLaneConnectionMap(Manifest const &manifest, LaneIndex num_lanes,
                                                 bool force_loopback = false)
{
  std::map<LaneIndex, Peer> connection_map;

  for (LaneIndex i = 0; i < num_lanes; ++i)
  {
    ServiceIdentifier identifier{ServiceType::LANE, static_cast<uint16_t>(i)};

    if (!manifest.HasService(identifier))
    {
      throw std::runtime_error("Unable to lookup service information from the manifest");
    }

    // lookup the service information
    auto const &service = manifest.GetService(identifier);

    // ensure the service is actually TCP based
    if (service.remote_uri.scheme() != Uri::Scheme::Tcp)
    {
      throw std::runtime_error("Non TCP connections not currently supported");
    }

    // update the connection map
    if (force_loopback)
    {
      connection_map[i] = Peer{"127.0.0.1", service.local_port};
    }
    else
    {
      connection_map[i] = service.remote_uri.AsPeer();
    }
  }

  return connection_map;
}

}  // namespace

/**
 * Construct a constellation instance
 *
 * @param certificate The reference to the node public key
 * @param manifest The service manifest for this instance
 * @param port_start The start port for all the services
 * @param num_executors The number of executors
 * @param num_lanes The configured number of lanes
 * @param num_slices The configured number of slices
 * @param interface_address The current interface address TODO(EJF): This should be more integrated
 * @param db_prefix The database file(s) prefix
 */
Constellation::Constellation(CertificatePtr &&certificate, Manifest &&manifest,
                             uint32_t num_executors, uint32_t log2_num_lanes, uint32_t num_slices,
                             std::string interface_address, std::string const &db_prefix)
  : active_{true}
  , manifest_(std::move(manifest))
  , interface_address_{std::move(interface_address)}
  , num_lanes_{static_cast<uint32_t>(1u << log2_num_lanes)}
  , num_slices_{static_cast<uint32_t>(num_slices)}
  , p2p_port_(LookupLocalPort(manifest_, ServiceType::P2P))
  , http_port_(LookupLocalPort(manifest_, ServiceType::HTTP))
  , lane_port_start_(LookupLocalPort(manifest_, ServiceType::LANE))
  , network_manager_{CalcNetworkManagerThreads(num_lanes_)}
  , http_network_manager_{4}
  , muddle_{std::move(certificate), network_manager_}
  , trust_{}
  , p2p_{muddle_, lane_control_, trust_}
  , lane_services_()
  , storage_(std::make_shared<StorageUnitClient>(network_manager_))
  , lane_control_(storage_)
  , execution_manager_{std::make_shared<ExecutionManager>(
        num_executors, storage_, [this] { return std::make_shared<Executor>(storage_); })}
  , chain_{}
  , block_packer_{log2_num_lanes, num_slices}
  , block_coordinator_{chain_, *execution_manager_}
  , miner_{num_lanes_, num_slices, chain_, block_coordinator_, block_packer_, p2p_port_}
  // p2p_port_ fairly arbitrary
  , main_chain_service_{std::make_shared<MainChainRpcService>(p2p_.AsEndpoint(), chain_, trust_)}
  , tx_processor_{*storage_, block_packer_}
  , http_{http_network_manager_}
<<<<<<< HEAD
  , http_modules_{std::make_shared<ledger::WalletHttpInterface>(*storage_, tx_processor_,
                                                                num_lanes_),
                  std::make_shared<p2p::P2PHttpInterface>(chain_, muddle_, p2p_, trust_,
                                                          block_packer_),
                  std::make_shared<ledger::ContractHttpInterface>(*storage_, tx_processor_)}
  , my_network_address_(std::move(my_network_address))
=======
  , http_modules_{
        std::make_shared<ledger::WalletHttpInterface>(*storage_, tx_processor_, num_lanes_),
        std::make_shared<p2p::P2PHttpInterface>(chain_, muddle_, p2p_, trust_),
        std::make_shared<ledger::ContractHttpInterface>(*storage_, tx_processor_)}
>>>>>>> 8555e3bf
{
  FETCH_UNUSED(num_slices_);

  // print the start up log banner
  FETCH_LOG_INFO(LOGGING_NAME, "Constellation :: ", interface_address, " E ", num_executors, " S ",
                 num_lanes_, "x", num_slices);
  FETCH_LOG_INFO(LOGGING_NAME, "              :: ", ToBase64(p2p_.identity().identifier()));
  FETCH_LOG_INFO(LOGGING_NAME, "");

  miner_.OnBlockComplete([this](auto const &block) { main_chain_service_->BroadcastBlock(block); });

  // configure all the lane services
  lane_services_.Setup(db_prefix, num_lanes_, lane_port_start_, network_manager_);

  // configure the middleware of the http server
  http_.AddMiddleware(http::middleware::AllowOrigin("*"));

  // attach all the modules to the http server
  for (auto const &module : http_modules_)
  {
    http_.AddModule(*module);
  }
}

/**
 * Runs the constellation service with the specified initial peers
 *
 * @param initial_peers The peers that should be initially connected to
 */
void Constellation::Run(UriList const &initial_peers, bool mining)
{
  //---------------------------------------------------------------
  // Step 1. Start all the components
  //---------------------------------------------------------------

  /// NETWORKING INFRASTRUCTURE

  // start all the services
  network_manager_.Start();
  http_network_manager_.Start();
  muddle_.Start({p2p_port_});

  /// LANE / SHARD SERVERS

  // start all the lane services and wait for them to start accepting
  // connections
  lane_services_.Start();
  if (!WaitForLaneServersToStart())
  {
    FETCH_LOG_ERROR(LOGGING_NAME, "Unable to start lane server instances");
    return;
  }

  /// LANE / SHARD CLIENTS

  // add the lane connections
  storage_->SetNumberOfLanes(num_lanes_);
  std::size_t const count = storage_->AddLaneConnectionsWaiting<TCPClient>(
      BuildLaneConnectionMap(manifest_, num_lanes_, true), std::chrono::milliseconds(30000));

  // check to see if the connections where successful
  if (count != num_lanes_)
  {
    FETCH_LOG_ERROR(LOGGING_NAME, "Unable to establish connections to lane service");
    return;
  }

  /// BLOCK EXECUTION & MINING

  execution_manager_->Start();
  block_coordinator_.Start();

  if (mining)
  {
    miner_.Start();
  }

  /// P2P (TRUST) HIGH LEVEL MANAGEMENT

  // P2P configuration
  p2p_.SetLocalManifest(manifest_);
  p2p_.Start(initial_peers);

  /// INPUT INTERFACES

  // Finally start the HTTP server
  http_.Start(http_port_);

  //---------------------------------------------------------------
  // Step 2. Main monitor loop
  //---------------------------------------------------------------

  // monitor loop
  while (active_)
  {
    FETCH_LOG_DEBUG(LOGGING_NAME, "Still alive...");
    std::this_thread::sleep_for(std::chrono::milliseconds{500});
  }

  //---------------------------------------------------------------
  // Step 3. Tear down
  //---------------------------------------------------------------

  FETCH_LOG_INFO(LOGGING_NAME, "Shutting down...");

  http_.Stop();
  p2p_.Stop();

  // tear down all the services
  if (mining)
  {
    miner_.Stop();
  }

  block_coordinator_.Stop();
  execution_manager_->Stop();

  storage_.reset();

  lane_services_.Stop();
  muddle_.Stop();
  http_network_manager_.Stop();
  network_manager_.Stop();

  FETCH_LOG_INFO(LOGGING_NAME, "Shutting down...complete");
}

}  // namespace fetch<|MERGE_RESOLUTION|>--- conflicted
+++ resolved
@@ -158,19 +158,12 @@
   , main_chain_service_{std::make_shared<MainChainRpcService>(p2p_.AsEndpoint(), chain_, trust_)}
   , tx_processor_{*storage_, block_packer_}
   , http_{http_network_manager_}
-<<<<<<< HEAD
   , http_modules_{std::make_shared<ledger::WalletHttpInterface>(*storage_, tx_processor_,
                                                                 num_lanes_),
                   std::make_shared<p2p::P2PHttpInterface>(chain_, muddle_, p2p_, trust_,
                                                           block_packer_),
                   std::make_shared<ledger::ContractHttpInterface>(*storage_, tx_processor_)}
   , my_network_address_(std::move(my_network_address))
-=======
-  , http_modules_{
-        std::make_shared<ledger::WalletHttpInterface>(*storage_, tx_processor_, num_lanes_),
-        std::make_shared<p2p::P2PHttpInterface>(chain_, muddle_, p2p_, trust_),
-        std::make_shared<ledger::ContractHttpInterface>(*storage_, tx_processor_)}
->>>>>>> 8555e3bf
 {
   FETCH_UNUSED(num_slices_);
 
