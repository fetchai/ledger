//------------------------------------------------------------------------------
//
//   Copyright 2018 Fetch.AI Limited
//
//   Licensed under the Apache License, Version 2.0 (the "License");
//   you may not use this file except in compliance with the License.
//   You may obtain a copy of the License at
//
//       http://www.apache.org/licenses/LICENSE-2.0
//
//   Unless required by applicable law or agreed to in writing, software
//   distributed under the License is distributed on an "AS IS" BASIS,
//   WITHOUT WARRANTIES OR CONDITIONS OF ANY KIND, either express or implied.
//   See the License for the specific language governing permissions and
//   limitations under the License.
//
//------------------------------------------------------------------------------

#include "constellation.hpp"
#include "http/middleware/allow_origin.hpp"
#include "ledger/chain/consensus/bad_miner.hpp"
#include "ledger/chain/consensus/dummy_miner.hpp"
#include "ledger/chaincode/contract_http_interface.hpp"
#include "ledger/chaincode/wallet_http_interface.hpp"
#include "ledger/execution_manager.hpp"
#include "ledger/storage_unit/lane_remote_control.hpp"
#include "network/generics/atomic_inflight_counter.hpp"
#include "network/muddle/rpc/client.hpp"
#include "network/muddle/rpc/server.hpp"
#include "network/p2pservice/p2p_http_interface.hpp"
#include "network/uri.hpp"

#include <memory>
#include <random>
#include <utility>

using fetch::byte_array::ToBase64;
using fetch::ledger::Executor;
using fetch::network::Peer;
using fetch::network::TCPClient;
using fetch::network::Manifest;
using fetch::network::ServiceType;
using fetch::network::Uri;
using fetch::network::ServiceIdentifier;
using fetch::network::AtomicInFlightCounter;
using fetch::network::AtomicCounterName;

using ExecutorPtr = std::shared_ptr<Executor>;

using fetch::chain::consensus::DummyMiner;
using fetch::chain::consensus::BadMiner;
<<<<<<< HEAD
=======
using fetch::chain::consensus::ConsensusMinerType;

using ConsensusMinerInterface = std::shared_ptr<fetch::chain::consensus::ConsensusMinerInterface>;
>>>>>>> f87b0003

namespace fetch {
namespace {

using LaneIndex = fetch::ledger::StorageUnitClient::LaneIndex;

static const std::chrono::milliseconds LANE_CONNECTION_TIME{10000};

bool WaitForLaneServersToStart()
{
  using InFlightCounter = AtomicInFlightCounter<AtomicCounterName::TCP_PORT_STARTUP>;

  network::FutureTimepoint const deadline(std::chrono::seconds(30));

  return InFlightCounter::Wait(deadline);
}

std::size_t CalcNetworkManagerThreads(std::size_t num_lanes)
{
  static constexpr std::size_t THREADS_PER_LANE = 2;
  static constexpr std::size_t OTHER_THREADS    = 10;

  return (num_lanes * THREADS_PER_LANE) + OTHER_THREADS;
}

uint16_t LookupLocalPort(Manifest const &manifest, ServiceType service, uint16_t instance = 0)
{
  ServiceIdentifier identifier{service, instance};

  if (!manifest.HasService(identifier))
  {
    throw std::runtime_error("Unable to lookup requested service from the manifest");
  }

  return manifest.GetLocalPort(identifier);
}

std::map<LaneIndex, Uri> BuildLaneConnectionMap(Manifest const &manifest, LaneIndex num_lanes,
                                                bool force_loopback = false)
{
  std::map<LaneIndex, Uri> connection_map;

  for (LaneIndex i = 0; i < num_lanes; ++i)
  {
    ServiceIdentifier identifier{ServiceType::LANE, static_cast<uint16_t>(i)};

    if (!manifest.HasService(identifier))
    {
      throw std::runtime_error("Unable to lookup service information from the manifest");
    }

    // lookup the service information
    auto const &service = manifest.GetService(identifier);

    // ensure the service is actually TCP based
    if (service.remote_uri.scheme() != Uri::Scheme::Tcp)
    {
      throw std::runtime_error("Non TCP connections not currently supported");
    }

    // update the connection map
    if (force_loopback)
    {
      connection_map[i] = Uri{"tcp://127.0.0.1:" + std::to_string(service.local_port)};
    }
    else
    {
      connection_map[i] = service.remote_uri;
    }
  }

  return connection_map;
}

/**
 * ConsensusMinerInterface factory method
 */
ConsensusMinerInterface GetConsensusMiner(ConsensusMinerType const &miner_type)
{
  switch (miner_type)
  {
  case ConsensusMinerType::DUMMY_MINER:
  {
    return std::make_shared<DummyMiner>();
  }
  case ConsensusMinerType::BAD_MINER:
  {
    return std::make_shared<BadMiner>();
  }
  default:
  {
    return nullptr;
  }
  }
}

}  // namespace

/**
 * Construct a constellation instance
 *
 * @param certificate The reference to the node public key
 * @param manifest The service manifest for this instance
 * @param port_start The start port for all the services
 * @param num_executors The number of executors
 * @param num_lanes The configured number of lanes
 * @param num_slices The configured number of slices
 * @param interface_address The current interface address TODO(EJF): This should be more integrated
 * @param db_prefix The database file(s) prefix
 */
Constellation::Constellation(CertificatePtr &&certificate, Manifest &&manifest,
                             uint32_t num_executors, uint32_t log2_num_lanes, uint32_t num_slices,
                             std::string interface_address, std::string const &db_prefix,
<<<<<<< HEAD
                             std::string                         my_network_address,
                             std::chrono::steady_clock::duration block_interval,
                             uint32_t max_peers,
                             uint32_t fidgety_peers,
                             uint32_t peers_update_cycle_ms)
=======
                             std::string my_network_address, std::size_t processor_threads,
                             std::size_t                         verification_threads,
                             std::chrono::steady_clock::duration block_interval)
>>>>>>> f87b0003
  : active_{true}
  , manifest_(std::move(manifest))
  , interface_address_{std::move(interface_address)}
  , num_lanes_{static_cast<uint32_t>(1u << log2_num_lanes)}
  , num_slices_{static_cast<uint32_t>(num_slices)}
  , p2p_port_(LookupLocalPort(manifest_, ServiceType::P2P))
  , http_port_(LookupLocalPort(manifest_, ServiceType::HTTP))
  , lane_port_start_(LookupLocalPort(manifest_, ServiceType::LANE))
  , network_manager_{CalcNetworkManagerThreads(num_lanes_)}
  , http_network_manager_{4}
<<<<<<< HEAD
  , muddle_{Muddle::CreateNetworkId("****"), std::move(certificate), network_manager_}
=======
  , muddle_{Muddle::CreateNetworkId("CORE"), std::move(certificate), network_manager_}
>>>>>>> f87b0003
  , trust_{}
  , p2p_{muddle_, lane_control_, trust_, max_peers, fidgety_peers, peers_update_cycle_ms}
  , lane_services_()
  , storage_(std::make_shared<StorageUnitClient>(network_manager_))
  , lane_control_(storage_)
  , execution_manager_{std::make_shared<ExecutionManager>(
        db_prefix, num_executors, storage_,
        [this] { return std::make_shared<Executor>(storage_); })}
  , chain_{}
  , block_packer_{log2_num_lanes, num_slices}
  , block_coordinator_{chain_, *execution_manager_}
<<<<<<< HEAD
  , consensus_miners_{{1, std::make_shared<DummyMiner>()}, {2, std::make_shared<BadMiner>()}}
  , miner_{num_lanes_,    num_slices,           chain_,    block_coordinator_,
           block_packer_, consensus_miners_[1], p2p_port_, block_interval}
=======
  , consensus_miner_{GetConsensusMiner(ConsensusMinerType::NO_MINER)}
  , miner_{num_lanes_,    num_slices,       chain_,    block_coordinator_,
           block_packer_, consensus_miner_, p2p_port_, block_interval}
>>>>>>> f87b0003
  // p2p_port_ fairly arbitrary
  , main_chain_service_{std::make_shared<MainChainRpcService>(p2p_.AsEndpoint(), chain_, trust_)}
  , tx_processor_{*storage_, block_packer_, processor_threads}
  , http_{http_network_manager_}
  , http_modules_{
        std::make_shared<ledger::WalletHttpInterface>(*storage_, tx_processor_, num_lanes_),
<<<<<<< HEAD
        std::make_shared<p2p::P2PHttpInterface>(log2_num_lanes, chain_, muddle_, p2p_),
=======
        std::make_shared<p2p::P2PHttpInterface>(log2_num_lanes, chain_, muddle_, p2p_, trust_,
                                                block_packer_),
>>>>>>> f87b0003
        std::make_shared<ledger::ContractHttpInterface>(*storage_, tx_processor_)}
{
  FETCH_UNUSED(num_slices_);

  // print the start up log banner
  FETCH_LOG_INFO(LOGGING_NAME, "Constellation :: ", interface_address, " E ", num_executors, " S ",
                 num_lanes_, "x", num_slices);
  FETCH_LOG_INFO(LOGGING_NAME, "              :: ", ToBase64(p2p_.identity().identifier()));
  FETCH_LOG_INFO(LOGGING_NAME, "");

  miner_.OnBlockComplete([this](auto const &block) { main_chain_service_->BroadcastBlock(block); });

  // configure all the lane services
  lane_services_.Setup(db_prefix, num_lanes_, lane_port_start_, network_manager_,
                       verification_threads);

  // configure the middleware of the http server
  http_.AddMiddleware(http::middleware::AllowOrigin("*"));

  // attach all the modules to the http server
  for (auto const &module : http_modules_)
  {
    http_.AddModule(*module);
  }
}

/**
 * Runs the constellation service with the specified initial peers
 *
 * @param initial_peers The peers that should be initially connected to
 */
<<<<<<< HEAD
void Constellation::Run(UriList const &initial_peers, int mining)
=======
void Constellation::Run(UriList const &initial_peers, ConsensusMinerType const &mining)
>>>>>>> f87b0003
{
  //---------------------------------------------------------------
  // Step 1. Start all the components
  //---------------------------------------------------------------

  /// NETWORKING INFRASTRUCTURE

  // start all the services
  network_manager_.Start();
  http_network_manager_.Start();
  muddle_.Start({p2p_port_});

  /// LANE / SHARD SERVERS

  // start all the lane services and wait for them to start accepting
  // connections
  lane_services_.Start();
  if (!WaitForLaneServersToStart())
  {
    FETCH_LOG_ERROR(LOGGING_NAME, "Unable to start lane server instances");
    return;
  }

  /// LANE / SHARD CLIENTS

  // add the lane connections
  storage_->SetNumberOfLanes(num_lanes_);

  auto lane_connections_map = BuildLaneConnectionMap(manifest_, num_lanes_, true);

  std::size_t const count = storage_->AddLaneConnectionsWaiting(
<<<<<<< HEAD
      BuildLaneConnectionMap(manifest_, num_lanes_, true), std::chrono::milliseconds(10000));
=======
      BuildLaneConnectionMap(manifest_, num_lanes_, true), LANE_CONNECTION_TIME);
>>>>>>> f87b0003

  // check to see if the connections where successful
  if (count != num_lanes_)
  {
    FETCH_LOG_ERROR(LOGGING_NAME, "ERROR: Unable to establish connections to lane service (", count,
                    " of ", num_lanes_, ")");
    return;
  }

  /// BLOCK EXECUTION & MINING

  execution_manager_->Start();
  block_coordinator_.Start();
  tx_processor_.Start();

<<<<<<< HEAD
  if (mining > 0)
  {
    miner_.SetConsensusMiner(consensus_miners_[mining]);
=======
  if (mining != ConsensusMinerType::NO_MINER)
  {
    consensus_miner_ = GetConsensusMiner(mining);
    miner_.SetConsensusMiner(consensus_miner_);
>>>>>>> f87b0003
    miner_.Start();
  }

  /// P2P (TRUST) HIGH LEVEL MANAGEMENT

  // P2P configuration
  p2p_.SetLocalManifest(manifest_);
  p2p_.Start(initial_peers);

  /// INPUT INTERFACES

  // Finally start the HTTP server
  http_.Start(http_port_);

  //---------------------------------------------------------------
  // Step 2. Main monitor loop
  //---------------------------------------------------------------

  // monitor loop
  while (active_)
  {
    FETCH_LOG_DEBUG(LOGGING_NAME, "Still alive...");
    std::this_thread::sleep_for(std::chrono::milliseconds{500});
  }

  //---------------------------------------------------------------
  // Step 3. Tear down
  //---------------------------------------------------------------

  FETCH_LOG_INFO(LOGGING_NAME, "Shutting down...");

  http_.Stop();
  p2p_.Stop();

  // tear down all the services
<<<<<<< HEAD
  if (mining > 0)
=======
  if (mining != ConsensusMinerType::NO_MINER)
>>>>>>> f87b0003
  {
    miner_.Stop();
  }

  tx_processor_.Stop();
  block_coordinator_.Stop();
  execution_manager_->Stop();

  storage_.reset();

  lane_services_.Stop();
  muddle_.Stop();
  http_network_manager_.Stop();
  network_manager_.Stop();

  FETCH_LOG_INFO(LOGGING_NAME, "Shutting down...complete");
}

}  // namespace fetch<|MERGE_RESOLUTION|>--- conflicted
+++ resolved
@@ -49,12 +49,9 @@
 
 using fetch::chain::consensus::DummyMiner;
 using fetch::chain::consensus::BadMiner;
-<<<<<<< HEAD
-=======
 using fetch::chain::consensus::ConsensusMinerType;
 
 using ConsensusMinerInterface = std::shared_ptr<fetch::chain::consensus::ConsensusMinerInterface>;
->>>>>>> f87b0003
 
 namespace fetch {
 namespace {
@@ -168,17 +165,12 @@
 Constellation::Constellation(CertificatePtr &&certificate, Manifest &&manifest,
                              uint32_t num_executors, uint32_t log2_num_lanes, uint32_t num_slices,
                              std::string interface_address, std::string const &db_prefix,
-<<<<<<< HEAD
-                             std::string                         my_network_address,
+                             std::string my_network_address, std::size_t processor_threads,
+                             std::size_t                         verification_threads,
                              std::chrono::steady_clock::duration block_interval,
                              uint32_t max_peers,
                              uint32_t fidgety_peers,
                              uint32_t peers_update_cycle_ms)
-=======
-                             std::string my_network_address, std::size_t processor_threads,
-                             std::size_t                         verification_threads,
-                             std::chrono::steady_clock::duration block_interval)
->>>>>>> f87b0003
   : active_{true}
   , manifest_(std::move(manifest))
   , interface_address_{std::move(interface_address)}
@@ -189,11 +181,7 @@
   , lane_port_start_(LookupLocalPort(manifest_, ServiceType::LANE))
   , network_manager_{CalcNetworkManagerThreads(num_lanes_)}
   , http_network_manager_{4}
-<<<<<<< HEAD
-  , muddle_{Muddle::CreateNetworkId("****"), std::move(certificate), network_manager_}
-=======
   , muddle_{Muddle::CreateNetworkId("CORE"), std::move(certificate), network_manager_}
->>>>>>> f87b0003
   , trust_{}
   , p2p_{muddle_, lane_control_, trust_, max_peers, fidgety_peers, peers_update_cycle_ms}
   , lane_services_()
@@ -205,27 +193,17 @@
   , chain_{}
   , block_packer_{log2_num_lanes, num_slices}
   , block_coordinator_{chain_, *execution_manager_}
-<<<<<<< HEAD
-  , consensus_miners_{{1, std::make_shared<DummyMiner>()}, {2, std::make_shared<BadMiner>()}}
-  , miner_{num_lanes_,    num_slices,           chain_,    block_coordinator_,
-           block_packer_, consensus_miners_[1], p2p_port_, block_interval}
-=======
   , consensus_miner_{GetConsensusMiner(ConsensusMinerType::NO_MINER)}
   , miner_{num_lanes_,    num_slices,       chain_,    block_coordinator_,
            block_packer_, consensus_miner_, p2p_port_, block_interval}
->>>>>>> f87b0003
   // p2p_port_ fairly arbitrary
   , main_chain_service_{std::make_shared<MainChainRpcService>(p2p_.AsEndpoint(), chain_, trust_)}
   , tx_processor_{*storage_, block_packer_, processor_threads}
   , http_{http_network_manager_}
   , http_modules_{
         std::make_shared<ledger::WalletHttpInterface>(*storage_, tx_processor_, num_lanes_),
-<<<<<<< HEAD
-        std::make_shared<p2p::P2PHttpInterface>(log2_num_lanes, chain_, muddle_, p2p_),
-=======
         std::make_shared<p2p::P2PHttpInterface>(log2_num_lanes, chain_, muddle_, p2p_, trust_,
                                                 block_packer_),
->>>>>>> f87b0003
         std::make_shared<ledger::ContractHttpInterface>(*storage_, tx_processor_)}
 {
   FETCH_UNUSED(num_slices_);
@@ -257,11 +235,7 @@
  *
  * @param initial_peers The peers that should be initially connected to
  */
-<<<<<<< HEAD
-void Constellation::Run(UriList const &initial_peers, int mining)
-=======
 void Constellation::Run(UriList const &initial_peers, ConsensusMinerType const &mining)
->>>>>>> f87b0003
 {
   //---------------------------------------------------------------
   // Step 1. Start all the components
@@ -293,11 +267,7 @@
   auto lane_connections_map = BuildLaneConnectionMap(manifest_, num_lanes_, true);
 
   std::size_t const count = storage_->AddLaneConnectionsWaiting(
-<<<<<<< HEAD
-      BuildLaneConnectionMap(manifest_, num_lanes_, true), std::chrono::milliseconds(10000));
-=======
       BuildLaneConnectionMap(manifest_, num_lanes_, true), LANE_CONNECTION_TIME);
->>>>>>> f87b0003
 
   // check to see if the connections where successful
   if (count != num_lanes_)
@@ -313,16 +283,10 @@
   block_coordinator_.Start();
   tx_processor_.Start();
 
-<<<<<<< HEAD
-  if (mining > 0)
-  {
-    miner_.SetConsensusMiner(consensus_miners_[mining]);
-=======
   if (mining != ConsensusMinerType::NO_MINER)
   {
     consensus_miner_ = GetConsensusMiner(mining);
     miner_.SetConsensusMiner(consensus_miner_);
->>>>>>> f87b0003
     miner_.Start();
   }
 
@@ -358,11 +322,7 @@
   p2p_.Stop();
 
   // tear down all the services
-<<<<<<< HEAD
-  if (mining > 0)
-=======
   if (mining != ConsensusMinerType::NO_MINER)
->>>>>>> f87b0003
   {
     miner_.Stop();
   }
