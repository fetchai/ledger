--- conflicted
+++ resolved
@@ -30,15 +30,8 @@
 
 using fetch::byte_array::ToBase64;
 
-<<<<<<< HEAD
-  muddle_ = std::make_shared<muddle::Muddle>(std::move(certificate), *network_manager_);
-
-  // Creating P2P instance
-  p2p_ = std::make_unique<p2p::P2PService2>(muddle_);
-=======
 namespace fetch {
 namespace {
->>>>>>> ef97da29
 
   std::size_t CalcNetworkManagerThreads(std::size_t num_lanes)
   {
@@ -180,34 +173,7 @@
   execution_manager_->Start();
   block_coordinator_.Start();
 
-<<<<<<< HEAD
-  // Now that the execution manager is created, can start components that need
-  // it to exist
-  block_coordinator_->Start();
-  main_chain_miner_->Start();
-
-  for (std::size_t i = 0; i < num_lanes_; ++i)
-  {
-    // We connect to the lanes
-    crypto::Identity ident = storage_->AddLaneConnection<connection_type>(
-      interface_address_, static_cast<uint16_t>(lane_port_start_ + i));
-
-    // ... and make the lane details available for the P2P module
-    // to promote
-    p2p_->AddLane(static_cast<uint32_t>(i), interface_address_,
-                  static_cast<uint16_t>(lane_port_start_ + i), ident);
-  }
-
-#endif
-
-  // Start the networking
-  muddle_ -> Start({p2p_port_});
-
-  // lastly fire up the P2P server
-  p2p_ -> Start(initial_peers);
-=======
   bool const mining = true;
->>>>>>> ef97da29
 
   if (mining)
     miner_.Start();
@@ -225,18 +191,10 @@
   if (mining)
     miner_.Stop();
 
-<<<<<<< HEAD
-  p2p_ -> Stop();
-  muddle_ -> Stop();
-
-  p2p_ . reset();
-  muddle_ . reset();
-=======
   block_coordinator_.Stop();
   execution_manager_->Stop();
   p2p_.Stop();
   network_manager_.Stop();
->>>>>>> ef97da29
 
   FETCH_LOG_INFO(LOGGING_NAME, "Shutting down...complete");
 }
