--- conflicted
+++ resolved
@@ -73,14 +73,10 @@
   , lane_port_start_{static_cast<uint16_t>(port_start + STORAGE_PORT_OFFSET)}
   , main_chain_port_{static_cast<uint16_t>(port_start + MAIN_CHAIN_PORT_OFFSET)}
   , network_manager_{CalcNetworkManagerThreads(num_lanes)}
-<<<<<<< HEAD
-  , p2p_{std::move(certificate), network_manager_}
+  , muddle_{std::move(certificate), network_manager_}
+  , p2p_{muddle_}
   , lane_services_()
   , storage_(std::make_shared<StorageUnitClient>(network_manager_))
-=======
-  , muddle_{std::move(certificate), network_manager_}
-  , p2p_{muddle_}
->>>>>>> 788f77db
   , execution_manager_{
     std::make_shared<ExecutionManager>(
       num_executors,
@@ -119,8 +115,8 @@
 {
   // start all the services
   network_manager_.Start();
-<<<<<<< HEAD
-  p2p_.Start({p2p_port_}, initial_peers);
+  muddle_ . Start({p2p_port_});
+  p2p_ . Start(initial_peers);
   lane_services_.Start();
 
   // add the lane connections
@@ -132,10 +128,6 @@
     storage_->AddLaneConnection<TCPClient>("127.0.0.1", lane_port);
   }
 
-=======
-  muddle_ . Start({p2p_port_});
-  p2p_ . Start(initial_peers);
->>>>>>> 788f77db
   execution_manager_->Start();
   block_coordinator_.Start();
 
@@ -157,13 +149,9 @@
 
   block_coordinator_.Stop();
   execution_manager_->Stop();
-<<<<<<< HEAD
   lane_services_.Stop();
-  p2p_.Stop();
-=======
   p2p_ . Stop();
   muddle_ . Stop();
->>>>>>> 788f77db
   network_manager_.Stop();
 
   FETCH_LOG_INFO(LOGGING_NAME, "Shutting down...complete");
