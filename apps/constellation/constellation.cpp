#include <memory>

#include "constellation.hpp"
#include "http/middleware/allow_origin.hpp"
#include "ledger/chaincode/wallet_http_interface.hpp"
#include "network/p2pservice/explore_http_interface.hpp"

namespace fetch {

Constellation::Constellation(uint16_t port_start, std::size_t num_executors, std::size_t num_lanes,
                             std::size_t num_slices, std::string const &interface_address,
                             std::string const &db_prefix)
  : interface_address_{interface_address}
  , num_lanes_{static_cast<uint32_t>(num_lanes)}
  , num_slices_{static_cast<uint32_t>(num_slices)}
  , p2p_port_{static_cast<uint16_t>(port_start + P2P_PORT_OFFSET)}
  , http_port_{static_cast<uint16_t>(port_start + HTTP_PORT_OFFSET)}
  , lane_port_start_{static_cast<uint16_t>(port_start + STORAGE_PORT_OFFSET)}
  , main_chain_port_{static_cast<uint16_t>(port_start + MAIN_CHAIN_PORT_OFFSET)}
{
  // determine how many threads the network manager will require
  std::size_t const num_network_threads =
      num_lanes * 2 + 10;  // 2 := Lane/Storage Server, Lane/Storage Client 10
                           // := provision for http and p2p

  // create the network manager
  network_manager_ = std::make_unique<fetch::network::NetworkManager>(num_network_threads);
  network_manager_->Start();  // needs to be started

  // Creating P2P instance
  p2p_ = std::make_unique<p2p::P2PService>(p2p_port_, *network_manager_);

  // Adding handle for the orchestration
  p2p_->OnPeerUpdateProfile([this](p2p::EntryPoint const &ep) {
    std::cout << "MAKING CALL ::: " << std::endl;
    if (ep.is_mainchain)
    {
      main_chain_remote_->TryConnect(ep);
    }
    if (ep.is_lane)
    {
      storage_->TryConnect(ep);
    }
  });

  // setup the storage service
  storage_service_.Setup(db_prefix, num_lanes, lane_port_start_, *network_manager_, false);

  // create the aggregate storage client
  storage_ = std::make_shared<ledger::StorageUnitClient>(*network_manager_);
  for (std::size_t i = 0; i < num_lanes; ++i)
  {
    // We connect to the lanes
    crypto::Identity ident = storage_->AddLaneConnection<connection_type>(
        interface_address, static_cast<uint16_t>(lane_port_start_ + i));

    // ... and make the lane details available for the P2P module
    // to promote
    p2p_->AddLane(static_cast<uint32_t>(i), interface_address,
                  static_cast<uint16_t>(lane_port_start_ + i), ident);
  }

  // create the execution manager (and its executors)
  execution_manager_ =
      std::make_shared<ledger::ExecutionManager>(num_executors, storage_, [this]() {
        auto executor = CreateExecutor();
        executors_.push_back(executor);
        return executor;
      });

  execution_manager_->Start();

  // Main chain
  main_chain_service_ = std::make_unique<chain::MainChainService>(db_prefix, main_chain_port_,
                                                                  *network_manager_.get());

  // Mainchain remote
  main_chain_remote_ = std::make_unique<chain::MainChainRemoteControl>();
  client_type client(*network_manager_.get());
  client.Connect(interface_address, main_chain_port_);
  shared_service_type service = std::make_shared<service_type>(client, *network_manager_.get());
  main_chain_remote_->SetClient(service);

  // Mining and block coordination
  block_coordinator_  = std::make_unique<chain::BlockCoordinator>(*main_chain_service_->mainchain(),
                                                                 *execution_manager_);
  transaction_packer_ = std::make_unique<miner::AnnealerMiner>();
  main_chain_miner_   = std::make_unique<chain::MainChainMiner>(
      num_lanes_, num_slices_, *main_chain_service_->mainchain(), *block_coordinator_,
      *transaction_packer_, main_chain_port_);

<<<<<<< HEAD
  main_chain_miner_ -> onBlockComplete([this](const chain::MainChain::block_type blk){
      this -> main_chain_service_ -> PublishBlock(blk);
    });

  tx_processor_.reset(new ledger::TransactionProcessor{*storage_, *transaction_packer_});
=======
  tx_processor_ = std::make_unique<ledger::TransactionProcessor>(*storage_, *transaction_packer_);
>>>>>>> 4333e9d8

  // Now that the execution manager is created, can start components that need
  // it to exist
  block_coordinator_->start();
  main_chain_miner_->start();

  // define the list of HTTP modules to be used
  http_modules_ = {
      std::make_shared<ledger::ContractHttpInterface>(*storage_, *tx_processor_),
      std::make_shared<ledger::WalletHttpInterface>(*storage_, *tx_processor_),
      std::make_shared<p2p::ExploreHttpInterface>(p2p_.get(), main_chain_service_->mainchain())};

  // create and register the HTTP modules
  http_ = std::make_unique<http::HTTPServer>(http_port_, *network_manager_);
  http_->AddMiddleware(http::middleware::AllowOrigin("*"));
  for (auto const &module : http_modules_)
  {
    http_->AddModule(*module);
  }
}

void Constellation::Run(peer_list_type const &initial_peers)
{
  p2p_->AddMainChain(interface_address_, static_cast<uint16_t>(main_chain_port_));
  p2p_->Start();

  // Make the initial p2p connections
  // Note that we first connect after setting up the lanes to prevent that nodes
  // will be too fast in trying to set up lane connections.
  for (auto const &peer : initial_peers)
  {
    fetch::logger.Warn("Connecting to ", peer.address(), ":", peer.port());

    LOG_STACK_TRACE_POINT;

    p2p_->Connect(peer.address(), peer.port());
  }

  // monitor loop
  while (active_)
  {
    logger.Debug("Still alive...");
    std::this_thread::sleep_for(std::chrono::seconds{5});
  }
  
  logger.Debug("Exiting...");
}

}  // namespace fetch<|MERGE_RESOLUTION|>--- conflicted
+++ resolved
@@ -89,15 +89,11 @@
       num_lanes_, num_slices_, *main_chain_service_->mainchain(), *block_coordinator_,
       *transaction_packer_, main_chain_port_);
 
-<<<<<<< HEAD
   main_chain_miner_ -> onBlockComplete([this](const chain::MainChain::block_type blk){
       this -> main_chain_service_ -> PublishBlock(blk);
     });
 
-  tx_processor_.reset(new ledger::TransactionProcessor{*storage_, *transaction_packer_});
-=======
   tx_processor_ = std::make_unique<ledger::TransactionProcessor>(*storage_, *transaction_packer_);
->>>>>>> 4333e9d8
 
   // Now that the execution manager is created, can start components that need
   // it to exist
