--- conflicted
+++ resolved
@@ -131,13 +131,9 @@
  */
 Constellation::Constellation(CertificatePtr &&certificate, Manifest &&manifest,
                              uint32_t num_executors, uint32_t log2_num_lanes, uint32_t num_slices,
-<<<<<<< HEAD
-                             std::string interface_address, std::string const &db_prefix,
-                             std::string                         my_network_address,
+                             std::string interface_address, std::string const &db_prefix)
+                             std::string my_network_address,
                              std::chrono::steady_clock::duration block_interval)
-=======
-                             std::string interface_address, std::string const &db_prefix)
->>>>>>> 8555e3bf
   : active_{true}
   , manifest_(std::move(manifest))
   , interface_address_{std::move(interface_address)}
