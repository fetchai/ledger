--- conflicted
+++ resolved
@@ -44,10 +44,6 @@
 
 #include "beacon/beacon_service.hpp"
 #include "beacon/beacon_setup_service.hpp"
-<<<<<<< HEAD
-=======
-#include "beacon/entropy.hpp"
->>>>>>> 85ff7359
 #include "beacon/event_manager.hpp"
 
 #include <chrono>
@@ -88,13 +84,8 @@
 
 constexpr char const *LOGGING_NAME = "constellation";
 
-<<<<<<< HEAD
-static const std::size_t HTTP_THREADS{4};
-static char const *      GENESIS_FILENAME = "genesis_file.json";
-=======
 const std::size_t HTTP_THREADS{4};
 char const *      GENESIS_FILENAME = "genesis_file.json";
->>>>>>> 85ff7359
 
 bool WaitForLaneServersToStart()
 {
@@ -215,39 +206,23 @@
 
   if (cfg.proof_of_stake)
   {
-<<<<<<< HEAD
     network = muddle::CreateMuddle("DKGN", certificate, nm,
-=======
-    network = muddle::CreateMuddle("DKGN", std::move(certificate), nm,
->>>>>>> 85ff7359
                                    cfg.manifest.FindExternalAddress(ServiceIdentifier::Type::DKG));
   }
 
   return network;
 }
 
-<<<<<<< HEAD
 BeaconServicePtr CreateBeaconService(Constellation::Config const &cfg, MuddleInterface &muddle,
                                      ledger::ShardManagementService &manifest_cache,
                                      CertificatePtr                  certificate)
-=======
-BeaconServicePtr CreateBeaconService(Constellation::Config const &   cfg,
-                                     muddle::MuddlePtr const &       muddle,
-                                     ledger::ShardManagementService &manifest_cache,
-                                     CertificatePtr const &          certificate)
->>>>>>> 85ff7359
 {
   BeaconServicePtr                         beacon{};
   beacon::EventManager::SharedEventManager event_manager = beacon::EventManager::New();
 
   if (cfg.proof_of_stake)
   {
-<<<<<<< HEAD
     beacon = std::make_unique<fetch::beacon::BeaconService>(muddle, manifest_cache, certificate,
-=======
-    assert(muddle);
-    beacon = std::make_unique<fetch::beacon::BeaconService>(*muddle, manifest_cache, certificate,
->>>>>>> 85ff7359
                                                             event_manager);
   }
 
@@ -293,15 +268,9 @@
   , lane_control_(internal_muddle_->GetEndpoint(), shard_cfgs_, cfg_.log2_num_lanes)
   , shard_management_(std::make_shared<ShardManagementService>(cfg_.manifest, lane_control_,
                                                                *muddle_, cfg_.log2_num_lanes))
-<<<<<<< HEAD
   , dag_{GenerateDAG(cfg_.features.IsEnabled("synergetic"), "dag_db_", true, certificate)}
   , beacon_network_{CreateBeaconNetwork(cfg_, certificate, network_manager_)}
   , beacon_{CreateBeaconService(cfg_, *beacon_network_, *shard_management_, certificate)}
-=======
-  , dag_{GenerateDAG("dag_db_", true, certificate)}
-  , beacon_network_{CreateBeaconNetwork(cfg_, certificate, network_manager_)}
-  , beacon_{CreateBeaconService(cfg_, beacon_network_, *shard_management_, certificate)}
->>>>>>> 85ff7359
   , stake_{CreateStakeManager(cfg_)}
   , consensus_{CreateConsensus(cfg_, stake_, beacon_, chain_, certificate->identity())}
   , execution_manager_{std::make_shared<ExecutionManager>(
@@ -319,10 +288,7 @@
                        *storage_,
                        block_packer_,
                        *this,
-<<<<<<< HEAD
                        cfg_.features,
-=======
->>>>>>> 85ff7359
                        certificate,
                        cfg_.num_lanes(),
                        cfg_.num_slices,
@@ -370,18 +336,11 @@
 
   // Enable experimental features
   assert(dag_);
-  dag_service_ = std::make_shared<ledger::DAGService>(muddle_->GetEndpoint(), dag_);
+    dag_service_ = std::make_shared<ledger::DAGService>(muddle_->GetEndpoint(), dag_);
   reactor_.Attach(dag_service_->GetWeakRunnable());
 
   if (cfg_.features.IsEnabled("synergetic"))
   {
-<<<<<<< HEAD
-    assert(dag_);
-    dag_service_ = std::make_shared<ledger::DAGService>(muddle_->GetEndpoint(), dag_);
-    reactor_.Attach(dag_service_->GetWeakRunnable());
-
-=======
->>>>>>> 85ff7359
     auto syn_miner = std::make_unique<NaiveSynergeticMiner>(dag_, *storage_, certificate);
     if (!reactor_.Attach(syn_miner->GetWeakRunnable()))
     {
@@ -394,12 +353,7 @@
   // Attach beacon runnables
   if (beacon_)
   {
-<<<<<<< HEAD
     reactor_.Attach(beacon_->GetWeakRunnables());
-=======
-    reactor_.Attach(beacon_->GetMainRunnable());
-    reactor_.Attach(beacon_->GetSetupRunnable());
->>>>>>> 85ff7359
   }
 
   // attach the services to the reactor
