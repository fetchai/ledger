--- conflicted
+++ resolved
@@ -74,27 +74,18 @@
 namespace fetch {
 namespace {
 
-<<<<<<< HEAD
+constexpr char const *LOGGING_NAME = "constellation";
+
+using BeaconServicePtr = std::shared_ptr<fetch::beacon::BeaconService>;
+using CertificatePtr   = Constellation::CertificatePtr;
+using Config           = Constellation::Config;
+using ConsensusPtr     = Constellation::ConsensusPtr;
+using ConstByteArray   = byte_array::ConstByteArray;
+using EntropyPtr       = std::unique_ptr<ledger::EntropyGeneratorInterface>;
+using Identity         = crypto::Identity;
 using LaneIndex        = uint32_t;
+using MainChain        = ledger::MainChain;
 using StakeManagerPtr  = std::shared_ptr<ledger::StakeManager>;
-using EntropyPtr       = std::unique_ptr<ledger::EntropyGeneratorInterface>;
-using ConstByteArray   = byte_array::ConstByteArray;
-using BeaconServicePtr = std::shared_ptr<fetch::beacon::BeaconService>;
-using ConsensusPtr     = Constellation::ConsensusPtr;
-using CertificatePtr   = Constellation::CertificatePtr;
-using MainChain        = ledger::MainChain;
-using Identity         = crypto::Identity;
-using Config           = Constellation::Config;
-=======
-constexpr char const *LOGGING_NAME = "constellation";
-
-using LaneIndex       = fetch::ledger::LaneIdentity::lane_type;
-using StakeManagerPtr = std::shared_ptr<ledger::StakeManager>;
-using EntropyPtr      = std::unique_ptr<ledger::EntropyGeneratorInterface>;
-using DkgServicePtr   = std::unique_ptr<dkg::DkgService>;
-using ConstByteArray  = byte_array::ConstByteArray;
-using Config          = Constellation::Config;
->>>>>>> 27e233f8
 
 static const std::size_t HTTP_THREADS{4};
 static char const *      GENESIS_FILENAME = "genesis_file.json";
