#pragma once
//------------------------------------------------------------------------------
//
//   Copyright 2018-2019 Fetch.AI Limited
//
//   Licensed under the Apache License, Version 2.0 (the "License");
//   you may not use this file except in compliance with the License.
//   You may obtain a copy of the License at
//
//       http://www.apache.org/licenses/LICENSE-2.0
//
//   Unless required by applicable law or agreed to in writing, software
//   distributed under the License is distributed on an "AS IS" BASIS,
//   WITHOUT WARRANTIES OR CONDITIONS OF ANY KIND, either express or implied.
//   See the License for the specific language governing permissions and
//   limitations under the License.
//
//------------------------------------------------------------------------------

#include "http/json_response.hpp"
#include "http/module.hpp"

#include <utility>

namespace fetch {

class HealthCheckHttpModule : public http::HTTPModule
{
public:
  using BlockCoordinator    = ledger::BlockCoordinator;
  using MainChain           = ledger::MainChain;
  using MainChainRpcService = ledger::MainChainRpcService;

  HealthCheckHttpModule(MainChain const &chain, MainChainRpcService const &chain_service,
                        BlockCoordinator const &block_coordinator)
    : chain_{chain}
    , chain_service_{chain_service}
    , block_coordinator_{block_coordinator}
<<<<<<< HEAD
    , dkg_{std::move(dkg)}
=======
>>>>>>> ce169764
  {
    Get("/api/health/alive", "Endpoint to check if the server is alive.",
        [](http::ViewParameters const &, http::HTTPRequest const &) {
          return http::CreateJsonResponse("{}");
        });

    Get("/api/health/ready", "Retrieves the current synchronisation status.",
        [this](http::ViewParameters const &, http::HTTPRequest const &) {
          // determine the state of the machine system state machines
          bool const chain_synced = chain_service_.IsSynced();
          bool const chain_executed_finished =
              block_coordinator_.GetStateMachine().state() == BlockCoordinator::State::SYNCHRONISED;
          bool const chain_execution_complete =
              block_coordinator_.GetLastExecutedBlock() == chain_.GetHeaviestBlockHash();

          variant::Variant response            = variant::Variant::Object();
          response["chain_synced"]             = chain_synced;
          response["chain_executed_finished"]  = chain_executed_finished;
          response["chain_execution_complete"] = chain_execution_complete;

          // determine the status code for the response
          http::Status status{http::Status::CLIENT_ERROR_PRECONDITION_FAILED};
          if (chain_synced && chain_executed_finished && chain_execution_complete)
          {
            status = http::Status::SUCCESS_OK;
          }

          return http::CreateJsonResponse(response, status);
        });
  }

private:
  MainChain const &          chain_;
  MainChainRpcService const &chain_service_;
  BlockCoordinator const &   block_coordinator_;
};

}  // namespace fetch<|MERGE_RESOLUTION|>--- conflicted
+++ resolved
@@ -20,8 +20,6 @@
 #include "http/json_response.hpp"
 #include "http/module.hpp"
 
-#include <utility>
-
 namespace fetch {
 
 class HealthCheckHttpModule : public http::HTTPModule
@@ -36,10 +34,6 @@
     : chain_{chain}
     , chain_service_{chain_service}
     , block_coordinator_{block_coordinator}
-<<<<<<< HEAD
-    , dkg_{std::move(dkg)}
-=======
->>>>>>> ce169764
   {
     Get("/api/health/alive", "Endpoint to check if the server is alive.",
         [](http::ViewParameters const &, http::HTTPRequest const &) {
