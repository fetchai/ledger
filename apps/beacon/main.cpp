--- conflicted
+++ resolved
@@ -157,16 +157,7 @@
   // Attaching the cabinet logic
   for (auto &member : committee)
   {
-<<<<<<< HEAD
-    auto runnables = member->beacon_service.GetWeakRunnables();
-
-    for (auto const &i : runnables)
-    {
-      member->reactor.Attach(i);
-    }
-=======
     member->reactor.Attach(member->beacon_service.GetWeakRunnables());
->>>>>>> 00455573
   }
 
   // Starting the beacon
