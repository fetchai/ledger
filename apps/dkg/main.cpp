--- conflicted
+++ resolved
@@ -72,12 +72,7 @@
   // Muddle setup/gubbins
   fetch::network::NetworkManager network_manager{"NetworkManager", 2};
   fetch::core::Reactor           reactor{"ReactorName"};
-<<<<<<< HEAD
   auto muddle = muddle::CreateMuddle("Test", p2p_key, network_manager, "127.0.0.1");
-=======
-  auto muddle = std::make_shared<fetch::muddle::Muddle>(fetch::muddle::NetworkId{"TestDKGNetwork"},
-                                                        p2p_key, network_manager);
->>>>>>> c0dee4d7
 
   std::unique_ptr<dkg::DkgService> dkg =
       std::make_unique<dkg::DkgService>(muddle->GetEndpoint(), p2p_key->identity().identifier());
