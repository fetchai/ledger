--- conflicted
+++ resolved
@@ -533,17 +533,10 @@
       }
       else
       {
-<<<<<<< HEAD
-        // parent_it = bch.emplace(node_it->second.db_record.block.body.previous_hash,
+        // parent_it = bch.emplace(node_it->second.db_record.block.previous_hash,
         // BlockNode{BlockDbRecord{}, BlockNode::BlockChildren{new_node_hash}, false}).first;
-        bch.emplace(node_it->second.db_record.block.body.previous_hash,
+        bch.emplace(node_it->second.db_record.block.previous_hash,
                     BlockNode{BlockDbRecord{}, BlockNode::BlockChildren{new_node_hash}, false});
-=======
-        // parent_it = bch.emplace(node_it->second.db_record.block.previous_hash,
-        // BlockNode{BlockDbRecord{}, BlockNode::BlockChilds{new_node_hash}, false}).first;
-        bch.emplace(node_it->second.db_record.block.previous_hash,
-                    BlockNode{BlockDbRecord{}, BlockNode::BlockChilds{new_node_hash}, false});
->>>>>>> 7312ac45
       }
 
       // TODO(pb): This check is supposed to be compiled in, but it can't, since ledger node sets
