--- conflicted
+++ resolved
@@ -293,10 +293,6 @@
   // create the VM instance
   auto vm = VMFactory::GetVM(module);
 
-<<<<<<< HEAD
-  vm->AttachOutputDevice("stdout", std::cout);
-  vm->AttachOutputDevice("stderr", std::cerr);  
-=======
   std::string const data_path = params.program().GetParam("data", "");
 
   JsonStateMap state_map;
@@ -307,8 +303,10 @@
   {
     state_map.LoadFromFile(data_path.c_str());
   }
->>>>>>> 40c797e8
-
+
+  vm->AttachOutputDevice("stdout", std::cout);
+  vm->AttachOutputDevice("stderr", std::cerr);
+    
   // Execute the requested function
   std::string        error;
   std::string        console;
