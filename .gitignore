--- conflicted
+++ resolved
@@ -1,10 +1,7 @@
 *build*/
 *.pyc
-<<<<<<< HEAD
+*.db
 *.orig
-=======
-*.db
->>>>>>> e602c763
 \#*#
 *~
 .idea/
