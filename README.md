--- conflicted
+++ resolved
@@ -70,12 +70,4 @@
 
     cmake ../
 
-<<<<<<< HEAD
-Note: this takes a long time, and running with the fix flag may cause clang to break the code (changing
-variable names without propagating their updates). Therefore it is recommended you have a clean HEAD so as
-to identify the changes that have been made. Build the project again before pushing it as it's likely
-to be broken
-cmake .. -DOPENSSL_ROOT_DIR=../../openssl -DOPENSSL_LIBRARIES=../../openssl -DOPENSSL_INCLUDE_DIR=../../openssl/include -DOPENSSL_CRYPTO_LIBRARY=../../openssl/libcrypto.so -DOPENSSL_SSL_LIBRARY=../../openssl/libssl.so
-=======
-    make -j
->>>>>>> 1c29954e
+    make -j