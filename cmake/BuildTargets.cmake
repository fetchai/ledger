macro (fetch_info message)
  string(ASCII 27 ESC)
  message(STATUS "${ESC}[34mInfo${ESC}[0m: ${message}")
endmacro (fetch_info message)

macro (fetch_warning message)
  string(ASCII 27 ESC)
  message(STATUS "${ESC}[31mWARNING${ESC}[0m: ${message}")
endmacro (fetch_warning message)

macro (setup_compiler)

  set(CMAKE_CXX_STANDARD 14)
  set(CMAKE_CXX_STANDARD_REQUIRED TRUE)

  set(_is_clang_compiler FALSE)
  if ("${CMAKE_CXX_COMPILER_ID}" STREQUAL "Clang"
      OR "${CMAKE_CXX_COMPILER_ID}" STREQUAL "AppleClang")
    set(_is_clang_compiler TRUE)
  endif ()

  # ensure that only one architecture is enable
  set(_num_architectures_compiler 0)
  set(_list_architectures_compiler)
  if (FETCH_ARCH_SSE3)
    math(EXPR _num_architectures_compiler "${_num_architectures_compiler}+1")
    list(APPEND _list_architectures_compiler "SS3")
  endif (FETCH_ARCH_SSE3)
  if (FETCH_ARCH_SSE42)
    math(EXPR _num_architectures_compiler "${_num_architectures_compiler}+1")
    list(APPEND _list_architectures_compiler "SS4.2")
  endif (FETCH_ARCH_SSE42)
  if (FETCH_ARCH_AVX)
    math(EXPR _num_architectures_compiler "${_num_architectures_compiler}+1")
    list(APPEND _list_architectures_compiler "AVX")
  endif (FETCH_ARCH_AVX)
  if (FETCH_ARCH_FMA)
    math(EXPR _num_architectures_compiler "${_num_architectures_compiler}+1")
    list(APPEND _list_architectures_compiler "FMA")
  endif (FETCH_ARCH_FMA)
  if (FETCH_ARCH_AVX2)
    math(EXPR _num_architectures_compiler "${_num_architectures_compiler}+1")
    list(APPEND _list_architectures_compiler "AVX2")
  endif (FETCH_ARCH_AVX2)

  # platform configuration
  if (WIN32)
    message(FATAL_ERROR "Windows platform not currently supported")
  elseif (APPLE)
    add_definitions(-DFETCH_PLATFORM_MACOS)
  else () # assume linux flavour
    add_definitions(-DFETCH_PLATFORM_LINUX)
  endif ()

  if (${_num_architectures_compiler} GREATER 1)
    message(SEND_ERROR "Too many architectures configured: ${_list_architectures_compiler}")
  endif ()

  # correct update the flags with the target architecture
  set(_compiler_arch "sse3")
  if (FETCH_ARCH_SSE3)
    set(_compiler_arch "sse3")
  elseif (FETCH_ARCH_SSE42)
    set(_compiler_arch "sse4.2")
  elseif (FETCH_ARCH_AVX)
    set(_compiler_arch "avx")
  elseif (FETCH_ARCH_FMA)
    set(_compiler_arch "fma")
  elseif (FETCH_ARCH_AVX2)
    set(_compiler_arch "avx2")
  endif ()

  # update actual compiler configuration
  set(CMAKE_CXX_FLAGS "${CMAKE_CXX_FLAGS} -m${_compiler_arch}")

  # warnings
  set(CMAKE_CXX_FLAGS "${CMAKE_CXX_FLAGS} -Wall -Wextra -Wconversion -Wpedantic")

  # Suppress visibility link warnings
  set(CMAKE_CXX_FLAGS "${CMAKE_CXX_FLAGS} -fvisibility=hidden")

  if (${CMAKE_CXX_COMPILER_ID} STREQUAL "GNU")
    set(CMAKE_CXX_FLAGS "${CMAKE_CXX_FLAGS} -Wno-pragmas -Wno-unknown-pragmas")
<<<<<<< HEAD
  elseif (${CMAKE_CXX_COMPILER_ID} STREQUAL "Clang"
          OR "${CMAKE_CXX_COMPILER_ID}" STREQUAL "AppleClang")
=======
  elseif (_is_clang_compiler)
>>>>>>> b4d1403f
    set(CMAKE_CXX_FLAGS "${CMAKE_CXX_FLAGS} -Wno-unknown-warning-option")
  endif ()

  if (FETCH_WARNINGS_AS_ERRORS)
    set(CMAKE_CXX_FLAGS "${CMAKE_CXX_FLAGS} -Werror")
  endif (FETCH_WARNINGS_AS_ERRORS)

  # prefer PIC
  set(CMAKE_CXX_FLAGS "${CMAKE_CXX_FLAGS} -fPIC")

  if (FETCH_ENABLE_COVERAGE)
    if (_is_clang_compiler)
      set(CMAKE_CXX_FLAGS_DEBUG "-g -fprofile-instr-generate -fcoverage-mapping -O0")
    else ()
      message(SEND_ERROR "Coverage flag enabled but clang compiler not found, CMake will exit.")
    endif ()
  endif (FETCH_ENABLE_COVERAGE)

  # debug sanitizer configuration
  string(LENGTH "${FETCH_DEBUG_SANITIZER}" _debug_sanitizer_parameter_length)
  if (${_debug_sanitizer_parameter_length} GREATER 0)
    if (_is_clang_compiler)
      string(REGEX MATCH
                   "(thread|address|undefined)"
                   _debug_sanitizer_valid
                   "${FETCH_DEBUG_SANITIZER}")
      string(LENGTH "${_debug_sanitizer_valid}" _debug_sanitizer_match_length)

      if (${_debug_sanitizer_match_length} GREATER 0)
        set(CMAKE_CXX_FLAGS_DEBUG
            "${CMAKE_CXX_FLAGS_DEBUG} -fno-omit-frame-pointer -fsanitize=${FETCH_DEBUG_SANITIZER}")
        set(
          CMAKE_EXE_LINKER_FLAGS_DEBUG
          "${CMAKE_EXE_LINKER_FLAGS_DEBUG} -fno-omit-frame-pointer -fsanitize=${FETCH_DEBUG_SANITIZER}"
          )
      else ()
        message(
          SEND_ERROR
            "Incorrect sanitizer configuration: ${FETCH_DEBUG_SANITIZER} Valid choices are thread, address or undefined"
          )
      endif ()
    else ()
      message(SEND_ERROR "Debug sanitizers are only available for clang based compilers")
    endif ()
  endif ()

  # add a metric flag if needed
  if (FETCH_ENABLE_METRICS)
    set(CMAKE_CXX_FLAGS "${CMAKE_CXX_FLAGS} -DFETCH_ENABLE_METRICS")
  endif (FETCH_ENABLE_METRICS)

  # allow disabling of colour log file
  if (FETCH_DISABLE_COLOUR_LOG)
    set(CMAKE_CXX_FLAGS "${CMAKE_CXX_FLAGS} -DFETCH_DISABLE_COLOUR_LOG_OUTPUT")
  endif (FETCH_DISABLE_COLOUR_LOG)

  # needed for configuration files etc
  include_directories(${FETCH_ROOT_BINARY_DIR})

  # handle default logging level
  if ("${FETCH_COMPILE_LOGGING_LEVEL}" STREQUAL "")
    set(FETCH_COMPILE_LOGGING_LEVEL "info")
  endif ()

  # based on the configued logging level
  if ("${FETCH_COMPILE_LOGGING_LEVEL}" STREQUAL "debug")
    add_definitions(-DFETCH_COMPILE_LOGGING_LEVEL=4)
  elseif ("${FETCH_COMPILE_LOGGING_LEVEL}" STREQUAL "info")
    add_definitions(-DFETCH_COMPILE_LOGGING_LEVEL=3)
  elseif ("${FETCH_COMPILE_LOGGING_LEVEL}" STREQUAL "warn")
    add_definitions(-DFETCH_COMPILE_LOGGING_LEVEL=2)
  elseif ("${FETCH_COMPILE_LOGGING_LEVEL}" STREQUAL "error")
    add_definitions(-DFETCH_COMPILE_LOGGING_LEVEL=1)
  elseif ("${FETCH_COMPILE_LOGGING_LEVEL}" STREQUAL "none")
    add_definitions(-DFETCH_DISABLE_COUT_LOGGING)
    add_definitions(-DFETCH_COMPILE_LOGGING_LEVEL=0)
  else ()
    message(
      SEND_ERROR
        "Invalid settings for FETCH_COMPILE_LOGGING_LEVEL. Please choose one of: debug,info,warn,error,none"
      )
  endif ()

endmacro (setup_compiler)

function (configure_vendor_targets)

  # OpenSSL
  find_package(OpenSSL REQUIRED)
  find_package(Threads)

  if (FETCH_VERBOSE_CMAKE)
    message(STATUS "OpenSSL include dir: ${OPENSSL_INCLUDE_DIR}")
    message(STATUS "OpenSSL libraries: ${OPENSSL_LIBRARIES}")
    if (OPENSSL_USE_STATIC_LIBS)
      message(STATUS "OpenSSL linking: Static")
    else ()
      message(STATUS "OpenSSL linking: Dynamic")
    endif ()
  endif (FETCH_VERBOSE_CMAKE)

  add_library(vendor-openssl INTERFACE)
  target_link_libraries(vendor-openssl INTERFACE ${OPENSSL_LIBRARIES})

  if (OPENSSL_USE_STATIC_LIBS)
    target_link_libraries(vendor-openssl INTERFACE ${CMAKE_DL_LIBS} ${CMAKE_THREAD_LIBS_INIT})
  endif (OPENSSL_USE_STATIC_LIBS)

  target_include_directories(vendor-openssl INTERFACE ${OPENSSL_INCLUDE_DIR})

  # setup the testing
  if (FETCH_ENABLE_TESTS)
    include(CTest)
    enable_testing()
  endif (FETCH_ENABLE_TESTS)

  # asio vendor library
  add_library(vendor-asio INTERFACE)
  target_include_directories(vendor-asio INTERFACE ${FETCH_ROOT_VENDOR_DIR}/asio/asio/include)
  target_compile_definitions(vendor-asio
                             INTERFACE
                             ASIO_STANDALONE
                             ASIO_HEADER_ONLY
                             ASIO_HAS_STD_SYSTEM_ERROR)

  # required for latest version of Xcode: Apple LLVM version 10.0.1 (clang-1001.0.46.3). In this
  # version the string view has been removed from: <experimental/string_view>. This will need to be
  # set across all compilers when C++17 support is standard.
  if (APPLE)
    target_compile_definitions(vendor-asio INTERFACE ASIO_HAS_STD_STRING_VIEW)
  endif (APPLE)

  # Pybind11
  add_subdirectory(${FETCH_ROOT_VENDOR_DIR}/pybind11)

  # Google Test
  add_subdirectory(${FETCH_ROOT_VENDOR_DIR}/googletest)

  # Google Benchmark Do not build the google benchmark library tests
  if (FETCH_ENABLE_BENCHMARKS)
    set(BENCHMARK_ENABLE_TESTING OFF CACHE BOOL "Suppress google benchmark default tests" FORCE)
    add_subdirectory(${FETCH_ROOT_VENDOR_DIR}/benchmark)
  endif (FETCH_ENABLE_BENCHMARKS)

  # mio vendor library
  add_library(vendor-mio INTERFACE)
  target_include_directories(vendor-mio INTERFACE ${FETCH_ROOT_VENDOR_DIR}/mio/include)

  # MsgPack
  add_library(vendor-msgpack INTERFACE)
  target_include_directories(vendor-msgpack INTERFACE ${FETCH_ROOT_VENDOR_DIR}/msgpack/include)
  target_compile_definitions(vendor-msgpack INTERFACE -DMSGPACK_CXX11=ON)

endfunction (configure_vendor_targets)

function (configure_library_targets)

  set(library_root ${FETCH_ROOT_DIR}/libs)

  file(GLOB children RELATIVE ${library_root} ${library_root}/*)
  set(dirlist "")
  foreach (child ${children})
    set(element_path ${library_root}/${child})

    if (IS_DIRECTORY ${element_path})
      set(cmake_path ${element_path}/CMakeLists.txt)
      if (EXISTS ${cmake_path})
        if (FETCH_VERBOSE_CMAKE)
          message(STATUS "Configuring Component: ${child}")
        endif (FETCH_VERBOSE_CMAKE)
        add_subdirectory(${element_path})
      endif ()
    endif ()
  endforeach ()

endfunction (configure_library_targets)

macro (detect_environment)

  set(CMAKE_EXPORT_COMPILE_COMMANDS ON)

  message(STATUS "Compiler: ${CMAKE_CXX_COMPILER_ID} ${CMAKE_CXX_COMPILER_VERSION}")

  # detect if we are running in a Jetbrains IDE
  set(FETCH_IS_JETBRAINS_IDE FALSE)
  if ($ENV{JETBRAINS_IDE})
    set(FETCH_IS_JETBRAINS_IDE TRUE)
  endif ()

  if (FETCH_ENABLE_CLANG_TIDY)

    if (CMAKE_VERSION VERSION_LESS_EQUAL 3.6)
      message(FATAL_ERROR "You need CMake 3.6 to use clang-tidy")
    endif ()

    find_program(CLANG_TIDY_EXE NAMES "clang-tidy" DOC "Path to clang-tidy executable")
    if (${CLANG_TIDY_EXE} STREQUAL CLANG_TIDY_EXE-NOTFOUND)
      message(STATUS "clang-tidy: not found.")
    elseif (FETCH_IS_JETBRAINS_IDE)
      message(STATUS "clang-tidy: disabled")
    else ()
      message(STATUS "clang-tidy: ${CLANG_TIDY_EXE}")

      if (FETCH_WARNINGS_AS_ERRORS)
        set(CMAKE_CXX_CLANG_TIDY "${CLANG_TIDY_EXE}" "-checks=file -warnings-as-errors=*")
      else ()
        set(CMAKE_CXX_CLANG_TIDY "${CLANG_TIDY_EXE}" "-checks=file")
      endif ()

    endif ()

  endif (FETCH_ENABLE_CLANG_TIDY)

endmacro ()

function (generate_configuration_file)

  if (DEFINED ENV{FETCH_BUILD_VERSION})

    set(version "$ENV{FETCH_BUILD_VERSION}")
    message(STATUS "Using predefined version: ${version}")

  else ()

    # execute git to determine the version
    execute_process(COMMAND git describe --dirty=-wip  --always
                    WORKING_DIRECTORY ${CMAKE_CURRENT_SOURCE_DIR}
                    OUTPUT_VARIABLE version
                    OUTPUT_STRIP_TRAILING_WHITESPACE)

  endif ()

  # determine the format of the output from the above command
  string(REGEX MATCHALL
               "^v.*"
               is_normal_version
               "${version}")
  if (is_normal_version)

    # cmake regex processing to extract all meaningful elements
    string(REGEX
           REPLACE "v([0-9]+)\\..*"
                   "\\1"
                   FETCH_VERSION_MAJOR
                   "${version}")
    string(REGEX
           REPLACE "v[0-9]+\\.([0-9]+)\\..*"
                   "\\1"
                   FETCH_VERSION_MINOR
                   "${version}")
    string(REGEX
           REPLACE "v[0-9]+\\.[0-9]+\\.([0-9]+).*"
                   "\\1"
                   FETCH_VERSION_PATCH
                   "${version}")
    string(REGEX
           REPLACE "v[0-9]+\\.[0-9]+\\.[0-9]+-[0-9]+-g([0-9a-f]+).*"
                   "\\1"
                   FETCH_VERSION_COMMIT
                   "${version}")
    string(REGEX
           REPLACE "v[0-9]+\\.[0-9]+\\.[0-9]+-[0-9]+-g[0-9a-f]+-(wip)"
                   "\\1"
                   FETCH_VERSION_VALID
                   "${version}")

    set(FETCH_VERSION_STR "${version}")

    # handle the error conditions
    if (${FETCH_VERSION_COMMIT} STREQUAL ${version})
      set(FETCH_VERSION_COMMIT "")
    endif ()

    # correct the match
    if (${FETCH_VERSION_VALID} STREQUAL "wip")
      set(FETCH_VERSION_VALID "false")
    else ()
      set(FETCH_VERSION_VALID "true")
    endif ()

  else ()
    set(FETCH_VERSION_MAJOR 0)
    set(FETCH_VERSION_MINOR 0)
    set(FETCH_VERSION_PATCH 0)
    set(FETCH_VERSION_COMMIT "${version}")
    set(FETCH_VERSION_VALID "false")
    set(FETCH_VERSION_STR "Unknown version with hash: ${version}")
  endif ()

  # generate the version file
  configure_file(${CMAKE_CURRENT_SOURCE_DIR}/cmake/fetch_version.hpp.in
                 ${CMAKE_CURRENT_BINARY_DIR}/fetch_version.hpp)

  message(STATUS "Project Version: ${FETCH_VERSION_STR}")

endfunction ()<|MERGE_RESOLUTION|>--- conflicted
+++ resolved
@@ -81,12 +81,7 @@
 
   if (${CMAKE_CXX_COMPILER_ID} STREQUAL "GNU")
     set(CMAKE_CXX_FLAGS "${CMAKE_CXX_FLAGS} -Wno-pragmas -Wno-unknown-pragmas")
-<<<<<<< HEAD
-  elseif (${CMAKE_CXX_COMPILER_ID} STREQUAL "Clang"
-          OR "${CMAKE_CXX_COMPILER_ID}" STREQUAL "AppleClang")
-=======
   elseif (_is_clang_compiler)
->>>>>>> b4d1403f
     set(CMAKE_CXX_FLAGS "${CMAKE_CXX_FLAGS} -Wno-unknown-warning-option")
   endif ()
 
