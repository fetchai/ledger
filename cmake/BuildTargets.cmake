macro(fetch_info message)
  string(ASCII 27 ESC)
  message(STATUS "${ESC}[34mInfo${ESC}[0m: ${message}")
endmacro(fetch_info message)

macro(fetch_warning message)
  string(ASCII 27 ESC)
  message(STATUS "${ESC}[31mWARNING${ESC}[0m: ${message}")
endmacro(fetch_warning message)

macro(setup_compiler)

  set(CMAKE_CXX_STANDARD 14)
  set(CMAKE_CXX_STANDARD_REQUIRED TRUE)

  # ensure that only one architecture is enable
  set(_num_architectures_compiler 0)
  set(_list_architectures_compiler)
  if(FETCH_ARCH_SSE3)
    math(EXPR _num_architectures_compiler "${_num_architectures_compiler}+1")
    list(APPEND _list_architectures_compiler "SS3")
  endif(FETCH_ARCH_SSE3)
  if(FETCH_ARCH_SSE42)
    math(EXPR _num_architectures_compiler "${_num_architectures_compiler}+1")
    list(APPEND _list_architectures_compiler "SS4.2")
  endif(FETCH_ARCH_SSE42)
  if(FETCH_ARCH_AVX)
    math(EXPR _num_architectures_compiler "${_num_architectures_compiler}+1")
    list(APPEND _list_architectures_compiler "AVX")
  endif(FETCH_ARCH_AVX)
  if(FETCH_ARCH_FMA)
    math(EXPR _num_architectures_compiler "${_num_architectures_compiler}+1")
    list(APPEND _list_architectures_compiler "FMA")
  endif(FETCH_ARCH_FMA)
  if(FETCH_ARCH_AVX2)
    math(EXPR _num_architectures_compiler "${_num_architectures_compiler}+1")
    list(APPEND _list_architectures_compiler "AVX2")
  endif(FETCH_ARCH_AVX2)

  if(${_num_architectures_compiler} GREATER 1)
    message(SEND_ERROR "Too many architectures configured: ${_list_architectures_compiler}")
  endif()

  # correct update the flags with the target architecture
  set(_compiler_arch "sse3")
  if(FETCH_ARCH_SSE3)
    set(_compiler_arch "sse3")
  elseif(FETCH_ARCH_SSE42)
    set(_compiler_arch "sse4.2")
  elseif(FETCH_ARCH_AVX)
    set(_compiler_arch "avx")
  elseif(FETCH_ARCH_FMA)
    set(_compiler_arch "fma")
  elseif(FETCH_ARCH_AVX2)
    set(_compiler_arch "avx2")
  endif()

  # update actual compiler configuration
  set(CMAKE_CXX_FLAGS "${CMAKE_CXX_FLAGS} -m${_compiler_arch}")

  # warnings
  set(CMAKE_CXX_FLAGS "${CMAKE_CXX_FLAGS} -Wall -Wextra -Wconversion -Wpedantic")

  #fetch_info("Using compiler: ${CMAKE_CXX_COMPILER_ID} ${CMAKE_CXX_COMPILER_VERSION}")
  if(${CMAKE_CXX_COMPILER_ID} STREQUAL "GNU")
    set(CMAKE_CXX_FLAGS "${CMAKE_CXX_FLAGS} -Wno-pragmas")
  endif()

  set(CMAKE_CXX_FLAGS "${CMAKE_CXX_FLAGS} -Wno-unused-parameter")
  if(FETCH_WARNINGS_AS_ERRORS)
    set(CMAKE_CXX_FLAGS "${CMAKE_CXX_FLAGS} -Werror")
  endif(FETCH_WARNINGS_AS_ERRORS)

  # prefer PIC
  set(CMAKE_CXX_FLAGS "${CMAKE_CXX_FLAGS} -fPIC")

  # fetch logging defines
  set(CMAKE_CXX_FLAGS_MINSIZEREL "${CMAKE_CXX_FLAGS_MINSIZEREL} -DFETCH_DISABLE_DEBUG_LOGGING")
  set(CMAKE_CXX_FLAGS_RELWITHDEBINFO "${CMAKE_CXX_FLAGS_RELWITHDEBINFO} -DFETCH_DISABLE_DEBUG_LOGGING")
  set(CMAKE_CXX_FLAGS_RELEASE "${CMAKE_CXX_FLAGS_RELEASE} -DFETCH_DISABLE_DEBUG_LOGGING")

<<<<<<< HEAD
  #cd ../set(CMAKE_CXX_FLAGS_DEBUG "${CMAKE_CXX_FLAGS_DEBUG} -fprofile-instr-generate -fcoverage-mapping -O0")

=======
>>>>>>> b7eea0c8
  # debug sanitizer configuration
  string(LENGTH "${FETCH_DEBUG_SANITIZER}" _debug_sanitizer_parameter_length)
  if(${_debug_sanitizer_parameter_length} GREATER 0)
    string(REGEX MATCH "(thread|address|undefined)" _debug_sanitizer_valid "${FETCH_DEBUG_SANITIZER}")
    string(LENGTH "${_debug_sanitizer_valid}" _debug_sanitizer_match_length)

    if(${_debug_sanitizer_match_length} GREATER 0)
      set(CMAKE_CXX_FLAGS_DEBUG "${CMAKE_CXX_FLAGS_DEBUG} -g -ggdb -fno-omit-frame-pointer -fsanitize=${FETCH_DEBUG_SANITIZER}")
      set(CMAKE_EXE_LINKER_FLAGS_DEBUG "${CMAKE_EXE_LINKER_FLAGS_DEBUG} -fno-omit-frame-pointer -fsanitize=${FETCH_DEBUG_SANITIZER}")
    else()
      message(SEND_ERROR "Incorrect sanitizer configuration: ${FETCH_DEBUG_SANITIZER} Valid choices are thread, address or undefined")
    endif()
  endif()

<<<<<<< HEAD
  # add a metric flag if needed
  if (FETCH_ENABLE_METRICS)
    set(CMAKE_CXX_FLAGS "${CMAKE_CXX_FLAGS} -DFETCH_ENABLE_METRICS")
  endif (FETCH_ENABLE_METRICS)

  # needed for configuration files etc
  include_directories(${FETCH_ROOT_BINARY_DIR})

  # handle default logging level
  if ("${FETCH_COMPILE_LOGGING_LEVEL}" STREQUAL "")
    set (FETCH_COMPILE_LOGGING_LEVEL "info")
  endif()

  # based on the configued logging level
  if ("${FETCH_COMPILE_LOGGING_LEVEL}" STREQUAL "debug")
    add_definitions(-DFETCH_COMPILE_LOGGING_LEVEL=4)
  elseif ("${FETCH_COMPILE_LOGGING_LEVEL}" STREQUAL "info")
    add_definitions(-DFETCH_COMPILE_LOGGING_LEVEL=3)
  elseif ("${FETCH_COMPILE_LOGGING_LEVEL}" STREQUAL "warn")
    add_definitions(-DFETCH_COMPILE_LOGGING_LEVEL=2)
  elseif ("${FETCH_COMPILE_LOGGING_LEVEL}" STREQUAL "error")
    add_definitions(-DFETCH_COMPILE_LOGGING_LEVEL=1)
  elseif ("${FETCH_COMPILE_LOGGING_LEVEL}" STREQUAL "none")
    add_definitions(-DFETCH_DISABLE_COUT_LOGGING)
    add_definitions(-DFETCH_COMPILE_LOGGING_LEVEL=0)
  else()
    message(SEND_ERROR "Invalid settings for FETCH_COMPILE_LOGGING_LEVEL. Please choose one of: debug,info,warn,error,none")
=======
  if(FETCH_ENABLE_COVERAGE)

    if ("${CMAKE_CXX_COMPILER_ID}" STREQUAL "Clang")
      set(CMAKE_CXX_FLAGS "${CMAKE_CXX_FLAGS} -g -fprofile-instr-generate -fcoverage-mapping -O0")
    else()
      message(FATAL_ERROR "Coverage flag enabled but clang compiler not found, CMake will exit.")
    endif()
>>>>>>> b7eea0c8
  endif()

endmacro(setup_compiler)

function(configure_vendor_targets)

  find_package(OpenSSL REQUIRED)

  if(FETCH_VERBOSE_CMAKE)
    message(STATUS "OpenSSL include dir: ${OPENSSL_INCLUDE_DIR}")
    message(STATUS "OpenSSL libraries: ${OPENSSL_LIBRARIES}")
  endif(FETCH_VERBOSE_CMAKE)

  # OpenSSL
  add_library(vendor-openssl INTERFACE)
  target_link_libraries(vendor-openssl INTERFACE ${OPENSSL_LIBRARIES})
  target_include_directories(vendor-openssl INTERFACE ${OPENSSL_INCLUDE_DIR})

  # setup the testing
  if(FETCH_ENABLE_TESTS)
    include(CTest)
    enable_testing()
  endif(FETCH_ENABLE_TESTS)

  file(GLOB_RECURSE _asio_headers ${FETCH_ROOT_VENDOR_DIR}/asio/*.hpp)
  file(GLOB_RECURSE _asio_impls ${FETCH_ROOT_VENDOR_DIR}/asio/*.ipp)

  # asio vendor library
  add_library(vendor-asio INTERFACE)
  target_include_directories(vendor-asio INTERFACE ${FETCH_ROOT_VENDOR_DIR}/asio/asio/include)
  target_compile_definitions(vendor-asio INTERFACE ASIO_STANDALONE ASIO_HEADER_ONLY ASIO_HAS_STD_SYSTEM_ERROR)
  target_sources(vendor-asio INTERFACE ${_asio_headers} ${_asio_impls})

  # Pybind11
  add_subdirectory(${FETCH_ROOT_VENDOR_DIR}/pybind11)

  # Google Test
  add_subdirectory(${FETCH_ROOT_VENDOR_DIR}/googletest)

endfunction(configure_vendor_targets)

function(configure_library_targets)

  set(library_root ${FETCH_ROOT_DIR}/libs)

  file(GLOB children RELATIVE ${library_root} ${library_root}/*)
  set(dirlist "")
  foreach(child ${children})
    set(element_path ${library_root}/${child})

    if(IS_DIRECTORY ${element_path})
      set(cmake_path ${element_path}/CMakeLists.txt)
      if(EXISTS ${cmake_path})
        if(FETCH_VERBOSE_CMAKE)
          message(STATUS "Configuring Component: ${child}")
        endif(FETCH_VERBOSE_CMAKE)
        add_subdirectory(${element_path})
      endif()
    endif()
  endforeach()

endfunction(configure_library_targets)

macro(detect_environment)

  set (CMAKE_EXPORT_COMPILE_COMMANDS  ON)

  # detect if we are running in a Jetbrains IDE
  set(FETCH_IS_JETBRAINS_IDE FALSE)
  if ($ENV{JETBRAINS_IDE})
    set(FETCH_IS_JETBRAINS_IDE TRUE)
  endif()

  if (FETCH_ENABLE_CLANG_TIDY)
<<<<<<< HEAD

    if (VERSION LESSER_EQUAL 3.6)
      message( FATAL_ERROR "You need CMake 3.6 to use Clang tidy" )
    endif()

=======
>>>>>>> b7eea0c8
    find_program(
      CLANG_TIDY_EXE
      NAMES "clang-tidy"
      DOC "Path to clang-tidy executable"
    )
    if(NOT CLANG_TIDY_EXE)
      message(STATUS "clang-tidy: not found.")
    elseif(FETCH_IS_JETBRAINS_IDE)
      message(STATUS "clang-tidy: disabled")
    else()
      message(STATUS "clang-tidy: ${CLANG_TIDY_EXE}")

      if (FETCH_WARNINGS_AS_ERRORS)
        set(CMAKE_CXX_CLANG_TIDY "${CLANG_TIDY_EXE}" "-checks=file -warnings-as-errors=*")
      else()
        set(CMAKE_CXX_CLANG_TIDY "${CLANG_TIDY_EXE}" "-checks=file")
      endif ()

    endif()

  endif(FETCH_ENABLE_CLANG_TIDY)

endmacro()

function (generate_configuration_file)

  # execute git to determine the version
  execute_process(
    COMMAND git describe --dirty=-wip --always
    WORKING_DIRECTORY ${CMAKE_CURRENT_SOURCE_DIR}
    OUTPUT_VARIABLE version
    OUTPUT_STRIP_TRAILING_WHITESPACE
  )

  # determine the format of the output from the above command
  string(REGEX MATCHALL "^v.*" is_normal_version "${version}")
  if (is_normal_version)

    # cmake regex processing to extract all meaningful elements
    string (REGEX REPLACE "v([0-9]+)\\..*" "\\1" FETCH_VERSION_MAJOR "${version}")
    string (REGEX REPLACE "v[0-9]+\\.([0-9]+)\\..*" "\\1" FETCH_VERSION_MINOR "${version}")
    string (REGEX REPLACE "v[0-9]+\\.[0-9]+\\.([0-9]+).*" "\\1" FETCH_VERSION_PATCH "${version}")
    string (REGEX REPLACE "v[0-9]+\\.[0-9]+\\.[0-9]+-[0-9]+-g([0-9a-f]+).*" "\\1" FETCH_VERSION_COMMIT "${version}")
    string (REGEX REPLACE "v[0-9]+\\.[0-9]+\\.[0-9]+-[0-9]+-g[0-9a-f]+-(wip)" "\\1" FETCH_VERSION_VALID "${version}")

    set (FETCH_VERSION_STR "${version}")

    # handle the error conditions
    if (${FETCH_VERSION_COMMIT} STREQUAL ${version})
      set (FETCH_VERSION_COMMIT "")
    endif ()

    # correct the match
    if (${FETCH_VERSION_VALID} STREQUAL "wip")
      set (FETCH_VERSION_VALID "false")
    else ()
      set (FETCH_VERSION_VALID "true")
    endif ()

  else()
    set (FETCH_VERSION_MAJOR 0)
    set (FETCH_VERSION_MINOR 0)
    set (FETCH_VERSION_PATCH 0)
    set (FETCH_VERSION_COMMIT "${version}")
    set (FETCH_VERSION_VALID "false")
    set (FETCH_VERSION_STR "Unknown version with hash: ${version}")
  endif()

  # generate the version file
  configure_file(
    ${CMAKE_CURRENT_SOURCE_DIR}/cmake/fetch_version.hpp.in
    ${CMAKE_CURRENT_BINARY_DIR}/fetch_version.hpp
  )

  message(STATUS "Project Version: ${FETCH_VERSION_STR}")

endfunction()<|MERGE_RESOLUTION|>--- conflicted
+++ resolved
@@ -74,16 +74,7 @@
   # prefer PIC
   set(CMAKE_CXX_FLAGS "${CMAKE_CXX_FLAGS} -fPIC")
 
-  # fetch logging defines
-  set(CMAKE_CXX_FLAGS_MINSIZEREL "${CMAKE_CXX_FLAGS_MINSIZEREL} -DFETCH_DISABLE_DEBUG_LOGGING")
-  set(CMAKE_CXX_FLAGS_RELWITHDEBINFO "${CMAKE_CXX_FLAGS_RELWITHDEBINFO} -DFETCH_DISABLE_DEBUG_LOGGING")
-  set(CMAKE_CXX_FLAGS_RELEASE "${CMAKE_CXX_FLAGS_RELEASE} -DFETCH_DISABLE_DEBUG_LOGGING")
-
-<<<<<<< HEAD
-  #cd ../set(CMAKE_CXX_FLAGS_DEBUG "${CMAKE_CXX_FLAGS_DEBUG} -fprofile-instr-generate -fcoverage-mapping -O0")
-
-=======
->>>>>>> b7eea0c8
+
   # debug sanitizer configuration
   string(LENGTH "${FETCH_DEBUG_SANITIZER}" _debug_sanitizer_parameter_length)
   if(${_debug_sanitizer_parameter_length} GREATER 0)
@@ -98,7 +89,15 @@
     endif()
   endif()
 
-<<<<<<< HEAD
+  if(FETCH_ENABLE_COVERAGE)
+
+    if ("${CMAKE_CXX_COMPILER_ID}" STREQUAL "Clang")
+      set(CMAKE_CXX_FLAGS "${CMAKE_CXX_FLAGS} -g -fprofile-instr-generate -fcoverage-mapping -O0")
+    else()
+      message(FATAL_ERROR "Coverage flag enabled but clang compiler not found, CMake will exit.")
+    endif()
+  endif()
+
   # add a metric flag if needed
   if (FETCH_ENABLE_METRICS)
     set(CMAKE_CXX_FLAGS "${CMAKE_CXX_FLAGS} -DFETCH_ENABLE_METRICS")
@@ -126,15 +125,6 @@
     add_definitions(-DFETCH_COMPILE_LOGGING_LEVEL=0)
   else()
     message(SEND_ERROR "Invalid settings for FETCH_COMPILE_LOGGING_LEVEL. Please choose one of: debug,info,warn,error,none")
-=======
-  if(FETCH_ENABLE_COVERAGE)
-
-    if ("${CMAKE_CXX_COMPILER_ID}" STREQUAL "Clang")
-      set(CMAKE_CXX_FLAGS "${CMAKE_CXX_FLAGS} -g -fprofile-instr-generate -fcoverage-mapping -O0")
-    else()
-      message(FATAL_ERROR "Coverage flag enabled but clang compiler not found, CMake will exit.")
-    endif()
->>>>>>> b7eea0c8
   endif()
 
 endmacro(setup_compiler)
@@ -209,14 +199,11 @@
   endif()
 
   if (FETCH_ENABLE_CLANG_TIDY)
-<<<<<<< HEAD
 
     if (VERSION LESSER_EQUAL 3.6)
       message( FATAL_ERROR "You need CMake 3.6 to use Clang tidy" )
     endif()
 
-=======
->>>>>>> b7eea0c8
     find_program(
       CLANG_TIDY_EXE
       NAMES "clang-tidy"
