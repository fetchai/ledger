--- conflicted
+++ resolved
@@ -111,21 +111,16 @@
   endif (FETCH_ENABLE_EXAMPLES)
 endfunction ()
 
-<<<<<<< HEAD
-function(add_fetch_test name library directory)
-
-  if(NOT name MATCHES "^fetch_[a-zA-Z0-9_]+_tests$")
-      message(FATAL_ERROR "fetch tests are required to follow the format fetch_xxx_tests. Found: ${name}")
-  endif()
-
-  if(FETCH_ENABLE_TESTS)
-=======
 function (add_fetch_test
           name
           library
           directory)
+
+    if(NOT name MATCHES "^fetch_[a-zA-Z0-9_]+_tests$")
+        message(FATAL_ERROR "fetch tests are required to follow the format fetch_xxx_tests. Found: ${name}")
+    endif()
+
   if (FETCH_ENABLE_TESTS)
->>>>>>> 9eccfb96
 
     # remove all the arguments
     list(REMOVE_AT ARGV 0)
@@ -182,17 +177,11 @@
   endif (FETCH_ENABLE_TESTS)
 endfunction ()
 
-<<<<<<< HEAD
-function(add_fetch_gbench name library directory)
-
-  if(FETCH_ENABLE_BENCHMARKS)
-=======
 function (add_fetch_gbench
           name
           library
           directory)
   if (FETCH_ENABLE_BENCHMARKS)
->>>>>>> 9eccfb96
 
     # remove all the arguments
     list(REMOVE_AT ARGV 0)
