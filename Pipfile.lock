{
    "_meta": {
        "hash": {
<<<<<<< HEAD
            "sha256": "8f030de83e576f4046dfea8b72e305352f5a8684f6b5496f0ffb9c34d90960f0"
=======
            "sha256": "469c77f1c4586ba1d8573b0db5a4d5dcb9b06c8bb5f373f0bc3488c73ef001ca"
>>>>>>> 9260080e
        },
        "pipfile-spec": 6,
        "requires": {},
        "sources": [
            {
                "name": "pypi",
                "url": "https://pypi.org/simple",
                "verify_ssl": true
            }
        ]
    },
    "default": {},
    "develop": {
        "autopep8": {
            "hashes": [
                "sha256:4d8eec30cc81bc5617dbf1218201d770dc35629363547f17577c61683ccfb3ee"
            ],
            "index": "pypi",
            "version": "==1.4.4"
        },
        "base58": {
            "hashes": [
                "sha256:4c7f5687da771b519cf86b3236250e7c3543368c576404c9fe2d992a287666e0",
                "sha256:c83584a8b917dc52dd634307137f2ad2721a9efb4f1de32fc7eaaaf87844177e"
            ],
            "version": "==2.0.0"
        },
        "certifi": {
            "hashes": [
                "sha256:017c25db2a153ce562900032d5bc68e9f191e44e9a0f762f373977de9df1fbb3",
                "sha256:25b64c7da4cd7479594d035c08c2d809eb4aab3a26e5a990ea98cc450c320f1f"
            ],
            "version": "==2019.11.28"
        },
        "chardet": {
            "hashes": [
                "sha256:84ab92ed1c4d4f16916e05906b6b75a6c0fb5db821cc65e70cbd64a3e2a5eaae",
                "sha256:fc323ffcaeaed0e0a02bf4d117757b98aed530d9ed4531e3e15460124c106691"
            ],
            "version": "==3.0.4"
        },
        "cmake-format": {
            "hashes": [
                "sha256:7d792d66f8ddf7173e34130c44d41be17beb070368cbf781372b5ddaf6e2672b",
                "sha256:fcd850a2ab1f5c8291ea64d0c5a5123682ae290ae20ba532361b655fea63677d"
            ],
            "index": "pypi",
            "version": "==0.5.1"
        },
        "ecdsa": {
            "hashes": [
                "sha256:867ec9cf6df0b03addc8ef66b56359643cb5d0c1dc329df76ba7ecfe256c8061",
                "sha256:8f12ac317f8a1318efa75757ef0a651abe12e51fc1af8838fb91079445227277"
            ],
            "version": "==0.15"
        },
        "fetchai-ledger-api": {
            "hashes": [
<<<<<<< HEAD
                "sha256:22c087779738d17f62192cfeb2c537539723a305cb497f8e491460b1294419db",
                "sha256:6b298240b7bfbc998ef348b8bcc525a417c47327bec35113be891a747de20bd0"
            ],
            "index": "pypi",
            "version": "==1.0.1"
=======
                "sha256:0ba26ff12316b86ed319e995ffb691ff6ac6d738e6dbdc8266f2a53cc108a835",
                "sha256:e5b2eecebe444585ceee5dd9f89917418af686f376434de4e88a70f10a7c9d2f"
            ],
            "index": "pypi",
            "version": "==1.0.2"
        },
        "fetchai-netutils": {
            "editable": true,
            "path": "./scripts/fetchai_netutils"
>>>>>>> 9260080e
        },
        "idna": {
            "hashes": [
                "sha256:c357b3f628cf53ae2c4c05627ecc484553142ca23264e593d327bcde5e9c3407",
                "sha256:ea8b7f6188e6fa117537c3df7da9fc686d485087abf6ac197f9c46432f7e4a3c"
            ],
            "version": "==2.8"
        },
        "lark-parser": {
            "hashes": [
                "sha256:b9f4e4711b0837d682051009d232e6df6b37a1278db4568a8221124bb8c1dc8a"
            ],
            "version": "==0.8.1"
        },
        "msgpack": {
            "hashes": [
                "sha256:0cc7ca04e575ba34fea7cfcd76039f55def570e6950e4155a4174368142c8e1b",
                "sha256:187794cd1eb73acccd528247e3565f6760bd842d7dc299241f830024a7dd5610",
                "sha256:1904b7cb65342d0998b75908304a03cb004c63ef31e16c8c43fee6b989d7f0d7",
                "sha256:229a0ccdc39e9b6c6d1033cd8aecd9c296823b6c87f0de3943c59b8bc7c64bee",
                "sha256:24149a75643aeaa81ece4259084d11b792308a6cf74e796cbb35def94c89a25a",
                "sha256:30b88c47e0cdb6062daed88ca283b0d84fa0d2ad6c273aa0788152a1c643e408",
                "sha256:32fea0ea3cd1ef820286863a6202dcfd62a539b8ec3edcbdff76068a8c2cc6ce",
                "sha256:355f7fd0f90134229eaeefaee3cf42e0afc8518e8f3cd4b25f541a7104dcb8f9",
                "sha256:4abdb88a9b67e64810fb54b0c24a1fd76b12297b4f7a1467d85a14dd8367191a",
                "sha256:757bd71a9b89e4f1db0622af4436d403e742506dbea978eba566815dc65ec895",
                "sha256:76df51492bc6fa6cc8b65d09efdb67cbba3cbfe55004c3afc81352af92b4a43c",
                "sha256:774f5edc3475917cd95fe593e625d23d8580f9b48b570d8853d06cac171cd170",
                "sha256:8a3ada8401736df2bf497f65589293a86c56e197a80ae7634ec2c3150a2f5082",
                "sha256:a06efd0482a1942aad209a6c18321b5e22d64eb531ea20af138b28172d8f35ba",
                "sha256:b24afc52e18dccc8c175de07c1d680bdf315844566f4952b5bedb908894bec79",
                "sha256:b8b4bd3dafc7b92608ae5462add1c8cc881851c2d4f5d8977fdea5b081d17f21",
                "sha256:c6e5024fc0cdf7f83b6624850309ddd7e06c48a75fa0d1c5173de4d93300eb19",
                "sha256:db7ff14abc73577b0bcbcf73ecff97d3580ecaa0fc8724babce21fdf3fe08ef6",
                "sha256:dedf54d72d9e7b6d043c244c8213fe2b8bbfe66874b9a65b39c4cc892dd99dd4",
                "sha256:ea3c2f859346fcd55fc46e96885301d9c2f7a36d453f5d8f2967840efa1e1830",
                "sha256:f0f47bafe9c9b8ed03e19a100a743662dd8c6d0135e684feea720a0d0046d116"
            ],
            "version": "==0.6.2"
        },
        "pyaes": {
            "hashes": [
                "sha256:02c1b1405c38d3c370b085fb952dd8bea3fadcee6411ad99f312cc129c536d8f"
            ],
            "version": "==1.6.1"
        },
        "pycodestyle": {
            "hashes": [
                "sha256:95a2219d12372f05704562a14ec30bc76b05a5b297b21a5dfe3f6fac3491ae56",
                "sha256:e40a936c9a450ad81df37f549d676d127b1b66000a6c500caa2b085bc0ca976c"
            ],
            "version": "==2.5.0"
        },
        "pyyaml": {
            "hashes": [
                "sha256:059b2ee3194d718896c0ad077dd8c043e5e909d9180f387ce42012662a4946d6",
                "sha256:1cf708e2ac57f3aabc87405f04b86354f66799c8e62c28c5fc5f88b5521b2dbf",
                "sha256:24521fa2890642614558b492b473bee0ac1f8057a7263156b02e8b14c88ce6f5",
                "sha256:4fee71aa5bc6ed9d5f116327c04273e25ae31a3020386916905767ec4fc5317e",
                "sha256:70024e02197337533eef7b85b068212420f950319cc8c580261963aefc75f811",
                "sha256:74782fbd4d4f87ff04159e986886931456a1894c61229be9eaf4de6f6e44b99e",
                "sha256:940532b111b1952befd7db542c370887a8611660d2b9becff75d39355303d82d",
                "sha256:cb1f2f5e426dc9f07a7681419fe39cee823bb74f723f36f70399123f439e9b20",
                "sha256:dbbb2379c19ed6042e8f11f2a2c66d39cceb8aeace421bfc29d085d93eda3689",
                "sha256:e3a057b7a64f1222b56e47bcff5e4b94c4f61faac04c7c4ecb1985e18caa3994",
                "sha256:e9f45bd5b92c7974e59bcd2dcc8631a6b6cc380a904725fce7bc08872e691615"
            ],
            "index": "pypi",
            "version": "==5.3"
        },
        "requests": {
            "hashes": [
                "sha256:11e007a8a2aa0323f5a921e9e6a2d7e4e67d9877e85773fba9ba6419025cbeb4",
                "sha256:9cf5292fcd0f598c671cfc1e0d7d1a7f13bb8085e9a590f48c010551dc6c4b31"
            ],
            "version": "==2.22.0"
        },
        "semver": {
            "hashes": [
                "sha256:aa1c6be3bf23e346e00c509a7ee87735a7e0fd6b404cf066037cfeab2c770320",
                "sha256:ed1edeaa0c27f68feb74f09f715077fd07b728446dc2bb7fc470fc0f737873a0"
            ],
            "version": "==2.9.0"
        },
        "six": {
            "hashes": [
                "sha256:236bdbdce46e6e6a3d61a337c0f8b763ca1e8717c03b369e87a7ec7ce1319c0a",
                "sha256:8f3cd2e254d8f793e7f3d6d9df77b92252b52637291d0f0da013c76ea2724b6c"
            ],
            "version": "==1.14.0"
        },
        "urllib3": {
            "hashes": [
                "sha256:2f3db8b19923a873b3e5256dc9c2dedfa883e33d87c690d9c7913e1f40673cdc",
                "sha256:87716c2d2a7121198ebcb7ce7cccf6ce5e9ba539041cfbaeecfb641dc0bf6acc"
            ],
            "version": "==1.25.8"
        }
    }
}<|MERGE_RESOLUTION|>--- conflicted
+++ resolved
@@ -1,11 +1,7 @@
 {
     "_meta": {
         "hash": {
-<<<<<<< HEAD
-            "sha256": "8f030de83e576f4046dfea8b72e305352f5a8684f6b5496f0ffb9c34d90960f0"
-=======
             "sha256": "469c77f1c4586ba1d8573b0db5a4d5dcb9b06c8bb5f373f0bc3488c73ef001ca"
->>>>>>> 9260080e
         },
         "pipfile-spec": 6,
         "requires": {},
@@ -64,13 +60,6 @@
         },
         "fetchai-ledger-api": {
             "hashes": [
-<<<<<<< HEAD
-                "sha256:22c087779738d17f62192cfeb2c537539723a305cb497f8e491460b1294419db",
-                "sha256:6b298240b7bfbc998ef348b8bcc525a417c47327bec35113be891a747de20bd0"
-            ],
-            "index": "pypi",
-            "version": "==1.0.1"
-=======
                 "sha256:0ba26ff12316b86ed319e995ffb691ff6ac6d738e6dbdc8266f2a53cc108a835",
                 "sha256:e5b2eecebe444585ceee5dd9f89917418af686f376434de4e88a70f10a7c9d2f"
             ],
@@ -80,7 +69,6 @@
         "fetchai-netutils": {
             "editable": true,
             "path": "./scripts/fetchai_netutils"
->>>>>>> 9260080e
         },
         "idna": {
             "hashes": [
