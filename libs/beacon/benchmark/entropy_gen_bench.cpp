//------------------------------------------------------------------------------
//
//   Copyright 2018-2019 Fetch.AI Limited
//
//   Licensed under the Apache License, Version 2.0 (the "License");
//   you may not use this file except in compliance with the License.
//   You may obtain a copy of the License at
//
//       http://www.apache.org/licenses/LICENSE-2.0
//
//   Unless required by applicable law or agreed to in writing, software
//   distributed under the License is distributed on an "AS IS" BASIS,
//   WITHOUT WARRANTIES OR CONDITIONS OF ANY KIND, either express or implied.
//   See the License for the specific language governing permissions and
//   limitations under the License.
//
//------------------------------------------------------------------------------

#include "beacon/create_new_certificate.hpp"
#include "core/reactor.hpp"
#include "ledger/shards/manifest_cache_interface.hpp"
#include "muddle/muddle_interface.hpp"

#include "muddle/create_muddle_fake.hpp"

#include "beacon/trusted_dealer.hpp"
#include "beacon/trusted_dealer_beacon_service.hpp"

#include "benchmark/benchmark.h"

#include <type_traits>
#include <utility>
#include <vector>

using namespace fetch;
using namespace fetch::muddle;
using namespace fetch::core;
using namespace fetch::crypto;
<<<<<<< HEAD
using namespace fetch::beacon;
=======

using fetch::crypto::Prover;

ProverPtr CreateNewCertificate()
{
  using Signer    = fetch::crypto::ECDSASigner;
  using SignerPtr = std::shared_ptr<Signer>;

  SignerPtr certificate = std::make_shared<Signer>();

  certificate->GenerateKeys();

  return certificate;
}

class BeaconServiceInsertable : public fetch::beacon::BeaconService
{
public:
  BeaconServiceInsertable(MuddleInterface &muddle, ledger::ManifestCacheInterface &manifest_cache,
                          CertificatePtr certificate, SharedEventManager event_manager)  // NOLINT
    : BeaconService(muddle, manifest_cache, certificate, std::move(event_manager))
  {}

  void PushNewExecUnit(const SharedAeonExecutionUnit &beacon)
  {
    // TODO(HUT): consider whether to lock here for the test.
    // jkjkstd::lock_guard<std::mutex> lock(mutex_);
    aeon_exe_queue_.push_back(beacon);
  }
};
>>>>>>> a82b7c95

// Dummy manifest cache - does nothing but is required for beacon service constructor
class ManifestCacheInterfaceDummy : public fetch::ledger::ManifestCacheInterface
{
public:
  ManifestCacheInterfaceDummy()           = default;
  ~ManifestCacheInterfaceDummy() override = default;

  bool QueryManifest(Address const & /*address*/, fetch::ledger::Manifest & /*manifest*/) override
  {
    return true;
  }
};

struct BeaconSelfContained
{
  using CertificatePtr = std::shared_ptr<Prover>;
  using Muddle         = fetch::muddle::MuddlePtr;
  using ConstByteArray = byte_array::ConstByteArray;
  using MuddleAddress  = byte_array::ConstByteArray;
  using MessageType    = byte_array::ConstByteArray;

  ManifestCacheInterfaceDummy       dummy_manifest_cache;
  BeaconService::SharedEventManager event_manager = fetch::beacon::EventManager::New();

  BeaconSelfContained(uint16_t port_number, uint16_t index)
    : muddle_port{port_number}
    , network_manager{"NetworkManager" + std::to_string(index), 2}
    , reactor{"ReactorName" + std::to_string(index)}
    , muddle_certificate{CreateNewCertificate()}
    , muddle{muddle::CreateMuddleFake("Test", muddle_certificate, network_manager, "127.0.0.1")}
    , beacon_service{*muddle.get(), dummy_manifest_cache, muddle_certificate, event_manager}
  {}

  void Start()
  {
    muddle->Start({muddle_port});
    reactor.Attach(beacon_service.GetWeakRunnables());
    reactor.Start();
  }

  virtual ~BeaconSelfContained()
  {
    reactor.Stop();
    muddle->Stop();
  }

  void ResetCabinet(BeaconService::CabinetMemberList const &cabinet, uint32_t round_start,
                    uint32_t round_end, BlockEntropy const &entropy, DkgOutput const &output)
  {
    beacon_service.StartNewCabinet(cabinet, static_cast<uint32_t>(cabinet.size() / 2 + 1),
                                   round_start, round_end,
                                   static_cast<uint64_t>(std::time(nullptr)), entropy, output);
  }

  muddle::Address GetMuddleAddress() const
  {
    return muddle->GetAddress();
  }

  network::Uri GetHint() const
  {
    return fetch::network::Uri{"tcp://127.0.0.1:" + std::to_string(muddle_port)};
  }

  uint16_t                   muddle_port;
  network::NetworkManager    network_manager;
  core::Reactor              reactor;
  ProverPtr                  muddle_certificate;
  Muddle                     muddle;
  std::mutex                 mutex;
  bool                       muddle_is_fake{true};
  TrustedDealerBeaconService beacon_service;
};

void EntropyGen(benchmark::State &state)
{
  SetGlobalLogLevel(LogLevel::ERROR);

  uint16_t unique_port    = 8000;
  uint16_t test_attempt   = 0;
  uint32_t entropy_rounds = 10;

  std::vector<std::unique_ptr<BeaconSelfContained>> nodes;
  BeaconService::CabinetMemberList                  cabinet;
  auto nodes_in_test = static_cast<uint64_t>(state.range(0));

  {
<<<<<<< HEAD
    nodes.clear();
    nodes.resize(nodes_in_test);
=======
    BeaconServiceInsertable::CabinetMemberList cabinet;

    auto nodes_in_test = uint64_t(state.range(0));
>>>>>>> a82b7c95

    for (uint16_t i = 0; i < nodes_in_test; ++i)
    {
      auto &node = nodes[i];
      if (!node)
      {
        node = std::make_unique<BeaconSelfContained>(unique_port + i, i);
        node->Start();
      }
      cabinet.insert(node->muddle_certificate->identity().identifier());
    }

    for (uint16_t i = 0; i < nodes_in_test; ++i)
    {
      auto &node = nodes[i];
      for (uint16_t j = 0; j < i; j++)
      {
        node->muddle->ConnectTo(nodes[j]->GetMuddleAddress(), nodes[j]->GetHint());
      }
    }

    // Wait until fully connected
    while (true)
    {
      bool connected = true;

      for (auto const &node : nodes)
      {
        if (node->muddle->GetNumDirectlyConnectedPeers() != nodes_in_test - 1)
        {
          connected = false;
        }
      }

      if (connected)
      {
        break;
      }
    }
  }

  for (auto _ : state)
  {
    state.PauseTiming();
    // Create previous entropy
    BlockEntropy prev_entropy;
    prev_entropy.group_signature = "Hello";
    TrustedDealer         dealer{cabinet, static_cast<uint32_t>(cabinet.size() / 2 + 1)};
    std::vector<uint32_t> pending_nodes(static_cast<uint32_t>(cabinet.size()));
    std::iota(pending_nodes.begin(), pending_nodes.end(), 0);
    for (auto const &node : nodes)
    {
      node->ResetCabinet(cabinet, test_attempt * entropy_rounds,
                         test_attempt * entropy_rounds + entropy_rounds, prev_entropy,
                         dealer.GetKeys(node->muddle_certificate->identity().identifier()));
    }
    state.ResumeTiming();

    // Wait for everyone to finish
    while (!pending_nodes.empty())
    {
      std::this_thread::sleep_for(std::chrono::milliseconds(100));
      for (auto it = pending_nodes.begin(); it != pending_nodes.end();)
      {
        fetch::beacon::EventCommitteeCompletedWork event;
        if (nodes[*it]->event_manager->Poll(event))
        {
          it = pending_nodes.erase(it);
        }
        else
        {
          ++it;
        }
      }
    }
    test_attempt++;
  }
}

// Threshold is 1/2 cabinet_size + 1
BENCHMARK(EntropyGen)->Range(4, 64)->Unit(benchmark::kMillisecond);<|MERGE_RESOLUTION|>--- conflicted
+++ resolved
@@ -36,40 +36,7 @@
 using namespace fetch::muddle;
 using namespace fetch::core;
 using namespace fetch::crypto;
-<<<<<<< HEAD
 using namespace fetch::beacon;
-=======
-
-using fetch::crypto::Prover;
-
-ProverPtr CreateNewCertificate()
-{
-  using Signer    = fetch::crypto::ECDSASigner;
-  using SignerPtr = std::shared_ptr<Signer>;
-
-  SignerPtr certificate = std::make_shared<Signer>();
-
-  certificate->GenerateKeys();
-
-  return certificate;
-}
-
-class BeaconServiceInsertable : public fetch::beacon::BeaconService
-{
-public:
-  BeaconServiceInsertable(MuddleInterface &muddle, ledger::ManifestCacheInterface &manifest_cache,
-                          CertificatePtr certificate, SharedEventManager event_manager)  // NOLINT
-    : BeaconService(muddle, manifest_cache, certificate, std::move(event_manager))
-  {}
-
-  void PushNewExecUnit(const SharedAeonExecutionUnit &beacon)
-  {
-    // TODO(HUT): consider whether to lock here for the test.
-    // jkjkstd::lock_guard<std::mutex> lock(mutex_);
-    aeon_exe_queue_.push_back(beacon);
-  }
-};
->>>>>>> a82b7c95
 
 // Dummy manifest cache - does nothing but is required for beacon service constructor
 class ManifestCacheInterfaceDummy : public fetch::ledger::ManifestCacheInterface
@@ -158,14 +125,8 @@
   auto nodes_in_test = static_cast<uint64_t>(state.range(0));
 
   {
-<<<<<<< HEAD
     nodes.clear();
     nodes.resize(nodes_in_test);
-=======
-    BeaconServiceInsertable::CabinetMemberList cabinet;
-
-    auto nodes_in_test = uint64_t(state.range(0));
->>>>>>> a82b7c95
 
     for (uint16_t i = 0; i < nodes_in_test; ++i)
     {
