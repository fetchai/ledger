--- conflicted
+++ resolved
@@ -66,48 +66,20 @@
     BEACON_READY
   };
 
-  using ConstByteArray     = byte_array::ConstByteArray;
-  using StateMachine       = core::StateMachine<State>;
-  using StateMachinePtr    = std::shared_ptr<StateMachine>;
-  using MuddleAddress      = ConstByteArray;
-  using Identity           = crypto::Identity;
-  using CabinetMembers     = std::set<Identity>;
-  using Endpoint           = muddle::MuddleEndpoint;
-  using RBC                = muddle::RBC;
-  using SubscriptionPtr    = muddle::MuddleEndpoint::SubscriptionPtr;
-  using MessageCoefficient = std::string;
-  using MessageShare       = std::string;
-  using SharesExposedMap = std::unordered_map<MuddleAddress, std::pair<MessageShare, MessageShare>>;
+  using ConstByteArray          = byte_array::ConstByteArray;
+  using StateMachine            = core::StateMachine<State>;
+  using StateMachinePtr         = std::shared_ptr<StateMachine>;
+  using MuddleAddress           = ConstByteArray;
+  using Identity                = crypto::Identity;
+  using CabinetMembers          = std::set<Identity>;
+  using MuddleEndpoint          = muddle::MuddleEndpoint;
+  using MuddleInterface         = muddle::MuddleInterface;
+  using RBC                     = muddle::RBC;
+  using SubscriptionPtr         = muddle::MuddleEndpoint::SubscriptionPtr;
+  using MessageCoefficient      = std::string;
+  using MessageShare            = std::string;
   using SharedAeonExecutionUnit = std::shared_ptr<AeonExecutionUnit>;
   using CallbackFunction        = std::function<void(SharedAeonExecutionUnit)>;
-<<<<<<< HEAD
-  using MuddleEndpoint          = muddle::MuddleEndpoint;
-  using MuddleInterface         = muddle::MuddleInterface;
-  using Client                  = muddle::rpc::Client;
-  using ClientPtr               = std::shared_ptr<Client>;
-  using StateMachine            = core::StateMachine<State>;
-  using StateMachinePtr         = std::shared_ptr<StateMachine>;
-  using ConstByteArray          = byte_array::ConstByteArray;
-  using SubscriptionPtr         = muddle::MuddleEndpoint::SubscriptionPtr;
-  using Serializer              = serializers::MsgPackSerializer;
-  using Address                 = byte_array::ConstByteArray;
-  using PrivateKey              = BeaconManager::PrivateKey;
-  using VerificationVector      = BeaconManager::VerificationVector;
-  using ShardManagementService  = ledger::ShardManagementService;
-
-  struct ShareSubmission
-  {
-    Identity           from{};
-    PrivateKey         share{};
-    VerificationVector verification_vector{};
-  };
-
-  struct DeliveryDetails
-  {
-    bool             was_delivered{false};
-    service::Promise response{nullptr};
-  };
-=======
   using DKGMessage              = dkg::DKGMessage;
   using ComplaintsManager       = dkg::ComplaintsManager;
   using ComplaintsAnswerManager = dkg::ComplaintsAnswerManager;
@@ -117,7 +89,8 @@
   using CoefficientsMessage     = dkg::CoefficientsMessage;
   using SharesMessage           = dkg::SharesMessage;
   using DKGSerializer           = dkg::DKGSerializer;
->>>>>>> c869d11f
+  using ShardManagementService  = ledger::ShardManagementService;
+  using SharesExposedMap = std::unordered_map<MuddleAddress, std::pair<MessageShare, MessageShare>>;
 
   BeaconSetupService(MuddleInterface &muddle, Identity identity, ShardManagementService &manifest_cache);
   BeaconSetupService(BeaconSetupService const &) = delete;
@@ -145,26 +118,17 @@
 
   std::weak_ptr<core::Runnable> GetWeakRunnable();
 
-<<<<<<< HEAD
-private:
-  Identity                identity_;
-  ShardManagementService &manifest_cache_;
-  MuddleInterface &       muddle_;
-  MuddleEndpoint &        endpoint_;
-  SubscriptionPtr         share_subscription_;
-  SubscriptionPtr         id_subscription_;
-  muddle::rpc::Client     rpc_client_;
-=======
   void OnNewShares(MuddleAddress from_id, std::pair<MessageShare, MessageShare> const &shares);
   void OnDkgMessage(MuddleAddress const &from, std::shared_ptr<DKGMessage> msg_ptr);
 
 protected:
-  Identity        identity_;
-  Endpoint &      endpoint_;
+  Identity            identity_;
+  ShardManagementService &manifest_cache_;
+  MuddleInterface &       muddle_;
+  MuddleEndpoint &        endpoint_;
   SubscriptionPtr shares_subscription;
   RBC             pre_dkg_rbc_;
   RBC             rbc_;
->>>>>>> c869d11f
 
   std::mutex                          mutex_;
   CallbackFunction                    callback_function_;
