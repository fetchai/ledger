#pragma once
//------------------------------------------------------------------------------
//
//   Copyright 2018-2019 Fetch.AI Limited
//
//   Licensed under the Apache License, Version 2.0 (the "License");
//   you may not use this file except in compliance with the License.
//   You may obtain a copy of the License at
//
//       http://www.apache.org/licenses/LICENSE-2.0
//
//   Unless required by applicable law or agreed to in writing, software
//   distributed under the License is distributed on an "AS IS" BASIS,
//   WITHOUT WARRANTIES OR CONDITIONS OF ANY KIND, either express or implied.
//   See the License for the specific language governing permissions and
//   limitations under the License.
//
//------------------------------------------------------------------------------

#include "core/service_ids.hpp"
#include "core/state_machine.hpp"
#include "dkg/dkg_complaints_manager.hpp"
#include "dkg/dkg_messages.hpp"
#include "moment/clocks.hpp"
#include "moment/deadline_timer.hpp"
#include "muddle/muddle_endpoint.hpp"
#include "muddle/rbc.hpp"
#include "muddle/rpc/client.hpp"
#include "muddle/subscription.hpp"
#include "telemetry/gauge.hpp"
#include "telemetry/telemetry.hpp"

#include "beacon/aeon.hpp"

namespace fetch {
namespace muddle {

class MuddleInterface;

}  // namespace muddle

namespace ledger {

class ManifestCacheInterface;

}  // namespace ledger

namespace beacon {

class BeaconSetupService
{
public:
  static constexpr char const *LOGGING_NAME = "BeaconSetupService";

  // Note: these must be maintained in the order which they are called
  enum class State : uint8_t
  {
    IDLE,
    RESET,
    CONNECT_TO_ALL,
    WAIT_FOR_READY_CONNECTIONS,
    WAIT_FOR_SHARES,
    WAIT_FOR_COMPLAINTS,
    WAIT_FOR_COMPLAINT_ANSWERS,
    WAIT_FOR_QUAL_SHARES,
    WAIT_FOR_QUAL_COMPLAINTS,
    WAIT_FOR_RECONSTRUCTION_SHARES,
    BEACON_READY
  };

  using ConstByteArray          = byte_array::ConstByteArray;
  using StateMachine            = core::StateMachine<State>;
  using StateMachinePtr         = std::shared_ptr<StateMachine>;
  using MuddleAddress           = ConstByteArray;
  using Identity                = crypto::Identity;
  using CabinetMembers          = std::set<Identity>;
<<<<<<< HEAD
  using MuddleAddresses         = std::set<MuddleAddress>;
=======
>>>>>>> 51168921
  using MuddleEndpoint          = muddle::MuddleEndpoint;
  using MuddleInterface         = muddle::MuddleInterface;
  using RBC                     = muddle::RBC;
  using SubscriptionPtr         = muddle::MuddleEndpoint::SubscriptionPtr;
  using MessageCoefficient      = std::string;
  using MessageShare            = std::string;
  using SharedAeonExecutionUnit = std::shared_ptr<AeonExecutionUnit>;
  using CallbackFunction        = std::function<void(SharedAeonExecutionUnit)>;
  using DKGMessage              = dkg::DKGMessage;
  using ComplaintsManager       = dkg::ComplaintsManager;
  using ComplaintsAnswerManager = dkg::ComplaintsAnswerManager;
  using QualComplaintsManager   = dkg::QualComplaintsManager;
  using DKGEnvelope             = dkg::DKGEnvelope;
  using ComplaintsMessage       = dkg::ComplaintsMessage;
  using CoefficientsMessage     = dkg::CoefficientsMessage;
  using SharesMessage           = dkg::SharesMessage;
  using DKGSerializer           = dkg::DKGSerializer;
  using ManifestCacheInterface  = ledger::ManifestCacheInterface;
  using SharesExposedMap = std::unordered_map<MuddleAddress, std::pair<MessageShare, MessageShare>>;
<<<<<<< HEAD
  using DeadlineTimer    = fetch::moment::DeadlineTimer;
=======
>>>>>>> 51168921

  BeaconSetupService(MuddleInterface &muddle, Identity identity,
                     ManifestCacheInterface &manifest_cache);
  BeaconSetupService(BeaconSetupService const &) = delete;
  BeaconSetupService(BeaconSetupService &&)      = delete;

  /// State functions
  /// @{
  State OnIdle();
  State OnReset();
  State OnConnectToAll();
  State OnWaitForReadyConnections();
  State OnWaitForShares();
  State OnWaitForComplaints();
  State OnWaitForComplaintAnswers();
  State OnWaitForQualShares();
  State OnWaitForQualComplaints();
  State OnWaitForReconstructionShares();
  State OnBeaconReady();
  /// @}

  /// Setup management
  /// @{
  void QueueSetup(SharedAeonExecutionUnit beacon);
  void SetBeaconReadyCallback(CallbackFunction callback);
  /// @}

  std::weak_ptr<core::Runnable> GetWeakRunnable();

  void OnNewSharesPacket(muddle::Packet const &packet, MuddleAddress const &last_hop);
  void OnNewShares(MuddleAddress from_id, std::pair<MessageShare, MessageShare> const &shares);
  void OnDkgMessage(MuddleAddress const &from, std::shared_ptr<DKGMessage> msg_ptr);

protected:
  Identity                identity_;
  ManifestCacheInterface &manifest_cache_;
  MuddleInterface &       muddle_;
  MuddleEndpoint &        endpoint_;
  SubscriptionPtr         shares_subscription;
  RBC                     pre_dkg_rbc_;
  RBC                     rbc_;
<<<<<<< HEAD
=======

  std::mutex                          mutex_;
  CallbackFunction                    callback_function_;
  std::deque<SharedAeonExecutionUnit> aeon_exe_queue_;
  SharedAeonExecutionUnit             beacon_;
>>>>>>> 51168921

  std::shared_ptr<StateMachine> state_machine_;

  std::set<MuddleAddress> connections_;

  // Managing complaints
  ComplaintsManager       complaints_manager_;
  ComplaintsAnswerManager complaints_answer_manager_;
  QualComplaintsManager   qual_complaints_manager_;

  // Counters for types of messages received
  std::set<MuddleAddress>                   shares_received_;
  std::set<MuddleAddress>                   coefficients_received_;
  std::set<MuddleAddress>                   qual_coefficients_received_;
  std::map<MuddleAddress, SharesExposedMap> reconstruction_shares_received_;

  /// @name Methods to send messages
  /// @{
  void         SendBroadcast(DKGEnvelope const &env);
  virtual void BroadcastShares();
  virtual void BroadcastComplaints();
  virtual void BroadcastComplaintsAnswer();
  virtual void BroadcastQualCoefficients();
  virtual void BroadcastQualComplaints();
  virtual void BroadcastReconstructionShares();
  /// @}

  /// @name Handlers for messages
  /// @{
  void OnNewCoefficients(CoefficientsMessage const &coefficients, MuddleAddress const &from_id);
  void OnComplaints(ComplaintsMessage const &complaint, MuddleAddress const &from_id);
  void OnExposedShares(SharesMessage const &shares, MuddleAddress const &from_id);
  void OnComplaintsAnswer(SharesMessage const &answer, MuddleAddress const &from_id);
  void OnQualComplaints(SharesMessage const &shares, MuddleAddress const &from_id);
  void OnReconstructionShares(SharesMessage const &shares, MuddleAddress const &from_id);
  /// @}

  /// @name Helper methods
  /// @{
  bool BasicMsgCheck(MuddleAddress const &from, std::shared_ptr<DKGMessage> const &msg_ptr);
  void CheckComplaintAnswer(SharesMessage const &answer, MuddleAddress const &from_id);
  bool BuildQual();
  void CheckQualComplaints();
  /// @}

  // Helper functions
  uint64_t PreDKGThreshold();

  // Telemetry
  telemetry::GaugePtr<uint8_t>  beacon_dkg_state_gauge_;
  telemetry::GaugePtr<uint64_t> beacon_dkg_connections_gauge_;

  // Members below protected by mutex
  std::mutex                                                 mutex_;
  CallbackFunction                                           callback_function_;
  std::deque<SharedAeonExecutionUnit>                        aeon_exe_queue_;
  SharedAeonExecutionUnit                                    beacon_;
  std::unordered_map<MuddleAddress, std::set<MuddleAddress>> ready_connections_;

private:
  // Timing management
  void             SetTimeToProceed(State state);
  moment::ClockPtr clock_ = moment::GetClock("beacon:dkg", moment::ClockType::STEADY);
  /* moment::ClockInterface::Timestamp time_started_{clock_->Never()}; */
  DeadlineTimer timer_to_proceed_{"beacon:dkg"};
  uint64_t      reference_timepoint_   = 0;
  uint64_t      state_deadline_        = 0;
  uint64_t      seconds_for_state_     = 0;
  uint64_t      expected_dkg_timespan_ = 0;
  bool          condition_to_proceed_  = false;
};

}  // namespace beacon
}  // namespace fetch<|MERGE_RESOLUTION|>--- conflicted
+++ resolved
@@ -74,10 +74,7 @@
   using MuddleAddress           = ConstByteArray;
   using Identity                = crypto::Identity;
   using CabinetMembers          = std::set<Identity>;
-<<<<<<< HEAD
   using MuddleAddresses         = std::set<MuddleAddress>;
-=======
->>>>>>> 51168921
   using MuddleEndpoint          = muddle::MuddleEndpoint;
   using MuddleInterface         = muddle::MuddleInterface;
   using RBC                     = muddle::RBC;
@@ -97,10 +94,7 @@
   using DKGSerializer           = dkg::DKGSerializer;
   using ManifestCacheInterface  = ledger::ManifestCacheInterface;
   using SharesExposedMap = std::unordered_map<MuddleAddress, std::pair<MessageShare, MessageShare>>;
-<<<<<<< HEAD
   using DeadlineTimer    = fetch::moment::DeadlineTimer;
-=======
->>>>>>> 51168921
 
   BeaconSetupService(MuddleInterface &muddle, Identity identity,
                      ManifestCacheInterface &manifest_cache);
@@ -142,14 +136,11 @@
   SubscriptionPtr         shares_subscription;
   RBC                     pre_dkg_rbc_;
   RBC                     rbc_;
-<<<<<<< HEAD
-=======
 
   std::mutex                          mutex_;
   CallbackFunction                    callback_function_;
   std::deque<SharedAeonExecutionUnit> aeon_exe_queue_;
   SharedAeonExecutionUnit             beacon_;
->>>>>>> 51168921
 
   std::shared_ptr<StateMachine> state_machine_;
 
