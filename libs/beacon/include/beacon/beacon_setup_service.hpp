--- conflicted
+++ resolved
@@ -229,13 +229,8 @@
   uint64_t      seconds_for_state_     = 0;
   uint64_t      expected_dkg_timespan_ = 0;
   bool          condition_to_proceed_  = false;
-<<<<<<< HEAD
-  static std::map<BeaconSetupService::State, uint64_t> time_slot_map_;
-  static uint64_t                                      time_slots_in_dkg_;
-=======
   std::map<BeaconSetupService::State, uint64_t> time_slot_map_;
   uint64_t                                      time_slots_in_dkg_;
->>>>>>> 5012e36d
 
   uint16_t failures_{0};
 
@@ -258,16 +253,6 @@
 
   /// @name Helper methods
   /// @{
-<<<<<<< HEAD
-  static void SetTimeBySlots(BeaconSetupService::State state, uint64_t &time_slots_total,
-                             uint64_t &time_slot_for_state);
-  bool        BasicMsgCheck(MuddleAddress const &from, std::shared_ptr<DKGMessage> const &msg_ptr);
-  void        CheckComplaintAnswers();
-  bool        BuildQual();
-  void        CheckQualComplaints();
-  uint64_t    PreDKGThreshold();
-  uint32_t    QualSize();
-=======
   void     SetTimeBySlots(BeaconSetupService::State state, uint64_t &time_slots_total,
                           uint64_t &time_slot_for_state);
   bool     BasicMsgCheck(MuddleAddress const &from, std::shared_ptr<DKGMessage> const &msg_ptr);
@@ -276,7 +261,6 @@
   void     CheckQualComplaints();
   uint64_t PreDKGThreshold();
   uint32_t QualSize();
->>>>>>> 5012e36d
   /// @}
 };
 }  // namespace beacon
