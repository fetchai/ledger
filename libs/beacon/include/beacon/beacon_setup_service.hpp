#pragma once
//------------------------------------------------------------------------------
//
//   Copyright 2018-2019 Fetch.AI Limited
//
//   Licensed under the Apache License, Version 2.0 (the "License");
//   you may not use this file except in compliance with the License.
//   You may obtain a copy of the License at
//
//       http://www.apache.org/licenses/LICENSE-2.0
//
//   Unless required by applicable law or agreed to in writing, software
//   distributed under the License is distributed on an "AS IS" BASIS,
//   WITHOUT WARRANTIES OR CONDITIONS OF ANY KIND, either express or implied.
//   See the License for the specific language governing permissions and
//   limitations under the License.
//
//------------------------------------------------------------------------------

#include "core/service_ids.hpp"
#include "core/state_machine.hpp"
#include "dkg/dkg_complaints_manager.hpp"
#include "dkg/dkg_messages.hpp"
#include "moment/clocks.hpp"
#include "moment/deadline_timer.hpp"
#include "muddle/muddle_endpoint.hpp"
#include "muddle/rbc.hpp"
#include "muddle/rpc/client.hpp"
#include "muddle/subscription.hpp"
#include "telemetry/gauge.hpp"
#include "telemetry/telemetry.hpp"

#include "beacon/aeon.hpp"

namespace fetch {
namespace muddle {

class MuddleInterface;

}  // namespace muddle

namespace ledger {

class ManifestCacheInterface;

}  // namespace ledger

namespace beacon {

struct DryRunInfo
{
  std::string                       public_key;
  AeonExecutionUnit::SignatureShare sig_share;
};

class BeaconSetupService
{
public:
  static constexpr char const *LOGGING_NAME = "BeaconSetupService";

  // Note: these must be maintained in the order which they are called
  enum class State : uint8_t
  {
    IDLE,
    RESET,
    CONNECT_TO_ALL,
    WAIT_FOR_READY_CONNECTIONS,
    WAIT_FOR_SHARES,
    WAIT_FOR_COMPLAINTS,
    WAIT_FOR_COMPLAINT_ANSWERS,
    WAIT_FOR_QUAL_SHARES,
    WAIT_FOR_QUAL_COMPLAINTS,
    WAIT_FOR_RECONSTRUCTION_SHARES,
    DRY_RUN_SIGNING,
    BEACON_READY
  };

  using ConstByteArray          = byte_array::ConstByteArray;
  using StateMachine            = core::StateMachine<State>;
  using StateMachinePtr         = std::shared_ptr<StateMachine>;
  using MuddleAddress           = ConstByteArray;
  using Identity                = crypto::Identity;
  using CabinetMembers          = std::set<Identity>;
  using MuddleAddresses         = std::set<MuddleAddress>;
  using MuddleEndpoint          = muddle::MuddleEndpoint;
  using MuddleInterface         = muddle::MuddleInterface;
  using RBC                     = muddle::RBC;
  using SubscriptionPtr         = muddle::MuddleEndpoint::SubscriptionPtr;
  using MessageCoefficient      = std::string;
  using MessageShare            = std::string;
  using SharedAeonExecutionUnit = std::shared_ptr<AeonExecutionUnit>;
  using CallbackFunction        = std::function<void(SharedAeonExecutionUnit)>;
  using DKGMessage              = dkg::DKGMessage;
  using ComplaintsManager       = dkg::ComplaintsManager;
  using ComplaintsAnswerManager = dkg::ComplaintsAnswerManager;
  using QualComplaintsManager   = dkg::QualComplaintsManager;
  using DKGEnvelope             = dkg::DKGEnvelope;
  using ComplaintsMessage       = dkg::ComplaintsMessage;
  using CoefficientsMessage     = dkg::CoefficientsMessage;
  using SharesMessage           = dkg::SharesMessage;
  using DKGSerializer           = dkg::DKGSerializer;
  using ManifestCacheInterface  = ledger::ManifestCacheInterface;
  using SharesExposedMap = std::unordered_map<MuddleAddress, std::pair<MessageShare, MessageShare>>;
  using DeadlineTimer    = fetch::moment::DeadlineTimer;
  using SignatureShare   = AeonExecutionUnit::SignatureShare;

  BeaconSetupService(MuddleInterface &muddle, Identity identity,
                     ManifestCacheInterface &manifest_cache);
  BeaconSetupService(BeaconSetupService const &) = delete;
  BeaconSetupService(BeaconSetupService &&)      = delete;

  /// State functions
  /// @{
  State OnIdle();
  State OnReset();
  State OnConnectToAll();
  State OnWaitForReadyConnections();
  State OnWaitForShares();
  State OnWaitForComplaints();
  State OnWaitForComplaintAnswers();
  State OnWaitForQualShares();
  State OnWaitForQualComplaints();
  State OnWaitForReconstructionShares();
  State OnDryRun();
  State OnBeaconReady();
  /// @}

  /// Setup management
  /// @{
  void QueueSetup(SharedAeonExecutionUnit beacon);
  void Abort(uint64_t round_start);
  void SetBeaconReadyCallback(CallbackFunction callback);
  /// @}

  std::weak_ptr<core::Runnable> GetWeakRunnable();

  void OnNewSharesPacket(muddle::Packet const &packet, MuddleAddress const &last_hop);
  void OnNewShares(MuddleAddress from_id, std::pair<MessageShare, MessageShare> const &shares);
  void OnDkgMessage(MuddleAddress const &from, std::shared_ptr<DKGMessage> msg_ptr);
  void OnNewDryRunPacket(muddle::Packet const &packet, MuddleAddress const &last_hop);

protected:
  Identity                identity_;
  ManifestCacheInterface &manifest_cache_;
  MuddleInterface &       muddle_;
  MuddleEndpoint &        endpoint_;
  SubscriptionPtr         shares_subscription_;
  SubscriptionPtr         dry_run_subscription_;
  RBC                     pre_dkg_rbc_;
  RBC                     rbc_;

  std::shared_ptr<StateMachine> state_machine_;
  std::set<MuddleAddress>       connections_;

  // Managing complaints
  ComplaintsManager       complaints_manager_;
  ComplaintsAnswerManager complaints_answer_manager_;
  QualComplaintsManager   qual_complaints_manager_;

  // Counters for types of messages received
  std::set<MuddleAddress>                   shares_received_;
  std::set<MuddleAddress>                   coefficients_received_;
  std::set<MuddleAddress>                   qual_coefficients_received_;
  std::map<MuddleAddress, SharesExposedMap> reconstruction_shares_received_;

  /// @name Methods to send messages
  /// @{
  void         SendBroadcast(DKGEnvelope const &env);
  virtual void BroadcastShares();
  virtual void BroadcastComplaints();
  virtual void BroadcastComplaintsAnswer();
  virtual void BroadcastQualCoefficients();
  virtual void BroadcastQualComplaints();
  virtual void BroadcastReconstructionShares();
  /// @}

  /// @name Handlers for messages
  /// @{
  void OnNewCoefficients(CoefficientsMessage const &coefficients, MuddleAddress const &from_id);
  void OnComplaints(ComplaintsMessage const &complaint, MuddleAddress const &from_id);
  void OnExposedShares(SharesMessage const &shares, MuddleAddress const &from_id);
  void OnComplaintsAnswer(SharesMessage const &answer, MuddleAddress const &from_id);
  void OnQualComplaints(SharesMessage const &shares, MuddleAddress const &from_id);
  void OnReconstructionShares(SharesMessage const &shares, MuddleAddress const &from_id);
  /// @}

  /// @name Helper methods
  /// @{
  bool BasicMsgCheck(MuddleAddress const &from, std::shared_ptr<DKGMessage> const &msg_ptr);
  void CheckComplaintAnswer(SharesMessage const &answer, MuddleAddress const &from_id);
  bool BuildQual();
  void CheckQualComplaints();
  /// @}

  // Helper functions
  uint64_t PreDKGThreshold();

  // Telemetry
  telemetry::GaugePtr<uint64_t> beacon_dkg_state_gauge_;
  telemetry::GaugePtr<uint64_t> beacon_dkg_connections_gauge_;
  telemetry::GaugePtr<uint64_t> beacon_dkg_all_connections_gauge_;
  telemetry::CounterPtr         beacon_dkg_failures_total_;
<<<<<<< HEAD
=======
  telemetry::CounterPtr         beacon_dkg_dry_run_failures_total_;
  telemetry::CounterPtr         beacon_dkg_aborts_total_;
>>>>>>> 738c9984

  // Members below protected by mutex
  std::mutex                                                 mutex_;
  CallbackFunction                                           callback_function_;
  std::deque<SharedAeonExecutionUnit>                        aeon_exe_queue_;
  SharedAeonExecutionUnit                                    beacon_;
  std::unordered_map<MuddleAddress, std::set<MuddleAddress>> ready_connections_;
  std::map<MuddleAddress, SignatureShare>                    dry_run_shares_;
<<<<<<< HEAD

private:
=======
  std::map<std::string, uint16_t>                            dry_run_public_keys_;

private:
  uint64_t abort_below_ = 0;

>>>>>>> 738c9984
  // Timing management
  void             SetTimeToProceed(State state);
  moment::ClockPtr clock_ = moment::GetClock("beacon:dkg", moment::ClockType::STEADY);
  DeadlineTimer    timer_to_proceed_{"beacon:dkg"};
  uint64_t         reference_timepoint_   = 0;
  uint64_t         state_deadline_        = 0;
  uint64_t         seconds_for_state_     = 0;
  uint64_t         expected_dkg_timespan_ = 0;
  bool             condition_to_proceed_  = false;
};

}  // namespace beacon

namespace serializers {
template <typename D>
struct ArraySerializer<beacon::DryRunInfo, D>
{

public:
  using Type       = beacon::DryRunInfo;
  using DriverType = D;

  template <typename Constructor>
  static void Serialize(Constructor &array_constructor, Type const &b)
  {
    auto array = array_constructor(2);
    array.Append(b.public_key);
    array.Append(b.sig_share);
  }

  template <typename ArrayDeserializer>
  static void Deserialize(ArrayDeserializer &array, Type &b)
  {
    array.GetNextValue(b.public_key);
    array.GetNextValue(b.sig_share);
  }
};
}  // namespace serializers
}  // namespace fetch<|MERGE_RESOLUTION|>--- conflicted
+++ resolved
@@ -200,11 +200,8 @@
   telemetry::GaugePtr<uint64_t> beacon_dkg_connections_gauge_;
   telemetry::GaugePtr<uint64_t> beacon_dkg_all_connections_gauge_;
   telemetry::CounterPtr         beacon_dkg_failures_total_;
-<<<<<<< HEAD
-=======
   telemetry::CounterPtr         beacon_dkg_dry_run_failures_total_;
   telemetry::CounterPtr         beacon_dkg_aborts_total_;
->>>>>>> 738c9984
 
   // Members below protected by mutex
   std::mutex                                                 mutex_;
@@ -213,16 +210,11 @@
   SharedAeonExecutionUnit                                    beacon_;
   std::unordered_map<MuddleAddress, std::set<MuddleAddress>> ready_connections_;
   std::map<MuddleAddress, SignatureShare>                    dry_run_shares_;
-<<<<<<< HEAD
-
-private:
-=======
   std::map<std::string, uint16_t>                            dry_run_public_keys_;
 
 private:
   uint64_t abort_below_ = 0;
 
->>>>>>> 738c9984
   // Timing management
   void             SetTimeToProceed(State state);
   moment::ClockPtr clock_ = moment::GetClock("beacon:dkg", moment::ClockType::STEADY);
@@ -233,7 +225,6 @@
   uint64_t         expected_dkg_timespan_ = 0;
   bool             condition_to_proceed_  = false;
 };
-
 }  // namespace beacon
 
 namespace serializers {
