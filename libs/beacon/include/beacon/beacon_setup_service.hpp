#pragma once
//------------------------------------------------------------------------------
//
//   Copyright 2018-2019 Fetch.AI Limited
//
//   Licensed under the Apache License, Version 2.0 (the "License");
//   you may not use this file except in compliance with the License.
//   You may obtain a copy of the License at
//
//       http://www.apache.org/licenses/LICENSE-2.0
//
//   Unless required by applicable law or agreed to in writing, software
//   distributed under the License is distributed on an "AS IS" BASIS,
//   WITHOUT WARRANTIES OR CONDITIONS OF ANY KIND, either express or implied.
//   See the License for the specific language governing permissions and
//   limitations under the License.
//
//------------------------------------------------------------------------------

#include "beacon/beacon_complaints_manager.hpp"
#include "core/service_ids.hpp"
#include "core/state_machine.hpp"
#include "dkg/dkg_messages.hpp"
#include "moment/clocks.hpp"
#include "moment/deadline_timer.hpp"
#include "muddle/muddle_endpoint.hpp"
#include "muddle/rpc/client.hpp"
#include "muddle/subscription.hpp"
#include "telemetry/gauge.hpp"
#include "telemetry/telemetry.hpp"

#include "muddle/punishment_broadcast_channel.hpp"
#include "muddle/rbc.hpp"

#include "beacon/aeon.hpp"

namespace fetch {
namespace muddle {

class MuddleInterface;

}  // namespace muddle

namespace ledger {

class ManifestCacheInterface;

}  // namespace ledger

namespace beacon {

struct DryRunInfo
{
  std::string                       public_key;
  AeonExecutionUnit::SignatureShare sig_share;
};

class BeaconSetupService
{
public:
  static constexpr char const *LOGGING_NAME = "BeaconSetupService";

  // Note: these must be maintained in the order which they are called
  enum class State : uint8_t
  {
    IDLE,
    RESET,
    CONNECT_TO_ALL,
    WAIT_FOR_READY_CONNECTIONS,
    WAIT_FOR_SHARES,
    WAIT_FOR_COMPLAINTS,
    WAIT_FOR_COMPLAINT_ANSWERS,
    WAIT_FOR_QUAL_SHARES,
    WAIT_FOR_QUAL_COMPLAINTS,
    WAIT_FOR_RECONSTRUCTION_SHARES,
    COMPUTE_PUBLIC_SIGNATURE,
    DRY_RUN_SIGNING,
    BEACON_READY
  };

  using ConstByteArray          = byte_array::ConstByteArray;
  using StateMachine            = core::StateMachine<State>;
  using StateMachinePtr         = std::shared_ptr<StateMachine>;
  using MuddleAddress           = ConstByteArray;
  using Identity                = crypto::Identity;
  using CabinetMembers          = std::set<Identity>;
  using MuddleAddresses         = std::set<MuddleAddress>;
  using MuddleEndpoint          = muddle::MuddleEndpoint;
  using MuddleInterface         = muddle::MuddleInterface;
  using RBC                     = muddle::RBC;
  using ReliableChannel         = muddle::BroadcastChannelInterface;
  using ReliableChannelPtr      = std::unique_ptr<ReliableChannel>;
  using SubscriptionPtr         = muddle::MuddleEndpoint::SubscriptionPtr;
  using MessageCoefficient      = std::string;
  using MessageShare            = std::string;
  using SharedAeonExecutionUnit = std::shared_ptr<AeonExecutionUnit>;
  using CallbackFunction        = std::function<void(SharedAeonExecutionUnit)>;
  using DKGMessage              = dkg::DKGMessage;
  using ComplaintsManager       = beacon::ComplaintsManager;
  using ComplaintAnswersManager = beacon::ComplaintAnswersManager;
  using QualComplaintsManager   = beacon::QualComplaintsManager;
  using DKGEnvelope             = dkg::DKGEnvelope;
  using ComplaintsMessage       = dkg::ComplaintsMessage;
  using FinalStateMessage       = dkg::FinalStateMessage;
  using CoefficientsMessage     = dkg::CoefficientsMessage;
  using ConnectionsMessage      = dkg::ConnectionsMessage;
  using SharesMessage           = dkg::SharesMessage;
  using DKGSerializer           = dkg::DKGSerializer;
  using ManifestCacheInterface  = ledger::ManifestCacheInterface;
  using SharesExposedMap = std::unordered_map<MuddleAddress, std::pair<MessageShare, MessageShare>>;
  using DeadlineTimer    = fetch::moment::DeadlineTimer;
  using SignatureShare   = AeonExecutionUnit::SignatureShare;
  using BeaconManager    = dkg::BeaconManager;
  using GroupPubKeyPlusSigShare = std::pair<std::string, SignatureShare>;
  using CertificatePtr          = std::shared_ptr<dkg::BeaconManager::Certificate>;

  BeaconSetupService(MuddleInterface &muddle, Identity identity,
                     ManifestCacheInterface &manifest_cache, CertificatePtr certificate);
  BeaconSetupService(BeaconSetupService const &) = delete;
  BeaconSetupService(BeaconSetupService &&)      = delete;

  /// State functions
  /// @{
  State OnIdle();
  State OnReset();
  State OnConnectToAll();
  State OnWaitForReadyConnections();
  State OnWaitForShares();
  State OnWaitForComplaints();
  State OnWaitForComplaintAnswers();
  State OnWaitForQualShares();
  State OnWaitForQualComplaints();
  State OnWaitForReconstructionShares();
  State OnComputePublicSignature();
  State OnDryRun();
  State OnBeaconReady();
  /// @}

  /// Setup management
  /// @{
<<<<<<< HEAD
  void QueueSetup(SharedAeonExecutionUnit beacon);
  void Abort(uint64_t round_start);
  void SetBeaconReadyCallback(CallbackFunction callback);
  /// @}

  std::vector<std::weak_ptr<core::Runnable>> GetWeakRunnables();
=======
  void QueueSetup(SharedAeonExecutionUnit const &beacon);
  void Abort(uint64_t abort_below);
  void SetBeaconReadyCallback(CallbackFunction callback);
  /// @}

  std::weak_ptr<core::Runnable> GetWeakRunnable();

  void OnNewSharesPacket(muddle::Packet const &packet, MuddleAddress const &last_hop);
  void OnNewShares(MuddleAddress const &from, std::pair<MessageShare, MessageShare> const &shares);
  void OnDkgMessage(MuddleAddress const &from, std::shared_ptr<DKGMessage> const &msg_ptr);
  void OnNewDryRunPacket(muddle::Packet const &packet, MuddleAddress const &last_hop);
>>>>>>> d59b61e9

protected:
  Identity                identity_;
  ManifestCacheInterface &manifest_cache_;
  MuddleInterface &       muddle_;
  MuddleEndpoint &        endpoint_;
  SubscriptionPtr         shares_subscription_;

  CertificatePtr     certificate_;
  ReliableChannelPtr rbc_;

  std::shared_ptr<StateMachine> state_machine_;
  std::set<MuddleAddress>       connections_;

  // Managing complaints
  ComplaintsManager       complaints_manager_;
  ComplaintAnswersManager complaint_answers_manager_;
  QualComplaintsManager   qual_complaints_manager_;

  // Counters for types of messages received
  std::set<MuddleAddress>                   shares_received_;
  std::set<MuddleAddress>                   coefficients_received_;
  std::set<MuddleAddress>                   qual_coefficients_received_;
  std::map<MuddleAddress, SharesExposedMap> reconstruction_shares_received_;

  /// @name Methods to send messages
  /// @{
  void         SendBroadcast(DKGEnvelope const &env);
  virtual void BroadcastShares();
  virtual void BroadcastComplaints();
  virtual void BroadcastComplaintAnswers();
  virtual void BroadcastQualCoefficients();
  virtual void BroadcastQualComplaints();
  virtual void BroadcastReconstructionShares();
  /// @}

<<<<<<< HEAD
=======
  /// @name Handlers for messages
  /// @{
  void OnNewCoefficients(CoefficientsMessage const &msg, MuddleAddress const &from);
  void OnComplaints(ComplaintsMessage const &msg, MuddleAddress const &from);
  void OnExposedShares(SharesMessage const &shares, MuddleAddress const &from_id);
  void OnComplaintAnswers(SharesMessage const &answer, MuddleAddress const &from);
  void OnQualComplaints(SharesMessage const &shares_msg, MuddleAddress const &from);
  void OnReconstructionShares(SharesMessage const &shares_msg, MuddleAddress const &from);
  /// @}

  /// @name Helper methods
  /// @{
  bool BasicMsgCheck(MuddleAddress const &from, std::shared_ptr<DKGMessage> const &msg_ptr);
  void CheckComplaintAnswers();
  bool BuildQual();
  void CheckQualComplaints();
  /// @}

  // Helper functions
  uint64_t PreDKGThreshold();
  uint32_t QualSize();

>>>>>>> d59b61e9
  // Telemetry
  telemetry::GaugePtr<uint64_t> beacon_dkg_state_gauge_;
  telemetry::GaugePtr<uint64_t> beacon_dkg_connections_gauge_;
  telemetry::GaugePtr<uint64_t> beacon_dkg_all_connections_gauge_;
  telemetry::GaugePtr<uint64_t> beacon_dkg_failures_required_to_complete_;
  telemetry::GaugePtr<uint64_t> beacon_dkg_state_failed_on_;
  telemetry::GaugePtr<uint64_t> beacon_dkg_time_allocated_;
  telemetry::GaugePtr<uint64_t> beacon_dkg_aeon_setting_up_;
  telemetry::CounterPtr         beacon_dkg_failures_total_;
  telemetry::CounterPtr         beacon_dkg_aborts_total_;
  telemetry::CounterPtr         beacon_dkg_successes_total_;

  // Members below protected by mutex
  std::mutex                                                 mutex_;
  CallbackFunction                                           callback_function_;
  std::deque<SharedAeonExecutionUnit>                        aeon_exe_queue_;
  SharedAeonExecutionUnit                                    beacon_;
  std::unordered_map<MuddleAddress, std::set<MuddleAddress>> ready_connections_;

  std::map<MuddleAddress, ConstByteArray> final_state_payload_;

private:
  uint64_t abort_below_ = 0;

  // Timing management
  void             SetTimeToProceed(State state);
  moment::ClockPtr clock_ = moment::GetClock("beacon:dkg", moment::ClockType::STEADY);
  DeadlineTimer    timer_to_proceed_{"beacon:dkg"};
  uint64_t         reference_timepoint_   = 0;
  uint64_t         state_deadline_        = 0;
  uint64_t         seconds_for_state_     = 0;
  uint64_t         expected_dkg_timespan_ = 0;
  bool             condition_to_proceed_  = false;

  uint16_t failures_{0};

  /// @name Handlers for messages
  /// @{
  void OnDkgMessage(MuddleAddress const &from, std::shared_ptr<DKGMessage> msg_ptr);
  void OnNewShares(MuddleAddress from_id, std::pair<MessageShare, MessageShare> const &shares);
  void OnNewSharesPacket(muddle::Packet const &packet, MuddleAddress const &last_hop);
  void OnNewCoefficients(CoefficientsMessage const &coefficients, MuddleAddress const &from_id);
  void OnComplaints(ComplaintsMessage const &complaint, MuddleAddress const &from_id);
  void OnExposedShares(SharesMessage const &shares, MuddleAddress const &from_id);
  void OnComplaintAnswers(SharesMessage const &answer, MuddleAddress const &from_id);
  void OnQualComplaints(SharesMessage const &shares, MuddleAddress const &from_id);
  void OnReconstructionShares(SharesMessage const &shares, MuddleAddress const &from_id);
  /// @}

  /// @name Helper methods
  /// @{
  bool     BasicMsgCheck(MuddleAddress const &from, std::shared_ptr<DKGMessage> const &msg_ptr);
  void     CheckComplaintAnswers();
  bool     BuildQual();
  void     CheckQualComplaints();
  uint64_t PreDKGThreshold();
  uint32_t QualSize();
  /// @}
};
}  // namespace beacon

namespace serializers {
template <typename D>
struct ArraySerializer<beacon::DryRunInfo, D>
{

public:
  using Type       = beacon::DryRunInfo;
  using DriverType = D;

  template <typename Constructor>
  static void Serialize(Constructor &array_constructor, Type const &b)
  {
    auto array = array_constructor(2);
    array.Append(b.public_key);
    array.Append(b.sig_share);
  }

  template <typename ArrayDeserializer>
  static void Deserialize(ArrayDeserializer &array, Type &b)
  {
    array.GetNextValue(b.public_key);
    array.GetNextValue(b.sig_share);
  }
};
}  // namespace serializers
}  // namespace fetch<|MERGE_RESOLUTION|>--- conflicted
+++ resolved
@@ -138,26 +138,13 @@
 
   /// Setup management
   /// @{
-<<<<<<< HEAD
+
   void QueueSetup(SharedAeonExecutionUnit beacon);
   void Abort(uint64_t round_start);
   void SetBeaconReadyCallback(CallbackFunction callback);
   /// @}
 
   std::vector<std::weak_ptr<core::Runnable>> GetWeakRunnables();
-=======
-  void QueueSetup(SharedAeonExecutionUnit const &beacon);
-  void Abort(uint64_t abort_below);
-  void SetBeaconReadyCallback(CallbackFunction callback);
-  /// @}
-
-  std::weak_ptr<core::Runnable> GetWeakRunnable();
-
-  void OnNewSharesPacket(muddle::Packet const &packet, MuddleAddress const &last_hop);
-  void OnNewShares(MuddleAddress const &from, std::pair<MessageShare, MessageShare> const &shares);
-  void OnDkgMessage(MuddleAddress const &from, std::shared_ptr<DKGMessage> const &msg_ptr);
-  void OnNewDryRunPacket(muddle::Packet const &packet, MuddleAddress const &last_hop);
->>>>>>> d59b61e9
 
 protected:
   Identity                identity_;
@@ -194,31 +181,6 @@
   virtual void BroadcastReconstructionShares();
   /// @}
 
-<<<<<<< HEAD
-=======
-  /// @name Handlers for messages
-  /// @{
-  void OnNewCoefficients(CoefficientsMessage const &msg, MuddleAddress const &from);
-  void OnComplaints(ComplaintsMessage const &msg, MuddleAddress const &from);
-  void OnExposedShares(SharesMessage const &shares, MuddleAddress const &from_id);
-  void OnComplaintAnswers(SharesMessage const &answer, MuddleAddress const &from);
-  void OnQualComplaints(SharesMessage const &shares_msg, MuddleAddress const &from);
-  void OnReconstructionShares(SharesMessage const &shares_msg, MuddleAddress const &from);
-  /// @}
-
-  /// @name Helper methods
-  /// @{
-  bool BasicMsgCheck(MuddleAddress const &from, std::shared_ptr<DKGMessage> const &msg_ptr);
-  void CheckComplaintAnswers();
-  bool BuildQual();
-  void CheckQualComplaints();
-  /// @}
-
-  // Helper functions
-  uint64_t PreDKGThreshold();
-  uint32_t QualSize();
-
->>>>>>> d59b61e9
   // Telemetry
   telemetry::GaugePtr<uint64_t> beacon_dkg_state_gauge_;
   telemetry::GaugePtr<uint64_t> beacon_dkg_connections_gauge_;
