#pragma once
//------------------------------------------------------------------------------
//
//   Copyright 2018-2019 Fetch.AI Limited
//
//   Licensed under the Apache License, Version 2.0 (the "License");
//   you may not use this file except in compliance with the License.
//   You may obtain a copy of the License at
//
//       http://www.apache.org/licenses/LICENSE-2.0
//
//   Unless required by applicable law or agreed to in writing, software
//   distributed under the License is distributed on an "AS IS" BASIS,
//   WITHOUT WARRANTIES OR CONDITIONS OF ANY KIND, either express or implied.
//   See the License for the specific language governing permissions and
//   limitations under the License.
//
//------------------------------------------------------------------------------

#include "beacon/beacon_complaints_manager.hpp"
#include "core/service_ids.hpp"
#include "core/state_machine.hpp"
#include "dkg/dkg_messages.hpp"
#include "moment/clocks.hpp"
#include "moment/deadline_timer.hpp"
#include "muddle/muddle_endpoint.hpp"
#include "muddle/rbc.hpp"
#include "muddle/rpc/client.hpp"
#include "muddle/subscription.hpp"
#include "telemetry/gauge.hpp"
#include "telemetry/telemetry.hpp"

#include "beacon/aeon.hpp"

namespace fetch {
namespace muddle {

class MuddleInterface;

}  // namespace muddle

namespace ledger {

class ManifestCacheInterface;

}  // namespace ledger

namespace beacon {

struct DryRunInfo
{
  std::string                       public_key;
  AeonExecutionUnit::SignatureShare sig_share;
};

class BeaconSetupService
{
public:
  static constexpr char const *LOGGING_NAME = "BeaconSetupService";

  // Note: these must be maintained in the order which they are called
  enum class State : uint8_t
  {
    IDLE,
    RESET,
    CONNECT_TO_ALL,
    WAIT_FOR_READY_CONNECTIONS,
    WAIT_FOR_SHARES,
    WAIT_FOR_COMPLAINTS,
    WAIT_FOR_COMPLAINT_ANSWERS,
    WAIT_FOR_QUAL_SHARES,
    WAIT_FOR_QUAL_COMPLAINTS,
    WAIT_FOR_RECONSTRUCTION_SHARES,
    DRY_RUN_SIGNING,
    BEACON_READY
  };

  using ConstByteArray          = byte_array::ConstByteArray;
  using StateMachine            = core::StateMachine<State>;
  using StateMachinePtr         = std::shared_ptr<StateMachine>;
  using MuddleAddress           = ConstByteArray;
  using Identity                = crypto::Identity;
  using CabinetMembers          = std::set<Identity>;
  using MuddleAddresses         = std::set<MuddleAddress>;
  using MuddleEndpoint          = muddle::MuddleEndpoint;
  using MuddleInterface         = muddle::MuddleInterface;
  using RBC                     = muddle::RBC;
  using SubscriptionPtr         = muddle::MuddleEndpoint::SubscriptionPtr;
  using MessageCoefficient      = std::string;
  using MessageShare            = std::string;
  using SharedAeonExecutionUnit = std::shared_ptr<AeonExecutionUnit>;
  using CallbackFunction        = std::function<void(SharedAeonExecutionUnit)>;
  using DKGMessage              = dkg::DKGMessage;
  using ComplaintsManager       = beacon::ComplaintsManager;
  using ComplaintAnswersManager = beacon::ComplaintAnswersManager;
  using QualComplaintsManager   = beacon::QualComplaintsManager;
  using DKGEnvelope             = dkg::DKGEnvelope;
  using ComplaintsMessage       = dkg::ComplaintsMessage;
  using CoefficientsMessage     = dkg::CoefficientsMessage;
  using SharesMessage           = dkg::SharesMessage;
  using DKGSerializer           = dkg::DKGSerializer;
  using ManifestCacheInterface  = ledger::ManifestCacheInterface;
  using SharesExposedMap = std::unordered_map<MuddleAddress, std::pair<MessageShare, MessageShare>>;
  using DeadlineTimer    = fetch::moment::DeadlineTimer;
  using SignatureShare   = AeonExecutionUnit::SignatureShare;
<<<<<<< HEAD
  using BeaconManager    = dkg::BeaconManager;
=======
  using GroupPubKeyPlusSigShare = std::pair<std::string, SignatureShare>;
>>>>>>> 7b5842ea

  BeaconSetupService(MuddleInterface &muddle, Identity identity,
                     ManifestCacheInterface &manifest_cache);
  BeaconSetupService(BeaconSetupService const &) = delete;
  BeaconSetupService(BeaconSetupService &&)      = delete;

  /// State functions
  /// @{
  State OnIdle();
  State OnReset();
  State OnConnectToAll();
  State OnWaitForReadyConnections();
  State OnWaitForShares();
  State OnWaitForComplaints();
  State OnWaitForComplaintAnswers();
  State OnWaitForQualShares();
  State OnWaitForQualComplaints();
  State OnWaitForReconstructionShares();
  State OnDryRun();
  State OnBeaconReady();
  /// @}

  /// Setup management
  /// @{
  void QueueSetup(SharedAeonExecutionUnit beacon);
  void Abort(uint64_t round_start);
  void SetBeaconReadyCallback(CallbackFunction callback);
  /// @}

  std::weak_ptr<core::Runnable> GetWeakRunnable();

  void OnNewSharesPacket(muddle::Packet const &packet, MuddleAddress const &last_hop);
  void OnNewShares(MuddleAddress from_id, std::pair<MessageShare, MessageShare> const &shares);
  void OnDkgMessage(MuddleAddress const &from, std::shared_ptr<DKGMessage> msg_ptr);
  void OnNewDryRunPacket(muddle::Packet const &packet, MuddleAddress const &last_hop);

protected:
  Identity                identity_;
  ManifestCacheInterface &manifest_cache_;
  MuddleInterface &       muddle_;
  MuddleEndpoint &        endpoint_;
  SubscriptionPtr         shares_subscription_;
  SubscriptionPtr         dry_run_subscription_;
  RBC                     pre_dkg_rbc_;
  RBC                     rbc_;

  std::shared_ptr<StateMachine> state_machine_;
  std::set<MuddleAddress>       connections_;

  // Managing complaints
  ComplaintsManager       complaints_manager_;
  ComplaintAnswersManager complaint_answers_manager_;
  QualComplaintsManager   qual_complaints_manager_;

  // Counters for types of messages received
  std::set<MuddleAddress>                   shares_received_;
  std::set<MuddleAddress>                   coefficients_received_;
  std::set<MuddleAddress>                   qual_coefficients_received_;
  std::map<MuddleAddress, SharesExposedMap> reconstruction_shares_received_;

  /// @name Methods to send messages
  /// @{
  void         SendBroadcast(DKGEnvelope const &env);
  virtual void BroadcastShares();
  virtual void BroadcastComplaints();
  virtual void BroadcastComplaintAnswers();
  virtual void BroadcastQualCoefficients();
  virtual void BroadcastQualComplaints();
  virtual void BroadcastReconstructionShares();
  /// @}

  /// @name Handlers for messages
  /// @{
  void OnNewCoefficients(CoefficientsMessage const &coefficients, MuddleAddress const &from_id);
  void OnComplaints(ComplaintsMessage const &complaint, MuddleAddress const &from_id);
  void OnExposedShares(SharesMessage const &shares, MuddleAddress const &from_id);
  void OnComplaintAnswers(SharesMessage const &answer, MuddleAddress const &from_id);
  void OnQualComplaints(SharesMessage const &shares, MuddleAddress const &from_id);
  void OnReconstructionShares(SharesMessage const &shares, MuddleAddress const &from_id);
  /// @}

  /// @name Helper methods
  /// @{
  bool BasicMsgCheck(MuddleAddress const &from, std::shared_ptr<DKGMessage> const &msg_ptr);
  void CheckComplaintAnswers();
  bool BuildQual();
  void CheckQualComplaints();
  /// @}

  // Helper functions
  uint64_t PreDKGThreshold();
  uint32_t QualSize();

  // Telemetry
  telemetry::GaugePtr<uint64_t> beacon_dkg_state_gauge_;
  telemetry::GaugePtr<uint64_t> beacon_dkg_connections_gauge_;
  telemetry::GaugePtr<uint64_t> beacon_dkg_all_connections_gauge_;
  telemetry::CounterPtr         beacon_dkg_failures_total_;
  telemetry::CounterPtr         beacon_dkg_dry_run_failures_total_;
  telemetry::CounterPtr         beacon_dkg_aborts_total_;

  // Members below protected by mutex
  std::mutex                                                 mutex_;
  CallbackFunction                                           callback_function_;
  std::deque<SharedAeonExecutionUnit>                        aeon_exe_queue_;
  SharedAeonExecutionUnit                                    beacon_;
  std::unordered_map<MuddleAddress, std::set<MuddleAddress>> ready_connections_;
  std::map<MuddleAddress, GroupPubKeyPlusSigShare>           dry_run_shares_;
  std::map<std::string, uint16_t>                            dry_run_public_keys_;

private:
  uint64_t abort_below_ = 0;

  // Timing management
  void             SetTimeToProceed(State state);
  moment::ClockPtr clock_ = moment::GetClock("beacon:dkg", moment::ClockType::STEADY);
  DeadlineTimer    timer_to_proceed_{"beacon:dkg"};
  uint64_t         reference_timepoint_   = 0;
  uint64_t         state_deadline_        = 0;
  uint64_t         seconds_for_state_     = 0;
  uint64_t         expected_dkg_timespan_ = 0;
  bool             condition_to_proceed_  = false;
};
}  // namespace beacon

namespace serializers {
template <typename D>
struct ArraySerializer<beacon::DryRunInfo, D>
{

public:
  using Type       = beacon::DryRunInfo;
  using DriverType = D;

  template <typename Constructor>
  static void Serialize(Constructor &array_constructor, Type const &b)
  {
    auto array = array_constructor(2);
    array.Append(b.public_key);
    array.Append(b.sig_share);
  }

  template <typename ArrayDeserializer>
  static void Deserialize(ArrayDeserializer &array, Type &b)
  {
    array.GetNextValue(b.public_key);
    array.GetNextValue(b.sig_share);
  }
};
}  // namespace serializers
}  // namespace fetch<|MERGE_RESOLUTION|>--- conflicted
+++ resolved
@@ -103,11 +103,8 @@
   using SharesExposedMap = std::unordered_map<MuddleAddress, std::pair<MessageShare, MessageShare>>;
   using DeadlineTimer    = fetch::moment::DeadlineTimer;
   using SignatureShare   = AeonExecutionUnit::SignatureShare;
-<<<<<<< HEAD
   using BeaconManager    = dkg::BeaconManager;
-=======
   using GroupPubKeyPlusSigShare = std::pair<std::string, SignatureShare>;
->>>>>>> 7b5842ea
 
   BeaconSetupService(MuddleInterface &muddle, Identity identity,
                      ManifestCacheInterface &manifest_cache);
