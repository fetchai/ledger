--- conflicted
+++ resolved
@@ -19,20 +19,14 @@
 
 #include "core/service_ids.hpp"
 #include "core/state_machine.hpp"
-<<<<<<< HEAD
 #include "dkg/dkg_complaints_manager.hpp"
 #include "dkg/dkg_messages.hpp"
-#include "network/muddle/muddle.hpp"
-#include "network/muddle/rbc.hpp"
-#include "network/muddle/rpc/client.hpp"
+#include "muddle/muddle_endpoint.hpp"
+#include "muddle/rbc.hpp"
+#include "muddle/rpc/client.hpp"
+#include "muddle/subscription.hpp"
 #include "telemetry/gauge.hpp"
 #include "telemetry/telemetry.hpp"
-=======
-#include "muddle/muddle_endpoint.hpp"
-#include "muddle/rpc/client.hpp"
-#include "muddle/rpc/server.hpp"
-#include "muddle/subscription.hpp"
->>>>>>> cf48725c
 
 #include "beacon/aeon.hpp"
 
@@ -68,13 +62,13 @@
   using Identity           = crypto::Identity;
   using CabinetMembers     = std::set<Identity>;
   using Endpoint           = muddle::MuddleEndpoint;
-  using RBC                = network::RBC;
+  using RBC                = muddle::RBC;
+  using SubscriptionPtr    = muddle::MuddleEndpoint::SubscriptionPtr;
   using MessageCoefficient = std::string;
   using MessageShare       = std::string;
   using SharesExposedMap = std::unordered_map<MuddleAddress, std::pair<MessageShare, MessageShare>>;
   using SharedAeonExecutionUnit = std::shared_ptr<AeonExecutionUnit>;
   using CallbackFunction        = std::function<void(SharedAeonExecutionUnit)>;
-<<<<<<< HEAD
   using DKGMessage              = dkg::DKGMessage;
   using ComplaintsManager       = dkg::ComplaintsManager;
   using ComplaintsAnswerManager = dkg::ComplaintsAnswerManager;
@@ -84,32 +78,6 @@
   using CoefficientsMessage     = dkg::CoefficientsMessage;
   using SharesMessage           = dkg::SharesMessage;
   using DKGSerializer           = dkg::DKGSerializer;
-=======
-  using Endpoint                = muddle::MuddleEndpoint;
-  using Client                  = muddle::rpc::Client;
-  using ClientPtr               = std::shared_ptr<Client>;
-  using StateMachine            = core::StateMachine<State>;
-  using StateMachinePtr         = std::shared_ptr<StateMachine>;
-  using ConstByteArray          = byte_array::ConstByteArray;
-  using SubscriptionPtr         = muddle::MuddleEndpoint::SubscriptionPtr;
-  using Serializer              = serializers::MsgPackSerializer;
-  using Address                 = byte_array::ConstByteArray;
-  using PrivateKey              = BeaconManager::PrivateKey;
-  using VerificationVector      = BeaconManager::VerificationVector;
-
-  struct ShareSubmission
-  {
-    Identity           from{};
-    PrivateKey         share{};
-    VerificationVector verification_vector{};
-  };
-
-  struct DeliveryDetails
-  {
-    bool             was_delivered{false};
-    service::Promise response{nullptr};
-  };
->>>>>>> cf48725c
 
   BeaconSetupService()                           = delete;
   BeaconSetupService(BeaconSetupService const &) = delete;
@@ -142,11 +110,11 @@
   void OnDkgMessage(MuddleAddress const &from, std::shared_ptr<DKGMessage> msg_ptr);
 
 protected:
-  Identity                              identity_;
-  Endpoint &                            endpoint_;
-  std::shared_ptr<muddle::Subscription> shares_subscription;
-  RBC                                   pre_dkg_rbc_;
-  RBC                                   rbc_;
+  Identity        identity_;
+  Endpoint &      endpoint_;
+  SubscriptionPtr shares_subscription;
+  RBC             pre_dkg_rbc_;
+  RBC             rbc_;
 
   std::mutex                          mutex_;
   CallbackFunction                    callback_function_;
