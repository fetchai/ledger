--- conflicted
+++ resolved
@@ -152,12 +152,9 @@
   MuddleEndpoint &        endpoint_;
   SubscriptionPtr         shares_subscription_;
   SubscriptionPtr         dry_run_subscription_;
-<<<<<<< HEAD
-
-  CertificatePtr          certificate_;
-=======
->>>>>>> 00455573
-  ReliableChannelPtr      rbc_;
+
+  CertificatePtr     certificate_;
+  ReliableChannelPtr rbc_;
 
   std::shared_ptr<StateMachine> state_machine_;
   std::set<MuddleAddress>       connections_;
@@ -204,11 +201,11 @@
   SharedAeonExecutionUnit                                    beacon_;
   std::unordered_map<MuddleAddress, std::set<MuddleAddress>> ready_connections_;
 
-  std::map<MuddleAddress, ConstByteArray>                    final_state_payload_;
+  std::map<MuddleAddress, ConstByteArray> final_state_payload_;
 
   // TODO(HUT): delete
-  std::map<MuddleAddress, GroupPubKeyPlusSigShare>           dry_run_shares_;
-  std::map<std::string, uint16_t>                            dry_run_public_keys_;
+  std::map<MuddleAddress, GroupPubKeyPlusSigShare> dry_run_shares_;
+  std::map<std::string, uint16_t>                  dry_run_public_keys_;
 
 private:
   uint64_t abort_below_ = 0;
