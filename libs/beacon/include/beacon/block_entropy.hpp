--- conflicted
+++ resolved
@@ -43,16 +43,11 @@
 
   BlockEntropy();
   BlockEntropy(BlockEntropy const &rhs);
-
-<<<<<<< HEAD
+  
   // When new committee, block contains muddle address of those who suceeded the DKG and
   // are qualified to produce blocks, and notarisation key (signed)
   Cabinet              qualified;
   CabinetMemberDetails member_details{};
-=======
-  // The members who succeeded DKG and are qualified to produce blocks (when new cabinet)
-  Cabinet qualified;
->>>>>>> 5012e36d
 
   // The group public key (when new cabinet)
   GroupPublicKey group_public_key;
