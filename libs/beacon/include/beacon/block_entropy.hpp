--- conflicted
+++ resolved
@@ -39,14 +39,10 @@
   BlockEntropy();
   BlockEntropy(BlockEntropy const &rhs);
 
-<<<<<<< HEAD
   BlockEntropy &operator=(BlockEntropy &&that) = default;
   BlockEntropy &operator                       =(BlockEntropy const &that);
 
-  // The members who succeeded DKG and are qualified to produce blocks (when new committee)
-=======
   // The members who succeeded DKG and are qualified to produce blocks (when new cabinet)
->>>>>>> 19ee970c
   Cabinet qualified;
 
   // The group public key (when new cabinet)
