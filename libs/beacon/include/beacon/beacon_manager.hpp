#pragma once
//------------------------------------------------------------------------------
//
//   Copyright 2018-2019 Fetch.AI Limited
//
//   Licensed under the Apache License, Version 2.0 (the "License");
//   you may not use this file except in compliance with the License.
//   You may obtain a copy of the License at
//
//       http://www.apache.org/licenses/LICENSE-2.0
//
//   Unless required by applicable law or agreed to in writing, software
//   distributed under the License is distributed on an "AS IS" BASIS,
//   WITHOUT WARRANTIES OR CONDITIONS OF ANY KIND, either express or implied.
//   See the License for the specific language governing permissions and
//   limitations under the License.
//
//------------------------------------------------------------------------------

#include "beacon/dkg_output.hpp"
#include "crypto/mcl_dkg.hpp"
#include "dkg/dkg_messages.hpp"

namespace fetch {
namespace dkg {

class BeaconManager
{
public:
  using ConstByteArray   = byte_array::ConstByteArray;
  using MuddleAddress    = ConstByteArray;
  using DkgOutput        = beacon::DkgOutput;
  using Certificate      = crypto::Prover;
  using CertificatePtr   = std::shared_ptr<Certificate>;
  using Signature        = crypto::mcl::Signature;
  using PublicKey        = crypto::mcl::PublicKey;
  using PrivateKey       = crypto::mcl::PrivateKey;
  using Generator        = crypto::mcl::Generator;
  using CabinetIndex     = crypto::mcl::CabinetIndex;
  using MessagePayload   = crypto::mcl::MessagePayload;
  using Identity         = crypto::Identity;
  using Share            = DKGMessage::Share;
  using Coefficient      = DKGMessage::Coefficient;
  using ComplaintAnswer  = std::pair<MuddleAddress, std::pair<Share, Share>>;
  using ExposedShare     = std::pair<MuddleAddress, std::pair<Share, Share>>;
  using SharesExposedMap = std::unordered_map<MuddleAddress, std::pair<Share, Share>>;

  enum class AddResult
  {
    SUCCESS,
    NOT_MEMBER,
    SIGNATURE_ALREADY_ADDED,
    INVALID_SIGNATURE
  };

  struct SignedMessage
  {
    Signature signature;
    Identity  identity;
  };

  explicit BeaconManager(CertificatePtr certificate = CertificatePtr{});

  BeaconManager(BeaconManager const &) = delete;
  BeaconManager &operator=(BeaconManager const &) = delete;

  void SetCertificate(CertificatePtr certificate);

  void                     GenerateCoefficients();
  std::vector<Coefficient> GetCoefficients();
  std::pair<Share, Share>  GetOwnShares(MuddleAddress const &receiver);
  std::pair<Share, Share>  GetReceivedShares(MuddleAddress const &owner);
  void AddCoefficients(MuddleAddress const &from, std::vector<Coefficient> const &coefficients);
  void AddShares(MuddleAddress const &from, std::pair<Share, Share> const &shares);
  std::set<MuddleAddress> ComputeComplaints(std::set<MuddleAddress> const &coeff_received);
  bool VerifyComplaintAnswer(MuddleAddress const &from, ComplaintAnswer const &answer);
  void ComputeSecretShare();
  std::vector<Coefficient> GetQualCoefficients();
  void AddQualCoefficients(MuddleAddress const &from, std::vector<Coefficient> const &coefficients);
  SharesExposedMap ComputeQualComplaints(std::set<MuddleAddress> const &coeff_received);
  MuddleAddress    VerifyQualComplaint(MuddleAddress const &from, ComplaintAnswer const &answer);
  void             ComputePublicKeys();
  void             AddReconstructionShare(MuddleAddress const &address);
  void             VerifyReconstructionShare(MuddleAddress const &from, ExposedShare const &share);
  bool             RunReconstruction();
  DkgOutput        GetDkgOutput();
  void             SetDkgOutput(DkgOutput const &output);
  void             SetQual(std::set<MuddleAddress> qual);
  void             NewCabinet(std::set<MuddleAddress> const &cabinet, uint32_t threshold);
  void             Reset();

  AddResult     AddSignaturePart(Identity const &from, Signature const &signature);
  bool          Verify();
  bool          Verify(Signature const &signature);
  static bool   Verify(byte_array::ConstByteArray const &group_public_key,
                       MessagePayload const &message, byte_array::ConstByteArray const &signature);
  Signature     GroupSignature() const;
  void          SetMessage(MessagePayload next_message);
  SignedMessage Sign();

  /// Property methods
  /// @{
  bool                           InQual(MuddleAddress const &address) const;
  std::set<MuddleAddress> const &qual() const;
  uint32_t                       polynomial_degree() const;
  CabinetIndex                   cabinet_index() const;
  CabinetIndex                   cabinet_index(MuddleAddress const &address) const;
  bool                           can_verify();
  std::string                    group_public_key() const;
  ///}
  //

private:
<<<<<<< HEAD
  static bn::G2 const &GetGroupG();
  static bn::G2 const &GetGroupH();
  static bn::G2 const &GetZeroG2();
  static bn::Fr const &GetZeroFr();
=======
  template <typename T, typename D>
  friend struct serializers::MapSerializer;

  // What the DKG should return
  PrivateKey              secret_share_;       ///< Share of group private key (x_i)
  PublicKey               public_key_;         ///< Group public key (y)
  std::vector<PublicKey>  public_key_shares_;  ///< Public keys of cabinet generated by DKG (v_i)
  std::set<MuddleAddress> qual_;               ///< Set of qualified members

private:
  static Generator const & GetGroupG();
  static Generator const & GetGroupH();
  static PrivateKey const &GetZeroFr();
>>>>>>> 696ea855

  CertificatePtr certificate_;
  uint32_t       cabinet_size_;       ///< Size of cabinet
  uint32_t       polynomial_degree_;  ///< Degree of polynomial in DKG
  CabinetIndex   cabinet_index_;      ///< Index of our address in cabinet_

  /// Member details
  /// @{
  std::unordered_map<MuddleAddress, CabinetIndex> identity_to_index_;
  /// @}

  // Temporary for DKG construction
  PrivateKey                           xprime_i;
  std::vector<PublicKey>               y_i;
  std::vector<std::vector<PrivateKey>> s_ij, sprime_ij;  ///< Secret shares
  std::vector<std::vector<PublicKey>>  C_ik;  ///< Verification vectors from cabinet members
  std::vector<std::vector<PublicKey>>  A_ik;  ///< Qual verification vectors
  std::vector<std::vector<PublicKey>>  g__s_ij;
  std::vector<PublicKey>               g__a_i;

  std::unordered_map<MuddleAddress, std::pair<std::set<CabinetIndex>, std::vector<PrivateKey>>>
      reconstruction_shares;  ///< Map from id of node_i in complaints to a pair <parties which
  ///< exposed shares of node_i, the shares that were exposed>

  /// Message signature management
  /// @{
  std::unordered_set<MuddleAddress>           already_signed_;
  std::unordered_map<CabinetIndex, Signature> signature_buffer_;
  MessagePayload                              current_message_;
  Signature                                   group_signature_;
  /// }

  void AddReconstructionShare(MuddleAddress const &                  from,
                              std::pair<MuddleAddress, Share> const &share);
};
}  // namespace dkg

namespace serializers {

template <typename D>
struct MapSerializer<dkg::BeaconManager, D>
{
public:
  using Type       = dkg::BeaconManager;
  using DriverType = D;

  static uint8_t const SECRET_SHARE      = 1;
  static uint8_t const PUBLIC_KEY        = 2;
  static uint8_t const PUBLIC_KEY_SHARES = 3;
  static uint8_t const QUAL              = 4;
  static uint8_t const IDENTITY_TO_INDEX = 5;
  static uint8_t const POLYNOMIAL_DEGREE = 6;
  static uint8_t const CABINET_SIZE      = 7;
  static uint8_t const CABINET_INDEX     = 8;

  template <typename Constructor>
  static void Serialize(Constructor &map_constructor, Type const &item)
  {
    auto map = map_constructor(8);

    map.Append(SECRET_SHARE, item.secret_share_);
    map.Append(PUBLIC_KEY, item.public_key_);
    map.Append(PUBLIC_KEY_SHARES, item.public_key_shares_);
    map.Append(QUAL, item.qual_);
    map.Append(IDENTITY_TO_INDEX, item.identity_to_index_);
    map.Append(POLYNOMIAL_DEGREE, item.polynomial_degree_);
    map.Append(CABINET_SIZE, item.cabinet_size_);
    map.Append(CABINET_INDEX, item.cabinet_index_);
  }

  template <typename MapDeserializer>
  static void Deserialize(MapDeserializer &map, Type &item)
  {
    map.ExpectKeyGetValue(SECRET_SHARE, item.secret_share_);
    map.ExpectKeyGetValue(PUBLIC_KEY, item.public_key_);
    map.ExpectKeyGetValue(PUBLIC_KEY_SHARES, item.public_key_shares_);
    map.ExpectKeyGetValue(QUAL, item.qual_);
    map.ExpectKeyGetValue(IDENTITY_TO_INDEX, item.identity_to_index_);
    map.ExpectKeyGetValue(POLYNOMIAL_DEGREE, item.polynomial_degree_);
    map.ExpectKeyGetValue(CABINET_SIZE, item.cabinet_size_);
    map.ExpectKeyGetValue(CABINET_INDEX, item.cabinet_index_);
  }
};

template <typename D>
struct MapSerializer<dkg::BeaconManager::SignedMessage, D>
{
public:
  using Type       = dkg::BeaconManager::SignedMessage;
  using DriverType = D;

  static uint8_t const SIGNATURE = 0;
  static uint8_t const IDENTITY  = 1;

  template <typename Constructor>
  static void Serialize(Constructor &map_constructor, Type const &member)
  {
    auto map = map_constructor(2);

    map.Append(SIGNATURE, member.signature);
    map.Append(IDENTITY, member.identity);
  }

  template <typename MapDeserializer>
  static void Deserialize(MapDeserializer &map, Type &member)
  {
    map.ExpectKeyGetValue(SIGNATURE, member.signature);
    map.ExpectKeyGetValue(IDENTITY, member.identity);
  }
};
}  // namespace serializers
}  // namespace fetch<|MERGE_RESOLUTION|>--- conflicted
+++ resolved
@@ -111,12 +111,6 @@
   //
 
 private:
-<<<<<<< HEAD
-  static bn::G2 const &GetGroupG();
-  static bn::G2 const &GetGroupH();
-  static bn::G2 const &GetZeroG2();
-  static bn::Fr const &GetZeroFr();
-=======
   template <typename T, typename D>
   friend struct serializers::MapSerializer;
 
@@ -130,7 +124,6 @@
   static Generator const & GetGroupG();
   static Generator const & GetGroupH();
   static PrivateKey const &GetZeroFr();
->>>>>>> 696ea855
 
   CertificatePtr certificate_;
   uint32_t       cabinet_size_;       ///< Size of cabinet
