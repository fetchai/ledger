#pragma once
//------------------------------------------------------------------------------
//
//   Copyright 2018-2019 Fetch.AI Limited
//
//   Licensed under the Apache License, Version 2.0 (the "License");
//   you may not use this file except in compliance with the License.
//   You may obtain a copy of the License at
//
//       http://www.apache.org/licenses/LICENSE-2.0
//
//   Unless required by applicable law or agreed to in writing, software
//   distributed under the License is distributed on an "AS IS" BASIS,
//   WITHOUT WARRANTIES OR CONDITIONS OF ANY KIND, either express or implied.
//   See the License for the specific language governing permissions and
//   limitations under the License.
//
//------------------------------------------------------------------------------

#include "beacon/dkg_output.hpp"
#include "crypto/mcl_dkg.hpp"
#include "dkg/dkg_messages.hpp"

namespace fetch {
namespace dkg {

class BeaconManager
{
public:
  using ConstByteArray   = byte_array::ConstByteArray;
  using MuddleAddress    = ConstByteArray;
  using DkgOutput        = beacon::DkgOutput;
  using Certificate      = crypto::Prover;
  using CertificatePtr   = std::shared_ptr<Certificate>;
  using Signature        = crypto::mcl::Signature;
  using PublicKey        = crypto::mcl::PublicKey;
  using PrivateKey       = crypto::mcl::PrivateKey;
  using Generator        = crypto::mcl::Generator;
  using CabinetIndex     = crypto::mcl::CabinetIndex;
  using MessagePayload   = crypto::mcl::MessagePayload;
  using Identity         = crypto::Identity;
  using Share            = DKGMessage::Share;
  using Coefficient      = DKGMessage::Coefficient;
  using ComplaintAnswer  = std::pair<MuddleAddress, std::pair<Share, Share>>;
  using ExposedShare     = std::pair<MuddleAddress, std::pair<Share, Share>>;
  using SharesExposedMap = std::unordered_map<MuddleAddress, std::pair<Share, Share>>;

  enum class AddResult
  {
    SUCCESS,
    NOT_MEMBER,
    SIGNATURE_ALREADY_ADDED,
    INVALID_SIGNATURE
  };

  struct SignedMessage
  {
    Signature signature;
    Identity  identity;
  };

  explicit BeaconManager(CertificatePtr certificate = CertificatePtr{});

  BeaconManager(BeaconManager const &) = delete;
  BeaconManager &operator=(BeaconManager const &) = delete;

  void SetCertificate(CertificatePtr certificate);

  void                     GenerateCoefficients();
  std::vector<Coefficient> GetCoefficients();
  std::pair<Share, Share>  GetOwnShares(MuddleAddress const &receiver);
  std::pair<Share, Share>  GetReceivedShares(MuddleAddress const &owner);
  void AddCoefficients(MuddleAddress const &from, std::vector<Coefficient> const &coefficients);
  void AddShares(MuddleAddress const &from, std::pair<Share, Share> const &shares);
  std::set<MuddleAddress> ComputeComplaints(std::set<MuddleAddress> const &coeff_received);
  bool VerifyComplaintAnswer(MuddleAddress const &from, ComplaintAnswer const &answer);
  void ComputeSecretShare();
  std::vector<Coefficient> GetQualCoefficients();
  void AddQualCoefficients(MuddleAddress const &from, std::vector<Coefficient> const &coefficients);
  SharesExposedMap ComputeQualComplaints(std::set<MuddleAddress> const &coeff_received);
  MuddleAddress    VerifyQualComplaint(MuddleAddress const &from, ComplaintAnswer const &answer);
  void             ComputePublicKeys();
  void             AddReconstructionShare(MuddleAddress const &address);
  void             VerifyReconstructionShare(MuddleAddress const &from, ExposedShare const &share);
  bool             RunReconstruction();
  DkgOutput        GetDkgOutput();
  void             SetDkgOutput(DkgOutput const &output);
  void             SetQual(std::set<MuddleAddress> qual);
  void             NewCabinet(std::set<MuddleAddress> const &cabinet, uint32_t threshold);
  void             Reset();

  AddResult     AddSignaturePart(Identity const &from, Signature const &signature);
  bool          Verify();
  bool          Verify(Signature const &signature);
  static bool   Verify(byte_array::ConstByteArray const &group_public_key,
                       MessagePayload const &message, byte_array::ConstByteArray const &signature);
  Signature     GroupSignature() const;
  void          SetMessage(MessagePayload next_message);
  SignedMessage Sign();

  /// Property methods
  /// @{
  bool                           InQual(MuddleAddress const &address) const;
  std::set<MuddleAddress> const &qual() const;
  uint32_t                       polynomial_degree() const;
  CabinetIndex                   cabinet_index() const;
  CabinetIndex                   cabinet_index(MuddleAddress const &address) const;
  bool                           can_verify();
  std::string                    group_public_key() const;
  ///}

private:
<<<<<<< HEAD
  const PrivateKey zeroFr_;   ///< Zero for private key type
  const Generator  group_g_;  ///< Generator of group used in DKG
  const Generator  group_h_;  ///< Generator of subgroup used in DKG
=======
  static Generator const & GetGroupG();
  static Generator const & GetGroupH();
  static PrivateKey const &GetZeroFr();
>>>>>>> 4d8c35a1

  CertificatePtr certificate_;
  uint32_t       cabinet_size_;       ///< Size of cabinet
  uint32_t       polynomial_degree_;  ///< Degree of polynomial in DKG
  CabinetIndex   cabinet_index_;      ///< Index of our address in cabinet_

  /// Member details
  /// @{
  std::unordered_map<MuddleAddress, CabinetIndex> identity_to_index_;
  /// @}

  // What the DKG should return
  PrivateKey              secret_share_;       ///< Share of group private key (x_i)
  PublicKey               public_key_;         ///< Group public key (y)
  std::vector<PublicKey>  public_key_shares_;  ///< Public keys of cabinet generated by DKG (v_i)
  std::set<MuddleAddress> qual_;               ///< Set of qualified members

  // Temporary for DKG construction
  PrivateKey                           xprime_i;
  std::vector<PublicKey>               y_i;
  std::vector<std::vector<PrivateKey>> s_ij, sprime_ij;  ///< Secret shares
  std::vector<std::vector<PublicKey>>  C_ik;  ///< Verification vectors from cabinet members
  std::vector<std::vector<PublicKey>>  A_ik;  ///< Qual verification vectors
  std::vector<std::vector<PublicKey>>  g__s_ij;
  std::vector<PublicKey>               g__a_i;

  std::unordered_map<MuddleAddress, std::pair<std::set<CabinetIndex>, std::vector<PrivateKey>>>
      reconstruction_shares;  ///< Map from id of node_i in complaints to a pair <parties which
  ///< exposed shares of node_i, the shares that were exposed>

  /// Message signature management
  /// @{
  std::unordered_set<MuddleAddress>           already_signed_;
  std::unordered_map<CabinetIndex, Signature> signature_buffer_;
  MessagePayload                              current_message_;
  Signature                                   group_signature_;
  /// }

  void AddReconstructionShare(MuddleAddress const &                  from,
                              std::pair<MuddleAddress, Share> const &share);
};
}  // namespace dkg

namespace serializers {

template <typename D>
struct MapSerializer<dkg::BeaconManager::SignedMessage, D>
{
public:
  using Type       = dkg::BeaconManager::SignedMessage;
  using DriverType = D;

  static uint8_t const SIGNATURE = 0;
  static uint8_t const IDENTITY  = 1;

  template <typename Constructor>
  static void Serialize(Constructor &map_constructor, Type const &member)
  {
    auto map = map_constructor(2);

    map.Append(SIGNATURE, member.signature);
    map.Append(IDENTITY, member.identity);
  }

  template <typename MapDeserializer>
  static void Deserialize(MapDeserializer &map, Type &member)
  {
    map.ExpectKeyGetValue(SIGNATURE, member.signature);
    map.ExpectKeyGetValue(IDENTITY, member.identity);
  }
};
}  // namespace serializers
}  // namespace fetch<|MERGE_RESOLUTION|>--- conflicted
+++ resolved
@@ -110,15 +110,9 @@
   ///}
 
 private:
-<<<<<<< HEAD
-  const PrivateKey zeroFr_;   ///< Zero for private key type
-  const Generator  group_g_;  ///< Generator of group used in DKG
-  const Generator  group_h_;  ///< Generator of subgroup used in DKG
-=======
   static Generator const & GetGroupG();
   static Generator const & GetGroupH();
   static PrivateKey const &GetZeroFr();
->>>>>>> 4d8c35a1
 
   CertificatePtr certificate_;
   uint32_t       cabinet_size_;       ///< Size of cabinet
