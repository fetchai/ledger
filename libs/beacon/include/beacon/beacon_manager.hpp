#pragma once
//------------------------------------------------------------------------------
//
//   Copyright 2018-2019 Fetch.AI Limited
//
//   Licensed under the Apache License, Version 2.0 (the "License");
//   you may not use this file except in compliance with the License.
//   You may obtain a copy of the License at
//
//       http://www.apache.org/licenses/LICENSE-2.0
//
//   Unless required by applicable law or agreed to in writing, software
//   distributed under the License is distributed on an "AS IS" BASIS,
//   WITHOUT WARRANTIES OR CONDITIONS OF ANY KIND, either express or implied.
//   See the License for the specific language governing permissions and
//   limitations under the License.
//
//------------------------------------------------------------------------------

#include "beacon/dkg_output.hpp"
#include "crypto/mcl_dkg.hpp"
#include "dkg/dkg_messages.hpp"

namespace fetch {
namespace dkg {

class BeaconManager
{
public:
  using MuddleAddress    = byte_array::ConstByteArray;
  using DkgOutput        = beacon::DkgOutput;
  using Certificate      = crypto::Prover;
  using CertificatePtr   = std::shared_ptr<Certificate>;
  using Signature        = crypto::mcl::Signature;
  using PublicKey        = crypto::mcl::PublicKey;
  using PrivateKey       = crypto::mcl::PrivateKey;
  using CabinetIndex     = crypto::mcl::CabinetIndex;
  using MessagePayload   = crypto::mcl::MessagePayload;
  using Identity         = crypto::Identity;
  using Share            = DKGMessage::Share;
  using Coefficient      = DKGMessage::Coefficient;
  using ComplaintAnswer  = std::pair<MuddleAddress, std::pair<Share, Share>>;
  using ExposedShare     = std::pair<MuddleAddress, std::pair<Share, Share>>;
  using SharesExposedMap = std::unordered_map<MuddleAddress, std::pair<Share, Share>>;

  enum class AddResult
  {
    SUCCESS,
    NOT_MEMBER,
    SIGNATURE_ALREADY_ADDED,
    INVALID_SIGNATURE
  };

  struct SignedMessage
  {
    Signature signature;
    Identity  identity;
  };

<<<<<<< HEAD
  BeaconManager(CertificatePtr = nullptr);
=======
  explicit BeaconManager(CertificatePtr certificate = nullptr);
>>>>>>> d59b61e9

  BeaconManager(BeaconManager const &) = delete;
  BeaconManager &operator=(BeaconManager const &) = delete;

  void SetCertificate(CertificatePtr certificate);

  void                     GenerateCoefficients();
  std::vector<Coefficient> GetCoefficients();
<<<<<<< HEAD
  std::pair<Share, Share>  GetOwnShares(MuddleAddress const &share_receiver);
  std::pair<Share, Share>  GetReceivedShares(MuddleAddress const &share_owner);
  bool AddCoefficients(MuddleAddress const &from, std::vector<Coefficient> const &coefficients);
  bool AddShares(MuddleAddress const &from, std::pair<Share, Share> const &shares);
=======
  std::pair<Share, Share>  GetOwnShares(MuddleAddress const &receiver);
  std::pair<Share, Share>  GetReceivedShares(MuddleAddress const &owner);
  void AddCoefficients(MuddleAddress const &from, std::vector<Coefficient> const &coefficients);
  void AddShares(MuddleAddress const &from, std::pair<Share, Share> const &shares);
>>>>>>> d59b61e9
  std::unordered_set<MuddleAddress> ComputeComplaints(
      std::set<MuddleAddress> const &coeff_received);
  bool VerifyComplaintAnswer(MuddleAddress const &from, ComplaintAnswer const &answer);
  void ComputeSecretShare();
  std::vector<Coefficient> GetQualCoefficients();
  bool AddQualCoefficients(MuddleAddress const &from, std::vector<Coefficient> const &coefficients);
  SharesExposedMap ComputeQualComplaints(std::set<MuddleAddress> const &coeff_received);
  MuddleAddress    VerifyQualComplaint(MuddleAddress const &from, ComplaintAnswer const &answer);
  void             ComputePublicKeys();
  void             AddReconstructionShare(MuddleAddress const &address);
  void             VerifyReconstructionShare(MuddleAddress const &from, ExposedShare const &share);
  bool             RunReconstruction();
  DkgOutput        GetDkgOutput();
  void             SetDkgOutput(DkgOutput const &output);
  void             SetQual(std::set<MuddleAddress> qual);
  void             SetGroupPublicKey(PublicKey const &public_key);
  void             NewCabinet(std::set<MuddleAddress> const &cabinet, uint32_t threshold);
  void             Reset();

  AddResult     AddSignaturePart(Identity const &from, Signature const &signature);
  bool          Verify();
  bool          Verify(Signature const &signature);
<<<<<<< HEAD
  static bool   Verify(std::string const &group_public_key, MessagePayload const &message,
                       std::string const &signature);
=======
>>>>>>> d59b61e9
  Signature     GroupSignature() const;
  void          SetMessage(MessagePayload next_message);
  SignedMessage Sign();

  /// Property methods
  /// @{
  std::set<MuddleAddress> const &qual() const;
  uint32_t                       polynomial_degree() const;
  CabinetIndex                   cabinet_index() const;
  CabinetIndex                   cabinet_index(MuddleAddress const &address) const;
  bool                           can_verify();
  std::string                    group_public_key() const;
  ///}

private:
  static bn::G2 zeroG2_;   ///< Zero for public key type
  static bn::Fr zeroFr_;   ///< Zero for private key type
  static bn::G2 group_g_;  ///< Generator of group used in DKG
  static bn::G2 group_h_;  ///< Generator of subgroup used in DKG

  CertificatePtr certificate_;
  uint32_t       cabinet_size_{};       ///< Size of committee
  uint32_t       polynomial_degree_{};  ///< Degree of polynomial in DKG
  CabinetIndex   cabinet_index_{};      ///< Index of our address in cabinet_

  /// Member details
  /// @{
  std::unordered_map<MuddleAddress, CabinetIndex> identity_to_index_;
  /// @}

  // What the DKG should return
  PrivateKey              secret_share_;       ///< Share of group private key (x_i)
  PublicKey               public_key_;         ///< Group public key (y)
  std::vector<PublicKey>  public_key_shares_;  ///< Public keys of cabinet generated by DKG (v_i)
  std::set<MuddleAddress> qual_;               ///< Set of qualified members

  // Temporary for DKG construction
  PrivateKey                           xprime_i;
  std::vector<PublicKey>               y_i;
  std::vector<std::vector<PrivateKey>> s_ij, sprime_ij;  ///< Secret shares
  std::vector<PrivateKey>              z_i;
  std::vector<std::vector<PublicKey>>  C_ik;  ///< Verification vectors from cabinet members
  std::vector<std::vector<PublicKey>>  A_ik;  ///< Qual verification vectors
  std::vector<std::vector<PublicKey>>  g__s_ij;
  std::vector<PublicKey>               g__a_i;

  std::unordered_map<MuddleAddress, std::pair<std::set<CabinetIndex>, std::vector<PrivateKey>>>
      reconstruction_shares;  ///< Map from id of node_i in complaints to a pair <parties which
  ///< exposed shares of node_i, the shares that were exposed>

  /// Message signature management
  /// @{
  std::unordered_set<MuddleAddress>           already_signed_;
  std::unordered_map<CabinetIndex, Signature> signature_buffer_;
  MessagePayload                              current_message_;
  Signature                                   group_signature_;
  /// }

  void AddReconstructionShare(MuddleAddress const &                  from,
                              std::pair<MuddleAddress, Share> const &share);
};
}  // namespace dkg

namespace serializers {

template <typename D>
struct MapSerializer<dkg::BeaconManager::SignedMessage, D>
{
public:
  using Type       = dkg::BeaconManager::SignedMessage;
  using DriverType = D;

  static uint8_t const SIGNATURE = 0;
  static uint8_t const IDENTITY  = 1;

  template <typename Constructor>
  static void Serialize(Constructor &map_constructor, Type const &member)
  {
    auto map = map_constructor(2);

    map.Append(SIGNATURE, member.signature.getStr());
    map.Append(IDENTITY, member.identity);
  }

  template <typename MapDeserializer>
  static void Deserialize(MapDeserializer &map, Type &member)
  {
    std::string sig_str;
    map.ExpectKeyGetValue(SIGNATURE, sig_str);
    member.signature.setStr(sig_str);
    map.ExpectKeyGetValue(IDENTITY, member.identity);
  }
};
}  // namespace serializers
}  // namespace fetch<|MERGE_RESOLUTION|>--- conflicted
+++ resolved
@@ -57,11 +57,7 @@
     Identity  identity;
   };
 
-<<<<<<< HEAD
-  BeaconManager(CertificatePtr = nullptr);
-=======
   explicit BeaconManager(CertificatePtr certificate = nullptr);
->>>>>>> d59b61e9
 
   BeaconManager(BeaconManager const &) = delete;
   BeaconManager &operator=(BeaconManager const &) = delete;
@@ -70,17 +66,12 @@
 
   void                     GenerateCoefficients();
   std::vector<Coefficient> GetCoefficients();
-<<<<<<< HEAD
+
   std::pair<Share, Share>  GetOwnShares(MuddleAddress const &share_receiver);
   std::pair<Share, Share>  GetReceivedShares(MuddleAddress const &share_owner);
   bool AddCoefficients(MuddleAddress const &from, std::vector<Coefficient> const &coefficients);
   bool AddShares(MuddleAddress const &from, std::pair<Share, Share> const &shares);
-=======
-  std::pair<Share, Share>  GetOwnShares(MuddleAddress const &receiver);
-  std::pair<Share, Share>  GetReceivedShares(MuddleAddress const &owner);
-  void AddCoefficients(MuddleAddress const &from, std::vector<Coefficient> const &coefficients);
-  void AddShares(MuddleAddress const &from, std::pair<Share, Share> const &shares);
->>>>>>> d59b61e9
+
   std::unordered_set<MuddleAddress> ComputeComplaints(
       std::set<MuddleAddress> const &coeff_received);
   bool VerifyComplaintAnswer(MuddleAddress const &from, ComplaintAnswer const &answer);
@@ -103,11 +94,9 @@
   AddResult     AddSignaturePart(Identity const &from, Signature const &signature);
   bool          Verify();
   bool          Verify(Signature const &signature);
-<<<<<<< HEAD
+
   static bool   Verify(std::string const &group_public_key, MessagePayload const &message,
                        std::string const &signature);
-=======
->>>>>>> d59b61e9
   Signature     GroupSignature() const;
   void          SetMessage(MessagePayload next_message);
   SignedMessage Sign();
