--- conflicted
+++ resolved
@@ -93,14 +93,11 @@
   Signature     ComputeGroupSignature(std::unordered_map<MuddleAddress, Signature> sig_shares);
   bool          Verify();
   bool          Verify(Signature const &signature);
-<<<<<<< HEAD
   bool          VerifySignatureShare(MessagePayload const &message, Signature const &signature,
                                      MuddleAddress const &signer);
   bool          VerifyGroupSignature(MessagePayload const &message, Signature const &signature);
-=======
   static bool   Verify(byte_array::ConstByteArray const &group_public_key,
                        MessagePayload const &message, byte_array::ConstByteArray const &signature);
->>>>>>> fad5f05d
   Signature     GroupSignature() const;
   void          SetMessage(MessagePayload next_message);
   SignedMessage Sign();
