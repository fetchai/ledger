#pragma once
//------------------------------------------------------------------------------
//
//   Copyright 2018-2019 Fetch.AI Limited
//
//   Licensed under the Apache License, Version 2.0 (the "License");
//   you may not use this file except in compliance with the License.
//   You may obtain a copy of the License at
//
//       http://www.apache.org/licenses/LICENSE-2.0
//
//   Unless required by applicable law or agreed to in writing, software
//   distributed under the License is distributed on an "AS IS" BASIS,
//   WITHOUT WARRANTIES OR CONDITIONS OF ANY KIND, either express or implied.
//   See the License for the specific language governing permissions and
//   limitations under the License.
//
//------------------------------------------------------------------------------

#include "core/state_machine.hpp"

#include "entropy/entropy_generator_interface.hpp"
#include "muddle/muddle_endpoint.hpp"
#include "muddle/rpc/client.hpp"
#include "muddle/rpc/server.hpp"
#include "muddle/subscription.hpp"

#include "beacon/aeon.hpp"
#include "beacon/beacon_protocol.hpp"
#include "beacon/beacon_setup_service.hpp"
#include "beacon/event_manager.hpp"
#include "beacon/events.hpp"
#include "beacon/public_key_message.hpp"
#include "core/digest.hpp"

#include "telemetry/counter.hpp"
#include "telemetry/gauge.hpp"
#include "telemetry/registry.hpp"

#include <cstdint>
#include <deque>
#include <iostream>
#include <queue>
#include <random>
#include <stdexcept>
#include <unordered_map>
#include <vector>

namespace fetch {
namespace beacon {

class BeaconService : public ledger::EntropyGeneratorInterface
{
public:
  constexpr static char const *LOGGING_NAME = "BeaconService";

  enum class State
  {
    WAIT_FOR_SETUP_COMPLETION,
    PREPARE_ENTROPY_GENERATION,
    COLLECT_SIGNATURES,
    VERIFY_SIGNATURES,
    COMPLETE,
    CABINET_ROTATION,

    WAIT_FOR_PUBLIC_KEYS,
    OBSERVE_ENTROPY_GENERATION
  };

  using Identity                = crypto::Identity;
  using Prover                  = crypto::Prover;
  using ProverPtr               = std::shared_ptr<Prover>;
  using Certificate             = crypto::Prover;
  using CertificatePtr          = std::shared_ptr<Certificate>;
  using Address                 = muddle::Packet::Address;
  using BeaconManager           = dkg::BeaconManager;
  using SharedAeonExecutionUnit = std::shared_ptr<AeonExecutionUnit>;
  using Endpoint                = muddle::MuddleEndpoint;
  using MuddleInterface         = muddle::MuddleInterface;
  using Client                  = muddle::rpc::Client;
  using ClientPtr               = std::shared_ptr<Client>;
  using MuddleAddress           = byte_array::ConstByteArray;
  using CabinetMemberList       = std::set<MuddleAddress>;
  using ConstByteArray          = byte_array::ConstByteArray;
  using Server                  = fetch::muddle::rpc::Server;
  using ServerPtr               = std::shared_ptr<Server>;
  using SubscriptionPtr         = muddle::MuddleEndpoint::SubscriptionPtr;
  using StateMachine            = core::StateMachine<State>;
  using StateMachinePtr         = std::shared_ptr<StateMachine>;
  using SignatureShare          = AeonExecutionUnit::SignatureShare;
  using Serializer              = serializers::MsgPackSerializer;
  using SharedEventManager      = EventManager::SharedEventManager;
  using BeaconSetupService      = beacon::BeaconSetupService;
  using BlockEntropyPtr         = std::shared_ptr<beacon::BlockEntropy>;
<<<<<<< HEAD
  using DeadlineTimer    = fetch::moment::DeadlineTimer;
=======
  using DeadlineTimer           = fetch::moment::DeadlineTimer;
>>>>>>> fc776a54

  BeaconService()                      = delete;
  BeaconService(BeaconService const &) = delete;

  BeaconService(MuddleInterface &muddle, shards::ManifestCacheInterface &manifest_cache,
                const CertificatePtr &certificate, SharedEventManager event_manager);

  /// @name Entropy Generator
  /// @{
  Status GenerateEntropy(uint64_t block_number, BlockEntropy &entropy) override;
  /// @}

  /// Maintainance logic
  /// @{
  /// @brief this function is called when the node is in the cabinet
  void StartNewCabinet(CabinetMemberList members, uint32_t threshold, uint64_t round_start,
                       uint64_t round_end, uint64_t start_time, BlockEntropy const &prev_entropy);

  void AbortCabinet(uint64_t round_start);
  /// @}

  /// Beacon runnables
  /// @{
  std::vector<std::weak_ptr<core::Runnable>> GetWeakRunnables();
  /// @}

  friend class BeaconServiceProtocol;

  struct SignatureInformation
  {
    uint64_t                                               round{uint64_t(-1)};
    std::map<BeaconManager::MuddleAddress, SignatureShare> threshold_signatures;
  };

protected:
  /// State methods
  /// @{
  State OnWaitForSetupCompletionState();
  State OnPrepareEntropyGeneration();

  State OnCollectSignaturesState();
  State OnVerifySignaturesState();
  State OnCompleteState();
  /// @}

  /// Protocol endpoints
  /// @{
  SignatureInformation GetSignatureShares(uint64_t round);
  /// @}

  mutable std::mutex                  mutex_;
  CertificatePtr                      certificate_;
  std::deque<SharedAeonExecutionUnit> aeon_exe_queue_;

private:
  bool AddSignature(SignatureShare share);

  Identity        identity_;
  Endpoint &      endpoint_;
  StateMachinePtr state_machine_;
  DeadlineTimer   timer_to_proceed_{"beacon:main"};

  /// General configuration
  /// @{
  bool broadcasting_ = false;
  /// @}

  /// Beacon and entropy control units
  /// @{
  std::shared_ptr<AeonExecutionUnit> active_exe_unit_;
  /// @}

  /// Variables relating to getting threshold signatures of the seed
  /// @{
  std::map<uint64_t, SignatureInformation> signatures_being_built_;
  std::size_t                              random_number_{0};
  Identity                                 qual_promise_identity_;
  service::Promise                         sig_share_promise_;

  BlockEntropyPtr                     block_entropy_previous_;
  BlockEntropyPtr                     block_entropy_being_created_;
  std::map<uint64_t, BlockEntropyPtr> completed_block_entropy_;
  /// @}

  ServerPtr           rpc_server_{nullptr};
  muddle::rpc::Client rpc_client_;

  /// Internal messaging
  /// @{
  SharedEventManager event_manager_;
  /// @}

  /// Distributed Key Generation
  /// @{
  BeaconSetupService    cabinet_creator_;
  BeaconServiceProtocol beacon_protocol_;
  /// @}

  telemetry::CounterPtr         beacon_entropy_generated_total_;
  telemetry::CounterPtr         beacon_entropy_future_signature_seen_total_;
  telemetry::CounterPtr         beacon_entropy_forced_to_time_out_total_;
  telemetry::GaugePtr<uint64_t> beacon_entropy_last_requested_;
  telemetry::GaugePtr<uint64_t> beacon_entropy_last_generated_;
  telemetry::GaugePtr<uint64_t> beacon_entropy_current_round_;
  telemetry::GaugePtr<uint64_t> beacon_state_gauge_;
};

}  // namespace beacon

namespace serializers {
template <typename D>
struct ArraySerializer<beacon::BeaconService::SignatureInformation, D>
{

public:
  using Type       = beacon::BeaconService::SignatureInformation;
  using DriverType = D;

  template <typename Constructor>
  static void Serialize(Constructor &array_constructor, Type const &b)
  {
    auto array = array_constructor(2);
    array.Append(b.round);
    array.Append(b.threshold_signatures);
  }

  template <typename ArrayDeserializer>
  static void Deserialize(ArrayDeserializer &array, Type &b)
  {
    array.GetNextValue(b.round);
    array.GetNextValue(b.threshold_signatures);
  }
};
}  // namespace serializers
}  // namespace fetch<|MERGE_RESOLUTION|>--- conflicted
+++ resolved
@@ -92,11 +92,7 @@
   using SharedEventManager      = EventManager::SharedEventManager;
   using BeaconSetupService      = beacon::BeaconSetupService;
   using BlockEntropyPtr         = std::shared_ptr<beacon::BlockEntropy>;
-<<<<<<< HEAD
-  using DeadlineTimer    = fetch::moment::DeadlineTimer;
-=======
   using DeadlineTimer           = fetch::moment::DeadlineTimer;
->>>>>>> fc776a54
 
   BeaconService()                      = delete;
   BeaconService(BeaconService const &) = delete;
