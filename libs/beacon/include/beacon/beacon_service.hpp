--- conflicted
+++ resolved
@@ -106,10 +106,7 @@
   /// Beacon runnable
   /// @{
   std::weak_ptr<core::Runnable> GetWeakRunnable();
-<<<<<<< HEAD
-=======
   void                          MostRecentSeen(uint64_t round);
->>>>>>> 4d8c35a1
   /// @}
 
   friend class BeaconServiceProtocol;
