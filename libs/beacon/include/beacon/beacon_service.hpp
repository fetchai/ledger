#pragma once
//------------------------------------------------------------------------------
//
//   Copyright 2018-2019 Fetch.AI Limited
//
//   Licensed under the Apache License, Version 2.0 (the "License");
//   you may not use this file except in compliance with the License.
//   You may obtain a copy of the License at
//
//       http://www.apache.org/licenses/LICENSE-2.0
//
//   Unless required by applicable law or agreed to in writing, software
//   distributed under the License is distributed on an "AS IS" BASIS,
//   WITHOUT WARRANTIES OR CONDITIONS OF ANY KIND, either express or implied.
//   See the License for the specific language governing permissions and
//   limitations under the License.
//
//------------------------------------------------------------------------------

#include "core/state_machine.hpp"

#include "ledger/consensus/entropy_generator_interface.hpp"
#include "muddle/muddle_endpoint.hpp"
#include "muddle/rpc/client.hpp"
#include "muddle/rpc/server.hpp"
#include "muddle/subscription.hpp"

#include "beacon/aeon.hpp"
#include "beacon/beacon_protocol.hpp"
#include "beacon/beacon_setup_service.hpp"
#include "beacon/event_manager.hpp"
#include "beacon/events.hpp"
#include "beacon/public_key_message.hpp"

#include "telemetry/counter.hpp"
#include "telemetry/gauge.hpp"
#include "telemetry/registry.hpp"

#include <cstdint>
#include <deque>
#include <iostream>
#include <queue>
#include <random>
#include <stdexcept>
#include <unordered_map>
#include <vector>

namespace fetch {
namespace beacon {

class BeaconService : public ledger::EntropyGeneratorInterface
{
public:
  constexpr static char const *LOGGING_NAME = "BeaconService";

  enum class State
  {
    WAIT_FOR_SETUP_COMPLETION,
    PREPARE_ENTROPY_GENERATION,
    COLLECT_SIGNATURES,
    VERIFY_SIGNATURES,
    COMPLETE,
    COMITEE_ROTATION,

    WAIT_FOR_PUBLIC_KEYS,
    OBSERVE_ENTROPY_GENERATION
  };

  using Identity                = crypto::Identity;
  using Prover                  = crypto::Prover;
  using ProverPtr               = std::shared_ptr<Prover>;
  using Certificate             = crypto::Prover;
  using CertificatePtr          = std::shared_ptr<Certificate>;
  using Address                 = muddle::Packet::Address;
  using BeaconManager           = dkg::BeaconManager;
  using SharedAeonExecutionUnit = std::shared_ptr<AeonExecutionUnit>;
  using Endpoint                = muddle::MuddleEndpoint;
  using MuddleInterface         = muddle::MuddleInterface;
  using Client                  = muddle::rpc::Client;
  using ClientPtr               = std::shared_ptr<Client>;
  using MuddleAddress           = byte_array::ConstByteArray;
  using CabinetMemberList       = std::set<MuddleAddress>;
  using ConstByteArray          = byte_array::ConstByteArray;
  using Server                  = fetch::muddle::rpc::Server;
  using ServerPtr               = std::shared_ptr<Server>;
  using SubscriptionPtr         = muddle::MuddleEndpoint::SubscriptionPtr;
  using StateMachine            = core::StateMachine<State>;
  using StateMachinePtr         = std::shared_ptr<StateMachine>;
  using SignatureShare          = AeonExecutionUnit::SignatureShare;
  using Serializer              = serializers::MsgPackSerializer;
  using Digest                  = ledger::Digest;
  using SharedEventManager      = EventManager::SharedEventManager;
  using BeaconSetupService      = beacon::BeaconSetupService;
  using BlockEntropyPtr         = std::shared_ptr<beacon::BlockEntropy>;

  BeaconService()                      = delete;
  BeaconService(BeaconService const &) = delete;

  BeaconService(MuddleInterface &muddle, ledger::ManifestCacheInterface &manifest_cache,
                CertificatePtr certificate, SharedEventManager event_manager);

  /// @name Entropy Generator
  /// @{
  Status GenerateEntropy(uint64_t block_number, BlockEntropy &entropy) override;
  /// @}

  /// Maintainance logic
  /// @{
  /// @brief this function is called when the node is in the cabinet
  void StartNewCabinet(CabinetMemberList members, uint32_t threshold, uint64_t round_start,
                       uint64_t round_end, uint64_t start_time, BlockEntropy const &prev_entropy);

  void AbortCabinet(uint64_t round_start);
  /// @}

  /// Beacon runnables
  /// @{
  std::vector<std::weak_ptr<core::Runnable>> GetWeakRunnables();
  /// @}

  friend class BeaconServiceProtocol;

  struct SignatureInformation
  {
    uint64_t                                               round{uint64_t(-1)};
    std::map<BeaconManager::MuddleAddress, SignatureShare> threshold_signatures;
  };

protected:
  /// State methods
  /// @{
  State OnWaitForSetupCompletionState();
  State OnPrepareEntropyGeneration();

  State OnCollectSignaturesState();
  State OnVerifySignaturesState();
  State OnCompleteState();

  State OnComiteeState();
  /// @}

  /// Protocol endpoints
  /// @{
  SignatureInformation GetSignatureShares(uint64_t round);
  /// @}


  mutable std::mutex                  mutex_;
  CertificatePtr                      certificate_;
  std::deque<SharedAeonExecutionUnit> aeon_exe_queue_;

private:
  bool AddSignature(SignatureShare share);

  Identity        identity_;
  Endpoint &      endpoint_;
  StateMachinePtr state_machine_;

  /// General configuration
  /// @{
  bool broadcasting_ = false;
  /// @}

  /// Beacon and entropy control units
  /// @{
<<<<<<< HEAD
  std::deque<SharedAeonExecutionUnit> aeon_exe_queue_;
  std::shared_ptr<AeonExecutionUnit>  active_exe_unit_;
=======
  std::deque<Entropy> ready_entropy_queue_;
  Entropy             latest_entropy_;

  std::shared_ptr<AeonExecutionUnit> active_exe_unit_;
  Entropy                            next_entropy_{};
  Entropy                            current_entropy_;
>>>>>>> d5b158d1
  /// @}

  /// Variables relating to getting threshold signatures of the seed
  /// @{
  std::map<uint64_t, SignatureInformation> signatures_being_built_;
  std::size_t                              random_number_{0};
  Identity                                 qual_promise_identity_;
  service::Promise                         sig_share_promise_;

  BlockEntropyPtr                     block_entropy_previous_;
  BlockEntropyPtr                     block_entropy_being_created_;
  std::map<uint64_t, BlockEntropyPtr> completed_block_entropy_;
  /// @}

  ServerPtr           rpc_server_{nullptr};
  muddle::rpc::Client rpc_client_;

  /// Internal messaging
  /// @{
  SharedEventManager event_manager_;
  /// @}

  /// Distributed Key Generation
  /// @{
  BeaconSetupService    cabinet_creator_;
  BeaconServiceProtocol beacon_protocol_;
  /// @}

  telemetry::CounterPtr         beacon_entropy_generated_total_;
  telemetry::CounterPtr         beacon_entropy_future_signature_seen_total_;
  telemetry::CounterPtr         beacon_entropy_forced_to_time_out_total_;
  telemetry::GaugePtr<uint64_t> beacon_entropy_last_requested_;
  telemetry::GaugePtr<uint64_t> beacon_entropy_last_generated_;
  telemetry::GaugePtr<uint64_t> beacon_entropy_current_round_;
};

}  // namespace beacon

namespace serializers {
template <typename D>
struct ArraySerializer<beacon::BeaconService::SignatureInformation, D>
{

public:
  using Type       = beacon::BeaconService::SignatureInformation;
  using DriverType = D;

  template <typename Constructor>
  static void Serialize(Constructor &array_constructor, Type const &b)
  {
    auto array = array_constructor(2);
    array.Append(b.round);
    array.Append(b.threshold_signatures);
  }

  template <typename ArrayDeserializer>
  static void Deserialize(ArrayDeserializer &array, Type &b)
  {
    array.GetNextValue(b.round);
    array.GetNextValue(b.threshold_signatures);
  }
};
}  // namespace serializers
}  // namespace fetch<|MERGE_RESOLUTION|>--- conflicted
+++ resolved
@@ -163,17 +163,8 @@
 
   /// Beacon and entropy control units
   /// @{
-<<<<<<< HEAD
   std::deque<SharedAeonExecutionUnit> aeon_exe_queue_;
   std::shared_ptr<AeonExecutionUnit>  active_exe_unit_;
-=======
-  std::deque<Entropy> ready_entropy_queue_;
-  Entropy             latest_entropy_;
-
-  std::shared_ptr<AeonExecutionUnit> active_exe_unit_;
-  Entropy                            next_entropy_{};
-  Entropy                            current_entropy_;
->>>>>>> d5b158d1
   /// @}
 
   /// Variables relating to getting threshold signatures of the seed
