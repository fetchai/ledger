--- conflicted
+++ resolved
@@ -110,11 +110,8 @@
   /// @brief this function is called when the node is in the cabinet
   void StartNewCabinet(CabinetMemberList members, uint32_t threshold, uint64_t round_start,
                        uint64_t round_end, uint64_t start_time);
-<<<<<<< HEAD
-=======
 
   void AbortCabinet(uint64_t round_start);
->>>>>>> 738c9984
   /// @}
 
   /// Beacon runnables
