#pragma once
//------------------------------------------------------------------------------
//
//   Copyright 2018-2019 Fetch.AI Limited
//
//   Licensed under the Apache License, Version 2.0 (the "License");
//   you may not use this file except in compliance with the License.
//   You may obtain a copy of the License at
//
//       http://www.apache.org/licenses/LICENSE-2.0
//
//   Unless required by applicable law or agreed to in writing, software
//   distributed under the License is distributed on an "AS IS" BASIS,
//   WITHOUT WARRANTIES OR CONDITIONS OF ANY KIND, either express or implied.
//   See the License for the specific language governing permissions and
//   limitations under the License.
//
//------------------------------------------------------------------------------

#include "crypto/mcl_dkg.hpp"

namespace fetch {
namespace beacon {

struct DkgOutput
{
  using PublicKey         = crypto::mcl::PublicKey;
  using PrivateKey        = crypto::mcl::PrivateKey;
  using DkgKeyInformation = crypto::mcl::DkgKeyInformation;
  using MuddleAddress     = byte_array::ConstByteArray;
  using CabinetList       = std::set<MuddleAddress>;

  DkgOutput();

  DkgOutput(PublicKey group_key, std::vector<PublicKey> key_shares,
            PrivateKey  secret_share,  // NOLINT
            CabinetList qual_members);

  DkgOutput(DkgKeyInformation const &keys, CabinetList qual_members);

  CabinetList            qual{};
  PublicKey              group_public_key;
  std::vector<PublicKey> public_key_shares{};
  PrivateKey             private_key_share;
<<<<<<< HEAD

  DkgOutput()
  {
    fetch::crypto::mcl::details::MCLInitialiser();
    group_public_key.clear();
    private_key_share.clear();
  }

  DkgOutput(PublicKey group_key, std::vector<PublicKey> key_shares, PrivateKey secret_share,
            CabinetList qual_members)
    : qual{std::move(qual_members)}
    , group_public_key{std::move(group_key)}
    , public_key_shares{std::move(key_shares)}
    , private_key_share{std::move(secret_share)}
  {}

  DkgOutput(DkgKeyInformation const &keys, CabinetList qual_members)
    : DkgOutput{keys.group_public_key, keys.public_key_shares, keys.private_key_share,
                std::move(qual_members)}
  {}
=======
>>>>>>> a82b7c95
};

}  // namespace beacon
}  // namespace fetch<|MERGE_RESOLUTION|>--- conflicted
+++ resolved
@@ -42,29 +42,6 @@
   PublicKey              group_public_key;
   std::vector<PublicKey> public_key_shares{};
   PrivateKey             private_key_share;
-<<<<<<< HEAD
-
-  DkgOutput()
-  {
-    fetch::crypto::mcl::details::MCLInitialiser();
-    group_public_key.clear();
-    private_key_share.clear();
-  }
-
-  DkgOutput(PublicKey group_key, std::vector<PublicKey> key_shares, PrivateKey secret_share,
-            CabinetList qual_members)
-    : qual{std::move(qual_members)}
-    , group_public_key{std::move(group_key)}
-    , public_key_shares{std::move(key_shares)}
-    , private_key_share{std::move(secret_share)}
-  {}
-
-  DkgOutput(DkgKeyInformation const &keys, CabinetList qual_members)
-    : DkgOutput{keys.group_public_key, keys.public_key_shares, keys.private_key_share,
-                std::move(qual_members)}
-  {}
-=======
->>>>>>> a82b7c95
 };
 
 }  // namespace beacon
