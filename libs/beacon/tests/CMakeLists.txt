#
# F E T C H   B E A C O N   T E S T S
#
cmake_minimum_required(VERSION 3.10 FATAL_ERROR)
<<<<<<< HEAD
cmake_minimum_required(VERSION 3.5 FATAL_ERROR)
=======
>>>>>>> 7b5842ea
project(fetch-beacon)

# CMake configuration
include(${FETCH_ROOT_CMAKE_DIR}/BuildTools.cmake)

# Compiler Configuration
setup_compiler()

fetch_add_slow_test(fetch-beacon-tests fetch-beacon dkg)<|MERGE_RESOLUTION|>--- conflicted
+++ resolved
@@ -2,10 +2,6 @@
 # F E T C H   B E A C O N   T E S T S
 #
 cmake_minimum_required(VERSION 3.10 FATAL_ERROR)
-<<<<<<< HEAD
-cmake_minimum_required(VERSION 3.5 FATAL_ERROR)
-=======
->>>>>>> 7b5842ea
 project(fetch-beacon)
 
 # CMake configuration
