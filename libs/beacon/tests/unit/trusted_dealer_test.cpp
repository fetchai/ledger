//------------------------------------------------------------------------------
//
//   Copyright 2018-2019 Fetch.AI Limited
//
//   Licensed under the Apache License, Version 2.0 (the "License");
//   you may not use this file except in compliance with the License.
//   You may obtain a copy of the License at
//
//       http://www.apache.org/licenses/LICENSE-2.0
//
//   Unless required by applicable law or agreed to in writing, software
//   distributed under the License is distributed on an "AS IS" BASIS,
//   WITHOUT WARRANTIES OR CONDITIONS OF ANY KIND, either express or implied.
//   See the License for the specific language governing permissions and
//   limitations under the License.
//
//------------------------------------------------------------------------------

#include "beacon/beacon_service.hpp"
#include "beacon/create_new_certificate.hpp"
#include "beacon/trusted_dealer.hpp"
#include "beacon/trusted_dealer_beacon_service.hpp"
#include "core/reactor.hpp"
#include "muddle/muddle_interface.hpp"
#include "shards/manifest_cache_interface.hpp"

#include "gtest/gtest.h"

#include <iostream>

using namespace fetch;
using namespace fetch::muddle;
using namespace fetch::core;
using namespace fetch::crypto;
using namespace fetch::beacon;

using fetch::crypto::Prover;

using std::this_thread::sleep_for;
using std::chrono::milliseconds;
using MuddleAddress = byte_array::ConstByteArray;

class DummyManifestCache : public fetch::shards::ManifestCacheInterface
{
public:
  DummyManifestCache()           = default;
  ~DummyManifestCache() override = default;

  bool QueryManifest(Address const & /*address*/, fetch::shards::Manifest & /*manifest*/) override
  {
    return true;
  }
};

struct TrustedDealerCabinetNode
{
  using Certificate    = crypto::Prover;
  using CertificatePtr = std::shared_ptr<Certificate>;
  using Muddle         = muddle::MuddlePtr;
  using Address        = fetch::muddle::Packet::Address;

  EventManager::SharedEventManager event_manager;
  uint16_t                         muddle_port;
  network::NetworkManager          network_manager;
  core::Reactor                    reactor;
  ProverPtr                        muddle_certificate;
  Muddle                           muddle;
  DummyManifestCache               manifest_cache;
  TrustedDealerSetupService        setup_service;
  BeaconService                    beacon_service;
  crypto::Identity                 identity;

  TrustedDealerCabinetNode(uint16_t port_number, uint16_t index, double threshold,
                           uint64_t aeon_period)
    : event_manager{EventManager::New()}
    , muddle_port{port_number}
    , network_manager{"NetworkManager" + std::to_string(index), 1}
    , reactor{"ReactorName" + std::to_string(index)}
    , muddle_certificate{CreateNewCertificate()}
    , muddle{muddle::CreateMuddle("Test", muddle_certificate, network_manager, "127.0.0.1")}
    , setup_service{*muddle, manifest_cache, muddle_certificate, threshold, aeon_period}
    , beacon_service{*muddle, muddle_certificate, setup_service, event_manager}
    , identity{muddle_certificate->identity()}
  {
    network_manager.Start();
    muddle->Start({muddle_port});
  }

  muddle::Address GetMuddleAddress() const
  {
    return muddle->GetAddress();
  }

  network::Uri GetHint() const
  {
    return fetch::network::Uri{"tcp://127.0.0.1:" + std::to_string(muddle_port)};
  }
};

void RunTrustedDealer(uint16_t total_renewals = 4, uint32_t cabinet_size = 4,
                      double threshold = 0.5, uint64_t aeon_period = 10)
{
  std::cout << "- Setup" << std::endl;

  std::vector<std::unique_ptr<TrustedDealerCabinetNode>> cabinet;
  for (uint16_t ii = 0; ii < cabinet_size; ++ii)
  {
    auto port_number = static_cast<uint16_t>(10000 + ii);
    cabinet.emplace_back(new TrustedDealerCabinetNode{port_number, ii, threshold, aeon_period});
  }
  std::this_thread::sleep_for(std::chrono::milliseconds(100));

  // Connect muddles together (localhost for this example)
  for (uint32_t ii = 0; ii < cabinet_size; ii++)
  {
    for (uint32_t jj = ii + 1; jj < cabinet_size; jj++)
    {
      cabinet[ii]->muddle->ConnectTo(cabinet[jj]->GetMuddleAddress(), cabinet[jj]->GetHint());
    }
  }

  // wait for all the nodes to completely connect
  std::unordered_set<uint32_t> pending_nodes;
  for (uint32_t ii = 0; ii < cabinet_size; ++ii)
  {
    pending_nodes.emplace(ii);
  }

  while (!pending_nodes.empty())
  {
    std::this_thread::sleep_for(std::chrono::milliseconds(100));

    for (auto it = pending_nodes.begin(); it != pending_nodes.end();)
    {
      auto &muddle = *(cabinet[*it]->muddle);

      if (static_cast<uint32_t>(muddle.GetNumDirectlyConnectedPeers() + 1) >= cabinet_size)
      {
        it = pending_nodes.erase(it);
      }
      else
      {
        ++it;
      }
    }
  }

  std::set<MuddleAddress> cabinet_addresses;
  for (auto &member : cabinet)
  {
    cabinet_addresses.insert(member->muddle_certificate->identity().identifier());
  }

  // Attaching the cabinet logic
  for (auto &member : cabinet)
  {
    member->reactor.Attach(member->beacon_service.GetWeakRunnable());
  }

  // Starting the beacon
  for (auto &member : cabinet)
  {
    member->reactor.Start();
  }

  // Create previous entropy
  BlockEntropy prev_entropy;
  prev_entropy.group_signature = "Hello";

  // Ready
  uint64_t i = 0;
  while (i < total_renewals)
  {
    std::cout << "- Scheduling round " << i << std::endl;
    TrustedDealer dealer(cabinet_addresses, threshold);
    uint64_t      start_time =
        GetTime(fetch::moment::GetClock("default", fetch::moment::ClockType::SYSTEM)) + 5;
    for (auto &member : cabinet)
    {
<<<<<<< HEAD
      member->setup_service.StartNewCabinet(cabinet_addresses, i * aeon_period, start_time,
                                            prev_entropy,
                                            dealer.GetDkgKeys(member->identity.identifier()));
=======
      member->beacon_service.StartNewCabinet(
          cabinet_addresses, threshold, i * numbers_per_aeon, (i + 1) * numbers_per_aeon,
          GetTime(fetch::moment::GetClock("default", fetch::moment::ClockType::SYSTEM)),
          prev_entropy, dealer.GetKeys(member->identity.identifier()));

      // Note, to avoid limiting the 'look ahead' entropy gen, set the block to ahead of numbers per
      // aeon
      member->beacon_service.MostRecentSeen(numbers_per_aeon);
>>>>>>> 6efb4d75
    }

    // Wait for everyone to finish
    pending_nodes.clear();
    for (uint32_t ii = 0; ii < cabinet_size; ++ii)
    {
      pending_nodes.emplace(ii);
    }
    while (!pending_nodes.empty())
    {
      std::this_thread::sleep_for(std::chrono::milliseconds(100));
      for (auto it = pending_nodes.begin(); it != pending_nodes.end();)
      {
        fetch::beacon::EventCabinetCompletedWork event;
        if (cabinet[*it]->event_manager->Poll(event))
        {
          it = pending_nodes.erase(it);
        }
        else
        {
          ++it;
        }
      }
    }
    ++i;
  }

  std::cout << " - Stopping" << std::endl;
  for (auto &member : cabinet)
  {
    member->reactor.Stop();
    member->muddle->Stop();
    member->network_manager.Stop();
  }
}

TEST(beacon_service, trusted_dealer)
{
  RunTrustedDealer(1, 4, 0.5, 10);
}<|MERGE_RESOLUTION|>--- conflicted
+++ resolved
@@ -177,20 +177,14 @@
         GetTime(fetch::moment::GetClock("default", fetch::moment::ClockType::SYSTEM)) + 5;
     for (auto &member : cabinet)
     {
-<<<<<<< HEAD
       member->setup_service.StartNewCabinet(cabinet_addresses, i * aeon_period, start_time,
                                             prev_entropy,
                                             dealer.GetDkgKeys(member->identity.identifier()));
-=======
-      member->beacon_service.StartNewCabinet(
-          cabinet_addresses, threshold, i * numbers_per_aeon, (i + 1) * numbers_per_aeon,
-          GetTime(fetch::moment::GetClock("default", fetch::moment::ClockType::SYSTEM)),
-          prev_entropy, dealer.GetKeys(member->identity.identifier()));
 
       // Note, to avoid limiting the 'look ahead' entropy gen, set the block to ahead of numbers per
       // aeon
-      member->beacon_service.MostRecentSeen(numbers_per_aeon);
->>>>>>> 6efb4d75
+      member->beacon_service.MostRecentSeen(aeon_period);
+      member->setup_service.Abort(aeon_period);
     }
 
     // Wait for everyone to finish
