//------------------------------------------------------------------------------
//
//   Copyright 2018-2019 Fetch.AI Limited
//
//   Licensed under the Apache License, Version 2.0 (the "License");
//   you may not use this file except in compliance with the License.
//   You may obtain a copy of the License at
//
//       http://www.apache.org/licenses/LICENSE-2.0
//
//   Unless required by applicable law or agreed to in writing, software
//   distributed under the License is distributed on an "AS IS" BASIS,
//   WITHOUT WARRANTIES OR CONDITIONS OF ANY KIND, either express or implied.
//   See the License for the specific language governing permissions and
//   limitations under the License.
//
//------------------------------------------------------------------------------

#include "beacon/beacon_setup_service.hpp"
#include "core/reactor.hpp"
#include "core/serializers/counter.hpp"
#include "core/serializers/main_serializer.hpp"
#include "core/service_ids.hpp"
#include "crypto/ecdsa.hpp"
#include "crypto/prover.hpp"
#include "ledger/shards/manifest.hpp"
#include "ledger/shards/manifest_cache_interface.hpp"
#include "muddle/muddle_interface.hpp"
#include "muddle/rbc.hpp"
#include "muddle/rpc/client.hpp"
#include "muddle/rpc/server.hpp"

#include "gtest/gtest.h"
#include <iostream>

using namespace fetch;
using namespace fetch::network;
using namespace fetch::crypto;
using namespace fetch::muddle;
using namespace fetch::dkg;
using namespace fetch::beacon;
using namespace fetch::ledger;

using Prover         = fetch::crypto::Prover;
using ProverPtr      = std::shared_ptr<Prover>;
using Certificate    = fetch::crypto::Prover;
using CertificatePtr = std::shared_ptr<Certificate>;
using Address        = fetch::muddle::Packet::Address;
using ConstByteArray = fetch::byte_array::ConstByteArray;

struct DummyManifestCache : public ManifestCacheInterface
{
  bool QueryManifest(Address const &, Manifest &) override
  {
    return false;
  }
};

class HonestSetupService : public BeaconSetupService
{
public:
  HonestSetupService(MuddleInterface &endpoint, Identity identity,
                     ManifestCacheInterface &manifest_cache)
    : BeaconSetupService{endpoint, std::move(identity), manifest_cache}
  {}
};

class FaultySetupService : public BeaconSetupService
{
public:
  enum class Failures : uint8_t
  {
    BAD_COEFFICIENT,
    SEND_MULTIPLE_COEFFICIENTS,
    SEND_BAD_SHARE,
    SEND_MULTIPLE_SHARES,
    SEND_MULTIPLE_COMPLAINTS,
    SEND_EMPTY_COMPLAINT_ANSWER,
    SEND_MULTIPLE_COMPLAINT_ANSWERS,
    BAD_QUAL_COEFFICIENTS,
    SEND_MULTIPLE_QUAL_COEFFICIENTS,
    SEND_FALSE_QUAL_COMPLAINT,
    SEND_MULTIPLE_RECONSTRUCTION_SHARES,
    WITHOLD_RECONSTRUCTION_SHARES
  };

  FaultySetupService(MuddleInterface &endpoint, Identity identity,
                     ManifestCacheInterface &     manifest_cache,
                     const std::vector<Failures> &failures = {})
    : BeaconSetupService{endpoint, std::move(identity), manifest_cache}
  {
    for (auto f : failures)
    {
      failures_flags_.set(static_cast<uint32_t>(f));
    }
  }

private:
  std::bitset<static_cast<uint8_t>(Failures::WITHOLD_RECONSTRUCTION_SHARES) + 1> failures_flags_;

  bool Failure(Failures f) const
  {
    return failures_flags_[static_cast<uint8_t>(f)];
  }

  void SendShares(MuddleAddress const &                        destination,
                  std::pair<MessageShare, MessageShare> const &shares)
  {
    fetch::serializers::SizeCounter counter;
    counter << shares;

    fetch::serializers::MsgPackSerializer serializer;
    serializer.Reserve(counter.size());
    serializer << shares;
    endpoint_.Send(destination, SERVICE_DKG, CHANNEL_SECRET_KEY, serializer.data());
  }

  void BroadcastShares() override
  {
    if (Failure(Failures::SEND_BAD_SHARE))
    {
      beacon_->manager.GenerateCoefficients();
      SendBadShares();
    }
    else
    {
      beacon_->manager.GenerateCoefficients();
      for (auto &cab_i : beacon_->aeon.members)
      {
        if (cab_i == identity_)
        {
          continue;
        }
        std::pair<MessageShare, MessageShare> shares{
            beacon_->manager.GetOwnShares(cab_i.identifier())};
        SendShares(cab_i.identifier(), shares);
        if (Failure(Failures::SEND_MULTIPLE_SHARES))
        {
          SendShares(cab_i.identifier(), shares);
        }
      }
    }
    if (Failure(Failures::BAD_COEFFICIENT))
    {
      SendBadCoefficients();
    }
    else
    {
      SendBroadcast(
          DKGEnvelope{CoefficientsMessage{static_cast<uint8_t>(State::WAIT_FOR_SHARE),
                                          beacon_->manager.GetCoefficients(), "signature"}});
      if (Failure(Failures::SEND_MULTIPLE_COEFFICIENTS))
      {
        SendBroadcast(
            DKGEnvelope{CoefficientsMessage{static_cast<uint8_t>(State::WAIT_FOR_SHARE),
                                            beacon_->manager.GetCoefficients(), "signature"}});
      }
    }
  }

  void SendBadCoefficients()
  {
    std::vector<std::string> coefficients;
    bn::G2                   fake;
    fake.clear();
    for (size_t k = 0; k <= beacon_->manager.polynomial_degree(); k++)
    {
      coefficients.push_back(fake.getStr());
    }
    // Send empty coefficients to everyone
    SendBroadcast(DKGEnvelope{CoefficientsMessage{static_cast<uint8_t>(State::WAIT_FOR_SHARE),
                                                  coefficients, "signature"}});
  }

  void SendBadShares()
  {
    bool sent_bad{false};
    for (auto &cab_i : beacon_->aeon.members)
    {
      if (cab_i == identity_)
      {
        continue;
      }
      // Send a one node trivial shares
      if (!sent_bad)
      {
        bn::Fr trivial_share;
        trivial_share.clear();
        std::pair<MessageShare, MessageShare> shares{trivial_share.getStr(),
                                                     trivial_share.getStr()};
        SendShares(cab_i.identifier(), shares);
        sent_bad = true;
      }
      else
      {
        std::pair<MessageShare, MessageShare> shares{
            beacon_->manager.GetOwnShares(cab_i.identifier())};
        SendShares(cab_i.identifier(), shares);
      }
    }
  }

  void BroadcastComplaints() override
  {
    std::unordered_set<MuddleAddress> complaints_local = beacon_->manager.ComputeComplaints();
    for (auto const &cab : complaints_local)
    {
      complaints_manager_.Count(cab);
    }
    SendBroadcast(DKGEnvelope{ComplaintsMessage{complaints_local, "signature"}});
    if (Failure(Failures::SEND_MULTIPLE_COMPLAINTS))
    {
      SendBroadcast(DKGEnvelope{ComplaintsMessage{complaints_local, "signature"}});
    }
  }

  void BroadcastComplaintsAnswer() override
  {
    std::unordered_map<MuddleAddress, std::pair<MessageShare, MessageShare>> complaints_answer;
    if (!Failure(Failures::SEND_EMPTY_COMPLAINT_ANSWER))
    {
      for (auto const &reporter : complaints_manager_.ComplaintsFrom())
      {
        complaints_answer.insert({reporter, beacon_->manager.GetOwnShares(reporter)});
      }
    }
    SendBroadcast(DKGEnvelope{SharesMessage{
        static_cast<uint64_t>(State::WAIT_FOR_COMPLAINT_ANSWERS), complaints_answer, "signature"}});
    if (Failure(Failures::SEND_MULTIPLE_COMPLAINT_ANSWERS))
    {
      SendBroadcast(
          DKGEnvelope{SharesMessage{static_cast<uint64_t>(State::WAIT_FOR_COMPLAINT_ANSWERS),
                                    complaints_answer, "signature"}});
    }
  }

  void BroadcastQualCoefficients() override
  {
    if (Failure(Failures::BAD_QUAL_COEFFICIENTS))
    {
      std::vector<std::string> coefficients;
      bn::G2                   fake;
      fake.clear();
      for (size_t k = 0; k <= beacon_->manager.polynomial_degree(); k++)
      {
        coefficients.push_back(fake.getStr());
      }
      SendBroadcast(DKGEnvelope{CoefficientsMessage{
          static_cast<uint8_t>(State::WAIT_FOR_QUAL_SHARES), coefficients, "signature"}});
    }
    else
    {
      SendBroadcast(
          DKGEnvelope{CoefficientsMessage{static_cast<uint8_t>(State::WAIT_FOR_QUAL_SHARES),
                                          beacon_->manager.GetQualCoefficients(), "signature"}});
      if (Failure(Failures::SEND_MULTIPLE_QUAL_COEFFICIENTS))
      {
        SendBroadcast(
            DKGEnvelope{CoefficientsMessage{static_cast<uint8_t>(State::WAIT_FOR_QUAL_SHARES),
                                            beacon_->manager.GetQualCoefficients(), "signature"}});
      }
    }

    complaints_answer_manager_.Clear();
    qual_coefficients_received_.insert(identity_.identifier());
  }

  void BroadcastQualComplaints() override
  {
    if (Failure(Failures::SEND_FALSE_QUAL_COMPLAINT))
    {
      auto victim = beacon_->aeon.members.begin();
      if (*victim == identity_)
      {
        ++victim;
      }
      SendBroadcast(DKGEnvelope{SharesMessage{
          static_cast<uint64_t>(State::WAIT_FOR_QUAL_COMPLAINTS),
          {{victim->identifier(), beacon_->manager.GetReceivedShares(victim->identifier())}},
          "signature"}});
    }
    else if (Failure(Failures::WITHOLD_RECONSTRUCTION_SHARES))
    {
      SendBroadcast(DKGEnvelope{
          SharesMessage{static_cast<uint64_t>(State::WAIT_FOR_QUAL_COMPLAINTS), {}, "signature"}});
    }
    else
    {
      SendBroadcast(
          DKGEnvelope{SharesMessage{static_cast<uint64_t>(State::WAIT_FOR_QUAL_COMPLAINTS),
                                    beacon_->manager.ComputeQualComplaints(), "signature"}});
    }
  }

  void BroadcastReconstructionShares() override
  {
    SharesExposedMap complaint_shares;
    if (Failure(Failures::WITHOLD_RECONSTRUCTION_SHARES))
    {
      SendBroadcast(
          DKGEnvelope{SharesMessage{static_cast<uint64_t>(State::WAIT_FOR_RECONSTRUCTION_SHARES),
                                    complaint_shares, "signature"}});
    }
    else
    {

      for (auto const &in : qual_complaints_manager_.Complaints())
      {
        beacon_->manager.AddReconstructionShare(in);
        complaint_shares.insert({in, beacon_->manager.GetReceivedShares(in)});
      }
      SendBroadcast(
          DKGEnvelope{SharesMessage{static_cast<uint64_t>(State::WAIT_FOR_RECONSTRUCTION_SHARES),
                                    complaint_shares, "signature"}});
      if (Failure(Failures::SEND_MULTIPLE_RECONSTRUCTION_SHARES))
      {
        SendBroadcast(
            DKGEnvelope{SharesMessage{static_cast<uint64_t>(State::WAIT_FOR_RECONSTRUCTION_SHARES),
                                      complaint_shares, "signature"}});
      }
    }
  }
};

struct DkgMember
{
  const static uint16_t CHANNEL_SHARES = 3;

  uint16_t             muddle_port;
  NetworkManager       network_manager;
  fetch::core::Reactor reactor;
  ProverPtr            muddle_certificate;
  MuddlePtr            muddle;

  // Set when DKG is finished
  bn::Fr              secret_share;
  bn::G2              public_key;
  RBC::CabinetMembers qual_set;
  std::vector<bn::G2> public_key_shares{};
  bool                finished{false};

  DkgMember(uint16_t port_number, uint16_t index)
    : muddle_port{port_number}
    , network_manager{"NetworkManager" + std::to_string(index), 1}
    , reactor{"ReactorName" + std::to_string(index)}
    , muddle_certificate{CreateNewCertificate()}
    , muddle{CreateMuddle("Test", muddle_certificate, network_manager, "127.0.0.1")}
  {
    network_manager.Start();
<<<<<<< HEAD
    muddle->Start(MuddleInterface::Peers{}, {muddle_port});
=======
    muddle->Start({muddle_port});
>>>>>>> ecc3fab2
  }

  virtual ~DkgMember()
  {
    reactor.Stop();
    muddle->Stop();
    network_manager.Stop();
  }

  virtual void QueueCabinet(std::set<Identity> cabinet, uint32_t threshold) = 0;
  virtual std::weak_ptr<core::Runnable> GetWeakRunnable()                   = 0;
  virtual bool                          DkgFinished()                       = 0;

  static ProverPtr CreateNewCertificate()
  {
    using Signer    = fetch::crypto::ECDSASigner;
    using SignerPtr = std::shared_ptr<Signer>;

    SignerPtr certificate = std::make_shared<Signer>();

    certificate->GenerateKeys();

    return certificate;
  }
};

struct FaultyDkgMember : DkgMember
{
  using SharedAeonExecutionUnit = BeaconSetupService::SharedAeonExecutionUnit;
  DummyManifestCache manifest_cache;
  FaultySetupService dkg;

  FaultyDkgMember(uint16_t port_number, uint16_t index,
                  const std::vector<FaultySetupService::Failures> &failures = {})
    : DkgMember{port_number, index}
    , dkg{*muddle, muddle_certificate->identity(), manifest_cache, failures}
  {
    dkg.SetBeaconReadyCallback([this](SharedAeonExecutionUnit beacon) -> void {
      finished = true;
      beacon->manager.SetDkgOutput(public_key, secret_share, public_key_shares, qual_set);
    });
  }

  ~FaultyDkgMember() override = default;

  void QueueCabinet(std::set<Identity> cabinet, uint32_t threshold) override
  {
    SharedAeonExecutionUnit beacon = std::make_shared<AeonExecutionUnit>();

    // Determines if we are observing or actively participating
    if (cabinet.find(muddle_certificate->identity()) == cabinet.end())
    {
      beacon->observe_only = true;
    }
    else
    {
      beacon->manager.SetCertificate(muddle_certificate);
      beacon->manager.Reset(cabinet, threshold);
    }

    // Setting the aeon details
    beacon->aeon.round_start = 0;
    beacon->aeon.round_end   = 10;
    beacon->aeon.members     = std::move(cabinet);

    // Even "observe only" details need to pass through the setup phase
    // to preserve order.
    dkg.QueueSetup(beacon);
  }

  std::weak_ptr<core::Runnable> GetWeakRunnable() override
  {
    return dkg.GetWeakRunnable();
  }
  bool DkgFinished() override
  {
    return finished;
  }
};

struct HonestDkgMember : DkgMember
{
  using SharedAeonExecutionUnit = BeaconSetupService::SharedAeonExecutionUnit;
  DummyManifestCache manifest_cache;
  HonestSetupService dkg;

  HonestDkgMember(uint16_t port_number, uint16_t index)
    : DkgMember{port_number, index}
    , dkg{*muddle, muddle_certificate->identity(), manifest_cache}
  {
    dkg.SetBeaconReadyCallback([this](SharedAeonExecutionUnit beacon) -> void {
      finished = true;
      beacon->manager.SetDkgOutput(public_key, secret_share, public_key_shares, qual_set);
    });
  }

  ~HonestDkgMember() override = default;

  void QueueCabinet(std::set<Identity> cabinet, uint32_t threshold) override
  {
    SharedAeonExecutionUnit beacon = std::make_shared<AeonExecutionUnit>();

    // Determines if we are observing or actively participating
    if (cabinet.find(muddle_certificate->identity()) == cabinet.end())
    {
      beacon->observe_only = true;
    }
    else
    {
      beacon->manager.SetCertificate(muddle_certificate);
      beacon->manager.Reset(cabinet, threshold);
    }

    // Setting the aeon details
    beacon->aeon.round_start = 0;
    beacon->aeon.round_end   = 10;
    beacon->aeon.members     = std::move(cabinet);

    // Even "observe only" details need to pass through the setup phase
    // to preserve order.
    dkg.QueueSetup(beacon);
  }

  std::weak_ptr<core::Runnable> GetWeakRunnable() override
  {
    return dkg.GetWeakRunnable();
  }
  bool DkgFinished() override
  {
    return finished;
  }
};

void GenerateTest(uint32_t cabinet_size, uint32_t threshold, uint32_t qual_size,
                  uint32_t expected_completion_size,
                  const std::vector<std::vector<FaultySetupService::Failures>> &failures    = {},
                  uint16_t                                                      setup_delay = 0)
{
  std::set<Identity>                                                  cabinet_identities;
  std::vector<std::unique_ptr<DkgMember>>                             committee;
  std::set<RBC::MuddleAddress>                                        expected_qual;
  std::unordered_map<byte_array::ConstByteArray, fetch::network::Uri> peers_list;
  std::set<uint32_t>                                                  qual_index;
  for (uint16_t ii = 0; ii < cabinet_size; ++ii)
  {
    auto port_number = static_cast<uint16_t>(9000 + ii);
    if (ii < failures.size() && !failures[ii].empty())
    {
      committee.emplace_back(new FaultyDkgMember{port_number, ii, failures[ii]});
    }
    else
    {
      committee.emplace_back(new HonestDkgMember{port_number, ii});
    }
    if (ii >= (cabinet_size - qual_size))
    {
      expected_qual.insert(committee[ii]->muddle->GetAddress());
      qual_index.insert(ii);
    }
    peers_list.insert({committee[ii]->muddle_certificate->identity().identifier(),
                       fetch::network::Uri{"tcp://127.0.0.1:" + std::to_string(port_number)}});
    cabinet_identities.insert(committee[ii]->muddle_certificate->identity());
  }

  std::this_thread::sleep_for(std::chrono::milliseconds(100));
  // Reset cabinet for rbc in pre-dkg sync
  for (uint32_t ii = 0; ii < cabinet_size; ii++)
  {
    committee[ii]->QueueCabinet(cabinet_identities, threshold);
  }

  // Wait until everyone else has connected
  for (uint32_t ii = 0; ii < cabinet_size; ii++)
  {
    for (uint32_t jj = ii + 1; jj < cabinet_size; jj++)
    {
      committee[ii]->muddle->ConnectTo(committee[jj]->muddle->GetAddress(),
                                       peers_list[committee[jj]->muddle->GetAddress()]);
    }
  }

  uint32_t kk = 0;
  while (kk < cabinet_size)
  {
    std::this_thread::sleep_for(std::chrono::milliseconds(100));
    for (uint32_t mm = kk; mm < cabinet_size; ++mm)
    {
      if (committee[mm]->muddle->GetEndpoint().GetDirectlyConnectedPeers().size() !=
          cabinet_size - 1)
      {
        break;
      }
      else
      {
        ++kk;
      }
    }
  }

  // Start at DKG
  {
    for (auto &member : committee)
    {
      member->reactor.Attach(member->GetWeakRunnable());
    }

    for (auto &member : committee)
    {
      member->reactor.Start();
      std::this_thread::sleep_for(std::chrono::milliseconds(setup_delay));
    }

    // Loop until everyone is finished with DKG
    uint32_t pp = 0;
    while (pp < cabinet_size)
    {
      std::this_thread::sleep_for(std::chrono::seconds(5));
      for (auto qq = pp; qq < cabinet_size; ++qq)
      {
        if (!committee[qq]->DkgFinished())
        {
          break;
        }
        else
        {
          ++pp;
        }
      }
    }

    // Check everyone in qual agrees on qual
    uint32_t start_qual = cabinet_size - qual_size;
    for (uint32_t nn = start_qual + 1; nn < cabinet_size; ++nn)
    {
      EXPECT_EQ(committee[start_qual]->qual_set, expected_qual);
    }

    // Check DKG is working correctly for everyone who completes the DKG successfully
    uint32_t start_complete = cabinet_size - expected_completion_size;
    for (uint32_t nn = start_complete + 1; nn < cabinet_size; ++nn)
    {
      EXPECT_EQ(committee[start_complete]->public_key, committee[nn]->public_key);
      EXPECT_EQ(committee[start_complete]->public_key_shares, committee[nn]->public_key_shares);
      EXPECT_NE(committee[start_complete]->public_key_shares[start_complete],
                committee[nn]->public_key_shares[nn]);
      for (uint32_t qq = nn + 1; qq < cabinet_size; ++qq)
      {
        EXPECT_NE(committee[start_complete]->public_key_shares[nn],
                  committee[start_complete]->public_key_shares[qq]);
      }
    }
  }
}

TEST(dkg_setup, small_scale_test)
{
  GenerateTest(4, 3, 4, 4);
}

TEST(dkg_setup, send_bad_share)
{
  // Node 0 sends bad secret shares to Node 1 which complains against it.
  // Node 0 then broadcasts its real shares as defense and then is allowed into
  // qual
  GenerateTest(4, 3, 4, 4, {{FaultySetupService::Failures::SEND_BAD_SHARE}});
}

TEST(dkg_setup, bad_coefficients)
{
  // Node 0 broadcasts bad coefficients which fails verification by everyone.
  // Rejected from qual
  GenerateTest(4, 3, 3, 3, {{FaultySetupService::Failures::BAD_COEFFICIENT}});
}

TEST(dkg_setup, send_empty_complaints_answer)
{
  // Node 0 sends computes bad secret shares to Node 1 which complains against it.
  // Node 0 then does not send real shares and instead sends empty complaint answer.
  // Node 0 should be disqualified from qual
  GenerateTest(4, 3, 3, 3,
               {{FaultySetupService::Failures::SEND_BAD_SHARE,
                 FaultySetupService::Failures::SEND_EMPTY_COMPLAINT_ANSWER}});
}

TEST(dkg_setup, send_multiple_messages)
{
  // Node 0 sends multiple coefficients, complaint, complaint answers and qual coefficient messages.
  // Everyone should succeed in DKG
  GenerateTest(4, 3, 4, 4,
               {{FaultySetupService::Failures::SEND_MULTIPLE_SHARES,
                 FaultySetupService::Failures::SEND_MULTIPLE_COEFFICIENTS,
                 FaultySetupService::Failures::SEND_MULTIPLE_COMPLAINTS,
                 FaultySetupService::Failures::SEND_MULTIPLE_COMPLAINT_ANSWERS,
                 FaultySetupService::Failures::SEND_MULTIPLE_QUAL_COEFFICIENTS}});
}

TEST(dkg_setup, qual_below_threshold)
{
  GenerateTest(4, 3, 2, 0,
               {{FaultySetupService::Failures::BAD_COEFFICIENT},
                {FaultySetupService::Failures::BAD_COEFFICIENT}});
}

TEST(dkg_setup, bad_qual_coefficients)
{
  // Node 0 computes bad qual coefficients so node 0 is in qual complaints but everyone reconstructs
  // their shares. Everyone else except node 0 succeeds in DKG
  GenerateTest(4, 3, 4, 3, {{FaultySetupService::Failures::BAD_QUAL_COEFFICIENTS}});
}

TEST(dkg_setup, send_fake_qual_complaint)
{
  // Node 0 sends fake qual coefficients. Should trigger warning and node 0's shares will be
  // reconstructed but everyone else should succeed in the DKG. Important test as it means
  // reconstruction computes the correct thing.
  GenerateTest(4, 3, 4, 4, {{FaultySetupService::Failures::SEND_FALSE_QUAL_COMPLAINT}});
}

TEST(dkg_setup, too_many_bad_qual_coefficients)
{
  // Three nodes send bad qual coefficients which means that there are
  // not enough parties not in complaints. DKG fails
  GenerateTest(4, 2, 4, 0,
               {{FaultySetupService::Failures::BAD_QUAL_COEFFICIENTS},
                {FaultySetupService::Failures::BAD_QUAL_COEFFICIENTS},
                {FaultySetupService::Failures::BAD_QUAL_COEFFICIENTS}});
}

TEST(dkg_setup, send_multiple_reconstruction_shares)
{
  // Node sends multiple reconstruction shares which triggers warning but
  // DKG succeeds
  GenerateTest(4, 3, 4, 3,
               {{FaultySetupService::Failures::BAD_QUAL_COEFFICIENTS},
                {FaultySetupService::Failures::SEND_MULTIPLE_RECONSTRUCTION_SHARES}});
}

TEST(dkg_setup, withold_reconstruction_shares)
{
  // Node 0 sends bad qual coefficients and another in collusion does not broadcast node 0's shares
  // so there are not enough shares to run reconstruction
  GenerateTest(4, 3, 4, 0,
               {{FaultySetupService::Failures::BAD_QUAL_COEFFICIENTS},
                {FaultySetupService::Failures::WITHOLD_RECONSTRUCTION_SHARES}});
}

TEST(dkg_setup, long_delay_between_starts)
{
  // Start nodes with delay (ms) between starting service
  SetGlobalLogLevel(LogLevel::TRACE);
  GenerateTest(4, 3, 4, 4, {}, 1000);
}<|MERGE_RESOLUTION|>--- conflicted
+++ resolved
@@ -347,11 +347,7 @@
     , muddle{CreateMuddle("Test", muddle_certificate, network_manager, "127.0.0.1")}
   {
     network_manager.Start();
-<<<<<<< HEAD
     muddle->Start(MuddleInterface::Peers{}, {muddle_port});
-=======
-    muddle->Start({muddle_port});
->>>>>>> ecc3fab2
   }
 
   virtual ~DkgMember()
