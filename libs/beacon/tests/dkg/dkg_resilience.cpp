//------------------------------------------------------------------------------
//
//   Copyright 2018-2019 Fetch.AI Limited
//
//   Licensed under the Apache License, Version 2.0 (the "License");
//   you may not use this file except in compliance with the License.
//   You may obtain a copy of the License at
//
//       http://www.apache.org/licenses/LICENSE-2.0
//
//   Unless required by applicable law or agreed to in writing, software
//   distributed under the License is distributed on an "AS IS" BASIS,
//   WITHOUT WARRANTIES OR CONDITIONS OF ANY KIND, either express or implied.
//   See the License for the specific language governing permissions and
//   limitations under the License.
//
//------------------------------------------------------------------------------

#include "beacon/beacon_setup_service.hpp"
#include "core/reactor.hpp"
#include "core/serializers/counter.hpp"
#include "core/serializers/main_serializer.hpp"
#include "core/service_ids.hpp"
#include "crypto/ecdsa.hpp"
#include "crypto/prover.hpp"
#include "ledger/shards/manifest.hpp"
#include "ledger/shards/manifest_cache_interface.hpp"
#include "muddle/muddle_interface.hpp"
#include "muddle/rbc.hpp"
#include "muddle/rpc/client.hpp"
#include "muddle/rpc/server.hpp"

#include "gtest/gtest.h"
#include <iostream>

using namespace fetch;
using namespace fetch::network;
using namespace fetch::crypto;
using namespace fetch::muddle;
using namespace fetch::dkg;
using namespace fetch::beacon;
using namespace fetch::ledger;

using Prover         = fetch::crypto::Prover;
using ProverPtr      = std::shared_ptr<Prover>;
using Certificate    = fetch::crypto::Prover;
using CertificatePtr = std::shared_ptr<Certificate>;
using Address        = fetch::muddle::Packet::Address;
using ConstByteArray = fetch::byte_array::ConstByteArray;

struct DummyManifestCache : public ManifestCacheInterface
{
  bool QueryManifest(Address const &, Manifest &) override
  {
    return false;
  }
};

class HonestSetupService : public BeaconSetupService
{
public:
  HonestSetupService(MuddleInterface &endpoint, Identity identity,
                     ManifestCacheInterface &manifest_cache)
    : BeaconSetupService{endpoint, std::move(identity), manifest_cache}
  {}
};

class FaultySetupService : public BeaconSetupService
{
public:
  enum class Failures : uint8_t
  {
    BAD_COEFFICIENT,
    SEND_MULTIPLE_COEFFICIENTS,
    SEND_BAD_SHARE,
    SEND_MULTIPLE_SHARES,
    SEND_MULTIPLE_COMPLAINTS,
    SEND_EMPTY_COMPLAINT_ANSWER,
    SEND_MULTIPLE_COMPLAINT_ANSWERS,
    BAD_QUAL_COEFFICIENTS,
    SEND_MULTIPLE_QUAL_COEFFICIENTS,
    SEND_FALSE_QUAL_COMPLAINT,
    SEND_MULTIPLE_QUAL_COMPLAINTS,
    SEND_MULTIPLE_RECONSTRUCTION_SHARES,
    WITHOLD_RECONSTRUCTION_SHARES
  };

  FaultySetupService(MuddleInterface &endpoint, Identity identity,
                     ManifestCacheInterface &     manifest_cache,
                     const std::vector<Failures> &failures = {})
    : BeaconSetupService{endpoint, std::move(identity), manifest_cache}
  {
    for (auto f : failures)
    {
      failures_flags_.set(static_cast<uint32_t>(f));
    }
  }

private:
  std::bitset<static_cast<uint8_t>(Failures::WITHOLD_RECONSTRUCTION_SHARES) + 1> failures_flags_;

  bool Failure(Failures f) const
  {
    return failures_flags_[static_cast<uint8_t>(f)];
  }

  void SendShares(MuddleAddress const &                        destination,
                  std::pair<MessageShare, MessageShare> const &shares)
  {
    fetch::serializers::SizeCounter counter;
    counter << shares;

    fetch::serializers::MsgPackSerializer serializer;
    serializer.Reserve(counter.size());
    serializer << shares;
    endpoint_.Send(destination, SERVICE_DKG, CHANNEL_SECRET_KEY, serializer.data());
  }

  void BroadcastShares() override
  {
    if (Failure(Failures::SEND_BAD_SHARE))
    {
      beacon_->manager.GenerateCoefficients();
      SendBadShares();
    }
    else
    {
      beacon_->manager.GenerateCoefficients();
      for (auto &cab_i : beacon_->aeon.members)
      {
        if (cab_i == identity_)
        {
          continue;
        }
        std::pair<MessageShare, MessageShare> shares{
            beacon_->manager.GetOwnShares(cab_i.identifier())};
        SendShares(cab_i.identifier(), shares);
        if (Failure(Failures::SEND_MULTIPLE_SHARES))
        {
          SendShares(cab_i.identifier(), shares);
        }
      }
    }
    if (Failure(Failures::BAD_COEFFICIENT))
    {
      SendBadCoefficients();
    }
    else
    {
      SendBroadcast(
          DKGEnvelope{CoefficientsMessage{static_cast<uint8_t>(State::WAIT_FOR_SHARES),
                                          beacon_->manager.GetCoefficients(), "signature"}});
      if (Failure(Failures::SEND_MULTIPLE_COEFFICIENTS))
      {
        SendBroadcast(
            DKGEnvelope{CoefficientsMessage{static_cast<uint8_t>(State::WAIT_FOR_SHARES),
                                            beacon_->manager.GetCoefficients(), "signature"}});
      }
    }
  }

  void SendBadCoefficients()
  {
    std::vector<std::string> coefficients;
    bn::G2                   fake;
    fake.clear();
    for (size_t k = 0; k <= beacon_->manager.polynomial_degree(); k++)
    {
      coefficients.push_back(fake.getStr());
    }
    // Send empty coefficients to everyone
    SendBroadcast(DKGEnvelope{CoefficientsMessage{static_cast<uint8_t>(State::WAIT_FOR_SHARES),
                                                  coefficients, "signature"}});
  }

  void SendBadShares()
  {
    bool sent_bad{false};
    for (auto &cab_i : beacon_->aeon.members)
    {
      if (cab_i == identity_)
      {
        continue;
      }
      // Send a one node trivial shares
      if (!sent_bad)
      {
        bn::Fr trivial_share;
        trivial_share.clear();
        std::pair<MessageShare, MessageShare> shares{trivial_share.getStr(),
                                                     trivial_share.getStr()};
        SendShares(cab_i.identifier(), shares);
        sent_bad = true;
      }
      else
      {
        std::pair<MessageShare, MessageShare> shares{
            beacon_->manager.GetOwnShares(cab_i.identifier())};
        SendShares(cab_i.identifier(), shares);
      }
    }
  }

  void BroadcastComplaints() override
  {
    std::unordered_set<MuddleAddress> complaints_local =
        beacon_->manager.ComputeComplaints(coefficients_received_);
    for (auto const &cab : complaints_local)
    {
      complaints_manager_.AddComplaintAgainst(cab);
    }
    SendBroadcast(DKGEnvelope{ComplaintsMessage{complaints_local, "signature"}});
    if (Failure(Failures::SEND_MULTIPLE_COMPLAINTS))
    {
      SendBroadcast(DKGEnvelope{ComplaintsMessage{complaints_local, "signature"}});
    }
  }

  void BroadcastComplaintAnswers() override
  {
    std::unordered_map<MuddleAddress, std::pair<MessageShare, MessageShare>> complaint_answers;
    if (!Failure(Failures::SEND_EMPTY_COMPLAINT_ANSWER))
    {
      for (auto const &reporter : complaints_manager_.ComplaintsAgainstSelf())
      {
        complaint_answers.insert({reporter, beacon_->manager.GetOwnShares(reporter)});
      }
    }
    SendBroadcast(DKGEnvelope{SharesMessage{
        static_cast<uint64_t>(State::WAIT_FOR_COMPLAINT_ANSWERS), complaint_answers, "signature"}});
    if (Failure(Failures::SEND_MULTIPLE_COMPLAINT_ANSWERS))
    {
      SendBroadcast(
          DKGEnvelope{SharesMessage{static_cast<uint64_t>(State::WAIT_FOR_COMPLAINT_ANSWERS),
                                    complaint_answers, "signature"}});
    }
  }

  void BroadcastQualCoefficients() override
  {
    if (Failure(Failures::BAD_QUAL_COEFFICIENTS))
    {
      std::vector<std::string> coefficients;
      bn::G2                   fake;
      fake.clear();
      for (size_t k = 0; k <= beacon_->manager.polynomial_degree(); k++)
      {
        coefficients.push_back(fake.getStr());
      }
      SendBroadcast(DKGEnvelope{CoefficientsMessage{
          static_cast<uint8_t>(State::WAIT_FOR_QUAL_SHARES), coefficients, "signature"}});
    }
    else
    {
      SendBroadcast(
          DKGEnvelope{CoefficientsMessage{static_cast<uint8_t>(State::WAIT_FOR_QUAL_SHARES),
                                          beacon_->manager.GetQualCoefficients(), "signature"}});
      if (Failure(Failures::SEND_MULTIPLE_QUAL_COEFFICIENTS))
      {
        SendBroadcast(
            DKGEnvelope{CoefficientsMessage{static_cast<uint8_t>(State::WAIT_FOR_QUAL_SHARES),
                                            beacon_->manager.GetQualCoefficients(), "signature"}});
      }
    }

    qual_coefficients_received_.insert(identity_.identifier());
  }

  void BroadcastQualComplaints() override
  {
    if (Failure(Failures::SEND_FALSE_QUAL_COMPLAINT))
    {
      auto victim = beacon_->aeon.members.begin();
      if (*victim == identity_)
      {
        ++victim;
      }
      SendBroadcast(DKGEnvelope{SharesMessage{
          static_cast<uint64_t>(State::WAIT_FOR_QUAL_COMPLAINTS),
          {{victim->identifier(), beacon_->manager.GetReceivedShares(victim->identifier())}},
          "signature"}});
    }
    else if (Failure(Failures::WITHOLD_RECONSTRUCTION_SHARES))
    {
      SendBroadcast(DKGEnvelope{
          SharesMessage{static_cast<uint64_t>(State::WAIT_FOR_QUAL_COMPLAINTS), {}, "signature"}});
    }
    else
    {
      SendBroadcast(DKGEnvelope{SharesMessage{
          static_cast<uint64_t>(State::WAIT_FOR_QUAL_COMPLAINTS),
          beacon_->manager.ComputeQualComplaints(qual_coefficients_received_), "signature"}});
      if (Failure(Failures::SEND_MULTIPLE_QUAL_COMPLAINTS))
      {
        SendBroadcast(DKGEnvelope{SharesMessage{
            static_cast<uint64_t>(State::WAIT_FOR_QUAL_COMPLAINTS),
            beacon_->manager.ComputeQualComplaints(qual_coefficients_received_), "signature"}});
      }
    }
  }

  void BroadcastReconstructionShares() override
  {
    SharesExposedMap complaint_shares;
    if (Failure(Failures::WITHOLD_RECONSTRUCTION_SHARES))
    {
      SendBroadcast(
          DKGEnvelope{SharesMessage{static_cast<uint64_t>(State::WAIT_FOR_RECONSTRUCTION_SHARES),
                                    complaint_shares, "signature"}});
    }
    else
    {

      for (auto const &in : qual_complaints_manager_.Complaints())
      {
        beacon_->manager.AddReconstructionShare(in);
        complaint_shares.insert({in, beacon_->manager.GetReceivedShares(in)});
      }
      SendBroadcast(
          DKGEnvelope{SharesMessage{static_cast<uint64_t>(State::WAIT_FOR_RECONSTRUCTION_SHARES),
                                    complaint_shares, "signature"}});
      if (Failure(Failures::SEND_MULTIPLE_RECONSTRUCTION_SHARES))
      {
        SendBroadcast(
            DKGEnvelope{SharesMessage{static_cast<uint64_t>(State::WAIT_FOR_RECONSTRUCTION_SHARES),
                                      complaint_shares, "signature"}});
      }
    }
  }
};

struct DkgMember
{
  const static uint16_t CHANNEL_SHARES = 3;

  uint16_t             muddle_port;
  NetworkManager       network_manager;
  fetch::core::Reactor reactor;
  ProverPtr            muddle_certificate;
  MuddlePtr            muddle;

  // Set when DKG is finished
  bn::Fr              secret_share;
  bn::G2              public_key;
  RBC::CabinetMembers qual_set;
  std::vector<bn::G2> public_key_shares{};
  bool                finished{false};

  DkgMember(uint16_t port_number, uint16_t index)
    : muddle_port{port_number}
    , network_manager{"NetworkManager" + std::to_string(index), 1}
    , reactor{"ReactorName" + std::to_string(index)}
    , muddle_certificate{CreateNewCertificate()}
    , muddle{CreateMuddle("Test", muddle_certificate, network_manager, "127.0.0.1")}
  {
    network_manager.Start();
    muddle->Start({muddle_port});
  }

  virtual ~DkgMember()
  {
    reactor.Stop();
    muddle->Stop();
    network_manager.Stop();
  }

  virtual void QueueCabinet(std::set<Identity> cabinet, uint32_t threshold) = 0;
  virtual std::weak_ptr<core::Runnable> GetWeakRunnable()                   = 0;
  virtual bool                          DkgFinished()                       = 0;

  static ProverPtr CreateNewCertificate()
  {
    using Signer    = fetch::crypto::ECDSASigner;
    using SignerPtr = std::shared_ptr<Signer>;

    SignerPtr certificate = std::make_shared<Signer>();

    certificate->GenerateKeys();

    return certificate;
  }
};

struct FaultyDkgMember : DkgMember
{
  using SharedAeonExecutionUnit = BeaconSetupService::SharedAeonExecutionUnit;
  DummyManifestCache manifest_cache;
  FaultySetupService dkg;

  FaultyDkgMember(uint16_t port_number, uint16_t index,
                  const std::vector<FaultySetupService::Failures> &failures = {})
    : DkgMember{port_number, index}
    , dkg{*muddle, muddle_certificate->identity(), manifest_cache, failures}
  {
    dkg.SetBeaconReadyCallback([this](SharedAeonExecutionUnit beacon) -> void {
      finished = true;
      beacon->manager.SetDkgOutput(public_key, secret_share, public_key_shares, qual_set);
    });
  }

  ~FaultyDkgMember() override = default;

  void QueueCabinet(std::set<Identity> cabinet, uint32_t threshold) override
  {
    SharedAeonExecutionUnit beacon = std::make_shared<AeonExecutionUnit>();

    // Determines if we are observing or actively participating
    if (cabinet.find(muddle_certificate->identity()) == cabinet.end())
    {
      beacon->observe_only = true;
    }
    else
    {
      beacon->manager.SetCertificate(muddle_certificate);
      beacon->manager.Reset(cabinet, threshold);
    }

    // Setting the aeon details
    beacon->aeon.round_start               = 0;
    beacon->aeon.round_end                 = 10;
    beacon->aeon.members                   = std::move(cabinet);
<<<<<<< HEAD
    beacon->aeon.start_reference_timepoint = static_cast<uint64_t>(std::time(nullptr)) + 15;
=======
    beacon->aeon.start_reference_timepoint = static_cast<uint64_t>(std::time(nullptr));
>>>>>>> 7b5842ea

    // Even "observe only" details need to pass through the setup phase
    // to preserve order.
    dkg.QueueSetup(beacon);
  }

  std::weak_ptr<core::Runnable> GetWeakRunnable() override
  {
    return dkg.GetWeakRunnable();
  }
  bool DkgFinished() override
  {
    return finished;
  }
};

struct HonestDkgMember : DkgMember
{
  using SharedAeonExecutionUnit = BeaconSetupService::SharedAeonExecutionUnit;
  DummyManifestCache manifest_cache;
  HonestSetupService dkg;

  HonestDkgMember(uint16_t port_number, uint16_t index)
    : DkgMember{port_number, index}
    , dkg{*muddle, muddle_certificate->identity(), manifest_cache}
  {
    dkg.SetBeaconReadyCallback([this](SharedAeonExecutionUnit beacon) -> void {
      finished = true;
      beacon->manager.SetDkgOutput(public_key, secret_share, public_key_shares, qual_set);
    });
  }

  ~HonestDkgMember() override = default;

  void QueueCabinet(std::set<Identity> cabinet, uint32_t threshold) override
  {
    SharedAeonExecutionUnit beacon = std::make_shared<AeonExecutionUnit>();

    // Determines if we are observing or actively participating
    if (cabinet.find(muddle_certificate->identity()) == cabinet.end())
    {
      beacon->observe_only = true;
    }
    else
    {
      beacon->manager.SetCertificate(muddle_certificate);
      beacon->manager.Reset(cabinet, threshold);
    }

    // Setting the aeon details
    beacon->aeon.round_start               = 0;
    beacon->aeon.round_end                 = 10;
    beacon->aeon.members                   = std::move(cabinet);
<<<<<<< HEAD
    beacon->aeon.start_reference_timepoint = static_cast<uint64_t>(std::time(nullptr)) + 15;
=======
    beacon->aeon.start_reference_timepoint = static_cast<uint64_t>(std::time(nullptr));
>>>>>>> 7b5842ea

    // Even "observe only" details need to pass through the setup phase
    // to preserve order.
    dkg.QueueSetup(beacon);
  }

  std::weak_ptr<core::Runnable> GetWeakRunnable() override
  {
    return dkg.GetWeakRunnable();
  }
  bool DkgFinished() override
  {
    return finished;
  }
};

void GenerateTest(uint32_t cabinet_size, uint32_t threshold, uint32_t qual_size,
                  uint32_t expected_completion_size,
                  const std::vector<std::vector<FaultySetupService::Failures>> &failures    = {},
                  uint16_t                                                      setup_delay = 0)
{
  std::set<Identity>                                                  cabinet_identities;
  std::vector<std::unique_ptr<DkgMember>>                             committee;
  std::set<RBC::MuddleAddress>                                        expected_qual;
  std::unordered_map<byte_array::ConstByteArray, fetch::network::Uri> peers_list;
  std::set<uint32_t>                                                  qual_index;
  for (uint16_t ii = 0; ii < cabinet_size; ++ii)
  {
    auto port_number = static_cast<uint16_t>(9000 + ii);
    if (ii < failures.size() && !failures[ii].empty())
    {
      committee.emplace_back(new FaultyDkgMember{port_number, ii, failures[ii]});
    }
    else
    {
      committee.emplace_back(new HonestDkgMember{port_number, ii});
    }
    if (ii >= (cabinet_size - qual_size))
    {
      expected_qual.insert(committee[ii]->muddle->GetAddress());
      qual_index.insert(ii);
    }
    peers_list.insert({committee[ii]->muddle_certificate->identity().identifier(),
                       fetch::network::Uri{"tcp://127.0.0.1:" + std::to_string(port_number)}});
    cabinet_identities.insert(committee[ii]->muddle_certificate->identity());
  }

  std::this_thread::sleep_for(std::chrono::milliseconds(100));
  // Reset cabinet for rbc in pre-dkg sync
  for (uint32_t ii = 0; ii < cabinet_size; ii++)
  {
    committee[ii]->QueueCabinet(cabinet_identities, threshold);
  }

  // Start off some connections until everyone else has connected
  for (uint32_t ii = 0; ii < cabinet_size; ii++)
  {
    for (uint32_t jj = ii + 1; jj < cabinet_size; jj++)
    {
      committee[ii]->muddle->ConnectTo(committee[jj]->muddle->GetAddress(),
                                       peers_list[committee[jj]->muddle->GetAddress()]);
    }
  }

  // Start at DKG
  {
    for (auto &member : committee)
    {
      member->reactor.Attach(member->GetWeakRunnable());
    }

    for (auto &member : committee)
    {
      member->reactor.Start();
      std::this_thread::sleep_for(std::chrono::milliseconds(setup_delay));
    }

    // Loop until everyone we expect to finish completes the DKG
    uint32_t pp = cabinet_size - expected_completion_size;
    while (pp < cabinet_size)
    {
      std::this_thread::sleep_for(std::chrono::seconds(5));
      for (auto qq = pp; qq < cabinet_size; ++qq)
      {
        if (!committee[qq]->DkgFinished())
        {
          break;
        }
        else
        {
          ++pp;
        }
      }
    }

    // Check everyone in qual agrees on qual
    uint32_t start_qual = cabinet_size - expected_completion_size;
    for (uint32_t nn = start_qual + 1; nn < cabinet_size; ++nn)
    {
      EXPECT_EQ(committee[start_qual]->qual_set, expected_qual);
    }

    // Check DKG is working correctly for everyone who completes the DKG successfully
    uint32_t start_complete = cabinet_size - expected_completion_size;
    for (uint32_t nn = start_complete + 1; nn < cabinet_size; ++nn)
    {
      EXPECT_EQ(committee[start_complete]->public_key, committee[nn]->public_key);
      EXPECT_EQ(committee[start_complete]->public_key_shares, committee[nn]->public_key_shares);
      EXPECT_NE(committee[start_complete]->public_key_shares[start_complete],
                committee[nn]->public_key_shares[nn]);
      for (uint32_t qq = nn + 1; qq < cabinet_size; ++qq)
      {
        EXPECT_NE(committee[start_complete]->public_key_shares[nn],
                  committee[start_complete]->public_key_shares[qq]);
      }
    }
  }
}

TEST(dkg_setup, small_scale_test)
{
  GenerateTest(4, 3, 4, 4);
}

TEST(dkg_setup, send_bad_share)
{
  // Node 0 sends bad secret shares to Node 1 which complains against it.
  // Node 0 then broadcasts its real shares as defense and then is allowed into
  // qual
  GenerateTest(4, 3, 4, 4, {{FaultySetupService::Failures::SEND_BAD_SHARE}});
}

// TODO(HUT): rework disabled tests with the addition of time-outs
TEST(dkg_setup, DISABLED_bad_coefficients)
{
  // Node 0 broadcasts bad coefficients which fails verification by everyone.
  // Rejected from qual
  GenerateTest(4, 3, 3, 3, {{FaultySetupService::Failures::BAD_COEFFICIENT}});
}

<<<<<<< HEAD
TEST(dkg_setup, send_empty_complaint_answer)
=======
TEST(dkg_setup, DISABLED_send_empty_complaints_answer)
>>>>>>> 7b5842ea
{
  // Node 0 sends computes bad secret shares to Node 1 which complains against it.
  // Node 0 then does not send real shares and instead sends empty complaint answer.
  // Node 0 should be disqualified from qual
  GenerateTest(4, 3, 3, 3,
               {{FaultySetupService::Failures::SEND_BAD_SHARE,
                 FaultySetupService::Failures::SEND_EMPTY_COMPLAINT_ANSWER}});
}

TEST(dkg_setup, send_multiple_messages)
{
  // Node 0 sends multiple of each DKG message. Everyone should succeed in DKG
  GenerateTest(4, 3, 4, 4,
               {{FaultySetupService::Failures::SEND_MULTIPLE_SHARES,
                 FaultySetupService::Failures::SEND_MULTIPLE_COEFFICIENTS,
                 FaultySetupService::Failures::SEND_MULTIPLE_COMPLAINTS,
                 FaultySetupService::Failures::SEND_MULTIPLE_COMPLAINT_ANSWERS,
<<<<<<< HEAD
                 FaultySetupService::Failures::SEND_MULTIPLE_QUAL_COEFFICIENTS,
                 FaultySetupService::Failures::SEND_MULTIPLE_QUAL_COMPLAINTS,
                 FaultySetupService::Failures::SEND_MULTIPLE_RECONSTRUCTION_SHARES}});
=======
                 FaultySetupService::Failures::SEND_MULTIPLE_QUAL_COEFFICIENTS}});
}

TEST(dkg_setup, DISABLED_qual_below_threshold)
{
  GenerateTest(4, 3, 2, 0,
               {{FaultySetupService::Failures::BAD_COEFFICIENT},
                {FaultySetupService::Failures::BAD_COEFFICIENT}});
>>>>>>> 7b5842ea
}

TEST(dkg_setup, DISABLED_bad_qual_coefficients)
{
  // Node 0 computes bad qual coefficients so node 0 is in qual complaints but everyone reconstructs
  // their shares. Everyone else except node 0 succeeds in DKG
  GenerateTest(4, 3, 4, 3, {{FaultySetupService::Failures::BAD_QUAL_COEFFICIENTS}});
}

TEST(dkg_setup, DISABLED_send_fake_qual_complaint)
{
  // Node 0 sends fake qual coefficients. Should trigger warning and node 0's shares will be
  // reconstructed but everyone else should succeed in the DKG. Important test as it means
  // reconstruction computes the correct thing.
  GenerateTest(4, 3, 4, 4, {{FaultySetupService::Failures::SEND_FALSE_QUAL_COMPLAINT}});
}

<<<<<<< HEAD
TEST(dkg_setup, delay_between_starts)
{
  // Start nodes with delay (ms) between starting service
  SetGlobalLogLevel(LogLevel::TRACE);
  GenerateTest(4, 3, 4, 4, {}, 1000);
}

// The tests below are for now disabled as failure to complete DKG means everyone runs forever

TEST(dkg_setup, DISABLED_qual_below_threshold)
{
  GenerateTest(4, 3, 2, 0,
               {{FaultySetupService::Failures::BAD_COEFFICIENT},
                {FaultySetupService::Failures::BAD_COEFFICIENT}});
}

=======
>>>>>>> 7b5842ea
TEST(dkg_setup, DISABLED_too_many_bad_qual_coefficients)
{
  // Three nodes send bad qual coefficients which means that there are
  // not enough parties not in complaints. DKG fails
  GenerateTest(4, 2, 4, 0,
               {{FaultySetupService::Failures::BAD_QUAL_COEFFICIENTS},
                {FaultySetupService::Failures::BAD_QUAL_COEFFICIENTS},
                {FaultySetupService::Failures::BAD_QUAL_COEFFICIENTS}});
}

<<<<<<< HEAD
=======
TEST(dkg_setup, DISABLED_send_multiple_reconstruction_shares)
{
  // Node sends multiple reconstruction shares which triggers warning but
  // DKG succeeds
  GenerateTest(4, 3, 4, 3,
               {{FaultySetupService::Failures::BAD_QUAL_COEFFICIENTS},
                {FaultySetupService::Failures::SEND_MULTIPLE_RECONSTRUCTION_SHARES}});
}

>>>>>>> 7b5842ea
TEST(dkg_setup, DISABLED_withold_reconstruction_shares)
{
  // Node 0 sends bad qual coefficients and another in collusion does not broadcast node 0's shares
  // so there are not enough shares to run reconstruction
  GenerateTest(4, 3, 4, 0,
               {{FaultySetupService::Failures::BAD_QUAL_COEFFICIENTS},
                {FaultySetupService::Failures::WITHOLD_RECONSTRUCTION_SHARES}});
<<<<<<< HEAD
=======
}

TEST(dkg_setup, DISABLED_long_delay_between_starts)
{
  // Start nodes with delay (ms) between starting service
  SetGlobalLogLevel(LogLevel::TRACE);
  GenerateTest(4, 3, 4, 4, {}, 1000);
>>>>>>> 7b5842ea
}<|MERGE_RESOLUTION|>--- conflicted
+++ resolved
@@ -419,11 +419,8 @@
     beacon->aeon.round_start               = 0;
     beacon->aeon.round_end                 = 10;
     beacon->aeon.members                   = std::move(cabinet);
-<<<<<<< HEAD
-    beacon->aeon.start_reference_timepoint = static_cast<uint64_t>(std::time(nullptr)) + 15;
-=======
-    beacon->aeon.start_reference_timepoint = static_cast<uint64_t>(std::time(nullptr));
->>>>>>> 7b5842ea
+    // Plus 5 so tests pass on first DKG attempt
+    beacon->aeon.start_reference_timepoint = static_cast<uint64_t>(std::time(nullptr)) + 5;
 
     // Even "observe only" details need to pass through the setup phase
     // to preserve order.
@@ -477,11 +474,8 @@
     beacon->aeon.round_start               = 0;
     beacon->aeon.round_end                 = 10;
     beacon->aeon.members                   = std::move(cabinet);
-<<<<<<< HEAD
-    beacon->aeon.start_reference_timepoint = static_cast<uint64_t>(std::time(nullptr)) + 15;
-=======
-    beacon->aeon.start_reference_timepoint = static_cast<uint64_t>(std::time(nullptr));
->>>>>>> 7b5842ea
+    // Plus 5 so tests pass on first DKG attempt
+    beacon->aeon.start_reference_timepoint = static_cast<uint64_t>(std::time(nullptr)) + 5;
 
     // Even "observe only" details need to pass through the setup phase
     // to preserve order.
@@ -614,19 +608,14 @@
   GenerateTest(4, 3, 4, 4, {{FaultySetupService::Failures::SEND_BAD_SHARE}});
 }
 
-// TODO(HUT): rework disabled tests with the addition of time-outs
-TEST(dkg_setup, DISABLED_bad_coefficients)
+TEST(dkg_setup, bad_coefficients)
 {
   // Node 0 broadcasts bad coefficients which fails verification by everyone.
   // Rejected from qual
   GenerateTest(4, 3, 3, 3, {{FaultySetupService::Failures::BAD_COEFFICIENT}});
 }
 
-<<<<<<< HEAD
 TEST(dkg_setup, send_empty_complaint_answer)
-=======
-TEST(dkg_setup, DISABLED_send_empty_complaints_answer)
->>>>>>> 7b5842ea
 {
   // Node 0 sends computes bad secret shares to Node 1 which complains against it.
   // Node 0 then does not send real shares and instead sends empty complaint answer.
@@ -644,30 +633,19 @@
                  FaultySetupService::Failures::SEND_MULTIPLE_COEFFICIENTS,
                  FaultySetupService::Failures::SEND_MULTIPLE_COMPLAINTS,
                  FaultySetupService::Failures::SEND_MULTIPLE_COMPLAINT_ANSWERS,
-<<<<<<< HEAD
                  FaultySetupService::Failures::SEND_MULTIPLE_QUAL_COEFFICIENTS,
                  FaultySetupService::Failures::SEND_MULTIPLE_QUAL_COMPLAINTS,
                  FaultySetupService::Failures::SEND_MULTIPLE_RECONSTRUCTION_SHARES}});
-=======
-                 FaultySetupService::Failures::SEND_MULTIPLE_QUAL_COEFFICIENTS}});
-}
-
-TEST(dkg_setup, DISABLED_qual_below_threshold)
-{
-  GenerateTest(4, 3, 2, 0,
-               {{FaultySetupService::Failures::BAD_COEFFICIENT},
-                {FaultySetupService::Failures::BAD_COEFFICIENT}});
->>>>>>> 7b5842ea
-}
-
-TEST(dkg_setup, DISABLED_bad_qual_coefficients)
+}
+
+TEST(dkg_setup, bad_qual_coefficients)
 {
   // Node 0 computes bad qual coefficients so node 0 is in qual complaints but everyone reconstructs
   // their shares. Everyone else except node 0 succeeds in DKG
   GenerateTest(4, 3, 4, 3, {{FaultySetupService::Failures::BAD_QUAL_COEFFICIENTS}});
 }
 
-TEST(dkg_setup, DISABLED_send_fake_qual_complaint)
+TEST(dkg_setup, send_fake_qual_complaint)
 {
   // Node 0 sends fake qual coefficients. Should trigger warning and node 0's shares will be
   // reconstructed but everyone else should succeed in the DKG. Important test as it means
@@ -675,7 +653,6 @@
   GenerateTest(4, 3, 4, 4, {{FaultySetupService::Failures::SEND_FALSE_QUAL_COMPLAINT}});
 }
 
-<<<<<<< HEAD
 TEST(dkg_setup, delay_between_starts)
 {
   // Start nodes with delay (ms) between starting service
@@ -683,8 +660,8 @@
   GenerateTest(4, 3, 4, 4, {}, 1000);
 }
 
-// The tests below are for now disabled as failure to complete DKG means everyone runs forever
-
+// TODO(jmw): The tests below are for now disabled as failure to complete DKG means everyone runs forever. To be fixed later
+//  when we have termination
 TEST(dkg_setup, DISABLED_qual_below_threshold)
 {
   GenerateTest(4, 3, 2, 0,
@@ -692,8 +669,6 @@
                 {FaultySetupService::Failures::BAD_COEFFICIENT}});
 }
 
-=======
->>>>>>> 7b5842ea
 TEST(dkg_setup, DISABLED_too_many_bad_qual_coefficients)
 {
   // Three nodes send bad qual coefficients which means that there are
@@ -704,18 +679,6 @@
                 {FaultySetupService::Failures::BAD_QUAL_COEFFICIENTS}});
 }
 
-<<<<<<< HEAD
-=======
-TEST(dkg_setup, DISABLED_send_multiple_reconstruction_shares)
-{
-  // Node sends multiple reconstruction shares which triggers warning but
-  // DKG succeeds
-  GenerateTest(4, 3, 4, 3,
-               {{FaultySetupService::Failures::BAD_QUAL_COEFFICIENTS},
-                {FaultySetupService::Failures::SEND_MULTIPLE_RECONSTRUCTION_SHARES}});
-}
-
->>>>>>> 7b5842ea
 TEST(dkg_setup, DISABLED_withold_reconstruction_shares)
 {
   // Node 0 sends bad qual coefficients and another in collusion does not broadcast node 0's shares
@@ -723,14 +686,4 @@
   GenerateTest(4, 3, 4, 0,
                {{FaultySetupService::Failures::BAD_QUAL_COEFFICIENTS},
                 {FaultySetupService::Failures::WITHOLD_RECONSTRUCTION_SHARES}});
-<<<<<<< HEAD
-=======
-}
-
-TEST(dkg_setup, DISABLED_long_delay_between_starts)
-{
-  // Start nodes with delay (ms) between starting service
-  SetGlobalLogLevel(LogLevel::TRACE);
-  GenerateTest(4, 3, 4, 4, {}, 1000);
->>>>>>> 7b5842ea
 }