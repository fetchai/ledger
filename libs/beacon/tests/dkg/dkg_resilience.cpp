//------------------------------------------------------------------------------
//
//   Copyright 2018-2019 Fetch.AI Limited
//
//   Licensed under the Apache License, Version 2.0 (the "License");
//   you may not use this file except in compliance with the License.
//   You may obtain a copy of the License at
//
//       http://www.apache.org/licenses/LICENSE-2.0
//
//   Unless required by applicable law or agreed to in writing, software
//   distributed under the License is distributed on an "AS IS" BASIS,
//   WITHOUT WARRANTIES OR CONDITIONS OF ANY KIND, either express or implied.
//   See the License for the specific language governing permissions and
//   limitations under the License.
//
//------------------------------------------------------------------------------

#include "beacon/beacon_setup_service.hpp"
#include "core/reactor.hpp"
#include "core/serializers/counter.hpp"
#include "core/serializers/main_serializer.hpp"
#include "core/service_ids.hpp"
#include "crypto/ecdsa.hpp"
#include "crypto/prover.hpp"
#include "ledger/shards/manifest.hpp"
#include "ledger/shards/manifest_cache_interface.hpp"
#include "muddle/create_muddle_fake.hpp"
#include "muddle/muddle_interface.hpp"
#include "muddle/rbc.hpp"
#include "muddle/rpc/client.hpp"
#include "muddle/rpc/server.hpp"

#include "gtest/gtest.h"
#include <iostream>

using namespace fetch;
using namespace fetch::network;
using namespace fetch::crypto;
using namespace fetch::muddle;
using namespace fetch::dkg;
using namespace fetch::beacon;
using namespace fetch::ledger;

using Prover         = fetch::crypto::Prover;
using ProverPtr      = std::shared_ptr<Prover>;
using Certificate    = fetch::crypto::Prover;
using CertificatePtr = std::shared_ptr<Certificate>;
using Address        = fetch::muddle::Packet::Address;
using ConstByteArray = fetch::byte_array::ConstByteArray;
using MuddleAddress  = ConstByteArray;

struct DummyManifestCache : public ManifestCacheInterface
{
  bool QueryManifest(Address const &, Manifest &) override
  {
    return false;
  }
};

class HonestSetupService : public BeaconSetupService
{
public:
  HonestSetupService(MuddleInterface &endpoint, ProverPtr prover,
                     ManifestCacheInterface &manifest_cache)
    : BeaconSetupService{endpoint, prover->identity(), manifest_cache, prover}
  {}
};

class FaultySetupService : public BeaconSetupService
{
public:
  enum class Failures : uint8_t
  {
    BAD_COEFFICIENT,
    SEND_MULTIPLE_MESSAGES,
    MESSAGES_WITH_UNKNOWN_ADDRESSES,
    MESSAGES_WITH_INVALID_CRYPTO,
    QUAL_MESSAGES_WITH_INVALID_CRYPTO,
    SEND_BAD_SHARE,
    SEND_EMPTY_COMPLAINT_ANSWER,
    BAD_QUAL_COEFFICIENTS,
    SEND_FALSE_QUAL_COMPLAINT,
    WITHOLD_RECONSTRUCTION_SHARES
  };

  FaultySetupService(MuddleInterface &endpoint, ProverPtr prover,
                     ManifestCacheInterface &     manifest_cache,
                     const std::vector<Failures> &failures = {})
    : BeaconSetupService{endpoint, prover->identity(), manifest_cache, prover}
  {
    for (auto f : failures)
    {
      failures_flags_.set(static_cast<uint32_t>(f));
    }
  }

private:
  std::bitset<static_cast<uint8_t>(Failures::WITHOLD_RECONSTRUCTION_SHARES) + 1> failures_flags_;

  bool Failure(Failures f) const
  {
    return failures_flags_[static_cast<uint8_t>(f)];
  }

  void SendShares(MuddleAddress const &                        destination,
                  std::pair<MessageShare, MessageShare> const &shares)
  {
    fetch::serializers::SizeCounter counter;
    counter << shares;

    fetch::serializers::MsgPackSerializer serializer;
    serializer.Reserve(counter.size());
    serializer << shares;
    endpoint_.Send(destination, SERVICE_DKG, CHANNEL_SECRET_KEY, serializer.data());
  }

  void BroadcastShares() override
  {
    if (Failure(Failures::SEND_BAD_SHARE))
    {
      beacon_->manager.GenerateCoefficients();
      SendBadShares();
    }
    else if (Failure(Failures::MESSAGES_WITH_INVALID_CRYPTO))
    {
      beacon_->manager.GenerateCoefficients();
      for (auto &cab_i : beacon_->aeon.members)
      {
        if (cab_i == identity_.identifier())
        {
          continue;
        }
        SendShares(cab_i, {"fake share", "fake share"});
      }
    }
    else
    {
      beacon_->manager.GenerateCoefficients();
      for (auto &cab_i : beacon_->aeon.members)
      {
        if (cab_i == identity_.identifier())
        {
          continue;
        }
        std::pair<MessageShare, MessageShare> shares{beacon_->manager.GetOwnShares(cab_i)};
        SendShares(cab_i, shares);
        if (Failure(Failures::SEND_MULTIPLE_MESSAGES))
        {
          SendShares(cab_i, shares);
        }
      }
    }
    if (Failure(Failures::BAD_COEFFICIENT))
    {
      SendBadCoefficients();
    }
    else if (Failure(Failures::MESSAGES_WITH_INVALID_CRYPTO))
    {
      SendBroadcast(DKGEnvelope{
          CoefficientsMessage{static_cast<uint8_t>(State::WAIT_FOR_SHARES), {"fake coefficient"}}});
    }
    else
    {
      SendBroadcast(DKGEnvelope{CoefficientsMessage{static_cast<uint8_t>(State::WAIT_FOR_SHARES),
                                                    beacon_->manager.GetCoefficients()}});
      if (Failure(Failures::SEND_MULTIPLE_MESSAGES))
      {
        SendBroadcast(DKGEnvelope{CoefficientsMessage{static_cast<uint8_t>(State::WAIT_FOR_SHARES),
                                                      beacon_->manager.GetCoefficients()}});
      }
    }
  }

  void SendBadCoefficients()
  {
    std::vector<std::string> coefficients;
    bn::G2                   fake;
    fake.clear();
    for (size_t k = 0; k <= beacon_->manager.polynomial_degree(); k++)
    {
      coefficients.push_back(fake.getStr());
    }
    // Send empty coefficients to everyone
    SendBroadcast(DKGEnvelope{
        CoefficientsMessage{static_cast<uint8_t>(State::WAIT_FOR_SHARES), coefficients}});
  }

  void SendBadShares()
  {
    bool sent_bad{false};
    for (auto &cab_i : beacon_->aeon.members)
    {
      if (cab_i == identity_.identifier())
      {
        continue;
      }
      // Send a one node trivial shares
      if (!sent_bad)
      {
        bn::Fr trivial_share;
        trivial_share.clear();
        std::pair<MessageShare, MessageShare> shares{trivial_share.getStr(),
                                                     trivial_share.getStr()};
        SendShares(cab_i, shares);
        sent_bad = true;
      }
      else
      {
        std::pair<MessageShare, MessageShare> shares{beacon_->manager.GetOwnShares(cab_i)};
        SendShares(cab_i, shares);
      }
    }
  }

  void BroadcastComplaints() override
  {
    std::unordered_set<MuddleAddress> complaints_local =
        beacon_->manager.ComputeComplaints(coefficients_received_);
    for (auto const &cab : complaints_local)
    {
      complaints_manager_.AddComplaintAgainst(cab);
    }
    if (Failure(Failures::MESSAGES_WITH_UNKNOWN_ADDRESSES))
    {
      complaints_local.insert("Unknown sender");
      SendBroadcast(DKGEnvelope{ComplaintsMessage{complaints_local}});
    }
    else
    {
      SendBroadcast(DKGEnvelope{ComplaintsMessage{complaints_local}});
    }
    if (Failure(Failures::SEND_MULTIPLE_MESSAGES))
    {
      SendBroadcast(DKGEnvelope{ComplaintsMessage{complaints_local}});
    }
  }

  void BroadcastComplaintAnswers() override
  {
    std::unordered_map<MuddleAddress, std::pair<MessageShare, MessageShare>> complaint_answers;
    if (Failure(Failures::MESSAGES_WITH_UNKNOWN_ADDRESSES))
    {
      complaint_answers.insert({"unknown reporter", {"fake share", "fake share2"}});
    }
    else if (Failure(Failures::MESSAGES_WITH_INVALID_CRYPTO))
    {
      for (auto const &reporter : complaints_manager_.ComplaintsAgainstSelf())
      {
        complaint_answers.insert({reporter, {"fake share", "fake share"}});
      }
    }
    else if (!Failure(Failures::SEND_EMPTY_COMPLAINT_ANSWER))
    {
      for (auto const &reporter : complaints_manager_.ComplaintsAgainstSelf())
      {
        complaint_answers.insert({reporter, beacon_->manager.GetOwnShares(reporter)});
      }
    }
    SendBroadcast(DKGEnvelope{SharesMessage{
        static_cast<uint64_t>(State::WAIT_FOR_COMPLAINT_ANSWERS), complaint_answers}});
    if (Failure(Failures::SEND_MULTIPLE_MESSAGES))
    {
      SendBroadcast(DKGEnvelope{SharesMessage{
          static_cast<uint64_t>(State::WAIT_FOR_COMPLAINT_ANSWERS), complaint_answers}});
    }
  }

  void BroadcastQualCoefficients() override
  {
    if (Failure(Failures::BAD_QUAL_COEFFICIENTS))
    {
      std::vector<std::string> coefficients;
      bn::G2                   fake;
      fake.clear();
      for (size_t k = 0; k <= beacon_->manager.polynomial_degree(); k++)
      {
        coefficients.push_back(fake.getStr());
      }
      SendBroadcast(DKGEnvelope{
          CoefficientsMessage{static_cast<uint8_t>(State::WAIT_FOR_QUAL_SHARES), coefficients}});
    }
    else if (Failure(Failures::QUAL_MESSAGES_WITH_INVALID_CRYPTO))
    {
      beacon_->manager.GetQualCoefficients();
      SendBroadcast(DKGEnvelope{CoefficientsMessage{
          static_cast<uint8_t>(State::WAIT_FOR_QUAL_SHARES), {"fake coefficients"}}});
    }
    else
    {
      SendBroadcast(
          DKGEnvelope{CoefficientsMessage{static_cast<uint8_t>(State::WAIT_FOR_QUAL_SHARES),
                                          beacon_->manager.GetQualCoefficients()}});
      if (Failure(Failures::SEND_MULTIPLE_MESSAGES))
      {
        SendBroadcast(
            DKGEnvelope{CoefficientsMessage{static_cast<uint8_t>(State::WAIT_FOR_QUAL_SHARES),
                                            beacon_->manager.GetQualCoefficients()}});
      }
    }

    qual_coefficients_received_.insert(identity_.identifier());
  }

  void BroadcastQualComplaints() override
  {
    if (Failure(Failures::SEND_FALSE_QUAL_COMPLAINT))
    {
      auto victim = beacon_->aeon.members.begin();
      if (*victim == identity_.identifier())
      {
        ++victim;
      }
      SendBroadcast(
          DKGEnvelope{SharesMessage{static_cast<uint64_t>(State::WAIT_FOR_QUAL_COMPLAINTS),
                                    {{*victim, beacon_->manager.GetReceivedShares(*victim)}}}});
    }
    else if (Failure(Failures::MESSAGES_WITH_UNKNOWN_ADDRESSES))
    {
      SendBroadcast(
          DKGEnvelope{SharesMessage{static_cast<uint64_t>(State::WAIT_FOR_QUAL_COMPLAINTS),
                                    {{"unknown sender", {"fake share", "fake share"}}}}});
    }
    else if (Failure(Failures::WITHOLD_RECONSTRUCTION_SHARES))
    {
      SendBroadcast(
          DKGEnvelope{SharesMessage{static_cast<uint64_t>(State::WAIT_FOR_QUAL_COMPLAINTS), {}}});
    }
    else if (Failure(Failures::QUAL_MESSAGES_WITH_INVALID_CRYPTO))
    {
      auto victim = beacon_->aeon.members.begin();
      if (*victim == identity_.identifier())
      {
        ++victim;
      }
      SendBroadcast(
          DKGEnvelope{SharesMessage{static_cast<uint64_t>(State::WAIT_FOR_QUAL_COMPLAINTS),
                                    {{*victim, {"fake share", "fake share"}}}}});
    }
    else
    {
      SendBroadcast(DKGEnvelope{
          SharesMessage{static_cast<uint64_t>(State::WAIT_FOR_QUAL_COMPLAINTS),
                        beacon_->manager.ComputeQualComplaints(qual_coefficients_received_)}});
      if (Failure(Failures::SEND_MULTIPLE_MESSAGES))
      {
        SendBroadcast(DKGEnvelope{
            SharesMessage{static_cast<uint64_t>(State::WAIT_FOR_QUAL_COMPLAINTS),
                          beacon_->manager.ComputeQualComplaints(qual_coefficients_received_)}});
      }
    }
  }

  void BroadcastReconstructionShares() override
  {
    SharesExposedMap complaint_shares;
    if (Failure(Failures::WITHOLD_RECONSTRUCTION_SHARES))
    {
      SendBroadcast(DKGEnvelope{SharesMessage{
          static_cast<uint64_t>(State::WAIT_FOR_RECONSTRUCTION_SHARES), complaint_shares}});
    }
    else if (Failure(Failures::MESSAGES_WITH_UNKNOWN_ADDRESSES))
    {
      complaint_shares.insert({"unknown address", {"fake share", "fake share1"}});
      SendBroadcast(DKGEnvelope{SharesMessage{
          static_cast<uint64_t>(State::WAIT_FOR_RECONSTRUCTION_SHARES), complaint_shares}});
    }
    else if (Failure(Failures::QUAL_MESSAGES_WITH_INVALID_CRYPTO))
    {
      for (auto const &in : qual_complaints_manager_.Complaints())
      {
        beacon_->manager.AddReconstructionShare(in);
        complaint_shares.insert({in, {"fake share", "fake share"}});
      }
      SendBroadcast(DKGEnvelope{SharesMessage{
          static_cast<uint64_t>(State::WAIT_FOR_RECONSTRUCTION_SHARES), complaint_shares}});
    }
    else
    {
      for (auto const &in : qual_complaints_manager_.Complaints())
      {
        beacon_->manager.AddReconstructionShare(in);
        complaint_shares.insert({in, beacon_->manager.GetReceivedShares(in)});
      }
      SendBroadcast(DKGEnvelope{SharesMessage{
          static_cast<uint64_t>(State::WAIT_FOR_RECONSTRUCTION_SHARES), complaint_shares}});
      if (Failure(Failures::SEND_MULTIPLE_MESSAGES))
      {
        SendBroadcast(DKGEnvelope{SharesMessage{
            static_cast<uint64_t>(State::WAIT_FOR_RECONSTRUCTION_SHARES), complaint_shares}});
      }
    }
  }
};

struct DkgMember
{
  const static uint16_t CHANNEL_SHARES = 3;

  uint16_t             muddle_port;
  NetworkManager       network_manager;
  fetch::core::Reactor reactor;
  ProverPtr            muddle_certificate;
  MuddlePtr            muddle;

  // Set when DKG is finished
  bn::Fr              secret_share;
  bn::G2              public_key;
  RBC::CabinetMembers qual_set;
  std::vector<bn::G2> public_key_shares{};
  bool                finished{false};

  DkgMember(uint16_t port_number, uint16_t index)
    : muddle_port{port_number}
    , network_manager{"NetworkManager" + std::to_string(index), 1}
    , reactor{"ReactorName" + std::to_string(index)}
    , muddle_certificate{CreateNewCertificate()}
    , muddle{CreateMuddleFake("Test", muddle_certificate, network_manager, "127.0.0.1")}
  {
    network_manager.Start();
    muddle->Start({muddle_port});
  }

  virtual ~DkgMember()
  {
    reactor.Stop();
    muddle->Stop();
    network_manager.Stop();
  }

  virtual void QueueCabinet(std::set<MuddleAddress> cabinet, uint32_t threshold) = 0;
  virtual std::vector<std::weak_ptr<core::Runnable>> GetWeakRunnables()          = 0;
  virtual bool                                       DkgFinished()               = 0;

  static ProverPtr CreateNewCertificate()
  {
    using Signer    = fetch::crypto::ECDSASigner;
    using SignerPtr = std::shared_ptr<Signer>;

    SignerPtr certificate = std::make_shared<Signer>();

    certificate->GenerateKeys();

    return certificate;
  }
};

struct FaultyDkgMember : DkgMember
{
  using SharedAeonExecutionUnit = BeaconSetupService::SharedAeonExecutionUnit;
  DummyManifestCache manifest_cache;
  FaultySetupService dkg;

  FaultyDkgMember(uint16_t port_number, uint16_t index,
                  const std::vector<FaultySetupService::Failures> &failures = {})
    : DkgMember{port_number, index}
    , dkg{*muddle, muddle_certificate, manifest_cache, failures}
  {
    dkg.SetBeaconReadyCallback([this](SharedAeonExecutionUnit beacon) -> void {
      finished = true;
      beacon->manager.SetDkgOutput(public_key, secret_share, public_key_shares, qual_set);
    });
  }

  ~FaultyDkgMember() override
  {
    reactor.Stop();
  }

  void QueueCabinet(std::set<MuddleAddress> cabinet, uint32_t threshold) override
  {
    SharedAeonExecutionUnit beacon = std::make_shared<AeonExecutionUnit>();

    //// Determines if we are observing or actively participating
    //if (cabinet.find(muddle_certificate->identity().identifier()) == cabinet.end())
    //{
    //  beacon->observe_only = true;
    //}
    //else
    //{
      beacon->manager.SetCertificate(muddle_certificate);
      beacon->manager.NewCabinet(cabinet, threshold);
    //}

    // Setting the aeon details
    beacon->aeon.round_start = 0;
    beacon->aeon.round_end   = 10;
    beacon->aeon.members     = std::move(cabinet);
    // Plus 5 so tests pass on first DKG attempt
    beacon->aeon.start_reference_timepoint = static_cast<uint64_t>(std::time(nullptr)) + 5;

    // Even "observe only" details need to pass through the setup phase
    // to preserve order.
    dkg.QueueSetup(beacon);
  }

  std::vector<std::weak_ptr<core::Runnable>> GetWeakRunnables() override
  {
    return dkg.GetWeakRunnables();
  }
  bool DkgFinished() override
  {
    return finished;
  }
};

struct HonestDkgMember : DkgMember
{
  using SharedAeonExecutionUnit = BeaconSetupService::SharedAeonExecutionUnit;
  DummyManifestCache manifest_cache;
  HonestSetupService dkg;

  HonestDkgMember(uint16_t port_number, uint16_t index)
    : DkgMember{port_number, index}
    , dkg{*muddle, muddle_certificate, manifest_cache}
  {
    dkg.SetBeaconReadyCallback([this](SharedAeonExecutionUnit beacon) -> void {
      finished = true;
      beacon->manager.SetDkgOutput(public_key, secret_share, public_key_shares, qual_set);
    });
  }

  ~HonestDkgMember() override
  {
    reactor.Stop();
  }

  void QueueCabinet(std::set<MuddleAddress> cabinet, uint32_t threshold) override
  {
    SharedAeonExecutionUnit beacon = std::make_shared<AeonExecutionUnit>();

    //// Determines if we are observing or actively participating
    //if (cabinet.find(muddle_certificate->identity().identifier()) == cabinet.end())
    //{
    //  beacon->observe_only = true;
    //}
    //else
    {
      beacon->manager.SetCertificate(muddle_certificate);
      beacon->manager.NewCabinet(cabinet, threshold);
    }

    // Setting the aeon details
    beacon->aeon.round_start = 0;
    beacon->aeon.round_end   = 10;
    beacon->aeon.members     = std::move(cabinet);
    // Plus 5 so tests pass on first DKG attempt
    beacon->aeon.start_reference_timepoint = static_cast<uint64_t>(std::time(nullptr)) + 5;

    // Even "observe only" details need to pass through the setup phase
    // to preserve order.
    dkg.QueueSetup(beacon);
  }

  std::vector<std::weak_ptr<core::Runnable>> GetWeakRunnables() override
  {
    return dkg.GetWeakRunnables();
  }
  bool DkgFinished() override
  {
    return finished;
  }
};

void GenerateTest(uint32_t cabinet_size, uint32_t threshold, uint32_t qual_size,
                  uint32_t expected_completion_size,
                  const std::vector<std::vector<FaultySetupService::Failures>> &failures    = {},
                  uint16_t                                                      setup_delay = 0)
{
  std::set<MuddleAddress>                                             cabinet;
  std::vector<std::unique_ptr<DkgMember>>                             committee;
  std::set<RBC::MuddleAddress>                                        expected_qual;
  std::unordered_map<byte_array::ConstByteArray, fetch::network::Uri> peers_list;
  std::set<uint32_t>                                                  qual_index;
  for (uint16_t ii = 0; ii < cabinet_size; ++ii)
  {
    auto port_number = static_cast<uint16_t>(9000 + ii);
    if (ii < failures.size() && !failures[ii].empty())
    {
      committee.emplace_back(new FaultyDkgMember{port_number, ii, failures[ii]});
    }
    else
    {
      committee.emplace_back(new HonestDkgMember{port_number, ii});
    }
    if (ii >= (cabinet_size - qual_size))
    {
      expected_qual.insert(committee[ii]->muddle->GetAddress());
      qual_index.insert(ii);
    }
    peers_list.insert({committee[ii]->muddle_certificate->identity().identifier(),
                       fetch::network::Uri{"tcp://127.0.0.1:" + std::to_string(port_number)}});
    cabinet.insert(committee[ii]->muddle_certificate->identity().identifier());
  }

  std::this_thread::sleep_for(std::chrono::milliseconds(100));
  // Reset cabinet for rbc in pre-dkg sync
  for (uint32_t ii = 0; ii < cabinet_size; ii++)
  {
    committee[ii]->QueueCabinet(cabinet, threshold);
  }

  // Start off some connections until everyone else has connected
  for (uint32_t ii = 0; ii < cabinet_size; ii++)
  {
    for (uint32_t jj = ii + 1; jj < cabinet_size; jj++)
    {
      committee[ii]->muddle->ConnectTo(committee[jj]->muddle->GetAddress(),
                                       peers_list[committee[jj]->muddle->GetAddress()]);
    }
  }

  // Start at DKG
  {
    for (auto &member : committee)
    {
<<<<<<< HEAD
      auto all_runnables = member->GetWeakRunnables();

      for (auto const &i : all_runnables)
      {
        member->reactor.Attach(i);
      }
=======
      member->reactor.Attach(member->GetWeakRunnables());
>>>>>>> 00455573
    }

    for (auto &member : committee)
    {
      member->reactor.Start();
      std::this_thread::sleep_for(std::chrono::milliseconds(setup_delay));
    }

    // Loop until everyone we expect to finish completes the DKG
    uint32_t pp = cabinet_size - expected_completion_size;
    while (pp < cabinet_size)
    {
      std::this_thread::sleep_for(std::chrono::seconds(5));
      for (auto qq = pp; qq < cabinet_size; ++qq)
      {
        if (!committee[qq]->DkgFinished())
        {
          break;
        }
        else
        {
          ++pp;
        }
      }
    }

    // Check everyone in qual agrees on qual
    uint32_t start_qual = cabinet_size - expected_completion_size;
    for (uint32_t nn = start_qual + 1; nn < cabinet_size; ++nn)
    {
      EXPECT_EQ(committee[start_qual]->qual_set, expected_qual);
    }

    // Check DKG is working correctly for everyone who completes the DKG successfully
    uint32_t start_complete = cabinet_size - expected_completion_size;
    for (uint32_t nn = start_complete + 1; nn < cabinet_size; ++nn)
    {
      EXPECT_EQ(committee[start_complete]->public_key, committee[nn]->public_key);
      EXPECT_EQ(committee[start_complete]->public_key_shares, committee[nn]->public_key_shares);
      EXPECT_NE(committee[start_complete]->public_key_shares[start_complete],
                committee[nn]->public_key_shares[nn]);
      for (uint32_t qq = nn + 1; qq < cabinet_size; ++qq)
      {
        EXPECT_NE(committee[start_complete]->public_key_shares[nn],
                  committee[start_complete]->public_key_shares[qq]);
      }
    }
  }
}

TEST(dkg_setup, bad_messages)
{
  // Node 0 sends pre-qual messages with invalid crypto - is excluded from qual.
  // Another node sends certain messages with unknown member in it. Ignored and not excluded.
  // Finally, a third node enters qual but then sends qual messages with incorrect crypto -
  // fails the dkg as it receives threshold number of complaints
  GenerateTest(7, 4, 6, 5,
               {{FaultySetupService::Failures::MESSAGES_WITH_INVALID_CRYPTO},
                {FaultySetupService::Failures::QUAL_MESSAGES_WITH_INVALID_CRYPTO},
                {FaultySetupService::Failures::MESSAGES_WITH_UNKNOWN_ADDRESSES}});
}

TEST(dkg_setup, send_empty_complaint_answer)
{
  // Node 0 sends computes bad secret shares to Node 1 which complains against it.
  // Node 0 then does not send real shares and instead sends empty complaint answer.
  // Node 0 should be disqualified from qual. A different node sends bad secret shares
  // but then reveals correct shares in complaint answer so is allowed into qual.
  GenerateTest(4, 3, 3, 3,
               {{FaultySetupService::Failures::SEND_BAD_SHARE,
                 FaultySetupService::Failures::SEND_EMPTY_COMPLAINT_ANSWER},
                {FaultySetupService::Failures::SEND_BAD_SHARE}});
}

TEST(dkg_setup, send_multiple_messages)
{
  // Node 0 broadcasts bad coefficients which fails verification by everyone and is
  // rejected from qual. Another node sends multiple of each DKG message but should succeed in DKG.
  // A third node sends fake qual coefficients. Should trigger warning and this node's shares will
  // be reconstructed but should succeed in the DKG. Thirs behavious important to test as it means
  // reconstruction computes the correct thing.
  GenerateTest(5, 3, 4, 4,
               {{FaultySetupService::Failures::BAD_COEFFICIENT},
                {FaultySetupService::Failures::SEND_MULTIPLE_MESSAGES},
                {FaultySetupService::Failures::SEND_FALSE_QUAL_COMPLAINT}});
}<|MERGE_RESOLUTION|>--- conflicted
+++ resolved
@@ -472,14 +472,14 @@
     SharedAeonExecutionUnit beacon = std::make_shared<AeonExecutionUnit>();
 
     //// Determines if we are observing or actively participating
-    //if (cabinet.find(muddle_certificate->identity().identifier()) == cabinet.end())
+    // if (cabinet.find(muddle_certificate->identity().identifier()) == cabinet.end())
     //{
     //  beacon->observe_only = true;
     //}
-    //else
+    // else
     //{
-      beacon->manager.SetCertificate(muddle_certificate);
-      beacon->manager.NewCabinet(cabinet, threshold);
+    beacon->manager.SetCertificate(muddle_certificate);
+    beacon->manager.NewCabinet(cabinet, threshold);
     //}
 
     // Setting the aeon details
@@ -530,11 +530,11 @@
     SharedAeonExecutionUnit beacon = std::make_shared<AeonExecutionUnit>();
 
     //// Determines if we are observing or actively participating
-    //if (cabinet.find(muddle_certificate->identity().identifier()) == cabinet.end())
+    // if (cabinet.find(muddle_certificate->identity().identifier()) == cabinet.end())
     //{
     //  beacon->observe_only = true;
     //}
-    //else
+    // else
     {
       beacon->manager.SetCertificate(muddle_certificate);
       beacon->manager.NewCabinet(cabinet, threshold);
@@ -614,16 +614,7 @@
   {
     for (auto &member : committee)
     {
-<<<<<<< HEAD
-      auto all_runnables = member->GetWeakRunnables();
-
-      for (auto const &i : all_runnables)
-      {
-        member->reactor.Attach(i);
-      }
-=======
       member->reactor.Attach(member->GetWeakRunnables());
->>>>>>> 00455573
     }
 
     for (auto &member : committee)
