//------------------------------------------------------------------------------
//
//   Copyright 2018-2019 Fetch.AI Limited
//
//   Licensed under the Apache License, Version 2.0 (the "License");
//   you may not use this file except in compliance with the License.
//   You may obtain a copy of the License at
//
//       http://www.apache.org/licenses/LICENSE-2.0
//
//   Unless required by applicable law or agreed to in writing, software
//   distributed under the License is distributed on an "AS IS" BASIS,
//   WITHOUT WARRANTIES OR CONDITIONS OF ANY KIND, either express or implied.
//   See the License for the specific language governing permissions and
//   limitations under the License.
//
//------------------------------------------------------------------------------

#include "core/reactor.hpp"
#include "core/serializers/counter.hpp"
#include "core/serializers/main_serializer.hpp"
#include "core/service_ids.hpp"
#include "core/state_machine.hpp"
#include "crypto/ecdsa.hpp"
#include "crypto/prover.hpp"

#include "muddle/create_muddle_fake.hpp"
#include "muddle/muddle_interface.hpp"
#include "muddle/rpc/client.hpp"
#include "muddle/rpc/server.hpp"
#include "muddle/subscription.hpp"
#include "network/generics/requesting_queue.hpp"

#include "beacon/beacon_service.hpp"
#include "beacon/beacon_setup_service.hpp"
#include "beacon/entropy.hpp"
#include "beacon/event_manager.hpp"
#include "ledger/shards/manifest.hpp"
#include "ledger/shards/manifest_cache_interface.hpp"

#include <cstdint>
#include <ctime>
#include <deque>
#include <iostream>
#include <random>
#include <stdexcept>
#include <unordered_map>
#include <vector>

using namespace fetch;
using namespace fetch::beacon;
using namespace fetch::ledger;
using namespace std::chrono_literals;

using std::this_thread::sleep_for;
using std::chrono::milliseconds;

#include "gtest/gtest.h"
#include <iostream>

using Prover         = fetch::crypto::Prover;
using ProverPtr      = std::shared_ptr<Prover>;
using Certificate    = fetch::crypto::Prover;
using CertificatePtr = std::shared_ptr<Certificate>;
using Address        = fetch::muddle::Packet::Address;

<<<<<<< HEAD
//ProverPtr CreateNewCertificate()
//{
//  using Signer    = fetch::crypto::ECDSASigner;
//  using SignerPtr = std::shared_ptr<Signer>;
//
//  SignerPtr certificate = std::make_shared<Signer>();
//
//  certificate->GenerateKeys();
//
//  return certificate;
//}
//
//struct DummyManifesttCache : public ManifestCacheInterface
//{
//  bool QueryManifest(Address const &, Manifest &) override
//  {
//    return false;
//  }
//};
//
//struct CabinetNode
//{
//  using Prover         = crypto::Prover;
//  using ProverPtr      = std::shared_ptr<Prover>;
//  using Certificate    = crypto::Prover;
//  using CertificatePtr = std::shared_ptr<Certificate>;
//  using Muddle         = muddle::MuddlePtr;
//
//  EventManager::SharedEventManager event_manager;
//  uint16_t                         muddle_port;
//  network::NetworkManager          network_manager;
//  core::Reactor                    reactor;
//  ProverPtr                        muddle_certificate;
//  Muddle                           muddle;
//  DummyManifesttCache              manifest_cache;
//  BeaconService                    beacon_service;
//  crypto::Identity                 identity;
//
//  CabinetNode(uint16_t port_number, uint16_t index)
//    : event_manager{EventManager::New()}
//    , muddle_port{port_number}
//    , network_manager{"NetworkManager" + std::to_string(index), 1}
//    , reactor{"ReactorName" + std::to_string(index)}
//    , muddle_certificate{CreateNewCertificate()}
//    , muddle{muddle::CreateMuddle("Test", muddle_certificate, network_manager, "127.0.0.1")}
//    , beacon_service{*muddle, manifest_cache, muddle_certificate, event_manager}
//    , identity{muddle_certificate->identity()}
//  {
//    network_manager.Start();
//    muddle->Start({muddle_port});
//  }
//
//  muddle::Address GetMuddleAddress() const
//  {
//    return muddle->GetAddress();
//  }
//
//  network::Uri GetHint() const
//  {
//    return fetch::network::Uri{"tcp://127.0.0.1:" + std::to_string(muddle_port)};
//  }
//};
//
//void RunHonestComitteeRenewal(uint16_t delay = 100, uint16_t total_renewals = 4,
//                              uint16_t number_of_cabinets = 4, uint16_t cabinet_size = 4,
//                              uint16_t numbers_per_aeon = 10, double threshold = 0.5)
//{
//  std::cout << "- Setup" << std::endl;
//  uint16_t number_of_nodes = static_cast<uint16_t>(number_of_cabinets * cabinet_size);
//
//  std::vector<std::unique_ptr<CabinetNode>> committee;
//  for (uint16_t ii = 0; ii < number_of_nodes; ++ii)
//  {
//    auto port_number = static_cast<uint16_t>(10000 + ii);
//    committee.emplace_back(new CabinetNode{port_number, ii});
//  }
//  sleep_for(500ms);
//
//  // Connect muddles together (localhost for this example)
//  for (uint32_t ii = 0; ii < number_of_nodes; ii++)
//  {
//    for (uint32_t jj = ii + 1; jj < number_of_nodes; jj++)
//    {
//      committee[ii]->muddle->ConnectTo(committee[jj]->GetMuddleAddress(), committee[jj]->GetHint());
//    }
//  }
//
//  // wait for all the nodes to completely connect
//  std::unordered_set<uint32_t> pending_nodes;
//  for (uint32_t ii = 0; ii < number_of_nodes; ++ii)
//  {
//    pending_nodes.emplace(ii);
//  }
//
//  const uint32_t EXPECTED_NUM_NODES = (number_of_cabinets * cabinet_size) - 1u;
//  while (!pending_nodes.empty())
//  {
//    sleep_for(100ms);
//
//    for (auto it = pending_nodes.begin(); it != pending_nodes.end();)
//    {
//      auto &muddle = *(committee[*it]->muddle);
//
//      if (EXPECTED_NUM_NODES <= muddle.GetNumDirectlyConnectedPeers())
//      {
//        it = pending_nodes.erase(it);
//      }
//      else
//      {
//        ++it;
//      }
//    }
//  }
//
//  // Creating n cabinets
//  std::vector<BeaconService::CabinetMemberList> all_cabinets;
//  all_cabinets.resize(number_of_cabinets);
//
//  uint64_t i = 0;
//  for (auto &member : committee)
//  {
//    all_cabinets[i % number_of_cabinets].insert(
//        member->muddle_certificate->identity().identifier());
//    ++i;
//  }
//
//  // Attaching the cabinet logic
//  for (auto &member : committee)
//  {
//    auto runnables = member->beacon_service.GetWeakRunnables();
//
//    for (auto const &i : runnables)
//    {
//      member->reactor.Attach(i);
//    }
//  }
//
//  // Starting the beacon
//  for (auto &member : committee)
//  {
//    member->reactor.Start();
//  }
//
//  // Stats
//  std::unordered_map<crypto::Identity, uint64_t> rounds_finished;
//  for (auto &member : committee)
//  {
//    rounds_finished[member->identity] = 0;
//  }
//
//  // Ready
//  i = 0;
//  while (i < static_cast<uint64_t>(total_renewals + 1))
//  {
//    auto cabinet = all_cabinets[i % number_of_cabinets];
//
//    if (i < total_renewals)
//    {
//      std::cout << "- Scheduling round " << i << std::endl;
//      for (auto &member : committee)
//      {
//        member->beacon_service.StartNewCabinet(
//            cabinet, static_cast<uint32_t>(static_cast<double>(cabinet.size()) * threshold),
//            i * numbers_per_aeon, (i + 1) * numbers_per_aeon,
//            static_cast<uint64_t>(std::time(nullptr)));
//      }
//    }
//
//    // Collecting information about the committees finishing
//    for (uint64_t j = 0; j < 10; ++j)
//    {
//      for (auto &member : committee)
//      {
//        // Polling events about aeons completed work
//        fetch::beacon::EventCommitteeCompletedWork event;
//        while (member->event_manager->Poll(event))
//        {
//          ++rounds_finished[member->identity];
//        }
//      }
//
//      sleep_for(milliseconds{delay});
//    }
//
//    ++i;
//  }
//
//  std::cout << " - Stopping" << std::endl;
//  for (auto &member : committee)
//  {
//    member->reactor.Stop();
//    member->muddle->Stop();
//    member->network_manager.Stop();
//  }
//
//  std::cout << " - Testing" << std::endl;
//  // Verifying stats
//  // TODO(tfr): Check that the hashes are acutally the same
//  for (auto finish_stat : rounds_finished)
//  {
//    EXPECT_EQ(finish_stat.second, total_renewals);
//  }
//}
//
//TEST(beacon, DISABLED_full_cycle)
//{
//  //  SetGlobalLogLevel(LogLevel::CRITICAL);
//  // TODO(tfr): Heuristically fails atm. RunHonestComitteeRenewal(100, 4, 4, 4, 10, 0.5);
//  RunHonestComitteeRenewal(100, 4, 2, 2, 10, 0.5);
//}
=======
ProverPtr CreateNewCertificate()
{
  using Signer    = fetch::crypto::ECDSASigner;
  using SignerPtr = std::shared_ptr<Signer>;

  SignerPtr certificate = std::make_shared<Signer>();

  certificate->GenerateKeys();

  return certificate;
}

struct DummyManifesttCache : public ManifestCacheInterface
{
  bool QueryManifest(Address const &, Manifest &) override
  {
    return false;
  }
};

struct CabinetNode
{
  using Prover         = crypto::Prover;
  using ProverPtr      = std::shared_ptr<Prover>;
  using Certificate    = crypto::Prover;
  using CertificatePtr = std::shared_ptr<Certificate>;
  using Muddle         = muddle::MuddlePtr;

  EventManager::SharedEventManager event_manager;
  uint16_t                         muddle_port;
  network::NetworkManager          network_manager;
  core::Reactor                    reactor;
  ProverPtr                        muddle_certificate;
  Muddle                           muddle;
  DummyManifesttCache              manifest_cache;
  BeaconService                    beacon_service;
  crypto::Identity                 identity;

  CabinetNode(uint16_t port_number, uint16_t index)
    : event_manager{EventManager::New()}
    , muddle_port{port_number}
    , network_manager{"NetworkManager" + std::to_string(index), 1}
    , reactor{"ReactorName" + std::to_string(index)}
    , muddle_certificate{CreateNewCertificate()}
    , muddle{muddle::CreateMuddleFake("Test", muddle_certificate, network_manager, "127.0.0.1")}
    , beacon_service{*muddle, manifest_cache, muddle_certificate, event_manager}
    , identity{muddle_certificate->identity()}
  {
    network_manager.Start();
    muddle->Start({muddle_port});
  }

  muddle::Address GetMuddleAddress() const
  {
    return muddle->GetAddress();
  }

  network::Uri GetHint() const
  {
    return fetch::network::Uri{"tcp://127.0.0.1:" + std::to_string(muddle_port)};
  }
};

void RunHonestComitteeRenewal(uint16_t delay = 100, uint16_t total_renewals = 4,
                              uint16_t number_of_cabinets = 4, uint16_t cabinet_size = 4,
                              uint16_t numbers_per_aeon = 10, double threshold = 0.5)
{
  std::cout << "- Setup" << std::endl;
  uint16_t number_of_nodes = static_cast<uint16_t>(number_of_cabinets * cabinet_size);

  std::vector<std::unique_ptr<CabinetNode>> committee;
  for (uint16_t ii = 0; ii < number_of_nodes; ++ii)
  {
    auto port_number = static_cast<uint16_t>(10000 + ii);
    committee.emplace_back(new CabinetNode{port_number, ii});
  }
  sleep_for(500ms);

  // Connect muddles together (localhost for this example)
  for (uint32_t ii = 0; ii < number_of_nodes; ii++)
  {
    for (uint32_t jj = ii + 1; jj < number_of_nodes; jj++)
    {
      committee[ii]->muddle->ConnectTo(committee[jj]->GetMuddleAddress(), committee[jj]->GetHint());
    }
  }

  // wait for all the nodes to completely connect
  std::unordered_set<uint32_t> pending_nodes;
  for (uint32_t ii = 0; ii < number_of_nodes; ++ii)
  {
    pending_nodes.emplace(ii);
  }

  const uint32_t EXPECTED_NUM_NODES = (number_of_cabinets * cabinet_size) - 1u;
  while (!pending_nodes.empty())
  {
    sleep_for(100ms);

    for (auto it = pending_nodes.begin(); it != pending_nodes.end();)
    {
      auto &muddle = *(committee[*it]->muddle);

      if (EXPECTED_NUM_NODES <= muddle.GetNumDirectlyConnectedPeers())
      {
        it = pending_nodes.erase(it);
      }
      else
      {
        ++it;
      }
    }
  }

  // Creating n cabinets
  std::vector<BeaconService::CabinetMemberList> all_cabinets;
  all_cabinets.resize(number_of_cabinets);

  uint64_t i = 0;
  for (auto &member : committee)
  {
    all_cabinets[i % number_of_cabinets].insert(
        member->muddle_certificate->identity().identifier());
    ++i;
  }

  // Attaching the cabinet logic
  for (auto &member : committee)
  {
    auto runnables = member->beacon_service.GetWeakRunnables();

    for (auto const &i : runnables)
    {
      member->reactor.Attach(i);
    }
  }

  // Starting the beacon
  for (auto &member : committee)
  {
    member->reactor.Start();
  }

  // Stats
  std::unordered_map<crypto::Identity, uint64_t> rounds_finished;
  for (auto &member : committee)
  {
    rounds_finished[member->identity] = 0;
  }

  // Ready
  i = 0;
  while (i < static_cast<uint64_t>(total_renewals + 1))
  {
    auto cabinet = all_cabinets[i % number_of_cabinets];

    if (i < total_renewals)
    {
      std::cout << "- Scheduling round " << i << std::endl;
      for (auto &member : committee)
      {
        member->beacon_service.StartNewCabinet(
            cabinet, static_cast<uint32_t>(static_cast<double>(cabinet.size()) * threshold),
            i * numbers_per_aeon, (i + 1) * numbers_per_aeon,
            static_cast<uint64_t>(std::time(nullptr)));
      }
    }

    // Collecting information about the committees finishing
    for (uint64_t j = 0; j < 10; ++j)
    {
      for (auto &member : committee)
      {
        // Polling events about aeons completed work
        fetch::beacon::EventCommitteeCompletedWork event;
        while (member->event_manager->Poll(event))
        {
          ++rounds_finished[member->identity];
        }
      }

      sleep_for(milliseconds{delay});
    }

    ++i;
  }

  std::cout << " - Stopping" << std::endl;
  for (auto &member : committee)
  {
    member->reactor.Stop();
    member->muddle->Stop();
    member->network_manager.Stop();
  }

  std::cout << " - Testing" << std::endl;
  // Verifying stats
  // TODO(tfr): Check that the hashes are acutally the same
  for (auto finish_stat : rounds_finished)
  {
    EXPECT_EQ(finish_stat.second, total_renewals);
  }
}

TEST(beacon, DISABLED_full_cycle)
{
  //  SetGlobalLogLevel(LogLevel::CRITICAL);
  // TODO(tfr): Heuristically fails atm. RunHonestComitteeRenewal(100, 4, 4, 4, 10, 0.5);
  RunHonestComitteeRenewal(100, 4, 2, 2, 10, 0.5);
}
>>>>>>> 00455573
<|MERGE_RESOLUTION|>--- conflicted
+++ resolved
@@ -16,56 +16,55 @@
 //
 //------------------------------------------------------------------------------
 
-#include "core/reactor.hpp"
-#include "core/serializers/counter.hpp"
-#include "core/serializers/main_serializer.hpp"
-#include "core/service_ids.hpp"
-#include "core/state_machine.hpp"
-#include "crypto/ecdsa.hpp"
-#include "crypto/prover.hpp"
-
-#include "muddle/create_muddle_fake.hpp"
-#include "muddle/muddle_interface.hpp"
-#include "muddle/rpc/client.hpp"
-#include "muddle/rpc/server.hpp"
-#include "muddle/subscription.hpp"
-#include "network/generics/requesting_queue.hpp"
-
-#include "beacon/beacon_service.hpp"
-#include "beacon/beacon_setup_service.hpp"
-#include "beacon/entropy.hpp"
-#include "beacon/event_manager.hpp"
-#include "ledger/shards/manifest.hpp"
-#include "ledger/shards/manifest_cache_interface.hpp"
-
-#include <cstdint>
-#include <ctime>
-#include <deque>
-#include <iostream>
-#include <random>
-#include <stdexcept>
-#include <unordered_map>
-#include <vector>
-
-using namespace fetch;
-using namespace fetch::beacon;
-using namespace fetch::ledger;
-using namespace std::chrono_literals;
-
-using std::this_thread::sleep_for;
-using std::chrono::milliseconds;
-
-#include "gtest/gtest.h"
-#include <iostream>
-
-using Prover         = fetch::crypto::Prover;
-using ProverPtr      = std::shared_ptr<Prover>;
-using Certificate    = fetch::crypto::Prover;
-using CertificatePtr = std::shared_ptr<Certificate>;
-using Address        = fetch::muddle::Packet::Address;
-
-<<<<<<< HEAD
-//ProverPtr CreateNewCertificate()
+//#include "core/reactor.hpp"
+//#include "core/serializers/counter.hpp"
+//#include "core/serializers/main_serializer.hpp"
+//#include "core/service_ids.hpp"
+//#include "core/state_machine.hpp"
+//#include "crypto/ecdsa.hpp"
+//#include "crypto/prover.hpp"
+//
+//#include "muddle/create_muddle_fake.hpp"
+//#include "muddle/muddle_interface.hpp"
+//#include "muddle/rpc/client.hpp"
+//#include "muddle/rpc/server.hpp"
+//#include "muddle/subscription.hpp"
+//#include "network/generics/requesting_queue.hpp"
+//
+//#include "beacon/beacon_service.hpp"
+//#include "beacon/beacon_setup_service.hpp"
+//#include "beacon/entropy.hpp"
+//#include "beacon/event_manager.hpp"
+//#include "ledger/shards/manifest.hpp"
+//#include "ledger/shards/manifest_cache_interface.hpp"
+//
+//#include <cstdint>
+//#include <ctime>
+//#include <deque>
+//#include <iostream>
+//#include <random>
+//#include <stdexcept>
+//#include <unordered_map>
+//#include <vector>
+//
+// using namespace fetch;
+// using namespace fetch::beacon;
+// using namespace fetch::ledger;
+// using namespace std::chrono_literals;
+//
+// using std::this_thread::sleep_for;
+// using std::chrono::milliseconds;
+//
+//#include "gtest/gtest.h"
+//#include <iostream>
+//
+// using Prover         = fetch::crypto::Prover;
+// using ProverPtr      = std::shared_ptr<Prover>;
+// using Certificate    = fetch::crypto::Prover;
+// using CertificatePtr = std::shared_ptr<Certificate>;
+// using Address        = fetch::muddle::Packet::Address;
+//
+// ProverPtr CreateNewCertificate()
 //{
 //  using Signer    = fetch::crypto::ECDSASigner;
 //  using SignerPtr = std::shared_ptr<Signer>;
@@ -77,7 +76,7 @@
 //  return certificate;
 //}
 //
-//struct DummyManifesttCache : public ManifestCacheInterface
+// struct DummyManifesttCache : public ManifestCacheInterface
 //{
 //  bool QueryManifest(Address const &, Manifest &) override
 //  {
@@ -85,7 +84,7 @@
 //  }
 //};
 //
-//struct CabinetNode
+// struct CabinetNode
 //{
 //  using Prover         = crypto::Prover;
 //  using ProverPtr      = std::shared_ptr<Prover>;
@@ -109,7 +108,7 @@
 //    , network_manager{"NetworkManager" + std::to_string(index), 1}
 //    , reactor{"ReactorName" + std::to_string(index)}
 //    , muddle_certificate{CreateNewCertificate()}
-//    , muddle{muddle::CreateMuddle("Test", muddle_certificate, network_manager, "127.0.0.1")}
+//    , muddle{muddle::CreateMuddleFake("Test", muddle_certificate, network_manager, "127.0.0.1")}
 //    , beacon_service{*muddle, manifest_cache, muddle_certificate, event_manager}
 //    , identity{muddle_certificate->identity()}
 //  {
@@ -128,7 +127,7 @@
 //  }
 //};
 //
-//void RunHonestComitteeRenewal(uint16_t delay = 100, uint16_t total_renewals = 4,
+// void RunHonestComitteeRenewal(uint16_t delay = 100, uint16_t total_renewals = 4,
 //                              uint16_t number_of_cabinets = 4, uint16_t cabinet_size = 4,
 //                              uint16_t numbers_per_aeon = 10, double threshold = 0.5)
 //{
@@ -148,7 +147,8 @@
 //  {
 //    for (uint32_t jj = ii + 1; jj < number_of_nodes; jj++)
 //    {
-//      committee[ii]->muddle->ConnectTo(committee[jj]->GetMuddleAddress(), committee[jj]->GetHint());
+//      committee[ii]->muddle->ConnectTo(committee[jj]->GetMuddleAddress(),
+//      committee[jj]->GetHint());
 //    }
 //  }
 //
@@ -269,221 +269,9 @@
 //  }
 //}
 //
-//TEST(beacon, DISABLED_full_cycle)
+// TEST(beacon, DISABLED_full_cycle)
 //{
 //  //  SetGlobalLogLevel(LogLevel::CRITICAL);
 //  // TODO(tfr): Heuristically fails atm. RunHonestComitteeRenewal(100, 4, 4, 4, 10, 0.5);
 //  RunHonestComitteeRenewal(100, 4, 2, 2, 10, 0.5);
-//}
-=======
-ProverPtr CreateNewCertificate()
-{
-  using Signer    = fetch::crypto::ECDSASigner;
-  using SignerPtr = std::shared_ptr<Signer>;
-
-  SignerPtr certificate = std::make_shared<Signer>();
-
-  certificate->GenerateKeys();
-
-  return certificate;
-}
-
-struct DummyManifesttCache : public ManifestCacheInterface
-{
-  bool QueryManifest(Address const &, Manifest &) override
-  {
-    return false;
-  }
-};
-
-struct CabinetNode
-{
-  using Prover         = crypto::Prover;
-  using ProverPtr      = std::shared_ptr<Prover>;
-  using Certificate    = crypto::Prover;
-  using CertificatePtr = std::shared_ptr<Certificate>;
-  using Muddle         = muddle::MuddlePtr;
-
-  EventManager::SharedEventManager event_manager;
-  uint16_t                         muddle_port;
-  network::NetworkManager          network_manager;
-  core::Reactor                    reactor;
-  ProverPtr                        muddle_certificate;
-  Muddle                           muddle;
-  DummyManifesttCache              manifest_cache;
-  BeaconService                    beacon_service;
-  crypto::Identity                 identity;
-
-  CabinetNode(uint16_t port_number, uint16_t index)
-    : event_manager{EventManager::New()}
-    , muddle_port{port_number}
-    , network_manager{"NetworkManager" + std::to_string(index), 1}
-    , reactor{"ReactorName" + std::to_string(index)}
-    , muddle_certificate{CreateNewCertificate()}
-    , muddle{muddle::CreateMuddleFake("Test", muddle_certificate, network_manager, "127.0.0.1")}
-    , beacon_service{*muddle, manifest_cache, muddle_certificate, event_manager}
-    , identity{muddle_certificate->identity()}
-  {
-    network_manager.Start();
-    muddle->Start({muddle_port});
-  }
-
-  muddle::Address GetMuddleAddress() const
-  {
-    return muddle->GetAddress();
-  }
-
-  network::Uri GetHint() const
-  {
-    return fetch::network::Uri{"tcp://127.0.0.1:" + std::to_string(muddle_port)};
-  }
-};
-
-void RunHonestComitteeRenewal(uint16_t delay = 100, uint16_t total_renewals = 4,
-                              uint16_t number_of_cabinets = 4, uint16_t cabinet_size = 4,
-                              uint16_t numbers_per_aeon = 10, double threshold = 0.5)
-{
-  std::cout << "- Setup" << std::endl;
-  uint16_t number_of_nodes = static_cast<uint16_t>(number_of_cabinets * cabinet_size);
-
-  std::vector<std::unique_ptr<CabinetNode>> committee;
-  for (uint16_t ii = 0; ii < number_of_nodes; ++ii)
-  {
-    auto port_number = static_cast<uint16_t>(10000 + ii);
-    committee.emplace_back(new CabinetNode{port_number, ii});
-  }
-  sleep_for(500ms);
-
-  // Connect muddles together (localhost for this example)
-  for (uint32_t ii = 0; ii < number_of_nodes; ii++)
-  {
-    for (uint32_t jj = ii + 1; jj < number_of_nodes; jj++)
-    {
-      committee[ii]->muddle->ConnectTo(committee[jj]->GetMuddleAddress(), committee[jj]->GetHint());
-    }
-  }
-
-  // wait for all the nodes to completely connect
-  std::unordered_set<uint32_t> pending_nodes;
-  for (uint32_t ii = 0; ii < number_of_nodes; ++ii)
-  {
-    pending_nodes.emplace(ii);
-  }
-
-  const uint32_t EXPECTED_NUM_NODES = (number_of_cabinets * cabinet_size) - 1u;
-  while (!pending_nodes.empty())
-  {
-    sleep_for(100ms);
-
-    for (auto it = pending_nodes.begin(); it != pending_nodes.end();)
-    {
-      auto &muddle = *(committee[*it]->muddle);
-
-      if (EXPECTED_NUM_NODES <= muddle.GetNumDirectlyConnectedPeers())
-      {
-        it = pending_nodes.erase(it);
-      }
-      else
-      {
-        ++it;
-      }
-    }
-  }
-
-  // Creating n cabinets
-  std::vector<BeaconService::CabinetMemberList> all_cabinets;
-  all_cabinets.resize(number_of_cabinets);
-
-  uint64_t i = 0;
-  for (auto &member : committee)
-  {
-    all_cabinets[i % number_of_cabinets].insert(
-        member->muddle_certificate->identity().identifier());
-    ++i;
-  }
-
-  // Attaching the cabinet logic
-  for (auto &member : committee)
-  {
-    auto runnables = member->beacon_service.GetWeakRunnables();
-
-    for (auto const &i : runnables)
-    {
-      member->reactor.Attach(i);
-    }
-  }
-
-  // Starting the beacon
-  for (auto &member : committee)
-  {
-    member->reactor.Start();
-  }
-
-  // Stats
-  std::unordered_map<crypto::Identity, uint64_t> rounds_finished;
-  for (auto &member : committee)
-  {
-    rounds_finished[member->identity] = 0;
-  }
-
-  // Ready
-  i = 0;
-  while (i < static_cast<uint64_t>(total_renewals + 1))
-  {
-    auto cabinet = all_cabinets[i % number_of_cabinets];
-
-    if (i < total_renewals)
-    {
-      std::cout << "- Scheduling round " << i << std::endl;
-      for (auto &member : committee)
-      {
-        member->beacon_service.StartNewCabinet(
-            cabinet, static_cast<uint32_t>(static_cast<double>(cabinet.size()) * threshold),
-            i * numbers_per_aeon, (i + 1) * numbers_per_aeon,
-            static_cast<uint64_t>(std::time(nullptr)));
-      }
-    }
-
-    // Collecting information about the committees finishing
-    for (uint64_t j = 0; j < 10; ++j)
-    {
-      for (auto &member : committee)
-      {
-        // Polling events about aeons completed work
-        fetch::beacon::EventCommitteeCompletedWork event;
-        while (member->event_manager->Poll(event))
-        {
-          ++rounds_finished[member->identity];
-        }
-      }
-
-      sleep_for(milliseconds{delay});
-    }
-
-    ++i;
-  }
-
-  std::cout << " - Stopping" << std::endl;
-  for (auto &member : committee)
-  {
-    member->reactor.Stop();
-    member->muddle->Stop();
-    member->network_manager.Stop();
-  }
-
-  std::cout << " - Testing" << std::endl;
-  // Verifying stats
-  // TODO(tfr): Check that the hashes are acutally the same
-  for (auto finish_stat : rounds_finished)
-  {
-    EXPECT_EQ(finish_stat.second, total_renewals);
-  }
-}
-
-TEST(beacon, DISABLED_full_cycle)
-{
-  //  SetGlobalLogLevel(LogLevel::CRITICAL);
-  // TODO(tfr): Heuristically fails atm. RunHonestComitteeRenewal(100, 4, 4, 4, 10, 0.5);
-  RunHonestComitteeRenewal(100, 4, 2, 2, 10, 0.5);
-}
->>>>>>> 00455573
+//}