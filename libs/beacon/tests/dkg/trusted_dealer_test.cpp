--- conflicted
+++ resolved
@@ -214,11 +214,6 @@
 
 TEST(beacon_service, trusted_dealer)
 {
-<<<<<<< HEAD
-  bn::initPairing();
+  fetch::crypto::mcl::details::MCLInitialiser();
   RunTrustedDealer(1, 4, 3, 10);
-=======
-  fetch::crypto::mcl::details::MCLInitialiser();
-  RunTrustedDealer(3, 4, 3, 10);
->>>>>>> a7443ac7
 }