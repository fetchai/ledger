--- conflicted
+++ resolved
@@ -123,60 +123,13 @@
   return Status::FAILED;
 }
 
-<<<<<<< HEAD
-=======
 void BeaconService::MostRecentSeen(uint64_t round)
 {
   FETCH_LOCK(mutex_);
   most_recent_round_seen_ = round;
   beacon_most_recent_round_seen_->set(most_recent_round_seen_);
-  cabinet_creator_.Abort(round);
-}
-
-void BeaconService::StartNewCabinet(CabinetMemberList members, uint32_t threshold,
-                                    uint64_t round_start, uint64_t round_end, uint64_t start_time,
-                                    BlockEntropy const &prev_entropy)
-{
-  auto diff_time =
-      int64_t(GetTime(fetch::moment::GetClock("default", fetch::moment::ClockType::SYSTEM))) -
-      int64_t(start_time);
-  FETCH_LOG_INFO(LOGGING_NAME, "Starting new cabinet from ", round_start, " to ", round_end,
-                 "at time: ", start_time, " (diff): ", diff_time);
-
-  // Check threshold meets the requirements for the RBC
-  uint32_t rbc_threshold{0};
-  if (members.size() % 3 == 0)
-  {
-    rbc_threshold = static_cast<uint32_t>(members.size() / 3 - 1);
-  }
-  else
-  {
-    rbc_threshold = static_cast<uint32_t>(members.size() / 3);
-  }
-  if (threshold < rbc_threshold)
-  {
-    FETCH_LOG_WARN(LOGGING_NAME, "Threshold is below RBC threshold. Reset to rbc threshold");
-    threshold = rbc_threshold;
-  }
-
-  FETCH_LOCK(mutex_);
-
-  SharedAeonExecutionUnit beacon = std::make_shared<AeonExecutionUnit>();
-
-  beacon->manager.SetCertificate(certificate_);
-  beacon->manager.NewCabinet(members, threshold);
-
-  // Setting the aeon details
-  beacon->aeon.round_start               = round_start;
-  beacon->aeon.round_end                 = round_end;
-  beacon->aeon.members                   = std::move(members);
-  beacon->aeon.start_reference_timepoint = start_time;
-  beacon->aeon.block_entropy_previous    = prev_entropy;
-
-  cabinet_creator_.QueueSetup(beacon);
-}
-
->>>>>>> 6efb4d75
+}
+
 BeaconService::State BeaconService::OnWaitForSetupCompletionState()
 {
   beacon_state_gauge_->set(static_cast<uint64_t>(state_machine_->state()));
