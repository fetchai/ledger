--- conflicted
+++ resolved
@@ -166,7 +166,6 @@
     active_exe_unit_ = aeon_exe_queue_.front();
     aeon_exe_queue_.pop_front();
 
-<<<<<<< HEAD
     // Set the previous block entropy appropriately
     block_entropy_previous_ =
         std::make_shared<BlockEntropy>(active_exe_unit_->aeon.block_entropy_previous);
@@ -175,25 +174,6 @@
     // TODO(HUT): re-enable this check after fixing the dealer test
     /* assert(block_entropy_being_created_->IsAeonBeginning()); */
 
-=======
-    // We distinguish between those members that
-    // observe the process
-    if (active_exe_unit_->observe_only)
-    {
-      return State::WAIT_FOR_PUBLIC_KEYS;
-    }
-
-    // and those who run it.
-    Serializer       msgser;
-    PublicKeyMessage pk;
-
-    pk.round = active_exe_unit_->aeon.round_start;
-    pk.group_public_key.setStr(active_exe_unit_->manager.group_public_key());
-
-    msgser << pk;
-    endpoint_.Broadcast(SERVICE_DKG, CHANNEL_PUBLIC_KEY, msgser.data());
-
->>>>>>> d59b61e9
     return State::PREPARE_ENTROPY_GENERATION;
   }
 
