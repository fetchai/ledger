--- conflicted
+++ resolved
@@ -354,18 +354,10 @@
     {
       FETCH_LOG_WARN(LOGGING_NAME, "Failed to resolve RPC promise from ",
                      qual_promise_identity_.identifier().ToBase64(),
-<<<<<<< HEAD
-                     " when generating entropy for block: ", index, " connections: ", endpoint_.GetDirectlyConnectedPeers().size());
+                     " when generating entropy for block: ", index,
+                     " connections: ", endpoint_.GetDirectlyConnectedPeers().size());
 
       state_machine_->Delay(std::chrono::milliseconds(100));
-
-=======
-                     " when generating entropy for block: ", index);
-      FETCH_LOG_INFO(LOGGING_NAME, "Ask for connections.");
-      FETCH_LOG_INFO(LOGGING_NAME, "Note: connections ",
-                     endpoint_.GetDirectlyConnectedPeers().size());
-      FETCH_LOG_INFO(LOGGING_NAME, "asked for connections.");
->>>>>>> e573f428
       return State::COLLECT_SIGNATURES;
     }
   }
@@ -500,11 +492,7 @@
   }
   if (ret == BeaconManager::AddResult::NOT_MEMBER)
   {  // And that it was sent by a member of the cabinet
-<<<<<<< HEAD
     FETCH_LOG_ERROR(LOGGING_NAME, "Signature from non-member! Identity: ",
-=======
-    FETCH_LOG_ERROR(LOGGING_NAME, "Signature from non-member. Identity: ",
->>>>>>> e573f428
                     share.identity.identifier().ToBase64());
 
     for (auto const &i : active_exe_unit_->manager.qual())
