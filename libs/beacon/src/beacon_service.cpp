--- conflicted
+++ resolved
@@ -76,12 +76,7 @@
   , entropy_subscription_{endpoint_.Subscribe(SERVICE_DKG, CHANNEL_ENTROPY_DISTRIBUTION)}
   , rpc_client_{"BeaconService", endpoint_, SERVICE_DKG, CHANNEL_RPC}
   , event_manager_{std::move(event_manager)}
-<<<<<<< HEAD
   , cabinet_creator_{muddle, identity_, manifest_cache}  // TODO(tfr): Make shared
-  , cabinet_creator_protocol_{cabinet_creator_}
-=======
-  , cabinet_creator_{endpoint_, identity_}  // TODO(tfr): Make shared
->>>>>>> c869d11f
   , beacon_protocol_{*this}
   , entropy_generated_count_{telemetry::Registry::Instance().CreateCounter(
         "entropy_generated_total", "The total number of times entropy has been generated")}
