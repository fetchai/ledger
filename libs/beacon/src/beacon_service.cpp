//------------------------------------------------------------------------------
//
//   Copyright 2018-2020 Fetch.AI Limited
//
//   Licensed under the Apache License, Version 2.0 (the "License");
//   you may not use this file except in compliance with the License.
//   You may obtain a copy of the License at
//
//       http://www.apache.org/licenses/LICENSE-2.0
//
//   Unless required by applicable law or agreed to in writing, software
//   distributed under the License is distributed on an "AS IS" BASIS,
//   WITHOUT WARRANTIES OR CONDITIONS OF ANY KIND, either express or implied.
//   See the License for the specific language governing permissions and
//   limitations under the License.
//
//------------------------------------------------------------------------------

#include "beacon/aeon.hpp"
#include "beacon/beacon_service.hpp"
#include "core/byte_array/byte_array.hpp"
#include "crypto/hash.hpp"
#include "crypto/sha256.hpp"
#include "muddle/muddle_interface.hpp"
#include "network/generics/milli_timer.hpp"
#include "telemetry/counter.hpp"
#include "telemetry/gauge.hpp"
#include "telemetry/histogram.hpp"
#include "telemetry/utils/timer.hpp"
#include "telemetry/utils/to_seconds.hpp"

#include <chrono>
#include <iterator>
#include <random>

using namespace std::chrono_literals;

using fetch::generics::MilliTimer;

namespace fetch {

namespace beacon {
namespace {

template <typename T>
void TrimToSize(T &container, std::size_t max_size)
{
  auto it = container.begin();
  while ((it != container.end()) && (container.size() > max_size))
  {
    it = container.erase(it);
  }
}

template <typename T>
T ChooseRandomlyFrom(T &container, std::size_t items)
{
  auto copy = container;

  thread_local std::random_device rd;
  thread_local std::mt19937       rng(rd());
  using Distribution = std::uniform_int_distribution<std::size_t>;

  while (!copy.empty() && copy.size() > items)
  {
    Distribution table_dist{0, copy.size() - 1};

    std::size_t const element = table_dist(rng);

    // advance the iterator to the correct offset
    auto it = copy.cbegin();
    std::advance(it, static_cast<std::ptrdiff_t>(element));

    // delete
    copy.erase(it);
  }

  return copy;
}

}  // namespace

char const *ToString(BeaconService::State state);

// Since it is annoying to serialize the state, an enum,
// we create a wrapper for serializing the beacon service
struct BeaconServiceSerializeWrapper
{
  BeaconService &beacon_service;
  uint16_t       current_state{0};
};

BeaconService::BeaconService(MuddleInterface &muddle, const CertificatePtr &certificate,
                             BeaconSetupService &beacon_setup, SharedEventManager event_manager,
                             bool load_and_reload_on_crash)
  : certificate_{certificate}
  , identity_{certificate->identity()}
  , muddle_{muddle}
  , endpoint_{muddle_.GetEndpoint()}
  , state_machine_{std::make_shared<StateMachine>("BeaconService", State::RELOAD_ON_STARTUP,
                                                  ToString)}
  , load_and_reload_on_crash_{load_and_reload_on_crash}
  , rpc_client_{"BeaconService", endpoint_, SERVICE_DKG, CHANNEL_RPC}
  , event_manager_{std::move(event_manager)}
  , beacon_protocol_{*this}
  , beacon_entropy_generated_total_{telemetry::Registry::Instance().CreateCounter(
        "beacon_entropy_generated_total", "The total number of times entropy has been generated")}
  , beacon_entropy_future_signature_seen_total_{telemetry::Registry::Instance().CreateCounter(
        "beacon_entropy_future_signature_seen_total",
        "The total number of times entropy has been generated")}
  , beacon_entropy_forced_to_time_out_total_{telemetry::Registry::Instance().CreateCounter(
        "beacon_entropy_forced_to_time_out_total",
        "The total number of times entropy failed and timed out")}
  , beacon_entropy_last_requested_{telemetry::Registry::Instance().CreateGauge<uint64_t>(
        "beacon_entropy_last_requested", "The last entropy value requested from the beacon")}
  , beacon_entropy_last_generated_{telemetry::Registry::Instance().CreateGauge<uint64_t>(
        "beacon_entropy_last_generated", "The last entropy value able to be generated")}
  , beacon_entropy_current_round_{telemetry::Registry::Instance().CreateGauge<uint64_t>(
        "beacon_entropy_current_round", "The current round attempting to generate for.")}
  , beacon_state_gauge_{telemetry::Registry::Instance().CreateGauge<uint64_t>(
        "beacon_state_gauge", "State the beacon is in as integer")}
  , beacon_most_recent_round_seen_{telemetry::Registry::Instance().CreateGauge<uint64_t>(
        "beacon_most_recent_round_seen", "Most recent round the beacon has seen")}
  , beacon_collect_time_{telemetry::Registry::Instance().CreateHistogram(
        {0.000001, 0.00001, 0.0001, 0.001, 0.01, 0.1}, "beacon_collect_time",
        "Time taken to collect signatures")}
  , beacon_verify_time_{telemetry::Registry::Instance().CreateHistogram(
        {0.000001, 0.00001, 0.0001, 0.001, 0.01, 0.1}, "beacon_verify_time",
        "Time taken to verify signatures")}
{
  // Attaching beacon ready callback handler
  beacon_setup.SetBeaconReadyCallback([this](SharedAeonExecutionUnit beacon) {
    FETCH_LOCK(mutex_);
    aeon_exe_queue_.push_back(beacon);
  });

  // Attaching the protocol
  rpc_server_ = std::make_shared<Server>(endpoint_, SERVICE_DKG, CHANNEL_RPC);
  rpc_server_->Add(RPC_BEACON, &beacon_protocol_);

  // clang-format off
  state_machine_->RegisterHandler(State::RELOAD_ON_STARTUP, this, &BeaconService::OnReloadOnStartup);
  state_machine_->RegisterHandler(State::WAIT_FOR_SETUP_COMPLETION, this, &BeaconService::OnWaitForSetupCompletionState);
  state_machine_->RegisterHandler(State::PREPARE_ENTROPY_GENERATION, this, &BeaconService::OnPrepareEntropyGeneration);
  state_machine_->RegisterHandler(State::COLLECT_SIGNATURES, this, &BeaconService::OnCollectSignaturesState);
  state_machine_->RegisterHandler(State::VERIFY_SIGNATURES, this, &BeaconService::OnVerifySignaturesState);
  state_machine_->RegisterHandler(State::COMPLETE, this, &BeaconService::OnCompleteState);
  // clang-format on

  state_machine_->OnStateChange([this](State current, State previous) {
    FETCH_UNUSED(this);
    FETCH_UNUSED(current);
    FETCH_UNUSED(previous);
    FETCH_LOG_DEBUG(LOGGING_NAME, "Current state: ", ToString(current),
                    " (previous: ", ToString(previous), ")");
  });
}

// Helper function to create an inexpensive resource ID
template <typename T>
storage::ResourceID CreateRID(T from)
{
  byte_array::ByteArray memory_area(32);
  memory_area.Resize(32);

  memcpy(memory_area.pointer(), reinterpret_cast<char *>(&from), sizeof(T));

  return storage::ResourceID{memory_area};
}

/**
 * Save the exact state of the beacon service for later recovery. Note that this must be used
 * carefully, for example when recovering certain timers might not be set and it could jump
 * into a state that expects it to be.
 *
 */
void BeaconService::SaveState()
{
  if (!load_and_reload_on_crash_)
  {
    return;
  }

  MilliTimer const timer{"SaveState ", 300};

  try
  {
    if (!signatures_being_built_.empty())
    {
      // The signatures are stored in a separate structure so they can be written in incrementally.
      // First, clean possible old signatures (assume they are always contiguous)
      uint64_t lowest_relevant_sig_index  = signatures_being_built_.begin()->first;
      uint64_t highest_relevant_sig_index = signatures_being_built_.rbegin()->first;

      // Note the - 1 here to continually remove the one before
      while (lowest_relevant_sig_index != 0 &&
             saved_state_all_sigs_.Has(CreateRID(lowest_relevant_sig_index - 1)))
      {
        saved_state_all_sigs_.Erase(CreateRID(lowest_relevant_sig_index - 1));
        lowest_relevant_sig_index--;
      }

      // Now add signatures which are new
      while (!saved_state_all_sigs_.Has(CreateRID(highest_relevant_sig_index)) &&
             signatures_being_built_.find(highest_relevant_sig_index) !=
                 signatures_being_built_.end())
      {
        FETCH_LOG_DEBUG(LOGGING_NAME, "Highest relevant: ", highest_relevant_sig_index,
                        " size: ", signatures_being_built_.size());
        saved_state_all_sigs_.Set(CreateRID(highest_relevant_sig_index),
                                  signatures_being_built_.at(highest_relevant_sig_index));
        highest_relevant_sig_index--;
      }
    }
  }
  catch (std::exception const &ex)
  {
    FETCH_LOG_WARN(LOGGING_NAME, "Failed to save beacon service sigs to file: ", ex.what());
  }

  try
  {
    saved_state_.Set(
        BeaconServiceSerializeWrapper{*this, static_cast<uint16_t>(state_machine_->state())});
  }
  catch (std::exception const &ex)
  {
    FETCH_LOG_WARN(LOGGING_NAME, "Failed to save beacon service to file: ", ex.what());
  }
}

void BeaconService::ReloadState(State &next_state)
{
  old_state_.Load("beacon_state.db", "beacon_state.index.db");  // Legacy/depreciated
  saved_state_all_sigs_.Load("beacon_state_sigs_v2.db", "beacon_state_sigs_v2.index.db");
  saved_state_.Load("beacon_state_v2.db");

  if (!load_and_reload_on_crash_)
  {
    return;
  }

  bool loaded_state = false;

  try
  {
    // Load all signatures from the file
    for (auto const &siginfo : saved_state_all_sigs_)
    {
      FETCH_LOG_DEBUG(LOGGING_NAME, "Adding sigs for: ", siginfo.round);
      signatures_being_built_[siginfo.round] = siginfo;
    }

    FETCH_LOG_INFO(LOGGING_NAME, "Loaded signatures. Attemping loading of the rest of the class.");

    BeaconServiceSerializeWrapper wrapper{*this, 0};

    saved_state_.Get(wrapper);

    next_state = static_cast<State>(wrapper.current_state);

    FETCH_LOG_INFO(LOGGING_NAME, "After re-load state is: ", wrapper.current_state);

    // Note, since certificates are not serialized, we must set the beacon managers in the aeon
    // to have the correct one
    if (active_exe_unit_)
    {
      active_exe_unit_->manager.SetCertificate(certificate_);

      // For performance, make connections to all of qual
      for (auto const &address_in_qual : active_exe_unit_->manager.qual())
      {
        muddle_.ConnectTo(address_in_qual);
      }
    }

    for (auto const &i : aeon_exe_queue_)
    {
      if (i)
      {
        i->manager.SetCertificate(certificate_);
      }
    }

    loaded_state = true;
  }
  catch (std::exception const &ex)
  {
    FETCH_LOG_WARN(LOGGING_NAME, "Failed to load beacon service from storage: ", ex.what());
  }

  if (!loaded_state)
  {
    FETCH_LOG_INFO(LOGGING_NAME, "Failed to load state. Attempting to load legacy file.");

    SharedAeonExecutionUnit ret = std::make_shared<AeonExecutionUnit>();

    FETCH_LOG_INFO(LOGGING_NAME, "Reloading... Size: ", old_state_.size());

    if (old_state_.Get(storage::ResourceAddress("HEAD"), *ret))
    {
      FETCH_LOG_INFO(LOGGING_NAME,
                     "Found aeon keys during beacon construction, recovering. Valid from: ",
                     ret->aeon.round_start, " to ", ret->aeon.round_end);

      for (auto const &address_in_qual : ret->manager.qual())
      {
        muddle_.ConnectTo(address_in_qual);
      }

      ret->manager.SetCertificate(certificate_);

      aeon_exe_queue_.push_back(ret);
    }
  }
}

/**
 * This function will be called once after construction and will attempt to recover the beacon
 * service exactly to the last saved state.
 */
BeaconService::State BeaconService::OnReloadOnStartup()
{
  // Default starting state, will be overwritten on successful load
  State state_after_reload = State::WAIT_FOR_SETUP_COMPLETION;

  ReloadState(state_after_reload);

  FETCH_LOG_INFO(LOGGING_NAME, "After reloading state, we have ", completed_block_entropy_.size(),
                 " completed block entropy");

  return state_after_reload;
}

BeaconService::Status BeaconService::GenerateEntropy(uint64_t block_number, BlockEntropy &entropy)
{
  FETCH_LOG_TRACE(LOGGING_NAME, "Requesting entropy for block number: ", block_number);
  beacon_entropy_last_requested_->set(block_number);

  FETCH_LOCK(mutex_);

  if (completed_block_entropy_.find(block_number) != completed_block_entropy_.end())
  {
    entropy = *completed_block_entropy_[block_number];
    return Status::OK;
  }

  return Status::FAILED;
}

void BeaconService::MostRecentSeen(uint64_t round)
{
  FETCH_LOCK(mutex_);
  most_recent_round_seen_ = round;
  beacon_most_recent_round_seen_->set(most_recent_round_seen_);
}

// Determine whether signatures already exist (used rather than entropy
// since it is persisted across reboots)
bool SigsAlreadyExist(BeaconService::SharedAeonExecutionUnit const &exe_unit,
                      BeaconService::SignaturesBeingBuilt const &sigs, char const *LOGGING_NAME)
{
  if (sigs.empty())
  {
    return false;
  }

  // If the aeon is correct, its beginning should be higher than all previously generated
  // signatures. Check last signature against beginning of aeon
  BeaconService::SignatureInformation const &last_signature = sigs.crbegin()->second;

  if (exe_unit->aeon.round_start > last_signature.round)
  {
    return false;
  }

  FETCH_LOG_WARN(
      LOGGING_NAME,
      "Found an aeon in the aeon queue that appears to be old or a duplicate! It starts: ",
      exe_unit->aeon.round_start, " but we have a signature for round: ", last_signature.round);

  return true;
}

BeaconService::State BeaconService::OnWaitForSetupCompletionState()
{
  beacon_state_gauge_->set(static_cast<uint64_t>(state_machine_->state()));
  FETCH_LOCK(mutex_);

  active_exe_unit_.reset();

  // Checking whether the next cabinet is ready
  // to produce random numbers.
  if (!aeon_exe_queue_.empty())
  {
    active_exe_unit_ = aeon_exe_queue_.front();
    aeon_exe_queue_.pop_front();

<<<<<<< HEAD
    // Set the previous block entropy appropriately
    block_entropy_previous_ =
        std::make_shared<BlockEntropy>(active_exe_unit_->aeon.block_entropy_previous);
    block_entropy_being_created_ = std::make_shared<BlockEntropy>(active_exe_unit_->block_entropy);

    // TODO(HUT): re-enable this check after fixing the dealer test
    /* assert(block_entropy_being_created_->IsAeonBeginning()); */
=======
    // Guard against erroneous DKG creation if the network were to reset and resync
    if (SigsAlreadyExist(active_exe_unit_, signatures_being_built_, LOGGING_NAME))
    {
      active_exe_unit_.reset();
    }
    else
    {
      // Set the previous block entropy appropriately
      block_entropy_previous_ =
          std::make_shared<BlockEntropy>(active_exe_unit_->aeon.block_entropy_previous);
      block_entropy_being_created_ =
          std::make_shared<BlockEntropy>(active_exe_unit_->block_entropy);

      // TODO(HUT): re-enable this check after fixing the dealer test
      /* assert(block_entropy_being_created_->IsAeonBeginning()); */
>>>>>>> 17408bbd

      return State::PREPARE_ENTROPY_GENERATION;
    }
  }

  state_machine_->Delay(std::chrono::milliseconds(500));
  return State::WAIT_FOR_SETUP_COMPLETION;
}

// Attempt to determine whether the node is attempting to generate entropy that is far in the past
// (possible on start up when syncing)
bool BeaconService::OutOfSync()
{
  if (most_recent_round_seen_ > active_exe_unit_->aeon.round_end)
  {
    FETCH_LOG_WARN(LOGGING_NAME, "most recent seen exceeds current exe bounds: most recent: ",
                   most_recent_round_seen_, " current: ", active_exe_unit_->aeon.round_end);
  }

  return most_recent_round_seen_ > active_exe_unit_->aeon.round_end;
}

BeaconService::State BeaconService::OnPrepareEntropyGeneration()
{
  beacon_state_gauge_->set(static_cast<uint64_t>(state_machine_->state()));
  FETCH_LOCK(mutex_);

  uint64_t const index = block_entropy_being_created_->block_number;

  // Save state to disk in case of crash - it should return to this
  // state in the state machine with all relevant items setup
  if ((index % SAVE_PERIODICITY) == 0 ||
      state_machine_->previous_state() == State::WAIT_FOR_SETUP_COMPLETION)
  {
    FETCH_LOG_INFO(LOGGING_NAME, "Periodically saving the entropy information. Index: ", index);
    SaveState();
  }

  if (OutOfSync())
  {
    return State::WAIT_FOR_SETUP_COMPLETION;
  }

  // Set the manager up to generate the signature
  active_exe_unit_->manager.SetMessage(block_entropy_previous_->EntropyAsSHA256());
  active_exe_unit_->member_share = active_exe_unit_->manager.Sign();

  // Ready to broadcast signatures
  return State::COLLECT_SIGNATURES;
}

BeaconService::State BeaconService::OnCollectSignaturesState()
{
  beacon_state_gauge_->set(static_cast<uint64_t>(state_machine_->state()));

  started_request_for_sigs_ = Clock::now();

  FETCH_LOCK(mutex_);

  if (OutOfSync())
  {
    return State::WAIT_FOR_SETUP_COMPLETION;
  }

  uint64_t const index = block_entropy_being_created_->block_number;
  beacon_entropy_current_round_->set(index);

  // On first entry to function, populate with our info (will go between collect and verify)
  if (state_machine_->previous_state() == State::PREPARE_ENTROPY_GENERATION)
  {
    SignatureInformation this_round;
    this_round.round                                        = index;
    this_round.threshold_signatures[identity_.identifier()] = active_exe_unit_->member_share;
    signatures_being_built_[index]                          = this_round;

    // TODO(HUT): clean historically old sigs + entropy here
  }

  // Don't proceed from this state if it is ahead of the entropy we are trying to generate,
  // or we have no peers
  if (index > (most_recent_round_seen_ + entropy_lead_blocks_) ||
      endpoint_.GetDirectlyConnectedPeers().empty())
  {
    state_machine_->Delay(std::chrono::milliseconds(5));
    return State::COLLECT_SIGNATURES;
  }

  // Attempt to get signatures from a peer we do not have the signature of
  auto        missing_signatures_from = active_exe_unit_->manager.qual();
  auto const &signatures_struct       = signatures_being_built_[index];

  for (auto it = missing_signatures_from.begin(); it != missing_signatures_from.end();)
  {
    // If we have already seen, remove
    if (signatures_struct.threshold_signatures.find(*it) !=
        signatures_struct.threshold_signatures.end())
    {
      it = missing_signatures_from.erase(it);
    }
    else
    {
      ++it;
    }
  }

  if (missing_signatures_from.empty())
  {
    FETCH_LOG_WARN(LOGGING_NAME,
                   "Signatures from all qual are already fulfilled. Re-querying a random node");
    missing_signatures_from = ChooseRandomlyFrom(active_exe_unit_->manager.qual(), 1);
  }

  // semi randomly select a qual member we haven't got the signature information from to query
  std::size_t random_member_index = random_number_++ % missing_signatures_from.size();
  auto        it = std::next(missing_signatures_from.begin(), long(random_member_index));

  FETCH_LOG_DEBUG(LOGGING_NAME, "Get Signature shares... (index: ", index, ")");

  qual_promise_identity_ = Identity(*it);
  sig_share_promise_ =
      rpc_client_.CallSpecificAddress(qual_promise_identity_.identifier(), RPC_BEACON,
                                      BeaconServiceProtocol::GET_SIGNATURE_SHARES, index);

  // Timer to wait maximally for network events
  timer_to_proceed_.Restart(std::chrono::milliseconds{200});

  return State::VERIFY_SIGNATURES;
}

BeaconService::State BeaconService::OnVerifySignaturesState()
{
  beacon_state_gauge_->set(static_cast<uint64_t>(state_machine_->state()));
  SignatureInformation ret{};
  uint64_t             index = 0;

  {
    FETCH_LOCK(mutex_);
    index = block_entropy_being_created_->block_number;
  }

  if (OutOfSync())
  {
    return State::WAIT_FOR_SETUP_COMPLETION;
  }

  // Block for up to half a second waiting for the promise to resolve
  if (!timer_to_proceed_.HasExpired() && !sig_share_promise_->IsSuccessful())
  {
    state_machine_->Delay(std::chrono::milliseconds(50));
    return State::VERIFY_SIGNATURES;
  }

  try
  {
    // Attempt to resolve the promise and add it
    if (!sig_share_promise_->IsSuccessful() || !sig_share_promise_->GetResult(ret))
    {
      FETCH_LOG_WARN(LOGGING_NAME, "Failed to resolve RPC promise from ",
                     qual_promise_identity_.identifier().ToBase64(),
                     " when generating entropy for block: ", index,
                     " connections: ", endpoint_.GetDirectlyConnectedPeers().size());

      state_machine_->Delay(std::chrono::milliseconds(100));
      return State::COLLECT_SIGNATURES;
    }
  }
  catch (...)
  {
    FETCH_LOG_WARN(LOGGING_NAME, "Promise timed out and threw! This should not happen.");
  }

  // Now collected
  beacon_collect_time_->Add(
      telemetry::details::ToSeconds(Clock::now() - started_request_for_sigs_));

  MilliTimer const               timer{"Verify collective threshold signature", 100};
  telemetry::FunctionTimer const timer1{*beacon_verify_time_};

  // Note: don't lock until the promise has resolved (above)! Otherwise the system can deadlock
  // due to everyone trying to lock and resolve each others' signatures
  {
    FETCH_LOCK(mutex_);

    if (ret.threshold_signatures.empty())
    {
      FETCH_LOG_DEBUG(LOGGING_NAME, "Peer wasn't ready when asking for signatures: ",
                      qual_promise_identity_.identifier().ToBase64());
      state_machine_->Delay(std::chrono::milliseconds(100));

      return State::COLLECT_SIGNATURES;
    }

    if (ret.round != index)
    {
      FETCH_LOG_WARN(LOGGING_NAME,
                     "Peer returned the wrong round when asked for signatures. Peer: ",
                     qual_promise_identity_.identifier().ToBase64(), " returned: ", ret.round,
                     " expected: ", index);
      return State::COLLECT_SIGNATURES;
    }

    // Success - Add relevant info
    auto &signatures_struct = signatures_being_built_[index];
    auto &all_sigs_map      = signatures_struct.threshold_signatures;

    for (auto const &address_sig_pair : ret.threshold_signatures)
    {
      all_sigs_map[address_sig_pair.first] = address_sig_pair.second;
      // Let the manager know
      AddSignature(address_sig_pair.second);

      // If we have collected enough signatures already then break
      if (active_exe_unit_->manager.can_verify())
      {
        break;
      }
    }

    FETCH_LOG_DEBUG(LOGGING_NAME, "After adding, we have ", all_sigs_map.size(),
                    " signatures. Round: ", index);
  }  // Mutex unlocks here since verification can take some time

  MilliTimer const timer2{"Verify threshold signature", 100};

  // TODO(HUT): possibility for infinite loop here I suspect.
  if (active_exe_unit_->manager.can_verify() && active_exe_unit_->manager.Verify())
  {
    return State::COMPLETE;
  }

  return State::COLLECT_SIGNATURES;
}

/**
 * Entropy has been successfully generated. Set up the next entropy gen or rotate cabinet
 */
BeaconService::State BeaconService::OnCompleteState()
{
  beacon_state_gauge_->set(static_cast<uint64_t>(state_machine_->state()));
  FETCH_LOCK(mutex_);

  if (OutOfSync())
  {
    return State::WAIT_FOR_SETUP_COMPLETION;
  }

  uint64_t const index = block_entropy_being_created_->block_number;
  beacon_entropy_last_generated_->set(index);
  beacon_entropy_generated_total_->add(1);

  // Populate the block entropy structure appropriately
  block_entropy_being_created_->group_signature =
      active_exe_unit_->manager.GroupSignature().getStr();

  // Check when in debug mode that the block entropy signing has gone correctly
  assert(dkg::BeaconManager::Verify(block_entropy_being_created_->group_public_key,
                                    block_entropy_previous_->EntropyAsSHA256(),
                                    block_entropy_being_created_->group_signature));

  // Trim maps of unnecessary info
  auto const max_cache_size =
      ((active_exe_unit_->aeon.round_end - active_exe_unit_->aeon.round_start) + 1) * 3;

  TrimToSize(completed_block_entropy_, max_cache_size);
  TrimToSize(signatures_being_built_, max_cache_size);

  // Save it for querying
  completed_block_entropy_[index] = block_entropy_being_created_;

  // If there is still entropy left to generate, set up and go around the loop
  if (block_entropy_being_created_->block_number < active_exe_unit_->aeon.round_end)
  {
    block_entropy_previous_      = std::move(block_entropy_being_created_);
    block_entropy_being_created_ = std::make_shared<BlockEntropy>();
    block_entropy_being_created_->SelectCopy(*block_entropy_previous_);
    block_entropy_being_created_->block_number = block_entropy_previous_->block_number + 1;

    return State::PREPARE_ENTROPY_GENERATION;
  }

  EventCabinetCompletedWork event;
  event_manager_->Dispatch(event);

  return State::WAIT_FOR_SETUP_COMPLETION;
}

bool BeaconService::AddSignature(SignatureShare share)
{
  assert(active_exe_unit_ != nullptr);
  auto ret = active_exe_unit_->manager.AddSignaturePart(share.identity, share.signature);

  // Checking that the signature is valid
  if (ret == BeaconManager::AddResult::INVALID_SIGNATURE)
  {
    FETCH_LOG_ERROR(LOGGING_NAME, "Signature invalid.");

    EventInvalidSignature event;
    // TODO(tfr): Received invalid signature - fill event details
    event_manager_->Dispatch(event);

    return false;
  }
  if (ret == BeaconManager::AddResult::NOT_MEMBER)
  {  // And that it was sent by a member of the cabinet
    FETCH_LOG_ERROR(LOGGING_NAME, "Signature from non-member! Identity: ",
                    share.identity.identifier().ToBase64());

    for (auto const &i : active_exe_unit_->manager.qual())
    {
      FETCH_LOG_INFO(LOGGING_NAME, "Note: qual is: ", i.ToBase64());
    }

    FETCH_LOG_INFO(LOGGING_NAME, "Note: we are: ", identity_.identifier().ToBase64());

    EventSignatureFromNonMember event;
    // TODO(tfr): Received signature from non-member - deal with it.
    event_manager_->Dispatch(event);

    return false;
  }

  if (ret == BeaconManager::AddResult::SIGNATURE_ALREADY_ADDED)
  {
    FETCH_LOG_DEBUG(LOGGING_NAME, "Accidental duplicate signature added!");
  }

  return true;
}

std::weak_ptr<core::Runnable> BeaconService::GetWeakRunnable()
{
  std::weak_ptr<core::Runnable> ret = {state_machine_};

  return ret;
}

/**
 * Peers can call this function (RPC endpoint) to get threshold signatures that
 * this peer has collected
 */
BeaconService::SignatureInformation BeaconService::GetSignatureShares(uint64_t round)
{
  FETCH_LOCK(mutex_);

  // If this is too far in the future or the past return empty struct
  if (signatures_being_built_.find(round) == signatures_being_built_.end())
  {
    return {};
  }

  return signatures_being_built_.at(round);
}

char const *ToString(BeaconService::State state)
{
  char const *text = "unknown";

  switch (state)
  {
  case BeaconService::State::RELOAD_ON_STARTUP:
    text = "Loading prior state on startup";
    break;
  case BeaconService::State::WAIT_FOR_SETUP_COMPLETION:
    text = "Waiting for setup completion";
    break;
  case BeaconService::State::PREPARE_ENTROPY_GENERATION:
    text = "Preparing entropy generation";
    break;
  case BeaconService::State::COLLECT_SIGNATURES:
    text = "Collecting signatures";
    break;
  case BeaconService::State::VERIFY_SIGNATURES:
    text = "Verifying signatures";
    break;
  case BeaconService::State::COMPLETE:
    text = "Completion state";
    break;
  case BeaconService::State::CABINET_ROTATION:
    text = "Decide on cabinet rotation";
    break;
  case BeaconService::State::OBSERVE_ENTROPY_GENERATION:
    text = "Observe entropy generation";
    break;
  case BeaconService::State::WAIT_FOR_PUBLIC_KEYS:
    text = "Waiting for public keys";
    break;
  }

  return text;
}

}  // namespace beacon

// We put this serializer in the cpp since it is serializing itself
namespace serializers {

// Note that this serializer saves the current state, and on deser will
// populate state_after_reload_
template <typename D>
struct MapSerializer<beacon::BeaconService, D>
{
public:
  using Type       = beacon::BeaconService;
  using DriverType = D;

  static uint8_t const ACTIVE_EXE_UNIT             = 1;
  static uint8_t const AEON_EXE_QUEUE              = 2;
  static uint8_t const BLOCK_ENTROPY_PREVIOUS      = 3;
  static uint8_t const BLOCK_ENTROPY_BEING_CREATED = 4;

  template <typename Constructor>
  static void Serialize(Constructor &map_constructor, Type const &beacon_service)
  {
    auto map = map_constructor(4);
    map.Append(ACTIVE_EXE_UNIT, beacon_service.active_exe_unit_);
    map.Append(AEON_EXE_QUEUE, beacon_service.aeon_exe_queue_);
    map.Append(BLOCK_ENTROPY_PREVIOUS, beacon_service.block_entropy_previous_);
    map.Append(BLOCK_ENTROPY_BEING_CREATED, beacon_service.block_entropy_being_created_);
  }

  template <typename MapDeserializer>
  static void Deserialize(MapDeserializer &map, Type &beacon_service)
  {
    map.ExpectKeyGetValue(ACTIVE_EXE_UNIT, beacon_service.active_exe_unit_);
    map.ExpectKeyGetValue(AEON_EXE_QUEUE, beacon_service.aeon_exe_queue_);

    map.ExpectKeyGetValue(BLOCK_ENTROPY_PREVIOUS, beacon_service.block_entropy_previous_);
    map.ExpectKeyGetValue(BLOCK_ENTROPY_BEING_CREATED, beacon_service.block_entropy_being_created_);
  }
};

template <typename D>
struct MapSerializer<beacon::BeaconServiceSerializeWrapper, D>
{
public:
  using Type       = beacon::BeaconServiceSerializeWrapper;
  using DriverType = D;

  static uint8_t const BEACON_SERVICE = 1;
  static uint8_t const CURRENT_STATE  = 2;

  template <typename Constructor>
  static void Serialize(Constructor &map_constructor, Type const &wrapper)
  {
    auto map = map_constructor(2);
    map.Append(BEACON_SERVICE, wrapper.beacon_service);
    map.Append(CURRENT_STATE, wrapper.current_state);
  }

  template <typename MapDeserializer>
  static void Deserialize(MapDeserializer &map, Type &wrapper)
  {
    map.ExpectKeyGetValue(BEACON_SERVICE, wrapper.beacon_service);
    map.ExpectKeyGetValue(CURRENT_STATE, wrapper.current_state);
  }
};

}  // namespace serializers

}  // namespace fetch<|MERGE_RESOLUTION|>--- conflicted
+++ resolved
@@ -396,15 +396,6 @@
     active_exe_unit_ = aeon_exe_queue_.front();
     aeon_exe_queue_.pop_front();
 
-<<<<<<< HEAD
-    // Set the previous block entropy appropriately
-    block_entropy_previous_ =
-        std::make_shared<BlockEntropy>(active_exe_unit_->aeon.block_entropy_previous);
-    block_entropy_being_created_ = std::make_shared<BlockEntropy>(active_exe_unit_->block_entropy);
-
-    // TODO(HUT): re-enable this check after fixing the dealer test
-    /* assert(block_entropy_being_created_->IsAeonBeginning()); */
-=======
     // Guard against erroneous DKG creation if the network were to reset and resync
     if (SigsAlreadyExist(active_exe_unit_, signatures_being_built_, LOGGING_NAME))
     {
@@ -420,7 +411,6 @@
 
       // TODO(HUT): re-enable this check after fixing the dealer test
       /* assert(block_entropy_being_created_->IsAeonBeginning()); */
->>>>>>> 17408bbd
 
       return State::PREPARE_ENTROPY_GENERATION;
     }
