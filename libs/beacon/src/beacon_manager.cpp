--- conflicted
+++ resolved
@@ -599,7 +599,7 @@
 /**
  * @brief verifies a signed message by a cabinet member, where all parameters are specified.
  */
-<<<<<<< HEAD
+
 bool BeaconManager::VerifySignatureShare(MessagePayload const &message, Signature const &signature,
                                          MuddleAddress const &signer)
 {
@@ -608,13 +608,12 @@
   return crypto::mcl::VerifySign(public_key_shares_[index], message, signature,
                                  BeaconManager::group_g_);
 }
-=======
+
 bool BeaconManager::Verify(byte_array::ConstByteArray const &group_public_key,
                            MessagePayload const &            message,
                            byte_array::ConstByteArray const &signature)
-{
-  if (group_public_key.empty() || message.empty() || signature.empty())
-  {
+                           {
+  if (group_public_key.empty() || message.empty() || signature.empty()) {
     return false;
   }
 
@@ -624,16 +623,14 @@
   // Check strings deserialise into correct MCL types
   bool check_deserialisation;
   tmp.setStr(&check_deserialisation, std::string(group_public_key).data());
-  if (check_deserialisation)
-  {
+  if (check_deserialisation) {
     tmp2.setStr(&check_deserialisation, std::string(signature).data());
   }
 
-  if (!check_deserialisation)
-  {
+  if (!check_deserialisation) {
     return false;
   }
->>>>>>> fad5f05d
+}
 
 /**
  * @brief verifies a signed message by the group, where all parameters are specified.
@@ -683,7 +680,7 @@
 }
 
 /**
- * @brief signs the any message.
+ * @brief signs any message.
  */
 BeaconManager::SignedMessage BeaconManager::Sign(ConstByteArray const &message)
 {
