--- conflicted
+++ resolved
@@ -208,19 +208,11 @@
   }
   else
   {
-<<<<<<< HEAD
-    FETCH_LOG_DEBUG(LOGGING_NAME, "Node: ", cabinet_index_, " verification for node ", from_index,
-                    " complaint answer succeeded");
-    if (reporter_index == cabinet_index_)
-    {
-      FETCH_LOG_DEBUG(LOGGING_NAME, "Node: ", cabinet_index_, " reset shares for ", from_index);
-=======
     FETCH_LOG_INFO(LOGGING_NAME, "Node ", cabinet_index_, " verification for node ", from_index,
                    " complaint answer succeeded");
     if (reporter_index == cabinet_index_)
     {
       FETCH_LOG_INFO(LOGGING_NAME, "Node ", cabinet_index_, " reset shares for ", from_index);
->>>>>>> f4326f2a
       s_ij[from_index][cabinet_index_]      = s;
       sprime_ij[from_index][cabinet_index_] = sprime;
       g__s_ij[from_index][cabinet_index_].clear();
@@ -426,14 +418,8 @@
                                            std::pair<MuddleAddress, Share> const &share)
 {
   CabinetIndex from_index = identity_to_index_[from];
-<<<<<<< HEAD
   FETCH_LOG_DEBUG(LOGGING_NAME, "Node ", cabinet_index_, "received good share from node ",
                   from_index, "for reconstructing node ", identity_to_index_[share.first]);
-=======
-  CabinetIndex index      = identity_to_index_[share.first];
-  FETCH_LOG_INFO(LOGGING_NAME, "Node ", cabinet_index_, " received good share from node ",
-                 from_index, "for reconstructing node ", index);
->>>>>>> f4326f2a
   if (reconstruction_shares.find(share.first) == reconstruction_shares.end())
   {
     reconstruction_shares.insert(
@@ -468,7 +454,6 @@
   sprime.setStr(&sprime_set, share.second.second.data());
   if (s_set && sprime_set)
   {
-<<<<<<< HEAD
     lhs = crypto::mcl::ComputeLHS(group_g_, group_h_, s, sprime);
     rhs = crypto::mcl::ComputeRHS(identity_to_index_[from], C_ik[victim_index]);
 
@@ -481,14 +466,6 @@
       FETCH_LOG_DEBUG(LOGGING_NAME, "Node ", cabinet_index_, "received bad share from node ",
                       identity_to_index_[from], "for reconstructing node ", victim_index);
     }
-=======
-    AddReconstructionShare(from, {share.first, share.second.first});
-  }
-  else
-  {
-    FETCH_LOG_INFO(LOGGING_NAME, "Node ", cabinet_index_, " received bad share from node ",
-                   identity_to_index_[from], "for reconstructing node ", victim_index);
->>>>>>> f4326f2a
   }
 }
 
