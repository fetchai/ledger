--- conflicted
+++ resolved
@@ -38,37 +38,19 @@
   CurveParameters(CurveParameters &&)      = delete;
   ~CurveParameters()                       = default;
 
-<<<<<<< HEAD
-  bn::G2 const &GetZeroG2()
-  {
-    EnsureInitialised();
-    return params_->zeroG2_;
-  }
-
-  bn::Fr const &GetZeroFr()
-=======
   BeaconManager::PrivateKey const &GetZeroFr()
->>>>>>> 696ea855
   {
     EnsureInitialised();
     return params_->zeroFr_;
   }
 
-<<<<<<< HEAD
-  bn::G2 const &GetGroupG()
-=======
   BeaconManager::Generator const &GetGroupG()
->>>>>>> 696ea855
   {
     EnsureInitialised();
     return params_->group_g_;
   }
 
-<<<<<<< HEAD
-  bn::G2 const &GetGroupH()
-=======
   BeaconManager::Generator const &GetGroupH()
->>>>>>> 696ea855
   {
     EnsureInitialised();
     return params_->group_h_;
@@ -78,15 +60,7 @@
   {
     if (!params_)
     {
-<<<<<<< HEAD
-      fetch::crypto::mcl::details::MCLInitialiser();
-
       params_ = std::make_unique<Params>();
-      params_->zeroFr_.clear();
-      params_->zeroG2_.clear();
-=======
-      params_ = std::make_unique<Params>();
->>>>>>> 696ea855
       crypto::mcl::SetGenerators(params_->group_g_, params_->group_h_);
     }
   }
@@ -98,18 +72,10 @@
 private:
   struct Params
   {
-<<<<<<< HEAD
-    bn::G2 zeroG2_{};
-    bn::Fr zeroFr_{};
-
-    bn::G2 group_g_{};
-    bn::G2 group_h_{};
-=======
     BeaconManager::PrivateKey zeroFr_{};
 
     BeaconManager::Generator group_g_{};
     BeaconManager::Generator group_h_{};
->>>>>>> 696ea855
   };
 
   std::unique_ptr<Params> params_;
@@ -757,34 +723,17 @@
   return public_key_.getStr();
 }
 
-<<<<<<< HEAD
-bn::G2 const &BeaconManager::GetGroupG()
-=======
 BeaconManager::Generator const &BeaconManager::GetGroupG()
->>>>>>> 696ea855
 {
   return *curve_params_.Apply([](CurveParameters &params) { return &params.GetGroupG(); });
 }
 
-<<<<<<< HEAD
-bn::G2 const &BeaconManager::GetGroupH()
-=======
 BeaconManager::Generator const &BeaconManager::GetGroupH()
->>>>>>> 696ea855
 {
   return *curve_params_.Apply([](CurveParameters &params) { return &params.GetGroupH(); });
 }
 
-<<<<<<< HEAD
-bn::G2 const &BeaconManager::GetZeroG2()
-{
-  return *curve_params_.Apply([](CurveParameters &params) { return &params.GetZeroG2(); });
-}
-
-bn::Fr const &BeaconManager::GetZeroFr()
-=======
 BeaconManager::PrivateKey const &BeaconManager::GetZeroFr()
->>>>>>> 696ea855
 {
   return *curve_params_.Apply([](CurveParameters &params) { return &params.GetZeroFr(); });
 }
