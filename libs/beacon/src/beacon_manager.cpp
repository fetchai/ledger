--- conflicted
+++ resolved
@@ -379,11 +379,8 @@
 {
 
   FETCH_LOG_INFO(LOGGING_NAME, "Node ", cabinet_index_, " compute public keys begin.");
-<<<<<<< HEAD
-=======
   generics::MilliTimer myTimer("BeaconManager::ComputePublicKeys");
 
->>>>>>> 00455573
   // For all parties in $QUAL$, set $y_i = A_{i0} = g^{z_i} \bmod p$.
   for (auto const &iq : qual_)
   {
@@ -649,7 +646,8 @@
 /**
  * @brief verifies a signed message by the group signature, where all parameters are specified.
  */
-bool BeaconManager::Verify(std::string const &group_public_key, MessagePayload const &message, std::string const &signature)
+bool BeaconManager::Verify(std::string const &group_public_key, MessagePayload const &message,
+                           std::string const &signature)
 {
   PublicKey tmp;
   tmp.setStr(group_public_key);
