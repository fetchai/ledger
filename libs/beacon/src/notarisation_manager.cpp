--- conflicted
+++ resolved
@@ -43,15 +43,9 @@
 bool NotarisationManager::Verify(MessagePayload const &message, Signature const &signature,
                                  MuddleAddress const &member)
 {
-<<<<<<< HEAD
-  return crypto::mcl::VerifySign(
-      cabinet_public_keys_[identity_to_index_[member]].aggregate_public_key, message, signature,
-      generator_);
-=======
   uint32_t member_index = identity_to_index_[member];
-  return crypto::mcl::VerifySign(cabinet_public_keys_[member_index], message, signature,
-                                 GetGenerator());
->>>>>>> 4d8c35a1
+  return crypto::mcl::VerifySign(cabinet_public_keys_[member_index].aggregate_public_key, message,
+                                 signature, GetGenerator());
 }
 
 NotarisationManager::AggregateSignature NotarisationManager::ComputeAggregateSignature(
@@ -76,15 +70,13 @@
   PublicKey aggregate_public_key =
       crypto::mcl::ComputeAggregatePublicKey(aggregate_signature.second, cabinet_public_keys_);
   return crypto::mcl::VerifySign(aggregate_public_key, message, aggregate_signature.first,
-                                 generator_);
+                                 GetGenerator());
 }
 
 bool NotarisationManager::VerifyAggregateSignature(MessagePayload const &    message,
                                                    AggregateSignature const &aggregate_signature,
                                                    std::vector<PublicKey> const &public_keys)
 {
-<<<<<<< HEAD
-  Generator generator_tmp{generator_string};
   if (aggregate_signature.second.size() != public_keys.size())
   {
     return false;
@@ -92,26 +84,16 @@
   PublicKey aggregate_public_key =
       crypto::mcl::ComputeAggregatePublicKey(aggregate_signature.second, public_keys);
   return crypto::mcl::VerifySign(aggregate_public_key, message, aggregate_signature.first,
-                                 generator_tmp);
-=======
-  return crypto::mcl::VerifyAggregateSignature(message, aggregate_signature, public_keys,
-                                               GetGenerator());
->>>>>>> 4d8c35a1
+                                 GetGenerator());
 }
 
 NotarisationManager::PublicKey NotarisationManager::GenerateKeys()
 {
   if (aggregate_private_key_.private_key.isZero())
   {
-<<<<<<< HEAD
-    auto keys                          = crypto::mcl::GenerateKeyPair(generator_);
+    auto keys                          = crypto::mcl::GenerateKeyPair(GetGenerator());
     aggregate_private_key_.private_key = keys.first;
     public_key_                        = keys.second;
-=======
-    auto keys    = crypto::mcl::GenerateKeyPair(GetGenerator());
-    private_key_ = keys.first;
-    public_key_  = keys.second;
->>>>>>> 4d8c35a1
     return keys.second;
   }
   return public_key_;
