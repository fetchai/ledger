--- conflicted
+++ resolved
@@ -435,15 +435,9 @@
   if (!condition_to_proceed_ && intersection.size() == beacon_->aeon.members.size() - 1)
   {
     condition_to_proceed_ = true;
-<<<<<<< HEAD
     FETCH_LOG_INFO(LOGGING_NAME, "Node ", beacon_->manager.cabinet_index(),
                    " State: ", ToString(state_machine_->state()),
                    " Ready. Seconds to spare: ", state_deadline_ - GetTime(system_clock_));
-
-=======
-    FETCH_LOG_INFO(LOGGING_NAME, "State: ", ToString(state_machine_->state()),
-                   " Ready. Seconds to spare: ", state_deadline_ - GetTime(system_clock_));
->>>>>>> 8bc5fee3
   }
 
   if (timer_to_proceed_.HasExpired() || condition_to_proceed_)
@@ -466,12 +460,8 @@
       complaints_manager_.NumComplaintsReceived() == beacon_->aeon.members.size() - 1)
   {
     condition_to_proceed_ = true;
-<<<<<<< HEAD
     FETCH_LOG_INFO(LOGGING_NAME, "Node ", beacon_->manager.cabinet_index(),
                    " State: ", ToString(state_machine_->state()),
-=======
-    FETCH_LOG_INFO(LOGGING_NAME, "State: ", ToString(state_machine_->state()),
->>>>>>> 8bc5fee3
                    " Ready. Seconds to spare: ", state_deadline_ - GetTime(system_clock_));
   }
 
@@ -501,12 +491,8 @@
       complaint_answers_manager_.NumComplaintAnswersReceived() == beacon_->aeon.members.size() - 1)
   {
     condition_to_proceed_ = true;
-<<<<<<< HEAD
     FETCH_LOG_INFO(LOGGING_NAME, "Node ", beacon_->manager.cabinet_index(),
                    " State: ", ToString(state_machine_->state()),
-=======
-    FETCH_LOG_INFO(LOGGING_NAME, "State: ", ToString(state_machine_->state()),
->>>>>>> 8bc5fee3
                    " Ready. Seconds to spare: ", state_deadline_ - GetTime(system_clock_));
   }
 
@@ -544,12 +530,8 @@
   if (!condition_to_proceed_ && intersection.size() == beacon_->manager.qual().size() - 1)
   {
     condition_to_proceed_ = true;
-<<<<<<< HEAD
     FETCH_LOG_INFO(LOGGING_NAME, "Node ", beacon_->manager.cabinet_index(),
                    " State: ", ToString(state_machine_->state()),
-=======
-    FETCH_LOG_INFO(LOGGING_NAME, "State: ", ToString(state_machine_->state()),
->>>>>>> 8bc5fee3
                    " Ready. Seconds to spare: ", state_deadline_ - GetTime(system_clock_));
   }
 
@@ -573,12 +555,8 @@
                                     beacon_->manager.qual()) == beacon_->manager.qual().size() - 1)
   {
     condition_to_proceed_ = true;
-<<<<<<< HEAD
     FETCH_LOG_INFO(LOGGING_NAME, "Node ", beacon_->manager.cabinet_index(),
                    " State: ", ToString(state_machine_->state()),
-=======
-    FETCH_LOG_INFO(LOGGING_NAME, "State: ", ToString(state_machine_->state()),
->>>>>>> 8bc5fee3
                    " Ready. Seconds to spare: ", state_deadline_ - GetTime(system_clock_));
   }
 
@@ -639,15 +617,10 @@
   if (!condition_to_proceed_ && received_count == remaining_honest.size() - 1)
   {
     condition_to_proceed_ = true;
-<<<<<<< HEAD
     FETCH_LOG_INFO(LOGGING_NAME, "Node ", beacon_->manager.cabinet_index(),
                    " State: ", ToString(state_machine_->state()),
                    " Ready. Seconds to spare: ", state_deadline_ - GetTime(system_clock_));
-=======
-    FETCH_LOG_INFO(LOGGING_NAME, "State: ", ToString(state_machine_->state()),
-                   " Ready. Seconds to spare: ", state_deadline_ - GetTime(system_clock_));
-  }
->>>>>>> 8bc5fee3
+  }
 
   if (timer_to_proceed_.HasExpired() || condition_to_proceed_)
   {
@@ -734,20 +707,14 @@
 
     // Add own signature to the structure
     auto own_signature = certificate_->Sign(beacon_->block_entropy.digest);
-    FETCH_LOG_INFO(LOGGING_NAME, "Node ", beacon_->manager.cabinet_index(), " signs digest ", beacon_->block_entropy.digest.ToHex());
+    FETCH_LOG_INFO(LOGGING_NAME, "Node ", beacon_->manager.cabinet_index(), " signs digest ",
+                   beacon_->block_entropy.digest.ToHex());
     beacon_->block_entropy.confirmations.insert(
         {certificate_->identity().identifier(), own_signature});
 
     SendBroadcast(DKGEnvelope{FinalStateMessage{own_signature}});
   }
 
-<<<<<<< HEAD
-=======
-  // Need at least DKG threshold number of signatures otherwise there will not be enough
-  // parties who agree of the dkg output to compute threshold signatures
-  auto desired_signatures_min = beacon_->manager.polynomial_degree() + 1;
-
->>>>>>> 8bc5fee3
   // When the timer has expired, try to create the final structure
   if (timer_to_proceed_.HasExpired())
   {
@@ -767,9 +734,10 @@
       else
       {
         FETCH_LOG_INFO(
-            LOGGING_NAME,
-            "Node ", beacon_->manager.cabinet_index(), "received invalid signature from node ", beacon_->manager.cabinet_index(address_and_sig.first), " when constructing block entropy. Other's signatures: ",
-            final_state_payload_.size());
+            LOGGING_NAME, "Node ", beacon_->manager.cabinet_index(),
+            "received invalid signature from node ",
+            beacon_->manager.cabinet_index(address_and_sig.first),
+            " when constructing block entropy. Other's signatures: ", final_state_payload_.size());
       }
     }
 
@@ -1007,11 +975,8 @@
     auto ptr = std::dynamic_pointer_cast<FinalStateMessage>(msg_ptr);
     if (ptr != nullptr)
     {
-<<<<<<< HEAD
-      if (beacon_->manager.qual().find(from) != beacon_->manager.qual().end() && final_state_payload_.find(from) == final_state_payload_.end())
-=======
-      if (final_state_payload_.find(from) == final_state_payload_.end())
->>>>>>> 8bc5fee3
+      if (beacon_->manager.qual().find(from) != beacon_->manager.qual().end() &&
+          final_state_payload_.find(from) == final_state_payload_.end())
       {
         final_state_payload_.insert({from, ptr->payload_});
       }
@@ -1441,8 +1406,9 @@
 {
   uint64_t current_time = GetTime(system_clock_);
 
-  FETCH_LOG_INFO(LOGGING_NAME, "Node ", beacon_->manager.cabinet_index(), " determining time allowed to move on from state: \"",
-                 ToString(state), "\" at ", current_time);
+  FETCH_LOG_INFO(LOGGING_NAME, "Node ", beacon_->manager.cabinet_index(),
+                 " determining time allowed to move on from state: \"", ToString(state), "\" at ",
+                 current_time);
   condition_to_proceed_ = false;
 
   uint64_t cabinet_size  = beacon_->aeon.members.size();
@@ -1450,12 +1416,8 @@
   auto     expected_dkg_time_s =
       static_cast<uint64_t>(time_per_slot * static_cast<double>(time_slots_in_dkg_));
 
-<<<<<<< HEAD
   FETCH_LOG_DEBUG(BeaconSetupService::LOGGING_NAME, "Note: Expect DKG time to be ",
-=======
-  FETCH_LOG_INFO(BeaconSetupService::LOGGING_NAME, "Note: Expect DKG time to be ",
->>>>>>> 8bc5fee3
-                 expected_dkg_time_s, " s");
+                  expected_dkg_time_s, " s");
 
   // RESET state will delay DKG until the start point (or next start point)
   if (state == BeaconSetupService::State::RESET)
@@ -1479,7 +1441,8 @@
     expected_dkg_timespan_ = dkg_time;
     reference_timepoint_   = next_start_point;
 
-    FETCH_LOG_INFO(LOGGING_NAME, "Node ", beacon_->manager.cabinet_index(), " DKG round: ", beacon_->aeon.round_start, " failures so far: ", failures,
+    FETCH_LOG_INFO(LOGGING_NAME, "Node ", beacon_->manager.cabinet_index(),
+                   " DKG round: ", beacon_->aeon.round_start, " failures so far: ", failures,
                    " allotted time: ", expected_dkg_timespan_, " base time: ", expected_dkg_time_s);
 
     beacon_dkg_time_allocated_->set(expected_dkg_timespan_);
