--- conflicted
+++ resolved
@@ -75,15 +75,11 @@
   return text;
 }
 
-<<<<<<< HEAD
 uint64_t GetTime()
 {
   return static_cast<uint64_t>(std::time(nullptr));
-  ;
-}
-
-=======
->>>>>>> 51168921
+}
+
 BeaconSetupService::BeaconSetupService(MuddleInterface &muddle, Identity identity,
                                        ManifestCacheInterface &manifest_cache)
   : identity_{std::move(identity)}
@@ -209,7 +205,6 @@
     return State::CONNECT_TO_ALL;
   }
 
-<<<<<<< HEAD
   return State::RESET;
 }
 
@@ -223,8 +218,6 @@
   std::lock_guard<std::mutex> lock(mutex_);
   beacon_dkg_state_gauge_->set(static_cast<uint8_t>(State::CONNECT_TO_ALL));
 
-=======
->>>>>>> 51168921
   std::unordered_set<MuddleAddress> aeon_members;
   for (auto &m : beacon_->aeon.members)
   {
@@ -272,7 +265,6 @@
   // request removal of unwanted connections
   muddle_.DisconnectFrom(muddle_.GetRequestedPeers() - aeon_members);
 
-<<<<<<< HEAD
   if (timer_to_proceed_.HasExpired())
   {
     SetTimeToProceed(State::WAIT_FOR_READY_CONNECTIONS);
@@ -300,27 +292,6 @@
 std::set<T> ConvertToSet(std::unordered_set<T> const &from)
 {
   std::set<T> ret;
-=======
-  // if there are no outstanding peers then it means that we are all connected!
-  if (outstanding_peers.empty())
-  {
-    // created the connected set
-    auto connected = aeon_members & connected_peers;
-    connected.emplace(identity_.identifier());
-
-    connections_ = std::set<MuddleAddress>(connected.begin(), connected.end());
-
-    fetch::serializers::MsgPackSerializer serializer;
-    serializer << connections_;
-
-    pre_dkg_rbc_.Broadcast(serializer.data());
-    return State::WAIT_FOR_READY_CONNECTIONS;
-  }
-
-  state_machine_->Delay(std::chrono::milliseconds(200));
-  FETCH_LOG_INFO(LOGGING_NAME, "Waiting for all peers to join before starting setup. Outstanding: ",
-                 outstanding_peers.size(), " / ", aeon_members.size());
->>>>>>> 51168921
 
   for (auto const &i : from)
   {
