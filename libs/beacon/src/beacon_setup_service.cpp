--- conflicted
+++ resolved
@@ -123,13 +123,10 @@
         "beacon_dkg_all_connections_gauge", "Connections the network has made in general")}
   , beacon_dkg_failures_total_{telemetry::Registry::Instance().CreateCounter(
         "beacon_dkg_failures_total", "The total number of DKG failures")}
-<<<<<<< HEAD
-=======
   , beacon_dkg_dry_run_failures_total_{telemetry::Registry::Instance().CreateCounter(
         "beacon_dkg_dry_run_failures_total", "The total number of DKG dry run failures")}
   , beacon_dkg_aborts_total_{telemetry::Registry::Instance().CreateCounter(
         "beacon_dkg_aborts_total", "The total number of DKG forced aborts")}
->>>>>>> 738c9984
 {
   // clang-format off
   state_machine_->RegisterHandler(State::IDLE, this, &BeaconSetupService::OnIdle);
@@ -187,66 +184,9 @@
  *
  */
 BeaconSetupService::State BeaconSetupService::OnReset()
-<<<<<<< HEAD
 {
   std::lock_guard<std::mutex> lock(mutex_);
   beacon_dkg_state_gauge_->set(static_cast<uint64_t>(State::RESET));
-
-  if (state_machine_->previous_state() != State::RESET &&
-      state_machine_->previous_state() != State::IDLE)
-  {
-    beacon_dkg_failures_total_->add(1u);
-  }
-
-  assert(beacon_);
-
-  // Initiating setup
-  std::set<MuddleAddress> cabinet;
-  for (auto &m : beacon_->aeon.members)
-  {
-    cabinet.insert(m.identifier());
-  }
-
-  auto cabinet_size = static_cast<uint32_t>(cabinet.size());
-
-  coefficients_received_.clear();
-  complaints_answer_manager_.ResetCabinet(cabinet_size);
-  complaints_manager_.ResetCabinet(cabinet_size);
-  connections_.clear();
-  pre_dkg_rbc_.ResetCabinet(cabinet);
-  qual_coefficients_received_.clear();
-  qual_complaints_manager_.Reset();
-  rbc_.ResetCabinet(cabinet);
-  ready_connections_.clear();
-  reconstruction_shares_received_.clear();
-  shares_received_.clear();
-  dry_run_shares_.clear();
-
-  // The pre-dkg will get held in reset mode until the DKG start time
-  if (timer_to_proceed_.HasExpired())
-  {
-    SetTimeToProceed(State::CONNECT_TO_ALL);
-    return State::CONNECT_TO_ALL;
-  }
-
-  state_machine_->Delay(std::chrono::milliseconds(10));
-  return State::RESET;
-}
-
-/**
- * Tell the muddle network to directly connect to the cabinet members
- * for this aeon
- *
- */
-BeaconSetupService::State BeaconSetupService::OnConnectToAll()
-{
-  std::lock_guard<std::mutex> lock(mutex_);
-  beacon_dkg_state_gauge_->set(static_cast<uint64_t>(State::CONNECT_TO_ALL));
-=======
-{
-  std::lock_guard<std::mutex> lock(mutex_);
-  beacon_dkg_state_gauge_->set(static_cast<uint64_t>(State::RESET));
->>>>>>> 738c9984
 
   if (state_machine_->previous_state() != State::RESET &&
       state_machine_->previous_state() != State::IDLE)
@@ -292,6 +232,7 @@
     return State::CONNECT_TO_ALL;
   }
 
+  state_machine_->Delay(std::chrono::milliseconds(10));
   return State::RESET;
 }
 
@@ -305,78 +246,56 @@
   std::lock_guard<std::mutex> lock(mutex_);
   beacon_dkg_state_gauge_->set(static_cast<uint64_t>(State::CONNECT_TO_ALL));
 
-  if (state_machine_->previous_state() != State::CONNECT_TO_ALL)
-  {
-    std::unordered_set<MuddleAddress> aeon_members;
-    for (auto &m : beacon_->aeon.members)
-    {
-      // Skipping own address
-      if (m == identity_)
+  std::unordered_set<MuddleAddress> aeon_members;
+  for (auto &m : beacon_->aeon.members)
+  {
+    // Skipping own address
+    if (m == identity_)
+    {
+      continue;
+    }
+
+    aeon_members.emplace(m.identifier());
+  }
+
+  // add the outstanding peers
+  auto const connected_peers   = muddle_.GetDirectlyConnectedPeers();
+  auto const outstanding_peers = aeon_members - connected_peers;
+
+  ledger::Manifest manifest{};
+  for (auto const &address : outstanding_peers)
+  {
+    std::unique_ptr<network::Uri> hint{};
+
+    // lookup the manifest for the desired address
+    if (manifest_cache_.QueryManifest(address, manifest))
+    {
+      // attempt to find the service entry
+      auto it = manifest.FindService(ServiceIdentifier::Type::DKG);
+      if (it != manifest.end())
       {
-        continue;
+        hint = std::make_unique<network::Uri>(it->second.uri());
       }
-
-<<<<<<< HEAD
+    }
+
     if (hint)
     {
       // tell muddle to connect to the address with the specified hint
       muddle_.ConnectTo(address, *hint);
       FETCH_LOG_WARN(LOGGING_NAME, "Added peer with hint");
-=======
-      aeon_members.emplace(m.identifier());
->>>>>>> 738c9984
-    }
-
-    // add the outstanding peers
-    auto const connected_peers   = muddle_.GetDirectlyConnectedPeers();
-    auto const outstanding_peers = aeon_members - connected_peers;
-
-    ledger::Manifest manifest{};
-    for (auto const &address : outstanding_peers)
-    {
-<<<<<<< HEAD
+    }
+    else
+    {
       // tell muddle to connect to the address using normal service discovery
       muddle_.ConnectTo(address);
       FETCH_LOG_WARN(LOGGING_NAME, "Added peer without hint");
-=======
-      std::unique_ptr<network::Uri> hint{};
-
-      // lookup the manifest for the desired address
-      if (manifest_cache_.QueryManifest(address, manifest))
-      {
-        // attempt to find the service entry
-        auto it = manifest.FindService(ServiceIdentifier::Type::DKG);
-        if (it != manifest.end())
-        {
-          hint = std::make_unique<network::Uri>(it->second.uri());
-        }
-      }
-
-      if (hint)
-      {
-        // tell muddle to connect to the address with the specified hint
-        muddle_.ConnectTo(address, *hint);
-      }
-      else
-      {
-        // tell muddle to connect to the address using normal service discovery
-        muddle_.ConnectTo(address);
-      }
->>>>>>> 738c9984
-    }
-
-<<<<<<< HEAD
+    }
+  }
+
   // request removal of unwanted connections
   auto unwanted_connections = muddle_.GetRequestedPeers() - aeon_members;
   FETCH_LOG_INFO(LOGGING_NAME, "Removing unwanted connections: ", unwanted_connections.size());
   muddle_.DisconnectFrom(unwanted_connections);
-=======
-    // request removal of unwanted connections
-    auto unwanted_connections = muddle_.GetRequestedPeers() - aeon_members;
-    FETCH_LOG_INFO(LOGGING_NAME, "Removing unwanted connections: ", unwanted_connections.size());
-    muddle_.DisconnectFrom(unwanted_connections);
-  }
->>>>>>> 738c9984
 
   if (timer_to_proceed_.HasExpired())
   {
@@ -384,10 +303,7 @@
     return State::WAIT_FOR_READY_CONNECTIONS;
   }
 
-<<<<<<< HEAD
   state_machine_->Delay(std::chrono::milliseconds(500));
-=======
->>>>>>> 738c9984
   return State::CONNECT_TO_ALL;
 }
 
@@ -398,11 +314,6 @@
   uint64_t threshold    = beacon_->manager.polynomial_degree() + 1;
 
   uint64_t ret = threshold + (cabinet_size / 3);
-<<<<<<< HEAD
-
-  // Needs at least two members to be distributed
-  assert(ret >= 2);
-=======
 
   // Needs at least two members to be distributed
   if (ret < 2)
@@ -423,27 +334,10 @@
   {
     ret.insert(i);
   }
->>>>>>> 738c9984
 
   return ret;
 }
 
-<<<<<<< HEAD
-template <typename T>
-std::set<T> ConvertToSet(std::unordered_set<T> const &from)
-{
-  std::set<T> ret;
-
-  for (auto const &i : from)
-  {
-    ret.insert(i);
-  }
-
-  return ret;
-}
-
-=======
->>>>>>> 738c9984
 /**
  * Wait until threshold members have connected to the network. This
  * is the only blocking state in the DKG.
@@ -520,15 +414,10 @@
   {
     if (!condition_to_proceed_)
     {
-<<<<<<< HEAD
-      FETCH_LOG_INFO(LOGGING_NAME, "Waiting for all peers to be ready before starting DKG. Ready: ",
-                     can_see.size(), " expect: ", require_connections, " Note, all: ", connected_peers.size());
-=======
       FETCH_LOG_INFO(
           LOGGING_NAME,
           "Waiting for all peers to be ready before starting DKG. We have: ", can_see.size(),
           " expect: ", require_connections, " Other ready peers: ", ready_connections_.size());
->>>>>>> 738c9984
     }
 
     state_machine_->Delay(std::chrono::milliseconds(500));
@@ -580,15 +469,9 @@
 {
   std::lock_guard<std::mutex> lock(mutex_);
   beacon_dkg_state_gauge_->set(static_cast<uint64_t>(State::WAIT_FOR_COMPLAINTS));
-<<<<<<< HEAD
 
   const bool is_ok = complaints_manager_.IsFinished(beacon_->manager.polynomial_degree());
 
-=======
-
-  const bool is_ok = complaints_manager_.IsFinished(beacon_->manager.polynomial_degree());
-
->>>>>>> 738c9984
   if (!condition_to_proceed_ && is_ok)
   {
     condition_to_proceed_ = true;
@@ -627,13 +510,9 @@
   std::lock_guard<std::mutex> lock(mutex_);
   beacon_dkg_state_gauge_->set(static_cast<uint64_t>(State::WAIT_FOR_COMPLAINT_ANSWERS));
 
-<<<<<<< HEAD
-  bool const is_ok = complaints_answer_manager_.IsFinished();
-=======
   // TODO(HUT): fix this.
   // bool const is_ok = complaints_answer_manager_.IsFinished();
   bool const is_ok = true;
->>>>>>> 738c9984
 
   if (!condition_to_proceed_ && is_ok)
   {
@@ -705,15 +584,9 @@
   std::lock_guard<std::mutex> lock(mutex_);
   beacon_dkg_state_gauge_->set(static_cast<uint64_t>(State::WAIT_FOR_QUAL_COMPLAINTS));
 
-<<<<<<< HEAD
-  const bool is_ok =
-      /* qual_complaints_manager_.IsFinished(beacon_->manager.qual(), identity_.identifier());*/
-      true;
-=======
   const bool is_ok = qual_complaints_manager_.IsFinished(
       beacon_->manager.qual(), identity_.identifier(), beacon_->manager.polynomial_degree());
 
->>>>>>> 738c9984
   condition_to_proceed_ = is_ok;
 
   if (timer_to_proceed_.HasExpired())
@@ -829,15 +702,6 @@
     // insert ourselves - others will insert here also via gossip
     dry_run_shares_[identity_.identifier()] = beacon_->member_share;
 
-<<<<<<< HEAD
-    // Gossip this to everyone
-    // TODO(HUT): size of member share is known so can reserve.
-    {
-      // serializer.Reserve(counter.size());
-      fetch::serializers::MsgPackSerializer serializer;
-      serializer << dry_run_shares_[identity_.identifier()];
-      FETCH_LOG_INFO(LOGGING_NAME, "share size: ", serializer.size());
-=======
     DryRunInfo to_send{beacon_->manager.group_public_key(), beacon_->member_share};
 
     // Gossip this to everyone
@@ -848,15 +712,12 @@
       fetch::serializers::MsgPackSerializer serializer;
       serializer.Reserve(counter.size());
       serializer << to_send;
->>>>>>> 738c9984
       endpoint_.Broadcast(SERVICE_DKG, CHANNEL_SIGN_DRY_RUN, serializer.data());
     }
   }
 
   if (timer_to_proceed_.HasExpired())
   {
-<<<<<<< HEAD
-=======
     bool found_key = false;
 
     for (auto const &key_and_count : dry_run_public_keys_)
@@ -872,15 +733,11 @@
       FETCH_LOG_WARN(LOGGING_NAME, "Failed to reach consensus on group public key!");
     }
 
->>>>>>> 738c9984
     for (auto const &share : dry_run_shares_)
     {
       beacon_->manager.AddSignaturePart(share.second.identity, share.second.signature);
     }
 
-<<<<<<< HEAD
-    if (beacon_->manager.can_verify() && beacon_->manager.Verify())
-=======
     bool const could_sign = beacon_->manager.can_verify() && beacon_->manager.Verify();
 
     if (!could_sign)
@@ -889,7 +746,6 @@
     }
 
     if (could_sign && found_key)
->>>>>>> 738c9984
     {
       SetTimeToProceed(State::BEACON_READY);
       return State::BEACON_READY;
@@ -902,10 +758,7 @@
     }
   }
 
-<<<<<<< HEAD
   state_machine_->Delay(std::chrono::milliseconds(10));
-=======
->>>>>>> 738c9984
   return State::DRY_RUN_SIGNING;
 }
 
@@ -1156,14 +1009,6 @@
 
   fetch::serializers::MsgPackSerializer serialiser(packet.GetPayload());
 
-<<<<<<< HEAD
-  SignatureShare share;
-  serialiser >> share;
-
-  // TODO(HUT): cabinet check
-  std::lock_guard<std::mutex> lock(mutex_);
-  dry_run_shares_[packet.GetSender()] = share;
-=======
   DryRunInfo to_receive;
   serialiser >> to_receive;
 
@@ -1171,7 +1016,6 @@
   std::lock_guard<std::mutex> lock(mutex_);
   dry_run_public_keys_[to_receive.public_key]++;
   dry_run_shares_[packet.GetSender()] = to_receive.sig_share;
->>>>>>> 738c9984
 }
 
 /**
@@ -1493,21 +1337,13 @@
   }
   if (cabinet_size < 30)
   {
-<<<<<<< HEAD
+    expected_dkg_time_s = 100;
+  }
+  if (cabinet_size < 10)
+  {
     expected_dkg_time_s = 30;
   }
 
-  FETCH_LOG_INFO(BeaconSetupService::LOGGING_NAME, "Note: Expect DKG time to be ", expected_dkg_time_s, " s");
-
-=======
-    expected_dkg_time_s = 100;
-  }
-  if (cabinet_size < 10)
-  {
-    expected_dkg_time_s = 30;
-  }
-
->>>>>>> 738c9984
   return expected_dkg_time_s;
 }
 
@@ -1565,23 +1401,14 @@
     {
       failures++;
       next_start_point += dkg_time;
-<<<<<<< HEAD
-      dkg_time = dkg_time * 2;
-=======
       dkg_time = dkg_time + uint64_t(0.5 * double(expected_dkg_time_s));
->>>>>>> 738c9984
     }
 
     expected_dkg_timespan_ = dkg_time;
     reference_timepoint_   = next_start_point;
 
-<<<<<<< HEAD
-    FETCH_LOG_INFO(LOGGING_NAME, "DKG: ", beacon_->aeon.round_start,
-                   " failures so far: ", failures);
-=======
     FETCH_LOG_INFO(LOGGING_NAME, "DKG: ", beacon_->aeon.round_start, " failures so far: ", failures,
                    " allotted time: ", expected_dkg_timespan_, " base time: ", expected_dkg_time_s);
->>>>>>> 738c9984
   }
 
   // No timeout for these states
