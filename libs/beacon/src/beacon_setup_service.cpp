--- conflicted
+++ resolved
@@ -90,6 +90,7 @@
   , time_slot_map_{{BeaconSetupService::State::RESET, 0},
                    {BeaconSetupService::State::CONNECT_TO_ALL, 10},
                    {BeaconSetupService::State::WAIT_FOR_READY_CONNECTIONS, 10},
+                   {BeaconSetupService::State::WAIT_FOR_NOTARISATION_KEYS, 10},
                    {BeaconSetupService::State::WAIT_FOR_SHARES, 10},
                    {BeaconSetupService::State::WAIT_FOR_COMPLAINTS, 10},
                    {BeaconSetupService::State::WAIT_FOR_COMPLAINT_ANSWERS, 10},
@@ -119,23 +120,6 @@
   // Set subscription for receiving shares
   shares_subscription_->SetMessageHandler(this, &BeaconSetupService::OnNewSharesPacket);
 
-<<<<<<< HEAD
-  // Set time slots for each state
-  time_slot_map_[BeaconSetupService::State::RESET]                          = 0;
-  time_slot_map_[BeaconSetupService::State::CONNECT_TO_ALL]                 = 10;
-  time_slot_map_[BeaconSetupService::State::WAIT_FOR_READY_CONNECTIONS]     = 10;
-  time_slot_map_[BeaconSetupService::State::WAIT_FOR_SHARES]                = 10;
-  time_slot_map_[BeaconSetupService::State::WAIT_FOR_COMPLAINTS]            = 10;
-  time_slot_map_[BeaconSetupService::State::WAIT_FOR_COMPLAINT_ANSWERS]     = 10;
-  time_slot_map_[BeaconSetupService::State::WAIT_FOR_QUAL_SHARES]           = 10;
-  time_slot_map_[BeaconSetupService::State::WAIT_FOR_QUAL_COMPLAINTS]       = 10;
-  time_slot_map_[BeaconSetupService::State::WAIT_FOR_RECONSTRUCTION_SHARES] = 10;
-  time_slot_map_[BeaconSetupService::State::COMPUTE_PUBLIC_SIGNATURE]       = 10;
-  time_slot_map_[BeaconSetupService::State::DRY_RUN_SIGNING]                = 10;
-  time_slot_map_[BeaconSetupService::State::WAIT_FOR_NOTARISATION_KEYS]     = 10;
-
-=======
->>>>>>> 0a47b907
   for (auto &slot : time_slot_map_)
   {
     time_slots_in_dkg_ += slot.second;
