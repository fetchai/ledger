#pragma once
//------------------------------------------------------------------------------
//
//   Copyright 2018-2019 Fetch.AI Limited
//
//   Licensed under the Apache License, Version 2.0 (the "License");
//   you may not use this file except in compliance with the License.
//   You may obtain a copy of the License at
//
//       http://www.apache.org/licenses/LICENSE-2.0
//
//   Unless required by applicable law or agreed to in writing, software
//   distributed under the License is distributed on an "AS IS" BASIS,
//   WITHOUT WARRANTIES OR CONDITIONS OF ANY KIND, either express or implied.
//   See the License for the specific language governing permissions and
//   limitations under the License.
//
//------------------------------------------------------------------------------

#include "auctions/auction.hpp"
#include "math/free_functions/exponentiation/exponentiation.hpp"
#include "math/shapeless_array.hpp"
#include "math/tensor.hpp"

#include "core/random/lcg.hpp"
#include "core/random/lfg.hpp"

namespace fetch {
namespace auctions {

class CombinatorialAuction : public Auction
{

  using RandomInt = typename fetch::random::LinearCongruentialGenerator::random_type;

public:
  explicit CombinatorialAuction(std::uint32_t max_flips = 3)
    : Auction(true, std::numeric_limits<std::size_t>::max())
    , max_flips_(max_flips)
  {
    max_items_         = std::numeric_limits<std::size_t>::max();
    max_bids_          = std::numeric_limits<std::size_t>::max();
    max_items_per_bid_ = std::numeric_limits<std::size_t>::max();
    max_bids_per_item_ = std::numeric_limits<std::size_t>::max();
  }

  void                               BuildGraph();
  void                               SelectBid(std::size_t const &bid);
  Value                              TotalBenefit();
<<<<<<< HEAD
  bool                               Execute(BlockId current_block) override;
  fetch::math::Tensor<Value>         Couplings();
=======
  ErrorCode                          Execute() override;
  fetch::math::linalg::Matrix<Value> Couplings();
>>>>>>> 6ae9f982
  fetch::math::ShapelessArray<Value> LocalFields();
  std::uint32_t                      Active(std::size_t n);
  void                               Mine(std::size_t random_seed, std::size_t run_time);
  ErrorCode                          PlaceBid(Bid const &bid);
  ErrorCode                          AddItem(Item const &item);
  ErrorCode                          ShowAuctionResult();

private:
  // bids on binary vector
  fetch::math::Tensor<Value>                 couplings_;
  fetch::math::ShapelessArray<Value>         local_fields_;
  fetch::math::ShapelessArray<std::uint32_t> active_;
  fetch::math::ShapelessArray<std::uint32_t> prev_active_;

  Value                                      best_value_;
  fetch::math::ShapelessArray<std::uint32_t> best_active_;

  std::uint32_t max_flips_ = std::numeric_limits<std::uint32_t>::max();

  bool graph_built_ = false;

  void SelectWinners() override;
};

}  // namespace auctions
}  // namespace fetch<|MERGE_RESOLUTION|>--- conflicted
+++ resolved
@@ -47,13 +47,8 @@
   void                               BuildGraph();
   void                               SelectBid(std::size_t const &bid);
   Value                              TotalBenefit();
-<<<<<<< HEAD
-  bool                               Execute(BlockId current_block) override;
   fetch::math::Tensor<Value>         Couplings();
-=======
   ErrorCode                          Execute() override;
-  fetch::math::linalg::Matrix<Value> Couplings();
->>>>>>> 6ae9f982
   fetch::math::ShapelessArray<Value> LocalFields();
   std::uint32_t                      Active(std::size_t n);
   void                               Mine(std::size_t random_seed, std::size_t run_time);
