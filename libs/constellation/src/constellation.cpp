//------------------------------------------------------------------------------
//
//   Copyright 2018-2019 Fetch.AI Limited
//
//   Licensed under the Apache License, Version 2.0 (the "License");
//   you may not use this file except in compliance with the License.
//   You may obtain a copy of the License at
//
//       http://www.apache.org/licenses/LICENSE-2.0
//
//   Unless required by applicable law or agreed to in writing, software
//   distributed under the License is distributed on an "AS IS" BASIS,
//   WITHOUT WARRANTIES OR CONDITIONS OF ANY KIND, either express or implied.
//   See the License for the specific language governing permissions and
//   limitations under the License.
//
//------------------------------------------------------------------------------

#include "constellation/constellation.hpp"

#include "beacon/beacon_service.hpp"
#include "beacon/beacon_setup_service.hpp"
#include "beacon/event_manager.hpp"
#include "bloom_filter/bloom_filter.hpp"
#include "constellation/health_check_http_module.hpp"
#include "constellation/logging_http_module.hpp"
#include "constellation/muddle_status_http_module.hpp"
#include "constellation/open_api_http_module.hpp"
#include "constellation/telemetry_http_module.hpp"
#include "http/middleware/allow_origin.hpp"
#include "http/middleware/telemetry.hpp"
#include "ledger/chaincode/contract_context.hpp"
#include "ledger/chaincode/contract_http_interface.hpp"
#include "ledger/consensus/consensus.hpp"
#include "ledger/consensus/simulated_pow_consensus.hpp"
#include "ledger/consensus/stake_snapshot.hpp"
#include "ledger/dag/dag_interface.hpp"
#include "ledger/execution_manager.hpp"
#include "ledger/storage_unit/lane_remote_control.hpp"
#include "ledger/tx_query_http_interface.hpp"
#include "ledger/tx_status_http_interface.hpp"
#include "ledger/upow/synergetic_execution_manager.hpp"
#include "ledger/upow/synergetic_executor.hpp"
#include "muddle/rpc/client.hpp"
#include "muddle/rpc/server.hpp"
#include "network/generics/atomic_inflight_counter.hpp"
#include "network/p2pservice/p2p_http_interface.hpp"
#include "network/uri.hpp"
#include "telemetry/counter.hpp"
#include "telemetry/registry.hpp"

#include <chrono>
#include <cstddef>
#include <cstdint>
#include <memory>
#include <stdexcept>
#include <thread>
#include <utility>

using fetch::chain::Address;
using fetch::ledger::Executor;
using fetch::ledger::GenesisFileCreator;
using fetch::ledger::StorageInterface;
using fetch::muddle::MuddleInterface;
using fetch::network::AtomicCounterName;
using fetch::network::AtomicInFlightCounter;
using fetch::network::NetworkManager;
using fetch::shards::Manifest;
using fetch::shards::ServiceIdentifier;

using ExecutorPtr = std::shared_ptr<Executor>;

namespace fetch {
namespace constellation {

using BeaconSetupServicePtr = std::shared_ptr<beacon::BeaconSetupService>;
using BeaconServicePtr      = std::shared_ptr<fetch::beacon::BeaconService>;
using CertificatePtr        = constellation::Constellation::CertificatePtr;
using Config                = constellation::Constellation::Config;
using ConsensusPtr          = constellation::Constellation::ConsensusPtr;
using ConstByteArray        = byte_array::ConstByteArray;
using EntropyPtr            = std::unique_ptr<ledger::EntropyGeneratorInterface>;
using Identity              = crypto::Identity;
using LaneIndex             = uint32_t;
using MainChain             = ledger::MainChain;
using StakeManagerPtr       = std::shared_ptr<ledger::StakeManager>;

constexpr char const *LOGGING_NAME = "constellation";

const std::size_t HTTP_THREADS{4};
char const *      GENESIS_FILENAME = "genesis_file.json";

class Defer
{
public:
  using Callback = void (Constellation::*)();

  Defer(Constellation *instance, Callback callback)
    : instance_{instance}
    , callback_{callback}
  {}

  ~Defer()
  {
    (instance_->*callback_)();
  }

private:
  Constellation *const instance_;
  Callback const       callback_;
};

template <typename T>
void ResetItem(T &item)
{
  if (item)
  {
    item.reset();
  }
}

bool WaitForLaneServersToStart()
{
  using InFlightCounter = AtomicInFlightCounter<AtomicCounterName::TCP_PORT_STARTUP>;

  core::FutureTimepoint const deadline(std::chrono::seconds(30));

  return InFlightCounter::Wait(deadline);
}

std::size_t CalcNetworkManagerThreads(std::size_t num_lanes)
{
  static constexpr std::size_t THREADS_PER_LANE = 4;
  static constexpr std::size_t OTHER_THREADS    = 10;

  return (num_lanes * THREADS_PER_LANE) + OTHER_THREADS;
}

uint16_t LookupRemotePort(Manifest const &manifest, ServiceIdentifier::Type service,
                          uint32_t instance = ServiceIdentifier::SINGLETON_SERVICE)
{
  ServiceIdentifier const identifier{service, instance};

  auto it = manifest.FindService(identifier);
  if (it == manifest.end())
  {
    throw std::runtime_error("Unable to lookup requested service from the manifest");
  }

  return it->second.uri().GetTcpPeer().port();
}

uint16_t LookupLocalPort(Manifest const &manifest, ServiceIdentifier::Type service,
                         uint32_t instance = ServiceIdentifier::SINGLETON_SERVICE)
{
  ServiceIdentifier const identifier{service, instance};

  auto it = manifest.FindService(identifier);
  if (it == manifest.end())
  {
    throw std::runtime_error("Unable to look up requested service from the manifest");
  }

  return it->second.local_port();
}

std::shared_ptr<ledger::DAGInterface> GenerateDAG(
    Config const &cfg, std::string const &db_name, bool load_on_start,
    constellation::Constellation::CertificatePtr certificate)
{
  if (cfg.features.IsEnabled("synergetic"))
  {
    return std::make_shared<ledger::DAG>(db_name, load_on_start, certificate);
  }
  return {};
}

ledger::ShardConfigs GenerateShardsConfig(Config &cfg, uint16_t start_port)
{
  ledger::ShardConfigs configs(cfg.num_lanes());

  for (uint32_t i = 0; i < cfg.num_lanes(); ++i)
  {
    // look up the service in the provided manifest
    auto it = cfg.manifest.FindService(ServiceIdentifier{ServiceIdentifier::Type::LANE, i});

    if (it == cfg.manifest.end())
    {
      FETCH_LOG_ERROR(LOGGING_NAME, "Unable to update manifest for lane ", i);
      throw std::runtime_error("Invalid manifest provided");
    }

    auto &shard = configs[i];

    shard.lane_id           = i;
    shard.num_lanes         = cfg.num_lanes();
    shard.storage_path      = cfg.db_prefix;
    shard.external_name     = it->second.uri().GetTcpPeer().address();
    shard.external_identity = std::make_shared<crypto::ECDSASigner>();
    shard.external_port     = start_port++;
    shard.external_network_id =
        muddle::NetworkId{(static_cast<uint32_t>(i) & 0xFFFFFFu) | (uint32_t{'L'} << 24u)};
    shard.internal_name        = it->second.uri().GetTcpPeer().address();
    shard.internal_identity    = std::make_shared<crypto::ECDSASigner>();
    shard.internal_port        = start_port++;
    shard.internal_network_id  = muddle::NetworkId{"ISRD"};
    shard.verification_threads = cfg.verification_threads;

    auto const ext_identity = shard.external_identity->identity().identifier();
    auto const int_identity = shard.internal_identity->identity().identifier();

    // update the manifest with the generated identity
    it->second.UpdateAddress(ext_identity);
  }

  return configs;
}

StakeManagerPtr CreateStakeManager(constellation::Constellation::Config const &cfg)
{
  StakeManagerPtr mgr{};

  if (cfg.proof_of_stake)
  {
    mgr = std::make_shared<ledger::StakeManager>();
  }

  return mgr;
}

ConsensusPtr CreateConsensus(constellation::Constellation::Config const &cfg, StakeManagerPtr stake,
                             BeaconSetupServicePtr beacon_setup, BeaconServicePtr beacon,
                             MainChain const &chain, StorageInterface &storage,
                             Identity const &identity)
{
  ConsensusPtr consensus{};

  if (stake)
  {
    consensus = std::make_shared<ledger::Consensus>(stake, beacon_setup, beacon, chain, storage,
                                                    identity, cfg.aeon_period, cfg.max_cabinet_size,
                                                    cfg.block_interval_ms);
  }
  else
  {
    consensus =
        std::make_shared<ledger::SimulatedPowConsensus>(identity, cfg.block_interval_ms, chain);
  }

  return consensus;
}

muddle::MuddlePtr CreateBeaconNetwork(Config const &cfg, CertificatePtr certificate,
                                      NetworkManager const &nm)
{
  muddle::MuddlePtr network;

  if (cfg.proof_of_stake)
  {
    network = muddle::CreateMuddle("DKGN", std::move(certificate), nm,
                                   cfg.manifest.FindExternalAddress(ServiceIdentifier::Type::DKG));
  }

  return network;
}

BeaconSetupServicePtr CreateBeaconSetupService(constellation::Constellation::Config const &cfg,
                                               MuddleInterface &                           muddle,
                                               shards::ShardManagementService &manifest_cache,
                                               CertificatePtr                  certificate)
{
  BeaconSetupServicePtr beacon_setup{};
  if (cfg.proof_of_stake)
  {
    beacon_setup =
        std::make_unique<fetch::beacon::BeaconSetupService>(muddle, manifest_cache, certificate);
  }
  return beacon_setup;
}

BeaconServicePtr CreateBeaconService(constellation::Constellation::Config const &cfg,
                                     MuddleInterface &muddle, CertificatePtr certificate,
                                     BeaconSetupServicePtr const &beacon_setup)
{
  BeaconServicePtr                         beacon{};
  beacon::EventManager::SharedEventManager event_manager = beacon::EventManager::New();

  if (cfg.proof_of_stake)
  {
    assert(beacon_setup);
    beacon = std::make_unique<fetch::beacon::BeaconService>(muddle, certificate, *beacon_setup,
                                                            event_manager, true);
  }

  return beacon;
}

muddle::MuddlePtr CreateMessengerNetwork(Config const &cfg, CertificatePtr const & /*certificate*/,
                                         NetworkManager const & /*nm*/)
{
  muddle::MuddlePtr network;

  if (cfg.enable_agents)
  {
    /*
    TODO: Make work in order to enable
    network =
        muddle::CreateMuddle("AGEN", std::move(certificate), nm,
                             cfg.manifest.FindExternalAddress(ServiceIdentifier::Type::AGENTS));
                             */
  }

  return network;
}

Constellation::MailboxPtr CreateMessengerMailbox(Config const &cfg, muddle::MuddlePtr &network)
{
  Constellation::MailboxPtr ret{nullptr};

  if (cfg.enable_agents && network)
  {
    ret = std::make_unique<Constellation::Mailbox>(network);
  }

  return ret;
}

Constellation::MessengerAPIPtr CreateMessengerAPI(Config const &cfg, muddle::MuddlePtr &network,
                                                  Constellation::MailboxPtr &mailbox)
{
  Constellation::MessengerAPIPtr ret{nullptr};

  if (cfg.enable_agents && network && mailbox)
  {
    ret = std::make_unique<Constellation::MessengerAPI>(network, *mailbox);
  }

  return ret;
}

/**
 * Construct a constellation instance
 *
 * @param certificate The reference to the node public key
 * @param manifest The service manifest for this instance
 * @param port_start The start port for all the services
 * @param num_executors The number of executors
 * @param num_lanes The configured number of lanes
 * @param num_slices The configured number of slices
 * @param interface_address The current interface address TODO(EJF): This should be more integrated
 * @param db_prefix The database file(s) prefix
 */
Constellation::Constellation(CertificatePtr certificate, Config config)
  : active_{true}
  , cfg_{std::move(config)}
  , p2p_port_(LookupLocalPort(cfg_.manifest, ServiceIdentifier::Type::CORE))
  , http_port_(LookupLocalPort(cfg_.manifest, ServiceIdentifier::Type::HTTP))
  , lane_port_start_(LookupLocalPort(cfg_.manifest, ServiceIdentifier::Type::LANE, 0))
  , shard_cfgs_{GenerateShardsConfig(cfg_, lane_port_start_)}
  , reactor_{"Reactor"}
  , network_manager_{"NetMgr", CalcNetworkManagerThreads(cfg_.num_lanes())}
  , http_network_manager_{"Http", HTTP_THREADS}
  , internal_identity_{std::make_shared<crypto::ECDSASigner>()}
  , external_identity_{std::move(certificate)}
  , tx_status_cache_(TxStatusCache::factory())
<<<<<<< HEAD
  , storage_(std::make_shared<StorageUnitClient>(internal_muddle_->GetEndpoint(), shard_cfgs_,
                                                 cfg_.log2_num_lanes))
  , lane_control_(internal_muddle_->GetEndpoint(), shard_cfgs_, cfg_.log2_num_lanes)
  , shard_management_(std::make_shared<ShardManagementService>(cfg_.manifest, lane_control_,
                                                               *muddle_, cfg_.log2_num_lanes))
  , dag_{GenerateDAG(cfg_, "dag_db_", true, certificate)}
  , beacon_network_{CreateBeaconNetwork(cfg_, certificate, network_manager_)}
  , beacon_setup_{CreateBeaconSetupService(cfg_, *beacon_network_, *shard_management_, certificate)}
  , beacon_{CreateBeaconService(cfg_, *beacon_network_, certificate, beacon_setup_)}
  , stake_{CreateStakeManager(cfg_)}
  , consensus_{CreateConsensus(cfg_, stake_, beacon_setup_, beacon_, chain_, *storage_,
                               certificate->identity())}
  , execution_manager_{std::make_shared<ExecutionManager>(
        cfg_.num_executors, cfg_.log2_num_lanes, storage_,
        [this] { return std::make_shared<Executor>(storage_); }, tx_status_cache_)}
  , chain_{ledger::MainChain::Mode::LOAD_PERSISTENT_DB}
  , block_packer_{cfg_.log2_num_lanes}
  , block_coordinator_{chain_,
                       dag_,
                       *execution_manager_,
                       *storage_,
                       block_packer_,
                       *this,
                       certificate,
                       cfg_.log2_num_lanes,
                       cfg_.num_slices,
                       consensus_,
                       std::make_unique<ledger::SynergeticExecutionManager>(
                           dag_, 1u,
                           [this]() {
                             return std::make_shared<ledger::SynergeticExecutor>(*storage_);
                           })}
  , tx_processor_{dag_, *storage_, block_packer_, tx_status_cache_, cfg_.processor_threads}
  , agent_network_{CreateMessengerNetwork(cfg_, certificate, network_manager_)}
  , mailbox_{CreateMessengerMailbox(cfg_, agent_network_)}
  , messenger_api_{CreateMessengerAPI(cfg_, agent_network_, mailbox_)}
  , http_open_api_module_{std::make_shared<OpenAPIHttpModule>()}
  , health_check_module_{std::make_shared<HealthCheckHttpModule>(chain_, block_coordinator_)}
  , http_{http_network_manager_}
  , http_modules_{http_open_api_module_,
                  health_check_module_,
                  std::make_shared<p2p::P2PHttpInterface>(
                      cfg_.log2_num_lanes, chain_, block_packer_,
                      p2p::P2PHttpInterface::WeakStateMachines{
                          block_coordinator_.GetWeakStateMachine()}),
                  std::make_shared<ledger::TxStatusHttpInterface>(tx_status_cache_),
                  std::make_shared<ledger::TxQueryHttpInterface>(*storage_),
                  std::make_shared<ledger::ContractHttpInterface>(*storage_, tx_processor_),
                  std::make_shared<LoggingHttpModule>(),
                  std::make_shared<TelemetryHttpModule>(),
                  std::make_shared<MuddleStatusModule>()}
=======
>>>>>>> 5c2082ca
  , uptime_{telemetry::Registry::Instance().CreateCounter(
        "ledger_uptime_ticks_total",
        "The number of intervals that ledger instance has been alive for")}
{}

/**
 * Runs the constellation service with the specified initial peers
 *
 * @param initial_peers The peers that should be initially connected to
 */
bool Constellation::Run(UriSet const &initial_peers, core::WeakRunnable const &bootstrap_monitor)
{
  Defer const cleanup{this, &Constellation::OnCleanup};

  if (OnStartup())
  {
    Defer const cleanup_lane_services{this, &Constellation::OnTearDownLaneServices};

    if (OnBringUpLaneServices())
    {
      Defer const cleanup_ext_services{this, &Constellation::OnTearDownExternalNetwork};

      ledger::GenesisFileCreator::ConsensusParameters params;
      if (OnRestorePreviousData(params))
      {
        if (OnBringUpExternalNetwork(params, initial_peers))
        {
          OnRunning(bootstrap_monitor);
        }
      }
    }
  }

  return true;
}

void Constellation::OnBlock(ledger::Block const &block)
{
  if (main_chain_service_)
  {
    main_chain_service_->BroadcastBlock(block);
  }
}

bool Constellation::OnStartup()
{
  FETCH_LOG_INFO(LOGGING_NAME, "OnStartup()");
  return true;
}

bool Constellation::OnBringUpLaneServices()
{
  // start the internal network manager
  network_manager_.Start();

  FETCH_LOG_INFO(LOGGING_NAME, "Starting shard services...");

  // configure all the lane services
  lane_services_.Setup(network_manager_, shard_cfgs_);

  // start all the lane services and wait for them to start accepting
  // connections
  lane_services_.StartInternal();

  if (!WaitForLaneServersToStart())
  {
    FETCH_LOG_ERROR(LOGGING_NAME, "Unable to start lane server instances");
    return false;
  }

  FETCH_LOG_INFO(LOGGING_NAME, "Starting shard services...complete");

  // create the internal muddle instance
  internal_muddle_ =
      muddle::CreateMuddle("ISRD", internal_identity_, network_manager_,
                           cfg_.manifest.FindExternalAddress(ServiceIdentifier::Type::CORE));

  if (!StartInternalMuddle())
  {
    FETCH_LOG_WARN(LOGGING_NAME, "Failed to establish internal muddle connection to lane services");
    return false;
  }

  FETCH_LOG_INFO(LOGGING_NAME, "Inter-shard Identity: ", internal_muddle_->GetAddress().ToBase64());

  // start the associated services
  storage_ = std::make_shared<StorageUnitClient>(internal_muddle_->GetEndpoint(), shard_cfgs_,
                                                 cfg_.log2_num_lanes);

  lane_control_ = std::make_unique<LaneRemoteControl>(internal_muddle_->GetEndpoint(), shard_cfgs_,
                                                      cfg_.log2_num_lanes);

  return true;
}

bool Constellation::OnRestorePreviousData(ledger::GenesisFileCreator::ConsensusParameters &params)
{
  FETCH_LOG_INFO(LOGGING_NAME, "OnRestorePreviousData()");

  GenesisFileCreator::Result genesis_status = GenesisFileCreator::Result::FAILURE;

  // attempt to do of the following things
  // - perform initial start up of the system state
  // - recover from previous genesis init
  {
    std::string const genesis_file_path =
        cfg_.genesis_file_location.empty() ? GENESIS_FILENAME : cfg_.genesis_file_location;

    GenesisFileCreator creator(*storage_, external_identity_, cfg_.db_prefix);

    genesis_status = creator.LoadFile(genesis_file_path, cfg_.proof_of_stake, params);

    if (genesis_status == GenesisFileCreator::Result::FAILURE)
    {
      FETCH_LOG_ERROR(LOGGING_NAME, "Failed to restore or generate Genesis configuration");
      return false;
    }
  }

  // create the DAG
  dag_ = GenerateDAG(cfg_, "dag_db_", true, external_identity_);

  // create the chain
  chain_ = std::make_unique<MainChain>(ledger::MainChain::Mode::LOAD_PERSISTENT_DB);

  if (!GenesisSanityChecks(genesis_status))
  {
    return false;
  }

  if (!CheckStateIntegrity())
  {
    return false;
  }

  auto const heaviest_block = chain_->GetHeaviestBlock();
  FETCH_LOG_INFO(LOGGING_NAME, "Head of chain: #", heaviest_block->block_number, " 0x",
                 heaviest_block->hash.ToHex(), " Merkle: 0x", heaviest_block->merkle_hash.ToHex());

  return true;
}

bool Constellation::OnBringUpExternalNetwork(
    ledger::GenesisFileCreator::ConsensusParameters &params, UriSet const &initial_peers)
{
  FETCH_LOG_INFO(LOGGING_NAME, "OnBringUpExternalNetwork()");

  muddle_ = muddle::CreateMuddle("IHUB", external_identity_, network_manager_,
                                 cfg_.manifest.FindExternalAddress(ServiceIdentifier::Type::CORE));

  shard_management_ = std::make_shared<ShardManagementService>(cfg_.manifest, *lane_control_,
                                                               *muddle_, cfg_.log2_num_lanes);

  // setup the consensus infrastructure
  beacon_network_ = CreateBeaconNetwork(cfg_, external_identity_, network_manager_);
  beacon_setup_ =
      CreateBeaconSetupService(cfg_, *beacon_network_, *shard_management_, external_identity_);
  beacon_ = CreateBeaconService(cfg_, *beacon_network_, external_identity_, beacon_setup_);
  stake_  = CreateStakeManager(cfg_);

  consensus_ = CreateConsensus(cfg_, stake_, beacon_setup_, beacon_, *chain_, *storage_,
                               external_identity_->identity());

  if (cfg_.proof_of_stake)
  {
    consensus_->SetDefaultStartTime(params.start_time);
    consensus_->SetMaxCabinetSize(params.cabinet_size);

    if (params.snapshot)
    {
      consensus_->Reset(*params.snapshot);
    }
    else
    {
      FETCH_LOG_INFO(LOGGING_NAME, "No snapshot to reset consensus with");
    }
  }

  execution_manager_ = std::make_shared<ExecutionManager>(
      cfg_.num_executors, cfg_.log2_num_lanes, storage_,
      [this] { return std::make_shared<Executor>(storage_); }, tx_status_cache_);

  block_packer_ = std::make_unique<BlockPackingAlgorithm>(cfg_.log2_num_lanes);

  block_coordinator_ = std::make_unique<ledger::BlockCoordinator>(
      *chain_, dag_, *execution_manager_, *storage_, *block_packer_, *this, external_identity_,
      cfg_.log2_num_lanes, cfg_.num_slices, consensus_,
      std::make_unique<ledger::SynergeticExecutionManager>(
          dag_, 1u, [this]() { return std::make_shared<ledger::SynergeticExecutor>(*storage_); }));

  tx_processor_ = std::make_unique<ledger::TransactionProcessor>(
      dag_, *storage_, *block_packer_, tx_status_cache_, cfg_.processor_threads);

  agent_network_ = CreateMessengerNetwork(cfg_, external_identity_, network_manager_);

  mailbox_ = CreateMessengerMailbox(cfg_, agent_network_);

  messenger_api_ = CreateMessengerAPI(cfg_, agent_network_, mailbox_);

  http_open_api_module_ = std::make_shared<OpenAPIHttpModule>();
  health_check_module_  = std::make_shared<HealthCheckHttpModule>(*chain_, *block_coordinator_);
  http_modules_         = {
      http_open_api_module_,
      health_check_module_,
      std::make_shared<p2p::P2PHttpInterface>(
          cfg_.log2_num_lanes, *chain_, *block_packer_,
          p2p::P2PHttpInterface::WeakStateMachines{block_coordinator_->GetWeakStateMachine()}),
      std::make_shared<ledger::TxStatusHttpInterface>(tx_status_cache_),
      std::make_shared<ledger::TxQueryHttpInterface>(*storage_),
      std::make_shared<ledger::ContractHttpInterface>(*storage_, *tx_processor_),
      std::make_shared<LoggingHttpModule>(),
      std::make_shared<TelemetryHttpModule>(),
      std::make_shared<MuddleStatusModule>()};

  http_ = std::make_unique<HttpServer>(http_network_manager_);

  // print the start up log banner
  FETCH_LOG_INFO(LOGGING_NAME, "Constellation :: ", cfg_.num_lanes(), "x", cfg_.num_slices, "x",
                 cfg_.num_executors);
  FETCH_LOG_INFO(LOGGING_NAME,
                 "              :: ", Address::FromMuddleAddress(muddle_->GetAddress()).display());
  FETCH_LOG_INFO(LOGGING_NAME, "              :: ", muddle_->GetAddress().ToBase64());
  FETCH_LOG_INFO(LOGGING_NAME, "");

  // Configure the cache tables
  muddle_->SetPeerTableFile(cfg_.ihub_peer_cache);
  if (beacon_network_)
  {
    beacon_network_->SetPeerTableFile(cfg_.beacon_peer_cache);
<<<<<<< HEAD
    auto beacon_conf = muddle::TrackerConfiguration::AllOn();

    beacon_conf.max_kademlia_connections  = 0;
    beacon_conf.max_longrange_connections = 0;
    beacon_network_->SetTrackerConfiguration(beacon_conf);
=======
>>>>>>> 5c2082ca
  }

  // Adding agent http inteface if network exists
  if (agent_network_)
  {
    http_modules_.push_back(std::make_shared<messenger::MessengerHttpModule>(*messenger_api_));
  }
<<<<<<< HEAD

  // Configure/override global parameters
  chain::STAKE_WARM_UP_PERIOD   = cfg_.stake_delay_period;
  chain::STAKE_COOL_DOWN_PERIOD = cfg_.stake_delay_period;
=======
>>>>>>> 5c2082ca

  if (cfg_.kademlia_routing)
  {
    muddle_->SetTrackerConfiguration(muddle::TrackerConfiguration::AllOn());
  }

  // Enable experimental features
  if (cfg_.features.IsEnabled("synergetic") && dag_)
  {
    dag_service_ = std::make_shared<ledger::DAGService>(muddle_->GetEndpoint(), dag_);
    reactor_.Attach(dag_service_->GetWeakRunnable());
  }

  if (cfg_.features.IsEnabled("synergetic") && dag_)
  {
    auto syn_miner = std::make_unique<NaiveSynergeticMiner>(dag_, *storage_, external_identity_);
    if (!reactor_.Attach(syn_miner->GetWeakRunnable()))
    {
      FETCH_LOG_ERROR(LOGGING_NAME, "Failed to attach synergetic miner to reactor.");
      throw std::runtime_error("Failed to attach synergetic miner to reactor.");
    }
    synergetic_miner_ = std::move(syn_miner);
  }

  // Attach beacon runnables
  if (beacon_)
  {
    reactor_.Attach(beacon_setup_->GetWeakRunnables());
    reactor_.Attach(beacon_->GetWeakRunnable());
  }

  // attach the services to the reactor
  reactor_.Attach(shard_management_);

  // configure the middleware of the http server
  http_->AddMiddleware(http::middleware::AllowOrigin("*"));
  http_->AddMiddleware(http::middleware::Telemetry());

  // attach all the modules to the http server
  for (auto const &module : http_modules_)
  {
    http_->AddModule(*module);
  }

  http_open_api_module_->Reset(http_.get());
  network_manager_.Start();
  http_network_manager_.Start();

  // always use mapping based ports
  muddle::MuddleInterface::PortMapping port_mapping{};
  port_mapping[p2p_port_] = LookupRemotePort(cfg_.manifest, ServiceIdentifier::Type::CORE);

  muddle_->Start(initial_peers, port_mapping);

  // beacon network
  if (beacon_network_)
  {
    uint16_t const beacon_bind_port = LookupLocalPort(cfg_.manifest, ServiceIdentifier::Type::DKG);
    uint16_t const beacon_ext_port  = LookupRemotePort(cfg_.manifest, ServiceIdentifier::Type::DKG);

    muddle::MuddleInterface::PortMapping const beacon_port_mapping{
        {beacon_bind_port, beacon_ext_port}};

    beacon_network_->Start({}, beacon_port_mapping);
  }

  // Adding agent network if it is enabled
  if (agent_network_)
  {
<<<<<<< HEAD

    std::string const genesis_file_location =
        cfg_.genesis_file_location.empty() ? GENESIS_FILENAME : cfg_.genesis_file_location;
    FETCH_LOG_INFO(LOGGING_NAME,
                   "Loading from genesis save file. Location: ", genesis_file_location);

    GenesisFileCreator creator(block_coordinator_, *storage_, consensus_, external_identity_,
                               cfg_.db_prefix, chain_);

    startup_success &= creator.LoadFile(genesis_file_location);

    if (!startup_success)
    {
      FETCH_LOG_ERROR(LOGGING_NAME, "Failed to restore state from genesis file");
    }
    else
    {
      FETCH_LOG_INFO(LOGGING_NAME, "Loaded from genesis save file.");
    }
=======
    uint16_t const agents_bind_port =
        LookupLocalPort(cfg_.manifest, ServiceIdentifier::Type::AGENTS);
    uint16_t const agents_ext_port =
        LookupRemotePort(cfg_.manifest, ServiceIdentifier::Type::AGENTS);

    muddle::MuddleInterface::PortMapping const agents_port_mapping{
        {agents_bind_port, agents_ext_port}};

    agent_network_->Start({}, agents_port_mapping);
>>>>>>> 5c2082ca
  }

  // reactor important to run the block/chain state machine
  reactor_.Start();

  /// BLOCK EXECUTION & MINING
  execution_manager_->Start();
  tx_processor_->Start();

  // create the main chain service (from this point it will be able to start accepting) external
  // requests
  main_chain_rpc_client_ = std::make_shared<ledger::MainChainRpcClient>(muddle_->GetEndpoint());
  main_chain_service_    = std::make_shared<MainChainRpcService>(
      muddle_->GetEndpoint(), *main_chain_rpc_client_, *chain_, trust_, consensus_);

<<<<<<< HEAD
    // Adding agent ntwork if it is enabled
    if (agent_network_)
    {

      uint16_t const agents_bind_port =
          LookupLocalPort(cfg_.manifest, ServiceIdentifier::Type::AGENTS);
      uint16_t const agents_ext_port =
          LookupRemotePort(cfg_.manifest, ServiceIdentifier::Type::AGENTS);

      muddle::MuddleInterface::PortMapping const agents_port_mapping{
          {agents_bind_port, agents_ext_port}};

      agent_network_->Start({}, agents_port_mapping);
    }

    // reactor important to run the block/chain state machine
    reactor_.Start();

    /// BLOCK EXECUTION & MINING
    execution_manager_->Start();
    tx_processor_.Start();

    // create the main chain service (from this point it will be able to start accepting) external
    // requests
    main_chain_service_ = std::make_shared<MainChainRpcService>(
        muddle_->GetEndpoint(), chain_, trust_, cfg_.network_mode, consensus_);

    // the health check module needs the latest chain service
    health_check_module_->UpdateChainService(*main_chain_service_);

    /// INPUT INTERFACES
=======
  // the health check module needs the latest chain service
  health_check_module_->UpdateChainService(*main_chain_service_);

  /// INPUT INTERFACES

  // Finally start the HTTP server
  http_->Start(http_port_);

  // Start the main syncing state machine for main chain service
  reactor_.Attach(main_chain_service_->GetWeakRunnable());
>>>>>>> 5c2082ca

  // The block coordinator needs to access correctly started lanes to recover state in the case of
  // a crash.
  reactor_.Attach(block_coordinator_->GetWeakRunnable());

<<<<<<< HEAD
    // Start the main syncing state machine for main chain service
    reactor_.Attach(main_chain_service_->GetWeakRunnable());

    // The block coordinator needs to access correctly started lanes to recover state in the case of
    // a crash.
    reactor_.Attach(block_coordinator_.GetWeakRunnable());
  }
=======
  return true;
}
>>>>>>> 5c2082ca

bool Constellation::OnRunning(core::WeakRunnable const &bootstrap_monitor)
{
  bool start_up_in_progress{true};

  // monitor loop
  while (active_)
  {
    // determine the status of the main chain server
    bool const is_in_sync = main_chain_service_->IsSynced() && block_coordinator_->IsSynced();

    if (synergetic_miner_)
    {
      synergetic_miner_->EnableMining(is_in_sync);
    }

    FETCH_LOG_DEBUG(LOGGING_NAME, "Still alive...");
    std::this_thread::sleep_for(std::chrono::milliseconds{500});

    // detect the first time that we have fully synced
    if (start_up_in_progress && is_in_sync)
    {
      // Attach the bootstrap monitor (if one exists) to the reactor at this point. This starts the
      // monitor state machine. If one doesn't exist (empty weak pointer) then the reactor will
      // simply discard this piece of work.
      //
      // Starting this state machine begins period notify calls to the bootstrap server. This
      // importantly triggers the bootstrap service to start listing this node as available for
      // client connections. By delaying these notify() calls to the point when the node believes
      // it has successfully synchronised this ensures that cleaner network start up
      //
      reactor_.Attach(bootstrap_monitor);
      start_up_in_progress = false;

      FETCH_LOG_INFO(LOGGING_NAME, "Startup complete");
    }

    // update the up time counter
    uptime_->increment();
  }

  return true;
}

void Constellation::OnTearDownExternalNetwork()
{
  FETCH_LOG_INFO(LOGGING_NAME, "OnTearDownExternalNetwork()");

  if (http_)
  {
    http_->Stop();
    ResetItem(http_);
  }

  ResetItem(main_chain_service_);
  ResetItem(main_chain_rpc_client_);

  if (tx_processor_)
  {
    tx_processor_->Stop();
  }

  if (execution_manager_)
  {
    execution_manager_->Stop();
  }

  reactor_.Stop();
<<<<<<< HEAD
=======

>>>>>>> 5c2082ca
  if (agent_network_)
  {
    agent_network_->Stop();
  }

<<<<<<< HEAD
  execution_manager_->Stop();
  storage_.reset();
  lane_services_.Stop();
  muddle_->Stop();
  internal_muddle_->Stop();
  http_network_manager_.Stop();
  network_manager_.Stop();
  http_open_api_module_->Reset(nullptr);

  FETCH_LOG_INFO(LOGGING_NAME, "Shutting down...complete");

  return startup_success;
=======
  if (beacon_network_)
  {
    beacon_network_->Stop();
  }

  if (muddle_)
  {
    muddle_->Stop();
  }

  lane_services_.StopExternal();

  ResetItem(synergetic_miner_);
  ResetItem(dag_service_);

  http_modules_.clear();
  ResetItem(health_check_module_);
  ResetItem(http_open_api_module_);

  ResetItem(messenger_api_);
  ResetItem(mailbox_);
  ResetItem(agent_network_);
  ResetItem(tx_processor_);
  ResetItem(block_coordinator_);
  ResetItem(block_packer_);
  ResetItem(execution_manager_);
  ResetItem(consensus_);
  ResetItem(stake_);
  ResetItem(beacon_);
  ResetItem(beacon_setup_);
  ResetItem(beacon_network_);
  ResetItem(shard_management_);
  ResetItem(muddle_);
>>>>>>> 5c2082ca
}

void Constellation::OnTearDownLaneServices()
{
  ResetItem(chain_);
  ResetItem(lane_control_);
  ResetItem(storage_);

  // shutdown the internal muddle
  if (internal_muddle_)
  {
    internal_muddle_->Stop();
    internal_muddle_.reset();
  }

  // tear down the lane services
  lane_services_.StopInternal();
}

void Constellation::OnCleanup()
{}

bool Constellation::StartInternalMuddle()
{
  using Peers     = muddle::MuddleInterface::Peers;
  using Clock     = std::chrono::steady_clock;
  using Timestamp = Clock::time_point;

  // build the complete list of Uris to all the lane services across the internal network
  Peers internal_peers{};
  for (auto const &shard : shard_cfgs_)
  {
    internal_peers.emplace("tcp://127.0.0.1:" + std::to_string(shard.internal_port));
  }

  // start the muddle up and connect to all the shards
  internal_muddle_->Start(internal_peers, {});

  // wait for all the connections to establish
  Timestamp const deadline = Clock::now() + std::chrono::seconds{30};

  bool success{false};
  while (Clock::now() < deadline)
  {
    // exit the wait loop until all the connections have been formed
    if (internal_muddle_->GetNumDirectlyConnectedPeers() >= shard_cfgs_.size())
    {
      success = true;
      break;
    }

    std::this_thread::sleep_for(std::chrono::milliseconds{500});
  }

  return success;
}

bool Constellation::GenesisSanityChecks(GenesisFileCreator::Result genesis_status)
{
<<<<<<< HEAD
  if (main_chain_service_)
  {
    main_chain_service_->BroadcastBlock(block);
  }
=======
  // lookup the heaviest block and perform some sanity checks
  auto const heaviest_block = chain_->GetHeaviestBlock();
  if (!heaviest_block)
  {
    return false;
  }

  bool const is_genesis_correct = (heaviest_block->hash == chain::GetGenesisDigest()) &&
                                  (heaviest_block->merkle_hash == chain::GetGenesisMerkleRoot());

  if (GenesisFileCreator::Result::LOADED_PREVIOUS_GENESIS == genesis_status)
  {
    if (heaviest_block->IsGenesis())
    {
      // validate the hash and merkle hash
      if (!is_genesis_correct)
      {
        FETCH_LOG_CRITICAL(LOGGING_NAME,
                           "Heaviest block recovered as start up was marked as genesis but did not "
                           "match genesis state");
        return false;
      }

      FETCH_LOG_INFO(LOGGING_NAME, "Heaviest block is genesis. That seems suspicious. Block: #",
                     heaviest_block->block_number, " 0x", heaviest_block->hash.ToHex(),
                     " Merkle: 0x", heaviest_block->merkle_hash.ToHex());
    }
  }
  else if (GenesisFileCreator::Result::CREATED_NEW_GENESIS == genesis_status)
  {
    if (!heaviest_block->IsGenesis())
    {
      FETCH_LOG_CRITICAL(
          LOGGING_NAME,
          "Recovered to initial genesis state but this is mismatched against the current chain");
      return false;
    }

    if (!is_genesis_correct)
    {
      FETCH_LOG_CRITICAL(LOGGING_NAME,
                         "Internal error, genesis block in chain does not match system genesis "
                         "digest and/or merkle digest");
      return false;
    }
  }

  return true;
}

bool Constellation::CheckStateIntegrity()
{
  // lookup the heaviest block and perform some sanity checks
  auto current_block = chain_->GetHeaviestBlock();

  auto current_state     = storage_->CurrentHash();
  auto last_commit_state = storage_->LastCommitHash();

  // on start up the last commit hash might not be initialised correctly.
  if (last_commit_state.empty() && (current_block->merkle_hash == current_state))
  {
    if (!storage_->HashExists(current_block->merkle_hash, current_block->block_number))
    {
      return false;
    }

    if (!storage_->RevertToHash(current_block->merkle_hash, current_block->block_number))
    {
      return false;
    }

    // update state from the change
    current_state     = storage_->CurrentHash();
    last_commit_state = storage_->LastCommitHash();
  }

  // simple detection of inconsistent state
  if ((current_state != last_commit_state) || (last_commit_state != current_block->merkle_hash))
  {
    FETCH_LOG_WARN(LOGGING_NAME, "Failed State Integrity Check:");
    FETCH_LOG_WARN(LOGGING_NAME, " - Current: 0x", current_state.ToHex());
    FETCH_LOG_WARN(LOGGING_NAME, " - Last Commit: 0x", last_commit_state.ToHex());
    FETCH_LOG_WARN(LOGGING_NAME, " - Merkle State: 0x", current_block->merkle_hash.ToHex());
    return false;
  }

  return true;
>>>>>>> 5c2082ca
}

void Constellation::SignalStop()
{
  active_ = false;
}

}  // namespace constellation
}  // namespace fetch<|MERGE_RESOLUTION|>--- conflicted
+++ resolved
@@ -363,60 +363,6 @@
   , internal_identity_{std::make_shared<crypto::ECDSASigner>()}
   , external_identity_{std::move(certificate)}
   , tx_status_cache_(TxStatusCache::factory())
-<<<<<<< HEAD
-  , storage_(std::make_shared<StorageUnitClient>(internal_muddle_->GetEndpoint(), shard_cfgs_,
-                                                 cfg_.log2_num_lanes))
-  , lane_control_(internal_muddle_->GetEndpoint(), shard_cfgs_, cfg_.log2_num_lanes)
-  , shard_management_(std::make_shared<ShardManagementService>(cfg_.manifest, lane_control_,
-                                                               *muddle_, cfg_.log2_num_lanes))
-  , dag_{GenerateDAG(cfg_, "dag_db_", true, certificate)}
-  , beacon_network_{CreateBeaconNetwork(cfg_, certificate, network_manager_)}
-  , beacon_setup_{CreateBeaconSetupService(cfg_, *beacon_network_, *shard_management_, certificate)}
-  , beacon_{CreateBeaconService(cfg_, *beacon_network_, certificate, beacon_setup_)}
-  , stake_{CreateStakeManager(cfg_)}
-  , consensus_{CreateConsensus(cfg_, stake_, beacon_setup_, beacon_, chain_, *storage_,
-                               certificate->identity())}
-  , execution_manager_{std::make_shared<ExecutionManager>(
-        cfg_.num_executors, cfg_.log2_num_lanes, storage_,
-        [this] { return std::make_shared<Executor>(storage_); }, tx_status_cache_)}
-  , chain_{ledger::MainChain::Mode::LOAD_PERSISTENT_DB}
-  , block_packer_{cfg_.log2_num_lanes}
-  , block_coordinator_{chain_,
-                       dag_,
-                       *execution_manager_,
-                       *storage_,
-                       block_packer_,
-                       *this,
-                       certificate,
-                       cfg_.log2_num_lanes,
-                       cfg_.num_slices,
-                       consensus_,
-                       std::make_unique<ledger::SynergeticExecutionManager>(
-                           dag_, 1u,
-                           [this]() {
-                             return std::make_shared<ledger::SynergeticExecutor>(*storage_);
-                           })}
-  , tx_processor_{dag_, *storage_, block_packer_, tx_status_cache_, cfg_.processor_threads}
-  , agent_network_{CreateMessengerNetwork(cfg_, certificate, network_manager_)}
-  , mailbox_{CreateMessengerMailbox(cfg_, agent_network_)}
-  , messenger_api_{CreateMessengerAPI(cfg_, agent_network_, mailbox_)}
-  , http_open_api_module_{std::make_shared<OpenAPIHttpModule>()}
-  , health_check_module_{std::make_shared<HealthCheckHttpModule>(chain_, block_coordinator_)}
-  , http_{http_network_manager_}
-  , http_modules_{http_open_api_module_,
-                  health_check_module_,
-                  std::make_shared<p2p::P2PHttpInterface>(
-                      cfg_.log2_num_lanes, chain_, block_packer_,
-                      p2p::P2PHttpInterface::WeakStateMachines{
-                          block_coordinator_.GetWeakStateMachine()}),
-                  std::make_shared<ledger::TxStatusHttpInterface>(tx_status_cache_),
-                  std::make_shared<ledger::TxQueryHttpInterface>(*storage_),
-                  std::make_shared<ledger::ContractHttpInterface>(*storage_, tx_processor_),
-                  std::make_shared<LoggingHttpModule>(),
-                  std::make_shared<TelemetryHttpModule>(),
-                  std::make_shared<MuddleStatusModule>()}
-=======
->>>>>>> 5c2082ca
   , uptime_{telemetry::Registry::Instance().CreateCounter(
         "ledger_uptime_ticks_total",
         "The number of intervals that ledger instance has been alive for")}
@@ -646,14 +592,11 @@
   if (beacon_network_)
   {
     beacon_network_->SetPeerTableFile(cfg_.beacon_peer_cache);
-<<<<<<< HEAD
     auto beacon_conf = muddle::TrackerConfiguration::AllOn();
 
     beacon_conf.max_kademlia_connections  = 0;
     beacon_conf.max_longrange_connections = 0;
-    beacon_network_->SetTrackerConfiguration(beacon_conf);
-=======
->>>>>>> 5c2082ca
+    beacon_network_->SetPeerTableFile(cfg_.beacon_peer_cache);
   }
 
   // Adding agent http inteface if network exists
@@ -661,13 +604,6 @@
   {
     http_modules_.push_back(std::make_shared<messenger::MessengerHttpModule>(*messenger_api_));
   }
-<<<<<<< HEAD
-
-  // Configure/override global parameters
-  chain::STAKE_WARM_UP_PERIOD   = cfg_.stake_delay_period;
-  chain::STAKE_COOL_DOWN_PERIOD = cfg_.stake_delay_period;
-=======
->>>>>>> 5c2082ca
 
   if (cfg_.kademlia_routing)
   {
@@ -737,27 +673,6 @@
   // Adding agent network if it is enabled
   if (agent_network_)
   {
-<<<<<<< HEAD
-
-    std::string const genesis_file_location =
-        cfg_.genesis_file_location.empty() ? GENESIS_FILENAME : cfg_.genesis_file_location;
-    FETCH_LOG_INFO(LOGGING_NAME,
-                   "Loading from genesis save file. Location: ", genesis_file_location);
-
-    GenesisFileCreator creator(block_coordinator_, *storage_, consensus_, external_identity_,
-                               cfg_.db_prefix, chain_);
-
-    startup_success &= creator.LoadFile(genesis_file_location);
-
-    if (!startup_success)
-    {
-      FETCH_LOG_ERROR(LOGGING_NAME, "Failed to restore state from genesis file");
-    }
-    else
-    {
-      FETCH_LOG_INFO(LOGGING_NAME, "Loaded from genesis save file.");
-    }
-=======
     uint16_t const agents_bind_port =
         LookupLocalPort(cfg_.manifest, ServiceIdentifier::Type::AGENTS);
     uint16_t const agents_ext_port =
@@ -767,7 +682,6 @@
         {agents_bind_port, agents_ext_port}};
 
     agent_network_->Start({}, agents_port_mapping);
->>>>>>> 5c2082ca
   }
 
   // reactor important to run the block/chain state machine
@@ -783,39 +697,6 @@
   main_chain_service_    = std::make_shared<MainChainRpcService>(
       muddle_->GetEndpoint(), *main_chain_rpc_client_, *chain_, trust_, consensus_);
 
-<<<<<<< HEAD
-    // Adding agent ntwork if it is enabled
-    if (agent_network_)
-    {
-
-      uint16_t const agents_bind_port =
-          LookupLocalPort(cfg_.manifest, ServiceIdentifier::Type::AGENTS);
-      uint16_t const agents_ext_port =
-          LookupRemotePort(cfg_.manifest, ServiceIdentifier::Type::AGENTS);
-
-      muddle::MuddleInterface::PortMapping const agents_port_mapping{
-          {agents_bind_port, agents_ext_port}};
-
-      agent_network_->Start({}, agents_port_mapping);
-    }
-
-    // reactor important to run the block/chain state machine
-    reactor_.Start();
-
-    /// BLOCK EXECUTION & MINING
-    execution_manager_->Start();
-    tx_processor_.Start();
-
-    // create the main chain service (from this point it will be able to start accepting) external
-    // requests
-    main_chain_service_ = std::make_shared<MainChainRpcService>(
-        muddle_->GetEndpoint(), chain_, trust_, cfg_.network_mode, consensus_);
-
-    // the health check module needs the latest chain service
-    health_check_module_->UpdateChainService(*main_chain_service_);
-
-    /// INPUT INTERFACES
-=======
   // the health check module needs the latest chain service
   health_check_module_->UpdateChainService(*main_chain_service_);
 
@@ -826,24 +707,13 @@
 
   // Start the main syncing state machine for main chain service
   reactor_.Attach(main_chain_service_->GetWeakRunnable());
->>>>>>> 5c2082ca
 
   // The block coordinator needs to access correctly started lanes to recover state in the case of
   // a crash.
   reactor_.Attach(block_coordinator_->GetWeakRunnable());
 
-<<<<<<< HEAD
-    // Start the main syncing state machine for main chain service
-    reactor_.Attach(main_chain_service_->GetWeakRunnable());
-
-    // The block coordinator needs to access correctly started lanes to recover state in the case of
-    // a crash.
-    reactor_.Attach(block_coordinator_.GetWeakRunnable());
-  }
-=======
   return true;
 }
->>>>>>> 5c2082ca
 
 bool Constellation::OnRunning(core::WeakRunnable const &bootstrap_monitor)
 {
@@ -912,29 +782,12 @@
   }
 
   reactor_.Stop();
-<<<<<<< HEAD
-=======
-
->>>>>>> 5c2082ca
+
   if (agent_network_)
   {
     agent_network_->Stop();
   }
 
-<<<<<<< HEAD
-  execution_manager_->Stop();
-  storage_.reset();
-  lane_services_.Stop();
-  muddle_->Stop();
-  internal_muddle_->Stop();
-  http_network_manager_.Stop();
-  network_manager_.Stop();
-  http_open_api_module_->Reset(nullptr);
-
-  FETCH_LOG_INFO(LOGGING_NAME, "Shutting down...complete");
-
-  return startup_success;
-=======
   if (beacon_network_)
   {
     beacon_network_->Stop();
@@ -968,7 +821,6 @@
   ResetItem(beacon_network_);
   ResetItem(shard_management_);
   ResetItem(muddle_);
->>>>>>> 5c2082ca
 }
 
 void Constellation::OnTearDownLaneServices()
@@ -1028,12 +880,6 @@
 
 bool Constellation::GenesisSanityChecks(GenesisFileCreator::Result genesis_status)
 {
-<<<<<<< HEAD
-  if (main_chain_service_)
-  {
-    main_chain_service_->BroadcastBlock(block);
-  }
-=======
   // lookup the heaviest block and perform some sanity checks
   auto const heaviest_block = chain_->GetHeaviestBlock();
   if (!heaviest_block)
@@ -1121,7 +967,6 @@
   }
 
   return true;
->>>>>>> 5c2082ca
 }
 
 void Constellation::SignalStop()
