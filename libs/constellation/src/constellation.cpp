--- conflicted
+++ resolved
@@ -665,39 +665,6 @@
     beacon_network_->Start({}, beacon_port_mapping);
   }
 
-<<<<<<< HEAD
-  // BEFORE the block coordinator starts its state set up special genesis
-  std::string const genesis_file_location =
-      cfg_.genesis_file_location.empty() ? GENESIS_FILENAME : cfg_.genesis_file_location;
-  FETCH_LOG_INFO(LOGGING_NAME, "Loading from genesis save file. Location: ", genesis_file_location);
-
-  GenesisFileCreator creator(block_coordinator_, *storage_, consensus_, external_identity_,
-                             cfg_.db_prefix);
-
-  startup_success &= creator.LoadFile(genesis_file_location);
-
-  if (!startup_success)
-  {
-    FETCH_LOG_ERROR(LOGGING_NAME, "Failed to restore state from genesis file");
-  }
-  else
-  {
-    FETCH_LOG_INFO(LOGGING_NAME, "Loaded from genesis save file.");
-  }
-
-  // Need to set new genesis hash etc.
-  chain_.Reset();
-
-  if (startup_success)
-  {
-    // beacon network
-    if (beacon_network_)
-    {
-      uint16_t const beacon_bind_port =
-          LookupLocalPort(cfg_.manifest, ServiceIdentifier::Type::DKG);
-      uint16_t const beacon_ext_port =
-          LookupRemotePort(cfg_.manifest, ServiceIdentifier::Type::DKG);
-=======
   // Adding agent network if it is enabled
   if (agent_network_)
   {
@@ -714,7 +681,6 @@
 
   // reactor important to run the block/chain state machine
   reactor_.Start();
->>>>>>> 534cd1a9
 
   /// BLOCK EXECUTION & MINING
   execution_manager_->Start();
@@ -728,17 +694,10 @@
   // the health check module needs the latest chain service
   health_check_module_->UpdateChainService(*main_chain_service_);
 
-<<<<<<< HEAD
-    /// BLOCK EXECUTION & MINING
-    execution_manager_->Start();
-    tx_processor_.Start();
-    main_chain_service_->Start();
-=======
   /// INPUT INTERFACES
 
   // Finally start the HTTP server
   http_->Start(http_port_);
->>>>>>> 534cd1a9
 
   // Start the main syncing state machine for main chain service
   reactor_.Attach(main_chain_service_->GetWeakRunnable());
