--- conflicted
+++ resolved
@@ -523,21 +523,6 @@
     }
   }
 
-<<<<<<< HEAD
-  // beacon network
-  if (beacon_network_)
-  {
-    uint16_t const beacon_bind_port = LookupLocalPort(cfg_.manifest, ServiceIdentifier::Type::DKG);
-    uint16_t const beacon_ext_port  = LookupRemotePort(cfg_.manifest, ServiceIdentifier::Type::DKG);
-
-    muddle::MuddleInterface::PortMapping const beacon_port_mapping{
-        {beacon_bind_port, beacon_ext_port}};
-
-    beacon_network_->Start({}, beacon_port_mapping);
-  }
-
-=======
->>>>>>> 696ea855
   // BEFORE the block coordinator starts its state set up special genesis
   if (cfg_.proof_of_stake || cfg_.load_genesis_file)
   {
