--- conflicted
+++ resolved
@@ -178,11 +178,7 @@
 
   if (cfg.proof_of_stake)
   {
-<<<<<<< HEAD
     mgr = std::make_shared<ledger::StakeManager>();
-=======
-    mgr = std::make_shared<ledger::StakeManager>(cfg.max_cabinet_size);
->>>>>>> f654cf2e
   }
 
   return mgr;
@@ -196,14 +192,8 @@
 
   if (stake)
   {
-<<<<<<< HEAD
     consensus = std::make_shared<ledger::Consensus>(stake, beacon, chain, storage, identity,
-                                                    cfg.aeon_period, cfg.max_committee_size,
-                                                    cfg.block_interval_ms);
-=======
-    consensus = std::make_shared<ledger::Consensus>(stake, beacon, chain, identity, cfg.aeon_period,
-                                                    cfg.max_cabinet_size, cfg.block_interval_ms);
->>>>>>> f654cf2e
+                                                    cfg.aeon_period, cfg.max_cabinet_size, cfg.block_interval_ms);
   }
 
   return consensus;
