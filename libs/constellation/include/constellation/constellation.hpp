#pragma once
//------------------------------------------------------------------------------
//
//   Copyright 2018-2020 Fetch.AI Limited
//
//   Licensed under the Apache License, Version 2.0 (the "License");
//   you may not use this file except in compliance with the License.
//   You may obtain a copy of the License at
//
//       http://www.apache.org/licenses/LICENSE-2.0
//
//   Unless required by applicable law or agreed to in writing, software
//   distributed under the License is distributed on an "AS IS" BASIS,
//   WITHOUT WARRANTIES OR CONDITIONS OF ANY KIND, either express or implied.
//   See the License for the specific language governing permissions and
//   limitations under the License.
//
//------------------------------------------------------------------------------

#include "core/feature_flags.hpp"
#include "core/reactor.hpp"
#include "entropy/entropy_generator_interface.hpp"
#include "http/module.hpp"
#include "http/server.hpp"
#include "ledger/block_sink_interface.hpp"
#include "ledger/chain/block_coordinator.hpp"
#include "ledger/chain/consensus/consensus_miner_interface.hpp"
#include "ledger/chain/main_chain.hpp"
#include "ledger/consensus/stake_manager.hpp"
#include "ledger/dag/dag_interface.hpp"
#include "ledger/execution_manager.hpp"
#include "ledger/genesis_loading/genesis_file_creator.hpp"
#include "ledger/miner/basic_miner.hpp"
#include "ledger/protocols/dag_service.hpp"
#include "ledger/protocols/main_chain_rpc_client.hpp"
#include "ledger/protocols/main_chain_rpc_service.hpp"
#include "ledger/storage_unit/lane_remote_control.hpp"
#include "ledger/storage_unit/storage_unit_bundled_service.hpp"
#include "ledger/storage_unit/storage_unit_client.hpp"
#include "ledger/transaction_processor.hpp"
#include "ledger/transaction_status_cache.hpp"
#include "messenger/messenger_api.hpp"
#include "messenger/messenger_http_interface.hpp"
#include "muddle/muddle_interface.hpp"
#include "network/p2pservice/p2ptrust_bayrank.hpp"
#include "open_api_http_module.hpp"
#include "shards/manifest.hpp"
#include "shards/shard_management_service.hpp"
#include "telemetry/telemetry.hpp"

#include <atomic>
#include <cstddef>
#include <cstdint>
#include <memory>
#include <string>
#include <unordered_map>
#include <vector>

namespace fetch {
namespace beacon {
class BeaconService;
class BeaconSetupService;
}  // namespace beacon

namespace constellation {

class HealthCheckHttpModule;

/**
 * Top level container for all components that are required to run a ledger instance
 */
class Constellation : public ledger::BlockSinkInterface
{
public:
  using CertificatePtr = std::shared_ptr<crypto::Prover>;
  using UriSet         = std::unordered_set<network::Uri>;
  using Manifest       = shards::Manifest;
  using NetworkMode    = ledger::MainChainRpcService::Mode;
  using FeatureFlags   = core::FeatureFlags;
  using ConstByteArray = byte_array::ConstByteArray;
  using ConsensusPtr   = std::shared_ptr<ledger::ConsensusInterface>;

  using MessengerHttpModule = messenger::MessengerHttpModule;
  using Mailbox             = messenger::Mailbox;
  using MessengerAPI        = messenger::MessengerAPI;
  using MailboxPtr          = std::unique_ptr<Mailbox>;
  using MessengerAPIPtr     = std::unique_ptr<MessengerAPI>;

  struct Config
  {
    Manifest       manifest{};
    uint32_t       log2_num_lanes{0};
    uint32_t       num_slices{0};
    uint32_t       num_executors{0};
    std::string    db_prefix{};
    uint32_t       processor_threads{0};
    uint32_t       verification_threads{0};
    uint32_t       max_peers{0};
    uint32_t       transient_peers{0};
    uint32_t       block_interval_ms{0};
    uint64_t       max_cabinet_size{0};
    uint64_t       stake_delay_period{0};
    uint64_t       aeon_period{0};
    uint32_t       peers_update_cycle_ms{0};
    bool           disable_signing{false};
    bool           sign_broadcasts{false};
    bool           kademlia_routing{true};
    ConstByteArray genesis_file_contents{};
    bool           proof_of_stake{false};
    NetworkMode    network_mode{NetworkMode::PUBLIC_NETWORK};
    FeatureFlags   features{};

    std::string ihub_peer_cache{"peer_table.ihub.cache.db"};
    std::string beacon_peer_cache{"peer_table.dkgn.cache.db"};

    bool     enable_agents{false};
    uint16_t messenger_port{0};
    uint16_t mailbox_port{0};

    uint32_t num_lanes() const
    {
      return 1u << log2_num_lanes;
    }
  };

  Constellation(CertificatePtr certificate, Config config);
  ~Constellation() override = default;

  bool Run(UriSet const &initial_peers, core::WeakRunnable const &bootstrap_monitor);
  void SignalStop();

protected:
  void OnBlock(ledger::Block const &block) override;

private:
  using MuddlePtr                = muddle::MuddlePtr;
  using NetworkManager           = network::NetworkManager;
  using BlockPackingAlgorithm    = ledger::BasicMiner;
<<<<<<< HEAD
  using BlockPackingAlgorithmPtr = std::unique_ptr<BlockPackerInterface>;
=======
  using BlockPackingAlgorithmPtr = std::unique_ptr<ledger::BlockPackerInterface>;
>>>>>>> 9ef370de
  using BlockCoordinator         = ledger::BlockCoordinator;
  using BlockCoordinatorPtr      = std::unique_ptr<ledger::BlockCoordinator>;
  using MainChainPtr             = std::unique_ptr<ledger::MainChain>;
  using MainChainRpcService      = ledger::MainChainRpcService;
  using MainChainRpcServicePtr   = std::shared_ptr<MainChainRpcService>;
  using MainChainRpcClientPtr    = std::shared_ptr<ledger::MainChainRpcClient>;
  using LaneServices             = ledger::StorageUnitBundledService;
  using StorageUnitClient        = ledger::StorageUnitClient;
  using LaneIndex                = uint32_t;
  using StorageUnitClientPtr     = std::shared_ptr<StorageUnitClient>;
  using Flag                     = std::atomic<bool>;
  using ExecutionManager         = ledger::ExecutionManager;
  using ExecutionManagerPtr      = std::shared_ptr<ExecutionManager>;
  using LaneRemoteControl        = ledger::LaneRemoteControl;
  using LaneRemoteControlPtr     = std::unique_ptr<LaneRemoteControl>;
  using HttpServer               = http::HTTPServer;
  using HttpServerPtr            = std::unique_ptr<HttpServer>;
  using HttpModule               = http::HTTPModule;
  using HttpModulePtr            = std::shared_ptr<HttpModule>;
  using HttpModules              = std::vector<HttpModulePtr>;
  using TransactionProcessor     = ledger::TransactionProcessor;
  using TransactionProcessorPtr  = std::unique_ptr<ledger::TransactionProcessor>;
  using TrustSystem              = p2p::P2PTrustBayRank<muddle::Address>;
  using DAGPtr                   = std::shared_ptr<ledger::DAGInterface>;
  using DAGServicePtr            = std::shared_ptr<ledger::DAGService>;
  using SynergeticMinerPtr       = std::unique_ptr<ledger::SynergeticMinerInterface>;
  using NaiveSynergeticMiner     = ledger::NaiveSynergeticMiner;
  using StakeManagerPtr          = std::shared_ptr<ledger::StakeManager>;
  using BeaconServicePtr         = std::shared_ptr<fetch::beacon::BeaconService>;
  using BeaconSetupServicePtr    = std::shared_ptr<fetch::beacon::BeaconSetupService>;
  using EntropyPtr               = std::unique_ptr<ledger::EntropyGeneratorInterface>;
  using ShardManagementService   = shards::ShardManagementService;
  using ShardMgmtServicePtr      = std::shared_ptr<ShardManagementService>;
  using ShardConfigs             = ledger::ShardConfigs;
  using TxStatusCache            = ledger::TransactionStatusCache;
  using TxStatusCachePtr         = std::shared_ptr<TxStatusCache>;

  using OpenAPIHttpModulePtr     = std::shared_ptr<OpenAPIHttpModule>;
  using HealthCheckHttpModulePtr = std::shared_ptr<HealthCheckHttpModule>;

  /// @name Application Lifecycle
  /// @{
  bool OnStartup();
  bool OnBringUpLaneServices();
  bool OnRestorePreviousData(ledger::GenesisFileCreator::ConsensusParameters &params);
  bool OnBringUpExternalNetwork(ledger::GenesisFileCreator::ConsensusParameters &params,
                                UriSet const &                                   initial_peers);
  bool OnRunning(core::WeakRunnable const &bootstrap_monitor);
  void OnTearDownExternalNetwork();
  void OnTearDownLaneServices();
  void OnCleanup();

  bool StartInternalMuddle();
  bool GenesisSanityChecks(ledger::GenesisFileCreator::Result genesis_status);
  bool CheckStateIntegrity();
  /// @}

  /// @name Configuration
  /// @{
  Flag         active_;           ///< Flag to control running of main thread
  Config       cfg_;              ///< The configuration
  uint16_t     p2p_port_;         ///< The port that the P2P interface is running from
  uint16_t     http_port_;        ///< The port of the HTTP server
  uint16_t     lane_port_start_;  ///< The starting port of all the lane services
  ShardConfigs shard_cfgs_;
  /// @}

  /// @name Network Orchestration
  /// @{
  core::Reactor  reactor_;
  core::Reactor  reactor_dkg_;
  NetworkManager network_manager_;       ///< Top level network coordinator
  NetworkManager http_network_manager_;  ///< A separate net. coordinator for the http service(s)
  MuddlePtr      muddle_;                ///< The muddle networking service
  CertificatePtr internal_identity_;
  CertificatePtr external_identity_;
  MuddlePtr      internal_muddle_;  ///< The muddle networking service
  TrustSystem    trust_;            ///< The trust subsystem
  /// @}

  /// @name Transaction and State Database shards
  /// @{
  TxStatusCachePtr     tx_status_cache_;  ///< Cache of transaction status
  LaneServices         lane_services_;    ///< The lane services
  StorageUnitClientPtr storage_;          ///< The storage client to the lane services
  LaneRemoteControlPtr lane_control_;     ///< The lane control client for the lane services
  ShardMgmtServicePtr  shard_management_;

  DAGPtr             dag_;
  DAGServicePtr      dag_service_;
  SynergeticMinerPtr synergetic_miner_;
  /// @}

  /// @name Staking
  /// @{
  MuddlePtr             beacon_network_;
  BeaconSetupServicePtr beacon_setup_;
  BeaconServicePtr      beacon_;
  StakeManagerPtr       stake_;  ///< The stake system
  ConsensusPtr          consensus_;
  /// @}

  /// @name Block Processing
  /// @{
  ExecutionManagerPtr execution_manager_;  ///< The transaction execution manager
  /// @}

  /// @name Blockchain and Mining
  /// @[
  MainChainPtr             chain_;              ///< The main block chain component
  BlockPackingAlgorithmPtr block_packer_;       ///< The block packing / mining algorithm
  BlockCoordinatorPtr      block_coordinator_;  ///< The block execution coordinator
  /// @}

  /// @name Top Level Services
  /// @{
  MainChainRpcClientPtr   main_chain_rpc_client_;
  MainChainRpcServicePtr  main_chain_service_;  ///< Service for block transmission over the network
  TransactionProcessorPtr tx_processor_;        ///< The transaction entrypoint
  /// @}

  /// @name Agent support
  /// @{
  MuddlePtr       agent_network_{nullptr};
  MailboxPtr      mailbox_{nullptr};
  MessengerAPIPtr messenger_api_{nullptr};
  /// @}

  /// @name HTTP Server
  /// @{
  OpenAPIHttpModulePtr     http_open_api_module_;
  HealthCheckHttpModulePtr health_check_module_;
  HttpServerPtr            http_;          ///< The HTTP server
  HttpModules              http_modules_;  ///< The set of modules currently configured
  /// @}

  /// @name Telemetry
  /// @{
  telemetry::CounterPtr uptime_;
  /// @}
};

std::ostream &operator<<(std::ostream &stream, Constellation::Config const &config);

}  // namespace constellation
}  // namespace fetch<|MERGE_RESOLUTION|>--- conflicted
+++ resolved
@@ -136,11 +136,7 @@
   using MuddlePtr                = muddle::MuddlePtr;
   using NetworkManager           = network::NetworkManager;
   using BlockPackingAlgorithm    = ledger::BasicMiner;
-<<<<<<< HEAD
-  using BlockPackingAlgorithmPtr = std::unique_ptr<BlockPackerInterface>;
-=======
   using BlockPackingAlgorithmPtr = std::unique_ptr<ledger::BlockPackerInterface>;
->>>>>>> 9ef370de
   using BlockCoordinator         = ledger::BlockCoordinator;
   using BlockCoordinatorPtr      = std::unique_ptr<ledger::BlockCoordinator>;
   using MainChainPtr             = std::unique_ptr<ledger::MainChain>;
