#pragma once
namespace fetch {
namespace http {

struct Status
{
  uint16_t    code;
  std::string explanation;
};

namespace status_code {
Status const UNKNOWN                         = {0, "0 Unkown"};
Status const INFORMATION_CONTINUE            = {100, "100 Continue"};
Status const INFORMATION_SWITCHING_PROTOCOLS = {101, "101 Switching Protocols"};
Status const INFORMATION_PROCESSING          = {102, "102 Processing"};
Status const SUCCESS_OK                      = {200, "200 OK"};
Status const SUCCESS_CREATED                 = {201, "201 Created"};
Status const SUCCESS_ACCEPTED                = {202, "202 Accepted"};
Status const SUCCESS_NON_AUTHORITATIVE_INFORMATION = {
    203, "203 Non-Authoritative Information"};
Status const SUCCESS_NO_CONTENT              = {204, "204 No Content"};
Status const SUCCESS_RESET_CONTENT           = {205, "205 Reset Content"};
Status const SUCCESS_PARTIAL_CONTENT         = {206, "206 Partial Content"};
Status const SUCCESS_MULTI_STATUS            = {207, "207 Multi-Status"};
Status const SUCCESS_ALREADY_REPORTED        = {208, "208 Already Reported"};
Status const SUCCESS_IM_USED                 = {226, "226 IM Used"};
Status const REDIRECTION_MULTIPLE_CHOICES    = {300, "300 Multiple Choices"};
Status const REDIRECTION_MOVED_PERMANENTLY   = {301, "301 Moved Permanently"};
Status const REDIRECTION_FOUND               = {302, "302 Found"};
Status const REDIRECTION_SEE_OTHER           = {303, "303 See Other"};
Status const REDIRECTION_NOT_MODIFIED        = {304, "304 Not Modified"};
Status const REDIRECTION_USE_PROXY           = {305, "305 Use Proxy"};
Status const REDIRECTION_SWITCH_PROXY        = {306, "306 Switch Proxy"};
Status const REDIRECTION_TEMPORARY_REDIRECT  = {307, "307 Temporary Redirect"};
Status const REDIRECTION_PERMANENT_REDIRECT  = {308, "308 Permanent Redirect"};
Status const CLIENT_ERROR_BAD_REQUEST        = {400, "400 Bad Request"};
Status const CLIENT_ERROR_UNAUTHORIZED       = {401, "401 Unauthorized"};
Status const CLIENT_ERROR_PAYMENT_REQUIRED   = {402, "402 Payment Required"};
Status const CLIENT_ERROR_FORBIDDEN          = {403, "403 Forbidden"};
Status const CLIENT_ERROR_NOT_FOUND          = {404, "404 Not Found"};
Status const CLIENT_ERROR_METHOD_NOT_ALLOWED = {405, "405 Method Not Allowed"};
Status const CLIENT_ERROR_NOT_ACCEPTABLE     = {406, "406 Not Acceptable"};
Status const CLIENT_ERROR_PROXY_AUTHENTICATION_REQUIRED = {
    407, "407 Proxy Authentication Required"};
Status const CLIENT_ERROR_REQUEST_TIMEOUT     = {408, "408 Request Timeout"};
Status const CLIENT_ERROR_CONFLICT            = {409, "409 Conflict"};
Status const CLIENT_ERROR_LENGTH_REQUIRED     = {411, "411 Length Required"};
Status const CLIENT_ERROR_PRECONDITION_FAILED = {412,
                                                 "412 Precondition Failed"};
Status const CLIENT_ERROR_PAYLOAD_TOO_LARGE   = {413, "413 Payload Too Large"};
Status const CLIENT_ERROR_URI_TOO_LONG        = {414, "414 URI Too Long"};
Status const CLIENT_ERROR_UNSUPPORTED_MEDIA_TYPE = {
    415, "415 Unsupported Media Type"};
Status const CLIENT_ERROR_RANGE_NOT_SATISFIABLE = {416,
                                                   "416 Range Not Satisfiable"};
Status const CLIENT_ERROR_EXPECTATION_FAILED = {417, "417 Expectation Failed"};
Status const CLIENT_ERROR_IM_A_TEAPOT        = {418, "418 I'm a teapot"};
Status const CLIENT_ERROR_MISDIRECTION_REQUIRED = {421,
                                                   "421 Misdirected Request"};
Status const CLIENT_ERROR_UNPROCESSABLE_ENTITY  = {422,
                                                  "422 Unprocessable Entity"};
Status const CLIENT_ERROR_LOCKED                = {423, "423 Locked"};
Status const CLIENT_ERROR_FAILED_DEPENDENCY = {424, "424 Failed Dependency"};
Status const CLIENT_ERROR_UPGRADE_REQUIRED  = {426, "426 Upgrade Required"};
Status const CLIENT_ERROR_PRECONDITION_REQUIRED = {428,
                                                   "428 Precondition Required"};
Status const CLIENT_ERROR_TOO_MANY_REQUESTS = {429, "429 Too Many Requests"};
Status const CLIENT_ERROR_REQUEST_HEADER_FIELDS_TOO_LARGE = {
    431, "431 Request Header Fields Too Large"};
Status const CLIENT_ERROR_UNAVAILABLE_FOR_LEGAL_REASONS = {
    451, "451 Unavailable For Legal Reasons"};
Status const SERVER_ERROR_INTERNAL_SERVER_ERROR = {500,
                                                   "500 Internal Server Error"};
Status const SERVER_ERROR_NOT_IMPLEMENTED       = {501, "501 Not Implemented"};
Status const SERVER_ERROR_BAD_GATEWAY           = {502, "502 Bad Gateway"};
Status const SERVER_ERROR_SERVICE_UNAVAILABLE   = {503,
                                                 "503 Service Unavailable"};
Status const SERVER_ERROR_GATEWAY_TIMEOUT       = {504, "504 Gateway Timeout"};
Status const SERVER_ERROR_HTTP_VERSION_NOT_SUPPORTED = {
    505, "505 HTTP Version Not Supported"};
Status const SERVER_ERROR_VARIANT_ALSO_NEGOTIATES = {
    506, "506 Variant Also Negotiates"};
Status const SERVER_ERROR_INSUFFICIENT_STORAGE = {507,
                                                  "507 Insufficient Storage"};
Status const SERVER_ERROR_LOOP_DETECTED        = {508, "508 Loop Detected"};
Status const SERVER_ERROR_NOT_EXTENDED         = {510, "510 Not Extended"};
Status const SERVER_ERROR_NETWORK_AUTHENTICATION_REQUIRED = {
    511, "511 Network Authentication Required"};
<<<<<<< HEAD
}  // namespace status_code
}  // namespace http
}  // namespace fetch

#endif
=======
}
}
}
>>>>>>> 9d7af97f
<|MERGE_RESOLUTION|>--- conflicted
+++ resolved
@@ -86,14 +86,6 @@
 Status const SERVER_ERROR_NOT_EXTENDED         = {510, "510 Not Extended"};
 Status const SERVER_ERROR_NETWORK_AUTHENTICATION_REQUIRED = {
     511, "511 Network Authentication Required"};
-<<<<<<< HEAD
 }  // namespace status_code
 }  // namespace http
 }  // namespace fetch
-
-#endif
-=======
-}
-}
-}
->>>>>>> 9d7af97f
