#pragma once
#include "core/byte_array/byte_array.hpp"
#include "core/logger.hpp"
#include "http/abstract_connection.hpp"
#include "http/abstract_server.hpp"

namespace fetch {
namespace http {

class HTTPConnectionManager
{
public:
  typedef typename AbstractHTTPConnection::shared_type connection_type;
  typedef uint64_t                                     handle_type;

  HTTPConnectionManager(AbstractHTTPServer &server)
      : server_(server), clients_mutex_(__LINE__, __FILE__)
  {}

  handle_type Join(connection_type client)
  {
    LOG_STACK_TRACE_POINT;

    handle_type handle = server_.next_handle();
    fetch::logger.Debug("Client joining with handle ", handle);

    std::lock_guard<fetch::mutex::Mutex> lock(clients_mutex_);
    clients_[handle] = client;
    return handle;
  }

  void Leave(handle_type handle)
  {
    LOG_STACK_TRACE_POINT;

    std::lock_guard<fetch::mutex::Mutex> lock(clients_mutex_);

    if (clients_.find(handle) != clients_.end())
    {
      fetch::logger.Debug("Client ", handle, " is leaving");
      // TODO: Close socket!
      clients_.erase(handle);
    }
    fetch::logger.Debug("Client ", handle, " is leaving");
  }

  bool Send(handle_type client, HTTPResponse const &res)
  {
    LOG_STACK_TRACE_POINT;

    bool ret = true;
    clients_mutex_.lock();

    if (clients_.find(client) != clients_.end())
    {
      auto c = clients_[client];
      clients_mutex_.unlock();
      c->Send(res);
      fetch::logger.Debug("Client manager did send message to ", client);
      clients_mutex_.lock();
    }
    else
    {
      fetch::logger.Debug("Client not found.");
      ret = false;
    }
    clients_mutex_.unlock();
    return ret;
  }

  void PushRequest(handle_type client, HTTPRequest const &req)
  {
    LOG_STACK_TRACE_POINT;

    server_.PushRequest(client, req);
  }

  std::string GetAddress(handle_type client)
  {
    LOG_STACK_TRACE_POINT;

    std::lock_guard<fetch::mutex::Mutex> lock(clients_mutex_);
    if (clients_.find(client) != clients_.end())
    {
      return clients_[client]->Address();
    }

    return "0.0.0.0";
  }

private:
  AbstractHTTPServer &                   server_;
  std::map<handle_type, connection_type> clients_;
  fetch::mutex::Mutex                    clients_mutex_;
};
<<<<<<< HEAD
}  // namespace http
}  // namespace fetch

#endif
=======
}
}
>>>>>>> 9d7af97f
<|MERGE_RESOLUTION|>--- conflicted
+++ resolved
@@ -93,12 +93,5 @@
   std::map<handle_type, connection_type> clients_;
   fetch::mutex::Mutex                    clients_mutex_;
 };
-<<<<<<< HEAD
 }  // namespace http
 }  // namespace fetch
-
-#endif
-=======
-}
-}
->>>>>>> 9d7af97f
