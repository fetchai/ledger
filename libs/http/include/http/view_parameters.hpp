--- conflicted
+++ resolved
@@ -6,9 +6,4 @@
 
 typedef KeyValueSet ViewParameters;
 }
-<<<<<<< HEAD
-}  // namespace fetch
-#endif
-=======
-}
->>>>>>> 9d7af97f
+}  // namespace fetch