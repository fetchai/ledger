--- conflicted
+++ resolved
@@ -150,11 +150,5 @@
   byte_array::ByteArray            original_;
   std::vector<match_function_type> match_;
 };
-<<<<<<< HEAD
 }  // namespace http
-}  // namespace fetch
-#endif
-=======
-}
-}
->>>>>>> 9d7af97f
+}  // namespace fetch