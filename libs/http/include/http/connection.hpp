--- conflicted
+++ resolved
@@ -125,16 +125,12 @@
       }
       else
       {
-<<<<<<< HEAD
         request->ParseHeader(*buffer_ptr, len);
-        if (is_open_) ReadBody(buffer_ptr, request);
-=======
-        HTTPRequest::SetHeader(*request, *buffer_ptr, len);
+
         if (is_open_)
         {
           ReadBody(buffer_ptr, request);
         }
->>>>>>> c3d0aa37
       }
     };
 
