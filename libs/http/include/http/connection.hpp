<<<<<<< HEAD
#ifndef HTTP_CONNECTION_HPP
#define HTTP_CONNECTION_HPP
=======
#pragma once
#include "core/byte_array/byte_array.hpp"
>>>>>>> 9d7af97f
#include "core/assert.hpp"
#include "core/byte_array/byte_array.hpp"
#include "core/logger.hpp"
#include "core/mutex.hpp"
#include "http/abstract_connection.hpp"
#include "http/http_connection_manager.hpp"
#include "http/request.hpp"
#include "http/response.hpp"
#include "network/fetch_asio.hpp"

#include <deque>
#include <memory>

namespace fetch {
namespace http {

class HTTPConnection : public AbstractHTTPConnection,
                       public std::enable_shared_from_this<HTTPConnection>
{
public:
  typedef std::deque<HTTPResponse>                     response_queue_type;
  typedef typename AbstractHTTPConnection::shared_type connection_type;
  typedef HTTPConnectionManager::handle_type           handle_type;
  typedef std::shared_ptr<HTTPRequest>                 shared_request_type;
  typedef std::shared_ptr<asio::streambuf>             buffer_ptr_type;

  HTTPConnection(asio::ip::tcp::tcp::socket socket,
                 HTTPConnectionManager &    manager)
      : socket_(std::move(socket))
      , manager_(manager)
      , write_mutex_(__LINE__, __FILE__)
  {
    LOG_STACK_TRACE_POINT;

    fetch::logger.Debug("HTTP connection from ",
                        socket_.remote_endpoint().address().to_string());
  }

  ~HTTPConnection()
  {
    LOG_STACK_TRACE_POINT;

    manager_.Leave(handle_);
  }

  void Start()
  {
    LOG_STACK_TRACE_POINT;

    is_open_ = true;
    handle_  = manager_.Join(shared_from_this());
    if (is_open_) ReadHeader();
  }

  void Send(HTTPResponse const &response) override
  {
    LOG_STACK_TRACE_POINT;

    write_mutex_.lock();
    bool write_in_progress = !write_queue_.empty();
    write_queue_.push_back(response);
    write_mutex_.unlock();

    if (!write_in_progress)
    {
      Write();
    }
  }

  std::string Address() override
  {
    return socket_.remote_endpoint().address().to_string();
  }

  asio::ip::tcp::tcp::socket &socket() { return socket_; }

public:
  void ReadHeader(buffer_ptr_type buffer_ptr = nullptr)
  {
    LOG_STACK_TRACE_POINT;

    fetch::logger.Debug("Ready to ready HTTP header");

    shared_request_type request = std::make_shared<HTTPRequest>();
    if (!buffer_ptr)
      buffer_ptr = std::make_shared<asio::streambuf>(
          std::numeric_limits<std::size_t>::max());

    auto self = shared_from_this();

    auto cb = [this, buffer_ptr, request, self](std::error_code const &ec,
                                                std::size_t const &    len) {
      fetch::logger.Debug("Read HTTP header");
      fetch::logger.Debug("Read HTTP header of " + std::to_string(len) +
                          " bytes");

      if (ec)
      {
        this->HandleError(ec, request);
        return;
      }
      else
      {
        HTTPRequest::SetHeader(*request, *buffer_ptr, len);
        if (is_open_) ReadBody(buffer_ptr, request);
      }
    };

    asio::async_read_until(socket_, *buffer_ptr, "\r\n\r\n", cb);
  }

  void ReadBody(buffer_ptr_type buffer_ptr, shared_request_type request)
  {
    LOG_STACK_TRACE_POINT;

    fetch::logger.Debug("Read HTTP body");
    // Check if we got all the body
    if (request->content_length() <= buffer_ptr->size())
    {
      HTTPRequest::SetBody(*request, *buffer_ptr);

      manager_.PushRequest(handle_, *request);

      if (is_open_) ReadHeader(buffer_ptr);
      return;
    }

    // Reading remaining bits if not all was read.
    auto self = shared_from_this();
    auto cb   = [this, buffer_ptr, request, self](std::error_code const &ec,
                                                std::size_t const &    len) {
      fetch::logger.Debug("Read HTTP body cb");
      if (ec)
      {
        this->HandleError(ec, request);
        return;
      }
      else
      {
        if (is_open_) ReadBody(buffer_ptr, request);
      }
    };

    asio::async_read(
        socket_, *buffer_ptr,
        asio::transfer_exactly(request->content_length() - buffer_ptr->size()),
        cb);
  }

  void HandleError(std::error_code const &ec, shared_request_type req)
  {
    LOG_STACK_TRACE_POINT;

    std::stringstream ss;
    ss << ec << ":" << ec.message();
    fetch::logger.Debug("HTTP error: ", ss.str());

    Close();
  }

  void Write()
  {
    LOG_STACK_TRACE_POINT;

    buffer_ptr_type buffer_ptr = std::make_shared<asio::streambuf>(
        std::numeric_limits<std::size_t>::max());
    write_mutex_.lock();
    HTTPResponse res = write_queue_.front();
    write_queue_.pop_front();
    write_mutex_.unlock();

    HTTPResponse::WriteToBuffer(res, *buffer_ptr);
    auto self = shared_from_this();
    auto cb   = [this, self, buffer_ptr](std::error_code ec, std::size_t) {
      if (!ec)
      {
        write_mutex_.lock();
        bool write_more = !write_queue_.empty();
        write_mutex_.unlock();
        if (is_open_ && write_more)
        {
          Write();
        }
      }
      else
      {
        manager_.Leave(handle_);
      }
    };

    asio::async_write(socket_, *buffer_ptr, cb);
  }

  void Close()
  {
    LOG_STACK_TRACE_POINT;

    is_open_ = false;
    manager_.Leave(handle_);
  }

  asio::ip::tcp::tcp::socket socket_;
  HTTPConnectionManager &    manager_;
  response_queue_type        write_queue_;
  fetch::mutex::Mutex        write_mutex_;

  handle_type handle_;
  bool        is_open_ = false;
};
<<<<<<< HEAD
}  // namespace http
}  // namespace fetch

#endif
=======
}
}
>>>>>>> 9d7af97f
<|MERGE_RESOLUTION|>--- conflicted
+++ resolved
@@ -1,10 +1,4 @@
-<<<<<<< HEAD
-#ifndef HTTP_CONNECTION_HPP
-#define HTTP_CONNECTION_HPP
-=======
 #pragma once
-#include "core/byte_array/byte_array.hpp"
->>>>>>> 9d7af97f
 #include "core/assert.hpp"
 #include "core/byte_array/byte_array.hpp"
 #include "core/logger.hpp"
@@ -214,12 +208,5 @@
   handle_type handle_;
   bool        is_open_ = false;
 };
-<<<<<<< HEAD
 }  // namespace http
 }  // namespace fetch
-
-#endif
-=======
-}
-}
->>>>>>> 9d7af97f
