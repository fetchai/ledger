#pragma once
//------------------------------------------------------------------------------
//
//   Copyright 2018-2019 Fetch.AI Limited
//
//   Licensed under the Apache License, Version 2.0 (the "License");
//   you may not use this file except in compliance with the License.
//   You may obtain a copy of the License at
//
//       http://www.apache.org/licenses/LICENSE-2.0
//
//   Unless required by applicable law or agreed to in writing, software
//   distributed under the License is distributed on an "AS IS" BASIS,
//   WITHOUT WARRANTIES OR CONDITIONS OF ANY KIND, either express or implied.
//   See the License for the specific language governing permissions and
//   limitations under the License.
//
//------------------------------------------------------------------------------

#include "core/assert.hpp"
#include "core/byte_array/byte_array.hpp"
#include "core/macros.hpp"
#include "core/mutex.hpp"
#include "http/abstract_connection.hpp"
#include "http/http_connection_manager.hpp"
#include "http/request.hpp"
#include "http/response.hpp"
#include "logging/logging.hpp"
#include "network/fetch_asio.hpp"

#include <deque>
#include <memory>

namespace fetch {
namespace http {

class HTTPConnection : public AbstractHTTPConnection,
                       public std::enable_shared_from_this<HTTPConnection>
{
public:
  using HTTPConnectionManagerPtr = std::weak_ptr<HTTPConnectionManager>;
  using ResponseQueueType        = std::deque<HTTPResponse>;
  using ConnectionType           = typename AbstractHTTPConnection::SharedType;
  using HandleType               = HTTPConnectionManager::HandleType;
  using SharedRequestType        = std::shared_ptr<HTTPRequest>;
  using BufferPointerType        = std::shared_ptr<asio::streambuf>;

  static constexpr char const *LOGGING_NAME = "HTTPConnection";

  HTTPConnection(asio::ip::tcp::tcp::socket socket, HTTPConnectionManagerPtr manager)
    : socket_(std::move(socket))
    , manager_(std::move(manager))
  {
    FETCH_LOG_DEBUG(LOGGING_NAME, "HTTP connection from ",
                    socket_.remote_endpoint().address().to_string());
  }

<<<<<<< HEAD
  ~HTTPConnection() override
  {
    auto ptr = manager_.lock();
    if (ptr)
    {
      ptr->Leave(handle_);
    }
  }
=======
  ~HTTPConnection() override = default;
>>>>>>> 438f02c9

  void Start()
  {
    is_open_ = true;
<<<<<<< HEAD
    auto ptr = manager_.lock();

    if (ptr)
    {
      handle_ = ptr->Join(shared_from_this());
    }

    if (is_open_)
    {
      ReadHeader();
    }
=======
    ReadHeader();
>>>>>>> 438f02c9
  }

  void Send(HTTPResponse const &response) override
  {
    bool write_in_progress = false;
    {
      FETCH_LOCK(write_mutex_);
      write_in_progress = !write_queue_.empty();
      write_queue_.push_back(response);
    }

    if (!write_in_progress)
    {
      Write();
    }
  }

  std::string Address() override
  {
    return socket_.remote_endpoint().address().to_string();
  }

  asio::ip::tcp::tcp::socket &socket()
  {
    return socket_;
  }

public:
  void ReadHeader(BufferPointerType buffer_ptr = nullptr)
  {
    FETCH_LOG_DEBUG(LOGGING_NAME, "Ready to ready HTTP header");

    SharedRequestType request = std::make_shared<HTTPRequest>();
    if (!buffer_ptr)
    {
      buffer_ptr = std::make_shared<asio::streambuf>(std::numeric_limits<std::size_t>::max());
    }

    auto self = shared_from_this();

    auto cb = [this, buffer_ptr, request, self](std::error_code const &ec, std::size_t len) {
      FETCH_LOG_DEBUG(LOGGING_NAME, "Read HTTP header");
      FETCH_LOG_DEBUG(LOGGING_NAME, "Read HTTP header of " + std::to_string(len) + " bytes");

      if (ec)
      {
        this->HandleError(ec, request);
        return;
      }

      // only parse the header if there is data to be parsed
      if (len != 0u)
      {
        if (request->ParseHeader(*buffer_ptr, len))
        {
          if (is_open_)
          {
            ReadBody(buffer_ptr, request);
          }
        }
      }
    };

    asio::async_read_until(socket_, *buffer_ptr, "\r\n\r\n", cb);
  }

  void ReadBody(BufferPointerType const &buffer_ptr, SharedRequestType const &request)
  {
    FETCH_LOG_DEBUG(LOGGING_NAME, "Read HTTP body");
    // Check if we got all the body
    if (request->content_length() <= buffer_ptr->size())
    {
      request->ParseBody(*buffer_ptr);

      // at this point if the read has been successful populate the remote address information
      // inside the request
      auto const &remote_endpoint = socket_.remote_endpoint();
      request->SetOriginatingAddress(remote_endpoint.address().to_string(), remote_endpoint.port());

      // push the request to the main server
      auto ptr = manager_.lock();
      if (ptr)
      {
        ptr->PushRequest(handle_, *request);

        if (is_open_)
        {
          ReadHeader(buffer_ptr);
        }
      }
      return;
    }

    // Reading remaining bits if not all was read.
    auto self = shared_from_this();
    auto cb   = [this, buffer_ptr, request, self](std::error_code const &ec, std::size_t len) {
      FETCH_UNUSED(len);

      FETCH_LOG_DEBUG(LOGGING_NAME, "Read HTTP body cb");
      if (ec)
      {
        this->HandleError(ec, request);
        return;
      }

      if (is_open_)
      {
        ReadBody(buffer_ptr, request);
      }
    };

    asio::async_read(socket_, *buffer_ptr,
                     asio::transfer_exactly(request->content_length() - buffer_ptr->size()), cb);
  }

  void HandleError(std::error_code const &ec, SharedRequestType const & /*req*/)
  {
    std::stringstream ss;
    ss << ec << ":" << ec.message();
    FETCH_LOG_DEBUG(LOGGING_NAME, "HTTP error: ", ss.str());

    Close();
  }

  void Write()
  {
    BufferPointerType buffer_ptr =
        std::make_shared<asio::streambuf>(std::numeric_limits<std::size_t>::max());
    {
      FETCH_LOCK(write_mutex_);
      HTTPResponse res = write_queue_.front();
      write_queue_.pop_front();
      res.ToStream(*buffer_ptr);
    }

    auto self = shared_from_this();
    auto cb   = [this, self, buffer_ptr](std::error_code ec, std::size_t) {
      if (!ec)
      {
        bool write_more = false;
        {
          FETCH_LOCK(write_mutex_);
          write_more = !write_queue_.empty();
        }

        if (is_open_ && write_more)
        {
          Write();
        }
      }
      else
      {
        auto ptr = manager_.lock();
        if (ptr)
        {
          ptr->Leave(handle_);
        }
      }
    };

    asio::async_write(socket_, *buffer_ptr, cb);
  }

  void CloseConnnection() override
  {
    std::error_code dummy;
    socket_.shutdown(asio::ip::tcp::socket::shutdown_both, dummy);
    socket_.close(dummy);
  }

  void Close()
  {
    is_open_ = false;
<<<<<<< HEAD
    auto ptr = manager_.lock();
    if (ptr)
    {
      ptr->Leave(handle_);
    }
=======
    CloseConnnection();
    manager_.Leave(handle_);
>>>>>>> 438f02c9
  }

  void SetHandle(HandleType handle)
  {
    handle_ = handle;
  }

private:
  asio::ip::tcp::tcp::socket socket_;
  HTTPConnectionManagerPtr   manager_;
  ResponseQueueType          write_queue_;
  Mutex                      write_mutex_;

  HandleType handle_{};
  bool       is_open_ = false;
};
}  // namespace http
}  // namespace fetch<|MERGE_RESOLUTION|>--- conflicted
+++ resolved
@@ -38,54 +38,28 @@
                        public std::enable_shared_from_this<HTTPConnection>
 {
 public:
-  using HTTPConnectionManagerPtr = std::weak_ptr<HTTPConnectionManager>;
-  using ResponseQueueType        = std::deque<HTTPResponse>;
-  using ConnectionType           = typename AbstractHTTPConnection::SharedType;
-  using HandleType               = HTTPConnectionManager::HandleType;
-  using SharedRequestType        = std::shared_ptr<HTTPRequest>;
-  using BufferPointerType        = std::shared_ptr<asio::streambuf>;
+  using ResponseQueueType = std::deque<HTTPResponse>;
+  using ConnectionType    = typename AbstractHTTPConnection::SharedType;
+  using HandleType        = HTTPConnectionManager::HandleType;
+  using SharedRequestType = std::shared_ptr<HTTPRequest>;
+  using BufferPointerType = std::shared_ptr<asio::streambuf>;
 
   static constexpr char const *LOGGING_NAME = "HTTPConnection";
 
-  HTTPConnection(asio::ip::tcp::tcp::socket socket, HTTPConnectionManagerPtr manager)
+  HTTPConnection(asio::ip::tcp::tcp::socket socket, HTTPConnectionManager &manager)
     : socket_(std::move(socket))
-    , manager_(std::move(manager))
+    , manager_(manager)
   {
     FETCH_LOG_DEBUG(LOGGING_NAME, "HTTP connection from ",
                     socket_.remote_endpoint().address().to_string());
   }
 
-<<<<<<< HEAD
-  ~HTTPConnection() override
-  {
-    auto ptr = manager_.lock();
-    if (ptr)
-    {
-      ptr->Leave(handle_);
-    }
-  }
-=======
   ~HTTPConnection() override = default;
->>>>>>> 438f02c9
 
   void Start()
   {
     is_open_ = true;
-<<<<<<< HEAD
-    auto ptr = manager_.lock();
-
-    if (ptr)
-    {
-      handle_ = ptr->Join(shared_from_this());
-    }
-
-    if (is_open_)
-    {
-      ReadHeader();
-    }
-=======
     ReadHeader();
->>>>>>> 438f02c9
   }
 
   void Send(HTTPResponse const &response) override
@@ -166,15 +140,11 @@
       request->SetOriginatingAddress(remote_endpoint.address().to_string(), remote_endpoint.port());
 
       // push the request to the main server
-      auto ptr = manager_.lock();
-      if (ptr)
-      {
-        ptr->PushRequest(handle_, *request);
-
-        if (is_open_)
-        {
-          ReadHeader(buffer_ptr);
-        }
+      manager_.PushRequest(handle_, *request);
+
+      if (is_open_)
+      {
+        ReadHeader(buffer_ptr);
       }
       return;
     }
@@ -238,11 +208,7 @@
       }
       else
       {
-        auto ptr = manager_.lock();
-        if (ptr)
-        {
-          ptr->Leave(handle_);
-        }
+        manager_.Leave(handle_);
       }
     };
 
@@ -259,16 +225,8 @@
   void Close()
   {
     is_open_ = false;
-<<<<<<< HEAD
-    auto ptr = manager_.lock();
-    if (ptr)
-    {
-      ptr->Leave(handle_);
-    }
-=======
     CloseConnnection();
     manager_.Leave(handle_);
->>>>>>> 438f02c9
   }
 
   void SetHandle(HandleType handle)
@@ -278,7 +236,7 @@
 
 private:
   asio::ip::tcp::tcp::socket socket_;
-  HTTPConnectionManagerPtr   manager_;
+  HTTPConnectionManager &    manager_;
   ResponseQueueType          write_queue_;
   Mutex                      write_mutex_;
 
