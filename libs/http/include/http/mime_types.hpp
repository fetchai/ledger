--- conflicted
+++ resolved
@@ -18,10 +18,5 @@
 namespace mime_types {
 MimeType GetMimeTypeFromExtension(std::string const &ext);
 }
-<<<<<<< HEAD
 }  // namespace http
 }  // namespace fetch
-
-#endif
-=======
->>>>>>> 9d7af97f
