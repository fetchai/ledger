--- conflicted
+++ resolved
@@ -12,14 +12,6 @@
     res.header().Add("Access-Control-Allow-Origin", val);
   };
 }
-<<<<<<< HEAD
 }  // namespace middleware
 }  // namespace http
 }  // namespace fetch
-
-#endif
-=======
-}
-}
-}
->>>>>>> 9d7af97f
