#pragma once
//------------------------------------------------------------------------------
//
//   Copyright 2018 Fetch.AI Limited
//
//   Licensed under the Apache License, Version 2.0 (the "License");
//   you may not use this file except in compliance with the License.
//   You may obtain a copy of the License at
//
//       http://www.apache.org/licenses/LICENSE-2.0
//
//   Unless required by applicable law or agreed to in writing, software
//   distributed under the License is distributed on an "AS IS" BASIS,
//   WITHOUT WARRANTIES OR CONDITIONS OF ANY KIND, either express or implied.
//   See the License for the specific language governing permissions and
//   limitations under the License.
//
//------------------------------------------------------------------------------

#include "http/header.hpp"
#include "http/mime_types.hpp"
#include "http/status.hpp"
#include "network/fetch_asio.hpp"
#include <ostream>
#include <utility>

namespace fetch {
namespace http {

class HTTPResponse : public std::enable_shared_from_this<HTTPResponse>
{
public:
<<<<<<< HEAD
  HTTPResponse() = default;

  explicit HTTPResponse(byte_array::ConstByteArray const &body,
                        MimeType mime = {".html", "text/html"}, Status status = Status::SUCCESS_OK)
    : body_(body), mime_(std::move(mime)), status_(status)
=======
  HTTPResponse(byte_array::ConstByteArray body, MimeType mime = {".html", "text/html"},
               Status status = status_code::SUCCESS_OK)
    : body_(std::move(body))
    , mime_(std::move(mime))
    , status_(std::move(status))
>>>>>>> c3d0aa37
  {
    header_.Add("content-length", int64_t(body_.size()));
    header_.Add("content-type", mime_.type);
  }

  bool ParseHeader(asio::streambuf &buffer, std::size_t length);
  bool ParseBody(asio::streambuf &buffer, std::size_t length);
  bool ToStream(asio::streambuf &buffer) const;

<<<<<<< HEAD
  byte_array::ConstByteArray const &body() const { return body_; }
  Status                            status() const { return status_; }
  MimeType const &                  mime_type() const { return mime_; }
  Header const &                    header() const { return header_; }

  void AddHeader(byte_array::ConstByteArray const &key, byte_array::ConstByteArray const &value)
  {
    header_.Add(key, value);
  }

  void SetBody(byte_array::ConstByteArray const &body) { body_ = body; }
=======
  byte_array::ConstByteArray const &body() const
  {
    return body_;
  }

  Status const &status() const
  {
    return status_;
  }

  Status &status()
  {
    return status_;
  }

  MimeType const &mime_type() const
  {
    return mime_;
  }

  MimeType &mime_type()
  {
    return mime_;
  }

  Header const &header() const
  {
    return header_;
  }

  Header &header()
  {
    return header_;
  }
>>>>>>> c3d0aa37

private:
  bool ParseFirstLine(char const *begin, char const *end);
  bool ParseHeaderLine(std::size_t line_idx, char const *begin, char const *end);

  byte_array::ConstByteArray body_;
  MimeType                   mime_;
  Status                     status_;
  Header                     header_;
};
}  // namespace http
}  // namespace fetch<|MERGE_RESOLUTION|>--- conflicted
+++ resolved
@@ -30,19 +30,13 @@
 class HTTPResponse : public std::enable_shared_from_this<HTTPResponse>
 {
 public:
-<<<<<<< HEAD
   HTTPResponse() = default;
 
   explicit HTTPResponse(byte_array::ConstByteArray const &body,
                         MimeType mime = {".html", "text/html"}, Status status = Status::SUCCESS_OK)
-    : body_(body), mime_(std::move(mime)), status_(status)
-=======
-  HTTPResponse(byte_array::ConstByteArray body, MimeType mime = {".html", "text/html"},
-               Status status = status_code::SUCCESS_OK)
     : body_(std::move(body))
     , mime_(std::move(mime))
-    , status_(std::move(status))
->>>>>>> c3d0aa37
+    , status_(status)
   {
     header_.Add("content-length", int64_t(body_.size()));
     header_.Add("content-type", mime_.type);
@@ -52,7 +46,6 @@
   bool ParseBody(asio::streambuf &buffer, std::size_t length);
   bool ToStream(asio::streambuf &buffer) const;
 
-<<<<<<< HEAD
   byte_array::ConstByteArray const &body() const { return body_; }
   Status                            status() const { return status_; }
   MimeType const &                  mime_type() const { return mime_; }
@@ -64,42 +57,6 @@
   }
 
   void SetBody(byte_array::ConstByteArray const &body) { body_ = body; }
-=======
-  byte_array::ConstByteArray const &body() const
-  {
-    return body_;
-  }
-
-  Status const &status() const
-  {
-    return status_;
-  }
-
-  Status &status()
-  {
-    return status_;
-  }
-
-  MimeType const &mime_type() const
-  {
-    return mime_;
-  }
-
-  MimeType &mime_type()
-  {
-    return mime_;
-  }
-
-  Header const &header() const
-  {
-    return header_;
-  }
-
-  Header &header()
-  {
-    return header_;
-  }
->>>>>>> c3d0aa37
 
 private:
   bool ParseFirstLine(char const *begin, char const *end);
