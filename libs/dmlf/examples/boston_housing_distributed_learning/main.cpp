//------------------------------------------------------------------------------
//
//   Copyright 2018-2019 Fetch.AI Limited
//
//   Licensed under the Apache License, Version 2.0 (the "License");
//   you may not use this file except in compliance with the License.
//   You may obtain a copy of the License at
//
//       http://www.apache.org/licenses/LICENSE-2.0
//
//   Unless required by applicable law or agreed to in writing, software
//   distributed under the License is distributed on an "AS IS" BASIS,
//   WITHOUT WARRANTIES OR CONDITIONS OF ANY KIND, either express or implied.
//   See the License for the specific language governing permissions and
//   limitations under the License.
//
//------------------------------------------------------------------------------

#include "dmlf/distributed_learning/distributed_learning_client.hpp"
#include "dmlf/distributed_learning/utilities/boston_housing_client_utilities.hpp"
#include "dmlf/distributed_learning/utilities/distributed_learning_utilities.hpp"
#include "dmlf/networkers/local_learner_networker.hpp"
#include "dmlf/simple_cycling_algorithm.hpp"
#include "json/document.hpp"
#include "math/matrix_operations.hpp"
#include "math/tensor.hpp"
#include "ml/dataloaders/ReadCSV.hpp"
#include "ml/exceptions/exceptions.hpp"

#include <algorithm>
#include <chrono>
#include <ctime>
#include <iostream>
#include <string>
#include <thread>
#include <utility>
#include <vector>

using namespace fetch::ml::ops;
using namespace fetch::ml::layers;
using namespace fetch::dmlf::distributed_learning;

using DataType         = fetch::fixed_point::FixedPoint<32, 32>;
using TensorType       = fetch::math::Tensor<DataType>;
using VectorTensorType = std::vector<TensorType>;
using SizeType         = fetch::math::SizeType;

int main(int argc, char **argv)
{
<<<<<<< HEAD
  // read input config file
  if (argc != 2)
=======
  // This example will create multiple local distributed clients with simple regression neural net
  // and learns how to predict prices from Boston Housing dataset

  if (argc != 6)
>>>>>>> f17f13d6
  {
    std::cout << "config_file.json" << std::endl;
    return 1;
  }
<<<<<<< HEAD
  fetch::json::JSONDocument doc;
  std::ifstream             config_file(argv[1]);
  std::string text((std::istreambuf_iterator<char>(config_file)), std::istreambuf_iterator<char>());
  doc.Parse(text.c_str());
=======

  /**
   * Prepare configuration
   */
>>>>>>> f17f13d6

  ClientParams<DataType> client_params;
  auto                   data_file   = doc["data"].As<std::string>();
  auto                   labels_file = doc["labels"].As<std::string>();
  auto                   results_dir = doc["results"].As<std::string>();
  auto                   n_clients   = doc["n_clients"].As<SizeType>();
  auto                   n_peers     = doc["n_peers"].As<SizeType>();
  auto                   n_rounds    = doc["n_rounds"].As<SizeType>();
  auto                   synchronise = doc["synchronise"].As<bool>();
  client_params.max_updates          = doc["max_updates"].As<SizeType>();
  client_params.batch_size           = doc["batch_size"].As<SizeType>();
  client_params.learning_rate        = static_cast<DataType>(doc["learning_rate"].As<float>());
  auto seed                          = doc["random_seed"].As<SizeType>();
  auto test_set_ratio                = doc["test_set_ratio"].As<float>();

<<<<<<< HEAD
  std::shared_ptr<std::mutex> console_mutex_ptr = std::make_shared<std::mutex>();

  // Load data
  TensorType data_tensor  = fetch::ml::dataloaders::ReadCSV<TensorType>(data_file).Transpose();
  TensorType label_tensor = fetch::ml::dataloaders::ReadCSV<TensorType>(labels_file).Transpose();
=======
  // Command line parameters
  std::string images_filename = argv[1];
  std::string labels_filename = argv[2];
  SizeType    seed            = strtoul(argv[3], nullptr, 10);
  DataType    learning_rate   = static_cast<DataType>(strtof(argv[4], nullptr));
  std::string results_dir     = argv[5];

  // Distributed learning parameters:
  SizeType number_of_clients  = 6;
  SizeType number_of_rounds   = 200;
  bool     synchronise        = false;
  client_params.max_updates   = 16;  // Round ends after this number of batches
  SizeType number_of_peers    = 3;
  client_params.batch_size    = 32;
  client_params.learning_rate = learning_rate;
  float test_set_ratio        = 0.00f;

  /**
   * Prepare environment
   */

  std::shared_ptr<std::mutex> console_mutex_ptr = std::make_shared<std::mutex>();

  // Load data
  TensorType data_tensor = fetch::ml::dataloaders::ReadCSV<TensorType>(images_filename).Transpose();
  TensorType label_tensor =
      fetch::ml::dataloaders::ReadCSV<TensorType>(labels_filename).Transpose();
>>>>>>> f17f13d6

  // Shuffle data
  utilities::Shuffle(data_tensor, label_tensor, seed);

  // Split data
<<<<<<< HEAD
  std::vector<TensorType> data_tensors  = Split(data_tensor, n_clients);
  std::vector<TensorType> label_tensors = Split(label_tensor, n_clients);

  std::vector<std::shared_ptr<fetch::dmlf::LocalLearnerNetworker>> networkers(n_clients);

  // Create networkers
  for (SizeType i(0); i < n_clients; ++i)
=======
  std::vector<TensorType> data_tensors  = utilities::Split(data_tensor, number_of_clients);
  std::vector<TensorType> label_tensors = utilities::Split(label_tensor, number_of_clients);

  // Create networkers
  std::vector<std::shared_ptr<fetch::dmlf::LocalLearnerNetworker>> networkers(number_of_clients);
  for (SizeType i(0); i < number_of_clients; ++i)
>>>>>>> f17f13d6
  {
    networkers[i] = std::make_shared<fetch::dmlf::LocalLearnerNetworker>();
    networkers[i]->Initialize<fetch::dmlf::Update<TensorType>>();
  }

<<<<<<< HEAD
  for (SizeType i(0); i < n_clients; ++i)
=======
  // Add peers to networkers and initialise shuffle algorithm
  for (SizeType i(0); i < number_of_clients; ++i)
>>>>>>> f17f13d6
  {
    networkers[i]->AddPeers(networkers);
    networkers[i]->SetShuffleAlgorithm(std::make_shared<fetch::dmlf::SimpleCyclingAlgorithm>(
        networkers[i]->GetPeerCount(), n_peers));
  }

<<<<<<< HEAD
  std::vector<std::shared_ptr<TrainingClient<TensorType>>> clients(n_clients);
  for (SizeType i{0}; i < n_clients; ++i)
  {
    // Instantiate n_clients clients
    clients[i] = MakeClient(i, client_params, data_tensors.at(i), label_tensors.at(i),
                            test_set_ratio, console_mutex_ptr);
  }

  for (SizeType i{0}; i < n_clients; ++i)
  {
=======
  // Create training clients
  std::vector<std::shared_ptr<TrainingClient<TensorType>>> clients(number_of_clients);
  for (SizeType i{0}; i < number_of_clients; ++i)
  {
    // Instantiate NUMBER_OF_CLIENTS clients
    clients[i] = fetch::dmlf::distributed_learning::utilities::MakeBostonClient<TensorType>(
        std::to_string(i), client_params, data_tensors.at(i), label_tensors.at(i), test_set_ratio,
        console_mutex_ptr);

>>>>>>> f17f13d6
    // Give each client pointer to its networker
    clients[i]->SetNetworker(networkers[i]);
  }

<<<<<<< HEAD
  std::string results_filename = results_dir + "/fetch_" + std::to_string(n_clients) + "_Adam_" +
                                 std::to_string(float(client_params.learning_rate)) + "_" +
=======
  // Create loss csv file
  std::string results_filename = results_dir + "/fetch_" + std::to_string(number_of_clients) +
                                 "_Adam_" + std::to_string(float(learning_rate)) + "_" +
>>>>>>> f17f13d6
                                 std::to_string(seed) + "_FC3.csv";
  std::ofstream lossfile(results_filename, std::ofstream::out);

  if (!lossfile)
  {
    throw fetch::ml::exceptions::InvalidFile("Bad output file");
  }

<<<<<<< HEAD
  // Main loop
  for (SizeType it{0}; it < n_rounds; ++it)
=======
  /**
   * Main loop
   */

  for (SizeType it{0}; it < number_of_rounds; ++it)
>>>>>>> f17f13d6
  {
    // Start all clients
    std::cout << "================= ROUND : " << it << " =================" << std::endl;
    std::list<std::thread> threads;
    for (auto &c : clients)
    {
      threads.emplace_back([&c] { c->Run(); });
    }

    // Wait for everyone to finish
    for (auto &t : threads)
    {
      t.join();
    }

    // Write statistic to csv
    std::cout << it;
    lossfile << it;
    for (auto &c : clients)
    {
      std::cout << "\t"
                << static_cast<double>(utilities::Test(c->GetModel(), data_tensor, label_tensor));
      lossfile << ","
               << static_cast<double>(utilities::Test(c->GetModel(), data_tensor, label_tensor));
    }
    std::cout << std::endl;
    lossfile << std::endl;

    // Synchronize weights by giving all clients average of all client's weights
    if (synchronise)
    {
      std::cout << std::endl << "Synchronising weights" << std::endl;
      fetch::dmlf::distributed_learning::utilities::SynchroniseWeights<TensorType>(clients);
    }
  }

  std::cout << "Results saved in " << results_filename << std::endl;

  return 0;
}<|MERGE_RESOLUTION|>--- conflicted
+++ resolved
@@ -47,30 +47,18 @@
 
 int main(int argc, char **argv)
 {
-<<<<<<< HEAD
-  // read input config file
-  if (argc != 2)
-=======
   // This example will create multiple local distributed clients with simple regression neural net
   // and learns how to predict prices from Boston Housing dataset
 
-  if (argc != 6)
->>>>>>> f17f13d6
+  if (argc != 2)
   {
     std::cout << "config_file.json" << std::endl;
     return 1;
   }
-<<<<<<< HEAD
   fetch::json::JSONDocument doc;
   std::ifstream             config_file(argv[1]);
   std::string text((std::istreambuf_iterator<char>(config_file)), std::istreambuf_iterator<char>());
   doc.Parse(text.c_str());
-=======
-
-  /**
-   * Prepare configuration
-   */
->>>>>>> f17f13d6
 
   ClientParams<DataType> client_params;
   auto                   data_file   = doc["data"].As<std::string>();
@@ -86,113 +74,51 @@
   auto seed                          = doc["random_seed"].As<SizeType>();
   auto test_set_ratio                = doc["test_set_ratio"].As<float>();
 
-<<<<<<< HEAD
   std::shared_ptr<std::mutex> console_mutex_ptr = std::make_shared<std::mutex>();
 
   // Load data
   TensorType data_tensor  = fetch::ml::dataloaders::ReadCSV<TensorType>(data_file).Transpose();
   TensorType label_tensor = fetch::ml::dataloaders::ReadCSV<TensorType>(labels_file).Transpose();
-=======
-  // Command line parameters
-  std::string images_filename = argv[1];
-  std::string labels_filename = argv[2];
-  SizeType    seed            = strtoul(argv[3], nullptr, 10);
-  DataType    learning_rate   = static_cast<DataType>(strtof(argv[4], nullptr));
-  std::string results_dir     = argv[5];
-
-  // Distributed learning parameters:
-  SizeType number_of_clients  = 6;
-  SizeType number_of_rounds   = 200;
-  bool     synchronise        = false;
-  client_params.max_updates   = 16;  // Round ends after this number of batches
-  SizeType number_of_peers    = 3;
-  client_params.batch_size    = 32;
-  client_params.learning_rate = learning_rate;
-  float test_set_ratio        = 0.00f;
-
-  /**
-   * Prepare environment
-   */
-
-  std::shared_ptr<std::mutex> console_mutex_ptr = std::make_shared<std::mutex>();
-
-  // Load data
-  TensorType data_tensor = fetch::ml::dataloaders::ReadCSV<TensorType>(images_filename).Transpose();
-  TensorType label_tensor =
-      fetch::ml::dataloaders::ReadCSV<TensorType>(labels_filename).Transpose();
->>>>>>> f17f13d6
 
   // Shuffle data
   utilities::Shuffle(data_tensor, label_tensor, seed);
 
   // Split data
-<<<<<<< HEAD
-  std::vector<TensorType> data_tensors  = Split(data_tensor, n_clients);
-  std::vector<TensorType> label_tensors = Split(label_tensor, n_clients);
-
-  std::vector<std::shared_ptr<fetch::dmlf::LocalLearnerNetworker>> networkers(n_clients);
+  std::vector<TensorType> data_tensors  = utilities::Split(data_tensor, n_clients);
+  std::vector<TensorType> label_tensors = utilities::Split(label_tensor, n_clients);
 
   // Create networkers
+  std::vector<std::shared_ptr<fetch::dmlf::LocalLearnerNetworker>> networkers(n_clients);
   for (SizeType i(0); i < n_clients; ++i)
-=======
-  std::vector<TensorType> data_tensors  = utilities::Split(data_tensor, number_of_clients);
-  std::vector<TensorType> label_tensors = utilities::Split(label_tensor, number_of_clients);
-
-  // Create networkers
-  std::vector<std::shared_ptr<fetch::dmlf::LocalLearnerNetworker>> networkers(number_of_clients);
-  for (SizeType i(0); i < number_of_clients; ++i)
->>>>>>> f17f13d6
   {
     networkers[i] = std::make_shared<fetch::dmlf::LocalLearnerNetworker>();
     networkers[i]->Initialize<fetch::dmlf::Update<TensorType>>();
   }
 
-<<<<<<< HEAD
+  // Add peers to networkers and initialise shuffle algorithm
   for (SizeType i(0); i < n_clients; ++i)
-=======
-  // Add peers to networkers and initialise shuffle algorithm
-  for (SizeType i(0); i < number_of_clients; ++i)
->>>>>>> f17f13d6
   {
     networkers[i]->AddPeers(networkers);
     networkers[i]->SetShuffleAlgorithm(std::make_shared<fetch::dmlf::SimpleCyclingAlgorithm>(
         networkers[i]->GetPeerCount(), n_peers));
   }
 
-<<<<<<< HEAD
+  // Create training clients
   std::vector<std::shared_ptr<TrainingClient<TensorType>>> clients(n_clients);
   for (SizeType i{0}; i < n_clients; ++i)
   {
     // Instantiate n_clients clients
-    clients[i] = MakeClient(i, client_params, data_tensors.at(i), label_tensors.at(i),
-                            test_set_ratio, console_mutex_ptr);
-  }
-
-  for (SizeType i{0}; i < n_clients; ++i)
-  {
-=======
-  // Create training clients
-  std::vector<std::shared_ptr<TrainingClient<TensorType>>> clients(number_of_clients);
-  for (SizeType i{0}; i < number_of_clients; ++i)
-  {
-    // Instantiate NUMBER_OF_CLIENTS clients
     clients[i] = fetch::dmlf::distributed_learning::utilities::MakeBostonClient<TensorType>(
         std::to_string(i), client_params, data_tensors.at(i), label_tensors.at(i), test_set_ratio,
         console_mutex_ptr);
 
->>>>>>> f17f13d6
     // Give each client pointer to its networker
     clients[i]->SetNetworker(networkers[i]);
   }
 
-<<<<<<< HEAD
+  // Create loss csv file
   std::string results_filename = results_dir + "/fetch_" + std::to_string(n_clients) + "_Adam_" +
                                  std::to_string(float(client_params.learning_rate)) + "_" +
-=======
-  // Create loss csv file
-  std::string results_filename = results_dir + "/fetch_" + std::to_string(number_of_clients) +
-                                 "_Adam_" + std::to_string(float(learning_rate)) + "_" +
->>>>>>> f17f13d6
                                  std::to_string(seed) + "_FC3.csv";
   std::ofstream lossfile(results_filename, std::ofstream::out);
 
@@ -201,16 +127,11 @@
     throw fetch::ml::exceptions::InvalidFile("Bad output file");
   }
 
-<<<<<<< HEAD
-  // Main loop
-  for (SizeType it{0}; it < n_rounds; ++it)
-=======
   /**
    * Main loop
    */
 
-  for (SizeType it{0}; it < number_of_rounds; ++it)
->>>>>>> f17f13d6
+  for (SizeType it{0}; it < n_rounds; ++it)
   {
     // Start all clients
     std::cout << "================= ROUND : " << it << " =================" << std::endl;
