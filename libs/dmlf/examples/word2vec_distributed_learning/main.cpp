//------------------------------------------------------------------------------
//
//   Copyright 2018-2019 Fetch.AI Limited
//
//   Licensed under the Apache License, Version 2.0 (the "License");
//   you may not use this file except in compliance with the License.
//   You may obtain a copy of the License at
//
//       http://www.apache.org/licenses/LICENSE-2.0
//
//   Unless required by applicable law or agreed to in writing, software
//   distributed under the License is distributed on an "AS IS" BASIS,
//   WITHOUT WARRANTIES OR CONDITIONS OF ANY KIND, either express or implied.
//   See the License for the specific language governing permissions and
//   limitations under the License.
//
//------------------------------------------------------------------------------

<<<<<<< HEAD
#include "dmlf/distributed_learning/utilities/utilities.hpp"
=======
>>>>>>> 1f750f0a
#include "dmlf/distributed_learning/word2vec_client.hpp"
#include "dmlf/networkers/local_learner_networker.hpp"
#include "dmlf/simple_cycling_algorithm.hpp"
#include "json/document.hpp"
#include "math/tensor.hpp"
<<<<<<< HEAD
=======
#include "ml/core/graph.hpp"
#include "ml/dataloaders/word2vec_loaders/sgns_w2v_dataloader.hpp"
>>>>>>> 1f750f0a

#include <iostream>
#include <mutex>
#include <string>
#include <thread>
#include <vector>

using namespace fetch::ml::ops;
using namespace fetch::ml::layers;
using namespace fetch::ml;
using namespace fetch::ml::dataloaders;
using namespace fetch::dmlf::distributed_learning;

using DataType         = fetch::fixed_point::FixedPoint<32, 32>;
using TensorType       = fetch::math::Tensor<DataType>;
using VectorTensorType = std::vector<TensorType>;
using SizeType         = typename TensorType::SizeType;

std::vector<std::string> SplitTrainingData(std::string const &train_file, SizeType n_clients)
{
  // split train file into n_clients parts
  std::vector<std::string> client_data;
<<<<<<< HEAD
  auto                     input_data       = fetch::ml::utilities::ReadFile(train_file);
  auto                     chars_per_client = static_cast<SizeType>(input_data.size() / n_clients);
  SizeType                 pos{0};
  SizeType                 old_pos{0};
=======
  auto                     input_data = fetch::ml::utilities::ReadFile(train_file);
  auto     chars_per_client = static_cast<SizeType>(input_data.size() / number_of_clients);
  SizeType pos{0};
  SizeType old_pos{0};
>>>>>>> 1f750f0a

  for (SizeType i(0); i < n_clients; ++i)
  {
    old_pos = pos;
    pos     = (i + 1) * chars_per_client;

    // find next instance of space character
    pos = input_data.find(" ", pos, 1);
    client_data.push_back(input_data.substr(old_pos, pos - old_pos));
  }
  return client_data;
}

/**
 * Averages weights between all clients
 * @param clients
 */
void SynchroniseWeights(std::vector<std::shared_ptr<TrainingClient<TensorType>>> clients)
{
  // Synchronize weights by giving all clients average of all client's weights
  std::vector<VectorTensorType>                  clients_weights{clients.size()};
  std::vector<fetch::byte_array::ConstByteArray> clients_vocab_hashes{clients.size()};

  for (SizeType i{0}; i < clients.size(); ++i)
  {
    clients_weights[i]      = clients[i]->GetWeights();
    auto cast_client_i      = std::dynamic_pointer_cast<Word2VecClient<TensorType>>(clients[i]);
    clients_vocab_hashes[i] = cast_client_i->GetVocab().second;
  }

  std::vector<VectorTensorType> clients_new_weights{clients.size()};

  for (SizeType i{0}; i < clients.size(); ++i)
  {
    VectorTensorType weights_new;

    auto cast_client_i = std::dynamic_pointer_cast<Word2VecClient<TensorType>>(clients[i]);

    for (SizeType k{0}; k < clients_weights.at(i).size(); ++k)
    {
      TensorType weight_sum;
      TensorType counts_sum;
      bool       first = true;
      for (SizeType j{0}; j < clients.size(); ++j)
      {
        auto ret =
            cast_client_i->TranslateWeights(clients_weights.at(j).at(k), clients_vocab_hashes[j]);
        if (first)
        {
          weight_sum = ret.first;
          counts_sum = ret.second;
          first      = false;
        }
        else
        {
          weight_sum += ret.first;
          counts_sum += ret.first;
        }
      }
      // divide weights by counts to get average
      weights_new.push_back(weight_sum / counts_sum);
    }

    cast_client_i->SetWeights(weights_new);
  }
}

int main(int argc, char **argv)
{
<<<<<<< HEAD
  // This example will create multiple local distributed clients with Word2Vec model and trains
  // word embeddings based on input text file

  if (argc != 2)
=======
  // This example will create multiple local distributed clients with CBOW Word2Vec model and trains
  // word embeddings based on input text file

  if (argc != 4)
>>>>>>> 1f750f0a
  {
    std::cout << "Usage : " << argv[0] << "config_file.json" << std::endl;
    return 1;
  }

  /**
   * Prepare configuration
   */

<<<<<<< HEAD
  fetch::json::JSONDocument doc;
  ClientParams<DataType>    client_params =
      fetch::dmlf::distributed_learning::utilities::ClientParamsFromJson<TensorType>(
          std::string(argv[1]), doc);
  auto word2vec_client_params = std::make_shared<Word2VecTrainingParams<DataType>>(client_params);

  auto data_file                              = doc["data"].As<std::string>();
  word2vec_client_params->analogies_test_file = doc["analogies_test_file"].As<std::string>();
  word2vec_client_params->vocab_file          = doc["vocab_file"].As<std::string>();
  word2vec_client_params->test_frequency      = doc["test_frequency"].As<SizeType>();
=======
  W2VTrainingParams<DataType> client_params;
>>>>>>> 1f750f0a

  // Command line parameters
  std::string train_file            = argv[1];
  client_params.analogies_test_file = argv[2];
  std::string output_csv_file       = argv[3];

  // Distributed learning parameters:
<<<<<<< HEAD
  auto        n_clients       = doc["n_clients"].As<SizeType>();
  auto        n_peers         = doc["n_peers"].As<SizeType>();
  auto        n_rounds        = doc["n_rounds"].As<SizeType>();
  auto        synchronise     = doc["synchronise"].As<bool>();
  std::string output_csv_file = doc["results"].As<std::string>();
=======
  SizeType number_of_clients = 5;
  SizeType number_of_rounds  = 1000;
  SizeType number_of_peers   = 3;
  bool     synchronisation   = false;

  // Base clients parameters:
  client_params.batch_size    = 10000;
  client_params.learning_rate = static_cast<DataType>(.001f);
  client_params.max_updates   = 100;  // Round ends after this number of batches

  // Word2Vec parameters:
  client_params.vocab_file     = "/tmp/vocab.txt";
  client_params.test_frequency = 1000;
>>>>>>> 1f750f0a

  /**
   * Prepare environment
   */

  std::shared_ptr<std::mutex> console_mutex_ptr = std::make_shared<std::mutex>();
  std::cout << "FETCH Distributed Word2vec Demo" << std::endl;

<<<<<<< HEAD
  std::vector<std::string> client_data = SplitTrainingData(data_file, n_clients);
=======
  std::vector<std::string> client_data = SplitTrainingData(train_file, number_of_clients);
>>>>>>> 1f750f0a

  std::vector<std::shared_ptr<TrainingClient<TensorType>>>         clients(n_clients);
  std::vector<std::shared_ptr<fetch::dmlf::LocalLearnerNetworker>> networkers(n_clients);

  // Create networkers
  for (SizeType i(0); i < n_clients; ++i)
  {
    networkers[i] = std::make_shared<fetch::dmlf::LocalLearnerNetworker>();
    networkers[i]->Initialize<fetch::dmlf::Update<TensorType>>();
  }

  // Add peers to networkers and initialise shuffle algorithm
<<<<<<< HEAD
  for (SizeType i(0); i < n_clients; ++i)
=======
  for (SizeType i(0); i < number_of_clients; ++i)
>>>>>>> 1f750f0a
  {
    networkers[i]->AddPeers(networkers);
    networkers[i]->SetShuffleAlgorithm(std::make_shared<fetch::dmlf::SimpleCyclingAlgorithm>(
        networkers[i]->GetPeerCount(), n_peers));
  }

<<<<<<< HEAD
  // Instantiate n_clients clients
  for (SizeType i(0); i < n_clients; ++i)
  {
    Word2VecTrainingParams<DataType> cp(*word2vec_client_params);
    cp.data = {client_data[i]};
=======
  // Instantiate NUMBER_OF_CLIENTS clients
  for (SizeType i(0); i < number_of_clients; ++i)
  {
    W2VTrainingParams<DataType> cp = client_params;
    cp.data                        = {client_data[i]};
>>>>>>> 1f750f0a
    clients[i] =
        std::make_shared<Word2VecClient<TensorType>>(std::to_string(i), cp, console_mutex_ptr);

    // Give each client pointer to its networker
    clients[i]->SetNetworker(networkers[i]);
  }

  /**
   * Main loop
   */
<<<<<<< HEAD
  for (SizeType it(0); it < n_rounds; ++it)
=======
  for (SizeType it(0); it < number_of_rounds; ++it)
>>>>>>> 1f750f0a
  {
    // Start all clients
    std::cout << "================= ROUND : " << it << " =================" << std::endl;
    std::list<std::thread> threads;
    for (auto &c : clients)
    {
      threads.emplace_back([&c] { c->Run(); });
    }

    // Wait for everyone to finish
    for (auto &t : threads)
    {
      t.join();
    }

    // Write statistic to csv
    std::ofstream lossfile(output_csv_file, std::ofstream::out | std::ofstream::app);

    std::cout << "Test losses:";
    lossfile << fetch::ml::utilities::GetStrTimestamp();
    for (auto &c : clients)
    {
      auto *w2v_client = dynamic_cast<Word2VecClient<TensorType> *>(c.get());

      std::cout << "\t" << static_cast<double>(c->GetLossAverage()) << "\t"
                << w2v_client->GetAnalogyScore();
      lossfile << "\t" << static_cast<double>(c->GetLossAverage()) << "\t"
               << w2v_client->GetAnalogyScore();
    }
    std::cout << std::endl;
    lossfile << std::endl;

    lossfile.close();

    // Synchronize weights by giving all clients average of all client's weights
<<<<<<< HEAD
    if (synchronise)
=======
    if (synchronisation)
>>>>>>> 1f750f0a
    {
      std::cout << std::endl << "Synchronising weights" << std::endl;
      SynchroniseWeights(clients);
    }
  }

  return 0;
}<|MERGE_RESOLUTION|>--- conflicted
+++ resolved
@@ -16,20 +16,12 @@
 //
 //------------------------------------------------------------------------------
 
-<<<<<<< HEAD
 #include "dmlf/distributed_learning/utilities/utilities.hpp"
-=======
->>>>>>> 1f750f0a
 #include "dmlf/distributed_learning/word2vec_client.hpp"
 #include "dmlf/networkers/local_learner_networker.hpp"
 #include "dmlf/simple_cycling_algorithm.hpp"
 #include "json/document.hpp"
 #include "math/tensor.hpp"
-<<<<<<< HEAD
-=======
-#include "ml/core/graph.hpp"
-#include "ml/dataloaders/word2vec_loaders/sgns_w2v_dataloader.hpp"
->>>>>>> 1f750f0a
 
 #include <iostream>
 #include <mutex>
@@ -52,17 +44,10 @@
 {
   // split train file into n_clients parts
   std::vector<std::string> client_data;
-<<<<<<< HEAD
   auto                     input_data       = fetch::ml::utilities::ReadFile(train_file);
   auto                     chars_per_client = static_cast<SizeType>(input_data.size() / n_clients);
   SizeType                 pos{0};
   SizeType                 old_pos{0};
-=======
-  auto                     input_data = fetch::ml::utilities::ReadFile(train_file);
-  auto     chars_per_client = static_cast<SizeType>(input_data.size() / number_of_clients);
-  SizeType pos{0};
-  SizeType old_pos{0};
->>>>>>> 1f750f0a
 
   for (SizeType i(0); i < n_clients; ++i)
   {
@@ -132,17 +117,10 @@
 
 int main(int argc, char **argv)
 {
-<<<<<<< HEAD
   // This example will create multiple local distributed clients with Word2Vec model and trains
   // word embeddings based on input text file
 
   if (argc != 2)
-=======
-  // This example will create multiple local distributed clients with CBOW Word2Vec model and trains
-  // word embeddings based on input text file
-
-  if (argc != 4)
->>>>>>> 1f750f0a
   {
     std::cout << "Usage : " << argv[0] << "config_file.json" << std::endl;
     return 1;
@@ -152,7 +130,6 @@
    * Prepare configuration
    */
 
-<<<<<<< HEAD
   fetch::json::JSONDocument doc;
   ClientParams<DataType>    client_params =
       fetch::dmlf::distributed_learning::utilities::ClientParamsFromJson<TensorType>(
@@ -163,37 +140,13 @@
   word2vec_client_params->analogies_test_file = doc["analogies_test_file"].As<std::string>();
   word2vec_client_params->vocab_file          = doc["vocab_file"].As<std::string>();
   word2vec_client_params->test_frequency      = doc["test_frequency"].As<SizeType>();
-=======
-  W2VTrainingParams<DataType> client_params;
->>>>>>> 1f750f0a
-
-  // Command line parameters
-  std::string train_file            = argv[1];
-  client_params.analogies_test_file = argv[2];
-  std::string output_csv_file       = argv[3];
 
   // Distributed learning parameters:
-<<<<<<< HEAD
   auto        n_clients       = doc["n_clients"].As<SizeType>();
   auto        n_peers         = doc["n_peers"].As<SizeType>();
   auto        n_rounds        = doc["n_rounds"].As<SizeType>();
   auto        synchronise     = doc["synchronise"].As<bool>();
   std::string output_csv_file = doc["results"].As<std::string>();
-=======
-  SizeType number_of_clients = 5;
-  SizeType number_of_rounds  = 1000;
-  SizeType number_of_peers   = 3;
-  bool     synchronisation   = false;
-
-  // Base clients parameters:
-  client_params.batch_size    = 10000;
-  client_params.learning_rate = static_cast<DataType>(.001f);
-  client_params.max_updates   = 100;  // Round ends after this number of batches
-
-  // Word2Vec parameters:
-  client_params.vocab_file     = "/tmp/vocab.txt";
-  client_params.test_frequency = 1000;
->>>>>>> 1f750f0a
 
   /**
    * Prepare environment
@@ -202,12 +155,7 @@
   std::shared_ptr<std::mutex> console_mutex_ptr = std::make_shared<std::mutex>();
   std::cout << "FETCH Distributed Word2vec Demo" << std::endl;
 
-<<<<<<< HEAD
   std::vector<std::string> client_data = SplitTrainingData(data_file, n_clients);
-=======
-  std::vector<std::string> client_data = SplitTrainingData(train_file, number_of_clients);
->>>>>>> 1f750f0a
-
   std::vector<std::shared_ptr<TrainingClient<TensorType>>>         clients(n_clients);
   std::vector<std::shared_ptr<fetch::dmlf::LocalLearnerNetworker>> networkers(n_clients);
 
@@ -219,30 +167,18 @@
   }
 
   // Add peers to networkers and initialise shuffle algorithm
-<<<<<<< HEAD
-  for (SizeType i(0); i < n_clients; ++i)
-=======
-  for (SizeType i(0); i < number_of_clients; ++i)
->>>>>>> 1f750f0a
+  for (SizeType i(0); i < n_clients; ++i)
   {
     networkers[i]->AddPeers(networkers);
     networkers[i]->SetShuffleAlgorithm(std::make_shared<fetch::dmlf::SimpleCyclingAlgorithm>(
         networkers[i]->GetPeerCount(), n_peers));
   }
 
-<<<<<<< HEAD
   // Instantiate n_clients clients
   for (SizeType i(0); i < n_clients; ++i)
   {
     Word2VecTrainingParams<DataType> cp(*word2vec_client_params);
     cp.data = {client_data[i]};
-=======
-  // Instantiate NUMBER_OF_CLIENTS clients
-  for (SizeType i(0); i < number_of_clients; ++i)
-  {
-    W2VTrainingParams<DataType> cp = client_params;
-    cp.data                        = {client_data[i]};
->>>>>>> 1f750f0a
     clients[i] =
         std::make_shared<Word2VecClient<TensorType>>(std::to_string(i), cp, console_mutex_ptr);
 
@@ -253,11 +189,7 @@
   /**
    * Main loop
    */
-<<<<<<< HEAD
   for (SizeType it(0); it < n_rounds; ++it)
-=======
-  for (SizeType it(0); it < number_of_rounds; ++it)
->>>>>>> 1f750f0a
   {
     // Start all clients
     std::cout << "================= ROUND : " << it << " =================" << std::endl;
@@ -293,11 +225,7 @@
     lossfile.close();
 
     // Synchronize weights by giving all clients average of all client's weights
-<<<<<<< HEAD
     if (synchronise)
-=======
-    if (synchronisation)
->>>>>>> 1f750f0a
     {
       std::cout << std::endl << "Synchronising weights" << std::endl;
       SynchroniseWeights(clients);
