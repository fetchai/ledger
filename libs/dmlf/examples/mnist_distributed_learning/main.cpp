--- conflicted
+++ resolved
@@ -17,13 +17,9 @@
 //------------------------------------------------------------------------------
 
 #include "dmlf/distributed_learning/distributed_learning_client.hpp"
-<<<<<<< HEAD
+
 #include "dmlf/distributed_learning/utilities/mnist_client_utilities.hpp"
 #include "dmlf/distributed_learning/utilities/utilities.hpp"
-=======
-#include "dmlf/distributed_learning/utilities/distributed_learning_utilities.hpp"
-#include "dmlf/distributed_learning/utilities/mnist_client_utilities.hpp"
->>>>>>> 1f750f0a
 #include "dmlf/networkers/local_learner_networker.hpp"
 #include "dmlf/simple_cycling_algorithm.hpp"
 #include "json/document.hpp"
@@ -45,26 +41,19 @@
 using VectorTensorType = std::vector<TensorType>;
 using SizeType         = fetch::math::SizeType;
 
-<<<<<<< HEAD
 int main(int argc, char **argv)
-=======
-int main(int ac, char **av)
->>>>>>> 1f750f0a
 {
   // This example will create multiple local distributed clients with simple classification neural
   // net and learns how to predict hand written digits from MNIST dataset
 
-<<<<<<< HEAD
+
   if (argc != 2)
-=======
-  if (ac < 3)
->>>>>>> 1f750f0a
   {
     std::cout << "Usage : " << argv[0] << "config_file.json" << std::endl;
     return 1;
   }
 
-<<<<<<< HEAD
+
   fetch::json::JSONDocument                                 doc;
   fetch::dmlf::distributed_learning::ClientParams<DataType> client_params =
       fetch::dmlf::distributed_learning::utilities::ClientParamsFromJson<TensorType>(
@@ -80,13 +69,6 @@
   std::shared_ptr<std::mutex> console_mutex_ptr = std::make_shared<std::mutex>();
 
   std::vector<std::shared_ptr<fetch::dmlf::LocalLearnerNetworker>> networkers(n_clients);
-=======
-  /**
-   * Prepare configuration
-   */
-
-  ClientParams<DataType> client_params;
->>>>>>> 1f750f0a
 
   // Command line parameters
   std::string images_filename = av[1];
@@ -111,23 +93,15 @@
   std::shared_ptr<std::mutex> console_mutex_ptr = std::make_shared<std::mutex>();
 
   // Create networkers
-<<<<<<< HEAD
+
   for (SizeType i(0); i < n_clients; ++i)
-=======
-  std::vector<std::shared_ptr<fetch::dmlf::LocalLearnerNetworker>> networkers(number_of_clients);
-  for (SizeType i(0); i < number_of_clients; ++i)
->>>>>>> 1f750f0a
   {
     networkers[i] = std::make_shared<fetch::dmlf::LocalLearnerNetworker>();
     networkers[i]->Initialize<fetch::dmlf::Update<TensorType>>();
   }
 
-<<<<<<< HEAD
+
   for (SizeType i(0); i < n_clients; ++i)
-=======
-  // Add peers to networkers and initialise shuffle algorithm
-  for (SizeType i(0); i < number_of_clients; ++i)
->>>>>>> 1f750f0a
   {
     networkers[i]->AddPeers(networkers);
     networkers[i]->SetShuffleAlgorithm(std::make_shared<fetch::dmlf::SimpleCyclingAlgorithm>(
@@ -135,30 +109,19 @@
   }
 
   // Create training clients
-<<<<<<< HEAD
+
   std::vector<std::shared_ptr<TrainingClient<TensorType>>> clients(n_clients);
   for (SizeType i{0}; i < n_clients; ++i)
   {
     // Instantiate NUMBER_OF_CLIENTS clients
     clients[i] = fetch::dmlf::distributed_learning::utilities::MakeMNISTClient<TensorType>(
         std::to_string(i), client_params, data_file, labels_file, test_set_ratio,
-=======
-  std::vector<std::shared_ptr<TrainingClient<TensorType>>> clients(number_of_clients);
-  for (SizeType i{0}; i < number_of_clients; ++i)
-  {
-    // Instantiate NUMBER_OF_CLIENTS clients
-    clients[i] = fetch::dmlf::distributed_learning::utilities::MakeMNISTClient<TensorType>(
-        std::to_string(i), client_params, images_filename, labels_filename, test_set_ratio,
->>>>>>> 1f750f0a
         console_mutex_ptr);
   }
 
   // Give each client pointer to its networker
-<<<<<<< HEAD
+
   for (SizeType i{0}; i < n_clients; ++i)
-=======
-  for (SizeType i{0}; i < number_of_clients; ++i)
->>>>>>> 1f750f0a
   {
     // Give each client pointer to its networker
     clients[i]->SetNetworker(networkers[i]);
@@ -168,11 +131,8 @@
    * Main loop
    */
 
-<<<<<<< HEAD
+
   for (SizeType it{0}; it < n_rounds; ++it)
-=======
-  for (SizeType it{0}; it < number_of_rounds; ++it)
->>>>>>> 1f750f0a
   {
     // Start all clients
     std::cout << "================= ROUND : " << it << " =================" << std::endl;
