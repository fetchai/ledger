--- conflicted
+++ resolved
@@ -47,49 +47,12 @@
 using VectorTensorType = std::vector<TensorType>;
 using SizeType         = fetch::math::SizeType;
 
-<<<<<<< HEAD
-std::shared_ptr<TrainingClient<TensorType>> MakeClient(
-    std::string const &id, ClientParams<DataType> &client_params, std::string const &images,
-    std::string const &labels, float test_set_ratio, std::shared_ptr<std::mutex> console_mutex_ptr)
-{
-  // Initialise model
-  auto model_ptr = std::make_shared<fetch::ml::model::Sequential<TensorType>>();
-
-  model_ptr->template Add<FullyConnected<TensorType>>(28u * 28u, 10u,
-                                                      fetch::ml::details::ActivationType::RELU);
-  model_ptr->template Add<FullyConnected<TensorType>>(10u, 10u,
-                                                      fetch::ml::details::ActivationType::RELU);
-  model_ptr->template Add<FullyConnected<TensorType>>(10u, 10u,
-                                                      fetch::ml::details::ActivationType::SOFTMAX);
-
-  client_params.inputs_names = {model_ptr->InputName()};
-  client_params.label_name   = model_ptr->LabelName();
-  client_params.error_name   = model_ptr->ErrorName();
-
-  // Initialise DataLoader
-  auto dataloader_ptr =
-      std::make_unique<fetch::ml::dataloaders::MNISTLoader<TensorType, TensorType>>(images, labels);
-  dataloader_ptr->SetTestRatio(test_set_ratio);
-  dataloader_ptr->SetRandomMode(true);
-
-  model_ptr->SetDataloader(std::move(dataloader_ptr));
-  model_ptr->Compile(fetch::ml::OptimiserType::ADAM, fetch::ml::ops::LossType::CROSS_ENTROPY);
-
-  return std::make_shared<TrainingClient<TensorType>>(id, model_ptr, client_params,
-                                                      console_mutex_ptr);
-}
-
-int main(int ac, char **av)
-{
-  if (ac != 2)
-=======
 int main(int ac, char **av)
 {
   // This example will create multiple local distributed clients with simple classification neural
   // net and learns how to predict hand written digits from MNIST dataset
 
-  if (ac < 3)
->>>>>>> f17f13d6
+  if (ac != 2)
   {
     std::cout << "Usage : " << av[0] << "config_file.json" << std::endl;
     return 1;
@@ -99,7 +62,6 @@
   std::string text((std::istreambuf_iterator<char>(config_file)), std::istreambuf_iterator<char>());
   doc.Parse(text.c_str());
 
-<<<<<<< HEAD
   ClientParams<DataType> client_params;
   auto                   data_file   = doc["data"].As<std::string>();
   auto                   labels_file = doc["labels"].As<std::string>();
@@ -114,110 +76,48 @@
   //  auto seed                          = doc["random_seed"].As<SizeType>();
   auto test_set_ratio = doc["test_set_ratio"].As<float>();
 
-  //  SizeType n_clients                    = 10;
-  //  SizeType n_rounds                     = 10;
-  //  bool     synchronise                      = false;
-  //  client_params.max_updates                     = 100;
-  //  SizeType n_peers                      = 3;
-  //  client_params.batch_size                      = 32;
-  //  client_params.learning_rate                   = static_cast<DataType>(.001f);
-  //  float                       test_set_ratio    = 0.03f;
   std::shared_ptr<std::mutex> console_mutex_ptr = std::make_shared<std::mutex>();
 
   std::vector<std::shared_ptr<fetch::dmlf::LocalLearnerNetworker>> networkers(n_clients);
-=======
-  /**
-   * Prepare configuration
-   */
 
-  ClientParams<DataType> client_params;
->>>>>>> f17f13d6
-
-  // Command line parameters
-  std::string images_filename = av[1];
-  std::string labels_filename = av[2];
-
-  // Distributed learning parameters:
-  SizeType number_of_clients  = 10;
-  SizeType number_of_rounds   = 10;
-  bool     synchronise        = false;
-  client_params.max_updates   = 100;  // Round ends after this number of batches
-  SizeType number_of_peers    = 3;
-  client_params.batch_size    = 32;
-  client_params.learning_rate = static_cast<DataType>(.001f);
-  float test_set_ratio        = 0.03f;
-
-  /**
-   * Prepare environment
-   */
   std::cout << "FETCH Distributed MNIST Demo" << std::endl;
 
-  // Create console mutex
-  std::shared_ptr<std::mutex> console_mutex_ptr = std::make_shared<std::mutex>();
-
   // Create networkers
-<<<<<<< HEAD
   for (SizeType i(0); i < n_clients; ++i)
-=======
-  std::vector<std::shared_ptr<fetch::dmlf::LocalLearnerNetworker>> networkers(number_of_clients);
-  for (SizeType i(0); i < number_of_clients; ++i)
->>>>>>> f17f13d6
   {
     networkers[i] = std::make_shared<fetch::dmlf::LocalLearnerNetworker>();
     networkers[i]->Initialize<fetch::dmlf::Update<TensorType>>();
   }
 
-<<<<<<< HEAD
   for (SizeType i(0); i < n_clients; ++i)
-=======
-  // Add peers to networkers and initialise shuffle algorithm
-  for (SizeType i(0); i < number_of_clients; ++i)
->>>>>>> f17f13d6
   {
     networkers[i]->AddPeers(networkers);
     networkers[i]->SetShuffleAlgorithm(std::make_shared<fetch::dmlf::SimpleCyclingAlgorithm>(
         networkers[i]->GetPeerCount(), n_peers));
   }
 
-<<<<<<< HEAD
+  // Create training clients
   std::vector<std::shared_ptr<TrainingClient<TensorType>>> clients(n_clients);
   for (SizeType i{0}; i < n_clients; ++i)
   {
-    // Instantiate n_clients clients
-    clients[i] = MakeClient(std::to_string(i), client_params, av[1], av[2], test_set_ratio,
-                            console_mutex_ptr);
-  }
-
-  for (SizeType i{0}; i < n_clients; ++i)
-=======
-  // Create training clients
-  std::vector<std::shared_ptr<TrainingClient<TensorType>>> clients(number_of_clients);
-  for (SizeType i{0}; i < number_of_clients; ++i)
-  {
     // Instantiate NUMBER_OF_CLIENTS clients
     clients[i] = fetch::dmlf::distributed_learning::utilities::MakeMNISTClient<TensorType>(
-        std::to_string(i), client_params, images_filename, labels_filename, test_set_ratio,
+        std::to_string(i), client_params, data_file, labels_file, test_set_ratio,
         console_mutex_ptr);
   }
 
   // Give each client pointer to its networker
-  for (SizeType i{0}; i < number_of_clients; ++i)
->>>>>>> f17f13d6
+  for (SizeType i{0}; i < n_clients; ++i)
   {
     // Give each client pointer to its networker
     clients[i]->SetNetworker(networkers[i]);
   }
 
-<<<<<<< HEAD
-  // Main loop
-  for (SizeType it{0}; it < n_rounds; ++it)
-=======
   /**
    * Main loop
    */
 
-  for (SizeType it{0}; it < number_of_rounds; ++it)
->>>>>>> f17f13d6
+  for (SizeType it{0}; it < n_rounds; ++it)
   {
     // Start all clients
     std::cout << "================= ROUND : " << it << " =================" << std::endl;
@@ -233,38 +133,8 @@
       t.join();
     }
 
-<<<<<<< HEAD
-    if (!synchronise)
-    {
-      continue;
-    }
-
-    // Synchronize weights by giving all clients average of all client's weights
-    VectorTensorType new_weights = clients[0]->GetWeights();
-
-    // Sum all weights
-    for (SizeType i{1}; i < n_clients; ++i)
-    {
-      VectorTensorType other_weights = clients[i]->GetWeights();
-
-      for (SizeType j{0}; j < other_weights.size(); j++)
-      {
-        fetch::math::Add(new_weights.at(j), other_weights.at(j), new_weights.at(j));
-      }
-    }
-
-    // Divide weights by number of clients to calculate the average
-    for (SizeType j{0}; j < new_weights.size(); j++)
-    {
-      fetch::math::Divide(new_weights.at(j), static_cast<DataType>(n_clients), new_weights.at(j));
-    }
-
-    // Update models of all clients by average model
-    for (uint32_t i(0); i < n_clients; ++i)
-=======
     // Synchronize weights by giving all clients average of all client's weights
     if (synchronise)
->>>>>>> f17f13d6
     {
       std::cout << std::endl << "Synchronising weights" << std::endl;
       fetch::dmlf::distributed_learning::utilities::SynchroniseWeights<TensorType>(clients);
