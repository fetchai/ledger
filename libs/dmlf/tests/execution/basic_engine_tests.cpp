//------------------------------------------------------------------------------
//
//   Copyright 2018-2019 Fetch.AI Limited
//
//   Licensed under the Apache License, Version 2.0 (the "License");
//   you may not use this file except in compliance with the License.
//   You may obtain a copy of the License at
//
//       http://www.apache.org/licenses/LICENSE-2.0
//
//   Unless required by applicable law or agreed to in writing, software
//   distributed under the License is distributed on an "AS IS" BASIS,
//   WITHOUT WARRANTIES OR CONDITIONS OF ANY KIND, either express or implied.
//   See the License for the specific language governing permissions and
//   limitations under the License.
//
//------------------------------------------------------------------------------

#include "gtest/gtest.h"

#include "dmlf/execution/basic_vm_engine.hpp"

#include "dmlf/execution/execution_error_message.hpp"
#include "variant/variant.hpp"
#include "vectorise/fixed_point/fixed_point.hpp"

#include <limits>
#include <vector>

#include "core/byte_array/const_byte_array.hpp"
#include "core/byte_array/decoders.hpp"
#include "core/byte_array/encoders.hpp"
#include "core/commandline/parameter_parser.hpp"
#include "vm/module.hpp"
#include "vm/object.hpp"
#include "vm/string.hpp"
#include "vm/variant.hpp"
#include "vm/vm.hpp"
#include "vm_modules/vm_factory.hpp"

namespace {

namespace {

using namespace fetch::vm;
using namespace fetch::dmlf;

using Stage = ExecutionErrorMessage::Stage;
using Code  = ExecutionErrorMessage::Code;

using LedgerVariant = BasicVmEngine::LedgerVariant;
using Params        = BasicVmEngine::Params;

using fp64_t = fetch::fixed_point::fp64_t;
using fp32_t = fetch::fixed_point::fp32_t;

auto const return1 = R"(

function main() : Int32

  return 1;

endfunction)";

auto const tick = R"(

persistent tick : Int32;

function main() : Int32

  use tick;

  var result = tick.get(0);

  tick.set(tick.get(0) + 1);

  return result;

endfunction
)";

auto const tick2 = R"(

persistent tick : Int32;

function tick2() : Int32

  use tick;

  var result = tick.get(0);

  tick.set(tick.get(0) + 2);

  return result;

endfunction
)";

auto const tock = R"(

persistent tock : Int32;

function tock() : Int32

  use tock;

  var result = tock.get(0);

  tock.set(tock.get(0) + 1);

  return result;

endfunction
)";

auto const tickTock = R"(

persistent tick : Int32;
persistent tock : Int32;

function tick() : Int32

  use tick;

  var result = tick.get(0);

  tick.set(tick.get(0) + 1);

  return result;
endfunction

function tock() : Int32

  use tock;

  var result = tock.get(0);

  tock.set(tock.get(0) + 2);

  return result;
endfunction
)";

auto const badCompile = R"(

function main()

  return 1;

endfunction)";

auto const runtimeError = R"(

function main() : Int32

    var name = Array<Int32>(2);

    var a = 0;

    for (i in 0:4)
       a = name[i];
    endfor

    return 1;
endfunction)";

auto const add = R"(

 function add(a : Int32, b : Int32) : Int32
  return a + b;
 endfunction

)";

auto const Add8 = R"(

 function add(a : Int8, b : Int8) : Int8
  return a + b;
 endfunction

)";

auto const Add64 = R"(

 function add(a : Int64, b : Int64) : Int64
  return a + b;
 endfunction

)";

auto const AddFloat        = R"(

function add(a : Float64, b : Float64) : Float64
  return a + b;
endfunction

)";
auto const AddFloatComplex = R"(

function add(a : Float64, b : Float32) : Float64
  return a + toFloat64(b);
endfunction

)";
auto const AddFloat32      = R"(

function add(a : Float32, b : Float32) : Float32
  return a + b;
endfunction

)";

auto const AddFixed = R"(

function add(a : Fixed64, b : Fixed32) : Fixed64
  return a + toFixed64(b);
endfunction

)";

auto const IntToFloatCompare = R"(
function compare(a : Int32, b: Float64) : Int32
  if (a < toInt32(b))
    return 1;
  else
    return 0;
  endif
endfunction
)";

auto const BoolCompare = R"(
function compare(a : Bool) : Int32
  if (a)
    return 1;
  else
    return 0;
  endif
endfunction
)";

auto const AddMatrix = R"(

persistent matrix : Array<Array<Int32>>;

function init()

  use matrix;
  //var matrix = State<Array<Array<Int32>>>("matrix");

  var swa = Array<Array<Int32> >(2);
  swa[0] = Array<Int32>(2);
  swa[1] = Array<Int32>(2);

  swa[0][0] = 0;
  swa[0][1] = 1;
  swa[1][0] = 2;
  swa[1][1] = 3;

  matrix.set(swa);
endfunction

function doAdd() : Int32

  use matrix;

  var swa = matrix.get();

  return swa[0][0] + swa[0][1] +
         swa[1][0] + swa[1][1];
endfunction

)";

auto const AddMatrix2 = R"(

persistent matrix : Array<Array<Int32>>;

function init()

  use matrix;
  //var matrix = State<Array<Array<Int32>>>("matrix");

  var swa = Array<Array<Int32> >(2);
  swa[0] = Array<Int32>(2);
  swa[1] = Array<Int32>(2);

  swa[0][0] = 0;
  swa[0][1] = 1;
  swa[1][0] = 2;
  swa[1][1] = 3;

  matrix.set(swa);
endfunction

function doAdd() : Int32

  use matrix;

  var swa = matrix.get();

  return swa[0][0] + swa[0][1] +
         swa[1][0] + swa[1][1];
endfunction

)";

auto const AddMatrixAltCode = R"(

persistent matrix1 : Array<Array<Float32>>;
persistent matrix2 : Array<Array<Int64>>;
persistent matrix  : Array<Array<Int32>>;

function init()

  use matrix;
  //var matrix = State<Array<Array<Int32>>>("matrix");

  var swa = Array<Array<Int32> >(2);
  swa[0] = Array<Int32>(2);
  swa[1] = Array<Int32>(2);

  swa[0][0] = 0;
  swa[0][1] = 1;
  swa[1][0] = 2;
  swa[1][1] = 3;

  matrix.set(swa);
endfunction

function doAdd() : Int32

  use matrix;

  var swa = matrix.get();

  return swa[0][0] + swa[0][1] +
         swa[1][0] + swa[1][1];
endfunction

)";

auto const AddNMatrix = R"(

persistent matrix  : Array<Array<Array<Int32>>>;

function init()

  use matrix;

  var swa = Array<Array<Array<Int32> > >(1);
  swa[0] = Array<Array<Int32> >(2);
	swa[0][0] = Array<Int32>(2);
  swa[0][1] = Array<Int32>(2);

  swa[0][0][0] = 0;
  swa[0][0][1] = 1;
  swa[0][1][0] = 2;
  swa[0][1][1] = 3;

  matrix.set(swa);
endfunction

function doAdd() : Int32

  use matrix;

  var swa = matrix.get();

  return swa[0][0][0] + swa[0][0][1] +
         swa[0][1][0] + swa[0][1][1];
endfunction

)";

auto const AddNMatrixAltCode = R"(

persistent matrix1 : Array<Array<Array<Float32>>>;
persistent matrix2 : Array<Array<Array<Int64>>>;
persistent matrix  : Array<Array<Array<Int32>>>;

function doSum1(swa : Array<Array<Array<Float32>>>) : Float32
  return swa[0][0][0];
endfunction
function doSum2(swa : Array<Array<Array<Int64>>>) : Int64
  return swa[0][0][0];
endfunction

function doSum(swa : Array<Array<Array<Int32>>>) : Int32
  return swa[0][0][0] + swa[0][0][1] +
         swa[0][1][0] + swa[0][1][1];
endfunction

function doAdd() : Int32
  use matrix1;
  use matrix2;

	var helper1 = Array<Array<Array<Float32>>>(1);
	helper1[0] = Array<Array<Float32>>(1);
	helper1[0][0] = Array<Float32>(1);
	helper1[0][0][0] = 6.0f;
	matrix1.set(helper1);

	var helper2 = Array<Array<Array<Int64>>>(1);
	helper2[0] = Array<Array<Int64>>(1);
	helper2[0][0] = Array<Int64>(1);
	helper2[0][0][0] = 6i64;
	matrix2.set(helper2);

  use matrix;
  var swa = matrix.get();

	doSum1(helper1);
	doSum2(helper2);

	return doSum(swa);

endfunction

)";

auto const AddNonPersistentMatrix = R"(

function doSum1(swa : Array<Array<Array<Float32>>>) : Float32
  return swa[0][0][0];
endfunction
function doSum2(swa : Array<Array<Array<Int64>>>) : Int64
  return swa[0][0][0];
endfunction

function doSum(swa : Array<Array<Array<Int32>>>) : Int32
  return swa[0][0][0] + swa[0][0][1] +
         swa[0][1][0] + swa[0][1][1];
endfunction

function doAdd() : Int32

	var helper1 = Array<Array<Array<Float32>>>(1);
	helper1[0] = Array<Array<Float32>>(1);
	helper1[0][0] = Array<Float32>(1);
	helper1[0][0][0] = 6.0f;

	var helper2 = Array<Array<Array<Int64>>>(1);
	helper2[0] = Array<Array<Int64>>(1);
	helper2[0][0] = Array<Int64>(1);
	helper2[0][0][0] = 6i64;

	doSum1(helper1);
	doSum2(helper2);

  var swa = Array<Array<Array<Int32> > >(1);
  swa[0] = Array<Array<Int32> >(2);
	swa[0][0] = Array<Int32>(2);
  swa[0][1] = Array<Int32>(2);

  swa[0][0][0] = 0;
  swa[0][0][1] = 1;
  swa[0][1][0] = 2;
  swa[0][1][1] = 3;

	return doSum(swa);

endfunction

)";

auto const AddNonPersistentMatrix2 = R"(
function doSum(hola : Array<Array<Array<Int32>>>) : Int32
  return hola[0][0][0] + hola[0][0][1] +
         hola[0][1][0] + hola[0][1][1];
endfunction

function doAdd() : Int32

  var swola = Array<Array<Array<Int32> > >(1);
  swola[0] = Array<Array<Int32> >(2);
	swola[0][0] = Array<Int32>(2);
  swola[0][1] = Array<Int32>(2);

  swola[0][0][0] = 0;
  swola[0][0][1] = 1;
  swola[0][1][0] = 2;
  swola[0][1][1] = 3;

	return doSum(swola);

endfunction

)";

auto const StateMatrix = R"(
function doStuff()

    var myState = State<Array<Array<Array<Int64>>>>("arrayState");

    var test = Array<Array<Int64>>(2);

    test[0] = Array<Int64>(2);
    test[1] = Array<Int64>(2);

    test[0][0] = 0i64;
    test[0][1] = 1i64;
    test[1][0] = 2i64;
    test[1][1] = 3i64;

    var bigger = Array<Array<Array<Int64>>>(2);
    bigger[0] = test;
    bigger[1] = test;

    myState.set(bigger);

    printLn("State is " + toString(myState.get()[0][1][0]));

    changeState(myState);
    printLn("State is " + toString(myState.get()[0][1][0]));

endfunction

function doStuff2()
    otherChange();
endfunction

function main()

  doStuff();
  doStuff2();

endfunction

function changeState(state : State<Array<Array<Array<Int64>>>>)

  state.get()[0][1][0] = 5i64;

endfunction

function otherChange()

  var myState = State<Array<Array<Array<Int64>>>>("arrayState");

  myState.get()[0][1][0] = myState.get()[0][1][0] * 2i64;
  printLn("State is " + toString(myState.get()[0][1][0]));

endfunction
)";

auto const BigStMatrix = R"(

function doStuff()

    var myState = State<Array<Array<Array<Array<Int64>>>>>("arrayState");

    var test = Array<Array<Int64>>(2);

    test[0] = Array<Int64>(2);
    test[1] = Array<Int64>(2);

    test[0][0] = 0i64;
    test[0][1] = 1i64;
    test[1][0] = 2i64;
    test[1][1] = 3i64;

    var bigger = Array<Array<Array<Int64>>>(2);
    bigger[0] = test;
    bigger[1] = test;

    var evenBigger = Array<Array<Array<Array<Int64>>>>(2);
    evenBigger[0] = bigger;
    evenBigger[1] = bigger;
    myState.set(evenBigger);

    printLn("State is " + toString(myState.get()[0][0][1][0]));

    //changeState(myState);
    printLn("State is " + toString(myState.get()[0][0][1][0]));

endfunction

function doStuff2()
    otherChange();
endfunction

function main()

  doStuff();
  doStuff2();

endfunction

function changeState(state : State<Array<Array<Array<Array<Int64>>>>>)

  state.get()[0][0][1][0] = 5i64;

endfunction

function otherChange()

  var myState = State<Array<Array<Array<Array<Int64>>>>>("arrayState");

  myState.get()[0][0][1][0] = myState.get()[0][0][1][0] * 2i64;
  printLn("State is " + toString(myState.get()[0][0][1][0]));

endfunction

)";

auto const StringOut = R"(

function outString() : String
  return "Hello";
endfunction

)";

auto const IntToString = R"(
  function IntToString(x : Int32) : String
    return toString(x);
  endfunction

)";

auto const ArrayInt64Out = R"(

function arrayOut() : Array<Int64>
  var array = Array<Int64>(2);
  array[0] = 1i64;
  array[1] = 2i64;
  return array;
endfunction

)";

auto const ArrayIntInt64Out = R"(

function arrayOut() : Array<Array<Int64>>
  var array = Array<Int64>(2);
  array[0] = 1i64;
  array[1] = 2i64;

  var big = Array<Array<Int64>>(2);
  big[0] = array;
  big[1] = array;

  return big;
endfunction


)";

auto const ArrayArrayOp = R"(

function doInt8(arr : Array<Array<Int8>>) : Array<Array<Int8>>
  arr[0][0] = arr[1][1];
  return arr;
endfunction
function doUInt8(arr : Array<Array<UInt8>>) : Array<Array<UInt8>>
  arr[0][0] = arr[1][1];
  return arr;
endfunction

function doInt16(arr : Array<Array<Int16>>) : Array<Array<Int16>>
  arr[0][0] = arr[1][1];
  return arr;
endfunction
function doUInt16(arr : Array<Array<UInt16>>) : Array<Array<UInt16>>
  arr[0][0] = arr[1][1];
  return arr;
endfunction

function doInt32(arr : Array<Array<Int32>>) : Array<Array<Int32>>
  arr[0][0] = arr[1][1];
  return arr;
endfunction
function doUInt32(arr : Array<Array<UInt32>>) : Array<Array<UInt32>>
  arr[0][0] = arr[1][1];
  return arr;
endfunction

function doInt64(arr : Array<Array<Int64>>) : Array<Array<Int64>>
  arr[0][0] = arr[1][1];
  return arr;
endfunction
function doUInt64(arr : Array<Array<UInt64>>) : Array<Array<UInt64>>
  arr[0][0] = arr[1][1];
  return arr;
endfunction


function doFloat32(arr : Array<Array<Float32>>) : Array<Array<Float32>>
  arr[0][0] = arr[1][1];
  return arr;
endfunction
function doFloat64(arr : Array<Array<Float64>>) : Array<Array<Float64>>
  arr[0][0] = arr[1][1];
  return arr;
endfunction


function doFixed32(arr : Array<Array<Fixed32>>) : Array<Array<Fixed32>>
  arr[0][0] = arr[1][1];
  return arr;
endfunction
function doFixed64(arr : Array<Array<Fixed64>>) : Array<Array<Fixed64>>
  arr[0][0] = arr[1][1];
  return arr;
endfunction


function doBool(arr : Array<Array<Bool>>) : Array<Array<Bool>>
  arr[0][0] = arr[1][1];
  return arr;
endfunction

function doString(arr : Array<Array<String>>) : Array<Array<String>>
  arr[0][0] = arr[1][1];
  return arr;
endfunction

)";

ExecutionResult RunStatelessTest(std::string const &which, std::string const &entrypoint,
                                 Params const &params)
{
  BasicVmEngine engine;

  ExecutionResult createdProgram = engine.CreateExecutable("exec", {{"etch", which}});
  EXPECT_TRUE(createdProgram.succeeded()) << createdProgram.error().message() << '\n';

  ExecutionResult createdState = engine.CreateState("state");
  EXPECT_TRUE(createdState.succeeded()) << createdState.error().message() << '\n';

  ExecutionResult result = engine.Run("exec", "state", entrypoint, params);
  return result;
}

template <typename T>
LedgerVariant Make2x2(std::vector<T> const &vals)
{
  LedgerVariant result = LedgerVariant::Array(2);
  result[0]            = LedgerVariant::Array(2);
  result[1]            = LedgerVariant::Array(2);

  result[0][0] = LedgerVariant{vals[0]};
  result[0][1] = LedgerVariant{vals[1]};
  result[1][0] = LedgerVariant{vals[2]};
  result[1][1] = LedgerVariant{vals[3]};

  return result;
}
LedgerVariant Make2x2(std::vector<std::string> const &vals)
{
  LedgerVariant result = LedgerVariant::Array(2);
  result[0]            = LedgerVariant::Array(2);
  result[1]            = LedgerVariant::Array(2);

  result[0][0] = LedgerVariant{std::string(vals[0])};
  result[0][1] = LedgerVariant{std::string(vals[1])};
  result[1][0] = LedgerVariant{std::string(vals[2])};
  result[1][1] = LedgerVariant{std::string(vals[3])};

  return result;
}

LedgerVariant Make2x2(std::vector<bool> const &vals)
{
  LedgerVariant result = LedgerVariant::Array(2);
  result[0]            = LedgerVariant::Array(2);
  result[1]            = LedgerVariant::Array(2);

  result[0][0] = LedgerVariant{static_cast<bool>(vals[0])};
  result[0][1] = LedgerVariant{static_cast<bool>(vals[1])};
  result[1][0] = LedgerVariant{static_cast<bool>(vals[2])};
  result[1][1] = LedgerVariant{static_cast<bool>(vals[3])};

  return result;
}

}  // namespace

TEST(BasicVmEngineDmlfTests, Return1)
{
  ExecutionResult result = RunStatelessTest(return1, "main", {});
  ASSERT_TRUE(result.succeeded()) << result.error().message() << '\n';
  EXPECT_EQ(result.output().As<int>(), 1);
}

// Check if running has sideffects on engine
TEST(BasicVmEngineDmlfTests, DoubleReturn1)
{
  BasicVmEngine engine;

  ExecutionResult createdProgram = engine.CreateExecutable("return1", {{"etch", return1}});
  EXPECT_TRUE(createdProgram.succeeded());

  ExecutionResult createdState = engine.CreateState("state");
  EXPECT_TRUE(createdState.succeeded());

  ExecutionResult result = engine.Run("return1", "state", "main", Params{});
  EXPECT_TRUE(result.succeeded());
  EXPECT_EQ(result.output().As<int>(), 1);

  result = engine.Run("return1", "state", "main", Params{});
  EXPECT_TRUE(result.succeeded());
  EXPECT_EQ(result.output().As<int>(), 1);
}

TEST(BasicVmEngineDmlfTests, repeated_Return1)
{
  BasicVmEngine engine;

  ExecutionResult createdProgram = engine.CreateExecutable("return1", {{"etch", return1}});
  EXPECT_TRUE(createdProgram.succeeded());

  ExecutionResult createdState = engine.CreateState("state");
  EXPECT_TRUE(createdState.succeeded());

  createdProgram = engine.CreateExecutable("return1", {{"etch", return1}});
  createdState   = engine.CreateState("state");

  EXPECT_FALSE(createdProgram.succeeded());
  EXPECT_EQ(createdProgram.error().stage(), Stage::ENGINE);
  EXPECT_EQ(createdProgram.error().code(), Code::BAD_EXECUTABLE);
  EXPECT_FALSE(createdState.succeeded());
  EXPECT_EQ(createdState.error().stage(), Stage::ENGINE);
  EXPECT_EQ(createdState.error().code(), Code::BAD_STATE);

  ExecutionResult result = engine.Run("return1", "state", "main", Params{});
  EXPECT_TRUE(result.succeeded());
  EXPECT_EQ(result.output().As<int>(), 1);
}

TEST(BasicVmEngineDmlfTests, Tick_2States)
{
  BasicVmEngine engine;

  ExecutionResult createdProgram = engine.CreateExecutable("tick", {{"etch", tick}});
  EXPECT_TRUE(createdProgram.succeeded());

  ExecutionResult createdState = engine.CreateState("state1");
  EXPECT_TRUE(createdState.succeeded());
  createdState = engine.CreateState("state2");
  EXPECT_TRUE(createdState.succeeded());

  ExecutionResult result = engine.Run("tick", "state1", "main", Params{});
  EXPECT_TRUE(result.succeeded());
  EXPECT_EQ(result.output().As<int>(), 0);

  result = engine.Run("tick", "state1", "main", Params{});
  EXPECT_TRUE(result.succeeded());
  EXPECT_EQ(result.output().As<int>(), 1);

  result = engine.Run("tick", "state2", "main", Params{});
  EXPECT_TRUE(result.succeeded());
  EXPECT_EQ(result.output().As<int>(), 0);

  result = engine.Run("tick", "state1", "main", Params{});
  EXPECT_TRUE(result.succeeded());
  EXPECT_EQ(result.output().As<int>(), 2);

  result = engine.Run("tick", "state2", "main", Params{});
  EXPECT_TRUE(result.succeeded());
  EXPECT_EQ(result.output().As<int>(), 1);
}

TEST(BasicVmEngineDmlfTests, Tick_Tick2_State)
{
  BasicVmEngine engine;

  ExecutionResult createdProgram = engine.CreateExecutable("tick", {{"etch", tick}});
  EXPECT_TRUE(createdProgram.succeeded());

  createdProgram = engine.CreateExecutable("tick2", {{"etch", tick2}});
  EXPECT_TRUE(createdProgram.succeeded());

  ExecutionResult createdState = engine.CreateState("state");
  EXPECT_TRUE(createdState.succeeded());

  ExecutionResult result = engine.Run("tick", "state", "main", Params{});
  EXPECT_TRUE(result.succeeded());
  EXPECT_EQ(result.output().As<int>(), 0);

  result = engine.Run("tick2", "state", "tick2", Params{});
  EXPECT_TRUE(result.succeeded());
  EXPECT_EQ(result.output().As<int>(), 1);

  result = engine.Run("tick", "state", "main", Params{});
  EXPECT_TRUE(result.succeeded());
  EXPECT_EQ(result.output().As<int>(), 3);

  result = engine.Run("tick2", "state", "tick2", Params{});
  EXPECT_TRUE(result.succeeded());
  EXPECT_EQ(result.output().As<int>(), 4);

  result = engine.Run("tick", "state", "main", Params{});
  EXPECT_TRUE(result.succeeded());
  EXPECT_EQ(result.output().As<int>(), 6);

  result = engine.Run("tick2", "state", "tick2", Params{});
  EXPECT_TRUE(result.succeeded());
  EXPECT_EQ(result.output().As<int>(), 7);

  result = engine.Run("tick", "state", "main", Params{});
  EXPECT_TRUE(result.succeeded());
  EXPECT_EQ(result.output().As<int>(), 9);

  result = engine.Run("tick2", "state", "tick2", Params{});
  EXPECT_TRUE(result.succeeded());
  EXPECT_EQ(result.output().As<int>(), 10);
}

TEST(BasicVmEngineDmlfTests, Tick_Tock_State)
{
  BasicVmEngine engine;

  ExecutionResult createdProgram = engine.CreateExecutable("tick", {{"etch", tick}});
  EXPECT_TRUE(createdProgram.succeeded());

  createdProgram = engine.CreateExecutable("tock", {{"etch", tock}});
  EXPECT_TRUE(createdProgram.succeeded());

  ExecutionResult createdState = engine.CreateState("state");
  EXPECT_TRUE(createdState.succeeded());

  ExecutionResult result = engine.Run("tick", "state", "main", Params{});
  EXPECT_TRUE(result.succeeded());
  EXPECT_EQ(result.output().As<int>(), 0);

  result = engine.Run("tock", "state", "tock", Params{});
  EXPECT_TRUE(result.succeeded());
  EXPECT_EQ(result.output().As<int>(), 0);

  result = engine.Run("tick", "state", "main", Params{});
  EXPECT_TRUE(result.succeeded());
  EXPECT_EQ(result.output().As<int>(), 1);

  result = engine.Run("tock", "state", "tock", Params{});
  EXPECT_TRUE(result.succeeded());
  EXPECT_EQ(result.output().As<int>(), 1);

  result = engine.Run("tick", "state", "main", Params{});
  EXPECT_TRUE(result.succeeded());
  EXPECT_EQ(result.output().As<int>(), 2);

  result = engine.Run("tock", "state", "tock", Params{});
  EXPECT_TRUE(result.succeeded());
  EXPECT_EQ(result.output().As<int>(), 2);

  result = engine.Run("tick", "state", "main", Params{});
  EXPECT_TRUE(result.succeeded());
  EXPECT_EQ(result.output().As<int>(), 3);

  result = engine.Run("tock", "state", "tock", Params{});
  EXPECT_TRUE(result.succeeded());
  EXPECT_EQ(result.output().As<int>(), 3);
}

TEST(BasicVmEngineDmlfTests, Tick_TickTock_State)
{
  BasicVmEngine engine;

  ExecutionResult createdProgram = engine.CreateExecutable("tick", {{"etch", tick}});
  EXPECT_TRUE(createdProgram.succeeded());

  createdProgram = engine.CreateExecutable("tickTock", {{"etch", tickTock}});
  EXPECT_TRUE(createdProgram.succeeded());

  ExecutionResult createdState = engine.CreateState("state");
  EXPECT_TRUE(createdState.succeeded());

  ExecutionResult result = engine.Run("tick", "state", "main", Params{});
  EXPECT_TRUE(result.succeeded());
  EXPECT_EQ(result.output().As<int>(), 0);

  result = engine.Run("tickTock", "state", "tick", Params{});
  EXPECT_TRUE(result.succeeded());
  EXPECT_EQ(result.output().As<int>(), 1);

  result = engine.Run("tickTock", "state", "tock", Params{});
  EXPECT_TRUE(result.succeeded());
  EXPECT_EQ(result.output().As<int>(), 0);

  result = engine.Run("tick", "state", "main", Params{});
  EXPECT_TRUE(result.succeeded());
  EXPECT_EQ(result.output().As<int>(), 2);

  result = engine.Run("tickTock", "state", "tick", Params{});
  EXPECT_TRUE(result.succeeded());
  EXPECT_EQ(result.output().As<int>(), 3);

  result = engine.Run("tickTock", "state", "tock", Params{});
  EXPECT_TRUE(result.succeeded());
  EXPECT_EQ(result.output().As<int>(), 2);

  result = engine.Run("tick", "state", "main", Params{});
  EXPECT_TRUE(result.succeeded());
  EXPECT_EQ(result.output().As<int>(), 4);

  result = engine.Run("tickTock", "state", "tick", Params{});
  EXPECT_TRUE(result.succeeded());
  EXPECT_EQ(result.output().As<int>(), 5);

  result = engine.Run("tickTock", "state", "tock", Params{});
  EXPECT_TRUE(result.succeeded());
  EXPECT_EQ(result.output().As<int>(), 4);
}

TEST(BasicVmEngineDmlfTests, TickState_TockState2)
{
  BasicVmEngine engine;

  ExecutionResult createdProgram = engine.CreateExecutable("tick", {{"etch", tick}});
  EXPECT_TRUE(createdProgram.succeeded());

  createdProgram = engine.CreateExecutable("tick2", {{"etch", tick2}});
  EXPECT_TRUE(createdProgram.succeeded());

  ExecutionResult createdState = engine.CreateState("state");
  EXPECT_TRUE(createdState.succeeded());
  createdState = engine.CreateState("state2");
  EXPECT_TRUE(createdState.succeeded());

  ExecutionResult result = engine.Run("tick", "state", "main", Params{});
  EXPECT_TRUE(result.succeeded());
  EXPECT_EQ(result.output().As<int>(), 0);

  result = engine.Run("tick2", "state2", "tick2", Params{});
  EXPECT_TRUE(result.succeeded());
  EXPECT_EQ(result.output().As<int>(), 0);

  result = engine.Run("tick", "state", "main", Params{});
  EXPECT_TRUE(result.succeeded());
  EXPECT_EQ(result.output().As<int>(), 1);

  result = engine.Run("tick2", "state2", "tick2", Params{});
  EXPECT_TRUE(result.succeeded());
  EXPECT_EQ(result.output().As<int>(), 2);

  result = engine.Run("tick", "state2", "main", Params{});
  EXPECT_TRUE(result.succeeded());
  EXPECT_EQ(result.output().As<int>(), 4);

  result = engine.Run("tick2", "state", "tick2", Params{});
  EXPECT_TRUE(result.succeeded());
  EXPECT_EQ(result.output().As<int>(), 2);

  result = engine.Run("tick", "state2", "main", Params{});
  EXPECT_TRUE(result.succeeded());
  EXPECT_EQ(result.output().As<int>(), 5);

  result = engine.Run("tick2", "state", "tick2", Params{});
  EXPECT_TRUE(result.succeeded());
  EXPECT_EQ(result.output().As<int>(), 4);
}

TEST(BasicVmEngineDmlfTests, Tick_Tock_TickTock_State)
{
  BasicVmEngine engine;

  ExecutionResult createdProgram = engine.CreateExecutable("tick", {{"etch", tick}});
  EXPECT_TRUE(createdProgram.succeeded());

  createdProgram = engine.CreateExecutable("tickTock", {{"etch", tickTock}});
  EXPECT_TRUE(createdProgram.succeeded());

  createdProgram = engine.CreateExecutable("tock", {{"etch", tock}});
  EXPECT_TRUE(createdProgram.succeeded());

  ExecutionResult createdState = engine.CreateState("state");
  EXPECT_TRUE(createdState.succeeded());

  ExecutionResult result = engine.Run("tick", "state", "main", Params{});
  EXPECT_TRUE(result.succeeded());
  EXPECT_EQ(result.output().As<int>(), 0);

  result = engine.Run("tock", "state", "tock", Params{});
  EXPECT_TRUE(result.succeeded());
  EXPECT_EQ(result.output().As<int>(), 0);

  result = engine.Run("tickTock", "state", "tick", Params{});
  EXPECT_TRUE(result.succeeded());
  EXPECT_EQ(result.output().As<int>(), 1);

  result = engine.Run("tickTock", "state", "tock", Params{});
  EXPECT_TRUE(result.succeeded());
  EXPECT_EQ(result.output().As<int>(), 1);

  result = engine.Run("tick", "state", "main", Params{});
  EXPECT_TRUE(result.succeeded());
  EXPECT_EQ(result.output().As<int>(), 2);

  result = engine.Run("tock", "state", "tock", Params{});
  EXPECT_TRUE(result.succeeded());
  EXPECT_EQ(result.output().As<int>(), 3);

  result = engine.Run("tickTock", "state", "tick", Params{});
  EXPECT_TRUE(result.succeeded());
  EXPECT_EQ(result.output().As<int>(), 3);

  result = engine.Run("tickTock", "state", "tock", Params{});
  EXPECT_TRUE(result.succeeded());
  EXPECT_EQ(result.output().As<int>(), 4);
}

TEST(BasicVmEngineDmlfTests, Tick_Tick_State)
{
  BasicVmEngine engine;

  ExecutionResult createdProgram = engine.CreateExecutable("tick", {{"etch", tick}});
  EXPECT_TRUE(createdProgram.succeeded());

  createdProgram = engine.CreateExecutable("tick2", {{"etch", tick}});
  EXPECT_TRUE(createdProgram.succeeded());
  createdProgram = engine.CreateExecutable("tick3", {{"etch", tick}});
  EXPECT_TRUE(createdProgram.succeeded());
  createdProgram = engine.CreateExecutable("tick4", {{"etch", tick}});
  EXPECT_TRUE(createdProgram.succeeded());
  createdProgram = engine.CreateExecutable("tick5", {{"etch", tick}});
  EXPECT_TRUE(createdProgram.succeeded());
  createdProgram = engine.CreateExecutable("tick6", {{"etch", tick}});
  EXPECT_TRUE(createdProgram.succeeded());
  createdProgram = engine.CreateExecutable("tick7", {{"etch", tick}});
  EXPECT_TRUE(createdProgram.succeeded());
  createdProgram = engine.CreateExecutable("tick8", {{"etch", tick}});
  EXPECT_TRUE(createdProgram.succeeded());
  createdProgram = engine.CreateExecutable("tick9", {{"etch", tick}});
  EXPECT_TRUE(createdProgram.succeeded());

  ExecutionResult createdState = engine.CreateState("state");
  EXPECT_TRUE(createdState.succeeded());

  ExecutionResult result = engine.Run("tick", "state", "main", Params{});
  EXPECT_TRUE(result.succeeded());
  EXPECT_EQ(result.output().As<int>(), 0);

  result = engine.Run("tick2", "state", "main", Params{});
  EXPECT_TRUE(result.succeeded());
  EXPECT_EQ(result.output().As<int>(), 1);

  result = engine.Run("tick", "state", "main", Params{});
  EXPECT_TRUE(result.succeeded());
  EXPECT_EQ(result.output().As<int>(), 2);

  result = engine.Run("tick2", "state", "main", Params{});
  EXPECT_TRUE(result.succeeded());
  EXPECT_EQ(result.output().As<int>(), 3);

  result = engine.Run("tick", "state", "main", Params{});
  EXPECT_TRUE(result.succeeded());
  EXPECT_EQ(result.output().As<int>(), 4);

  result = engine.Run("tick2", "state", "main", Params{});
  EXPECT_TRUE(result.succeeded());
  EXPECT_EQ(result.output().As<int>(), 5);

  result = engine.Run("tick", "state", "main", Params{});
  EXPECT_TRUE(result.succeeded());
  EXPECT_EQ(result.output().As<int>(), 6);

  result = engine.Run("tick2", "state", "main", Params{});
  EXPECT_TRUE(result.succeeded());
  EXPECT_EQ(result.output().As<int>(), 7);
}

TEST(BasicVmEngineDmlfTests, Tick_Tick_CopyState)
{
  BasicVmEngine engine;

  ExecutionResult createdProgram = engine.CreateExecutable("tick", {{"etch", tick}});
  EXPECT_TRUE(createdProgram.succeeded());

  ExecutionResult createdState = engine.CreateState("state");
  EXPECT_TRUE(createdState.succeeded());

  ExecutionResult result = engine.Run("tick", "state", "main", Params{});
  EXPECT_TRUE(result.succeeded());
  EXPECT_EQ(result.output().As<int>(), 0);

  result = engine.Run("tick", "state", "main", Params{});
  EXPECT_TRUE(result.succeeded());
  EXPECT_EQ(result.output().As<int>(), 1);

  ExecutionResult copyStateResult = engine.CopyState("state", "state2");
  EXPECT_TRUE(copyStateResult.succeeded());

  result = engine.Run("tick", "state", "main", Params{});
  EXPECT_TRUE(result.succeeded());
  EXPECT_EQ(result.output().As<int>(), 2);

  result = engine.Run("tick", "state2", "main", Params{});
  EXPECT_TRUE(result.succeeded());
  EXPECT_EQ(result.output().As<int>(), 2);

  result = engine.Run("tick", "state", "main", Params{});
  EXPECT_TRUE(result.succeeded());
  EXPECT_EQ(result.output().As<int>(), 3);

  result = engine.Run("tick", "state2", "main", Params{});
  EXPECT_TRUE(result.succeeded());
  EXPECT_EQ(result.output().As<int>(), 3);

  result = engine.Run("tick", "state", "main", Params{});
  EXPECT_TRUE(result.succeeded());
  EXPECT_EQ(result.output().As<int>(), 4);

  result = engine.Run("tick", "state2", "main", Params{});
  EXPECT_TRUE(result.succeeded());
  EXPECT_EQ(result.output().As<int>(), 4);
}

TEST(BasicVmEngineDmlfTests, CopyState_BadSrc)
{
  BasicVmEngine engine;

  ExecutionResult createdState = engine.CreateState("state");
  EXPECT_TRUE(createdState.succeeded());

  ExecutionResult copyState = engine.CopyState("badName", "newState");
  EXPECT_FALSE(copyState.succeeded());
  EXPECT_EQ(copyState.error().stage(), Stage::ENGINE);
  EXPECT_EQ(copyState.error().code(), Code::BAD_STATE);
}

TEST(BasicVmEngineDmlfTests, CopyState_BadDest)
{
  BasicVmEngine engine;

  ExecutionResult createdState = engine.CreateState("state");
  EXPECT_TRUE(createdState.succeeded());
  ExecutionResult createdState2 = engine.CreateState("other");
  EXPECT_TRUE(createdState2.succeeded());

  ExecutionResult copyState = engine.CopyState("state", "other");
  EXPECT_FALSE(copyState.succeeded());
  EXPECT_EQ(copyState.error().stage(), Stage::ENGINE);
  EXPECT_EQ(copyState.error().code(), Code::BAD_DESTINATION);
}
TEST(BasicVmEngineDmlfTests, DeleteExecutable)
{
  BasicVmEngine engine;

  ExecutionResult createdProgram = engine.CreateExecutable("return1", {{"etch", return1}});
  EXPECT_TRUE(createdProgram.succeeded());

  ExecutionResult createdState = engine.CreateState("state");
  EXPECT_TRUE(createdState.succeeded());

  ExecutionResult result = engine.Run("return1", "state", "main", Params{});
  EXPECT_TRUE(result.succeeded());
  EXPECT_EQ(result.output().As<int>(), 1);

  ExecutionResult deleteResult = engine.DeleteExecutable("goodbyeWorld");
  EXPECT_FALSE(deleteResult.succeeded());
  EXPECT_EQ(deleteResult.error().stage(), Stage::ENGINE);
  EXPECT_EQ(deleteResult.error().code(), Code::BAD_EXECUTABLE);
  result = engine.Run("return1", "state", "main", Params{});
  EXPECT_TRUE(result.succeeded());
  EXPECT_EQ(result.output().As<int>(), 1);

  deleteResult = engine.DeleteExecutable("return1");
  EXPECT_TRUE(deleteResult.succeeded());
  result = engine.Run("return1", "state", "main", Params{});
  EXPECT_FALSE(result.succeeded());
  EXPECT_EQ(result.error().stage(), Stage::ENGINE);
  EXPECT_EQ(result.error().code(), Code::BAD_EXECUTABLE);
}

TEST(BasicVmEngineDmlfTests, ReplaceExecutable)
{
  BasicVmEngine engine;

  ExecutionResult createdProgram = engine.CreateExecutable("tick", {{"etch", tick}});
  EXPECT_TRUE(createdProgram.succeeded());

  ExecutionResult createdState = engine.CreateState("state");
  EXPECT_TRUE(createdState.succeeded());

  ExecutionResult result = engine.Run("tick", "state", "main", Params{});
  EXPECT_TRUE(result.succeeded());
  EXPECT_EQ(result.output().As<int>(), 0);

  result = engine.Run("tick", "state", "main", Params{});
  EXPECT_TRUE(result.succeeded());
  EXPECT_EQ(result.output().As<int>(), 1);

  ExecutionResult deleteResult = engine.DeleteExecutable("tick");
  EXPECT_TRUE(deleteResult.succeeded());
  result = engine.Run("tick", "state", "main", Params{});
  EXPECT_FALSE(result.succeeded());
  EXPECT_EQ(result.error().stage(), Stage::ENGINE);
  EXPECT_EQ(result.error().code(), Code::BAD_EXECUTABLE);

  createdProgram = engine.CreateExecutable("tick", {{"etch", tick2}});
  EXPECT_TRUE(createdProgram.succeeded());

  result = engine.Run("tick", "state", "tick2", Params{});
  EXPECT_TRUE(result.succeeded());
  EXPECT_EQ(result.output().As<int>(), 2);

  result = engine.Run("tick", "state", "tick2", Params{});
  EXPECT_TRUE(result.succeeded());
  EXPECT_EQ(result.output().As<int>(), 4);
}

TEST(BasicVmEngineDmlfTests, Tick_Delete_State)
{
  BasicVmEngine engine;

  ExecutionResult createdProgram = engine.CreateExecutable("tick", {{"etch", tick}});
  EXPECT_TRUE(createdProgram.succeeded());

  ExecutionResult createdState = engine.CreateState("state");
  EXPECT_TRUE(createdState.succeeded());

  ExecutionResult result = engine.Run("tick", "state", "main", Params{});
  EXPECT_TRUE(result.succeeded());
  EXPECT_EQ(result.output().As<int>(), 0);

  result = engine.Run("tick", "state", "main", Params{});
  EXPECT_TRUE(result.succeeded());
  EXPECT_EQ(result.output().As<int>(), 1);

  ExecutionResult deleteState = engine.DeleteState("badState");
  EXPECT_FALSE(deleteState.succeeded());
  EXPECT_EQ(deleteState.error().stage(), Stage::ENGINE);
  EXPECT_EQ(deleteState.error().code(), Code::BAD_STATE);
  deleteState = engine.DeleteState("state");
  EXPECT_TRUE(deleteState.succeeded());

  result = engine.Run("tick", "state", "main", Params{});
  EXPECT_FALSE(result.succeeded());
  EXPECT_EQ(result.error().stage(), Stage::ENGINE);
  EXPECT_EQ(result.error().code(), Code::BAD_STATE);
}

TEST(BasicVmEngineDmlfTests, Tick_Replace_State)
{
  BasicVmEngine engine;

  ExecutionResult createdProgram = engine.CreateExecutable("tick", {{"etch", tick}});
  EXPECT_TRUE(createdProgram.succeeded());

  ExecutionResult createdState = engine.CreateState("state");
  EXPECT_TRUE(createdState.succeeded());

  ExecutionResult result = engine.Run("tick", "state", "main", Params{});
  EXPECT_TRUE(result.succeeded());
  EXPECT_EQ(result.output().As<int>(), 0);

  result = engine.Run("tick", "state", "main", Params{});
  EXPECT_TRUE(result.succeeded());
  EXPECT_EQ(result.output().As<int>(), 1);

  ExecutionResult deleteState = engine.DeleteState("state");
  EXPECT_TRUE(deleteState.succeeded());

  createdState = engine.CreateState("state");
  EXPECT_TRUE(createdState.succeeded());

  result = engine.Run("tick", "state", "main", Params{});
  EXPECT_TRUE(result.succeeded());
  EXPECT_EQ(result.output().As<int>(), 0);

  result = engine.Run("tick", "state", "main", Params{});
  EXPECT_TRUE(result.succeeded());
  EXPECT_EQ(result.output().As<int>(), 1);
}

TEST(BasicVmEngineDmlfTests, Tick_ReplaceByCopy_State)
{
  BasicVmEngine engine;

  ExecutionResult createdProgram = engine.CreateExecutable("tick", {{"etch", tick}});
  EXPECT_TRUE(createdProgram.succeeded());

  ExecutionResult createdState = engine.CreateState("state");
  EXPECT_TRUE(createdState.succeeded());

  ExecutionResult result = engine.Run("tick", "state", "main", Params{});
  EXPECT_TRUE(result.succeeded());
  EXPECT_EQ(result.output().As<int>(), 0);

  result = engine.Run("tick", "state", "main", Params{});
  EXPECT_TRUE(result.succeeded());
  EXPECT_EQ(result.output().As<int>(), 1);

  createdState = engine.CreateState("state2");
  EXPECT_TRUE(createdState.succeeded());

  result = engine.Run("tick", "state2", "main", Params{});
  EXPECT_TRUE(result.succeeded());
  EXPECT_EQ(result.output().As<int>(), 0);

  result = engine.Run("tick", "state2", "main", Params{});
  EXPECT_TRUE(result.succeeded());
  EXPECT_EQ(result.output().As<int>(), 1);

  ExecutionResult deleteState = engine.DeleteState("state");
  EXPECT_TRUE(deleteState.succeeded());

  ExecutionResult copyState = engine.CopyState("state2", "state");
  EXPECT_TRUE(createdState.succeeded());

  result = engine.Run("tick", "state", "main", Params{});
  EXPECT_TRUE(result.succeeded());
  EXPECT_EQ(result.output().As<int>(), 2);

  result = engine.Run("tick", "state", "main", Params{});
  EXPECT_TRUE(result.succeeded());
  EXPECT_EQ(result.output().As<int>(), 3);
}

TEST(BasicVmEngineDmlfTests, BadCompile)
{
  BasicVmEngine engine;

  ExecutionResult createdProgram = engine.CreateExecutable("badCompile", {{"etch", badCompile}});
  EXPECT_FALSE(createdProgram.succeeded());
  EXPECT_EQ(createdProgram.error().stage(), Stage::COMPILE);
  EXPECT_EQ(createdProgram.error().code(), Code::COMPILATION_ERROR);
}

TEST(BasicVmEngineDmlfTests, RuntimeError)
{
  BasicVmEngine engine;

  ExecutionResult createdProgram = engine.CreateExecutable("runtime", {{"etch", runtimeError}});
  EXPECT_TRUE(createdProgram.succeeded());

  ExecutionResult createdState = engine.CreateState("state");
  EXPECT_TRUE(createdState.succeeded());

  ExecutionResult result = engine.Run("runtime", "state", "main", Params{});
  EXPECT_FALSE(result.succeeded());
  EXPECT_EQ(result.error().stage(), Stage::RUNNING);
  EXPECT_EQ(result.error().code(), Code::RUNTIME_ERROR);
}

TEST(BasicVmEngineDmlfTests, Add)
{
  ExecutionResult result = RunStatelessTest(add, "add", Params{LedgerVariant(1), LedgerVariant(2)});
  ASSERT_TRUE(result.succeeded()) << result.error().message() << '\n';
  EXPECT_EQ(result.output().As<int>(), 3);
}

TEST(BasicVmEngineDmlfTests, Add8)
{
  ExecutionResult result =
      RunStatelessTest(Add8, "add", Params{LedgerVariant(1), LedgerVariant(2)});
  ASSERT_TRUE(result.succeeded()) << result.error().message() << '\n';
  EXPECT_EQ(result.output().As<int>(), 3);
}

TEST(BasicVmEngineDmlfTests, Add64)
{
  ExecutionResult result = RunStatelessTest(
      Add64, "add", Params{LedgerVariant(0), LedgerVariant(std::numeric_limits<int>::max())});
  ASSERT_TRUE(result.succeeded()) << result.error().message() << '\n';
  EXPECT_EQ(result.output().As<int>(), std::numeric_limits<int>::max());
}

TEST(DISABLED_BasicVmEngineDmlfTests, AddFloat)
{
  double          a = 4.5;
  float           b = 3.5;
  ExecutionResult result =
      RunStatelessTest(AddFloat, "add", Params{LedgerVariant(a), LedgerVariant(b)});
  ASSERT_TRUE(result.succeeded()) << result.error().message() << '\n';
  EXPECT_NEAR(result.output().As<float>(), 8.0, 0.001);
}
TEST(DISABLED_BasicVmEngineDmlfTests, AddFloat32)
{
  float           a = 4.6f;
  float           b = 3.5f;
  ExecutionResult result =
      RunStatelessTest(AddFloat32, "add", Params{LedgerVariant(a), LedgerVariant(b)});
  EXPECT_NEAR(result.output().As<float>(), 8.1, 0.001);
}

TEST(DISABLED_BasicVmEngineDmlfTests, AddFloatComplex)
{
  double          a = 4.5;
  float           b = 3.3f;
  ExecutionResult result =
      RunStatelessTest(AddFloatComplex, "add", Params{LedgerVariant(a), LedgerVariant(b)});
  ASSERT_TRUE(result.succeeded()) << result.error().message() << '\n';
  EXPECT_NEAR(result.output().As<double>(), 7.8, 0.001);
}

TEST(BasicVmEngineDmlfTests, AddFixed)
{
<<<<<<< HEAD
  BasicVmEngine engine;

  ExecutionResult createdProgram = engine.CreateExecutable("add", {{"etch", AddFixed}});
  EXPECT_TRUE(createdProgram.succeeded());

  ExecutionResult createdState = engine.CreateState("state");
  EXPECT_TRUE(createdState.succeeded());

  ExecutionResult result = engine.Run(
      "add", "state", "add", Params{LedgerVariant(fp64_t(4.5)), LedgerVariant(fp32_t(5.5))});
  EXPECT_TRUE(result.succeeded());
  // std::cout << result.error().message() << '\n';
=======
  ExecutionResult result = RunStatelessTest(
      AddFixed, "add", Params{LedgerVariant(fp64_t(4.5)), LedgerVariant(fp32_t(5.5))});
  ASSERT_TRUE(result.succeeded()) << result.error().message() << '\n';
>>>>>>> 4937ad39
  EXPECT_EQ(result.output().As<fp64_t>(), 10.0);
}

TEST(DISABLED_BasicVmEngineDmlfTests, TrueIntToFloatCompare)
{
  ExecutionResult result =
      RunStatelessTest(IntToFloatCompare, "compare", Params{LedgerVariant(5), LedgerVariant(6.5)});
  ASSERT_TRUE(result.succeeded()) << result.error().message() << '\n';
  EXPECT_EQ(result.output().As<int>(), 1);
}

TEST(DISABLED_BasicVmEngineDmlfTests, FalseIntToFloatCompare)
{
  ExecutionResult result =
      RunStatelessTest(IntToFloatCompare, "compare", Params{LedgerVariant(5), LedgerVariant(4.5)});
  ASSERT_TRUE(result.succeeded()) << result.error().message() << '\n';
  EXPECT_EQ(result.output().As<int>(), 0);
}

TEST(DISABLED_BasicVmEngineDmlfTests, TrueBoolCompare)
{
  ExecutionResult result = RunStatelessTest(BoolCompare, "compare", Params{LedgerVariant(true)});
  ASSERT_TRUE(result.succeeded()) << result.error().message() << '\n';
  EXPECT_EQ(result.output().As<int>(), 1);
}

TEST(DISABLED_BasicVmEngineDmlfTests, FalseBoolCompare)
{
  ExecutionResult result = RunStatelessTest(BoolCompare, "compare", Params{LedgerVariant(false)});
  ASSERT_TRUE(result.succeeded()) << result.error().message() << '\n';
  EXPECT_EQ(result.output().As<int>(), 0);
}

TEST(DISABLED_BasicVmEngineDmlfTests, BadParamsTrueIntToFloatCompare)
{
  ExecutionResult result =
      RunStatelessTest(IntToFloatCompare, "compare", Params{LedgerVariant(6.5), LedgerVariant(5)});
  EXPECT_FALSE(result.succeeded());
  EXPECT_EQ(result.error().stage(), Stage::ENGINE);
  EXPECT_EQ(result.error().code(), Code::RUNTIME_ERROR);
}

TEST(BasicVmEngineDmlfTests, WrongNumberOfParamsTrueIntToFloatCompare)
{
  ExecutionResult result =
      RunStatelessTest(IntToFloatCompare, "compare", Params{LedgerVariant(6.5)});
  EXPECT_FALSE(result.succeeded());
  EXPECT_EQ(result.error().stage(), Stage::ENGINE);
  EXPECT_EQ(result.error().code(), Code::RUNTIME_ERROR);
}

// TEST(BasicVmEngineDmlfTests, AddArray)
//{
//  BasicVmEngine engine;
//
//  ExecutionResult createdProgram = engine.CreateExecutable("add", {{"etch", AddArray}});
//  EXPECT_TRUE(createdProgram.succeeded());
//
//  ExecutionResult createdState = engine.CreateState("state");
//  EXPECT_TRUE(createdState.succeeded());
//
//  ExecutionResult result = engine.Run(
//      "add", "state", "add", Params{LedgerVariant()});
//  //EXPECT_TRUE(result.succeeded());
//  std::cout << result.error().message() << '\n';
//  //EXPECT_EQ(result.output().As<fp64_t>(), 9.5);
//}
//
// TEST(BasicVmEngineDmlfTests, AddArrayThree)
//{
//  BasicVmEngine engine;
//
//  ExecutionResult createdProgram = engine.CreateExecutable("add", {{"etch", AddArrayThree}});
//  EXPECT_TRUE(createdProgram.succeeded());
//
//  ExecutionResult createdState = engine.CreateState("state");
//  EXPECT_TRUE(createdState.succeeded());
//
//  ExecutionResult result = engine.Run(
//      "add", "state", "add", Params{LedgerVariant()});
//  EXPECT_TRUE(result.succeeded()) << result.error().message() << '\n';
//  //EXPECT_EQ(result.output().As<fp64_t>(), 9.5);
//}
//
// TEST(BasicVmEngineDmlfTests, Add3Array)
//{
//  BasicVmEngine engine;
//
//  ExecutionResult createdProgram = engine.CreateExecutable("add", {{"etch", Add3Array}});
//  EXPECT_TRUE(createdProgram.succeeded()) << createdProgram.error().message() << '\n';
//
//  ExecutionResult createdState = engine.CreateState("state");
//  EXPECT_TRUE(createdState.succeeded());
//
//  ExecutionResult result = engine.Run(
//      "add", "state", "add", Params{LedgerVariant(), LedgerVariant()});
//  EXPECT_TRUE(result.succeeded()) << result.error().message() << '\n';
//  //EXPECT_EQ(result.output().As<fp64_t>(), 9.5);
//}

TEST(BasicVmEngineDmlfTests, AddMatrix)
{
  BasicVmEngine engine;

  ExecutionResult createdProgram = engine.CreateExecutable("add", {{"etch", AddMatrix}});
  ASSERT_TRUE(createdProgram.succeeded()) << createdProgram.error().message() << '\n';

  ExecutionResult createdState = engine.CreateState("state");
  ASSERT_TRUE(createdState.succeeded()) << createdState.error().message() << '\n';

  ExecutionResult result = engine.Run("add", "state", "init", Params{});
  ASSERT_TRUE(result.succeeded()) << result.error().message() << '\n';

  result = engine.Run("add", "state", "doAdd", Params{});
  EXPECT_TRUE(result.succeeded()) << result.error().message() << '\n';
  EXPECT_EQ(result.output().As<int>(), 6);

  result = engine.Run("add", "state", "doAdd", Params{});
  EXPECT_TRUE(result.succeeded()) << result.error().message() << '\n';
  EXPECT_EQ(result.output().As<int>(), 6);
}

TEST(BasicVmEngineDmlfTests, AddMatrixSameCode)
{
  BasicVmEngine engine;

  ExecutionResult createdProgram = engine.CreateExecutable("add", {{"etch", AddMatrix}});
  ASSERT_TRUE(createdProgram.succeeded()) << createdProgram.error().message() << '\n';
  createdProgram = engine.CreateExecutable("add2", {{"etch", AddMatrix}});
  ASSERT_TRUE(createdProgram.succeeded()) << createdProgram.error().message() << '\n';

  ExecutionResult createdState = engine.CreateState("state");
  ASSERT_TRUE(createdState.succeeded()) << createdState.error().message() << '\n';

  ExecutionResult result = engine.Run("add", "state", "init", Params{});
  ASSERT_TRUE(result.succeeded()) << result.error().message() << '\n';

  result = engine.Run("add2", "state", "doAdd", Params{});
  ASSERT_TRUE(result.succeeded()) << result.error().message() << '\n';
  EXPECT_EQ(result.output().As<int>(), 6);

  result = engine.Run("add", "state", "doAdd", Params{});
  ASSERT_TRUE(result.succeeded()) << result.error().message() << '\n';
  EXPECT_EQ(result.output().As<int>(), 6);
}

TEST(BasicVmEngineDmlfTests, AddMatrixEqualCode)
{
  BasicVmEngine engine;

  ExecutionResult createdProgram = engine.CreateExecutable("add", {{"etch", AddMatrix}});
  ASSERT_TRUE(createdProgram.succeeded()) << createdProgram.error().message() << '\n';
  createdProgram = engine.CreateExecutable("add2", {{"etch", AddMatrix2}});
  ASSERT_TRUE(createdProgram.succeeded()) << createdProgram.error().message() << '\n';

  ExecutionResult createdState = engine.CreateState("state");
  ASSERT_TRUE(createdState.succeeded()) << createdState.error().message() << '\n';

  ExecutionResult result = engine.Run("add", "state", "init", Params{});
  ASSERT_TRUE(result.succeeded()) << result.error().message() << '\n';

  result = engine.Run("add2", "state", "doAdd", Params{});
  ASSERT_TRUE(result.succeeded()) << result.error().message() << '\n';
  EXPECT_EQ(result.output().As<int>(), 6);

  result = engine.Run("add", "state", "doAdd", Params{});
  ASSERT_TRUE(result.succeeded()) << result.error().message() << '\n';
  EXPECT_EQ(result.output().As<int>(), 6);
}

TEST(BasicVmEngineDmlfTests, AddMatrixAltCode)
{
  BasicVmEngine engine;

  ExecutionResult createdProgram = engine.CreateExecutable("add", {{"etch", AddMatrix}});
  ASSERT_TRUE(createdProgram.succeeded()) << createdProgram.error().message() << '\n';
  createdProgram = engine.CreateExecutable("add2", {{"etch", AddMatrixAltCode}});
  ASSERT_TRUE(createdProgram.succeeded()) << createdProgram.error().message() << '\n';

  ExecutionResult createdState = engine.CreateState("state");
  ASSERT_TRUE(createdState.succeeded()) << createdState.error().message() << '\n';

  ExecutionResult result = engine.Run("add", "state", "init", Params{});
  ASSERT_TRUE(result.succeeded()) << result.error().message() << '\n';

  result = engine.Run("add2", "state", "doAdd", Params{});
  ASSERT_TRUE(result.succeeded()) << result.error().message() << '\n';
  EXPECT_EQ(result.output().As<int>(), 6);

  result = engine.Run("add", "state", "doAdd", Params{});
  ASSERT_TRUE(result.succeeded()) << result.error().message() << '\n';
  EXPECT_EQ(result.output().As<int>(), 6);
}

TEST(BasicVmEngineDmlfTests, AddNMatrixAltCode)
{
  BasicVmEngine engine;

  ExecutionResult createdProgram = engine.CreateExecutable("add", {{"etch", AddNMatrix}});
  ASSERT_TRUE(createdProgram.succeeded()) << createdProgram.error().message() << '\n';
  createdProgram = engine.CreateExecutable("add2", {{"etch", AddNMatrixAltCode}});
  ASSERT_TRUE(createdProgram.succeeded()) << createdProgram.error().message() << '\n';

  ExecutionResult createdState = engine.CreateState("state");
  ASSERT_TRUE(createdState.succeeded()) << createdState.error().message() << '\n';

  ExecutionResult result = engine.Run("add", "state", "init", Params{});
  ASSERT_TRUE(result.succeeded()) << result.error().message() << '\n';

  result = engine.Run("add2", "state", "doAdd", Params{});
  ASSERT_TRUE(result.succeeded()) << result.error().message() << '\n';
  EXPECT_EQ(result.output().As<int>(), 6);

  result = engine.Run("add", "state", "doAdd", Params{});
  ASSERT_TRUE(result.succeeded()) << result.error().message() << '\n';
  EXPECT_EQ(result.output().As<int>(), 6);
}

TEST(BasicVmEngineDmlfTests, AddNonPersistentMatrix)
{
  BasicVmEngine engine;

  ExecutionResult createdProgram =
      engine.CreateExecutable("add", {{"etch", AddNonPersistentMatrix}});
  ASSERT_TRUE(createdProgram.succeeded()) << createdProgram.error().message() << '\n';
  createdProgram = engine.CreateExecutable("add2", {{"etch", AddNonPersistentMatrix2}});
  ASSERT_TRUE(createdProgram.succeeded()) << createdProgram.error().message() << '\n';

  ExecutionResult createdState = engine.CreateState("state");
  ASSERT_TRUE(createdState.succeeded()) << createdState.error().message() << '\n';

  ExecutionResult result = engine.Run("add2", "state", "doAdd", Params{});
  ASSERT_TRUE(result.succeeded()) << result.error().message() << '\n';
  EXPECT_EQ(result.output().As<int>(), 6);

  result = engine.Run("add", "state", "doAdd", Params{});
  ASSERT_TRUE(result.succeeded()) << result.error().message() << '\n';
  EXPECT_EQ(result.output().As<int>(), 6);
}

TEST(BasicVmEngineDmlfTests, StateMatrixMain)
{
  BasicVmEngine engine;

  ExecutionResult createdProgram = engine.CreateExecutable("stateMatrix", {{"etch", StateMatrix}});
  ASSERT_TRUE(createdProgram.succeeded());

  ExecutionResult createdState = engine.CreateState("state");
  ASSERT_TRUE(createdState.succeeded());

  ExecutionResult result = engine.Run("stateMatrix", "state", "main", Params{});
  ASSERT_TRUE(result.succeeded()) << result.error().message() << '\n';
}

TEST(BasicVmEngineDmlfTests, StateMatrixMyCalls)
{
  BasicVmEngine engine;

  ExecutionResult createdProgram = engine.CreateExecutable("stateMatrix", {{"etch", StateMatrix}});
  ASSERT_TRUE(createdProgram.succeeded());

  ExecutionResult createdState = engine.CreateState("state");
  ASSERT_TRUE(createdState.succeeded());

  ExecutionResult result = engine.Run("stateMatrix", "state", "doStuff", Params{});
  ASSERT_TRUE(result.succeeded()) << result.error().message() << '\n';

  result = engine.Run("stateMatrix", "state", "doStuff2", Params{});
  ASSERT_TRUE(result.succeeded()) << result.error().message() << '\n';
}

TEST(BasicVmEngineDmlfTests, BigStateMatrixMain)
{
  BasicVmEngine engine;

  ExecutionResult createdProgram = engine.CreateExecutable("stateMatrix", {{"etch", BigStMatrix}});
  ASSERT_TRUE(createdProgram.succeeded());

  ExecutionResult createdState = engine.CreateState("state");
  ASSERT_TRUE(createdState.succeeded());

  ExecutionResult result = engine.Run("stateMatrix", "state", "main", Params{});
  ASSERT_TRUE(result.succeeded()) << result.error().message() << '\n';
}

TEST(BasicVmEngineDmlfTests, BigStateMatrixMyCalls)
{
  BasicVmEngine engine;

  ExecutionResult createdProgram = engine.CreateExecutable("stateMatrix", {{"etch", BigStMatrix}});
  ASSERT_TRUE(createdProgram.succeeded());

  ExecutionResult createdState = engine.CreateState("state");
  ASSERT_TRUE(createdState.succeeded());

  ExecutionResult result = engine.Run("stateMatrix", "state", "doStuff", Params{});
  ASSERT_TRUE(result.succeeded()) << result.error().message() << '\n';

  result = engine.Run("stateMatrix", "state", "doStuff2", Params{});
  ASSERT_TRUE(result.succeeded()) << result.error().message() << '\n';
}

TEST(BasicVmEngineDmlfTests, StringOutput)
{
  ExecutionResult result = RunStatelessTest(StringOut, "outString", Params{});
  ASSERT_TRUE(result.succeeded()) << result.error().message() << '\n';
  EXPECT_EQ(result.output().As<std::string>(), "Hello");
}

TEST(BasicVmEngineDmlfTests, IntToString)
{
  ExecutionResult result = RunStatelessTest(IntToString, "IntToString", Params{LedgerVariant(1)});
  ASSERT_TRUE(result.succeeded()) << result.error().message() << '\n';
  EXPECT_EQ(result.output().As<std::string>(), "1");
}

TEST(BasicVmEngineDmlfTests, ArrayInt64)
{
  ExecutionResult result = RunStatelessTest(ArrayInt64Out, "arrayOut", Params{});
  ASSERT_TRUE(result.succeeded()) << result.error().message() << '\n';
  auto output = result.output();
  EXPECT_TRUE(output.IsArray());
  EXPECT_TRUE(output.size() == 2);
  EXPECT_TRUE(output[0].As<int>() == 1);
  EXPECT_TRUE(output[1].As<int>() == 2);
}

TEST(BasicVmEngineDmlfTests, ArrayIntInt64)
{
  ExecutionResult result = RunStatelessTest(ArrayIntInt64Out, "arrayOut", Params{});
  ASSERT_TRUE(result.succeeded()) << result.error().message() << '\n';
  auto output = result.output();
  ASSERT_TRUE(output.IsArray());
  ASSERT_EQ(output.size(), 2);
  ASSERT_TRUE(output[0].IsArray());
  ASSERT_EQ(output[0].size(), 2);
  ASSERT_TRUE(output[1].IsArray());

  EXPECT_EQ(output[1].size(), 2);
  EXPECT_EQ(output[0][0].As<int>(), 1);
  EXPECT_EQ(output[0][1].As<int>(), 2);
  EXPECT_EQ(output[1][0].As<int>(), 1);
  EXPECT_EQ(output[1][1].As<int>(), 2);
}

template <typename T>
void RunArrayTest(std::string const &entrypoint, std::vector<T> const &vals)
{
  LedgerVariant input = Make2x2(vals);

  ExecutionResult result = RunStatelessTest(ArrayArrayOp, entrypoint, Params{input});
  EXPECT_TRUE(result.succeeded()) << result.error().message() << '\n';
  auto output = result.output();
  ASSERT_TRUE(output.IsArray());
  ASSERT_EQ(output.size(), 2);
  ASSERT_TRUE(output[0].IsArray());
  ASSERT_EQ(output[0].size(), 2);
  ASSERT_TRUE(output[1].IsArray());
  ASSERT_EQ(output[1].size(), 2);

  EXPECT_EQ(output[0][0].As<T>(), vals[3]);
  EXPECT_EQ(output[0][1].As<T>(), vals[1]);
  EXPECT_EQ(output[1][0].As<T>(), vals[2]);
  EXPECT_EQ(output[1][1].As<T>(), vals[3]);
}
void RunArrayTest(std::string const &entrypoint, std::vector<fp32_t> const &vals)
{
  LedgerVariant input = Make2x2(vals);

  ExecutionResult result = RunStatelessTest(ArrayArrayOp, entrypoint, Params{input});
  EXPECT_TRUE(result.succeeded()) << result.error().message() << '\n';
  auto output = result.output();
  ASSERT_TRUE(output.IsArray());
  ASSERT_EQ(output.size(), 2);
  ASSERT_TRUE(output[0].IsArray());
  ASSERT_EQ(output[0].size(), 2);
  ASSERT_TRUE(output[1].IsArray());
  ASSERT_EQ(output[1].size(), 2);

  EXPECT_NEAR(static_cast<double>(output[0][0].As<fp64_t>()), static_cast<double>(vals[3]),
              static_cast<double>(fp32_t::TOLERANCE));
  EXPECT_NEAR(static_cast<double>(output[0][1].As<fp64_t>()), static_cast<double>(vals[1]),
              static_cast<double>(fp32_t::TOLERANCE));
  EXPECT_NEAR(static_cast<double>(output[1][0].As<fp64_t>()), static_cast<double>(vals[2]),
              static_cast<double>(fp32_t::TOLERANCE));
  EXPECT_NEAR(static_cast<double>(output[1][1].As<fp64_t>()), static_cast<double>(vals[3]),
              static_cast<double>(fp32_t::TOLERANCE));
}

TEST(BasicVmEngineDmlfTests, ArrayArrayOpTests)
{
  RunArrayTest("doInt8", std::vector<int8_t>{1, 2, 3, 4});
  RunArrayTest("doUInt8", std::vector<uint8_t>{1, 2, 3, 4});
  RunArrayTest("doInt16", std::vector<int16_t>{1, 2, 3, 4});
  RunArrayTest("doUInt16", std::vector<uint16_t>{1, 2, 3, 4});
  RunArrayTest("doInt32", std::vector<int32_t>{1, 2, 3, 4});
  RunArrayTest("doUInt32", std::vector<uint32_t>{1, 2, 3, 4});
  RunArrayTest("doInt64", std::vector<int64_t>{1, 2, 3, 4});
  RunArrayTest("doUInt64", std::vector<uint64_t>{1, 2, 3, 4});

  // RunArrayTest("doFloat32", std::vector<float>{1.0f,2.0f,3.0f,4.0f});
  RunArrayTest("doFloat64", std::vector<double>{1.0, 2.0, 3.0, 4.0});

  RunArrayTest("doFixed32",
               std::vector<fp32_t>{fp32_t{1.2}, fp32_t{2.4}, fp32_t{3.7}, fp32_t{4.8}});
  RunArrayTest("doFixed64",
               std::vector<fp64_t>{fp64_t{1.3}, fp64_t{2.2}, fp64_t{3.5}, fp64_t{4.7}});

  // RunArrayTest("doBool", std::vector<bool>{true,true,false,false});
  RunArrayTest("doString", std::vector<std::string>{"a", "b", "c", "d"});
}

TEST(DISABLED_BasicVmEngineDmlfTests, DisabledArrayArrayOpTests)
{
  RunArrayTest("doFloat32", std::vector<float>{1.0f, 2.0f, 3.0f, 4.0f});

  RunArrayTest("doFixed32",
               std::vector<fp32_t>{fp32_t{1.0}, fp32_t{2.0}, fp32_t{3.0}, fp32_t{4.0}});
  RunArrayTest("doFixed64",
               std::vector<fp64_t>{fp64_t{1.0}, fp64_t{2.0}, fp64_t{3.0}, fp64_t{4.0}});

  RunArrayTest("doBool", std::vector<bool>{true, true, false, false});
  EXPECT_EQ(1, 1);
}

}  // namespace<|MERGE_RESOLUTION|>--- conflicted
+++ resolved
@@ -1486,24 +1486,9 @@
 
 TEST(BasicVmEngineDmlfTests, AddFixed)
 {
-<<<<<<< HEAD
-  BasicVmEngine engine;
-
-  ExecutionResult createdProgram = engine.CreateExecutable("add", {{"etch", AddFixed}});
-  EXPECT_TRUE(createdProgram.succeeded());
-
-  ExecutionResult createdState = engine.CreateState("state");
-  EXPECT_TRUE(createdState.succeeded());
-
-  ExecutionResult result = engine.Run(
-      "add", "state", "add", Params{LedgerVariant(fp64_t(4.5)), LedgerVariant(fp32_t(5.5))});
-  EXPECT_TRUE(result.succeeded());
-  // std::cout << result.error().message() << '\n';
-=======
   ExecutionResult result = RunStatelessTest(
       AddFixed, "add", Params{LedgerVariant(fp64_t(4.5)), LedgerVariant(fp32_t(5.5))});
   ASSERT_TRUE(result.succeeded()) << result.error().message() << '\n';
->>>>>>> 4937ad39
   EXPECT_EQ(result.output().As<fp64_t>(), 10.0);
 }
 
