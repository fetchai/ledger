#pragma once
//------------------------------------------------------------------------------
//
//   Copyright 2018-2019 Fetch.AI Limited
//
//   Licensed under the Apache License, Version 2.0 (the "License");
//   you may not use this file except in compliance with the License.
//   You may obtain a copy of the License at
//
//       http://www.apache.org/licenses/LICENSE-2.0
//
//   Unless required by applicable law or agreed to in writing, software
//   distributed under the License is distributed on an "AS IS" BASIS,
//   WITHOUT WARRANTIES OR CONDITIONS OF ANY KIND, either express or implied.
//   See the License for the specific language governing permissions and
//   limitations under the License.
//
//------------------------------------------------------------------------------

#include "core/byte_array/byte_array.hpp"
//#include "dmlf/execution_result.hpp"
#include "network/generics/promise_of.hpp"
#include "vm/common.hpp"
#include "vm/variant.hpp"

#include <functional>
#include <ostream>
#include <string>
#include <vector>

namespace fetch {
namespace dmlf {

class ExecutionInterface
{
public:
  ExecutionInterface()          = default;
  virtual ~ExecutionInterface() = default;

<<<<<<< HEAD
  using Name        = std::string;
  using SourceFiles = std::string;  // fetch::vm::SourceFiles;
  using Target      = std::string;
  using Artifact    = fetch::vm::Variant;
  // using Result      = ExecutionResult;
  using Result   = int;  // Until ER serialises...
  using Returned = fetch::network::PromiseOf<Result>;
  using Params   = std::vector<Artifact>;
=======
  using Name            = std::string;
  using SourceFiles     = fetch::vm::SourceFiles;
  using Target          = std::string;
  using Variant         = fetch::vm::Variant;
  using PromiseOfResult = fetch::network::PromiseOf<ExecutionResult>;
  using Params          = std::vector<Variant>;
>>>>>>> 6a955885

  virtual PromiseOfResult CreateExecutable(Target const &host, Name const &execName,
                                           SourceFiles const &sources)               = 0;
  virtual PromiseOfResult DeleteExecutable(Target const &host, Name const &execName) = 0;

  virtual PromiseOfResult CreateState(Target const &host, Name const &stateName) = 0;
  virtual PromiseOfResult CopyState(Target const &host, Name const &srcName,
                                    Name const &newName)                         = 0;
  virtual PromiseOfResult DeleteState(Target const &host, Name const &stateName) = 0;

  virtual PromiseOfResult Run(Target const &host, Name const &execName, Name const &stateName,
                              std::string const &entrypoint) = 0;

  ExecutionInterface(ExecutionInterface const &other) = delete;
  ExecutionInterface &operator=(ExecutionInterface const &other)  = delete;
  bool                operator==(ExecutionInterface const &other) = delete;
  bool                operator<(ExecutionInterface const &other)  = delete;
};

}  // namespace dmlf
}  // namespace fetch<|MERGE_RESOLUTION|>--- conflicted
+++ resolved
@@ -37,23 +37,12 @@
   ExecutionInterface()          = default;
   virtual ~ExecutionInterface() = default;
 
-<<<<<<< HEAD
-  using Name        = std::string;
-  using SourceFiles = std::string;  // fetch::vm::SourceFiles;
-  using Target      = std::string;
-  using Artifact    = fetch::vm::Variant;
-  // using Result      = ExecutionResult;
-  using Result   = int;  // Until ER serialises...
-  using Returned = fetch::network::PromiseOf<Result>;
-  using Params   = std::vector<Artifact>;
-=======
   using Name            = std::string;
   using SourceFiles     = fetch::vm::SourceFiles;
   using Target          = std::string;
   using Variant         = fetch::vm::Variant;
   using PromiseOfResult = fetch::network::PromiseOf<ExecutionResult>;
   using Params          = std::vector<Variant>;
->>>>>>> 6a955885
 
   virtual PromiseOfResult CreateExecutable(Target const &host, Name const &execName,
                                            SourceFiles const &sources)               = 0;
