#pragma once
//------------------------------------------------------------------------------
//
//   Copyright 2018-2019 Fetch.AI Limited
//
//   Licensed under the Apache License, Version 2.0 (the "License");
//   you may not use this file except in compliance with the License.
//   You may obtain a copy of the License at
//
//       http://www.apache.org/licenses/LICENSE-2.0
//
//   Unless required by applicable law or agreed to in writing, software
//   distributed under the License is distributed on an "AS IS" BASIS,
//   WITHOUT WARRANTIES OR CONDITIONS OF ANY KIND, either express or implied.
//   See the License for the specific language governing permissions and
//   limitations under the License.
//
//------------------------------------------------------------------------------

#include "core/service_ids.hpp"
#include "crypto/ecdsa.hpp"
#include "dmlf/colearn/abstract_message_controller.hpp"
#include "dmlf/colearn/colearn_protocol.hpp"
#include "dmlf/colearn/random_double.hpp"
#include "dmlf/colearn/update_store.hpp"
#include "dmlf/deprecated/abstract_learner_networker.hpp"
#include "dmlf/deprecated/update_interface.hpp"
#include "logging/logging.hpp"
#include "muddle/muddle_interface.hpp"
#include "muddle/rpc/client.hpp"
#include "muddle/rpc/server.hpp"
#include "network/service/call_context.hpp"
#include "oef-base/threading/Taskpool.hpp"
#include "oef-base/threading/Threadpool.hpp"

namespace fetch {
namespace dmlf {
namespace colearn {

class MuddleLearnerNetworkerImpl : public AbstractMessageController
{
public:
<<<<<<< HEAD
  using Taskpool                      = oef::base::Taskpool;
  using Threadpool                    = oef::base::Threadpool;
  using TaskP                         = Taskpool::TaskP;
  using MuddlePtr                     = muddle::MuddlePtr;
  using deprecated_UpdateInterfacePtr = dmlf::deprecated_UpdateInterfacePtr;
  using RpcClient                     = fetch::muddle::rpc::Client;
  using RpcClientPtr                  = std::shared_ptr<RpcClient>;
  using Proto                         = ColearnProtocol;
  using ProtoP                        = std::shared_ptr<ColearnProtocol>;
  using RpcServer                     = fetch::muddle::rpc::Server;
  using RpcServerPtr                  = std::shared_ptr<RpcServer>;
  using Bytes                         = byte_array::ByteArray;
  using Store                         = UpdateStore;
  using StorePtr                      = std::shared_ptr<Store>;
  using NetMan                        = fetch::network::NetworkManager;
  using NetManP                       = std::shared_ptr<NetMan>;
  using Signer                        = fetch::crypto::ECDSASigner;
  using Randomiser                    = RandomDouble;
  using SignerPtr                     = std::shared_ptr<Signer>;
  using Data                          = AbstractMessageController::Bytes;
  using UpdatePtr                     = AbstractMessageController::UpdatePtr;
  using ConstUpdatePtr                = AbstractMessageController::ConstUpdatePtr;
  using Algorithm                     = UpdateStore::Algorithm;
  using UpdateType                    = UpdateStore::UpdateType;
  using Criteria                      = UpdateStoreInterface::Criteria;
=======
  using Taskpool           = oef::base::Taskpool;
  using Threadpool         = oef::base::Threadpool;
  using TaskP              = Taskpool::TaskP;
  using MuddlePtr          = muddle::MuddlePtr;
  using UpdateInterfacePtr = dmlf::UpdateInterfacePtr;
  using RpcClient          = fetch::muddle::rpc::Client;
  using RpcClientPtr       = std::shared_ptr<RpcClient>;
  using Proto              = ColearnProtocol;
  using ProtoP             = std::shared_ptr<ColearnProtocol>;
  using RpcServer          = fetch::muddle::rpc::Server;
  using RpcServerPtr       = std::shared_ptr<RpcServer>;
  using Bytes              = byte_array::ByteArray;
  using Store              = UpdateStore;
  using StorePtr           = std::shared_ptr<Store>;
  using NetMan             = fetch::network::NetworkManager;
  using NetManP            = std::shared_ptr<NetMan>;
  using Signer             = fetch::crypto::ECDSASigner;
  using Randomiser         = RandomDouble;
  using SignerPtr          = std::shared_ptr<Signer>;
  using Payload            = fetch::muddle::Packet::Payload;
  using Address            = fetch::muddle::Address;
  using Uri                = fetch::network::Uri;
  using SubscriptionPtr    = fetch::muddle::MuddleEndpoint::SubscriptionPtr;
  using Peers              = std::unordered_set<Address>;
>>>>>>> a6cf1e1b

  static constexpr char const *LOGGING_NAME = "MuddleLearnerNetworkerImpl";

  explicit MuddleLearnerNetworkerImpl(const std::string &priv, unsigned short int port,
                                      const std::string &remote = "");

  explicit MuddleLearnerNetworkerImpl(MuddlePtr mud, StorePtr update_store);
  ~MuddleLearnerNetworkerImpl() override;

  MuddleLearnerNetworkerImpl(MuddleLearnerNetworkerImpl const &other) = delete;
  MuddleLearnerNetworkerImpl &operator=(MuddleLearnerNetworkerImpl const &other)  = delete;
  bool                        operator==(MuddleLearnerNetworkerImpl const &other) = delete;
  bool                        operator<(MuddleLearnerNetworkerImpl const &other)  = delete;

<<<<<<< HEAD
  void addTarget(const std::string &peer);

  void PushUpdate(UpdatePtr const &update, Algorithm const &algo = "algo0",
                  UpdateType const &type = "gradients") override
  {
    PushUpdate(update->data(), algo, type);
  }

  void PushUpdate(Data const &      update, Algorithm const & /*algo = "algo0"*/,
                  UpdateType const &type = "gradients") override
=======
  void PushUpdate(UpdateInterfacePtr const &update) override;
  void PushUpdateType(const std::string &type_name, UpdateInterfacePtr const &update) override;
  void PushUpdateBytes(const std::string &type_name, Bytes const &update);
  void PushUpdateBytes(const std::string &type_name, Bytes const &update, Peers peers);
  UpdateStore::UpdatePtr GetUpdate(UpdateStore::Algorithm const & algo,
                                   UpdateStore::UpdateType const &type)
>>>>>>> a6cf1e1b
  {
    PushUpdateBytes(type, update);
  }

  std::size_t GetUpdateCount(Algorithm const & algo = "algo0",
                             UpdateType const &type = "gradients") const override
  {
    FETCH_UNUSED(algo);
    FETCH_UNUSED(type);
    return GetUpdateTotalCount();
  }

  std::size_t GetUpdateTotalCount() const override
  {
    return update_store_->GetUpdateCount();
  }

  ConstUpdatePtr GetUpdate(Algorithm const & algo = "algo0",
                           UpdateType const &type = "gradients") override
  {
    return update_store_->GetUpdate(algo, type);
  }

  ConstUpdatePtr GetUpdate(Algorithm const &algo, UpdateType const &type, Criteria const &criteria);

  void PushUpdateBytes(const UpdateType &type_name, Bytes const &update);

  std::size_t GetPeerCount() const
  {
    return 0;
  }

  virtual void submit(TaskP const &t);

  // This is the exposed interface

  uint64_t NetworkColearnUpdate(service::CallContext const &context, const std::string &type_name,
                                byte_array::ConstByteArray bytes, double proportion = 1.0,
                                double random_factor = 0.0);

  Randomiser &access_randomiser()
  {
    return randomiser_;
  }

  void set_broadcast_proportion(double proportion)
  {
    broadcast_proportion_ = proportion;
  }

  Address     GetAddress() const;
  std::string GetAddressAsString() const;

protected:
  void     Setup(MuddlePtr mud, StorePtr update_store);
  uint64_t ProcessUpdate(const std::string &type_name, byte_array::ConstByteArray bytes,
                         double proportion, double random_factor, const std::string &source);

private:
  std::shared_ptr<Taskpool>   taskpool_;
  std::shared_ptr<Threadpool> tasks_runners_;
  MuddlePtr                   mud_;
  RpcClientPtr                client_;
  RpcServerPtr                server_;
  ProtoP                      proto_;
  StorePtr                    update_store_;
  Randomiser                  randomiser_;
  double                      broadcast_proportion_;
  double                      randomising_offset_;
  SubscriptionPtr             subscription_;
  byte_array::ConstByteArray  public_key_;

  std::shared_ptr<NetMan> netm_;

  friend class MuddleMessageHandler;
};

}  // namespace colearn
}  // namespace dmlf
}  // namespace fetch<|MERGE_RESOLUTION|>--- conflicted
+++ resolved
@@ -40,38 +40,11 @@
 class MuddleLearnerNetworkerImpl : public AbstractMessageController
 {
 public:
-<<<<<<< HEAD
-  using Taskpool                      = oef::base::Taskpool;
-  using Threadpool                    = oef::base::Threadpool;
-  using TaskP                         = Taskpool::TaskP;
-  using MuddlePtr                     = muddle::MuddlePtr;
-  using deprecated_UpdateInterfacePtr = dmlf::deprecated_UpdateInterfacePtr;
-  using RpcClient                     = fetch::muddle::rpc::Client;
-  using RpcClientPtr                  = std::shared_ptr<RpcClient>;
-  using Proto                         = ColearnProtocol;
-  using ProtoP                        = std::shared_ptr<ColearnProtocol>;
-  using RpcServer                     = fetch::muddle::rpc::Server;
-  using RpcServerPtr                  = std::shared_ptr<RpcServer>;
-  using Bytes                         = byte_array::ByteArray;
-  using Store                         = UpdateStore;
-  using StorePtr                      = std::shared_ptr<Store>;
-  using NetMan                        = fetch::network::NetworkManager;
-  using NetManP                       = std::shared_ptr<NetMan>;
-  using Signer                        = fetch::crypto::ECDSASigner;
-  using Randomiser                    = RandomDouble;
-  using SignerPtr                     = std::shared_ptr<Signer>;
-  using Data                          = AbstractMessageController::Bytes;
-  using UpdatePtr                     = AbstractMessageController::UpdatePtr;
-  using ConstUpdatePtr                = AbstractMessageController::ConstUpdatePtr;
-  using Algorithm                     = UpdateStore::Algorithm;
-  using UpdateType                    = UpdateStore::UpdateType;
-  using Criteria                      = UpdateStoreInterface::Criteria;
-=======
   using Taskpool           = oef::base::Taskpool;
   using Threadpool         = oef::base::Threadpool;
   using TaskP              = Taskpool::TaskP;
   using MuddlePtr          = muddle::MuddlePtr;
-  using UpdateInterfacePtr = dmlf::UpdateInterfacePtr;
+  using deprecated_UpdateInterfacePtr = dmlf::deprecated_UpdateInterfacePtr;
   using RpcClient          = fetch::muddle::rpc::Client;
   using RpcClientPtr       = std::shared_ptr<RpcClient>;
   using Proto              = ColearnProtocol;
@@ -91,7 +64,12 @@
   using Uri                = fetch::network::Uri;
   using SubscriptionPtr    = fetch::muddle::MuddleEndpoint::SubscriptionPtr;
   using Peers              = std::unordered_set<Address>;
->>>>>>> a6cf1e1b
+  using Data                          = AbstractMessageController::Bytes;
+  using UpdatePtr                     = AbstractMessageController::UpdatePtr;
+  using ConstUpdatePtr                = AbstractMessageController::ConstUpdatePtr;
+  using Algorithm                     = UpdateStore::Algorithm;
+  using UpdateType                    = UpdateStore::UpdateType;
+  using Criteria                      = UpdateStoreInterface::Criteria;
 
   static constexpr char const *LOGGING_NAME = "MuddleLearnerNetworkerImpl";
 
@@ -106,9 +84,6 @@
   bool                        operator==(MuddleLearnerNetworkerImpl const &other) = delete;
   bool                        operator<(MuddleLearnerNetworkerImpl const &other)  = delete;
 
-<<<<<<< HEAD
-  void addTarget(const std::string &peer);
-
   void PushUpdate(UpdatePtr const &update, Algorithm const &algo = "algo0",
                   UpdateType const &type = "gradients") override
   {
@@ -117,14 +92,6 @@
 
   void PushUpdate(Data const &      update, Algorithm const & /*algo = "algo0"*/,
                   UpdateType const &type = "gradients") override
-=======
-  void PushUpdate(UpdateInterfacePtr const &update) override;
-  void PushUpdateType(const std::string &type_name, UpdateInterfacePtr const &update) override;
-  void PushUpdateBytes(const std::string &type_name, Bytes const &update);
-  void PushUpdateBytes(const std::string &type_name, Bytes const &update, Peers peers);
-  UpdateStore::UpdatePtr GetUpdate(UpdateStore::Algorithm const & algo,
-                                   UpdateStore::UpdateType const &type)
->>>>>>> a6cf1e1b
   {
     PushUpdateBytes(type, update);
   }
@@ -147,10 +114,11 @@
   {
     return update_store_->GetUpdate(algo, type);
   }
+  
+  void PushUpdateBytes(const std::string &type_name, Bytes const &update);
+  void PushUpdateBytes(const std::string &type_name, Bytes const &update, Peers peers);
 
   ConstUpdatePtr GetUpdate(Algorithm const &algo, UpdateType const &type, Criteria const &criteria);
-
-  void PushUpdateBytes(const UpdateType &type_name, Bytes const &update);
 
   std::size_t GetPeerCount() const
   {
