--- conflicted
+++ resolved
@@ -40,35 +40,6 @@
 class MuddleLearnerNetworkerImpl : public AbstractMessageController
 {
 public:
-<<<<<<< HEAD
-  using Taskpool           = oef::base::Taskpool;
-  using Threadpool         = oef::base::Threadpool;
-  using TaskP              = Taskpool::TaskP;
-  using MuddlePtr          = muddle::MuddlePtr;
-  using UpdateInterfacePtr = dmlf::UpdateInterfacePtr;
-  using RpcClient          = fetch::muddle::rpc::Client;
-  using RpcClientPtr       = std::shared_ptr<RpcClient>;
-  using Proto              = ColearnProtocol;
-  using ProtoP             = std::shared_ptr<ColearnProtocol>;
-  using RpcServer          = fetch::muddle::rpc::Server;
-  using RpcServerPtr       = std::shared_ptr<RpcServer>;
-  using Bytes              = byte_array::ByteArray;
-  using Store              = UpdateStore;
-  using StorePtr           = std::shared_ptr<Store>;
-  using NetMan             = fetch::network::NetworkManager;
-  using NetManP            = std::shared_ptr<NetMan>;
-  using Signer             = fetch::crypto::ECDSASigner;
-  using Randomiser         = RandomDouble;
-  using SignerPtr          = std::shared_ptr<Signer>;
-  using Payload            = fetch::muddle::Packet::Payload;
-  using Address            = fetch::muddle::Address;
-  using Uri                = fetch::network::Uri;
-  using SubscriptionPtr    = fetch::muddle::MuddleEndpoint::SubscriptionPtr;
-  using Peers              = std::unordered_set<Address>;
-  using Mutex = fetch::Mutex;
-  using Lock  = std::unique_lock<Mutex>;
-  using Sources = std::set<std::string>;
-=======
   using Taskpool                      = oef::base::Taskpool;
   using Threadpool                    = oef::base::Threadpool;
   using TaskP                         = Taskpool::TaskP;
@@ -93,13 +64,13 @@
   using Uri                           = fetch::network::Uri;
   using SubscriptionPtr               = fetch::muddle::MuddleEndpoint::SubscriptionPtr;
   using Peers                         = std::unordered_set<Address>;
-  using Data                          = AbstractMessageController::Bytes;
+  using Mutex = fetch::Mutex;
+  using Lock  = std::unique_lock<Mutex>;
   using UpdatePtr                     = AbstractMessageController::UpdatePtr;
   using ConstUpdatePtr                = AbstractMessageController::ConstUpdatePtr;
   using Algorithm                     = UpdateStore::Algorithm;
   using UpdateType                    = UpdateStore::UpdateType;
   using Criteria                      = UpdateStoreInterface::Criteria;
->>>>>>> fe2ac3c7
 
   static constexpr char const *LOGGING_NAME = "MuddleLearnerNetworkerImpl";
 
