#pragma once
//------------------------------------------------------------------------------
//
//   Copyright 2018-2019 Fetch.AI Limited
//
//   Licensed under the Apache License, Version 2.0 (the "License");
//   you may not use this file except in compliance with the License.
//   You may obtain a copy of the License at
//
//       http://www.apache.org/licenses/LICENSE-2.0
//
//   Unless required by applicable law or agreed to in writing, software
//   distributed under the License is distributed on an "AS IS" BASIS,
//   WITHOUT WARRANTIES OR CONDITIONS OF ANY KIND, either express or implied.
//   See the License for the specific language governing permissions and
//   limitations under the License.
//
//------------------------------------------------------------------------------

#include "dmlf/execution/execution_interface.hpp"
#include "dmlf/execution/execution_result.hpp"

namespace fetch {
namespace dmlf {

class ExecutionEngineInterface
{
public:
<<<<<<< HEAD
  using Name        = ExecutionInterface::Name;
  using SourceFiles = ExecutionInterface::SourceFiles;
  using Target      = ExecutionInterface::Target;
  using Variant     = ExecutionInterface::Variant;
  using Params      = ExecutionInterface::Params;

=======
>>>>>>> 9b29e39f
  ExecutionEngineInterface()          = default;
  virtual ~ExecutionEngineInterface() = default;

  using Name        = ExecutionInterface::Name;
  using SourceFiles = ExecutionInterface::SourceFiles;
  using Target      = ExecutionInterface::Target;
  using Variant     = ExecutionInterface::Variant;
  using Params      = ExecutionInterface::Params;

  virtual ExecutionResult CreateExecutable(Name const &execName, SourceFiles const &sources) = 0;
  virtual ExecutionResult DeleteExecutable(Name const &execName)                             = 0;
<<<<<<< HEAD

  virtual ExecutionResult CreateState(Name const &stateName)                  = 0;
  virtual ExecutionResult CopyState(Name const &srcName, Name const &newName) = 0;
  virtual ExecutionResult DeleteState(Name const &stateName)                  = 0;

=======

  virtual ExecutionResult CreateState(Name const &stateName)                  = 0;
  virtual ExecutionResult CopyState(Name const &srcName, Name const &newName) = 0;
  virtual ExecutionResult DeleteState(Name const &stateName)                  = 0;

>>>>>>> 9b29e39f
  virtual ExecutionResult Run(Name const &execName, Name const &stateName,
                              std::string const &entrypoint) = 0;
};

}  // namespace dmlf
}  // namespace fetch<|MERGE_RESOLUTION|>--- conflicted
+++ resolved
@@ -26,39 +26,22 @@
 class ExecutionEngineInterface
 {
 public:
-<<<<<<< HEAD
   using Name        = ExecutionInterface::Name;
   using SourceFiles = ExecutionInterface::SourceFiles;
   using Target      = ExecutionInterface::Target;
   using Variant     = ExecutionInterface::Variant;
   using Params      = ExecutionInterface::Params;
 
-=======
->>>>>>> 9b29e39f
   ExecutionEngineInterface()          = default;
   virtual ~ExecutionEngineInterface() = default;
 
-  using Name        = ExecutionInterface::Name;
-  using SourceFiles = ExecutionInterface::SourceFiles;
-  using Target      = ExecutionInterface::Target;
-  using Variant     = ExecutionInterface::Variant;
-  using Params      = ExecutionInterface::Params;
-
   virtual ExecutionResult CreateExecutable(Name const &execName, SourceFiles const &sources) = 0;
   virtual ExecutionResult DeleteExecutable(Name const &execName)                             = 0;
-<<<<<<< HEAD
 
   virtual ExecutionResult CreateState(Name const &stateName)                  = 0;
   virtual ExecutionResult CopyState(Name const &srcName, Name const &newName) = 0;
   virtual ExecutionResult DeleteState(Name const &stateName)                  = 0;
 
-=======
-
-  virtual ExecutionResult CreateState(Name const &stateName)                  = 0;
-  virtual ExecutionResult CopyState(Name const &srcName, Name const &newName) = 0;
-  virtual ExecutionResult DeleteState(Name const &stateName)                  = 0;
-
->>>>>>> 9b29e39f
   virtual ExecutionResult Run(Name const &execName, Name const &stateName,
                               std::string const &entrypoint) = 0;
 };
