#pragma once
//------------------------------------------------------------------------------
//
//   Copyright 2018-2019 Fetch.AI Limited
//
//   Licensed under the Apache License, Version 2.0 (the "License");
//   you may not use this file except in compliance with the License.
//   You may obtain a copy of the License at
//
//       http://www.apache.org/licenses/LICENSE-2.0
//
//   Unless required by applicable law or agreed to in writing, software
//   distributed under the License is distributed on an "AS IS" BASIS,
//   WITHOUT WARRANTIES OR CONDITIONS OF ANY KIND, either express or implied.
//   See the License for the specific language governing permissions and
//   limitations under the License.
//
//------------------------------------------------------------------------------

#include "dmlf/collective_learning/client_algorithm.hpp"
#include "dmlf/collective_learning/client_algorithm_controller.hpp"
#include "dmlf/collective_learning/translator.hpp"
#include "dmlf/collective_learning/word2vec_training_params.hpp"
#include "math/clustering/knn.hpp"
#include "ml/optimisation/lazy_adam_optimiser.hpp"
#include "ml/utilities/word2vec_utilities.hpp"

namespace fetch {
namespace dmlf {
namespace collective_learning {

template <class TensorType>
class ClientWord2VecAlgorithm : public ClientAlgorithm<TensorType>
{
  using DataType         = typename TensorType::Type;
  using SizeType         = fetch::math::SizeType;
  using VectorTensorType = std::vector<TensorType>;
  using VectorSizeVector = std::vector<std::vector<SizeType>>;

  using GradientType               = fetch::dmlf::Update<TensorType>;
  using AlgorithmControllerType    = ClientAlgorithmController<TensorType>;
  using AlgorithmControllerPtrType = std::shared_ptr<ClientAlgorithmController<TensorType>>;

public:
  ClientWord2VecAlgorithm(AlgorithmControllerPtrType algorithm_controller, std::string const &id,
                          Word2VecTrainingParams<DataType> const &tp,
                          std::shared_ptr<std::mutex>             console_mutex_ptr);

  void Run() override;

  void Test() override;

  float GetAnalogyScore();

  std::shared_ptr<GradientType> GetUpdate() override;

  std::pair<std::vector<std::string>, byte_array::ConstByteArray> GetVocab();
  void AddVocab(const std::pair<std::vector<std::string>, byte_array::ConstByteArray> &vocab_info);

  std::pair<TensorType, TensorType> TranslateWeights(TensorType &                      new_weights,
                                                     const byte_array::ConstByteArray &vocab_hash);

private:
  Word2VecTrainingParams<DataType>                                    tp_;
  std::string                                                         skipgram_;
  std::shared_ptr<fetch::ml::dataloaders::GraphW2VLoader<TensorType>> w2v_data_loader_ptr_;
  float                                                               analogy_score_ = 0.0f;
  Translator                                                          translator_;

  void PrepareOptimiser();

  VectorSizeVector TranslateUpdate(std::shared_ptr<GradientType> &new_gradients) override;

  float ComputeAnalogyScore();
};

template <class TensorType>
ClientWord2VecAlgorithm<TensorType>::ClientWord2VecAlgorithm(
    AlgorithmControllerPtrType algorithm_controller, std::string const &id,
    Word2VecTrainingParams<DataType> const &tp, std::shared_ptr<std::mutex> console_mutex_ptr)
  : ClientAlgorithm<TensorType>(algorithm_controller, id, tp, console_mutex_ptr)
  , tp_(tp)
{
  // set up dataloader
  w2v_data_loader_ptr_ = std::make_shared<fetch::ml::dataloaders::GraphW2VLoader<TensorType>>(
      tp_.window_size, tp_.negative_sample_size, tp_.freq_thresh, tp_.max_word_count);
  this->dataloader_ptr_ = w2v_data_loader_ptr_;

  // build vocab
  w2v_data_loader_ptr_->BuildVocabAndData({tp_.data}, tp_.min_count);

  // calculate the compatible linear lr decay
  // this decay rate guarantees that the lr is reduced to zero by the
  // end of an epoch (despite capping by ending learning rate)
  DataType est_samples                      = w2v_data_loader_ptr_->EstimatedSampleNumber();
  tp_.learning_rate_param.linear_decay_rate = DataType{1} / est_samples;
  std::cout << "id: " << id << ", dataloader_.EstimatedSampleNumber(): " << est_samples
            << std::endl;

  PrepareOptimiser();

  translator_.SetMyVocab(w2v_data_loader_ptr_->GetVocab());
}

/**
 * Main loop that runs in thread
 */
template <class TensorType>
void ClientWord2VecAlgorithm<TensorType>::Run()
{
  ClientAlgorithm<TensorType>::Run();
  analogy_score_ = ComputeAnalogyScore();
}

/**
 * Run model on test set to get test loss
 * @param test_loss
 */
template <class TensorType>
void ClientWord2VecAlgorithm<TensorType>::Test()
{
<<<<<<< HEAD
  if (this->update_counter_ % tp_.test_frequency == tp_.test_frequency - 1)
=======
  if (this->batch_counter_ % tp_.test_frequency == tp_.test_frequency - 1)
>>>>>>> b05c192e
  {
    // Lock model
    FETCH_LOCK(this->model_mutex_);

    fetch::ml::utilities::TestEmbeddings<TensorType>(
        *this->graph_ptr_, skipgram_, *w2v_data_loader_ptr_, tp_.word0, tp_.word1, tp_.word2,
        tp_.word3, tp_.k, tp_.analogies_test_file, false, "/tmp/w2v_client_" + this->id_);
  }
}

template <class TensorType>
float ClientWord2VecAlgorithm<TensorType>::ComputeAnalogyScore()
{
  TensorType const &weights = fetch::ml::utilities::GetEmbeddings(*this->graph_ptr_, skipgram_);

  return fetch::ml::utilities::AnalogiesFileTest(*w2v_data_loader_ptr_, weights,
                                                 tp_.analogies_test_file)
      .second;
}

/**
 * @return vector of gradient update values
 */
template <class TensorType>
std::shared_ptr<fetch::dmlf::Update<TensorType>> ClientWord2VecAlgorithm<TensorType>::GetUpdate()
{
  FETCH_LOCK(this->model_mutex_);

  std::vector<std::unordered_set<SizeType>> vector_set =
      this->graph_ptr_->GetUpdatedRowsReferences();
  std::vector<TensorType> vector_tensor = this->graph_ptr_->GetGradients();

  // Return update values
  std::vector<std::vector<SizeType>> out_vector;
  std::vector<TensorType>            out_tensors;

  for (SizeType i{0}; i < vector_set.size(); i++)
  {
    // Convert unordered_set to vector
    out_vector.emplace_back(
        std::vector<SizeType>(vector_set.at(i).begin(), vector_set.at(i).end()));
    // Sparsify gradient tensors to contain only updated rows
    out_tensors.emplace_back(fetch::ml::utilities::ToSparse(vector_tensor.at(i), vector_set.at(i)));
  }

  return std::make_shared<GradientType>(out_tensors, w2v_data_loader_ptr_->GetVocabHash(),
                                        w2v_data_loader_ptr_->GetVocab()->GetReverseVocab(),
                                        out_vector);
}

/**
 * @return pair of vocab strings and vocab hash
 */
template <class TensorType>
std::pair<std::vector<std::string>, byte_array::ConstByteArray>
ClientWord2VecAlgorithm<TensorType>::GetVocab()
{
  auto vocab      = w2v_data_loader_ptr_->GetVocab();
  auto vocab_hash = w2v_data_loader_ptr_->GetVocabHash();
  // "ReverseVocab" is a vector of strings, and is the most compact way of sending the vocab
  return std::make_pair(vocab->GetReverseVocab(), vocab->GetVocabHash());
}

/**
 * Add a vocab to the translator_
 * @param vocab_info pair of vocab strings and vocab hash
 */
template <class TensorType>
void ClientWord2VecAlgorithm<TensorType>::AddVocab(
    std::pair<std::vector<std::string>, byte_array::ConstByteArray> const &vocab_info)
{
  translator_.AddVocab(vocab_info.second, vocab_info.first);
}

template <class TensorType>
std::pair<TensorType, TensorType> ClientWord2VecAlgorithm<TensorType>::TranslateWeights(
    TensorType &new_weights, const byte_array::ConstByteArray &vocab_hash)
{
  std::pair<TensorType, TensorType> ret =
      translator_.TranslateWeights<TensorType>(new_weights, vocab_hash);

  return ret;
}

// private

template <class TensorType>
void ClientWord2VecAlgorithm<TensorType>::PrepareOptimiser()
{
  // set up the graph first
  this->graph_ptr_ = std::make_shared<fetch::ml::Graph<TensorType>>();
  std::string input_name =
      this->graph_ptr_->template AddNode<fetch::ml::ops::PlaceHolder<TensorType>>("Input", {});
  std::string context_name =
      this->graph_ptr_->template AddNode<fetch::ml::ops::PlaceHolder<TensorType>>("Context", {});
  this->params_.label_name =
      this->graph_ptr_->template AddNode<fetch::ml::ops::PlaceHolder<TensorType>>("Label", {});
  skipgram_ = this->graph_ptr_->template AddNode<fetch::ml::layers::SkipGram<TensorType>>(
      "SkipGram", {input_name, context_name}, SizeType(1), SizeType(1), tp_.embedding_size,
      w2v_data_loader_ptr_->vocab_size());

  this->params_.error_name =
      this->graph_ptr_->template AddNode<fetch::ml::ops::CrossEntropyLoss<TensorType>>(
          "Error", {skipgram_, this->params_.label_name});

  this->params_.input_names = {input_name, context_name};

  // Initialise Optimiser
  this->optimiser_ptr_ = std::make_shared<fetch::ml::optimisers::LazyAdamOptimiser<TensorType>>(
      this->graph_ptr_, this->params_.input_names, this->params_.label_name,
      this->params_.error_name, tp_.learning_rate_param);
}

template <class TensorType>
typename ClientWord2VecAlgorithm<TensorType>::VectorSizeVector
ClientWord2VecAlgorithm<TensorType>::TranslateUpdate(
    std::shared_ptr<ClientWord2VecAlgorithm::GradientType> &new_gradients)
{
  assert(new_gradients->GetGradients().size() ==
         2);  // Translation unit is only defined for word2vec

  // Add vocab from update if not known by translator
  if (!translator_.VocabKnown(new_gradients->GetHash()))
  {
    translator_.AddVocab(new_gradients->GetHash(), new_gradients->GetReverseVocab());
  }

  VectorSizeVector translated_rows_updates;

  translated_rows_updates.emplace_back(translator_.TranslateUpdate<TensorType>(
      new_gradients->GetUpdatedRows().at(0), new_gradients->GetHash()));
  translated_rows_updates.emplace_back(translator_.TranslateUpdate<TensorType>(
      new_gradients->GetUpdatedRows().at(1), new_gradients->GetHash()));

  return translated_rows_updates;
}

template <class TensorType>
float ClientWord2VecAlgorithm<TensorType>::GetAnalogyScore()
{
  return analogy_score_;
}

}  // namespace collective_learning
}  // namespace dmlf
}  // namespace fetch<|MERGE_RESOLUTION|>--- conflicted
+++ resolved
@@ -119,11 +119,7 @@
 template <class TensorType>
 void ClientWord2VecAlgorithm<TensorType>::Test()
 {
-<<<<<<< HEAD
   if (this->update_counter_ % tp_.test_frequency == tp_.test_frequency - 1)
-=======
-  if (this->batch_counter_ % tp_.test_frequency == tp_.test_frequency - 1)
->>>>>>> b05c192e
   {
     // Lock model
     FETCH_LOCK(this->model_mutex_);
