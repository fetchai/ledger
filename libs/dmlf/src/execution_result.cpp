//------------------------------------------------------------------------------
//
//   Copyright 2018-2019 Fetch.AI Limited
//
//   Licensed under the Apache License, Version 2.0 (the "License");
//   you may not use this file except in compliance with the License.
//   You may obtain a copy of the License at
//
//       http://www.apache.org/licenses/LICENSE-2.0
//
//   Unless required by applicable law or agreed to in writing, software
//   distributed under the License is distributed on an "AS IS" BASIS,
//   WITHOUT WARRANTIES OR CONDITIONS OF ANY KIND, either express or implied.
//   See the License for the specific language governing permissions and
//   limitations under the License.
//
//------------------------------------------------------------------------------

#include "dmlf/execution/execution_result.hpp"

namespace fetch {
namespace dmlf {

<<<<<<< HEAD
ExecutionResult ExecutionResult::MakeSuccess()
{
  return ExecutionResult{Variant{}, Error{ErrorStage::ENGINE, ErrorCode::SUCCESS, std::string{}},
                         std::string{}};
}

ExecutionResult ExecutionResult::MakeIntegerResult(int r)
{
  return ExecutionResult{Variant{r}, Error{ErrorStage::ENGINE, ErrorCode::SUCCESS, std::string{}},
                         std::string{}};
=======
ExecutionResult ExecutionResult::MakeResultFromStatus(Error const &status)
{
  ExecutionResult res{Variant{}, status, std::string{}};
  return res;
}

ExecutionResult ExecutionResult::MakeSuccessfulResult()
{
  Error status{ErrorStage::ENGINE, ErrorCode::SUCCESS, std::string{}};
  return MakeResultFromStatus(status);
}

ExecutionResult ExecutionResult::MakeErroneousResult(ErrorCode err_code, std::string const &err_msg)
{
  Error err{ErrorStage::ENGINE, err_code, err_msg};
  return MakeResultFromStatus(err);
>>>>>>> 4fc3c95e
}

ExecutionResult::PromiseOfResult ExecutionResult::MakePromise()
{
  fetch::network::PromiseOf<ExecutionResult> promise{service::MakePromise()};
  return promise;
}

void ExecutionResult::FulfillPromise(PromiseOfResult &promise, ExecutionResult const &fulfiller)
{
  serializers::LargeObjectSerializeHelper serializer;
  serializer << fulfiller;
  promise.GetInnerPromise()->Fulfill(serializer.buffer.data());
}

ExecutionResult::PromiseOfResult ExecutionResult::MakeFulfilledPromise(Error &error)
{
  auto promise = MakePromise();
  auto result  = ExecutionResult{Variant{}, error, std::string{}};

  ExecutionResult::FulfillPromise(promise, result);

  return promise;
}

ExecutionResult::PromiseOfResult ExecutionResult::MakeFulfilledPromise(
    ExecutionResult const &fulfiller)
{
  auto promise = MakePromise();
  FulfillPromise(promise, fulfiller);
  return promise;
}

ExecutionResult::PromiseOfResult ExecutionResult::MakeFulfilledPromiseSuccess()
{
  auto success = Error{ErrorStage::ENGINE, ErrorCode::SUCCESS, std::string{}};
  return MakeFulfilledPromise(success);
}

ExecutionResult::PromiseOfResult ExecutionResult::MakeFulfilledPromiseError(
    ErrorCode error_code, std::string const &error_message)
{
  auto error = Error{ErrorStage::ENGINE, error_code, error_message};
  return MakeFulfilledPromise(error);
}

}  // namespace dmlf
}  // namespace fetch<|MERGE_RESOLUTION|>--- conflicted
+++ resolved
@@ -21,7 +21,6 @@
 namespace fetch {
 namespace dmlf {
 
-<<<<<<< HEAD
 ExecutionResult ExecutionResult::MakeSuccess()
 {
   return ExecutionResult{Variant{}, Error{ErrorStage::ENGINE, ErrorCode::SUCCESS, std::string{}},
@@ -32,7 +31,8 @@
 {
   return ExecutionResult{Variant{r}, Error{ErrorStage::ENGINE, ErrorCode::SUCCESS, std::string{}},
                          std::string{}};
-=======
+}
+
 ExecutionResult ExecutionResult::MakeResultFromStatus(Error const &status)
 {
   ExecutionResult res{Variant{}, status, std::string{}};
@@ -49,7 +49,6 @@
 {
   Error err{ErrorStage::ENGINE, err_code, err_msg};
   return MakeResultFromStatus(err);
->>>>>>> 4fc3c95e
 }
 
 ExecutionResult::PromiseOfResult ExecutionResult::MakePromise()
