--- conflicted
+++ resolved
@@ -156,7 +156,6 @@
 }
 
 void MuddleLearnerNetworkerImpl::PushUpdateBytes(UpdateType const &type_name, Bytes const &update,
-<<<<<<< HEAD
                                                  const Peers &peers)
 {
   PushUpdateBytes(type_name, update, peers, broadcast_proportion_)
@@ -166,25 +165,6 @@
                                                  const Peers &peers, double broadcast_proportion)
 {
   auto random_factor = randomiser_.GetNew();
-  if (broadcast_proportion < 0.0)
-  {
-    broadcast_proportion = broadcast_proportion_;
-  }
-  for (auto const &peer : peers)
-  {
-    FETCH_LOG_INFO(LOGGING_NAME, "Creating sender for ", type_name, " to target ",
-                   fetch::byte_array::ToBase64(peer));
-    auto task = std::make_shared<MuddleOutboundUpdateTask>(peer, type_name, update, client_,
-                                                           broadcast_proportion, random_factor);
-    taskpool_->submit(task);
-=======
-                                                 const Peers &peers, double broadcast_proportion)
-{
-  auto random_factor = randomiser_.GetNew();
-  if (broadcast_proportion < 0.0)
-  {
-    broadcast_proportion = broadcast_proportion_;
-  }
   for (auto const &peer : peers)
   {
     FETCH_LOG_INFO(LOGGING_NAME, "Creating sender for ", type_name, " to target ",
@@ -219,34 +199,6 @@
     serializers::MsgPackSerializer buf;
     buf << type_name << update << broadcast_proportion_ << random_factor;
     mud_->GetEndpoint().Broadcast(SERVICE_DMLF, CHANNEL_COLEARN_BROADCAST, buf.data());
->>>>>>> 0bc1fcb8
-  }
-}
-
-void MuddleLearnerNetworkerImpl::PushUpdateBytes(UpdateType const &type_name, Bytes const &update)
-{
-  auto random_factor = randomiser_.GetNew();
-  if (alg_)
-  {
-    // use the shuffler
-    auto next_ones = alg_->GetNextOutputs();
-
-    Peers peers;
-    for (auto const &next_one : next_ones)
-    {
-      auto id      = supplied_peers_[next_one];
-      auto idbytes = fetch::byte_array::FromBase64(id);
-      FETCH_LOG_INFO(LOGGING_NAME, "PushUpdateBytes, adding to sender list: ", next_one, " => ",
-                     id);
-      peers.insert(idbytes);
-    }
-    PushUpdateBytes(type_name, update, peers, 1.0);
-  }
-  else
-  {
-    serializers::MsgPackSerializer buf;
-    buf << type_name << update << broadcast_proportion_ << random_factor;
-    mud_->GetEndpoint().Broadcast(SERVICE_DMLF, CHANNEL_COLEARN_BROADCAST, buf.data());
   }
 }
 
