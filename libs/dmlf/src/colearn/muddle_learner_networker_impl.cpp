//------------------------------------------------------------------------------
//
//   Copyright 2018-2019 Fetch.AI Limited
//
//   Licensed under the Apache License, Version 2.0 (the "License");
//   you may not use this file except in compliance with the License.
//   You may obtain a copy of the License at
//
//       http://www.apache.org/licenses/LICENSE-2.0
//
//   Unless required by applicable law or agreed to in writing, software
//   distributed under the License is distributed on an "AS IS" BASIS,
//   WITHOUT WARRANTIES OR CONDITIONS OF ANY KIND, either express or implied.
//   See the License for the specific language governing permissions and
//   limitations under the License.
//
//------------------------------------------------------------------------------

#include "crypto/ecdsa.hpp"
#include "dmlf/colearn/muddle_learner_networker_impl.hpp"
#include "dmlf/colearn/muddle_outbound_update_task.hpp"
#include "dmlf/colearn/update_store.hpp"
#include "muddle/rpc/client.hpp"
#include <cmath>  // for modf

namespace fetch {
namespace dmlf {
namespace colearn {

MuddleLearnerNetworkerImpl::MuddleLearnerNetworkerImpl(MuddlePtr mud, StorePtr update_store)
{
  Setup(std::move(mud), std::move(update_store));
}

void MuddleLearnerNetworkerImpl::Setup(MuddlePtr mud, StorePtr update_store)
{
  mud_           = std::move(mud);
  update_store_  = std::move(update_store);
  taskpool_      = std::make_shared<Taskpool>();
  tasks_runners_ = std::make_shared<Threadpool>();
  std::function<void(std::size_t thread_number)> run_tasks =
      std::bind(&Taskpool::run, taskpool_.get(), std::placeholders::_1);
  tasks_runners_->start(5, run_tasks);

  client_ = std::make_shared<RpcClient>("Client", mud_->GetEndpoint(), SERVICE_DMLF, CHANNEL_RPC);
  proto_  = std::make_shared<ColearnProtocol>(*this);
  server_ = std::make_shared<RpcServer>(mud_->GetEndpoint(), SERVICE_DMLF, CHANNEL_RPC);
  server_->Add(RPC_COLEARN, proto_.get());

  subscription_ = mud_->GetEndpoint().Subscribe(SERVICE_DMLF, CHANNEL_COLEARN_BROADCAST);

  public_key_ = mud_->GetAddress();

  subscription_->SetMessageHandler([this](Address const &from, uint16_t service, uint16_t channel,
                                          uint16_t counter, Payload const &payload,
                                          Address const &my_address) {
    serializers::MsgPackSerializer buf{payload};

    std::string                type_name;
    byte_array::ConstByteArray bytes;
    double                     proportion;
    double                     random_factor;

    buf >> type_name >> bytes >> proportion >> random_factor;
    auto source = std::string(fetch::byte_array::ToBase64(from));

    std::cout << "from:" << source << ", "
              << "serv:" << service << ", "
              << "chan:" << channel << ", "
              << "cntr:" << counter << ", "
              << "addr:" << fetch::byte_array::ToBase64(my_address) << ", "
              << "type:" << type_name << ", "
              << "size:" << bytes.size() << " bytes, "
              << "prop:" << proportion << ", "
              << "fact:" << random_factor << ", " << std::endl;
    ;

    return ProcessUpdate(type_name, bytes, proportion, random_factor, source);
  });

  randomising_offset_   = randomiser_.GetNew();
  broadcast_proportion_ = 1.0;  // a reasonable default.
}

MuddleLearnerNetworkerImpl::Address MuddleLearnerNetworkerImpl::GetAddress() const
{
  return mud_->GetAddress();
}

std::string MuddleLearnerNetworkerImpl::GetAddressAsString() const
{
  return std::string(fetch::byte_array::ToBase64(mud_->GetAddress()));
}

MuddleLearnerNetworkerImpl::MuddleLearnerNetworkerImpl(const std::string &priv,
                                                       unsigned short int port,
                                                       const std::string &remote)
{
  auto ident = std::make_shared<Signer>();
  if (priv.empty())
  {
    ident->GenerateKeys();
  }
  else
  {
    ident->Load(fetch::byte_array::FromBase64(priv));
  }

  netm_ = std::make_shared<NetMan>("LrnrNet", 4);
  netm_->Start();
  std::this_thread::sleep_for(std::chrono::milliseconds(100));

  auto mud = fetch::muddle::CreateMuddle("Test", ident, *netm_, "127.0.0.1");

  auto update_store = std::make_shared<UpdateStore>();

  std::unordered_set<std::string> remotes;
  if (!remote.empty())
  {
    remotes.insert(remote);
  }

  mud->SetPeerSelectionMode(fetch::muddle::PeerSelectionMode::KADEMLIA);
  mud->Start(remotes, {port});
  std::this_thread::sleep_for(std::chrono::milliseconds(100));

  Setup(std::move(mud), std::move(update_store));
}

MuddleLearnerNetworkerImpl::~MuddleLearnerNetworkerImpl()
{
  taskpool_->stop();
  std::this_thread::sleep_for(std::chrono::milliseconds(10));
  tasks_runners_->stop();
}

void MuddleLearnerNetworkerImpl::submit(TaskP const &t)
{
  taskpool_->submit(t);
}

<<<<<<< HEAD
void MuddleLearnerNetworkerImpl::PushUpdateBytes(const std::string &type_name, Bytes const &update)
=======
void MuddleLearnerNetworkerImpl::PushUpdateType(const std::string &       type_name,
                                                UpdateInterfacePtr const &update)
{
  auto bytes = update->Serialise();
  PushUpdateBytes(type_name, bytes);
}

void MuddleLearnerNetworkerImpl::PushUpdateBytes(const std::string &type_name, Bytes const &update,
                                                 Peers peers)
>>>>>>> a6cf1e1b
{
  auto random_factor = randomiser_.GetNew();
  for (auto const &peer : peers)
  {
    FETCH_LOG_INFO(LOGGING_NAME, "Creating sender for ", type_name, " to target ", peer);
    auto task = std::make_shared<MuddleOutboundUpdateTask>(peer, type_name, update, client_,
                                                           broadcast_proportion_, random_factor);
    taskpool_->submit(task);
  }
}

<<<<<<< HEAD
MuddleLearnerNetworkerImpl::ConstUpdatePtr MuddleLearnerNetworkerImpl::GetUpdate(
=======
void MuddleLearnerNetworkerImpl::PushUpdateBytes(const std::string &type_name, Bytes const &update)
{
  auto random_factor = randomiser_.GetNew();

  serializers::MsgPackSerializer buf;
  buf << type_name << update << broadcast_proportion_ << random_factor;

  mud_->GetEndpoint().Broadcast(SERVICE_DMLF, CHANNEL_COLEARN_BROADCAST, buf.data());
}

MuddleLearnerNetworkerImpl::UpdatePtr MuddleLearnerNetworkerImpl::GetUpdate(
>>>>>>> a6cf1e1b
    Algorithm const &algo, UpdateType const &type, Criteria const &criteria)
{
  return update_store_->GetUpdate(algo, type, criteria);
}

<<<<<<< HEAD
uint64_t MuddleLearnerNetworkerImpl::NetworkColearnUpdate(service::CallContext const &context,
                                                          const std::string &         type_name,
                                                          byte_array::ConstByteArray  bytes,
                                                          double proportion, double random_factor)
=======
void MuddleLearnerNetworkerImpl::PushUpdate(UpdateInterfacePtr const &update)
{
  PushUpdateType("", update);
}

uint64_t MuddleLearnerNetworkerImpl::ProcessUpdate(const std::string &        type_name,
                                                   byte_array::ConstByteArray bytes,
                                                   double proportion, double random_factor,
                                                   const std::string &source)
>>>>>>> a6cf1e1b
{
  FETCH_LOG_INFO(LOGGING_NAME, "Update for ", type_name, " from ", source);
  UpdateStoreInterface::Metadata metadata;

  double whole;

  if (std::modf(randomising_offset_ + random_factor, &whole) > proportion)
  {
    FETCH_LOG_INFO(LOGGING_NAME, "DISCARDING ", type_name, " from ", source, randomising_offset_,
                   "+", random_factor, ">", proportion);
    return 0;
  }

  FETCH_LOG_INFO(LOGGING_NAME, "STORING ", type_name, " from ", source);
  update_store_->PushUpdate("algo0", type_name, std::move(bytes), source, std::move(metadata));
  return 1;
}

uint64_t MuddleLearnerNetworkerImpl::NetworkColearnUpdate(service::CallContext const &context,
                                                          const std::string &         type_name,
                                                          byte_array::ConstByteArray  bytes,
                                                          double proportion, double random_factor)
{
  auto source = std::string(fetch::byte_array::ToBase64(context.sender_address));
  return ProcessUpdate(type_name, std::move(bytes), proportion, random_factor, source);
}
}  // namespace colearn
}  // namespace dmlf
}  // namespace fetch<|MERGE_RESOLUTION|>--- conflicted
+++ resolved
@@ -139,19 +139,18 @@
   taskpool_->submit(t);
 }
 
-<<<<<<< HEAD
 void MuddleLearnerNetworkerImpl::PushUpdateBytes(const std::string &type_name, Bytes const &update)
-=======
-void MuddleLearnerNetworkerImpl::PushUpdateType(const std::string &       type_name,
-                                                UpdateInterfacePtr const &update)
-{
-  auto bytes = update->Serialise();
-  PushUpdateBytes(type_name, bytes);
+{
+  auto random_factor = randomiser_.GetNew();
+
+  serializers::MsgPackSerializer buf;
+  buf << type_name << update << broadcast_proportion_ << random_factor;
+
+  mud_->GetEndpoint().Broadcast(SERVICE_DMLF, CHANNEL_COLEARN_BROADCAST, buf.data());
 }
 
 void MuddleLearnerNetworkerImpl::PushUpdateBytes(const std::string &type_name, Bytes const &update,
                                                  Peers peers)
->>>>>>> a6cf1e1b
 {
   auto random_factor = randomiser_.GetNew();
   for (auto const &peer : peers)
@@ -163,68 +162,43 @@
   }
 }
 
-<<<<<<< HEAD
 MuddleLearnerNetworkerImpl::ConstUpdatePtr MuddleLearnerNetworkerImpl::GetUpdate(
-=======
-void MuddleLearnerNetworkerImpl::PushUpdateBytes(const std::string &type_name, Bytes const &update)
-{
-  auto random_factor = randomiser_.GetNew();
-
-  serializers::MsgPackSerializer buf;
-  buf << type_name << update << broadcast_proportion_ << random_factor;
-
-  mud_->GetEndpoint().Broadcast(SERVICE_DMLF, CHANNEL_COLEARN_BROADCAST, buf.data());
-}
-
-MuddleLearnerNetworkerImpl::UpdatePtr MuddleLearnerNetworkerImpl::GetUpdate(
->>>>>>> a6cf1e1b
     Algorithm const &algo, UpdateType const &type, Criteria const &criteria)
 {
   return update_store_->GetUpdate(algo, type, criteria);
 }
 
-<<<<<<< HEAD
+uint64_t MuddleLearnerNetworkerImpl::ProcessUpdate(const std::string &        type_name,
+                                                   byte_array::ConstByteArray bytes,
+                                                   double proportion, double random_factor,
+                                                   const std::string &source)
+{
+  FETCH_LOG_INFO(LOGGING_NAME, "Update for ", type_name, " from ", source);
+  UpdateStoreInterface::Metadata metadata;
+
+  double whole;
+
+  if (std::modf(randomising_offset_ + random_factor, &whole) > proportion)
+  {
+    FETCH_LOG_INFO(LOGGING_NAME, "DISCARDING ", type_name, " from ", source, randomising_offset_,
+                   "+", random_factor, ">", proportion);
+    return 0;
+  }
+
+  FETCH_LOG_INFO(LOGGING_NAME, "STORING ", type_name, " from ", source);
+  update_store_->PushUpdate("algo0", type_name, std::move(bytes), source, std::move(metadata));
+  return 1;
+}
+
 uint64_t MuddleLearnerNetworkerImpl::NetworkColearnUpdate(service::CallContext const &context,
                                                           const std::string &         type_name,
                                                           byte_array::ConstByteArray  bytes,
                                                           double proportion, double random_factor)
-=======
-void MuddleLearnerNetworkerImpl::PushUpdate(UpdateInterfacePtr const &update)
-{
-  PushUpdateType("", update);
-}
-
-uint64_t MuddleLearnerNetworkerImpl::ProcessUpdate(const std::string &        type_name,
-                                                   byte_array::ConstByteArray bytes,
-                                                   double proportion, double random_factor,
-                                                   const std::string &source)
->>>>>>> a6cf1e1b
-{
-  FETCH_LOG_INFO(LOGGING_NAME, "Update for ", type_name, " from ", source);
-  UpdateStoreInterface::Metadata metadata;
-
-  double whole;
-
-  if (std::modf(randomising_offset_ + random_factor, &whole) > proportion)
-  {
-    FETCH_LOG_INFO(LOGGING_NAME, "DISCARDING ", type_name, " from ", source, randomising_offset_,
-                   "+", random_factor, ">", proportion);
-    return 0;
-  }
-
-  FETCH_LOG_INFO(LOGGING_NAME, "STORING ", type_name, " from ", source);
-  update_store_->PushUpdate("algo0", type_name, std::move(bytes), source, std::move(metadata));
-  return 1;
-}
-
-uint64_t MuddleLearnerNetworkerImpl::NetworkColearnUpdate(service::CallContext const &context,
-                                                          const std::string &         type_name,
-                                                          byte_array::ConstByteArray  bytes,
-                                                          double proportion, double random_factor)
 {
   auto source = std::string(fetch::byte_array::ToBase64(context.sender_address));
   return ProcessUpdate(type_name, std::move(bytes), proportion, random_factor, source);
 }
+
 }  // namespace colearn
 }  // namespace dmlf
 }  // namespace fetch