--- conflicted
+++ resolved
@@ -165,12 +165,8 @@
 void MuddleLearnerNetworkerImpl::PushUpdateBytes(UpdateType const &type_name, Bytes const &update,
                                                  const Peers &peers, double broadcast_proportion)
 {
-<<<<<<< HEAD
   auto random_factor   = randomiser_.GetNew();
   broadcast_proportion = std::max(0.0, std::min(1.0, broadcast_proportion));
-=======
-  auto random_factor = randomiser_.GetNew();
->>>>>>> e294b083
   for (auto const &peer : peers)
   {
     FETCH_LOG_INFO(LOGGING_NAME, "Creating sender for ", type_name, " to target ",
