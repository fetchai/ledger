//------------------------------------------------------------------------------
//
//   Copyright 2018-2019 Fetch.AI Limited
//
//   Licensed under the Apache License, Version 2.0 (the "License");
//   you may not use this file except in compliance with the License.
//   You may obtain a copy of the License at
//
//       http://www.apache.org/licenses/LICENSE-2.0
//
//   Unless required by applicable law or agreed to in writing, software
//   distributed under the License is distributed on an "AS IS" BASIS,
//   WITHOUT WARRANTIES OR CONDITIONS OF ANY KIND, either express or implied.
//   See the License for the specific language governing permissions and
//   limitations under the License.
//
//------------------------------------------------------------------------------

#include "dmlf/execution/basic_vm_engine.hpp"

#include "vm/common.hpp"
#include "vm/vm.hpp"
#include "vm_modules/vm_factory.hpp"

#include <memory>
#include <sstream>

namespace fetch {
namespace dmlf {

ExecutionResult BasicVmEngine::CreateExecutable(Name const &execName, SourceFiles const &sources)
{
  if (HasExecutable(execName))
  {
    return EngineError(Error::Code::BAD_EXECUTABLE, "executable " + execName + " already exists.");
  }

  auto newExecutable = std::make_shared<Executable>();
  auto errors        = fetch::vm_modules::VMFactory::Compile(module_, sources, *newExecutable);

  if (!errors.empty())
  {
    std::stringstream errorString;
    for (auto const &line : errors)
    {
      errorString << line << '\n';
    }

    return ExecutionResult{
<<<<<<< HEAD
        Variant{}, Error{Error::Stage::COMPILE, Error::Code::COMPILATION_ERROR, errorString.str()},
        std::string{}};
  }

  executables_.emplace(execName, std::move(newExecutable));
  return ExecutionResult{
      Variant{},
      Error{Error::Stage::COMPILE, Error::Code::SUCCESS, "Created executable " + execName},
      std::string{}};
=======
        LedgerVariant{},
        Error{Error::Stage::COMPILE, Error::Code::COMPILATION_ERROR, errorString.str()},
        "Compilation error: Did not create " + execName};
  }

  executables_.emplace(execName, std::move(newExecutable));
  return ExecutionResult{LedgerVariant(), Error{Error::Stage::COMPILE, Error::Code::SUCCESS, ""},
                         "Created executable " + execName};
>>>>>>> 9cd4dc60
}

ExecutionResult BasicVmEngine::DeleteExecutable(Name const &execName)
{
  auto it = executables_.find(execName);

  if (it == executables_.end())
  {
    return EngineError(Error::Code::BAD_EXECUTABLE, "executable " + execName + " does not exist.");
  }

  executables_.erase(it);
  return EngineSuccess("Deleted executable " + execName);
}

ExecutionResult BasicVmEngine::CreateState(Name const &stateName)
{
  if (HasState(stateName))
  {
    return EngineError(Error::Code::BAD_STATE, "state " + stateName + " already exists.");
  }

  states_.emplace(stateName, std::make_shared<State>());
<<<<<<< HEAD
  return ExecutionResult{
      Variant(), Error{Error::Stage::ENGINE, Error::Code::SUCCESS, "Created state " + stateName},
      std::string{}};
=======
  return ExecutionResult{LedgerVariant(), Error{Error::Stage::ENGINE, Error::Code::SUCCESS, ""},
                         "Created state " + stateName};
>>>>>>> 9cd4dc60
}

ExecutionResult BasicVmEngine::CopyState(Name const &srcName, Name const &newName)
{
  if (!HasState(srcName))
  {
    return EngineError(Error::Code::BAD_STATE, "No state named " + srcName);
  }
  if (HasState(newName))
  {
    return EngineError(Error::Code::BAD_DESTINATION, "state " + newName + " already exists.");
  }

  states_.emplace(newName, std::make_shared<State>(states_[srcName]->DeepCopy()));
  return EngineSuccess("Copied state " + srcName + " to " + newName);
}

ExecutionResult BasicVmEngine::DeleteState(Name const &stateName)
{
  auto it = states_.find(stateName);
  if (it == states_.end())
  {
    return EngineError(Error::Code::BAD_STATE, "No state named " + stateName);
  }

  states_.erase(it);
  return EngineSuccess("Deleted state " + stateName);
}

ExecutionResult BasicVmEngine::Run(Name const &execName, Name const &stateName,
                                   std::string const &entrypoint, Params params)
{
  if (!HasExecutable(execName))
  {
    return EngineError(Error::Code::BAD_EXECUTABLE, "No executable " + execName);
  }
  if (!HasState(stateName))
  {
    return EngineError(Error::Code::BAD_STATE, "No state " + stateName);
  }

  auto &             exec  = executables_[execName];
  auto &             state = states_[stateName];
  std::ostringstream console{};

  // We create a a VM for each execution. It might be better to create a single VM and reuse it, but
  // (currently) if you create a VM before compiling the VM is badly formed and crashes on execution
  VM vm{module_.get()};
  vm.SetIOObserver(*state);
  vm.AttachOutputDevice(fetch::vm::VM::STDOUT, console);

<<<<<<< HEAD
  std::string        runTimeError;
  fetch::vm::Variant output;

  bool allOK = vm.Execute(*exec, entrypoint, runTimeError, output);
  if (!allOK || !runTimeError.empty())
  {
    return ExecutionResult{
        output, Error{Error::Stage::RUNNING, Error::Code::RUNTIME_ERROR, std::move(runTimeError)},
        console.str()};
  }

  return ExecutionResult{output,
                         Error{Error::Stage::RUNNING, Error::Code::SUCCESS,
                               "Ran " + execName + " with state " + stateName},
                         console.str()};
=======
  // Convert and check function signature
  auto const *func = exec->FindFunction(entrypoint);

  if (func == nullptr)
  {
    return EngineError("Could not run " + entrypoint, Error::Code::RUNTIME_ERROR,
                       "Error: " + entrypoint + " does not exist");
  }

  auto const numParameters = static_cast<std::size_t>(func->num_parameters);

  if (numParameters != params.size())
  {
    return EngineError("Could not run " + entrypoint, Error::Code::RUNTIME_ERROR,
                       "Wrong number of parameters expected " + std::to_string(numParameters) +
                           " recieved " + std::to_string(params.size()));
  }

  fetch::vm::ParameterPack parameterPack(vm.registered_types());
  for (std::size_t i = 0; i < numParameters; ++i)
  {
    auto const &typeId = func->variables[i].type_id;

    if (!Convertable(params[i], typeId))
    {
      return EngineError(
          "Wrong parameters for " + entrypoint, Error::Code::RUNTIME_ERROR,
          "Error at parameter " + std::to_string(i) + " Expected " + vm.GetTypeName(typeId));
    }
    parameterPack.AddSingle(Convert(params[i], typeId));
  }

  // Run
  std::string runTimeError;
  VmVariant   vmOutput;
  bool        allOK = vm.Execute(*exec, entrypoint, runTimeError, vmOutput, parameterPack);

  // Check how it went
  if (!allOK || !runTimeError.empty())
  {
    return ExecutionResult{
        LedgerVariant{},
        Error{Error::Stage::RUNNING, Error::Code::RUNTIME_ERROR, std::move(runTimeError)},
        "Error running " + execName + " with state " + stateName};
  }

  return ExecutionResult{Convert(vmOutput), Error{Error::Stage::RUNNING, Error::Code::SUCCESS, ""},
                         "Ran " + execName + " with state " + stateName};
>>>>>>> 9cd4dc60
}

ExecutionResult BasicVmEngine::EngineError(Error::Code code, std::string errorMessage) const
{
<<<<<<< HEAD
  return ExecutionResult{Variant{}, Error{Error::Stage::ENGINE, code, std::move(errorMessage)},
                         std::string{}};
=======
  return ExecutionResult{LedgerVariant(),
                         Error{Error::Stage::ENGINE, code, std::move(errorMessage)},
                         std::move(resultMessage)};
>>>>>>> 9cd4dc60
}

ExecutionResult BasicVmEngine::EngineSuccess(std::string successMessage) const
{
<<<<<<< HEAD
  return ExecutionResult{
      Variant{}, Error{Error::Stage::ENGINE, Error::Code::SUCCESS, std::move(successMessage)},
      std::string{}};
=======
  return ExecutionResult{LedgerVariant(), Error{Error::Stage::ENGINE, Error::Code::SUCCESS, ""},
                         std::move(resultMessage)};
>>>>>>> 9cd4dc60
}

bool BasicVmEngine::HasExecutable(std::string const &name) const
{
  return executables_.find(name) != executables_.end();
}

bool BasicVmEngine::HasState(std::string const &name) const
{
  return states_.find(name) != states_.end();
}

bool BasicVmEngine::Convertable(LedgerVariant const &ledgerVariant, TypeId const &typeId) const
{
  switch (typeId)
  {
  case fetch::vm::TypeIds::Bool:
  {
    return ledgerVariant.IsBoolean();
  }
  case fetch::vm::TypeIds::Int8:
  case fetch::vm::TypeIds::UInt8:
  case fetch::vm::TypeIds::Int16:
  case fetch::vm::TypeIds::UInt16:
  case fetch::vm::TypeIds::Int32:
  case fetch::vm::TypeIds::UInt32:
  case fetch::vm::TypeIds::Int64:
  {
    return ledgerVariant.IsInteger();
  }
  case fetch::vm::TypeIds::Float32:
  case fetch::vm::TypeIds::Float64:
  {
    return ledgerVariant.IsFloatingPoint();
  }
  default:
    return false;
  }
}
BasicVmEngine::VmVariant BasicVmEngine::Convert(LedgerVariant const &ledgerVariant,
                                                TypeId const &       typeId) const
{
  switch (typeId)
  {
  case fetch::vm::TypeIds::Bool:
  {
    return VmVariant(ledgerVariant.As<bool>(), typeId);
  }
  case fetch::vm::TypeIds::Int8:
  case fetch::vm::TypeIds::UInt8:
  case fetch::vm::TypeIds::Int16:
  case fetch::vm::TypeIds::UInt16:
  case fetch::vm::TypeIds::Int32:
  case fetch::vm::TypeIds::UInt32:
  case fetch::vm::TypeIds::Int64:
  {
    return VmVariant(ledgerVariant.As<int>(), typeId);
  }
  case fetch::vm::TypeIds::Float32:
  case fetch::vm::TypeIds::Float64:
  {
    return VmVariant(ledgerVariant.As<double>(), typeId);
  }
  default:
    return VmVariant();
  }
}

BasicVmEngine::LedgerVariant BasicVmEngine::Convert(VmVariant const &vmVariant) const
{
  switch (vmVariant.type_id)
  {
  case fetch::vm::TypeIds::Bool:
  {
    return LedgerVariant{vmVariant.Get<bool>()};
  }
  case fetch::vm::TypeIds::Int8:
  case fetch::vm::TypeIds::UInt8:
  case fetch::vm::TypeIds::Int16:
  case fetch::vm::TypeIds::UInt16:
  case fetch::vm::TypeIds::Int32:
  case fetch::vm::TypeIds::UInt32:
  case fetch::vm::TypeIds::Int64:
  {
    return LedgerVariant{vmVariant.Get<int>()};
  }
  case fetch::vm::TypeIds::Float32:
  case fetch::vm::TypeIds::Float64:
  {
    return LedgerVariant{vmVariant.Get<double>()};
  }
  default:
    return LedgerVariant{};
  }
}

}  // namespace dmlf
}  // namespace fetch<|MERGE_RESOLUTION|>--- conflicted
+++ resolved
@@ -47,26 +47,14 @@
     }
 
     return ExecutionResult{
-<<<<<<< HEAD
-        Variant{}, Error{Error::Stage::COMPILE, Error::Code::COMPILATION_ERROR, errorString.str()},
-        std::string{}};
-  }
-
-  executables_.emplace(execName, std::move(newExecutable));
-  return ExecutionResult{
-      Variant{},
-      Error{Error::Stage::COMPILE, Error::Code::SUCCESS, "Created executable " + execName},
-      std::string{}};
-=======
         LedgerVariant{},
         Error{Error::Stage::COMPILE, Error::Code::COMPILATION_ERROR, errorString.str()},
-        "Compilation error: Did not create " + execName};
+        std::string{}};
   }
 
   executables_.emplace(execName, std::move(newExecutable));
-  return ExecutionResult{LedgerVariant(), Error{Error::Stage::COMPILE, Error::Code::SUCCESS, ""},
-                         "Created executable " + execName};
->>>>>>> 9cd4dc60
+  return ExecutionResult{LedgerVariant(), Error{Error::Stage::COMPILE, Error::Code::SUCCESS, "Created executable " + execName},
+      std::string{}};
 }
 
 ExecutionResult BasicVmEngine::DeleteExecutable(Name const &execName)
@@ -90,14 +78,9 @@
   }
 
   states_.emplace(stateName, std::make_shared<State>());
-<<<<<<< HEAD
   return ExecutionResult{
-      Variant(), Error{Error::Stage::ENGINE, Error::Code::SUCCESS, "Created state " + stateName},
+      LedgerVariant{}, Error{Error::Stage::ENGINE, Error::Code::SUCCESS, "Created state " + stateName},
       std::string{}};
-=======
-  return ExecutionResult{LedgerVariant(), Error{Error::Stage::ENGINE, Error::Code::SUCCESS, ""},
-                         "Created state " + stateName};
->>>>>>> 9cd4dc60
 }
 
 ExecutionResult BasicVmEngine::CopyState(Name const &srcName, Name const &newName)
@@ -149,37 +132,20 @@
   vm.SetIOObserver(*state);
   vm.AttachOutputDevice(fetch::vm::VM::STDOUT, console);
 
-<<<<<<< HEAD
-  std::string        runTimeError;
-  fetch::vm::Variant output;
-
-  bool allOK = vm.Execute(*exec, entrypoint, runTimeError, output);
-  if (!allOK || !runTimeError.empty())
-  {
-    return ExecutionResult{
-        output, Error{Error::Stage::RUNNING, Error::Code::RUNTIME_ERROR, std::move(runTimeError)},
-        console.str()};
-  }
-
-  return ExecutionResult{output,
-                         Error{Error::Stage::RUNNING, Error::Code::SUCCESS,
-                               "Ran " + execName + " with state " + stateName},
-                         console.str()};
-=======
   // Convert and check function signature
   auto const *func = exec->FindFunction(entrypoint);
 
   if (func == nullptr)
   {
-    return EngineError("Could not run " + entrypoint, Error::Code::RUNTIME_ERROR,
-                       "Error: " + entrypoint + " does not exist");
+    return EngineError(Error::Code::RUNTIME_ERROR,
+                       entrypoint + " does not exist");
   }
 
   auto const numParameters = static_cast<std::size_t>(func->num_parameters);
 
   if (numParameters != params.size())
   {
-    return EngineError("Could not run " + entrypoint, Error::Code::RUNTIME_ERROR,
+    return EngineError(Error::Code::RUNTIME_ERROR,
                        "Wrong number of parameters expected " + std::to_string(numParameters) +
                            " recieved " + std::to_string(params.size()));
   }
@@ -191,9 +157,8 @@
 
     if (!Convertable(params[i], typeId))
     {
-      return EngineError(
-          "Wrong parameters for " + entrypoint, Error::Code::RUNTIME_ERROR,
-          "Error at parameter " + std::to_string(i) + " Expected " + vm.GetTypeName(typeId));
+      return EngineError(Error::Code::RUNTIME_ERROR,
+          "Wrong parameter at " + std::to_string(i) + " Expected " + vm.GetTypeName(typeId));
     }
     parameterPack.AddSingle(Convert(params[i], typeId));
   }
@@ -201,44 +166,31 @@
   // Run
   std::string runTimeError;
   VmVariant   vmOutput;
+  
   bool        allOK = vm.Execute(*exec, entrypoint, runTimeError, vmOutput, parameterPack);
-
-  // Check how it went
   if (!allOK || !runTimeError.empty())
   {
     return ExecutionResult{
         LedgerVariant{},
         Error{Error::Stage::RUNNING, Error::Code::RUNTIME_ERROR, std::move(runTimeError)},
-        "Error running " + execName + " with state " + stateName};
-  }
-
-  return ExecutionResult{Convert(vmOutput), Error{Error::Stage::RUNNING, Error::Code::SUCCESS, ""},
-                         "Ran " + execName + " with state " + stateName};
->>>>>>> 9cd4dc60
+        console.str()};
+  }
+
+  return ExecutionResult{Convert(vmOutput), Error{Error::Stage::RUNNING, Error::Code::SUCCESS, "Ran " + execName + " with state " + stateName},
+        console.str()};
 }
 
 ExecutionResult BasicVmEngine::EngineError(Error::Code code, std::string errorMessage) const
 {
-<<<<<<< HEAD
-  return ExecutionResult{Variant{}, Error{Error::Stage::ENGINE, code, std::move(errorMessage)},
-                         std::string{}};
-=======
   return ExecutionResult{LedgerVariant(),
                          Error{Error::Stage::ENGINE, code, std::move(errorMessage)},
-                         std::move(resultMessage)};
->>>>>>> 9cd4dc60
+                         std::string{}};
 }
 
 ExecutionResult BasicVmEngine::EngineSuccess(std::string successMessage) const
 {
-<<<<<<< HEAD
-  return ExecutionResult{
-      Variant{}, Error{Error::Stage::ENGINE, Error::Code::SUCCESS, std::move(successMessage)},
+  return ExecutionResult{LedgerVariant(), Error{Error::Stage::ENGINE, Error::Code::SUCCESS, std::move(successMessage)},
       std::string{}};
-=======
-  return ExecutionResult{LedgerVariant(), Error{Error::Stage::ENGINE, Error::Code::SUCCESS, ""},
-                         std::move(resultMessage)};
->>>>>>> 9cd4dc60
 }
 
 bool BasicVmEngine::HasExecutable(std::string const &name) const
