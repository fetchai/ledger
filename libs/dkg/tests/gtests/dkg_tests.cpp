//------------------------------------------------------------------------------
//
//   Copyright 2018-2019 Fetch.AI Limited
//
//   Licensed under the Apache License, Version 2.0 (the "License");
//   you may not use this file except in compliance with the License.
//   You may obtain a copy of the License at
//
//       http://www.apache.org/licenses/LICENSE-2.0
//
//   Unless required by applicable law or agreed to in writing, software
//   distributed under the License is distributed on an "AS IS" BASIS,
//   WITHOUT WARRANTIES OR CONDITIONS OF ANY KIND, either express or implied.
//   See the License for the specific language governing permissions and
//   limitations under the License.
//
//------------------------------------------------------------------------------

#include "core/serializers/counter.hpp"
#include "core/serializers/main_serializer.hpp"
#include "core/service_ids.hpp"
#include "crypto/ecdsa.hpp"
#include "crypto/prover.hpp"
#include "dkg/dkg.hpp"
<<<<<<< HEAD
#include "dkg/rbc.hpp"
#include "muddle/muddle_interface.hpp"
#include "muddle/rpc/client.hpp"
#include "muddle/rpc/server.hpp"
=======
#include "dkg/pre_dkg_sync.hpp"
#include "network/muddle/muddle.hpp"
#include "network/muddle/rbc.hpp"
#include "network/muddle/rpc/client.hpp"
#include "network/muddle/rpc/server.hpp"
>>>>>>> c0dee4d7

#include "gtest/gtest.h"
#include <iostream>

using namespace fetch;
using namespace fetch::network;
using namespace fetch::crypto;
using namespace fetch::muddle;
using namespace fetch::dkg;

using Prover         = fetch::crypto::Prover;
using ProverPtr      = std::shared_ptr<Prover>;
using Certificate    = fetch::crypto::Prover;
using CertificatePtr = std::shared_ptr<Certificate>;
using Address        = fetch::muddle::Packet::Address;
using ConstByteArray = fetch::byte_array::ConstByteArray;

ProverPtr CreateNewCertificate()
{
  using Signer    = fetch::crypto::ECDSASigner;
  using SignerPtr = std::shared_ptr<Signer>;

  SignerPtr certificate = std::make_shared<Signer>();

  certificate->GenerateKeys();

  return certificate;
}

uint16_t CHANNEL_SHARES = 3;

class FaultyDkg : public DistributedKeyGeneration
{
public:
  enum class Failures : uint8_t
  {
    BAD_COEFFICIENT,
    SEND_MULTIPLE_COEFFICIENTS,
    SEND_BAD_SHARE,
    COMPUTE_BAD_SHARE,
    SEND_MULTIPLE_COMPLAINTS,
    SEND_EMPTY_COMPLAINT_ANSWER,
    SEND_MULTIPLE_COMPLAINT_ANSWERS,
    BAD_QUAL_COEFFICIENTS,
    SEND_MULTIPLE_QUAL_COEFFICIENTS,
    SEND_FALSE_QUAL_COMPLAINT,
    SEND_MULTIPLE_RECONSTRUCTION_SHARES,
    WITHOLD_RECONSTRUCTION_SHARES
  };
  FaultyDkg(MuddleAddress address, CabinetMembers const &cabinet, uint32_t const &threshold,
            std::function<void(DKGEnvelope const &)> broadcast_callback,
            std::function<void(MuddleAddress const &, std::pair<std::string, std::string> const &)>
                                         rpc_callback,
            const std::vector<Failures> &failures = {})
    : DistributedKeyGeneration{std::move(address), cabinet, threshold,
                               std::move(broadcast_callback), std::move(rpc_callback)}
  {
    for (auto f : failures)
    {
      failures_flags_.set(static_cast<uint32_t>(f));
    }
  }

  void BroadcastShares() override
  {
    std::vector<bn::Fr> a_i(threshold_ + 1, zeroFr_), b_i(threshold_ + 1, zeroFr_);
    for (size_t k = 0; k <= threshold_; k++)
    {
      a_i[k].setRand();
      b_i[k].setRand();
    }
    if (Failure(Failures::BAD_COEFFICIENT))
    {
      SendBadCoefficients(a_i, b_i);
    }
    else
    {
      SendCoefficients(a_i, b_i);
      if (Failure(Failures::SEND_MULTIPLE_COEFFICIENTS))
      {
        SendBroadcast(DKGEnvelope{
            CoefficientsMessage{static_cast<uint8_t>(State::WAITING_FOR_SHARE), {}, "signature"}});
      }
    }
    if (Failure(Failures::SEND_BAD_SHARE))
    {
      SendBadShares(a_i, b_i);
    }
    else if (Failure(Failures::COMPUTE_BAD_SHARE))
    {
      ComputeBadShares(a_i, b_i);
    }
    else
    {
      SendShares(a_i, b_i);
    }
    state_.store(State::WAITING_FOR_SHARE);
    ReceivedCoefficientsAndShares();
  }

private:
  std::bitset<static_cast<uint8_t>(Failures::WITHOLD_RECONSTRUCTION_SHARES) + 1> failures_flags_;

  bool Failure(Failures f) const
  {
    return failures_flags_[static_cast<uint8_t>(f)];
  }

  void SendBadCoefficients(std::vector<bn::Fr> const &a_i, std::vector<bn::Fr> const &b_i)
  {
    // Let z_i = f(0)
    z_i[cabinet_index_] = a_i[0];

    std::vector<std::string> coefficients;
    for (size_t k = 0; k <= threshold_; k++)
    {
      coefficients.push_back(C_ik[cabinet_index_][k].getStr());
      C_ik[cabinet_index_][k] = ComputeLHS(g__a_i[k], group_g_, group_h_, a_i[k], b_i[k]);
    }
    // Send empty coefficients to everyone
    SendBroadcast(DKGEnvelope{CoefficientsMessage{static_cast<uint8_t>(State::WAITING_FOR_SHARE),
                                                  coefficients, "signature"}});
  }

  void SendBadShares(std::vector<bn::Fr> const &a_i, std::vector<bn::Fr> const &b_i)
  {
    uint32_t j = 0;
    bool     sent_bad{false};
    for (auto &cab_i : cabinet_)
    {
      ComputeShares(s_ij[cabinet_index_][j], sprime_ij[cabinet_index_][j], a_i, b_i, j);
      if (j != cabinet_index_)
      {
        // Send a one node trivial shares
        if (!sent_bad)
        {
          bn::Fr trivial_share;
          trivial_share.clear();
          std::pair<MessageShare, MessageShare> shares{trivial_share.getStr(),
                                                       trivial_share.getStr()};
          rpc_function_(cab_i, shares);
          sent_bad = true;
        }
        else
        {
          std::pair<MessageShare, MessageShare> shares{s_ij[cabinet_index_][j].getStr(),
                                                       sprime_ij[cabinet_index_][j].getStr()};
          rpc_function_(cab_i, shares);
        }
      }
      ++j;
    }
  }

  void ComputeBadShares(std::vector<bn::Fr> const &a_i, std::vector<bn::Fr> const &b_i)
  {
    uint32_t j = 0;
    bool     bad_share{false};
    for (auto &cab_i : cabinet_)
    {
      if (j != cabinet_index_)
      {
        // Compute one pair of trivial shares
        if (!bad_share)
        {
          std::pair<MessageShare, MessageShare> shares{s_ij[cabinet_index_][j].getStr(),
                                                       sprime_ij[cabinet_index_][j].getStr()};
          rpc_function_(cab_i, shares);
          bad_share = true;
        }
        else
        {
          ComputeShares(s_ij[cabinet_index_][j], sprime_ij[cabinet_index_][j], a_i, b_i, j);
          std::pair<MessageShare, MessageShare> shares{s_ij[cabinet_index_][j].getStr(),
                                                       sprime_ij[cabinet_index_][j].getStr()};
          rpc_function_(cab_i, shares);
        }
      }
      ++j;
    }
  }

  void BroadcastComplaints() override
  {
    std::unordered_set<MuddleAddress> complaints_local = ComputeComplaints();
    for (auto const &cab : complaints_local)
    {
      complaints_manager_.Count(cab);
    }
    SendBroadcast(DKGEnvelope{ComplaintsMessage{complaints_local, "signature"}});
    if (Failure(Failures::SEND_MULTIPLE_COMPLAINTS))
    {
      SendBroadcast(DKGEnvelope{ComplaintsMessage{complaints_local, "signature"}});
    }
    state_ = State::WAITING_FOR_COMPLAINTS;
    ReceivedComplaint();
  }

  void BroadcastComplaintsAnswer() override
  {
    std::unordered_map<MuddleAddress, std::pair<MessageShare, MessageShare>> complaints_answer;
    if (!Failure(Failures::SEND_EMPTY_COMPLAINT_ANSWER))
    {
      for (auto const &reporter : complaints_manager_.ComplaintsFrom())
      {
        uint32_t from_index{CabinetIndex(reporter)};
        complaints_answer.insert({reporter,
                                  {s_ij[cabinet_index_][from_index].getStr(),
                                   sprime_ij[cabinet_index_][from_index].getStr()}});
      }
    }
    SendBroadcast(
        DKGEnvelope{SharesMessage{static_cast<uint64_t>(State::WAITING_FOR_COMPLAINT_ANSWERS),
                                  complaints_answer, "signature"}});
    if (Failure(Failures::SEND_MULTIPLE_COMPLAINT_ANSWERS))
    {
      SendBroadcast(
          DKGEnvelope{SharesMessage{static_cast<uint64_t>(State::WAITING_FOR_COMPLAINT_ANSWERS),
                                    complaints_answer, "signature"}});
    }
    state_ = State::WAITING_FOR_COMPLAINT_ANSWERS;
    ReceivedComplaintsAnswer();
  }

  void BroadcastQualCoefficients() override
  {
    std::vector<std::string> coefficients;
    if (Failure(Failures::BAD_QUAL_COEFFICIENTS))
    {
      for (size_t k = 0; k <= threshold_; k++)
      {
        A_ik[cabinet_index_][k] = zeroG2_;
        coefficients.push_back(A_ik[cabinet_index_][k].getStr());
      }
      SendBroadcast(DKGEnvelope{CoefficientsMessage{
          static_cast<uint8_t>(State::WAITING_FOR_QUAL_SHARES), coefficients, "signature"}});
    }
    else
    {
      for (size_t k = 0; k <= threshold_; k++)
      {
        A_ik[cabinet_index_][k] = g__a_i[k];
        coefficients.push_back(A_ik[cabinet_index_][k].getStr());
      }
      SendBroadcast(DKGEnvelope{CoefficientsMessage{
          static_cast<uint8_t>(State::WAITING_FOR_QUAL_SHARES), coefficients, "signature"}});
      if (Failure(Failures::SEND_MULTIPLE_QUAL_COEFFICIENTS))
      {
        SendBroadcast(DKGEnvelope{CoefficientsMessage{
            static_cast<uint8_t>(State::WAITING_FOR_QUAL_SHARES), coefficients, "signature"}});
      }
    }

    complaints_answer_manager_.Clear();
    state_ = State::WAITING_FOR_QUAL_SHARES;
    std::unique_lock<std::mutex> lock{mutex_};
    A_ik_received_.insert(address_);
    lock.unlock();
    ReceivedQualShares();
  }

  void BroadcastQualComplaints() override
  {
    if (Failure(Failures::SEND_FALSE_QUAL_COMPLAINT))
    {
      auto     victim = cabinet_.begin();
      uint32_t i      = 0;
      if (*victim == address_)
      {
        ++victim;
        ++i;
      }
      SendBroadcast(DKGEnvelope{SharesMessage{
          static_cast<uint64_t>(State::WAITING_FOR_QUAL_COMPLAINTS),
          {{*victim, {s_ij[i][cabinet_index_].getStr(), sprime_ij[i][cabinet_index_].getStr()}}},
          "signature"}});
    }
    else if (Failure(Failures::WITHOLD_RECONSTRUCTION_SHARES))
    {
      SendBroadcast(DKGEnvelope{SharesMessage{
          static_cast<uint64_t>(State::WAITING_FOR_QUAL_COMPLAINTS), {}, "signature"}});
    }
    else
    {
      SendBroadcast(
          DKGEnvelope{SharesMessage{static_cast<uint64_t>(State::WAITING_FOR_QUAL_COMPLAINTS),
                                    ComputeQualComplaints(), "signature"}});
    }
    state_ = State::WAITING_FOR_QUAL_COMPLAINTS;
    ReceivedQualComplaint();
  }

  void BroadcastReconstructionShares() override
  {
    std::unordered_map<MuddleAddress, std::pair<MessageShare, MessageShare>> complaint_shares;
    if (Failure(Failures::WITHOLD_RECONSTRUCTION_SHARES))
    {
      SendBroadcast(
          DKGEnvelope{SharesMessage{static_cast<uint64_t>(State::WAITING_FOR_RECONSTRUCTION_SHARES),
                                    complaint_shares, "signature"}});
    }
    else
    {

      for (auto const &in : qual_complaints_manager_.Complaints())
      {
        assert(qual_.find(in) != qual_.end());
        uint32_t in_index{CabinetIndex(in)};
        reconstruction_shares.insert({in, {{}, std::vector<bn::Fr>(cabinet_.size(), zeroFr_)}});
        reconstruction_shares.at(in).first.insert(cabinet_index_);
        reconstruction_shares.at(in).second[cabinet_index_] = s_ij[in_index][cabinet_index_];
        complaint_shares.insert({in,
                                 {s_ij[in_index][cabinet_index_].getStr(),
                                  sprime_ij[in_index][cabinet_index_].getStr()}});
      }
      SendBroadcast(
          DKGEnvelope{SharesMessage{static_cast<uint64_t>(State::WAITING_FOR_RECONSTRUCTION_SHARES),
                                    complaint_shares, "signature"}});
      if (Failure(Failures::SEND_MULTIPLE_RECONSTRUCTION_SHARES))
      {
        SendBroadcast(DKGEnvelope{
            SharesMessage{static_cast<uint64_t>(State::WAITING_FOR_RECONSTRUCTION_SHARES),
                          complaint_shares, "signature"}});
      }
    }
    state_ = State::WAITING_FOR_RECONSTRUCTION_SHARES;
    ReceivedReconstructionShares();
  }
};

struct CabinetMember
{
  uint16_t                              muddle_port;
  NetworkManager                        network_manager;
  ProverPtr                             muddle_certificate;
  MuddlePtr                             muddle;
  std::shared_ptr<muddle::Subscription> shares_subscription;
  RBC                                   rbc;
  FaultyDkg                             dkg;
  PreDkgSync                            pre_sync;

  // Set when DKG is finished
  bn::Fr              secret_share;
  bn::G2              public_key;
  RBC::CabinetMembers qual_set;
  std::vector<bn::G2> public_key_shares;

  CabinetMember(uint16_t port_number, uint16_t index, RBC::CabinetMembers const &current_cabinet,
                uint32_t const &threshold, const std::vector<FaultyDkg::Failures> &failures = {})
    : muddle_port{port_number}
    , network_manager{"NetworkManager" + std::to_string(index), 1}
    , muddle_certificate{CreateNewCertificate()}
<<<<<<< HEAD
    , muddle{CreateMuddle("Test", muddle_certificate, network_manager, "127.0.0.1")}
    , shares_subscription(muddle->GetEndpoint().Subscribe(SERVICE_DKG, CHANNEL_SHARES))
    , rbc{muddle->GetEndpoint(), muddle_certificate->identity().identifier(), current_cabinet,
=======
    , muddle{fetch::muddle::NetworkId{"TestNetwork"}, muddle_certificate, network_manager}
    , shares_subscription(muddle.AsEndpoint().Subscribe(SERVICE_DKG, CHANNEL_SHARES))
    , rbc{muddle.AsEndpoint(), muddle_certificate->identity().identifier(),
>>>>>>> c0dee4d7
          [this](ConstByteArray const &address, ConstByteArray const &payload) -> void {
            DKGEnvelope   env;
            DKGSerializer serializer{payload};
            serializer >> env;
            dkg.OnDkgMessage(address, env.Message());
          }}
    , dkg{muddle_certificate->identity().identifier(),
          current_cabinet,
          threshold,
          [this](DKGEnvelope const &envelope) -> void {
            DKGSerializer serialiser;
            serialiser << envelope;
            rbc.Broadcast(serialiser.data());
          },
          [this](ConstByteArray const &                     destination,
                 std::pair<std::string, std::string> const &shares) -> void {
            SubmitShare(destination, shares);
          },
          failures}
    , pre_sync{muddle, 4}
  {
    // Set subscription for receiving shares
    shares_subscription->SetMessageHandler([this](ConstByteArray const &from, uint16_t, uint16_t,
                                                  uint16_t, muddle::Packet::Payload const &payload,
                                                  ConstByteArray) {
      fetch::serializers::MsgPackSerializer serialiser(payload);

      std::pair<std::string, std::string> shares;
      serialiser >> shares;

      // Dispatch the event
      dkg.OnNewShares(from, shares);
    });

    rbc.ResetCabinet(current_cabinet);

    network_manager.Start();
    muddle->Start({}, {muddle_port});
  }

  ~CabinetMember()
  {
    muddle->Stop();
    network_manager.Stop();
  }

  void SubmitShare(ConstByteArray const &                     destination,
                   std::pair<std::string, std::string> const &shares)
  {
    fetch::serializers::SizeCounter counter;
    counter << shares;

    fetch::serializers::MsgPackSerializer serializer;
    serializer.Reserve(counter.size());
    serializer << shares;
    muddle->GetEndpoint().Send(destination, SERVICE_DKG, CHANNEL_SHARES, serializer.data());
  }
  void SetOutput()
  {
    dkg.SetDkgOutput(public_key, secret_share, public_key_shares, qual_set);
  }
};

void GenerateTest(uint32_t cabinet_size, uint32_t threshold, uint32_t qual_size,
                  uint32_t                                             expected_completion_size,
                  const std::vector<std::vector<FaultyDkg::Failures>> &failures       = {},
                  uint32_t                                             num_dkg_rounds = 1)
{
  RBC::CabinetMembers cabinet;

  std::vector<std::unique_ptr<CabinetMember>>                         committee;
  std::set<RBC::MuddleAddress>                                        expected_qual;
  std::unordered_map<byte_array::ConstByteArray, fetch::network::Uri> peers_list;
  std::set<uint32_t>                                                  qual_index;
  for (uint16_t ii = 0; ii < cabinet_size; ++ii)
  {
    auto port_number = static_cast<uint16_t>(9000 + ii);
    if (!failures.empty() && ii < failures.size())
    {
      committee.emplace_back(new CabinetMember{port_number, ii, cabinet, threshold, failures[ii]});
    }
    else
    {
      committee.emplace_back(new CabinetMember{port_number, ii, cabinet, threshold});
    }
    if (ii >= (cabinet_size - qual_size))
    {
      expected_qual.insert(committee[ii]->muddle->GetAddress());
      qual_index.insert(ii);
    }
    peers_list.insert({committee[ii]->muddle_certificate->identity().identifier(),
                       fetch::network::Uri{"tcp://127.0.0.1:" + std::to_string(port_number)}});
  }

  std::this_thread::sleep_for(std::chrono::milliseconds(100));
  // Reset cabinet for rbc in pre-dkg sync
  for (uint32_t ii = 0; ii < cabinet_size; ii++)
  {
    committee[ii]->pre_sync.ResetCabinet(peers_list);
  }

<<<<<<< HEAD
#if 0
  // Connect muddles together (localhost for this example)
=======
  // Wait until everyone else has connected
>>>>>>> c0dee4d7
  for (uint32_t ii = 0; ii < cabinet_size; ii++)
  {
    committee[ii]->pre_sync.Connect();
  }
#endif

  uint32_t kk = 0;
  while (kk < cabinet_size)
  {
    std::this_thread::sleep_for(std::chrono::milliseconds(100));
    for (uint32_t mm = kk; mm < cabinet_size; ++mm)
    {
<<<<<<< HEAD
      if (committee[mm]->muddle->GetEndpoint().GetDirectlyConnectedPeers().size() !=
          (cabinet_size - 1))
=======
      if (!committee[mm]->pre_sync.ready())
>>>>>>> c0dee4d7
      {
        break;
      }
      else
      {
        ++kk;
      }
    }
  }

  for (auto &member : committee)
  {
    cabinet.insert(member->muddle_certificate->identity().identifier());
  }

  assert(cabinet.size() == cabinet_size);

  // Reset cabinet
  for (uint32_t round_i = 0; round_i < num_dkg_rounds; ++round_i)
  {
    for (auto &member : committee)
    {
      member->dkg.ResetCabinet();
      member->rbc.ResetCabinet(cabinet);
    }

    // Start at DKG
    {
      for (auto &member : committee)
      {
        member->dkg.BroadcastShares();
      }

      // Loop until everyone is finished with DKG
      uint32_t pp = 0;
      while (pp < cabinet_size)
      {
        std::this_thread::sleep_for(std::chrono::seconds(5));
        for (auto qq = pp; qq < cabinet_size; ++qq)
        {
          if (!committee[qq]->dkg.finished())
          {
            break;
          }
          else
          {
            ++pp;
          }
        }
      }

      std::this_thread::sleep_for(std::chrono::seconds(1));

      // Set DKG outputs
      for (auto &member : committee)
      {
        member->SetOutput();
      }

      // Check everyone in qual agrees on qual
      uint32_t start_qual = cabinet_size - qual_size;
      for (uint32_t nn = start_qual + 1; nn < cabinet_size; ++nn)
      {
        EXPECT_EQ(committee[start_qual]->qual_set, expected_qual);
      }

      // Check DKG is working correctly for everyone who completes the DKG successfully
      uint32_t start_complete = cabinet_size - expected_completion_size;
      for (uint32_t nn = start_complete + 1; nn < cabinet_size; ++nn)
      {
        EXPECT_EQ(committee[start_complete]->public_key, committee[nn]->public_key);
        EXPECT_EQ(committee[start_complete]->public_key_shares, committee[nn]->public_key_shares);
        EXPECT_NE(committee[start_complete]->public_key_shares[start_complete],
                  committee[nn]->public_key_shares[nn]);
        for (uint32_t qq = nn + 1; qq < cabinet_size; ++qq)
        {
          EXPECT_NE(committee[start_complete]->public_key_shares[nn],
                    committee[start_complete]->public_key_shares[qq]);
        }
      }
    }
  }
  std::this_thread::sleep_for(std::chrono::seconds(1));
}

TEST(dkg, DISABLED_small_scale_test)
{
  GenerateTest(4, 1, 4, 4);
}

TEST(dkg, DISABLED_send_bad_share)
{
  // Node 0 sends bad secret shares to Node 1 which complains against it.
  // Node 0 then broadcasts its real shares as defense and then is allowed into
  // qual
  GenerateTest(4, 1, 4, 4, {{FaultyDkg::Failures::SEND_BAD_SHARE}});
}

TEST(dkg, DISABLED_bad_coefficients)
{
  // Node 0 broadcasts bad coefficients which fails verification by everyone.
  // Rejected from qual
  GenerateTest(4, 1, 3, 3, {{FaultyDkg::Failures::BAD_COEFFICIENT}});
}

TEST(dkg, DISABLED_compute_bad_shares)
{
  // Node 0 sends computes bad secret shares to Node 1 which complains against it.
  // Node 0 then broadcasts the shares sent to Node 1 as defense but as they have been
  // computed wrong they are not in qual
  GenerateTest(4, 1, 3, 3, {{FaultyDkg::Failures::COMPUTE_BAD_SHARE}});
}

TEST(dkg, DISABLED_send_empty_complaints_answer)
{
  // Node 0 sends computes bad secret shares to Node 1 which complains against it.
  // Node 0 then does not send real shares and instead sends empty complaint answer.
  // Node 0 should be disqualified from qual
  GenerateTest(
      4, 1, 3, 3,
      {{FaultyDkg::Failures::SEND_BAD_SHARE, FaultyDkg::Failures::SEND_EMPTY_COMPLAINT_ANSWER}});
}

TEST(dkg, DISABLED_send_multiple_complaints)
{
  // Node 0 sends multiple complaint messages in the first round of complaints
  GenerateTest(4, 1, 4, 4, {{FaultyDkg::Failures::SEND_MULTIPLE_COMPLAINTS}});
}

TEST(dkg, DISABLED_send_multiple_coefficients)
{
  // Node 0 sends multiple coefficients. Should trigger warning but everyone
  // should succeed in DKG
  GenerateTest(4, 1, 4, 4, {{FaultyDkg::Failures::SEND_MULTIPLE_COEFFICIENTS}});
}

TEST(dkg, DISABLED_send_multiple_complaint_answers)
{
  // Node 0 sends multiple complaint answers. Should trigger warning but everyone
  // should succeed in DKG
  GenerateTest(4, 1, 4, 4, {{FaultyDkg::Failures::SEND_MULTIPLE_COMPLAINT_ANSWERS}});
}

TEST(dkg, DISABLED_qual_below_threshold)
{
  // Qual size is below threshold as two many nodes were disqualified so DKG fails for
  // everyone
  GenerateTest(4, 2, 2, 0,
               {{FaultyDkg::Failures::BAD_COEFFICIENT}, {FaultyDkg::Failures::BAD_COEFFICIENT}});
}

TEST(dkg, DISABLED_bad_qual_coefficients)
{
  // Node 0 computes bad qual coefficients so node 0 is in qual complaints but everyone reconstructs
  // their shares. Everyone else except node 0 succeeds in DKG
  GenerateTest(4, 1, 4, 3, {{FaultyDkg::Failures::BAD_QUAL_COEFFICIENTS}});
}

TEST(dkg, DISABLED_send_multiple_qual_coefficients)
{
  // Node 0 sends multiple qual coefficients so node 0.
  // Should trigger warning but everyone should succeed in DKG
  GenerateTest(4, 1, 4, 4, {{FaultyDkg::Failures::SEND_MULTIPLE_QUAL_COEFFICIENTS}});
}

TEST(dkg, DISABLED_send_fake_qual_complaint)
{
  // Node 0 sends multiple qual coefficients. Should trigger warning and node 0's shares will be
  // reconstructed but everyone else should succeed in the DKG. Important test as it means
  // reconstruction computes the correct thing.
  GenerateTest(4, 1, 4, 4, {{FaultyDkg::Failures::SEND_FALSE_QUAL_COMPLAINT}});
}

TEST(dkg, DISABLED_too_many_bad_qual_coefficients)
{
  // Two nodes send bad qual coefficients which means that there are
  // not enough parties not (threshold + 1) parities not in complaints.
  // DKG fails
  GenerateTest(4, 2, 4, 0,
               {{FaultyDkg::Failures::BAD_QUAL_COEFFICIENTS},
                {FaultyDkg::Failures::BAD_QUAL_COEFFICIENTS},
                {FaultyDkg::Failures::BAD_QUAL_COEFFICIENTS}});
}

TEST(dkg, DISABLED_send_multiple_reconstruction_shares)
{
  // Node sends multiple reconstruction shares which triggers warning but
  // DKG succeeds
  GenerateTest(4, 1, 4, 3,
               {{FaultyDkg::Failures::BAD_QUAL_COEFFICIENTS},
                {FaultyDkg::Failures::SEND_MULTIPLE_RECONSTRUCTION_SHARES}});
}

TEST(dkg, DISABLED_withold_reconstruction_shares)
{
  // Node 0 sends bad qual coefficients and another in collusion does not broadcast node 0's shares
  // so there are not enough shares to run reconstruction
  GenerateTest(4, 2, 4, 0,
               {{FaultyDkg::Failures::BAD_QUAL_COEFFICIENTS},
                {FaultyDkg::Failures::WITHOLD_RECONSTRUCTION_SHARES}});
}

TEST(dkg, DISABLED_successive_dkgs)
{
  GenerateTest(4, 1, 4, 4, {}, 4);
}<|MERGE_RESOLUTION|>--- conflicted
+++ resolved
@@ -22,18 +22,11 @@
 #include "crypto/ecdsa.hpp"
 #include "crypto/prover.hpp"
 #include "dkg/dkg.hpp"
-<<<<<<< HEAD
-#include "dkg/rbc.hpp"
+#include "dkg/pre_dkg_sync.hpp"
 #include "muddle/muddle_interface.hpp"
+#include "muddle/rbc.hpp"
 #include "muddle/rpc/client.hpp"
 #include "muddle/rpc/server.hpp"
-=======
-#include "dkg/pre_dkg_sync.hpp"
-#include "network/muddle/muddle.hpp"
-#include "network/muddle/rbc.hpp"
-#include "network/muddle/rpc/client.hpp"
-#include "network/muddle/rpc/server.hpp"
->>>>>>> c0dee4d7
 
 #include "gtest/gtest.h"
 #include <iostream>
@@ -386,15 +379,9 @@
     : muddle_port{port_number}
     , network_manager{"NetworkManager" + std::to_string(index), 1}
     , muddle_certificate{CreateNewCertificate()}
-<<<<<<< HEAD
     , muddle{CreateMuddle("Test", muddle_certificate, network_manager, "127.0.0.1")}
     , shares_subscription(muddle->GetEndpoint().Subscribe(SERVICE_DKG, CHANNEL_SHARES))
-    , rbc{muddle->GetEndpoint(), muddle_certificate->identity().identifier(), current_cabinet,
-=======
-    , muddle{fetch::muddle::NetworkId{"TestNetwork"}, muddle_certificate, network_manager}
-    , shares_subscription(muddle.AsEndpoint().Subscribe(SERVICE_DKG, CHANNEL_SHARES))
-    , rbc{muddle.AsEndpoint(), muddle_certificate->identity().identifier(),
->>>>>>> c0dee4d7
+    , rbc{muddle->GetEndpoint(), muddle_certificate->identity().identifier(),
           [this](ConstByteArray const &address, ConstByteArray const &payload) -> void {
             DKGEnvelope   env;
             DKGSerializer serializer{payload};
@@ -414,7 +401,7 @@
             SubmitShare(destination, shares);
           },
           failures}
-    , pre_sync{muddle, 4}
+    , pre_sync{muddle->GetEndpoint(), 4}
   {
     // Set subscription for receiving shares
     shares_subscription->SetMessageHandler([this](ConstByteArray const &from, uint16_t, uint16_t,
@@ -496,17 +483,11 @@
     committee[ii]->pre_sync.ResetCabinet(peers_list);
   }
 
-<<<<<<< HEAD
-#if 0
-  // Connect muddles together (localhost for this example)
-=======
   // Wait until everyone else has connected
->>>>>>> c0dee4d7
   for (uint32_t ii = 0; ii < cabinet_size; ii++)
   {
     committee[ii]->pre_sync.Connect();
   }
-#endif
 
   uint32_t kk = 0;
   while (kk < cabinet_size)
@@ -514,12 +495,7 @@
     std::this_thread::sleep_for(std::chrono::milliseconds(100));
     for (uint32_t mm = kk; mm < cabinet_size; ++mm)
     {
-<<<<<<< HEAD
-      if (committee[mm]->muddle->GetEndpoint().GetDirectlyConnectedPeers().size() !=
-          (cabinet_size - 1))
-=======
       if (!committee[mm]->pre_sync.ready())
->>>>>>> c0dee4d7
       {
         break;
       }
