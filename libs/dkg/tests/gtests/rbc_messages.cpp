//------------------------------------------------------------------------------
//
//   Copyright 2018-2019 Fetch.AI Limited
//
//   Licensed under the Apache License, Version 2.0 (the "License");
//   you may not use this file except in compliance with the License.
//   You may obtain a copy of the License at
//
//       http://www.apache.org/licenses/LICENSE-2.0
//
//   Unless required by applicable law or agreed to in writing, software
//   distributed under the License is distributed on an "AS IS" BASIS,
//   WITHOUT WARRANTIES OR CONDITIONS OF ANY KIND, either express or implied.
//   See the License for the specific language governing permissions and
//   limitations under the License.
//
//------------------------------------------------------------------------------

#include "dkg/rbc_messages.hpp"
#include "core/serializers/counter.hpp"
#include "core/serializers/main_serializer.hpp"

#include "gtest/gtest.h"

using namespace fetch;
using namespace fetch::dkg;

TEST(rbc_messages, broadcast)
{
  RBroadcast broadcast{1, 1, 1, "hello"};

  fetch::serializers::MsgPackSerializer serialiser{broadcast.Serialize()};

  fetch::serializers::MsgPackSerializer serialiser1(serialiser.data());
  RBCMessage                            broadcast1;
  serialiser1 >> broadcast1;

  EXPECT_EQ(broadcast1.message(), broadcast.message());
  EXPECT_EQ(broadcast1.tag(), broadcast.tag());
}

TEST(rbc_messages, echo)
{
  REcho echo{1, 1, 1, "hello"};

  fetch::serializers::MsgPackSerializer serialiser{echo.Serialize()};

  fetch::serializers::MsgPackSerializer serialiser1(serialiser.data());
  RBCMessage                            echo1;
  serialiser1 >> echo1;

  EXPECT_EQ(echo1.hash(), echo.hash());
  EXPECT_EQ(echo1.tag(), echo.tag());
}

TEST(rbc_messages, ready)
{
  RReady ready{1, 1, 1, "hello"};

  fetch::serializers::MsgPackSerializer serialiser{ready.Serialize()};

  fetch::serializers::MsgPackSerializer serialiser1(serialiser.data());
  RBCMessage                            ready1;
  serialiser1 >> ready1;

  EXPECT_EQ(ready1.hash(), ready.hash());
  EXPECT_EQ(ready1.tag(), ready.tag());
}

TEST(rbc_messages, request)
{
  RRequest request{1, 1, 1};

  fetch::serializers::MsgPackSerializer serialiser{request.Serialize()};

  fetch::serializers::MsgPackSerializer serialiser1(serialiser.data());
  RBCMessage                            request1;
  serialiser1 >> request1;

  EXPECT_EQ(request1.tag(), request.tag());
}

TEST(rbc_messages, answer)
{
  RAnswer answer{1, 1, 1, "hello"};

  fetch::serializers::MsgPackSerializer serialiser{answer.Serialize()};

  fetch::serializers::MsgPackSerializer serialiser1(serialiser.data());
  RBCMessage                            answer1;
  serialiser1 >> answer1;

  EXPECT_EQ(answer1.message(), answer.message());
  EXPECT_EQ(answer1.tag(), answer.tag());
<<<<<<< HEAD
=======
}

TEST(rbc_messages, envelope)
{
  RAnswer answer{1, 1, 1, "hello"};

  // Put into RBCEnvelope
  RBCEnvelope env{answer};

  // Serialise the envelope
  fetch::serializers::SizeCounter env_counter;
  env_counter << env;

  fetch::serializers::MsgPackSerializer env_serialiser;
  env_serialiser.Reserve(env_counter.size());
  env_serialiser << env;

  fetch::serializers::MsgPackSerializer env_serialiser1{env_serialiser.data()};
  RBCEnvelope                           env1;
  env_serialiser1 >> env1;

  // Check the message type of envelopes match
  EXPECT_EQ(env1.Message()->type(), RBCMessage::MessageType::R_ANSWER);
  EXPECT_EQ(env1.Message()->tag(), answer.tag());
  EXPECT_EQ(std::dynamic_pointer_cast<RAnswer>(env1.Message())->message(), answer.message());
>>>>>>> 32954a0d
}<|MERGE_RESOLUTION|>--- conflicted
+++ resolved
@@ -16,9 +16,9 @@
 //
 //------------------------------------------------------------------------------
 
-#include "dkg/rbc_messages.hpp"
 #include "core/serializers/counter.hpp"
 #include "core/serializers/main_serializer.hpp"
+#include "dkg/rbc_messages.hpp"
 
 #include "gtest/gtest.h"
 
@@ -92,32 +92,4 @@
 
   EXPECT_EQ(answer1.message(), answer.message());
   EXPECT_EQ(answer1.tag(), answer.tag());
-<<<<<<< HEAD
-=======
-}
-
-TEST(rbc_messages, envelope)
-{
-  RAnswer answer{1, 1, 1, "hello"};
-
-  // Put into RBCEnvelope
-  RBCEnvelope env{answer};
-
-  // Serialise the envelope
-  fetch::serializers::SizeCounter env_counter;
-  env_counter << env;
-
-  fetch::serializers::MsgPackSerializer env_serialiser;
-  env_serialiser.Reserve(env_counter.size());
-  env_serialiser << env;
-
-  fetch::serializers::MsgPackSerializer env_serialiser1{env_serialiser.data()};
-  RBCEnvelope                           env1;
-  env_serialiser1 >> env1;
-
-  // Check the message type of envelopes match
-  EXPECT_EQ(env1.Message()->type(), RBCMessage::MessageType::R_ANSWER);
-  EXPECT_EQ(env1.Message()->tag(), answer.tag());
-  EXPECT_EQ(std::dynamic_pointer_cast<RAnswer>(env1.Message())->message(), answer.message());
->>>>>>> 32954a0d
 }