--- conflicted
+++ resolved
@@ -386,17 +386,11 @@
                    " and id ", msg.id());
     return;
   }
-<<<<<<< HEAD
+
   auto msgs_counter = ReceivedReady(tag, msg);
   FETCH_LOG_INFO(LOGGING_NAME, "onRReady: Node ", id_, " received msg ", tag, " from node ",
                  sender_index, " with counter ", std::to_string(msg.counter()), ", id ", msg.id(),
                  " and ready count ", msgs_counter.ready_count);
-=======
-
-  FETCH_LOG_TRACE(LOGGING_NAME, "onRReady: Node ", id_, " received msg ", tag, " from node ",
-                  sender_index, " with counter ", msg.counter(), " and id ", msg.id());
-  auto msgs_counter = ReceivedReady(tag, msg);
->>>>>>> ef627e71
 
   if (threshold_ > 0 && msgs_counter.ready_count == threshold_ + 1 &&
       msgs_counter.echo_count < (current_cabinet_.size() - threshold_))
@@ -429,31 +423,11 @@
     else if (msg.id() != id_ && CheckTag(msg))
     {
       FETCH_LOG_INFO(LOGGING_NAME, "Node ", id_, " delivered msg ", tag, " with counter ",
-<<<<<<< HEAD
                      std::to_string(msg.counter()), " and id ", msg.id());
-      std::unique_lock<std::mutex> lock_broadcast(mutex_broadcast_);
-      SerialisedMessage            message_to_send = broadcasts_[tag].original_message;
-      lock_broadcast.unlock();
+
+      SerialisedMessage message_to_send = broadcasts_[tag].original_message;
+
       Deliver(message_to_send, msg.id());
-=======
-                     msg.counter(), " and id ", msg.id());
-
-      SerialisedMessage message_to_send = broadcasts_[tag].original_message;
-
-      Deliver(message_to_send, msg.id());
-
-      delivered_.insert(tag);
-    }
-  }
-  else
-  {
-    if (msgs_counter.ready_count == current_cabinet_.size() - 1 &&
-        delivered_.find(tag) != delivered_.end())
-    {  // all messages arrived let's clean
-
-      broadcasts_.erase(tag);
-      parties_[sender_index].flags.erase(tag);
->>>>>>> ef627e71
     }
   }
 }  // namespace dkg
@@ -536,21 +510,13 @@
   if (msg.id() != id_ && CheckTag(msg))
   {
     FETCH_LOG_INFO(LOGGING_NAME, "Node ", id_, " delivered msg ", tag, " with counter ",
-<<<<<<< HEAD
                    std::to_string(msg.counter()), " and id ", msg.id());
-    std::unique_lock<std::mutex> lock_broadcast(mutex_broadcast_);
-    SerialisedMessage            message_to_send = broadcasts_[tag].original_message;
-    lock_broadcast.unlock();
+
+    SerialisedMessage message_to_send = broadcasts_[tag].original_message;
+
     Deliver(message_to_send, msg.id());
-=======
-                   msg.counter(), " and id ", msg.id());
-
-    SerialisedMessage message_to_send = broadcasts_[tag].original_message;
-
-    Deliver(message_to_send, msg.id());
 
     delivered_.insert(tag);
->>>>>>> ef627e71
   }
 }
 
