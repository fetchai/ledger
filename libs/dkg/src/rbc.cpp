//------------------------------------------------------------------------------
//
//   Copyright 2018-2019 Fetch.AI Limited
//
//   Licensed under the Apache License, Version 2.0 (the "License");
//   you may not use this file except in compliance with the License.
//   You may obtain a copy of the License at
//
//       http://www.apache.org/licenses/LICENSE-2.0
//
//   Unless required by applicable law or agreed to in writing, software
//   distributed under the License is distributed on an "AS IS" BASIS,
//   WITHOUT WARRANTIES OR CONDITIONS OF ANY KIND, either express or implied.
//   See the License for the specific language governing permissions and
//   limitations under the License.
//
//------------------------------------------------------------------------------

#include "core/logging.hpp"
#include "crypto/hash.hpp"
#include "crypto/sha256.hpp"
#include "dkg/dkg_service.hpp"
#include "dkg/rbc.hpp"

namespace fetch {
namespace dkg {
namespace rbc {

constexpr char const *LOGGING_NAME = "RBC";

/**
 * Helper function to compute truncation of message hash to 8 bytes. Truncation from left side.
 */
TruncatedHash MessageHash(SerialisedMessage const &msg)
{
  byte_array::ByteArray msg_hash_256{crypto::Hash<crypto::SHA256>(msg)};
  return msg_hash_256.SubArray(24);
}

std::string RBC::MsgTypeToString(MsgType msg_type)
{
  switch (msg_type)
  {
  case MsgType::R_SEND:
    return "r_send";
  case MsgType::R_ECHO:
    return "r_echo";
  case MsgType::R_READY:
    return "r_ready";
  case MsgType::R_REQUEST:
    return "r_request";
  case MsgType::R_ANSWER:
    return "r_answer";
  default:
    assert(false);
    return "";
  }
}

/**
 * Creates instance of RBC
 *
 * @param endpoint The muddle endpoint to communicate on
 * @param address The muddle endpoint address
 * @param cabinet Set of muddle addresses that form RBC network
 * @param threshold Threshold number of Byzantine peers
 * @param dkg
 */
RBC::RBC(Endpoint &endpoint, MuddleAddress address, CabinetMembers const &cabinet,
<<<<<<< HEAD
         DkgService &dkg_service)
=======
         uint64_t &threshold, DkgService &dkg_service)
>>>>>>> 4ada20e8
  : address_{std::move(address)}
  , endpoint_{endpoint}
  , current_cabinet_{cabinet}
  , dkg_service_{dkg_service}
  , rbc_subscription_(endpoint.Subscribe(SERVICE_DKG, CHANNEL_BROADCAST))
{

  // Set subscription for rbc
  rbc_subscription_->SetMessageHandler([this](MuddleAddress const &from, uint16_t, uint16_t,
                                              uint16_t, muddle::Packet::Payload const &payload,
                                              MuddleAddress) {
    RBCSerializer serialiser(payload);

    // Deserialize the RBCEnvelop
    RBCEnvelop env;
    serialiser >> env;

    // Dispatch the event
    OnRBC(from, env);
  });
}

/**
 * Resets the RBC for a new cabinet
 */
void RBC::ResetCabinet()
{
  assert(!current_cabinet_.empty());
  assert(current_cabinet_.find(address_) != current_cabinet_.end());

  // Set threshold depending on size of committee
  if (current_cabinet_.size() % 3 == 0)
  {
    threshold_ = static_cast<uint32_t>(current_cabinet_.size() / 3 - 1);
  }
  else
  {
    threshold_ = static_cast<uint32_t>(current_cabinet_.size() / 3);
  }
  assert(current_cabinet_.size() > 3 * threshold_);
  std::lock_guard<std::mutex> lock{mutex_broadcast_};
  id_ = static_cast<uint32_t>(
      std::distance(current_cabinet_.begin(), current_cabinet_.find(address_)));
  parties_.clear();
  parties_.resize(current_cabinet_.size());
  broadcasts_.clear();
  msg_counter_ = 0;
}

/**
 * Sends an RBCEnvelop to a particular address
 * @param env RBCEnvelop to be serialised and sent
 * @param address Destination muddle address
 */
void RBC::Send(RBCEnvelop const &env, MuddleAddress const &address)
{
  // Serialise the RBCEnvelop
  RBCSerializerCounter env_counter;
  env_counter << env;

  RBCSerializer env_serializer;
  env_serializer.Reserve(env_counter.size());
  env_serializer << env;

  endpoint_.Send(address, SERVICE_DKG, CHANNEL_BROADCAST, env_serializer.data());
}

/**
 * Broadcasts RBCEnvelop to all subscribed to RBC channel
 *
 * @param env RBCEnvelop message to be serialised and broadcasted
 */
void RBC::Broadcast(RBCEnvelop const &env)
{
  // Serialise the RBCEnvelop
  RBCSerializerCounter env_counter;
  env_counter << env;

  RBCSerializer env_serializer;
  env_serializer.Reserve(env_counter.size());
  env_serializer << env;

  std::lock_guard<std::mutex> lock{mutex_broadcast_};
  endpoint_.Broadcast(SERVICE_DKG, CHANNEL_BROADCAST, env_serializer.data());
}

/**
 * Places a serialised message to be broadcasted via RBC into a RBCEnvelop and broadcasts
 * envelop
 *
 * @param msg Serialised message to be broadcast
 */
void RBC::SendRBroadcast(SerialisedMessage const &msg)
{
  RBCEnvelop env{RBroadcast(CHANNEL_BROADCAST, id_, ++msg_counter_, msg)};
  Broadcast(env);
  OnRBroadcast(std::dynamic_pointer_cast<RBroadcast>(env.Message()), id_);  // Self sending
}

/**
 * Sets the message for a particular tag in broadcasts_
 *
 * @param tag Unique tag of a message sent via RBC
 * @param msg_ptr Shared pointer of the RMessage message (RBCMessage containing a message_)
 * @param sender_index Index of the sender in current_cabinet_
 * @return Bool for whether the value is set
 */
bool RBC::SetMbar(TagType tag, std::shared_ptr<RMessage> msg_ptr, uint32_t sender_index)
{
  std::lock_guard<std::mutex> lock(mutex_broadcast_);
  if (broadcasts_[tag].mbar.empty())
  {
    broadcasts_[tag].mbar = msg_ptr->message();
    return true;
  }
  if (broadcasts_[tag].mbar != msg_ptr->message())
  {
    FETCH_LOG_WARN(LOGGING_NAME, "Node ", id_, " received bad r-send message from ", sender_index);
  }
  return false;
}

/**
 * Sets the message hash for a particular tag in broadcasts_
 *
 * @param tag Unique tag of a message sent via RBC
 * @param msg_ptr Shared pointer of the RHash (RBCMesssage containing a hash_)
 * @return Bool for whether the hash contained in RHash equals the MessageHash of message stored in
 * mbar for this tag
 */
bool RBC::SetDbar(TagType tag, std::shared_ptr<RHash> msg_ptr)
{
  std::lock_guard<std::mutex> lock(mutex_broadcast_);
  broadcasts_[tag].dbar = msg_ptr->hash();
  TruncatedHash msg_hash;
  if (!broadcasts_[tag].mbar.empty())
  {
    msg_hash = MessageHash(broadcasts_[tag].mbar);
  }
  return msg_hash == msg_ptr->hash();
}

/**
 * Increments counter for REcho messages
 * @param tag Unique tag of a message sent via RBC
 * @param msg_ptr Shared pointer to REcho message
 * @return Bool for whether we have reached the message count for REcho messages
 */
bool RBC::ReceivedEcho(TagType tag, std::shared_ptr<REcho> msg_ptr)
{
  std::lock_guard<std::mutex> lock(mutex_broadcast_);
  auto &                      msg_count = broadcasts_[tag].msgs_count[msg_ptr->hash()];
  msg_count.echo_count++;
  return (msg_count.echo_count == current_cabinet_.size() - threshold_ &&
          msg_count.ready_count <= threshold_);
}

/**
 * Increments counter for RReady messages
 * @param tag Unique tag of a message sent via RBC
 * @param msg_ptr Shared pointer to RReady message
 * @return MsgCount for tag in broadcasts_
 */
struct RBC::MsgCount RBC::ReceivedReady(TagType tag, std::shared_ptr<RHash> msg_ptr)
{
  std::lock_guard<std::mutex> lock(mutex_broadcast_);
  auto &                      msg_count = broadcasts_[tag].msgs_count[msg_ptr->hash()];
  msg_count.ready_count++;
  MsgCount res = msg_count;
  return res;
}

/**
 * Handler for a new RBCEnvelop message
 *
 * @param from Muddle address of sender
 * @param envelop RBCEnvelop message
 * @param transmitter Muddle address of transmitter
 */
void RBC::OnRBC(MuddleAddress const &from, RBCEnvelop const &envelop)
{
  auto msg_ptr = envelop.Message();
  if (msg_ptr == nullptr)
  {
    return;  // To catch nullptr return in Message() switch statement default
  }
  uint32_t sender_index{CabinetIndex(from)};
  switch (msg_ptr->type())
  {
  case RBCMessage::MessageType::RBROADCAST:
    FETCH_LOG_TRACE(LOGGING_NAME, "Node: ", id_, " received RBroadcast from node ", sender_index);
    OnRBroadcast(std::dynamic_pointer_cast<RBroadcast>(msg_ptr), sender_index);
    break;
  case RBCMessage::MessageType::RECHO:
    FETCH_LOG_TRACE(LOGGING_NAME, "Node: ", id_, " received REcho from node ", sender_index);
    OnREcho(std::dynamic_pointer_cast<REcho>(msg_ptr), sender_index);
    break;
  case RBCMessage::MessageType::RREADY:
    FETCH_LOG_TRACE(LOGGING_NAME, "Node: ", id_, " received RReady from node ", sender_index);
    OnRReady(std::dynamic_pointer_cast<RReady>(msg_ptr), sender_index);
    break;
  case RBCMessage::MessageType::RREQUEST:
    FETCH_LOG_TRACE(LOGGING_NAME, "Node: ", id_, " received RRequest from node ", sender_index);
    OnRRequest(std::dynamic_pointer_cast<RRequest>(msg_ptr), sender_index);
    break;
  case RBCMessage::MessageType::RANSWER:
    FETCH_LOG_TRACE(LOGGING_NAME, "Node: ", id_, " received RAnswer from node ", sender_index);
    OnRAnswer(std::dynamic_pointer_cast<RAnswer>(msg_ptr), sender_index);
    break;
  default:
    FETCH_LOG_ERROR(LOGGING_NAME, "Node: ", id_, " can not process payload from node ",
                    sender_index);
  }
}

/**
 * Handler for RBroadcast messages. If valid, broadcasts REcho message for this tag
 *
 * @param msg_ptr Shared pointer to RBroadcast message
 * @param sender_index Index of sender in current_cabinet_
 */
void RBC::OnRBroadcast(std::shared_ptr<RBroadcast> const msg_ptr, uint32_t sender_index)
{
  uint64_t tag = msg_ptr->tag();
  if (!SetPartyFlag(sender_index, tag, MsgType::R_SEND))
  {
    FETCH_LOG_WARN(LOGGING_NAME, "onRBroadcast: Node ", id_, " received repeated msg ", tag,
                   " from node ", sender_index, " with counter ", msg_ptr->counter(), " and id ",
                   msg_ptr->id());
    return;
  }
  FETCH_LOG_INFO(LOGGING_NAME, "onRBroadcast: Node ", id_, " received msg ", tag, " from node ",
                 sender_index, " with counter ", msg_ptr->counter(), " and id ", msg_ptr->id());
  if (sender_index == msg_ptr->id())
  {
    if (SetMbar(tag, msg_ptr, sender_index))
    {
      broadcasts_[tag].mbar = msg_ptr->message();
      RBCEnvelop env{REcho{msg_ptr->channel(), msg_ptr->id(), msg_ptr->counter(),
                           MessageHash(msg_ptr->message())}};
      Broadcast(env);
      OnREcho(std::dynamic_pointer_cast<REcho>(env.Message()), id_);  // self sending.
    }
  }
  else
  {
    FETCH_LOG_WARN(LOGGING_NAME, "onRBroadcast: Node ", id_,
                   " received wrong r-send msg from node ", sender_index, " for msg ", tag,
                   " with id ", msg_ptr->id());
  }
}

/**
 * Handler for REcho messages. If ReceivedEcho returns true then broadcasts a RReady message for
 * this tag
 *
 * @param msg_ptr Shared pointer to REcho message
 * @param sender_index Index of sender in current_cabinet_
 */
void RBC::OnREcho(std::shared_ptr<REcho> const msg_ptr, uint32_t sender_index)
{
  uint64_t tag = msg_ptr->tag();
  if (!SetPartyFlag(sender_index, tag, MsgType::R_ECHO))
  {
    FETCH_LOG_WARN(LOGGING_NAME, "onREcho: Node ", id_, " received repeated msg ", tag,
                   " from node ", sender_index, " with counter ", msg_ptr->counter(), " and id ",
                   msg_ptr->id());
    return;
  }
  FETCH_LOG_INFO(LOGGING_NAME, "onREcho: Node ", id_, " received msg ", tag, " from node ",
                 sender_index, " with counter ", msg_ptr->counter(), " and id ", msg_ptr->id());
  if (ReceivedEcho(tag, msg_ptr))
  {
    RBCEnvelop env{RReady{msg_ptr->channel(), msg_ptr->id(), msg_ptr->counter(), msg_ptr->hash()}};
    Broadcast(env);
    OnRReady(std::dynamic_pointer_cast<RReady>(env.Message()), id_);  // self sending.
  }
}

/**
 * Handler for RReady messages. If 2 * threshold_ + 1 RReady messages are received for a particular
 * tag and hash then the message is ready to be delivered. A RRequest message is sent to 2 *
 * threshold_ + 1 peers if SetDBar returns false
 *
 * @param msg_ptr Shared pointer to RReady message
 * @param sender_index Index of sender in current_cabinet_
 */
void RBC::OnRReady(std::shared_ptr<RReady> const msg_ptr, uint32_t sender_index)
{
  uint64_t tag = msg_ptr->tag();
  if (!SetPartyFlag(sender_index, tag, MsgType::R_READY))
  {
    FETCH_LOG_WARN(LOGGING_NAME, "onRReady: Node ", id_, " received repeated msg ", tag,
                   " from node ", sender_index, " with counter ", msg_ptr->counter(), " and id ",
                   msg_ptr->id());
    return;
  }
  FETCH_LOG_INFO(LOGGING_NAME, "onRReady: Node ", id_, " received msg ", tag, " from node ",
                 sender_index, " with counter ", msg_ptr->counter(), " and id ", msg_ptr->id());
  auto msgsCount = ReceivedReady(tag, msg_ptr);
  if (threshold_ > 0 && msgsCount.ready_count == threshold_ + 1 &&
      msgsCount.echo_count < (current_cabinet_.size() - threshold_))
  {
    RBCEnvelop env{RReady{msg_ptr->channel(), msg_ptr->id(), msg_ptr->counter(), msg_ptr->hash()}};
    Broadcast(env);
    OnRReady(std::dynamic_pointer_cast<RReady>(env.Message()), id_);  // self sending.
  }
  else if (threshold_ > 0 && msgsCount.ready_count == 2 * threshold_ + 1)
  {
    broadcasts_[tag].dbar = msg_ptr->hash();

    TruncatedHash msg_hash;
    if (!SetDbar(tag, msg_ptr))
    {
      RBCEnvelop env{RRequest{msg_ptr->channel(), msg_ptr->id(), msg_ptr->counter()}};

      uint32_t counter{0};
      auto     im = current_cabinet_.begin();
      assert(2 * threshold_ + 1 <= current_cabinet_.size());
      while (counter < 2 * threshold_ + 1)
      {
        if (*im != address_)
        {
          Send(env, *im);
          ++counter;
          ++im;
        }
      }
    }
    else if (CheckTag(*msg_ptr) && msg_ptr->id() != id_)
    {
      FETCH_LOG_INFO(LOGGING_NAME, "Node ", id_, " delivered msg ", tag, " with counter ",
                     msg_ptr->counter(), " and id ", msg_ptr->id());
      Deliver(broadcasts_[tag].mbar, msg_ptr->id());
    }
  }
}

/**
 * Handler for RRequest message. If valid and we have the requested message then send a RAnswer
 * message containing message back to sender
 *
 * @param msg_ptr Shared pointer to RRequest message
 * @param sender_index Index of sender in current_cabinet_
 */
void RBC::OnRRequest(std::shared_ptr<RRequest> const msg_ptr, uint32_t sender_index)
{
  uint64_t tag = msg_ptr->tag();
  if (!SetPartyFlag(sender_index, tag, MsgType::R_REQUEST))
  {
    FETCH_LOG_WARN(LOGGING_NAME, "onRRequest: Node ", id_, " received repeated msg ", tag,
                   " from node ", sender_index, " with counter ", msg_ptr->counter(), " and id ",
                   msg_ptr->id());
    return;
  }
  FETCH_LOG_INFO(LOGGING_NAME, "onRRequest: Node ", id_, " received msg ", tag, " from node ",
                 sender_index, " with counter ", msg_ptr->counter(), " and id ", msg_ptr->id());
  if (!broadcasts_[tag].mbar.empty())
  {
    RBCEnvelop env{
        RAnswer{msg_ptr->channel(), msg_ptr->id(), msg_ptr->counter(), broadcasts_[tag].mbar}};

    auto im = std::next(current_cabinet_.begin(), sender_index);
    Send(env, *im);
  }
}

/**
 * Handler for RAnswer messages. If valid, set mbar in broadcasts_ for this tag
 *
 * @param msg_ptr Shared pointer to RAnswer message
 * @param sender_index Index of sender in current_cabinet_
 */
void RBC::OnRAnswer(std::shared_ptr<RAnswer> const msg_ptr, uint32_t sender_index)
{
  uint64_t tag = msg_ptr->tag();
  if (!SetPartyFlag(sender_index, tag, MsgType::R_ANSWER))
  {
    return;
  }
  // If have not set dbar then we did not send a request message
  if (broadcasts_[tag].dbar == 0)
  {
    return;
  }
  // Check the hash of the message
  TruncatedHash msg_hash{MessageHash(msg_ptr->message())};
  if (msg_hash == broadcasts_[tag].dbar)
  {
    if (broadcasts_[tag].mbar.empty())
    {
      broadcasts_[tag].mbar = msg_ptr->message();
    }
    else
    {
      // TODO(jmw): Double check this part of protocol
      broadcasts_[tag].mbar = msg_ptr->message();
    }
  }
  else
  {
    // Hash does not match and we received a bad answer
    FETCH_LOG_WARN(LOGGING_NAME, "onRAnswer: Node ", id_, " received bad r-answer from node ",
                   sender_index, " for msg ", tag);
    return;
  }

  if (CheckTag(*msg_ptr) && msg_ptr->id() != id_)
  {
    FETCH_LOG_INFO(LOGGING_NAME, "Node ", id_, " delivered msg ", tag, " with counter ",
                   msg_ptr->counter(), " and id ", msg_ptr->id());
    Deliver(broadcasts_[tag].mbar, msg_ptr->id());
  }
}

/**
 * Delivers messages which have reached the end of the protocol
 *
 * @param msg Serialised message which has been reliably broadcasted
 * @param sender_index Index of sender in current_cabinet_
 */
void RBC::Deliver(SerialisedMessage const &msg, uint32_t sender_index)
{
  MuddleAddress miner_id{*std::next(current_cabinet_.begin(), sender_index)};
  dkg_service_.OnRbcDeliver(miner_id, msg);
  // Try to deliver old messages
  std::lock_guard<std::mutex> lock(mutex_deliver_);
  if (!parties_[sender_index].undelivered_msg.empty())
  {
    FETCH_LOG_TRACE(LOGGING_NAME, "Node ", id_, " checks old tags for node ", sender_index);
    auto old_tag_msg = parties_[sender_index].undelivered_msg.begin();
    while (old_tag_msg != parties_[sender_index].undelivered_msg.end() &&
           old_tag_msg->second.id() == CHANNEL_BROADCAST &&
           old_tag_msg->second.counter() == parties_[id_].deliver_s)
    {
      dkg_service_.OnRbcDeliver(miner_id, broadcasts_[old_tag_msg->second.tag()].mbar);
      old_tag_msg = parties_[sender_index].undelivered_msg.erase(old_tag_msg);
    }
  }
}

/**
 * Computes index of an address in current_cabinet_
 *
 * @param other_address Muddle address of cabinet member
 * @return Index of other_address
 */
uint32_t RBC::CabinetIndex(MuddleAddress const &other_address) const
{
  return static_cast<uint32_t>(
      std::distance(current_cabinet_.begin(), current_cabinet_.find(other_address)));
}

/**
 * Checks the channel, and message counter of message is correct for deliver. If counter is
 * incorrect, the message is placed in an undelivered message queue
 *
 * @param msg RBCMessage which is ready to be delivered
 * @return Bool for whether message can be delivered
 */
bool RBC::CheckTag(RBCMessage &msg)
{
  std::lock_guard<std::mutex> lock(mutex_deliver_);
  uint8_t                     msg_counter = parties_[msg.id()].deliver_s;
  FETCH_LOG_TRACE(LOGGING_NAME, "Node ", id_, " has counter ", msg_counter, " for node ", msg.id());
  if (msg.channel() == CHANNEL_BROADCAST && msg.counter() == msg_counter)
  {
    ++parties_[msg.id()].deliver_s;  // Increase counter
    return true;
  }
  else if (msg.channel() == CHANNEL_BROADCAST && msg.counter() > msg_counter)
  {
    FETCH_LOG_TRACE(LOGGING_NAME, "Node ", id_, " has counter ", msg_counter,
                    " does not match tag counter ", msg.counter(), " for node ", msg.id());
    // Store tag of message for processing later
    if (parties_[msg.id()].undelivered_msg.find(msg.counter()) ==
        parties_[msg.counter()].undelivered_msg.end())
    {
      parties_[msg.id()].undelivered_msg.insert({msg.counter(), msg});
    }
  }
  return false;
}

/**
 * Sets the message flag for the l'th party on receipt of a RBCMessage message type m for
 * tag
 *
 * @param l Index of party for which we received a new RBCMessage
 * @param tag Unique tag of a message sent via RBC
 * @param m Message type of new RBCMessage received
 * @return Bool for whether the message flag for this message type has been set
 */
bool RBC::SetPartyFlag(uint32_t sender_index, TagType tag, MsgType msg_type)
{
  std::lock_guard<std::mutex> lock(mutex_flags_);
  auto &                      iter  = parties_[sender_index].flags[tag];
  auto                        index = static_cast<uint32_t>(msg_type);
  if (iter[index])
  {
    FETCH_LOG_TRACE(LOGGING_NAME, "Node ", id_, " repeated msg type ", msgType_to_string(m),
                    " with tag ", tag);
    return false;
  }
  iter.set(index);
  return true;
}

}  // namespace rbc
}  // namespace dkg
}  // namespace fetch<|MERGE_RESOLUTION|>--- conflicted
+++ resolved
@@ -67,11 +67,7 @@
  * @param dkg
  */
 RBC::RBC(Endpoint &endpoint, MuddleAddress address, CabinetMembers const &cabinet,
-<<<<<<< HEAD
          DkgService &dkg_service)
-=======
-         uint64_t &threshold, DkgService &dkg_service)
->>>>>>> 4ada20e8
   : address_{std::move(address)}
   , endpoint_{endpoint}
   , current_cabinet_{cabinet}
