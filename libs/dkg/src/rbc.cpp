//------------------------------------------------------------------------------
//
//   Copyright 2018-2019 Fetch.AI Limited
//
//   Licensed under the Apache License, Version 2.0 (the "License");
//   you may not use this file except in compliance with the License.
//   You may obtain a copy of the License at
//
//       http://www.apache.org/licenses/LICENSE-2.0
//
//   Unless required by applicable law or agreed to in writing, software
//   distributed under the License is distributed on an "AS IS" BASIS,
//   WITHOUT WARRANTIES OR CONDITIONS OF ANY KIND, either express or implied.
//   See the License for the specific language governing permissions and
//   limitations under the License.
//
//------------------------------------------------------------------------------

#include "core/logging.hpp"
#include "crypto/hash.hpp"
#include "crypto/sha256.hpp"
#include "dkg/rbc.hpp"

namespace fetch {
namespace dkg {

constexpr char const *LOGGING_NAME = "RBC";
/**
 * Creates instance of RBC
 *
 * @param endpoint The muddle endpoint to communicate on
 * @param address The muddle endpoint address
 * @param cabinet Set of muddle addresses that form RBC network
 * @param threshold Threshold number of Byzantine peers
 * @param dkg
 */
<<<<<<< HEAD
RBC::RBC(Endpoint &endpoint, MuddleAddress address,
         std::function<void(MuddleAddress const &, byte_array::ConstByteArray const &)> call_back,
         uint8_t                                                                        channel)
  : CHANNEL_BROADCAST{channel}
=======
RBC::RBC(Endpoint &endpoint, MuddleAddress address, CallbackFunction call_back, uint16_t channel)
  : channel_{channel}
>>>>>>> 4c1aa851
  , address_{std::move(address)}
  , endpoint_{endpoint}
  , deliver_msg_callback_{std::move(call_back)}
  , rbc_subscription_(endpoint.Subscribe(SERVICE_DKG, channel_))
{

  // Set subscription for rbc
  rbc_subscription_->SetMessageHandler([this](MuddleAddress const &from, uint16_t, uint16_t,
                                              uint16_t, muddle::Packet::Payload const &payload,
                                              MuddleAddress) {
    RBCSerializer serialiser(payload);

    // Deserialize the RBCEnvelope
    RBCMessage msg;
    try
    {
      serialiser >> msg;
    }
    catch (...)
    {
      // Deserialization failed - bad payload.
      return;
    }

    // Dispatch the event
    OnRBC(from, msg);
  });
}

/**
 * Resets the RBC for a new cabinet
 */
<<<<<<< HEAD
void RBC::ResetCabinet(CabinetMembers const &cabinet)
{
  {
    std::lock_guard<std::mutex> lock{mutex_current_cabinet_};
    current_cabinet_ = cabinet;
  }

  assert(!current_cabinet_.empty());
  assert(current_cabinet_.find(address_) != current_cabinet_.end());
=======
bool RBC::ResetCabinet(CabinetMembers const &cabinet)
{
  std::lock_guard<std::mutex> lock{mutex_broadcast_};

  // Empty cabinets cannot be instated.
  if (cabinet.empty())
  {
    return false;
  }

  current_cabinet_ = cabinet;
>>>>>>> 4c1aa851

  // Set threshold depending on size of committee
  if (current_cabinet_.size() % 3 == 0)
  {
    threshold_ = static_cast<uint32_t>(current_cabinet_.size() / 3 - 1);
  }
  else
  {
    threshold_ = static_cast<uint32_t>(current_cabinet_.size() / 3);
  }

  assert(current_cabinet_.size() > 3 * threshold_);

  auto iterator = current_cabinet_.find(address_);

  // Cannot determine id_ if not present in the
  // current cabinet.
  if (iterator == current_cabinet_.end())
  {
    return false;
  }

  // Finding own id.
  id_ = static_cast<uint32_t>(std::distance(current_cabinet_.begin(), iterator));

  // Reseting the state of the RBC
  parties_.clear();
  parties_.resize(current_cabinet_.size());
  broadcasts_.clear();
  msg_counter_ = 0;

  return true;
}

/**
 * Sends an RBCEnvelope to a particular address
 * @param env RBCEnvelope to be serialised and sent
 * @param address Destination muddle address
 */
void RBC::Send(RBCMessage const &msg, MuddleAddress const &address)
{
  // Serialise the RBCEnvelope
  RBCSerializerCounter msg_counter;
  msg_counter << msg;

  RBCSerializer msg_serializer;
  msg_serializer.Reserve(msg_counter.size());
  msg_serializer << msg;

  endpoint_.Send(address, SERVICE_DKG, channel_, msg_serializer.data());
}

/**
 * Broadcasts RBCEnvelope to all subscribed to RBC channel
 *
 * @param env RBCEnvelope message to be serialised and broadcast
 */
void RBC::Broadcast(RBCMessage const &msg)
{
  // Serialise the RBCEnvelope
  RBCSerializerCounter msg_counter;
  msg_counter << msg;

  RBCSerializer msg_serializer;
  msg_serializer.Reserve(msg_counter.size());
  msg_serializer << msg;

  // Broadcast without echo
  for (const auto &address : current_cabinet_)
  {
    if (address != address_)
    {
      endpoint_.Send(address, SERVICE_DKG, channel_, msg_serializer.data());
    }
  }
}

/**
 * Places a serialised message to be broadcast via RBC into an RBCEnvelope and broadcasts
 * the envelope
 *
 * @param msg Serialised message to be broadcast
 */
void RBC::SendRBroadcast(SerialisedMessage const &msg)
{
  RBroadcast broadcast_msg{channel_, id_, ++msg_counter_, msg};
  Broadcast(broadcast_msg);
  OnRBroadcast(broadcast_msg, id_);  // Self sending
}

/**
 * Sets the message for a particular tag in broadcasts_
 *
 * @param tag Unique tag of a message sent via RBC
 * @param msg Reference of the RMessage message (RBCMessage containing a message_)
 * @param sender_index Index of the sender in current_cabinet_
 * @return Bool for whether the value is set
 */
bool RBC::SetMbar(TagType tag, RMessage const &msg, uint32_t sender_index)
{
  std::lock_guard<std::mutex> lock(mutex_broadcast_);
  if (broadcasts_[tag].original_message.empty())
  {
    broadcasts_[tag].original_message = msg.message();
    return true;
  }
  if (broadcasts_[tag].original_message != msg.message())
  {
    FETCH_LOG_WARN(LOGGING_NAME, "Node ", id_, " received bad r-send message from ", sender_index);
  }
  return false;
}

/**
 * Sets the message hash for a particular tag in broadcasts_
 *
 * @param tag Unique tag of a message sent via RBC
 * @param msg Reference of the RHash (RBCMesssage containing a hash_)
 * @return Bool for whether the hash contained in RHash equals the MessageHash of message stored in
 * original_message for this tag
 */
bool RBC::SetDbar(TagType tag, RHash const &msg)
{
  std::lock_guard<std::mutex> lock(mutex_broadcast_);
  broadcasts_[tag].message_hash = msg.hash();

  MessageHash msg_hash;

  if (!broadcasts_[tag].original_message.empty())
  {
    msg_hash = crypto::Hash<HashFunction>(broadcasts_[tag].original_message);
  }
  return msg_hash == msg.hash();
}

/**
 * Increments counter for REcho messages
 * @param tag Unique tag of a message sent via RBC
 * @param msg Reference to REcho message
 * @return Bool for whether we have reached the message count for REcho messages
 */
bool RBC::ReceivedEcho(TagType tag, RBCMessage const &msg)
{
  std::lock_guard<std::mutex> lock(mutex_broadcast_);
  auto &                      msg_count = broadcasts_[tag].msgs_count[msg.hash()];
  msg_count.echo_count++;
  return (msg_count.echo_count == current_cabinet_.size() - threshold_ &&
          msg_count.ready_count <= threshold_);
}

/**
 * Increments counter for RReady messages
 * @param tag Unique tag of a message sent via RBC
 * @param msg Reference to RReady message
 * @return MessageCount for tag in broadcasts_
 */
struct RBC::MessageCount RBC::ReceivedReady(TagType tag, RHash const &msg)
{
  std::lock_guard<std::mutex> lock(mutex_broadcast_);
  auto &                      msg_count = broadcasts_[tag].msgs_count[msg.hash()];
  msg_count.ready_count++;
  MessageCount res = msg_count;
  return res;
}

/**
 * Helper function to check basic details of the message to determine if it should be processed
 *
 * @param from Muddle address of sender
 * @param msg_ptr Shared pointer of message
 * @return Bool of whether the message passes the test or not
 */
bool RBC::BasicMessageCheck(MuddleAddress const &from, RBCMessage const &msg)
{
  if (!msg.is_valid())
  {
    return false;
  }

  if ((current_cabinet_.find(from) == current_cabinet_.end()) || (msg.channel() != channel_))
  {
    FETCH_LOG_WARN(LOGGING_NAME, "Node ", id_,
                   " received message from unknown sender/wrong channel");
    return false;
  }

  return true;
}

/**
 * Handler for a new RBCEnvelope message
 *
 * @param from Muddle address of sender
 * @param envelope RBCEnvelope message
 * @param transmitter Muddle address of transmitter
 */
void RBC::OnRBC(MuddleAddress const &from, RBCMessage const &message)
{
  uint32_t sender_index{CabinetIndex(from)};

  if (!BasicMessageCheck(from, message))
  {
    return;
  }

  switch (message.type())
  {
  case RBCMessage::MessageType::R_BROADCAST:
  {
    FETCH_LOG_TRACE(LOGGING_NAME, "Node: ", id_, " received RBroadcast from node ", sender_index);
    OnRBroadcast(message, sender_index);
    break;
  }
  case RBCMessage::MessageType::R_ECHO:
  {
    FETCH_LOG_TRACE(LOGGING_NAME, "Node: ", id_, " received REcho from node ", sender_index);
    OnREcho(message, sender_index);
    break;
  }
  case RBCMessage::MessageType::R_READY:
  {
    FETCH_LOG_TRACE(LOGGING_NAME, "Node: ", id_, " received RReady from node ", sender_index);
    OnRReady(message, sender_index);
    break;
  }
  case RBCMessage::MessageType::R_REQUEST:
  {
    FETCH_LOG_TRACE(LOGGING_NAME, "Node: ", id_, " received RRequest from node ", sender_index);
    OnRRequest(message, sender_index);
    break;
  }
  case RBCMessage::MessageType::R_ANSWER:
  {
    FETCH_LOG_TRACE(LOGGING_NAME, "Node: ", id_, " received RAnswer from node ", sender_index);
    OnRAnswer(message, sender_index);
    break;
  }
  default:
    FETCH_LOG_WARN(LOGGING_NAME, "Node: ", id_, " can not process payload from node ",
                   sender_index);
  }
}

/**
 * Handler for RBroadcast messages. If valid, broadcasts REcho message for this tag
 *
 * @param msg Reference to RBroadcast message
 * @param sender_index Index of sender in current_cabinet_
 */
void RBC::OnRBroadcast(RBCMessage const &msg, uint32_t sender_index)
{
  TagType tag = msg.tag();
  if (!SetPartyFlag(sender_index, tag, MessageType::R_BROADCAST))
  {
    FETCH_LOG_WARN(LOGGING_NAME, "onRBroadcast: Node ", id_, " received repeated msg ", tag,
                   " from node ", sender_index, " with counter ", msg.counter(), " and id ",
                   msg.id());
    return;
  }
  FETCH_LOG_INFO(LOGGING_NAME, "onRBroadcast: Node ", id_, " received msg ", tag, " from node ",
                 sender_index, " with counter ", msg.counter(), " and id ", msg.id());
  if (sender_index == msg.id())
  {
    if (SetMbar(tag, msg, sender_index))
    {
      REcho echo_msg{msg.channel(), msg.id(), msg.counter(),
                     crypto::Hash<HashFunction>(msg.message())};

      Broadcast(echo_msg);
      OnREcho(echo_msg, id_);  // self sending.
    }
  }
  else
  {
    FETCH_LOG_WARN(LOGGING_NAME, "onRBroadcast: Node ", id_,
                   " received wrong r-send msg from node ", sender_index, " for msg ", tag,
                   " with id ", msg.id());
  }
}

/**
 * Handler for REcho messages. If ReceivedEcho returns true then broadcasts a RReady message for
 * this tag
 *
 * @param msg Reference to REcho message
 * @param sender_index Index of sender in current_cabinet_
 */
void RBC::OnREcho(RBCMessage const &msg, uint32_t sender_index)
{
  TagType tag = msg.tag();
  if (!SetPartyFlag(sender_index, tag, MessageType::R_ECHO))
  {
    FETCH_LOG_WARN(LOGGING_NAME, "onREcho: Node ", id_, " received repeated msg ", tag,
                   " from node ", sender_index, " with counter ", msg.counter(), " and id ",
                   msg.id());
    return;
  }
  FETCH_LOG_TRACE(LOGGING_NAME, "onREcho: Node ", id_, " received msg ", tag, " from node ",
                  sender_index, " with counter ", msg.counter(), " and id ", msg.id());
  if (ReceivedEcho(tag, msg))
  {
    RReady ready_msg{msg.channel(), msg.id(), msg.counter(), msg.hash()};

    Broadcast(ready_msg);
    OnRReady(ready_msg, id_);  // self sending.
  }
}

/**
 * Handler for RReady messages. If 2 * threshold_ + 1 RReady messages are received for a particular
 * tag and hash then the message is ready to be delivered. A RRequest message is sent to 2 *
 * threshold_ + 1 peers if SetDBar returns false
 *
 * @param msg Reference to RReady message
 * @param sender_index Index of sender in current_cabinet_
 */
void RBC::OnRReady(RBCMessage const &msg, uint32_t sender_index)
{
  TagType tag = msg.tag();
  if (!SetPartyFlag(sender_index, tag, MessageType::R_READY))
  {
    FETCH_LOG_WARN(LOGGING_NAME, "onRReady: Node ", id_, " received repeated msg ", tag,
                   " from node ", sender_index, " with counter ", msg.counter(), " and id ",
                   msg.id());
    return;
  }
  FETCH_LOG_TRACE(LOGGING_NAME, "onRReady: Node ", id_, " received msg ", tag, " from node ",
                  sender_index, " with counter ", msg.counter(), " and id ", msg.id());
  auto msgs_counter = ReceivedReady(tag, msg);
  if (threshold_ > 0 && msgs_counter.ready_count == threshold_ + 1 &&
      msgs_counter.echo_count < (current_cabinet_.size() - threshold_))
  {
    RReady ready_msg{msg.channel(), msg.id(), msg.counter(), msg.hash()};
    Broadcast(ready_msg);
    OnRReady(ready_msg, id_);  // self sending.
  }
  else if (msgs_counter.ready_count == 2 * threshold_ + 1)
  {
    if (!SetDbar(tag, msg))
    {
      RRequest send_msg{msg.channel(), msg.id(), msg.counter()};

      uint32_t counter{0};
      auto     im = current_cabinet_.begin();
      assert(2 * threshold_ + 1 <= current_cabinet_.size());
      while (counter < 2 * threshold_ + 1 && im != current_cabinet_.end())
      {
        if (*im != address_)
        {
          Send(send_msg, *im);
          ++counter;
        }
        ++im;
      }
    }
    else if (msg.id() != id_ && CheckTag(msg))
    {
      FETCH_LOG_INFO(LOGGING_NAME, "Node ", id_, " delivered msg ", tag, " with counter ",
                     msg.counter(), " and id ", msg.id());
      std::unique_lock<std::mutex> lock_broadcast(mutex_broadcast_);
      SerialisedMessage            message_to_send = broadcasts_[tag].original_message;
      lock_broadcast.unlock();
      Deliver(message_to_send, msg.id());
      std::lock_guard<std::mutex> lock(mutex_deliver_);
      delivered_.insert(tag);
    }
  }
  else
  {
    if (msgs_counter.ready_count == current_cabinet_.size() - 1 &&
        delivered_.find(tag) != delivered_.end())
    {  // all messages arrived let's clean
      std::lock_guard<std::mutex> lock(mutex_broadcast_);
      broadcasts_.erase(tag);
      parties_[sender_index].flags.erase(tag);
    }
  }
}  // namespace dkg

/**
 * Handler for RRequest message. If valid and we have the requested message then send a RAnswer
 * message containing message back to sender
 *
 * @param msg Reference to RRequest message
 * @param sender_index Index of sender in current_cabinet_
 */
void RBC::OnRRequest(RBCMessage const &msg, uint32_t sender_index)
{
  TagType tag = msg.tag();
  if (!SetPartyFlag(sender_index, tag, MessageType::R_REQUEST))
  {
    FETCH_LOG_WARN(LOGGING_NAME, "onRRequest: Node ", id_, " received repeated msg ", tag,
                   " from node ", sender_index, " with counter ", msg.counter(), " and id ",
                   msg.id());
    return;
  }
  FETCH_LOG_TRACE(LOGGING_NAME, "onRRequest: Node ", id_, " received msg ", tag, " from node ",
                  sender_index, " with counter ", msg.counter(), " and id ", msg.id());
  if (!broadcasts_[tag].original_message.empty())
  {
    RAnswer nmsg{msg.channel(), msg.id(), msg.counter(), broadcasts_[tag].original_message};

    auto im = std::next(current_cabinet_.begin(), sender_index);
    Send(nmsg, *im);
  }
}

/**
 * Handler for RAnswer messages. If valid, set original_message in broadcasts_ for this tag
 *
 * @param msg Reference to RAnswer message
 * @param sender_index Index of sender in current_cabinet_
 */
void RBC::OnRAnswer(RBCMessage const &msg, uint32_t sender_index)
{
  TagType tag = msg.tag();
  if (!SetPartyFlag(sender_index, tag, MessageType::R_ANSWER))
  {
    return;
  }
  // If have not set message_hash then we did not send a request message
  if (broadcasts_[tag].message_hash.empty())
  {
    return;
  }
  // Check the hash of the message
  MessageHash msg_hash{crypto::Hash<HashFunction>(msg.message())};

  if (msg_hash == broadcasts_[tag].message_hash)
  {
    if (broadcasts_[tag].original_message.empty())
    {
      broadcasts_[tag].original_message = msg.message();
    }
    else
    {
      // TODO(jmw): Double check this part of protocol
      broadcasts_[tag].original_message = msg.message();
    }
  }
  else
  {
    // Hash does not match and we received a bad answer
    FETCH_LOG_WARN(LOGGING_NAME, "onRAnswer: Node ", id_, " received bad r-answer from node ",
                   sender_index, " for msg ", tag);
    return;
  }

  if (msg.id() != id_ && CheckTag(msg))
  {
    FETCH_LOG_INFO(LOGGING_NAME, "Node ", id_, " delivered msg ", tag, " with counter ",
                   msg.counter(), " and id ", msg.id());
    std::unique_lock<std::mutex> lock_broadcast(mutex_broadcast_);
    SerialisedMessage            message_to_send = broadcasts_[tag].original_message;
    lock_broadcast.unlock();
    Deliver(message_to_send, msg.id());
    std::lock_guard<std::mutex> lock(mutex_deliver_);
    delivered_.insert(tag);
  }
}

/**
 * Delivers messages which have reached the end of the protocol
 *
 * @param msg Serialised message which has been reliably broadcasted
 * @param sender_index Index of sender in current_cabinet_
 */
void RBC::Deliver(SerialisedMessage const &msg, uint32_t sender_index)
{
  assert(parties_.size() == current_cabinet_.size());
  MuddleAddress miner_id{*std::next(current_cabinet_.begin(), sender_index)};
  deliver_msg_callback_(miner_id, msg);
  ++parties_[sender_index].deliver_s;  // Increase counter
  // Try to deliver old messages
  std::lock_guard<std::mutex> lock(mutex_deliver_);
  if (!parties_[sender_index].undelivered_msg.empty())
  {
    FETCH_LOG_INFO(LOGGING_NAME, "Node ", id_, " checks old messages for node ", sender_index);
    auto old_tag_msg = parties_[sender_index].undelivered_msg.begin();
    while (old_tag_msg != parties_[sender_index].undelivered_msg.end() &&
           old_tag_msg->first == parties_[sender_index].deliver_s)
    {
      TagType old_tag = old_tag_msg->second;
      FETCH_LOG_INFO(LOGGING_NAME, "Node ", id_, "testing msg with tag ", old_tag);
      assert(!broadcasts_[old_tag].original_message.empty());
      FETCH_LOG_INFO(LOGGING_NAME, "Node ", id_, " delivered msg ", old_tag, " with counter ",
                     old_tag_msg->first, " and id ", sender_index);
      deliver_msg_callback_(miner_id, broadcasts_[old_tag].original_message);
      ++parties_[sender_index].deliver_s;  // Increase counter
      delivered_.insert(old_tag);
      old_tag_msg = parties_[sender_index].undelivered_msg.erase(old_tag_msg);
    }
  }
}

/**
 * Computes index of an address in current_cabinet_
 *
 * @param other_address Muddle address of cabinet member
 * @return Index of other_address
 */
uint32_t RBC::CabinetIndex(MuddleAddress const &other_address) const
{
  auto iter = current_cabinet_.find(other_address);
  assert(iter != current_cabinet_.end());
  return static_cast<uint32_t>(std::distance(current_cabinet_.begin(), iter));
}

/**
 * Checks the channel, and message counter of message is correct for deliver. If counter is
 * incorrect, the message is placed in an undelivered message queue
 *
 * @param msg RBCMessage which is ready to be delivered
 * @return Bool for whether message can be delivered
 */
bool RBC::CheckTag(RBCMessage const &msg)
{
  std::lock_guard<std::mutex> lock(mutex_deliver_);
  if (msg.id() >= current_cabinet_.size())
  {
    FETCH_LOG_WARN(LOGGING_NAME, "Node ", id_, " received message with unknown tag id");
    return false;
  }
  assert(parties_.size() == current_cabinet_.size());
  uint8_t msg_counter = parties_[msg.id()].deliver_s;
  FETCH_LOG_TRACE(LOGGING_NAME, "Node ", id_, " has counter ", msg_counter, " for node ", msg.id());
  assert(msg.channel() == channel_);
  if (msg.counter() == msg_counter)
  {
    return true;
  }
  else if (msg.counter() > msg_counter)
  {
    FETCH_LOG_WARN(LOGGING_NAME, "Node ", id_, " has counter ", msg_counter,
                   " does not match tag counter ", msg.counter(), " for node ", msg.id());
    // Store counter of message for processing later
    if (parties_[msg.id()].undelivered_msg.find(msg.counter()) ==
        parties_[msg.id()].undelivered_msg.end())
    {
      parties_[msg.id()].undelivered_msg.insert({msg.counter(), msg.tag()});
    }
  }
  return false;
}

/**
 * Sets the message flag for the l'th party on receipt of a RBCMessage message type m for
 * tag
 *
 * @param l Index of party for which we received a new RBCMessage
 * @param tag Unique tag of a message sent via RBC
 * @param m Message type of new RBCMessage received
 * @return Bool for whether the message flag for this message type has been set
 */
bool RBC::SetPartyFlag(uint32_t sender_index, TagType tag, MessageType msg_type)
{
  std::lock_guard<std::mutex> lock(mutex_flags_);
  assert(parties_.size() == current_cabinet_.size());
  auto &iter  = parties_[sender_index].flags[tag];
  auto  index = static_cast<uint32_t>(msg_type);
  if (iter[index])
  {
    FETCH_LOG_TRACE(LOGGING_NAME, "Node ", id_, " repeated msg type ", msgType_to_string(m),
                    " with tag ", tag);
    return false;
  }
  iter.set(index);
  return true;
}

}  // namespace dkg
}  // namespace fetch<|MERGE_RESOLUTION|>--- conflicted
+++ resolved
@@ -34,15 +34,10 @@
  * @param threshold Threshold number of Byzantine peers
  * @param dkg
  */
-<<<<<<< HEAD
 RBC::RBC(Endpoint &endpoint, MuddleAddress address,
          std::function<void(MuddleAddress const &, byte_array::ConstByteArray const &)> call_back,
          uint8_t                                                                        channel)
   : CHANNEL_BROADCAST{channel}
-=======
-RBC::RBC(Endpoint &endpoint, MuddleAddress address, CallbackFunction call_back, uint16_t channel)
-  : channel_{channel}
->>>>>>> 4c1aa851
   , address_{std::move(address)}
   , endpoint_{endpoint}
   , deliver_msg_callback_{std::move(call_back)}
@@ -75,9 +70,14 @@
 /**
  * Resets the RBC for a new cabinet
  */
-<<<<<<< HEAD
 void RBC::ResetCabinet(CabinetMembers const &cabinet)
 {
+  // Empty cabinets cannot be instated.
+  if (cabinet.empty())
+  {
+    return false;
+  }
+
   {
     std::lock_guard<std::mutex> lock{mutex_current_cabinet_};
     current_cabinet_ = cabinet;
@@ -85,19 +85,6 @@
 
   assert(!current_cabinet_.empty());
   assert(current_cabinet_.find(address_) != current_cabinet_.end());
-=======
-bool RBC::ResetCabinet(CabinetMembers const &cabinet)
-{
-  std::lock_guard<std::mutex> lock{mutex_broadcast_};
-
-  // Empty cabinets cannot be instated.
-  if (cabinet.empty())
-  {
-    return false;
-  }
-
-  current_cabinet_ = cabinet;
->>>>>>> 4c1aa851
 
   // Set threshold depending on size of committee
   if (current_cabinet_.size() % 3 == 0)
