//------------------------------------------------------------------------------
//
//   Copyright 2018-2019 Fetch.AI Limited
//
//   Licensed under the Apache License, Version 2.0 (the "License");
//   you may not use this file except in compliance with the License.
//   You may obtain a copy of the License at
//
//       http://www.apache.org/licenses/LICENSE-2.0
//
//   Unless required by applicable law or agreed to in writing, software
//   distributed under the License is distributed on an "AS IS" BASIS,
//   WITHOUT WARRANTIES OR CONDITIONS OF ANY KIND, either express or implied.
//   See the License for the specific language governing permissions and
//   limitations under the License.
//
//------------------------------------------------------------------------------

#include "dkg/dkg.hpp"
#include "dkg/dkg_service.hpp"

#include <mutex>

namespace fetch {
namespace dkg {

using MsgCoefficient = std::string;

constexpr char const *LOGGING_NAME = "DKG";
bn::G2                DistributedKeyGeneration::zeroG2_;
bn::Fr                DistributedKeyGeneration::zeroFr_;
bn::G2                DistributedKeyGeneration::group_g_;
bn::G2                DistributedKeyGeneration::group_h_;

DistributedKeyGeneration::DistributedKeyGeneration(MuddleAddress address, CabinetMembers &cabinet,
                                                   uint32_t &threshold, DkgService &dkg_service)
  : cabinet_{cabinet}
  , threshold_{threshold}
  , address_{std::move(address)}
  , dkg_service_{dkg_service}
{
  static std::once_flag flag;

  std::call_once(flag, []() {
    bn::initPairing();
    zeroG2_.clear();
    zeroFr_.clear();
    group_g_.clear();
    group_h_.clear();

    // Values taken from TMCG main.cpp
    const bn::Fp2 g(
        "1380305877306098957770911920312855400078250832364663138573638818396353623780",
        "14633108267626422569982187812838828838622813723380760182609272619611213638781");
    const bn::Fp2 h(
        "6798148801244076840612542066317482178930767218436703568023723199603978874964",
        "12726557692714943631796519264243881146330337674186001442981874079441363994424");
    bn::mapToG2(group_g_, g);
    bn::mapToG2(group_h_, h);
  });
}

/**
 * Sends DKG message via reliable broadcast channel in dkg_service
 *
 * @param env DKGEnvelope containing message to the broadcasted
 */
void DistributedKeyGeneration::SendBroadcast(DKGEnvelope const &env)
{
  dkg_service_.SendReliableBroadcast(env);
}

/**
 * Computes and broadcasts a vector of coefficients computed from the randomly initialised
 * coefficients of two polynomials of order threshold_ + 1
 *
 * @param a_i Vector of coefficients for polynomial f
 * @param b_i Vector of coefficients for another polynomial f'
 */
void DistributedKeyGeneration::SendCoefficients(std::vector<bn::Fr> const &a_i,
                                                std::vector<bn::Fr> const &b_i)
{

  // Let z_i = f(0)
  z_i[cabinet_index_] = a_i[0];

  std::vector<MsgCoefficient> coefficients;
  for (size_t k = 0; k <= threshold_; k++)
  {
    C_ik[cabinet_index_][k] = ComputeLHS(g__a_i[k], group_g_, group_h_, a_i[k], b_i[k]);
    coefficients.push_back(C_ik[cabinet_index_][k].getStr());
  }
  SendBroadcast(DKGEnvelope{CoefficientsMessage{static_cast<uint8_t>(State::WAITING_FOR_SHARE),
                                                coefficients, "signature"}});
}

/**
 * Computes and sends different sets of secret shares (s_ij, sprime_ij) to all cabinet members using
 * the randomly initialised coefficients of f and f', polynomials of order threshold_ + 1
 *
 * @param a_i Vector of coefficients for polynomial f
 * @param b_i Vector of coefficients for another polynomial f'
 */
void DistributedKeyGeneration::SendShares(std::vector<bn::Fr> const &a_i,
                                          std::vector<bn::Fr> const &b_i)
{
  uint32_t j = 0;
  for (auto &cab_i : cabinet_)
  {
    ComputeShares(s_ij[cabinet_index_][j], sprime_ij[cabinet_index_][j], a_i, b_i, j);
    if (j != cabinet_index_)
    {
      std::pair<MsgShare, MsgShare> shares{s_ij[cabinet_index_][j].getStr(),
                                           sprime_ij[cabinet_index_][j].getStr()};
      dkg_service_.SendShares(cab_i, shares);
    }
    ++j;
  }
}

/**
 * Randomly initialises coefficients of two polynomials, computes the coefficients and secret
 * shares and sends to cabinet members
 */
void DistributedKeyGeneration::BroadcastShares()
{
  std::vector<bn::Fr> a_i(threshold_ + 1, zeroFr_), b_i(threshold_ + 1, zeroFr_);
  for (size_t k = 0; k <= threshold_; k++)
  {
    a_i[k].setRand();
    b_i[k].setRand();
  }
  SendCoefficients(a_i, b_i);
  SendShares(a_i, b_i);
  FETCH_LOG_INFO(LOGGING_NAME, "Node ", cabinet_index_, " broadcasts coefficients ");
  state_.store(State::WAITING_FOR_SHARE);
  ReceivedCoefficientsAndShares();
}

/**
 * Broadcast the set nodes we are complaining against based on the secret shares and coefficients
 * sent to use. Also increments the number of complaints a given cabinet member has received with
 * our complaints
 */
void DistributedKeyGeneration::BroadcastComplaints()
{
  std::unordered_set<MuddleAddress> complaints_local = ComputeComplaints();
  for (auto const &cab : complaints_local)
  {
    complaints_manager_.Count(cab);
  }

  FETCH_LOG_INFO(LOGGING_NAME, "Node ", cabinet_index_, " broadcasts complaints size ",
                 complaints_local.size());
  SendBroadcast(DKGEnvelope{ComplaintsMessage{complaints_local, "signature"}});
  state_ = State::WAITING_FOR_COMPLAINTS;
  ReceivedComplaint();
}

/**
 * For a complaint by cabinet member c_i against self we broadcast the secret share
 * we sent to c_i to all cabinet members. This serves as a round of defense against
 * complaints where a member reveals the secret share they sent to c_i to everyone to
 * prove that it is consistent with the coefficients they originally broadcasted
 */
void DistributedKeyGeneration::BroadcastComplaintsAnswer()
{
  std::unordered_map<MuddleAddress, std::pair<MsgShare, MsgShare>> complaints_answer;
  for (auto const &reporter : complaints_manager_.ComplaintsFrom())
  {
    uint32_t from_index{CabinetIndex(reporter)};
    complaints_answer.insert({reporter,
                              {s_ij[cabinet_index_][from_index].getStr(),
                               sprime_ij[cabinet_index_][from_index].getStr()}});
  }
  SendBroadcast(
      DKGEnvelope{SharesMessage{static_cast<uint64_t>(State::WAITING_FOR_COMPLAINT_ANSWERS),
                                complaints_answer, "signature"}});
  state_ = State::WAITING_FOR_COMPLAINT_ANSWERS;
  ReceivedComplaintsAnswer();
}

/**
 * After constructing the qualified set (qual) and receiving new qual coefficients members
 * broadcast the secret shares s_ij, sprime_ij of all members in qual who sent qual coefficients
 * which failed verification
 */
void DistributedKeyGeneration::BroadcastQualComplaints()
{
<<<<<<< HEAD
  SendBroadcast(DKGEnvelop{SharesMessage{static_cast<uint64_t>(State::WAITING_FOR_QUAL_COMPLAINTS),
                                         ComputeQualComplaints(), "signature"}});
=======
  std::unordered_set<MuddleAddress> complaints_local;
  uint32_t                          i  = 0;
  auto                              iq = cabinet_.begin();
  for (auto const &miner : qual_)
  {
    while (*iq != miner)
    {
      ++iq;
      ++i;
    }
    if (i != cabinet_index_)
    {
      // Can only require this if G, H do not take the default values from clear()
      if (A_ik[i][0] != zeroG2_)
      {
        bn::G2 rhs, lhs;
        lhs = g__s_ij[i][cabinet_index_];
        rhs = ComputeRHS(cabinet_index_, A_ik[i]);
        if (lhs != rhs)
        {
          complaints_local.insert(miner);
        }
      }
      else
      {
        complaints_local.insert(miner);
      }
    }
  }

  std::unordered_map<MuddleAddress, std::pair<MsgShare, MsgShare>> QUAL_complaints;
  for (auto &c : complaints_local)
  {
    uint32_t c_index{CabinetIndex(c)};
    QUAL_complaints.insert(
        {c, {s_ij[cabinet_index_][c_index].getStr(), sprime_ij[cabinet_index_][c_index].getStr()}});
  }
  SendBroadcast(DKGEnvelope{SharesMessage{static_cast<uint64_t>(State::WAITING_FOR_QUAL_COMPLAINTS),
                                          QUAL_complaints, "signature"}});
>>>>>>> 0c2a28ce
  state_ = State::WAITING_FOR_QUAL_COMPLAINTS;
  ReceivedQualComplaint();
}

/**
 * For all members that other nodes have complained against in qual we also broadcast
 * the secret shares we received from them to all cabinet members and collect the shares broadcasted
 * by others
 */
void DistributedKeyGeneration::BroadcastReconstructionShares()
{
  std::unordered_map<MuddleAddress, std::pair<MsgShare, MsgShare>> complaint_shares;
  for (auto const &in : complaints_manager_.Complaints())
  {
    assert(qual_.find(in) != qual_.end());
    uint32_t in_index{CabinetIndex(in)};
    reconstruction_shares.insert({in, {{}, std::vector<bn::Fr>(cabinet_.size(), zeroFr_)}});
    reconstruction_shares.at(in).first.push_back(cabinet_index_);
    reconstruction_shares.at(in).second[cabinet_index_] = s_ij[in_index][cabinet_index_];
    complaint_shares.insert(
        {in,
         {s_ij[in_index][cabinet_index_].getStr(), sprime_ij[in_index][cabinet_index_].getStr()}});
  }
  SendBroadcast(
      DKGEnvelope{SharesMessage{static_cast<uint64_t>(State::WAITING_FOR_RECONSTRUCTION_SHARES),
                                complaint_shares, "signature"}});
  state_ = State::WAITING_FOR_RECONSTRUCTION_SHARES;
  ReceivedReconstructionShares();
}

/**
 * Checks if all coefficients and shares sent in the initial state have been received in order to
 * transition to the next state
 */
void DistributedKeyGeneration::ReceivedCoefficientsAndShares()
{
  std::unique_lock<std::mutex> lock{mutex_};
  FETCH_LOG_TRACE(LOGGING_NAME, "receivedCoefficientsAndShares node ", id_, " state ",
                  state_.load() == State::WAITING_FOR_SHARE, " C_ik ", C_ik_received_.load(),
                  " shares ", shares_received_.load());
  if (!received_all_coef_and_shares_ && (state_.load() == State::WAITING_FOR_SHARE) &&
      (C_ik_received_.load() == cabinet_.size() - 1) &&
      (shares_received_.load()) == cabinet_.size() - 1)
  {
    received_all_coef_and_shares_.store(true);
    lock.unlock();
    BroadcastComplaints();
  }
}

/**
 * Checks if all complaints have been received to trigger transition into complaints answer state
 */
void DistributedKeyGeneration::ReceivedComplaint()
{
  std::unique_lock<std::mutex> lock{mutex_};
  if (!received_all_complaints_ && state_ == State::WAITING_FOR_COMPLAINTS &&
      complaints_manager_.IsFinished(cabinet_, cabinet_index_, static_cast<uint32_t>(threshold_)))
  {
    complaints_answer_manager_.Init(complaints_manager_.Complaints());
    complaints_manager_.Clear();
    received_all_complaints_.store(true);
    lock.unlock();
    BroadcastComplaintsAnswer();
  }
}

/**
 * Check whether all complaint answers have been received so that members can build the qualified
 * set (qual) which will take part in the public key generation. If self is in qual and qual is
 * at least of size threshold_ + 1 then we compute our secret share of the private key
 */
void DistributedKeyGeneration::ReceivedComplaintsAnswer()
{
  std::unique_lock<std::mutex> lock{mutex_};
  if (!received_all_complaints_answer_ && state_ == State::WAITING_FOR_COMPLAINT_ANSWERS &&
      complaints_answer_manager_.IsFinished(cabinet_, cabinet_index_))
  {
    received_all_complaints_answer_.store(true);
    lock.unlock();
    if (BuildQual())
    {
      FETCH_LOG_INFO(LOGGING_NAME, "Node ", cabinet_index_, "build qual of size ", qual_.size());
      ComputeSecretShare();
    }
    else
    {
      // TODO(jmw): procedure failed for this node
    }
  }
}

/**
 * Checks whether all new shares sent by qual have been received and triggers transition into
 * qual complaints if true
 */
void DistributedKeyGeneration::ReceivedQualShares()
{
  std::unique_lock<std::mutex> lock{mutex_};
  if (!received_all_qual_shares_ && (state_ == State::WAITING_FOR_QUAL_SHARES) &&
      (A_ik_received_.load() == cabinet_.size() - 1))
  {
    received_all_qual_shares_.store(true);
    lock.unlock();
    BroadcastQualComplaints();
  }
}

/**
 * Checks wehther all qual complaints have been received. Self can fail at DKG if we are in
 * complaints or if there are too many complaints. If checks pass then transition into exposing the
 * secret shares of members in qual complaints
 */
void DistributedKeyGeneration::ReceivedQualComplaint()
{
  std::unique_lock<std::mutex> lock{mutex_};
  if (!received_all_qual_complaints_ && (state_ == State::WAITING_FOR_QUAL_COMPLAINTS) &&
      (qual_complaints_manager_.IsFinished(qual_, address_)))
  {
    received_all_qual_complaints_.store(true);
    size_t size = qual_complaints_manager_.ComplaintsSize();

    if (size > threshold_)
    {
      FETCH_LOG_WARN(LOGGING_NAME, "Node: ", cabinet_index_,
                     " protocol has failed: complaints size ", size);
      return;
    }
    else if (qual_complaints_manager_.ComplaintsFind(address_))
    {
      FETCH_LOG_WARN(LOGGING_NAME, "Node: ", cabinet_index_, " protocol has failed: in complaints");
      lock.unlock();
      return;
    }
    assert(qual_.find(address_) != qual_.end());
    lock.unlock();
    BroadcastReconstructionShares();
  }
}

/**
 * Checks whether all messages containing exposed secret shares have been received (each qual member
 * sends one message with all shares they are exposing) and run polynomial interpolation on exposed
 * shares to reconstruct the polynomial of members in qual complaints. If this passes then all still
 * valid qual members (those not in qual complaints) compute the group public key and individual
 * public key shares
 */
void DistributedKeyGeneration::ReceivedReconstructionShares()
{
  std::unique_lock<std::mutex> lock{mutex_};
  if (!received_all_reconstruction_shares_ && state_ == State::WAITING_FOR_RECONSTRUCTION_SHARES &&
      reconstruction_shares_received_.load() ==
          qual_.size() - qual_complaints_manager_.ComplaintsSize() - 1)
  {
    received_all_reconstruction_shares_.store(true);
    lock.unlock();
    if (!RunReconstruction())
    {
      FETCH_LOG_WARN(LOGGING_NAME, "Node: ", cabinet_index_,
                     " DKG failed due to reconstruction failure");
    }
    else
    {
      ComputePublicKeys();
      qual_complaints_manager_.Clear();
    }
  }
}

/**
 * Handler for DKGMessage that has passed through the reliable broadcast
 *
 * @param from Muddle address of sender
 * @param msg_ptr Pointer of DKGMessage
 */
void DistributedKeyGeneration::OnDkgMessage(MuddleAddress const &       from,
                                            std::shared_ptr<DKGMessage> msg_ptr)
{
  uint32_t senderIndex{CabinetIndex(from)};
  switch (msg_ptr->type())
  {
  case DKGMessage::MessageType::COEFFICIENT:
    FETCH_LOG_TRACE(LOGGING_NAME, "Node: ", cabinet_index_, " received RBroadcast from node ",
                    senderIndex);
    OnNewCoefficients(std::dynamic_pointer_cast<CoefficientsMessage>(msg_ptr), from);
    break;
  case DKGMessage::MessageType::SHARE:
    FETCH_LOG_TRACE(LOGGING_NAME, "Node: ", cabinet_index_, " received REcho from node ",
                    senderIndex);
    OnExposedShares(std::dynamic_pointer_cast<SharesMessage>(msg_ptr), from);
    break;
  case DKGMessage::MessageType::COMPLAINT:
    FETCH_LOG_TRACE(LOGGING_NAME, "Node: ", cabinet_index_, " received RReady from node ",
                    senderIndex);
    OnComplaints(std::dynamic_pointer_cast<ComplaintsMessage>(msg_ptr), from);
    break;
  default:
    FETCH_LOG_ERROR(LOGGING_NAME, "Node: ", cabinet_index_, " can not process payload from node ",
                    senderIndex);
  }
}

/**
 * Handler for all broadcasted messages containing secret shares
 *
 * @param shares Pointer of SharesMessage
 * @param from_id Muddle address of sender
 */
void DistributedKeyGeneration::OnExposedShares(std::shared_ptr<SharesMessage> const &shares,
                                               MuddleAddress const &                 from_id)
{
  uint64_t phase1{shares->phase()};
  if (phase1 == static_cast<uint64_t>(State::WAITING_FOR_COMPLAINT_ANSWERS))
  {
    FETCH_LOG_INFO(LOGGING_NAME, "Node: ", cabinet_index_, " received complaint answer from ",
                   CabinetIndex(from_id));
    OnComplaintsAnswer(shares, from_id);
  }
  else if (phase1 == static_cast<uint64_t>(State::WAITING_FOR_QUAL_COMPLAINTS))
  {
    FETCH_LOG_INFO(LOGGING_NAME, "Node: ", cabinet_index_, " received QUAL complaint from ",
                   CabinetIndex(from_id));
    OnQualComplaints(shares, from_id);
  }
  else if (phase1 == static_cast<uint64_t>(State::WAITING_FOR_RECONSTRUCTION_SHARES))
  {
    FETCH_LOG_INFO(LOGGING_NAME, "Node: ", cabinet_index_, " received reconstruction share from ",
                   CabinetIndex(from_id));
    OnReconstructionShares(shares, from_id);
  }
}

/**
 * Handler for RPC submit shares used for members to send individual pairs of
 * secret shares to other cabinet members
 *
 * @param from Muddle address of sender
 * @param shares Pair of secret shares
 */
void DistributedKeyGeneration::OnNewShares(MuddleAddress                        from,
                                           std::pair<MsgShare, MsgShare> const &shares)
{
  FETCH_LOG_INFO(LOGGING_NAME, "Node ", cabinet_index_, " begin received shares from node  ",
                 CabinetIndex(from));
  uint32_t from_index{CabinetIndex(from)};
  s_ij[from_index][cabinet_index_].setStr(shares.first);
  sprime_ij[from_index][cabinet_index_].setStr(shares.second);

  ++shares_received_;
  ReceivedCoefficientsAndShares();
  FETCH_LOG_INFO(LOGGING_NAME, "Node ", cabinet_index_, " end received shares from node  ",
                 CabinetIndex(from));
}

/**
 * Handler for broadcasted coefficients
 *
 * @param msg_ptr Pointer of CoefficientsMessage
 * @param from_id Muddle address of sender
 */
void DistributedKeyGeneration::OnNewCoefficients(
    std::shared_ptr<CoefficientsMessage> const &msg_ptr, MuddleAddress const &from_id)
{
  uint32_t from_index{CabinetIndex(from_id)};
  if (msg_ptr->phase() == static_cast<uint64_t>(State::WAITING_FOR_SHARE))
  {
    bn::G2 zero;
    zero.clear();
    for (uint32_t ii = 0; ii <= threshold_; ++ii)
    {
      if (C_ik[from_index][ii] == zero)
      {
        C_ik[from_index][ii].setStr((msg_ptr->coefficients())[ii]);
      }
    }
    ++C_ik_received_;
    ReceivedCoefficientsAndShares();
  }
  else if (msg_ptr->phase() == static_cast<uint64_t>(State::WAITING_FOR_QUAL_SHARES))
  {
    bn::G2 zero;
    zero.clear();
    for (uint32_t ii = 0; ii <= threshold_; ++ii)
    {
      if (A_ik[from_index][ii] == zero)
      {
        A_ik[from_index][ii].setStr((msg_ptr->coefficients())[ii]);
      }
    }
    ++A_ik_received_;
    ReceivedQualShares();
  }
}

/**
 * Handler for complaints message
 *
 * @param msg_ptr Pointer of ComplaintsMessage
 * @param from_id Muddle address of sender
 */
void DistributedKeyGeneration::OnComplaints(std::shared_ptr<ComplaintsMessage> const &msg_ptr,
                                            MuddleAddress const &                     from_id)
{
  complaints_manager_.Add(msg_ptr, from_id, CabinetIndex(from_id), address_);
  ReceivedComplaint();
}

/**
 * Handler for complaints answer message containing the pairs of secret shares the sender sent to
 * members that complained against the sender
 *
 * @param msg_ptr Pointer of SharesMessage containing the sender's shares
 * @param from_id Muddle address of sender
 */
void DistributedKeyGeneration::OnComplaintsAnswer(std::shared_ptr<SharesMessage> const &answer,
                                                  MuddleAddress const &                 from_id)
{
  uint32_t from_index{CabinetIndex(from_id)};
  CheckComplaintAnswer(answer, from_id, from_index);
  complaints_answer_manager_.Count(from_index);
  ReceivedComplaintsAnswer();
}

/**
 * Handler for qual complaints message which contains the secret shares sender received from
 * members in qual complaints
 *
 * @param shares_ptr Pointer of SharesMessage
 * @param from_id Muddle address of sender
 */
void DistributedKeyGeneration::OnQualComplaints(std::shared_ptr<SharesMessage> const &shares_ptr,
                                                MuddleAddress const &                 from_id)
{
  uint32_t from_index{CabinetIndex(from_id)};
  for (auto const &share : shares_ptr->shares())
  {
    // Check person who's shares are being exposed is not in QUAL then don't bother with checks
    if (qual_.find(share.first) != qual_.end())
    {
      // verify complaint, i.e. (4) holds (5) not
      bn::G2 lhs, rhs;
      bn::Fr s, sprime;
      lhs.clear();
      rhs.clear();
      s.clear();
      sprime.clear();
      s.setStr(share.second.first);
      sprime.setStr(share.second.second);
      // check equation (4)
      lhs = ComputeLHS(group_g_, group_h_, s, sprime);
      rhs = ComputeRHS(CabinetIndex(share.first), C_ik[from_index]);
      if (lhs != rhs)
      {
        qual_complaints_manager_.Complaints(from_id);
      }
      // check equation (5)
      bn::G2::mul(lhs, group_g_, s);  // G^s
      rhs = ComputeRHS(cabinet_index_, A_ik[from_index]);
      if (lhs != rhs)
      {
        qual_complaints_manager_.Complaints(share.first);
      }
      else
      {
        qual_complaints_manager_.Complaints(from_id);
      }
    }
  }
  qual_complaints_manager_.Received(from_id);
  ReceivedQualComplaint();
}

/**
 * Handler for messages containing secret shares of qual members that other qual members have
 * complained against
 *
 * @param shares_ptr Pointer of SharesMessage
 * @param from_id Muddle address of sender
 */
void DistributedKeyGeneration::OnReconstructionShares(
    std::shared_ptr<SharesMessage> const &shares_ptr, MuddleAddress const &from_id)
{
  // Return if the sender is in complaints, or not in QUAL
  if (qual_complaints_manager_.ComplaintsFind(from_id) or qual_.find(from_id) == qual_.end())
  {
    return;
  }
  uint32_t from_index{CabinetIndex(from_id)};
  for (auto const &share : shares_ptr->shares())
  {
    uint32_t victim_index{CabinetIndex(share.first)};
    assert(qual_complaints_manager_.ComplaintsFind(share.first));
    bn::G2 lhs, rhs;
    bn::Fr s, sprime;
    lhs.clear();
    rhs.clear();
    s.clear();
    sprime.clear();

    s.setStr(share.second.first);
    sprime.setStr(share.second.second);
    lhs = ComputeLHS(group_g_, group_h_, s, sprime);
    rhs = ComputeRHS(from_index, C_ik[victim_index]);
    // check equation (4)
    if (lhs == rhs && reconstruction_shares.at(share.first).second[from_index] == zeroFr_)
    {
      std::lock_guard<std::mutex> lock{mutex_};
      reconstruction_shares.at(share.first).first.push_back(from_index);  // good share received
      reconstruction_shares.at(share.first).second[from_index] = s;
    }
  }
  ++reconstruction_shares_received_;
  ReceivedReconstructionShares();
}

/**
 * Checks coefficients broadcasted by cabinet member c_i is consistent with the secret shares
 * received from c_i. If false then add to complaints
 *
 * @return Set of muddle addresses of nodes we complain against
 */
std::unordered_set<DistributedKeyGeneration::MuddleAddress>
DistributedKeyGeneration::ComputeComplaints()
{
  std::unordered_set<MuddleAddress> complaints_local;
  uint32_t                          i = 0;
  for (auto &cab : cabinet_)
  {
    if (i != cabinet_index_)
    {
      // Can only require this if group_g_, group_h_ do not take the default values from clear()
      if (C_ik[i][0] != zeroG2_ && s_ij[i][cabinet_index_] != zeroFr_)
      {
        bn::G2 rhs, lhs;
        lhs = ComputeLHS(g__s_ij[i][cabinet_index_], group_g_, group_h_, s_ij[i][cabinet_index_],
                         sprime_ij[i][cabinet_index_]);
        rhs = ComputeRHS(cabinet_index_, C_ik[i]);
        if (lhs != rhs)
        {
          FETCH_LOG_WARN(LOGGING_NAME, "Node ", cabinet_index_,
                         " received bad coefficients/shares from ", CabinetIndex(cab));
          complaints_local.insert(cab);
        }
      }
      else
      {
        FETCH_LOG_WARN(LOGGING_NAME, "Node ", cabinet_index_,
                       " received vanishing coefficients/shares from ", i);
        complaints_local.insert(cab);
      }
    }
    ++i;
  }
  return complaints_local;
}

/**
 * For all complaint answers received in defense of a complaint we check the exposed secret share
 * is consistent with the broadcasted coefficients
 *
 * @param answer Pointer of message containing some secret shares of sender
 * @param from_id Muddle address of sender
 * @param from_index Index of sender in cabinet_
 */
void DistributedKeyGeneration::CheckComplaintAnswer(std::shared_ptr<SharesMessage> const &answer,
                                                    MuddleAddress const &                 from_id,
                                                    uint32_t from_index)
{
  for (auto const &share : answer->shares())
  {
    uint32_t reporter_index{CabinetIndex(share.first)};
    // Verify shares received
    bn::Fr s, sprime;
    bn::G2 lhsG, rhsG;
    s.clear();
    sprime.clear();
    lhsG.clear();
    rhsG.clear();
    s.setStr(share.second.first);
    sprime.setStr(share.second.second);
    rhsG = ComputeRHS(from_index, C_ik[reporter_index]);
    lhsG = ComputeLHS(group_g_, group_h_, s, sprime);
    if (lhsG != rhsG)
    {
      FETCH_LOG_WARN(LOGGING_NAME, "Node: ", cabinet_index_, " verification for node ",
                     CabinetIndex(from_id), " complaint answer failed");
      complaints_answer_manager_.Add(from_id);
    }
    else
    {
      FETCH_LOG_INFO(LOGGING_NAME, "Node: ", cabinet_index_, " verification for node ",
                     CabinetIndex(from_id), " complaint answer succeeded");
      if (reporter_index == cabinet_index_)
      {
        s_ij[from_index][cabinet_index_]      = s;
        sprime_ij[from_index][cabinet_index_] = sprime;
      }
    }
  }
}

/**
 * Builds the set of qualified members of the cabinet.  Altogether, complaints consists of
  // 1. Nodes who did not send, sent too many or sent duplicate complaints
  // 2. Nodes which received over t complaints
  // 3. Nodes who did not complaint answers
  // 4. Complaint answers which were false

 * @return True if self is in qual and qual is at least of size threshold_ + 1, false otherwise
 */
bool DistributedKeyGeneration::BuildQual()
{
  qual_ = complaints_answer_manager_.BuildQual(cabinet_);
  if (qual_.find(address_) == qual_.end() or qual_.size() <= threshold_)
  {
    if (qual_.find(address_) == qual_.end())
    {
      FETCH_LOG_WARN(LOGGING_NAME, "Node: ", cabinet_index_, " build QUAL failed as not in QUAL");
    }
    else
    {
      FETCH_LOG_WARN(LOGGING_NAME, "Node: ", cabinet_index_, " build QUAL failed as size ",
                     qual_.size(), " less than threshold ", threshold_);
    }
    return false;
  }
  return true;
}

/**
 * Checks coefficients sent by qual members and puts their address and the secret shares we received
 * from them into a complaints maps if the coefficients are not valid
 *
 * @return Map of address and pair of secret shares for each qual member we wish to complain against
 */
std::unordered_map<
    DistributedKeyGeneration::MuddleAddress,
    std::pair<DistributedKeyGeneration::MsgShare, DistributedKeyGeneration::MsgShare>>
DistributedKeyGeneration::ComputeQualComplaints()
{
  std::unordered_map<MuddleAddress, std::pair<MsgShare, MsgShare>> qual_complaints;

  uint32_t i  = 0;
  auto     iq = cabinet_.begin();
  for (auto const &miner : qual_)
  {
    while (*iq != miner)
    {
      ++iq;
      ++i;
    }
    if (i != cabinet_index_)
    {
      // Can only require this if G, H do not take the default values from clear()
      if (A_ik[i][0] != zeroG2_)
      {
        bn::G2 rhs, lhs;
        lhs = g__s_ij[i][cabinet_index_];
        rhs = ComputeRHS(cabinet_index_, A_ik[i]);
        if (lhs != rhs)
        {
          qual_complaints.insert(
              {miner, {s_ij[cabinet_index_][i].getStr(), sprime_ij[cabinet_index_][i].getStr()}});
        }
      }
      else
      {
        qual_complaints.insert(
            {miner, {s_ij[cabinet_index_][i].getStr(), sprime_ij[cabinet_index_][i].getStr()}});
      }
    }
  }
  return qual_complaints;
}

/**
 * If in qual a member computes individual share of the secret key and further computes and
 * broadcasts qual coefficients
 */
void DistributedKeyGeneration::ComputeSecretShare()
{
  secret_share_.clear();
  xprime_i = 0;
  for (auto const &iq : qual_)
  {
    uint32_t iq_index = CabinetIndex(iq);
    bn::Fr::add(secret_share_, secret_share_, s_ij[iq_index][cabinet_index_]);
    bn::Fr::add(xprime_i, xprime_i, sprime_ij[iq_index][cabinet_index_]);
  }

  std::vector<MsgCoefficient> coefficients;
  for (size_t k = 0; k <= threshold_; k++)
  {
    A_ik[cabinet_index_][k] = g__a_i[k];
    coefficients.push_back(A_ik[cabinet_index_][k].getStr());
  }
  SendBroadcast(DKGEnvelope{CoefficientsMessage{
      static_cast<uint8_t>(State::WAITING_FOR_QUAL_SHARES), coefficients, "signature"}});
  complaints_answer_manager_.Clear();
  state_ = State::WAITING_FOR_QUAL_SHARES;
  ReceivedQualShares();
}

/**
 * Run polynomial interpolation on the exposed secret shares of other cabinet members to
 * recontruct their random polynomials
 *
 * @return Bool for whether reconstruction from shares was successful
 */
bool DistributedKeyGeneration::RunReconstruction()
{
  std::vector<std::vector<bn::Fr>> a_ik;
  Init(a_ik, static_cast<uint32_t>(cabinet_.size()), static_cast<uint32_t>(threshold_ + 1));
  for (auto const &in : reconstruction_shares)
  {
    std::vector<uint32_t> parties{in.second.first};
    std::vector<bn::Fr>   shares{in.second.second};
    if (parties.size() <= threshold_)
    {
      // Do not have enough good shares to be able to do reconstruction
      FETCH_LOG_WARN(LOGGING_NAME, "Node: ", cabinet_index_, " reconstruction for ", in.first,
                     " failed with party size ", parties.size());
      return false;
    }
    // compute $z_i$ using Lagrange interpolation (without corrupted parties)
    uint32_t victim_index{CabinetIndex(in.first)};
    z_i[victim_index] = ComputeZi(in.second.first, in.second.second);
    std::vector<bn::Fr> points(parties.size(), 0), shares_f(parties.size(), 0);
    for (size_t k = 0; k < parties.size(); k++)
    {
      points[k]   = parties[k] + 1;  // adjust index in computation
      shares_f[k] = shares[parties[k]];
    }
    a_ik[victim_index] = InterpolatePolynom(points, shares_f);
    for (size_t k = 0; k <= threshold_; k++)
    {
      bn::G2::mul(A_ik[victim_index][k], group_g_, a_ik[victim_index][k]);
    }
  }
  return true;
}

/**
 * Compute group public key and individual public key shares
 */
void DistributedKeyGeneration::ComputePublicKeys()
{
  FETCH_LOG_INFO(LOGGING_NAME, "Node: ", cabinet_index_, " compute public keys");
  // For all parties in $QUAL$, set $y_i = A_{i0} = g^{z_i} \bmod p$.
  for (auto const &iq : qual_)
  {
    uint32_t it{CabinetIndex(iq)};
    y_i[it] = A_ik[it][0];
  }
  // Compute public key $y = \prod_{i \in QUAL} y_i \bmod p$
  public_key_.clear();
  for (auto const &iq : qual_)
  {
    uint32_t it{CabinetIndex(iq)};
    bn::G2::add(public_key_, public_key_, y_i[it]);
  }
  // Compute public_key_shares_ $v_j = \prod_{i \in QUAL} \prod_{k=0}^t (A_{ik})^{j^k} \bmod
  // p$
  for (auto const &jq : qual_)
  {
    uint32_t jt{CabinetIndex(jq)};
    for (auto const &iq : qual_)
    {
      uint32_t it{CabinetIndex(iq)};
      bn::G2::add(public_key_shares_[jt], public_key_shares_[jt], A_ik[it][0]);
      UpdateRHS(jt, public_key_shares_[jt], A_ik[it]);
    }
  }
  finished_ = true;
}

/**
 * Helper function for getting index of cabinet memebers
 *
 * @param other_address Muddle address of member
 * @return Index of member in cabinet_
 */
uint32_t DistributedKeyGeneration::CabinetIndex(MuddleAddress const &other_address) const
{
  return static_cast<uint32_t>(std::distance(cabinet_.begin(), cabinet_.find(other_address)));
}

/**
 * Resets cabinet for next round of DKG
 */
void DistributedKeyGeneration::ResetCabinet()
{
  assert((threshold_ * 2) < cabinet_.size());
  assert(cabinet_.find(address_) != cabinet_.end());  // We should be in the cabinet

  std::lock_guard<std::mutex> lock_{mutex_};
  finished_      = false;
  state_         = State::INITIAL;
  cabinet_index_ = static_cast<uint32_t>(std::distance(cabinet_.begin(), cabinet_.find(address_)));
  auto cabinet_size{static_cast<uint32_t>(cabinet_.size())};
  auto polynomial_size{static_cast<uint32_t>(threshold_ + 1)};
  secret_share_.clear();
  public_key_.clear();
  qual_.clear();
  xprime_i.clear();
  Init(y_i, cabinet_size);
  Init(public_key_shares_, cabinet_size);
  Init(s_ij, cabinet_size, cabinet_size);
  Init(sprime_ij, cabinet_size, cabinet_size);
  Init(z_i, cabinet_size);
  Init(C_ik, cabinet_size, polynomial_size);
  Init(A_ik, cabinet_size, polynomial_size);
  Init(g__s_ij, cabinet_size, cabinet_size);
  Init(g__a_i, polynomial_size);

  complaints_manager_.ResetCabinet(cabinet_size);
  complaints_answer_manager_.ResetCabinet(cabinet_size);

  received_all_coef_and_shares_       = false;
  received_all_complaints_            = false;
  received_all_complaints_answer_     = false;
  received_all_qual_shares_           = false;
  received_all_qual_complaints_       = false;
  received_all_reconstruction_shares_ = false;

  shares_received_                = 0;
  C_ik_received_                  = 0;
  A_ik_received_                  = 0;
  reconstruction_shares_received_ = 0;

  reconstruction_shares.clear();
}

/**
 * Sets the output DKG into the input variables
 *
 * @param public_key Group public key
 * @param secret_share Individual share of secret key
 * @param public_key_shares Vector of the public key shares of cabinet members
 * @param qual Set of muddle address of members in qual
 */
void DistributedKeyGeneration::SetDkgOutput(bn::G2 &public_key, bn::Fr &secret_share,
                                            std::vector<bn::G2> &    public_key_shares,
                                            std::set<MuddleAddress> &qual)
{
  Init(public_key_shares, static_cast<uint32_t>(cabinet_.size()));
  public_key        = public_key_;
  secret_share      = secret_share_;
  public_key_shares = public_key_shares_;
  qual              = qual_;
}

/**
 * @return Whether DKG has finished
 */
bool DistributedKeyGeneration::finished() const
{
  return finished_.load();
}

/**
 * @return Generator of group used in DKG needed for threshold signatures
 */
bn::G2 DistributedKeyGeneration::group() const
{
  return group_g_;
}

}  // namespace dkg
}  // namespace fetch<|MERGE_RESOLUTION|>--- conflicted
+++ resolved
@@ -187,50 +187,8 @@
  */
 void DistributedKeyGeneration::BroadcastQualComplaints()
 {
-<<<<<<< HEAD
   SendBroadcast(DKGEnvelop{SharesMessage{static_cast<uint64_t>(State::WAITING_FOR_QUAL_COMPLAINTS),
                                          ComputeQualComplaints(), "signature"}});
-=======
-  std::unordered_set<MuddleAddress> complaints_local;
-  uint32_t                          i  = 0;
-  auto                              iq = cabinet_.begin();
-  for (auto const &miner : qual_)
-  {
-    while (*iq != miner)
-    {
-      ++iq;
-      ++i;
-    }
-    if (i != cabinet_index_)
-    {
-      // Can only require this if G, H do not take the default values from clear()
-      if (A_ik[i][0] != zeroG2_)
-      {
-        bn::G2 rhs, lhs;
-        lhs = g__s_ij[i][cabinet_index_];
-        rhs = ComputeRHS(cabinet_index_, A_ik[i]);
-        if (lhs != rhs)
-        {
-          complaints_local.insert(miner);
-        }
-      }
-      else
-      {
-        complaints_local.insert(miner);
-      }
-    }
-  }
-
-  std::unordered_map<MuddleAddress, std::pair<MsgShare, MsgShare>> QUAL_complaints;
-  for (auto &c : complaints_local)
-  {
-    uint32_t c_index{CabinetIndex(c)};
-    QUAL_complaints.insert(
-        {c, {s_ij[cabinet_index_][c_index].getStr(), sprime_ij[cabinet_index_][c_index].getStr()}});
-  }
-  SendBroadcast(DKGEnvelope{SharesMessage{static_cast<uint64_t>(State::WAITING_FOR_QUAL_COMPLAINTS),
-                                          QUAL_complaints, "signature"}});
->>>>>>> 0c2a28ce
   state_ = State::WAITING_FOR_QUAL_COMPLAINTS;
   ReceivedQualComplaint();
 }
