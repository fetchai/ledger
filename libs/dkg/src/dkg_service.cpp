//------------------------------------------------------------------------------
//
//   Copyright 2018-2019 Fetch.AI Limited
//
//   Licensed under the Apache License, Version 2.0 (the "License");
//   you may not use this file except in compliance with the License.
//   You may obtain a copy of the License at
//
//       http://www.apache.org/licenses/LICENSE-2.0
//
//   Unless required by applicable law or agreed to in writing, software
//   distributed under the License is distributed on an "AS IS" BASIS,
//   WITHOUT WARRANTIES OR CONDITIONS OF ANY KIND, either express or implied.
//   See the License for the specific language governing permissions and
//   limitations under the License.
//
//------------------------------------------------------------------------------

#include "core/logging.hpp"
#include "core/serializers/byte_array.hpp"
#include "core/serializers/byte_array_buffer.hpp"
#include "core/service_ids.hpp"
#include "crypto/bls_dkg.hpp"
#include "crypto/sha256.hpp"
#include "dkg/dkg_service.hpp"
#include "network/muddle/muddle_endpoint.hpp"
#include "network/muddle/packet.hpp"
#include "network/muddle/subscription.hpp"

#include <chrono>

namespace fetch {
namespace dkg {
namespace {

using namespace std::chrono_literals;

using byte_array::ConstByteArray;
using serializers::ByteArrayBuffer;

using MuddleAddress = muddle::Packet::Address;
using State         = DkgService::State;
using PromiseState  = service::PromiseState;

constexpr char const *LOGGING_NAME = "DkgService";

crypto::bls::Id CreateIdFromAddress(ConstByteArray const &address)
{
  auto const seed = crypto::bls::HashToPrivateKey(address);
  return crypto::bls::Id{seed.v};
}

char const *ToString(DkgService::State state)
{
  char const *text = "unknown";

  switch (state)
  {
  case DkgService::State::REGISTER:
    text = "Register";
    break;
  case DkgService::State::WAIT_FOR_REGISTRATION:
    text = "Wait for Registration";
    break;
  case DkgService::State::BUILD_AEON_KEYS:
    text = "Build Aeon Keys";
    break;
  case DkgService::State::REQUEST_SECRET_KEY:
    text = "Request Secret Key";
    break;
  case DkgService::State::WAIT_FOR_SECRET_KEY:
    text = "Wait for Secret Key";
    break;
  case DkgService::State::BROADCAST_SIGNATURE:
    text = "Broadcast Signature";
    break;
  case DkgService::State::COLLECT_SIGNATURES:
    text = "Collect Signatures";
    break;
  case DkgService::State::COMPLETE:
    text = "Complete";
    break;
  }

  return text;
}

}  // namespace

DkgService::DkgService(Endpoint &endpoint, ConstByteArray address, ConstByteArray beacon_address,
                       std::size_t key_lifetime)
  : address_{std::move(address)}
  , id_{CreateIdFromAddress(address_)}
  , beacon_address_{std::move(beacon_address)}
  , is_dealer_{address_ == beacon_address_}
  , endpoint_{endpoint}
  , rpc_server_{endpoint_, SERVICE_DKG, CHANNEL_RPC}
  , rpc_client_{"dkg", endpoint_, SERVICE_DKG, CHANNEL_RPC}
  , state_machine_{std::make_shared<StateMachine>("dkg", State::REGISTER, ToString)}
{
  FETCH_UNUSED(key_lifetime);

  // RPC server registration
  rpc_proto_ = std::make_unique<DkgRpcProtocol>(*this);
  rpc_server_.Add(RPC_DKG_BEACON, rpc_proto_.get());

  // configure the state handlers
  state_machine_->RegisterHandler(State::REGISTER, this, &DkgService::OnRegisterState);
  state_machine_->RegisterHandler(State::WAIT_FOR_REGISTRATION, this,
                                  &DkgService::OnWaitForRegistrationState);
  state_machine_->RegisterHandler(State::BUILD_AEON_KEYS, this, &DkgService::OnBuildAeonKeysState);
  state_machine_->RegisterHandler(State::REQUEST_SECRET_KEY, this,
                                  &DkgService::OnRequestSecretKeyState);
  state_machine_->RegisterHandler(State::WAIT_FOR_SECRET_KEY, this,
                                  &DkgService::OnWaitForSecretKeyState);
  state_machine_->RegisterHandler(State::BROADCAST_SIGNATURE, this,
                                  &DkgService::OnBroadcastSignatureState);
  state_machine_->RegisterHandler(State::COLLECT_SIGNATURES, this,
                                  &DkgService::OnCollectSignaturesState);
  state_machine_->RegisterHandler(State::COMPLETE, this, &DkgService::OnCompleteState);

  // TODO(EJF): Remove
  state_machine_->OnStateChange([](State current, State previous) {
    FETCH_LOG_WARN(LOGGING_NAME, "State changed to: ", ToString(current),
                   " was: ", ToString(previous));
  });

  // consistency
  if (current_cabinet_.find(address_) != current_cabinet_.end())
  {
    current_cabinet_ids_[address_] = id_;  // register ourselves
  }

  FETCH_LOG_INFO(LOGGING_NAME, "#LivingTheDream...");
}

bool DkgService::RegisterCabinetMember(MuddleAddress const &address, crypto::bls::Id const &id)
{
  bool success{false};

  FETCH_LOG_WARN(LOGGING_NAME, "Attempting to register that cabinet member: ", address.ToBase64());

  FETCH_LOCK(cabinet_lock_);
  if (current_cabinet_.find(address) != current_cabinet_.end())
  {
    // create or update the id
    current_cabinet_ids_[address] = id;
  }

  if (CanBuildAeonKeys())
  {
    FETCH_LOG_INFO(LOGGING_NAME, "Can now build aeon keys");
  }

  return success;
}

DkgService::SecretKeyReq DkgService::RequestSecretKey(MuddleAddress const &address)
{
  SecretKeyReq req{};

  FETCH_LOG_WARN(LOGGING_NAME, "Node is requesting secret information");

  FETCH_LOCK(cabinet_lock_);
  auto it = current_cabinet_secrets_.find(address);
  if (it != current_cabinet_secrets_.end())
  {
    // populate the request
    req.success     = true;
    req.private_key = it->second;
    req.public_keys = current_cabinet_public_keys_;
  }
  else
  {
    FETCH_LOG_WARN(LOGGING_NAME, "Node not found in current cabinet secrets!");
  }

  return req;
}

void DkgService::SubmitSignatureShare(uint64_t round, crypto::bls::Id const &id,
                                      crypto::bls::PublicKey const &public_key,
                                      crypto::bls::Signature const &signature)
{
  FETCH_LOG_WARN(LOGGING_NAME, "Submit of signature for round ", round);

  if (crypto::bls::Verify(signature, public_key, GenerateMessage(round)))
  {
    auto const round_obj = LookupRound(round, true);
    round_obj->AddShare(id, signature);
  }
  else
  {
    FETCH_LOG_ERROR(LOGGING_NAME, "Recv. Invalid signature share");
  }
}

<<<<<<< HEAD
DkgService::Status DkgService::GenerateEntropy(Digest block_digest, uint64_t block_number, uint64_t &entropy)
=======
void DkgService::OnNewBlock(uint64_t block_index)
{
  FETCH_LOG_INFO(LOGGING_NAME, "On new block ", block_index);
}

DkgService::Status DkgService::GenerateEntropy(Digest block_digest, uint64_t block_number,
                                               uint64_t &entropy)
>>>>>>> d9ac3e78
{
  FETCH_UNUSED(block_digest);
  FETCH_LOCK(round_lock_);
//  FETCH_LOCK(sig_lock_);

<<<<<<< HEAD
  FETCH_LOG_CRITICAL(LOGGING_NAME, "Generating Entropy: ", block_number);

  // lookup the associated round
  auto const round_it = rounds_.find(block_number);
  if (round_it == rounds_.end())
=======
  // historical requests for entropy
  if (block_number <= current_iteration_)
  {
    entropy = entropy_history_.at(block_number);
  }

  if (block_number != current_iteration_ + 1)
>>>>>>> d9ac3e78
  {
    FETCH_LOG_ERROR(LOGGING_NAME,
                    "Trying to generate entropy ahead in time! block_number: ", block_number,
                    " current_iteration: ", current_iteration_);
    return Status::NOT_READY;
  }

  Round const &round = *(round_it->second);

  // ensure the the requested signature is preent
  if (!round.HasSignature())
  {
    FETCH_LOG_CRITICAL(LOGGING_NAME, "No signature present for: ", block_number);
    return Status::NOT_READY;
  }

<<<<<<< HEAD
  // update the entropy
  entropy = round.GetEntropy();
=======
  auto const *raw_entropy = reinterpret_cast<uint64_t const *>(aeon_signature_.get());
  entropy                 = *raw_entropy;
  aeon_signature_.reset();
>>>>>>> d9ac3e78

  FETCH_LOG_INFO(LOGGING_NAME, "Returning entropy for block: ", block_number,
                 " which is : ", entropy);

  ++current_iteration_;

//  current_entropy_source_ = block_digest.Copy();
//
//  FETCH_LOG_INFO(LOGGING_NAME, "Setting new entropy source: ", current_entropy_source_);

  return Status::OK;
}

State DkgService::OnRegisterState()
{
  State next_state{State::WAIT_FOR_REGISTRATION};

  FETCH_LOG_WARN(LOGGING_NAME, "State: Register");

  if (is_dealer_)
  {
    FETCH_LOCK(cabinet_lock_);

    // consistency
    if (current_cabinet_.find(address_) != current_cabinet_.end())
    {
      current_cabinet_ids_[address_] = id_;  // register ourselves
    }

    // no registration needed, skip to the complete stage
    next_state = State::BUILD_AEON_KEYS;
  }
  else
  {
    // register with the beacon
    pending_promise_ = rpc_client_.CallSpecificAddress(beacon_address_, RPC_DKG_BEACON,
                                                       DkgRpcProtocol::REGISTER, address_, id_);
  }

  return next_state;
}

State DkgService::OnWaitForRegistrationState()
{
  State next_state{State::WAIT_FOR_REGISTRATION};

  FETCH_LOG_WARN(LOGGING_NAME, "State: Wait Register");

  bool waiting{true};

  if (pending_promise_)
  {
    auto const current_state = pending_promise_->state();

    switch (current_state)
    {
    case PromiseState::WAITING:
      break;
    case PromiseState::SUCCESS:
      next_state = State::BUILD_AEON_KEYS;
      waiting    = false;
      pending_promise_.reset();
      break;
    case PromiseState::FAILED:
    case PromiseState::TIMEDOUT:
      next_state = State::REGISTER;
      break;
    }
  }

  if (waiting)
  {
    state_machine_->Delay(500ms);
  }

  return next_state;
}

State DkgService::OnBuildAeonKeysState()
{
  State next_state{State::REQUEST_SECRET_KEY};

<<<<<<< HEAD
=======
  // if (is_dealer_)
  //{
  //  next_state = State::BROADCAST_SIGNATURE;
  //}

>>>>>>> d9ac3e78
  if (is_dealer_)
  {
    if (CanBuildAeonKeys())
    {
      BuildAeonKeys();
    }
    else
    {
      // wait for all the registrations to complete
      next_state = State::BUILD_AEON_KEYS;
      state_machine_->Delay(1000ms);
    }
  }

  return next_state;
}

State DkgService::OnRequestSecretKeyState()
{
  // request from the beacon for the secret key
  pending_promise_ = rpc_client_.CallSpecificAddress(beacon_address_, RPC_DKG_BEACON,
                                                     DkgRpcProtocol::REQUEST_SECRET, address_);

  return State::WAIT_FOR_SECRET_KEY;
}

State DkgService::OnWaitForSecretKeyState()
{
  State next_state{State::WAIT_FOR_SECRET_KEY};

  FETCH_LOG_WARN(LOGGING_NAME, "State: Wait Secret");

  bool waiting{true};

  if (pending_promise_)
  {
    auto const current_state = pending_promise_->state();

    switch (current_state)
    {
    case PromiseState::WAITING:
      break;
    case PromiseState::SUCCESS:
    {
      auto const response = pending_promise_->As<SecretKeyReq>();

      if (response.success)
      {
        next_state       = State::BROADCAST_SIGNATURE;
        waiting          = false;
        sig_private_key_ = response.private_key;
        pending_promise_.reset();
      }
      else
      {
        FETCH_LOG_INFO(LOGGING_NAME, "\n\nResponse unsuccessful, retrying");
        next_state = State::REQUEST_SECRET_KEY;
      }

      break;
    }
    case PromiseState::FAILED:
    case PromiseState::TIMEDOUT:
      FETCH_LOG_INFO(LOGGING_NAME, "\n\nResponse timed out, retrying");
      next_state = State::REQUEST_SECRET_KEY;
      break;
    }
  }

  if (waiting)
  {
    state_machine_->Delay(500ms);
  }

  return next_state;
}

State DkgService::OnBroadcastSignatureState()
{
  State next_state{State::COLLECT_SIGNATURES};

<<<<<<< HEAD
  auto signature   = crypto::bls::Sign(sig_private_key_, GenerateMessage(requesting_iteration_));
  auto public_key  = crypto::bls::PublicKeyFromPrivate(sig_private_key_);
=======
  FETCH_LOCK(entropy_lock_);

  auto signature  = crypto::bls::Sign(sig_private_key_, current_entropy_source_);
  auto public_key = crypto::bls::PublicKeyFromPrivate(sig_private_key_);
>>>>>>> d9ac3e78

  // TODO(EJF): Thread safety when this is dynamic
  for (auto const &member : current_cabinet_)
  {
    // we do not need to send it to our selves
    if (member == address_)
    {
      continue;
    }

    // request from the beacon for the secret key
<<<<<<< HEAD
    rpc_client_.CallSpecificAddress(member, RPC_DKG_BEACON, DkgRpcProtocol::SUBMIT_SIGNATURE,
                                    requesting_iteration_.load(), id_, public_key, signature);
=======
    pending_promise_ = rpc_client_.CallSpecificAddress(
        member, RPC_DKG_BEACON, DkgRpcProtocol::SUBMIT_SIGNATURE, id_, public_key, signature);
>>>>>>> d9ac3e78
  }

  return next_state;
}

State DkgService::OnCollectSignaturesState()
{
  State next_state{State::COLLECT_SIGNATURES};

  FETCH_LOG_INFO(LOGGING_NAME, "Waiting for signatures for round: ", requesting_iteration_.load());

  {
    // lookup the requesting round
    auto const round = LookupRound(requesting_iteration_, true);

    if (!round->HasSignature() && round->GetNumShares() >= current_threshold_)
    {
      // And finally we test the signature
<<<<<<< HEAD
      round->RecoverSignature();
=======
      aeon_signature_ = std::make_unique<crypto::bls::Signature>(
          crypto::bls::RecoverSignature(sig_shares_, sig_ids_));

      auto const *   raw = reinterpret_cast<uint8_t const *>(aeon_signature_.get());
      ConstByteArray sig_value{raw, sizeof(crypto::bls::Signature)};
>>>>>>> d9ac3e78

      FETCH_LOG_ERROR(LOGGING_NAME, "Generated Signature: ", round->GetRoundMessage().ToBase64(), " round: ", round->round(), " check: ", requesting_iteration_.load());

      // TODO(EJF): This signature needs to be verified
      //      if (crypto::bls::Verify(*aeon_signature_, groups_pk, current_entropy_source_))
      //      {
      //        FETCH_LOG_ERROR(LOGGING_NAME, "GREATE SUCCESSE !!!!");
      //      }

      // have completed this iteration now
      ++requesting_iteration_;

      next_state = State::COMPLETE;
    }
    else
    {
      state_machine_->Delay(500ms);
    }
  }

  return next_state;
}

// Wait in this state until it is time to
State DkgService::OnCompleteState()
{
  FETCH_LOG_INFO(LOGGING_NAME, "State: Complete");

<<<<<<< HEAD
  // calculate the current number of signatures ahead
  if (requesting_iteration_ <= current_iteration_)
  {
    return State::BROADCAST_SIGNATURE;
  }
  else
=======
  // The signature is consumed on block generation
  FETCH_LOCK(sig_lock_);

  if (!aeon_signature_)
>>>>>>> d9ac3e78
  {
    uint64_t const delta = requesting_iteration_ - current_iteration_;
    if (delta < 10)
    {
<<<<<<< HEAD
      return State::BROADCAST_SIGNATURE;
=======
      FETCH_LOCK(cabinet_lock_);
      // Reset transient state
      current_cabinet_ids_.clear();
      current_cabinet_ids_[address_] = id_;  // register ourselves
      current_cabinet_secrets_.clear();
      current_cabinet_public_keys_.clear();
      current_cabinet_secrets_.clear();
>>>>>>> d9ac3e78
    }
  }

<<<<<<< HEAD
  // TODO(EJF): Clean up of round cache
=======
    // sig lock already
    {
      sig_ids_    = crypto::bls::IdList{};
      sig_shares_ = crypto::bls::SignatureList{};
    }
>>>>>>> d9ac3e78

  state_machine_->Delay(500ms);

  return State::COMPLETE;
}

bool DkgService::CanBuildAeonKeys() const
{
  FETCH_LOCK(cabinet_lock_);

  for (auto const &address : current_cabinet_)
  {
    if (current_cabinet_ids_.find(address) == current_cabinet_ids_.end())
    {
      FETCH_LOG_INFO(LOGGING_NAME, "Waiting on: ", address.ToBase64());
      return false;
    }
  }

  FETCH_LOG_INFO(LOGGING_NAME, "Current cabinet size: ", current_cabinet_.size());

  return true;
}

bool DkgService::BuildAeonKeys()
{
  FETCH_LOG_INFO(LOGGING_NAME, "Building keys for the start of the aeon");
  FETCH_LOCK(cabinet_lock_);

  current_cabinet_public_keys_.clear();

  crypto::bls::PrivateKeyList private_keys;
  for (std::size_t i = 0; i < current_threshold_; ++i)
  {
    auto sk = crypto::bls::PrivateKeyByCSPRNG();
    private_keys.push_back(sk);

    current_cabinet_public_keys_.emplace_back(crypto::bls::PublicKeyFromPrivate(sk));
  }

  for (auto const &address : current_cabinet_)
  {
    auto const it = current_cabinet_ids_.find(address);
    if (it == current_cabinet_ids_.end())
    {
      FETCH_LOG_ERROR(LOGGING_NAME, "Unable to lookup Id for: ", address.ToBase64());
      return false;
    }

    // generate the cur
    FETCH_LOG_WARN(LOGGING_NAME, "Built secret for cabinet member ", address.ToBase64());
    current_cabinet_secrets_[address] = crypto::bls::PrivateKeyShare(private_keys, it->second);
  }

  return true;
}

<<<<<<< HEAD
ConstByteArray DkgService::GenerateMessage(uint64_t round)
{
  ConstByteArray message{};

  if (round == 0)
  {
    message = "Genesis";
  }
  else
  {
    auto const round_info = LookupRound(round);

    if (!round_info)
    {
      FETCH_LOG_WARN(LOGGING_NAME, "Unable to lookup prev. round to generate message");
    }
    else
    {
      message = round_info->GetRoundMessage();
    }
  }

  return message;
}

RoundPtr DkgService::LookupRound(uint64_t round, bool create)
{
  RoundPtr round_ptr{};
  FETCH_LOCK(round_lock_);

  auto it = rounds_.find(round);
  if (it == rounds_.end())
  {
    if (create)
    {
      // create the new round
      round_ptr = std::make_shared<Round>(round);

      // store it in the map
      rounds_[round] = round_ptr;
    }
  }
  else
  {
    round_ptr = it->second;
  }

  return round_ptr;
}

} // namespace dkg
} // namespace fetch
=======
}  // namespace dkg
}  // namespace fetch
>>>>>>> d9ac3e78
<|MERGE_RESOLUTION|>--- conflicted
+++ resolved
@@ -17,15 +17,15 @@
 //------------------------------------------------------------------------------
 
 #include "core/logging.hpp"
+#include "core/service_ids.hpp"
+#include "core/serializers/byte_array_buffer.hpp"
 #include "core/serializers/byte_array.hpp"
-#include "core/serializers/byte_array_buffer.hpp"
-#include "core/service_ids.hpp"
+#include "network/muddle/muddle_endpoint.hpp"
+#include "network/muddle/subscription.hpp"
+#include "network/muddle/packet.hpp"
+#include "dkg/dkg_service.hpp"
 #include "crypto/bls_dkg.hpp"
 #include "crypto/sha256.hpp"
-#include "dkg/dkg_service.hpp"
-#include "network/muddle/muddle_endpoint.hpp"
-#include "network/muddle/packet.hpp"
-#include "network/muddle/subscription.hpp"
 
 #include <chrono>
 
@@ -43,6 +43,7 @@
 using PromiseState  = service::PromiseState;
 
 constexpr char const *LOGGING_NAME = "DkgService";
+constexpr uint64_t    READ_AHEAD   = 5;
 
 crypto::bls::Id CreateIdFromAddress(ConstByteArray const &address)
 {
@@ -85,7 +86,7 @@
   return text;
 }
 
-}  // namespace
+} // namespace
 
 DkgService::DkgService(Endpoint &endpoint, ConstByteArray address, ConstByteArray beacon_address,
                        std::size_t key_lifetime)
@@ -106,29 +107,23 @@
 
   // configure the state handlers
   state_machine_->RegisterHandler(State::REGISTER, this, &DkgService::OnRegisterState);
-  state_machine_->RegisterHandler(State::WAIT_FOR_REGISTRATION, this,
-                                  &DkgService::OnWaitForRegistrationState);
+  state_machine_->RegisterHandler(State::WAIT_FOR_REGISTRATION, this, &DkgService::OnWaitForRegistrationState);
   state_machine_->RegisterHandler(State::BUILD_AEON_KEYS, this, &DkgService::OnBuildAeonKeysState);
-  state_machine_->RegisterHandler(State::REQUEST_SECRET_KEY, this,
-                                  &DkgService::OnRequestSecretKeyState);
-  state_machine_->RegisterHandler(State::WAIT_FOR_SECRET_KEY, this,
-                                  &DkgService::OnWaitForSecretKeyState);
-  state_machine_->RegisterHandler(State::BROADCAST_SIGNATURE, this,
-                                  &DkgService::OnBroadcastSignatureState);
-  state_machine_->RegisterHandler(State::COLLECT_SIGNATURES, this,
-                                  &DkgService::OnCollectSignaturesState);
+  state_machine_->RegisterHandler(State::REQUEST_SECRET_KEY, this, &DkgService::OnRequestSecretKeyState);
+  state_machine_->RegisterHandler(State::WAIT_FOR_SECRET_KEY, this, &DkgService::OnWaitForSecretKeyState);
+  state_machine_->RegisterHandler(State::BROADCAST_SIGNATURE, this, &DkgService::OnBroadcastSignatureState);
+  state_machine_->RegisterHandler(State::COLLECT_SIGNATURES, this, &DkgService::OnCollectSignaturesState);
   state_machine_->RegisterHandler(State::COMPLETE, this, &DkgService::OnCompleteState);
 
   // TODO(EJF): Remove
   state_machine_->OnStateChange([](State current, State previous) {
-    FETCH_LOG_WARN(LOGGING_NAME, "State changed to: ", ToString(current),
-                   " was: ", ToString(previous));
+    FETCH_LOG_WARN(LOGGING_NAME, "State changed to: ", ToString(current), " was: ", ToString(previous));
   });
 
   // consistency
   if (current_cabinet_.find(address_) != current_cabinet_.end())
   {
-    current_cabinet_ids_[address_] = id_;  // register ourselves
+    current_cabinet_ids_[address_] = id_; // register ourselves
   }
 
   FETCH_LOG_INFO(LOGGING_NAME, "#LivingTheDream...");
@@ -141,6 +136,8 @@
   FETCH_LOG_WARN(LOGGING_NAME, "Attempting to register that cabinet member: ", address.ToBase64());
 
   FETCH_LOCK(cabinet_lock_);
+  FETCH_LOCK(dealer_lock_);
+
   if (current_cabinet_.find(address) != current_cabinet_.end())
   {
     // create or update the id
@@ -162,6 +159,8 @@
   FETCH_LOG_WARN(LOGGING_NAME, "Node is requesting secret information");
 
   FETCH_LOCK(cabinet_lock_);
+  FETCH_LOCK(dealer_lock_);
+
   auto it = current_cabinet_secrets_.find(address);
   if (it != current_cabinet_secrets_.end())
   {
@@ -195,41 +194,19 @@
   }
 }
 
-<<<<<<< HEAD
 DkgService::Status DkgService::GenerateEntropy(Digest block_digest, uint64_t block_number, uint64_t &entropy)
-=======
-void DkgService::OnNewBlock(uint64_t block_index)
-{
-  FETCH_LOG_INFO(LOGGING_NAME, "On new block ", block_index);
-}
-
-DkgService::Status DkgService::GenerateEntropy(Digest block_digest, uint64_t block_number,
-                                               uint64_t &entropy)
->>>>>>> d9ac3e78
 {
   FETCH_UNUSED(block_digest);
   FETCH_LOCK(round_lock_);
 //  FETCH_LOCK(sig_lock_);
 
-<<<<<<< HEAD
   FETCH_LOG_CRITICAL(LOGGING_NAME, "Generating Entropy: ", block_number);
 
   // lookup the associated round
   auto const round_it = rounds_.find(block_number);
   if (round_it == rounds_.end())
-=======
-  // historical requests for entropy
-  if (block_number <= current_iteration_)
-  {
-    entropy = entropy_history_.at(block_number);
-  }
-
-  if (block_number != current_iteration_ + 1)
->>>>>>> d9ac3e78
-  {
-    FETCH_LOG_ERROR(LOGGING_NAME,
-                    "Trying to generate entropy ahead in time! block_number: ", block_number,
-                    " current_iteration: ", current_iteration_);
+  {
+    FETCH_LOG_ERROR(LOGGING_NAME, "Trying to generate entropy ahead in time! block_number: " , block_number, " current_iteration: ", current_iteration_);
     return Status::NOT_READY;
   }
 
@@ -239,27 +216,17 @@
   if (!round.HasSignature())
   {
     FETCH_LOG_CRITICAL(LOGGING_NAME, "No signature present for: ", block_number);
-    return Status::NOT_READY;
-  }
-
-<<<<<<< HEAD
+     return Status::NOT_READY;
+  }
+
   // update the entropy
   entropy = round.GetEntropy();
-=======
-  auto const *raw_entropy = reinterpret_cast<uint64_t const *>(aeon_signature_.get());
-  entropy                 = *raw_entropy;
-  aeon_signature_.reset();
->>>>>>> d9ac3e78
-
-  FETCH_LOG_INFO(LOGGING_NAME, "Returning entropy for block: ", block_number,
-                 " which is : ", entropy);
-
+
+  FETCH_LOG_INFO(LOGGING_NAME, "Returning entropy for block: ", block_number, " which is : ", entropy);
+
+  // signal that the round has been consumed
   ++current_iteration_;
 
-//  current_entropy_source_ = block_digest.Copy();
-//
-//  FETCH_LOG_INFO(LOGGING_NAME, "Setting new entropy source: ", current_entropy_source_);
-
   return Status::OK;
 }
 
@@ -272,6 +239,7 @@
   if (is_dealer_)
   {
     FETCH_LOCK(cabinet_lock_);
+    FETCH_LOCK(dealer_lock_);
 
     // consistency
     if (current_cabinet_.find(address_) != current_cabinet_.end())
@@ -332,14 +300,6 @@
 {
   State next_state{State::REQUEST_SECRET_KEY};
 
-<<<<<<< HEAD
-=======
-  // if (is_dealer_)
-  //{
-  //  next_state = State::BROADCAST_SIGNATURE;
-  //}
-
->>>>>>> d9ac3e78
   if (is_dealer_)
   {
     if (CanBuildAeonKeys())
@@ -403,7 +363,7 @@
     }
     case PromiseState::FAILED:
     case PromiseState::TIMEDOUT:
-      FETCH_LOG_INFO(LOGGING_NAME, "\n\nResponse timed out, retrying");
+        FETCH_LOG_INFO(LOGGING_NAME, "\n\nResponse timed out, retrying");
       next_state = State::REQUEST_SECRET_KEY;
       break;
     }
@@ -421,15 +381,10 @@
 {
   State next_state{State::COLLECT_SIGNATURES};
 
-<<<<<<< HEAD
   auto signature   = crypto::bls::Sign(sig_private_key_, GenerateMessage(requesting_iteration_));
   auto public_key  = crypto::bls::PublicKeyFromPrivate(sig_private_key_);
-=======
-  FETCH_LOCK(entropy_lock_);
-
-  auto signature  = crypto::bls::Sign(sig_private_key_, current_entropy_source_);
-  auto public_key = crypto::bls::PublicKeyFromPrivate(sig_private_key_);
->>>>>>> d9ac3e78
+
+  FETCH_LOCK(cabinet_lock_);
 
   // TODO(EJF): Thread safety when this is dynamic
   for (auto const &member : current_cabinet_)
@@ -441,13 +396,8 @@
     }
 
     // request from the beacon for the secret key
-<<<<<<< HEAD
     rpc_client_.CallSpecificAddress(member, RPC_DKG_BEACON, DkgRpcProtocol::SUBMIT_SIGNATURE,
                                     requesting_iteration_.load(), id_, public_key, signature);
-=======
-    pending_promise_ = rpc_client_.CallSpecificAddress(
-        member, RPC_DKG_BEACON, DkgRpcProtocol::SUBMIT_SIGNATURE, id_, public_key, signature);
->>>>>>> d9ac3e78
   }
 
   return next_state;
@@ -459,90 +409,55 @@
 
   FETCH_LOG_INFO(LOGGING_NAME, "Waiting for signatures for round: ", requesting_iteration_.load());
 
-  {
-    // lookup the requesting round
-    auto const round = LookupRound(requesting_iteration_, true);
-
-    if (!round->HasSignature() && round->GetNumShares() >= current_threshold_)
-    {
-      // And finally we test the signature
-<<<<<<< HEAD
-      round->RecoverSignature();
-=======
-      aeon_signature_ = std::make_unique<crypto::bls::Signature>(
-          crypto::bls::RecoverSignature(sig_shares_, sig_ids_));
-
-      auto const *   raw = reinterpret_cast<uint8_t const *>(aeon_signature_.get());
-      ConstByteArray sig_value{raw, sizeof(crypto::bls::Signature)};
->>>>>>> d9ac3e78
-
-      FETCH_LOG_ERROR(LOGGING_NAME, "Generated Signature: ", round->GetRoundMessage().ToBase64(), " round: ", round->round(), " check: ", requesting_iteration_.load());
-
-      // TODO(EJF): This signature needs to be verified
-      //      if (crypto::bls::Verify(*aeon_signature_, groups_pk, current_entropy_source_))
-      //      {
-      //        FETCH_LOG_ERROR(LOGGING_NAME, "GREATE SUCCESSE !!!!");
-      //      }
-
-      // have completed this iteration now
-      ++requesting_iteration_;
-
-      next_state = State::COMPLETE;
-    }
-    else
-    {
-      state_machine_->Delay(500ms);
-    }
+  // lookup the requesting round
+  auto const round = LookupRound(requesting_iteration_, true);
+
+  if (!round->HasSignature() && round->GetNumShares() >= current_threshold_)
+  {
+    // And finally we test the signature
+    round->RecoverSignature();
+
+    FETCH_LOG_ERROR(LOGGING_NAME, "Generated Signature: ", round->GetRoundMessage().ToBase64(), " round: ", round->round(), " check: ", requesting_iteration_.load());
+
+    // TODO(EJF): This signature needs to be verified
+//      if (crypto::bls::Verify(*aeon_signature_, groups_pk, current_entropy_source_))
+//      {
+//        FETCH_LOG_ERROR(LOGGING_NAME, "GREATE SUCCESSE !!!!");
+//      }
+
+    // have completed this iteration now
+    ++requesting_iteration_;
+
+    next_state = State::COMPLETE;
+  }
+  else
+  {
+    state_machine_->Delay(500ms);
   }
 
   return next_state;
 }
 
-// Wait in this state until it is time to
+// Wait in this state until it is time to 
 State DkgService::OnCompleteState()
 {
   FETCH_LOG_INFO(LOGGING_NAME, "State: Complete");
 
-<<<<<<< HEAD
   // calculate the current number of signatures ahead
   if (requesting_iteration_ <= current_iteration_)
   {
     return State::BROADCAST_SIGNATURE;
   }
   else
-=======
-  // The signature is consumed on block generation
-  FETCH_LOCK(sig_lock_);
-
-  if (!aeon_signature_)
->>>>>>> d9ac3e78
   {
     uint64_t const delta = requesting_iteration_ - current_iteration_;
-    if (delta < 10)
-    {
-<<<<<<< HEAD
+    if (delta < READ_AHEAD)
+    {
       return State::BROADCAST_SIGNATURE;
-=======
-      FETCH_LOCK(cabinet_lock_);
-      // Reset transient state
-      current_cabinet_ids_.clear();
-      current_cabinet_ids_[address_] = id_;  // register ourselves
-      current_cabinet_secrets_.clear();
-      current_cabinet_public_keys_.clear();
-      current_cabinet_secrets_.clear();
->>>>>>> d9ac3e78
-    }
-  }
-
-<<<<<<< HEAD
+    }
+  }
+
   // TODO(EJF): Clean up of round cache
-=======
-    // sig lock already
-    {
-      sig_ids_    = crypto::bls::IdList{};
-      sig_shares_ = crypto::bls::SignatureList{};
-    }
->>>>>>> d9ac3e78
 
   state_machine_->Delay(500ms);
 
@@ -552,6 +467,7 @@
 bool DkgService::CanBuildAeonKeys() const
 {
   FETCH_LOCK(cabinet_lock_);
+  FETCH_LOCK(dealer_lock_);
 
   for (auto const &address : current_cabinet_)
   {
@@ -570,7 +486,9 @@
 bool DkgService::BuildAeonKeys()
 {
   FETCH_LOG_INFO(LOGGING_NAME, "Building keys for the start of the aeon");
+
   FETCH_LOCK(cabinet_lock_);
+  FETCH_LOCK(dealer_lock_);
 
   current_cabinet_public_keys_.clear();
 
@@ -600,7 +518,6 @@
   return true;
 }
 
-<<<<<<< HEAD
 ConstByteArray DkgService::GenerateMessage(uint64_t round)
 {
   ConstByteArray message{};
@@ -652,8 +569,4 @@
 }
 
 } // namespace dkg
-} // namespace fetch
-=======
-}  // namespace dkg
-}  // namespace fetch
->>>>>>> d9ac3e78
+} // namespace fetch