#
# F E T C H   D K G   L I B R A R Y
#
cmake_minimum_required(VERSION 3.10 FATAL_ERROR)
project(fetch-dkg)

# CMake Configuration
include(${FETCH_ROOT_CMAKE_DIR}/BuildTools.cmake)

# Compiler Configuration
setup_compiler()

# ------------------------------------------------------------------------------
# Main Library Target
# ------------------------------------------------------------------------------

setup_library(fetch-dkg)
target_link_libraries(fetch-dkg
                      PUBLIC fetch-core
                             fetch-crypto
                             fetch-network
<<<<<<< HEAD
                             fetch-ledger)
=======
                             fetch-chain
                             fetch-entropy
                             fetch-muddle
                             fetch-logging)

if (_is_clang_compiler)
  target_compile_options(fetch-dkg PRIVATE -Wshadow)
endif ()
>>>>>>> 4e7d1014
<|MERGE_RESOLUTION|>--- conflicted
+++ resolved
@@ -19,15 +19,7 @@
                       PUBLIC fetch-core
                              fetch-crypto
                              fetch-network
-<<<<<<< HEAD
-                             fetch-ledger)
-=======
                              fetch-chain
                              fetch-entropy
                              fetch-muddle
-                             fetch-logging)
-
-if (_is_clang_compiler)
-  target_compile_options(fetch-dkg PRIVATE -Wshadow)
-endif ()
->>>>>>> 4e7d1014
+                             fetch-logging)