#pragma once
//------------------------------------------------------------------------------
//
//   Copyright 2018-2019 Fetch.AI Limited
//
//   Licensed under the Apache License, Version 2.0 (the "License");
//   you may not use this file except in compliance with the License.
//   You may obtain a copy of the License at
//
//       http://www.apache.org/licenses/LICENSE-2.0
//
//   Unless required by applicable law or agreed to in writing, software
//   distributed under the License is distributed on an "AS IS" BASIS,
//   WITHOUT WARRANTIES OR CONDITIONS OF ANY KIND, either express or implied.
//   See the License for the specific language governing permissions and
//   limitations under the License.
//
//------------------------------------------------------------------------------

#include "core/byte_array/const_byte_array.hpp"
#include "core/service_ids.hpp"
#include "crypto/sha256.hpp"
#include "ledger/chain/address.hpp"
#include "network/muddle/muddle_endpoint.hpp"
#include "network/muddle/rpc/server.hpp"
#include "rbc_messages.hpp"

#include <bitset>
#include <unordered_set>

namespace fetch {
namespace dkg {

/**
 * Reliable broadcast channel (RBC) is a protocol which ensures all honest
 * parties receive the same message in the presence of a threshold number of
 * Byzantine adversaries
 */
class RBC
{
protected:
  struct MessageCount;
  struct BroadcastMessage;
  struct Party;

public:
  using Endpoint        = muddle::MuddleEndpoint;
  using ConstByteArray  = byte_array::ConstByteArray;
  using MuddleAddress   = ConstByteArray;
  using CabinetMembers  = std::set<MuddleAddress>;
  using Subscription    = muddle::Subscription;
  using SubscriptionPtr = std::shared_ptr<muddle::Subscription>;
  using MessageType     = RBCMessage::MessageType;
  using HashFunction    = crypto::SHA256;
  using MessageHash     = byte_array::ByteArray;
  using CallbackFunction =
      std::function<void(MuddleAddress const &, byte_array::ConstByteArray const &)>;
  using MessageStatMap = std::unordered_map<MessageHash, MessageCount>;
  using FlagType       = std::bitset<sizeof(MessageType) * 8>;
  using PartyList      = std::vector<Party>;

  RBC(Endpoint &endpoint, MuddleAddress address, CallbackFunction call_back,
      uint16_t channel = CHANNEL_BROADCAST);

  // Operators
  bool ResetCabinet(CabinetMembers const &cabinet);
  void SendRBroadcast(SerialisedMessage const &msg);

protected:
  /// Structs used for the message tracking
  /// @{
  struct MessageCount
  {
    uint64_t echo_count{0};
    uint64_t ready_count{0};  ///< Count of RReady and RRecho messages
  };

  struct BroadcastMessage
  {
    SerialisedMessage original_message{};  ///< Original message broadcasted
    MessageHash       message_hash{};      ///< Hash of message
    MessageStatMap    msgs_count{};        ///< Count of RBCMessages received for a given hash
  };

  struct Party
  {
    std::unordered_map<TagType, FlagType>
            flags;          ///< Marks for each message tag what messages have been received
    uint8_t deliver_s = 1;  ///< Counter for messages delivered - initialised to 1
    std::map<uint8_t, TagType>
        undelivered_msg;  ///< Undelivered message tags indexed by sequence counter
  };
<<<<<<< HEAD

  uint32_t           id_;  ///< Rank used in DKG (derived from position in current_cabinet_)
  uint8_t            msg_counter_;  ///< Counter for messages we have broadcasted
  std::vector<Party> parties_;      ///< Keeps track of messages from cabinet members
  std::unordered_map<TagType, Broadcast> broadcasts_;  ///< map from tag to broadcasts
=======
  /// @}

  /// Sending messages
  /// @{
  void         Send(RBCMessage const &env, MuddleAddress const &address);
  virtual void Broadcast(RBCMessage const &env);
  /// @}

  /// Events
  /// @{
  virtual void OnRBC(MuddleAddress const &from, RBCMessage const &message);
  void         OnRBroadcast(RBCMessage const &msg, uint32_t sender_index);
  void         OnREcho(RBCMessage const &msg, uint32_t sender_index);
  void         OnRReady(RBCMessage const &msg, uint32_t sender_index);
  void         OnRRequest(RBCMessage const &msg, uint32_t sender_index);
  void         OnRAnswer(RBCMessage const &msg, uint32_t sender_index);
  void         Deliver(SerialisedMessage const &msg, uint32_t sender_index);
  /// @}

  /// Helper functions
  /// @{
  uint32_t            CabinetIndex(MuddleAddress const &other_address) const;
  bool                BasicMessageCheck(MuddleAddress const &from, RBCMessage const &msg);
  bool                CheckTag(RBCMessage const &msg);
  bool                SetMbar(TagType tag, RMessage const &msg, uint32_t sender_index);
  bool                SetDbar(TagType tag, RHash const &msg);
  bool                ReceivedEcho(TagType tag, RBCMessage const &msg);
  struct MessageCount ReceivedReady(TagType tag, RHash const &msg);
  bool                SetPartyFlag(uint32_t sender_index, TagType tag, MessageType msg_type);
  /// @}

  /// Variable Declarations
  /// @{
  uint16_t  channel_{CHANNEL_BROADCAST};
  uint32_t  id_;           ///< Rank used in DKG (derived from position in current_cabinet_)
  uint8_t   msg_counter_;  ///< Counter for messages we have broadcasted
  PartyList parties_;      ///< Keeps track of messages from cabinet members
  std::unordered_map<TagType, BroadcastMessage> broadcasts_;  ///< map from tag to broadcasts
  std::unordered_set<TagType>                   delivered_;   ///< Tags of messages delivered
>>>>>>> 4c1aa851

  std::mutex mutex_flags_;      ///< Protects access to Party message flags
  std::mutex mutex_deliver_;    ///< Protects the delivered message queue
  std::mutex mutex_broadcast_;  ///< Protects broadcasts_

  // For broadcast
  MuddleAddress const address_;            ///< Our muddle address
  Endpoint &          endpoint_;           ///< The muddle endpoint to communicate on
  CabinetMembers      current_cabinet_;    ///< The set of muddle addresses of the
                                           ///< cabinet (including our own)
  uint32_t threshold_;                     ///< Number of byzantine nodes (this is assumed
                                           ///< to take the maximum allowed value satisying
                                           ///< threshold_ < current_cabinet_.size()
  CallbackFunction deliver_msg_callback_;  ///< Callback for messages which have succeeded
                                           ///< RBC protocol
  SubscriptionPtr rbc_subscription_;       ///< For receiving messages in the rbc channel

  /// @}
};

}  // namespace dkg
}  // namespace fetch<|MERGE_RESOLUTION|>--- conflicted
+++ resolved
@@ -90,13 +90,6 @@
     std::map<uint8_t, TagType>
         undelivered_msg;  ///< Undelivered message tags indexed by sequence counter
   };
-<<<<<<< HEAD
-
-  uint32_t           id_;  ///< Rank used in DKG (derived from position in current_cabinet_)
-  uint8_t            msg_counter_;  ///< Counter for messages we have broadcasted
-  std::vector<Party> parties_;      ///< Keeps track of messages from cabinet members
-  std::unordered_map<TagType, Broadcast> broadcasts_;  ///< map from tag to broadcasts
-=======
   /// @}
 
   /// Sending messages
@@ -136,7 +129,6 @@
   PartyList parties_;      ///< Keeps track of messages from cabinet members
   std::unordered_map<TagType, BroadcastMessage> broadcasts_;  ///< map from tag to broadcasts
   std::unordered_set<TagType>                   delivered_;   ///< Tags of messages delivered
->>>>>>> 4c1aa851
 
   std::mutex mutex_flags_;      ///< Protects access to Party message flags
   std::mutex mutex_deliver_;    ///< Protects the delivered message queue
