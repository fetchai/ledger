--- conflicted
+++ resolved
@@ -45,14 +45,8 @@
   using Subscription    = muddle::Subscription;
   using SubscriptionPtr = std::shared_ptr<muddle::Subscription>;
 
-  // Constructor
-<<<<<<< HEAD
-  explicit RBC(Endpoint &endpoint, MuddleAddress address, CabinetMembers const &cabinet,
+  RBC(Endpoint &endpoint, MuddleAddress address, CabinetMembers const &cabinet,
                DkgService &dkg_service);
-=======
-  RBC(Endpoint &endpoint, MuddleAddress address, CabinetMembers const &cabinet, uint64_t &threshold,
-      DkgService &dkg_service);
->>>>>>> 4ada20e8
 
   // Operators
   void ResetCabinet();
@@ -105,16 +99,10 @@
   MuddleAddress const address_;   ///< Our muddle address
   Endpoint &          endpoint_;  ///< The muddle endpoint to communicate on
   CabinetMembers const
-<<<<<<< HEAD
-      &    current_cabinet_;  ///< The set of muddle addresses of the cabinet (including our own)
+      &       current_cabinet_;  ///< The set of muddle addresses of the cabinet (including our own)
   uint32_t threshold_;  ///< Number of byzantine nodes (this is assumed to take the maximum allowed
                         ///< value satisying threshold_ < current_cabinet_.size()
-  DkgService &    dkg_service_;
-=======
-      &       current_cabinet_;  ///< The set of muddle addresses of the cabinet (including our own)
-  uint64_t &  threshold_;        ///< Number of byzantine nodes
   DkgService &dkg_service_;
->>>>>>> 4ada20e8
   SubscriptionPtr rbc_subscription_;  ///< For receiving messages in the rbc channel
 
   void Send(RBCEnvelop const &env, MuddleAddress const &address);
