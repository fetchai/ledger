#pragma once
//------------------------------------------------------------------------------
//
//   Copyright 2018-2019 Fetch.AI Limited
//
//   Licensed under the Apache License, Version 2.0 (the "License");
//   you may not use this file except in compliance with the License.
//   You may obtain a copy of the License at
//
//       http://www.apache.org/licenses/LICENSE-2.0
//
//   Unless required by applicable law or agreed to in writing, software
//   distributed under the License is distributed on an "AS IS" BASIS,
//   WITHOUT WARRANTIES OR CONDITIONS OF ANY KIND, either express or implied.
//   See the License for the specific language governing permissions and
//   limitations under the License.
//
//------------------------------------------------------------------------------

#include "core/byte_array/const_byte_array.hpp"
#include "core/serializers/base_types.hpp"
#include "core/serializers/group_definitions.hpp"
#include "core/serializers/main_serializer.hpp"
#include "muddle/rpc/client.hpp"

#include <string>

namespace fetch {
namespace dkg {

using DKGSerializer = fetch::serializers::MsgPackSerializer;

/**
 * Different messages using in distributed key generation (DKG) protocol.
 * Connections - the cabinet connections the current node has connected directly to
 * Coefficients - contain the broadcast coefficients as strings
 * Shares - contain the secret shares which have been exposed in broadcasts as strings
 * Complaints - contain the set of miners who are being complained against
 */

class DKGMessage
{
public:
  using MuddleAddress = byte_array::ConstByteArray;
  using Coefficient   = std::string;
  using Share         = std::string;
  using CabinetId     = MuddleAddress;

  enum class MessageType : uint8_t
  {
    CONNECTIONS,
    COEFFICIENT,
    SHARE,
    COMPLAINT,
    FINAL_STATE
  };

  virtual ~DKGMessage() = default;

  /// @name Getter functions
  /// @{
  MessageType type() const
  {
    return type_;
  }
  /// @}

  virtual DKGSerializer Serialize() const = 0;

protected:
  const MessageType type_;  ///< Type of message of the three listed above

  explicit DKGMessage(MessageType type)
    : type_{type}
  {}
};

class FinalStateMessage : public DKGMessage
{
public:
  using Payload = byte_array::ConstByteArray;

  Payload payload_;

  explicit FinalStateMessage(DKGSerializer &serialiser)
    : DKGMessage{MessageType::FINAL_STATE}
  {
    serialiser >> payload_;
  }
<<<<<<< HEAD
  FinalStateMessage(Payload const &payload)
=======
  explicit FinalStateMessage(Payload const &payload)  // NOLINT
>>>>>>> 0864c6d3
    : DKGMessage{MessageType::FINAL_STATE}
    , payload_{payload}
  {}
  ~FinalStateMessage() override = default;

  DKGSerializer Serialize() const override
  {
    DKGSerializer serializer;
    serializer << payload_;
    return serializer;
  }
};

class ConnectionsMessage : public DKGMessage
{
public:
  std::set<MuddleAddress> connections_;

  explicit ConnectionsMessage(DKGSerializer &serialiser)
    : DKGMessage{MessageType::CONNECTIONS}
  {
    serialiser >> connections_;
  }
<<<<<<< HEAD
  ConnectionsMessage(std::set<MuddleAddress> const &connections)
    : DKGMessage{MessageType::CONNECTIONS}
    , connections_{connections}
=======
  explicit ConnectionsMessage(std::set<MuddleAddress> connections)
    : DKGMessage{MessageType::CONNECTIONS}
    , connections_{std::move(connections)}
>>>>>>> 0864c6d3
  {}
  ~ConnectionsMessage() override = default;

  DKGSerializer Serialize() const override
  {
    DKGSerializer serializer;
    serializer << connections_;
    return serializer;
  }
};

class CoefficientsMessage : public DKGMessage
{
  uint8_t                  phase_{};       ///< Phase of state machine that this message is for
  std::vector<Coefficient> coefficients_;  ///< Coefficients as strings

public:
  explicit CoefficientsMessage(DKGSerializer &serialiser)
    : DKGMessage{MessageType::COEFFICIENT}
  {
    serialiser >> phase_ >> coefficients_;
  }
  CoefficientsMessage(uint8_t phase, std::vector<Coefficient> coeff)
    : DKGMessage{MessageType::COEFFICIENT}
    , phase_{phase}
    , coefficients_{std::move(coeff)}
  {}
  ~CoefficientsMessage() override = default;

  DKGSerializer Serialize() const override
  {
    DKGSerializer serializer;
    serializer << phase_ << coefficients_;
    return serializer;
  }

  /// @name Getter functions
  /// @{
  uint8_t phase() const
  {
    return phase_;
  }
  std::vector<Coefficient> const &coefficients() const
  {
    return coefficients_;
  }
  ///@}
};

class SharesMessage : public DKGMessage
{
  uint8_t phase_{};  ///< Phase of state machine that this message is for
  std::unordered_map<CabinetId, std::pair<Share, Share>>
      shares_;  ///< Exposed secret shares for a particular committee member
public:
  explicit SharesMessage(DKGSerializer &serialiser)
    : DKGMessage{MessageType::SHARE}
  {
    serialiser >> phase_ >> shares_;
  }
  SharesMessage(uint8_t phase, std::unordered_map<CabinetId, std::pair<Share, Share>> shares)
    : DKGMessage{MessageType::SHARE}
    , phase_{phase}
    , shares_{std::move(shares)}
  {}
  ~SharesMessage() override = default;

  DKGSerializer Serialize() const override
  {
    DKGSerializer serializer;
    serializer << phase_ << shares_;
    return serializer;
  }

  /// @name Getter functions
  /// @{
  uint8_t phase() const
  {
    return phase_;
  }
  std::unordered_map<CabinetId, std::pair<Share, Share>> const &shares() const
  {
    return shares_;
  }
  ///@}
};

class ComplaintsMessage : public DKGMessage
{
  std::unordered_set<CabinetId>
      complaints_;  ///< Committee members that you are complaining against
public:
  // Construction/Destruction
  explicit ComplaintsMessage(DKGSerializer &serialiser)
    : DKGMessage{MessageType::COMPLAINT}
  {
    serialiser >> complaints_;
  }
<<<<<<< HEAD
  ComplaintsMessage(std::unordered_set<CabinetId> complaints)
=======
  explicit ComplaintsMessage(std::unordered_set<CabinetId> complaints)
>>>>>>> 0864c6d3
    : DKGMessage{MessageType::COMPLAINT}
    , complaints_{std::move(complaints)}
  {}
  ~ComplaintsMessage() override = default;

  DKGSerializer Serialize() const override
  {
    DKGSerializer serializer;
    serializer << complaints_;
    return serializer;
  }

  /// @name Getter functions
  /// @{
  std::unordered_set<CabinetId> const &complaints() const
  {
    return complaints_;
  }
  ///@}
};

class DKGEnvelope
{
  using MessageType = DKGMessage::MessageType;
  using Payload     = byte_array::ConstByteArray;

public:
  DKGEnvelope() = default;
  explicit DKGEnvelope(DKGMessage const &msg)
    : type_{msg.type()}
    , serialisedMessage_{msg.Serialize().data()}
  {}

  std::shared_ptr<DKGMessage> Message() const;

  template <typename T, typename D>
  friend struct serializers::MapSerializer;

private:
  MessageType type_;               ///< Type of message contained in the envelope
  Payload     serialisedMessage_;  ///< Serialised message
};

}  // namespace dkg

namespace serializers {
template <typename D>
struct MapSerializer<dkg::DKGEnvelope, D>
{
public:
  using Type       = dkg::DKGEnvelope;
  using DriverType = D;

  static uint8_t const TYPE    = 1;
  static uint8_t const MESSAGE = 2;

  template <typename Constructor>
  static void Serialize(Constructor &map_constructor, Type const &env)
  {
    auto map = map_constructor(2);
    map.Append(TYPE, static_cast<uint8_t>(env.type_));
    map.Append(MESSAGE, env.serialisedMessage_);
  }

  template <typename MapDeserializer>
  static void Deserialize(MapDeserializer &map, Type &env)
  {
    uint8_t type;
    map.ExpectKeyGetValue(TYPE, type);
    map.ExpectKeyGetValue(MESSAGE, env.serialisedMessage_);
    env.type_ = static_cast<dkg::DKGEnvelope::MessageType>(type);
  }
};

}  // namespace serializers

}  // namespace fetch<|MERGE_RESOLUTION|>--- conflicted
+++ resolved
@@ -87,11 +87,7 @@
   {
     serialiser >> payload_;
   }
-<<<<<<< HEAD
-  FinalStateMessage(Payload const &payload)
-=======
   explicit FinalStateMessage(Payload const &payload)  // NOLINT
->>>>>>> 0864c6d3
     : DKGMessage{MessageType::FINAL_STATE}
     , payload_{payload}
   {}
@@ -115,15 +111,9 @@
   {
     serialiser >> connections_;
   }
-<<<<<<< HEAD
-  ConnectionsMessage(std::set<MuddleAddress> const &connections)
-    : DKGMessage{MessageType::CONNECTIONS}
-    , connections_{connections}
-=======
   explicit ConnectionsMessage(std::set<MuddleAddress> connections)
     : DKGMessage{MessageType::CONNECTIONS}
     , connections_{std::move(connections)}
->>>>>>> 0864c6d3
   {}
   ~ConnectionsMessage() override = default;
 
@@ -222,11 +212,7 @@
   {
     serialiser >> complaints_;
   }
-<<<<<<< HEAD
-  ComplaintsMessage(std::unordered_set<CabinetId> complaints)
-=======
   explicit ComplaintsMessage(std::unordered_set<CabinetId> complaints)
->>>>>>> 0864c6d3
     : DKGMessage{MessageType::COMPLAINT}
     , complaints_{std::move(complaints)}
   {}
