#pragma once
//------------------------------------------------------------------------------
//
//   Copyright 2018-2019 Fetch.AI Limited
//
//   Licensed under the Apache License, Version 2.0 (the "License");
//   you may not use this file except in compliance with the License.
//   You may obtain a copy of the License at
//
//       http://www.apache.org/licenses/LICENSE-2.0
//
//   Unless required by applicable law or agreed to in writing, software
//   distributed under the License is distributed on an "AS IS" BASIS,
//   WITHOUT WARRANTIES OR CONDITIONS OF ANY KIND, either express or implied.
//   See the License for the specific language governing permissions and
//   limitations under the License.
//
//------------------------------------------------------------------------------

#include "crypto/mcl_dkg.hpp"
#include "dkg/dkg_complaints_manager.hpp"
#include "dkg/dkg_messages.hpp"
#include "network/muddle/rpc/client.hpp"
#include "telemetry/gauge.hpp"
#include "telemetry/telemetry.hpp"

#include <atomic>
#include <mutex>
#include <set>
#include <string>
#include <unordered_set>
#include <vector>

namespace fetch {
namespace muddle {

class MuddleEndpoint;

}  // namespace muddle

namespace dkg {

/**
 * //TODO(jmw): DKG protocol
 */
class DistributedKeyGeneration
{
protected:
  using MuddleAddress    = byte_array::ConstByteArray;
  using CabinetMembers   = std::set<MuddleAddress>;
  using Endpoint         = muddle::MuddleEndpoint;
  using MessageShare     = std::string;
  using SharesExposedMap = std::unordered_map<MuddleAddress, std::pair<MessageShare, MessageShare>>;

  enum class State : uint8_t
  {
    INITIAL,
    WAITING_FOR_SHARE,
    WAITING_FOR_COMPLAINTS,
    WAITING_FOR_COMPLAINT_ANSWERS,
    WAITING_FOR_QUAL_SHARES,
    WAITING_FOR_QUAL_COMPLAINTS,
    WAITING_FOR_RECONSTRUCTION_SHARES,
    FINAL
  };

  static bn::G2 zeroG2_;   ///< Zero for public key type
  static bn::Fr zeroFr_;   ///< Zero for private key type
  static bn::G2 group_g_;  ///< Generator of group used in DKG
  static bn::G2 group_h_;  ///< Generator of subgroup used in DKG

  CabinetMembers                           cabinet_;  ///< Muddle addresses of cabinet members
  uint32_t                                 polynomial_degree_;  ///< Degree of polynomial in DKG
  MuddleAddress                            address_;            ///< Our muddle address
  uint32_t                                 cabinet_index_;  ///< Index of our address in cabinet_
  std::function<void(DKGEnvelope const &)> broadcast_function_;
  std::function<void(MuddleAddress const &, std::pair<std::string, std::string> const &)>
                               rpc_function_;
  telemetry::GaugePtr<uint8_t> dkg_state_gauge_;
  std::atomic<State>           state_{State::INITIAL};
  std::mutex                   mutex_;

  // What the DKG should return
  bn::Fr                  secret_share_;       ///< Share of group private key (x_i)
  bn::G2                  public_key_;         ///< Group public key (y)
  std::vector<bn::G2>     public_key_shares_;  ///< Public keys of cabinet generated by DKG (v_i)
  std::set<MuddleAddress> qual_;               ///< Set of cabinet members who completed DKG

  // Temporary for DKG construction
  bn::Fr                           xprime_i;
  std::vector<bn::G2>              y_i;
  std::vector<std::vector<bn::Fr>> s_ij, sprime_ij;
  std::vector<bn::Fr>              z_i;
  std::vector<std::vector<bn::G2>> C_ik;
  std::vector<std::vector<bn::G2>> A_ik;
  std::vector<std::vector<bn::G2>> g__s_ij;
  std::vector<bn::G2>              g__a_i;

  // Managing complaints
  ComplaintsManager       complaints_manager_;
  ComplaintsAnswerManager complaints_answer_manager_;
  QualComplaintsManager   qual_complaints_manager_;
  std::atomic<bool>       received_all_coef_and_shares_{false};
  std::atomic<bool>       received_all_complaints_{false};
  std::atomic<bool>       received_all_complaints_answer_{false};
  std::atomic<bool>       received_all_qual_shares_{false};
  std::atomic<bool>       received_all_qual_complaints_{false};
  std::atomic<bool>       received_all_reconstruction_shares_{false};

  // Counters for types of messages received
  std::atomic<uint32_t>   shares_received_{0};
  std::atomic<uint32_t>   C_ik_received_{0};
  std::set<MuddleAddress> A_ik_received_;
  std::atomic<uint32_t>   reconstruction_shares_received_{0};

  std::unordered_map<MuddleAddress, std::pair<std::set<uint32_t>, std::vector<bn::Fr>>>
      reconstruction_shares;  ///< Map from id of node_i in complaints to a pair <parties which
                              ///< exposed shares of node_i, the shares that were exposed>

  /// @name Methods to send messages
  /// @{
  void         SendBroadcast(DKGEnvelope const &env);
  void         SendCoefficients(std::vector<bn::Fr> const &a_i, std::vector<bn::Fr> const &b_i);
  void         SendShares(std::vector<bn::Fr> const &a_i, std::vector<bn::Fr> const &b_i);
  virtual void BroadcastComplaints();
  virtual void BroadcastComplaintsAnswer();
  virtual void BroadcastQualCoefficients();
  virtual void BroadcastQualComplaints();
  virtual void BroadcastReconstructionShares();
  /// @}

  /// @name Methods to check if enough messages have been received to trigger state transition
  /// @{
  void ReceivedCoefficientsAndShares();
  void ReceivedComplaint();
  void ReceivedComplaintsAnswer();
  void ReceivedQualShares();
  void ReceivedQualComplaint();
  void ReceivedReconstructionShares();
  /// @}

  /// @name Handlers for messages
  /// @{
  void OnNewCoefficients(CoefficientsMessage const &coefficients, MuddleAddress const &from_id);
  void OnComplaints(ComplaintsMessage const &complaint, MuddleAddress const &from_id);
  void OnExposedShares(SharesMessage const &shares, MuddleAddress const &from_id);
  void OnComplaintsAnswer(SharesMessage const &answer, MuddleAddress const &from_id);
  void OnQualComplaints(SharesMessage const &shares, MuddleAddress const &from_id);
  void OnReconstructionShares(SharesMessage const &shares, MuddleAddress const &from_id);
  /// @}

  /// @name Helper methods
  /// @{
  uint32_t CabinetIndex(MuddleAddress const &other_address) const;
  bool     BasicMsgCheck(MuddleAddress const &from, std::shared_ptr<DKGMessage> const &msg_ptr);
  std::unordered_set<MuddleAddress> ComputeComplaints();
  void             CheckComplaintAnswer(SharesMessage const &answer, MuddleAddress const &from_id,
                                        uint32_t from_index);
  bool             BuildQual();
  SharesExposedMap ComputeQualComplaints();
  void             CheckQualComplaints();
  void             ComputeSecretShare();
  bool             RunReconstruction();
  void             ComputePublicKeys();
  /// @}

public:
  DistributedKeyGeneration(
      MuddleAddress address, std::function<void(DKGEnvelope const &)> broadcast_function,
      std::function<void(MuddleAddress const &, std::pair<std::string, std::string> const &)>
          rpc_function);

  virtual void BroadcastShares();
<<<<<<< HEAD
  void         OnNewShares(MuddleAddress from_id, std::pair<MsgShare, MsgShare> const &shares);
  void         OnDkgMessage(MuddleAddress const &from, std::shared_ptr<DKGMessage> msg_ptr);
  void         ResetCabinet(CabinetMembers const &cabinet, uint32_t threshold);
  void         SetDkgOutput(bn::G2 &public_key, bn::Fr &secret_share,
                            std::vector<bn::G2> &public_key_shares, std::set<MuddleAddress> &qual);
  bool         finished() const;
  bn::G2       group() const;
=======
  void   OnNewShares(MuddleAddress from_id, std::pair<MessageShare, MessageShare> const &shares);
  void   OnDkgMessage(MuddleAddress const &from, std::shared_ptr<DKGMessage> msg_ptr);
  void   ResetCabinet();
  void   SetDkgOutput(bn::G2 &public_key, bn::Fr &secret_share,
                      std::vector<bn::G2> &public_key_shares, std::set<MuddleAddress> &qual);
  bool   finished() const;
  bn::G2 group() const;
>>>>>>> 4c1aa851
};
}  // namespace dkg
}  // namespace fetch<|MERGE_RESOLUTION|>--- conflicted
+++ resolved
@@ -171,23 +171,13 @@
           rpc_function);
 
   virtual void BroadcastShares();
-<<<<<<< HEAD
-  void         OnNewShares(MuddleAddress from_id, std::pair<MsgShare, MsgShare> const &shares);
-  void         OnDkgMessage(MuddleAddress const &from, std::shared_ptr<DKGMessage> msg_ptr);
-  void         ResetCabinet(CabinetMembers const &cabinet, uint32_t threshold);
-  void         SetDkgOutput(bn::G2 &public_key, bn::Fr &secret_share,
-                            std::vector<bn::G2> &public_key_shares, std::set<MuddleAddress> &qual);
-  bool         finished() const;
-  bn::G2       group() const;
-=======
   void   OnNewShares(MuddleAddress from_id, std::pair<MessageShare, MessageShare> const &shares);
   void   OnDkgMessage(MuddleAddress const &from, std::shared_ptr<DKGMessage> msg_ptr);
-  void   ResetCabinet();
+  void   ResetCabinet(CabinetMembers const &cabinet, uint32_t threshold);
   void   SetDkgOutput(bn::G2 &public_key, bn::Fr &secret_share,
                       std::vector<bn::G2> &public_key_shares, std::set<MuddleAddress> &qual);
   bool   finished() const;
   bn::G2 group() const;
->>>>>>> 4c1aa851
 };
 }  // namespace dkg
 }  // namespace fetch