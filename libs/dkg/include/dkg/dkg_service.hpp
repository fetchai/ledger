#pragma once
//------------------------------------------------------------------------------
//
//   Copyright 2018-2019 Fetch.AI Limited
//
//   Licensed under the Apache License, Version 2.0 (the "License");
//   you may not use this file except in compliance with the License.
//   You may obtain a copy of the License at
//
//       http://www.apache.org/licenses/LICENSE-2.0
//
//   Unless required by applicable law or agreed to in writing, software
//   distributed under the License is distributed on an "AS IS" BASIS,
//   WITHOUT WARRANTIES OR CONDITIONS OF ANY KIND, either express or implied.
//   See the License for the specific language governing permissions and
//   limitations under the License.
//
//------------------------------------------------------------------------------

#include "dkg/dkg_rpc_serializers.hpp"
#include "core/byte_array/decoders.hpp"
#include "core/state_machine.hpp"
#include "core/containers/mapping.hpp"
#include "core/mutex.hpp"
#include "core/byte_array/const_byte_array.hpp"
#include "crypto/bls_base.hpp"
#include "ledger/chain/address.hpp"
#include "ledger/consensus/entropy_generator_interface.hpp"
#include "dkg/dkg_rpc_protocol.hpp"
#include "network/muddle/rpc/server.hpp"
#include "network/muddle/rpc/client.hpp"

#include <memory>
#include <unordered_map>
#include <unordered_set>

namespace fetch {
namespace muddle {

class MuddleEndpoint;
class Subscription;

} // namespace network

namespace dkg {

class DkgService : public ledger::EntropyGeneratorInterface
{
public:

  enum class State
  {
    REGISTER,
    WAIT_FOR_REGISTRATION,
    BUILD_AEON_KEYS,
    REQUEST_SECRET_KEY,
    WAIT_FOR_SECRET_KEY,
    BROADCAST_SIGNATURE,
    COLLECT_SIGNATURES,
    COMPLETE,
  };

  using Endpoint       = muddle::MuddleEndpoint;
  using Digest         = ledger::Digest;
  using ConstByteArray = byte_array::ConstByteArray;
  using MuddleAddress  = ConstByteArray;
  using CabinetMembers  = std::unordered_set<MuddleAddress>;

  // Construction / Destruction
  explicit DkgService(Endpoint &endpoint, ConstByteArray address, ConstByteArray beacon_address,
                      std::size_t key_lifetime);
  DkgService(DkgService const &) = delete;
  DkgService(DkgService &&) = delete;
  ~DkgService() override = default;

  /// @name External Events
  /// @{
  bool RegisterCabinetMember(MuddleAddress const &address, crypto::bls::Id const &id);

  struct SecretKeyReq
  {
    bool                       success{false};
    crypto::bls::PrivateKey    private_key{};
    crypto::bls::PublicKeyList public_keys{};
  };
  SecretKeyReq RequestSecretKey(MuddleAddress const &address);

  void SubmitSignatureShare(crypto::bls::Id const &id, crypto::bls::PublicKey  const &public_key, crypto::bls::Signature const &signature);

  void OnNewBlock(uint64_t block_index);
  /// @}

  /// @name Entropy Generator
  /// @{
  Status GenerateEntropy(Digest block_digest, uint64_t block_number, uint64_t &entropy) override;
  /// @}

  std::weak_ptr<core::Runnable> GetWeakRunnable()
  {
    return state_machine_;
  }

  void ResetCabinet(CabinetMembers cabinet, std::size_t threshold)
  {
    FETCH_LOCK(cabinet_lock_);
    current_cabinet_   = std::move(cabinet);
    current_threshold_ = threshold;
  }

  // Operators
  DkgService &operator=(DkgService const &) = delete;
  DkgService &operator=(DkgService &&) = delete;

private:
  using Address         = ledger::Address;
  using SubscriptionPtr = std::shared_ptr<muddle::Subscription>;
  using AddressMapping  = core::Mapping<MuddleAddress, Address>;
<<<<<<< HEAD
  using EntropyHistory  = std::unordered_map<uint64_t, uint64_t>;
  using CabinetMembers  = std::unordered_set<MuddleAddress>;
=======

>>>>>>> 20d99f19
  using CabinetIds      = std::unordered_map<MuddleAddress, crypto::bls::Id>;
  using CabinetKeys     = std::unordered_map<MuddleAddress, crypto::bls::PrivateKey>;
  using StateMachine    = core::StateMachine<State>;
  using StateMachinePtr = std::shared_ptr<StateMachine>;
  using RpcProtocolPtr  = std::unique_ptr<DkgRpcProtocol>;
  using Promise = service::Promise;
  using RMutex = std::recursive_mutex;
  using Mutex  = std::mutex;

  /// @name State Handlers
  /// @{
  State OnRegisterState();
  State OnWaitForRegistrationState();
  State OnBuildAeonKeysState();
  State OnRequestSecretKeyState();
  State OnWaitForSecretKeyState();
  State OnBroadcastSignatureState();
  State OnCollectSignaturesState();
  State OnCompleteState();
  /// @}

  bool CanBuildAeonKeys() const;
  bool BuildAeonKeys();


  ConstByteArray const  address_;
  crypto::bls::Id const id_;
  ConstByteArray const  beacon_address_;
  bool const            is_dealer_;
  Endpoint &            endpoint_;


  muddle::rpc::Server rpc_server_;
  muddle::rpc::Client rpc_client_;
  RpcProtocolPtr      rpc_proto_;


  StateMachinePtr state_machine_;

  std::size_t current_threshold_{1};

  /// @name State Spectific
  /// @{
  Promise pending_promise_;
  crypto::bls::PrivateKey     sig_private_key_{};
  /// @}

  /// @name Current Signature
  /// @{
  mutable RMutex              sig_lock_{};
  std::unique_ptr<crypto::bls::Signature> aeon_signature_{};
  crypto::bls::IdList         sig_ids_{};
  crypto::bls::SignatureList  sig_shares_{};
  /// @}

  // Current entropy statefullness
  mutable RMutex entropy_lock_{};
  uint64_t       current_iteration_ = 0;
  EntropyHistory entropy_history_;
  Digest         current_entropy_source_;

  /// @name Beacon / Secret Generation
  /// @{
  mutable RMutex cabinet_lock_;
  CabinetMembers current_cabinet_{};
  CabinetIds current_cabinet_ids_{};
  crypto::bls::PublicKeyList current_cabinet_public_keys_{}; // aeon
  CabinetKeys current_cabinet_secrets_{};
  /// @}

  AddressMapping address_mapper_{}; ///< Muddle <-> Token Address mapping
};

template <typename T>
void Serialize(T &stream, DkgService::SecretKeyReq const &req)
{
  stream << req.success;

  if (req.success)
  {
    stream << req.private_key << req.public_keys;
  }
}

template <typename T>
void Deserialize(T &stream, DkgService::SecretKeyReq &req)
{
  stream >> req.success;

  if (req.success)
  {
    stream >> req.private_key >> req.public_keys;
  }
}

} // namespace dkg
} // namespace fetch<|MERGE_RESOLUTION|>--- conflicted
+++ resolved
@@ -115,12 +115,8 @@
   using Address         = ledger::Address;
   using SubscriptionPtr = std::shared_ptr<muddle::Subscription>;
   using AddressMapping  = core::Mapping<MuddleAddress, Address>;
-<<<<<<< HEAD
   using EntropyHistory  = std::unordered_map<uint64_t, uint64_t>;
-  using CabinetMembers  = std::unordered_set<MuddleAddress>;
-=======
-
->>>>>>> 20d99f19
+
   using CabinetIds      = std::unordered_map<MuddleAddress, crypto::bls::Id>;
   using CabinetKeys     = std::unordered_map<MuddleAddress, crypto::bls::PrivateKey>;
   using StateMachine    = core::StateMachine<State>;
