#pragma once
//------------------------------------------------------------------------------
//
//   Copyright 2018-2019 Fetch.AI Limited
//
//   Licensed under the Apache License, Version 2.0 (the "License");
//   you may not use this file except in compliance with the License.
//   You may obtain a copy of the License at
//
//       http://www.apache.org/licenses/LICENSE-2.0
//
//   Unless required by applicable law or agreed to in writing, software
//   distributed under the License is distributed on an "AS IS" BASIS,
//   WITHOUT WARRANTIES OR CONDITIONS OF ANY KIND, either express or implied.
//   See the License for the specific language governing permissions and
//   limitations under the License.
//
//------------------------------------------------------------------------------

#include "core/byte_array/const_byte_array.hpp"
#include "core/byte_array/decoders.hpp"
#include "core/containers/mapping.hpp"
#include "core/mutex.hpp"
#include "core/state_machine.hpp"
#include "dkg/dkg.hpp"
#include "dkg/dkg_rpc_protocol.hpp"
#include "dkg/rbc.hpp"
#include "dkg/round.hpp"
#include "ledger/chain/address.hpp"
#include "ledger/consensus/entropy_generator_interface.hpp"
#include "network/muddle/rpc/client.hpp"
#include "network/muddle/rpc/server.hpp"

#include <cstddef>
#include <cstdint>
#include <deque>
#include <map>
#include <memory>
#include <unordered_map>
#include <unordered_set>

namespace fetch {
namespace muddle {

class MuddleEndpoint;
class Subscription;

}  // namespace muddle

namespace dkg {

/**
 * The DKG service is designed to provide the system with a reliable entropy source that can be
 * integrated into the staking mechanism.
 *
 * The DKG will build a set of keys for for a given block period called an aeon. During this aeon
 * signatures will be sent out from each participant on a round basis. These rounds roughly sync
 * up with block intervals. However, it should be noted that in general the DKG will run ahead of
 * the main chain.
 *
 * The following diagram outlines that basic state machine that is operating in the DKG service.
 *
 *                       ┌───────────────────────┐
 *                       │                       │
 *                       │       Start DKG       │◀ ─ ─ ─ ─ ─ ─ ─ ─ ─ ─ ─ ─
 *                       │                       │                         │
 *                       └───────────────────────┘
 *                                   │                                     │
 *                                   │                               At the start
 *                                   ▼                                of the next
 *                       ┌───────────────────────┐                       aeon
 *                       │                       │                         │
 *                       │Wait for DKG Completion│
 *                       │                       │                         │
 *                       └───────────────────────┘
 *                                   │                                     │
 *                                   │
 *                                   ▼                                     │
 *                       ┌───────────────────────┐
 *                       │                       │                         │
 *                       │  Broadcast Signature  │◀ ─ ─ ─ ─ ─ ┐
 *                       │                       │                         │
 *                       └───────────────────────┘            │
 *                                   │                                     │
 *                                   │                  At the start
 *                                   ▼                   of the next       │
 *                       ┌───────────────────────┐          round
 *                       │                       │                         │
 *                       │  Collect Signatures   │            │
 *                       │                       │                         │
 *                       └───────────────────────┘            │
 *                                   │                                     │
 *                                   │                        │
 *                                   ▼                                     │
 *                       ┌───────────────────────┐            │
 *                       │                       │                         │
 *                       │       Complete        │─ ─ ─ ─ ─ ─ ┴ ─ ─ ─ ─ ─ ─
 *                       │                       │
 *                       └───────────────────────┘
 */
class DkgService : public ledger::EntropyGeneratorInterface
{
public:
  static constexpr char const *LOGGING_NAME = "DkgService";

  enum class State
  {
    BUILD_AEON_KEYS,
    WAIT_FOR_DKG_COMPLETION,
    BROADCAST_SIGNATURE,
    COLLECT_SIGNATURES,
    COMPLETE,
  };

  using Endpoint       = muddle::MuddleEndpoint;
  using Digest         = ledger::Digest;
  using ConstByteArray = byte_array::ConstByteArray;
  using MuddleAddress  = ConstByteArray;
  using CabinetMembers = std::set<MuddleAddress>;
  using RBCMessageType = DKGEnvelope;

  // Construction / Destruction
  explicit DkgService(Endpoint &endpoint, ConstByteArray address);
  DkgService(DkgService const &) = delete;
  DkgService(DkgService &&)      = delete;
  ~DkgService() override         = default;

  /// @name External Events
  /// @{
  void SubmitSignatureShare(uint64_t round, uint32_t const &id, std::string const &signature);
  void SubmitShare(MuddleAddress const &address, std::pair<std::string, std::string> const &shares);
  void OnRbcDeliver(MuddleAddress const &from, byte_array::ConstByteArray const &payload);
  /// @}

  /// @name Entropy Generator
  /// @{
  Status GenerateEntropy(Digest block_digest, uint64_t block_number, uint64_t &entropy) override;
  /// @}

  /// @name Helper Methods
  /// @{
  std::weak_ptr<core::Runnable> GetWeakRunnable()
  {
    return state_machine_;
  }

  void ResetCabinet(CabinetMembers cabinet,
                    uint32_t       threshold = std::numeric_limits<uint32_t>::max())
  {
    FETCH_LOCK(cabinet_lock_);
<<<<<<< HEAD
    assert(cabinet.size() > threshold);
    // Check threshold meets the requirements for the RBC
    if (cabinet.size() % 3 == 0)
    {
      assert(threshold >= static_cast<uint32_t>(cabinet.size() / 3 - 1));
    }
    else
    {
      assert(threshold >= static_cast<uint32_t>(cabinet.size() / 3));
    }
    current_cabinet_   = std::move(cabinet);
    current_threshold_ = threshold;
    id_                = static_cast<uint32_t>(
=======
    current_cabinet_ = std::move(cabinet);
    if (threshold == std::numeric_limits<uint32_t>::max())
    {
      current_threshold_ = static_cast<uint32_t>(current_cabinet_.size() / 2 - 1);
    }
    else
    {
      current_threshold_ = threshold;
    }
    assert(current_cabinet_.size() > 3 * threshold);  // To meet the requirements for the RBC
    id_ = static_cast<uint32_t>(
>>>>>>> 0c2a28ce
        std::distance(current_cabinet_.begin(), current_cabinet_.find(address_)));
    FETCH_LOG_INFO(LOGGING_NAME, "Resetting cabinet. Cabinet size: ", current_cabinet_.size(),
                   " threshold: ", threshold);
    dkg_.ResetCabinet();
    rbc_.ResetCabinet();
  }
  void SendShares(MuddleAddress const &                      destination,
                  std::pair<std::string, std::string> const &shares);
  void SendReliableBroadcast(RBCMessageType const &msg);
  /// @}

  // Operators
  DkgService &operator=(DkgService const &) = delete;
  DkgService &operator=(DkgService &&) = delete;

private:
  using Address         = ledger::Address;
  using SubscriptionPtr = std::shared_ptr<muddle::Subscription>;
  using AddressMapping  = core::Mapping<MuddleAddress, Address>;
  using EntropyHistory  = std::unordered_map<uint64_t, uint64_t>;
  using CabinetIds      = std::unordered_map<MuddleAddress, uint32_t>;
  using StateMachine    = core::StateMachine<State>;
  using StateMachinePtr = std::shared_ptr<StateMachine>;
  using RpcProtocolPtr  = std::unique_ptr<DkgRpcProtocol>;
  using Promise         = service::Promise;
  using RMutex          = std::recursive_mutex;
  using Mutex           = std::mutex;
  using SignaturePtr    = std::unique_ptr<bn::G1>;
  using SignatureMap    = std::map<uint64_t, SignaturePtr>;
  using RoundMap        = std::map<uint64_t, RoundPtr>;
  using PrivateKey      = bn::Fr;
  using PublicKey       = bn::G2;
  using PublicKeyList   = std::vector<bn::G2>;

  struct Submission
  {
    uint64_t round;
    uint32_t id;
    bn::G1   signature;
  };

  using SubmissionList = std::deque<Submission>;

  /// @name State Handlers
  /// @{
  State OnBuildAeonKeysState();
  State OnWaitForDkgCompletionState();
  State OnBroadcastSignatureState();
  State OnCollectSignaturesState();
  State OnCompleteState();
  /// @}

  /// @name Utils
  /// @{
  bool     GetSignaturePayload(uint64_t round, ConstByteArray &payload);
  RoundPtr LookupRound(uint64_t round, bool create = false);
  /// @}

  ConstByteArray const     address_;        ///< Our muddle address
  uint32_t                 id_;             ///< Our DKG ID (derived from index in current_cabinet_)
  Endpoint &               endpoint_;       ///< The muddle endpoint to communicate on
  muddle::rpc::Server      rpc_server_;     ///< The services' RPC server
  muddle::rpc::Client      rpc_client_;     ///< The services' RPC client
  RpcProtocolPtr           rpc_proto_;      ///< The services RPC protocol
  StateMachinePtr          state_machine_;  ///< The service state machine
  rbc::RBC                 rbc_;            ///< Runs the RBC protocol
  DistributedKeyGeneration dkg_;            ///< Runs DKG protocol

  /// @name State Machine Data
  /// @{
  static bn::G2 group_g_;
  PrivateKey    aeon_secret_share_;  ///< The current secret share for the aeon
  PublicKey     aeon_public_key_;    ///< The public key for our secret share
  CabinetMembers
                aeon_qual_set_;  ///< The set of muddle addresses which successfully completed the DKG
  PublicKeyList aeon_public_key_shares_;  ///< The public keys for DKG qualified set
  /// @}

  /// @name Cabinet / Aeon Data
  /// @{
  mutable RMutex cabinet_lock_{};        // Priority 1.
  uint32_t       current_threshold_{1};  ///< The current threshold for the aeon
  CabinetMembers current_cabinet_{};     ///< The set of muddle addresses of the cabinet
  /// @}

  /// @name Round Data
  /// @{
  mutable RMutex        round_lock_{};                 // Priority 3.
  SubmissionList        pending_signatures_{};         ///< The queue of pending signatures
  std::atomic<uint64_t> earliest_completed_round_{0};  ///< The round idx for the next entropy req
  std::atomic<uint64_t> current_round_{0};             ///< The current round being generated
  RoundMap              rounds_{};                     ///< The map of round data
                                                       /// @}
};

}  // namespace dkg
}  // namespace fetch<|MERGE_RESOLUTION|>--- conflicted
+++ resolved
@@ -148,7 +148,6 @@
                     uint32_t       threshold = std::numeric_limits<uint32_t>::max())
   {
     FETCH_LOCK(cabinet_lock_);
-<<<<<<< HEAD
     assert(cabinet.size() > threshold);
     // Check threshold meets the requirements for the RBC
     if (cabinet.size() % 3 == 0)
@@ -160,21 +159,15 @@
       assert(threshold >= static_cast<uint32_t>(cabinet.size() / 3));
     }
     current_cabinet_   = std::move(cabinet);
-    current_threshold_ = threshold;
+    if (threshold == std::numeric_limits<uint32_t>::max())
+    {
+      current_threshold_ = static_cast<uint32_t>(current_cabinet_.size() / 2 - 1);
+    }
+    else
+    {
+      current_threshold_ = threshold;
+    }
     id_                = static_cast<uint32_t>(
-=======
-    current_cabinet_ = std::move(cabinet);
-    if (threshold == std::numeric_limits<uint32_t>::max())
-    {
-      current_threshold_ = static_cast<uint32_t>(current_cabinet_.size() / 2 - 1);
-    }
-    else
-    {
-      current_threshold_ = threshold;
-    }
-    assert(current_cabinet_.size() > 3 * threshold);  // To meet the requirements for the RBC
-    id_ = static_cast<uint32_t>(
->>>>>>> 0c2a28ce
         std::distance(current_cabinet_.begin(), current_cabinet_.find(address_)));
     FETCH_LOG_INFO(LOGGING_NAME, "Resetting cabinet. Cabinet size: ", current_cabinet_.size(),
                    " threshold: ", threshold);
