#pragma once
//------------------------------------------------------------------------------
//
//   Copyright 2018-2019 Fetch.AI Limited
//
//   Licensed under the Apache License, Version 2.0 (the "License");
//   you may not use this file except in compliance with the License.
//   You may obtain a copy of the License at
//
//       http://www.apache.org/licenses/LICENSE-2.0
//
//   Unless required by applicable law or agreed to in writing, software
//   distributed under the License is distributed on an "AS IS" BASIS,
//   WITHOUT WARRANTIES OR CONDITIONS OF ANY KIND, either express or implied.
//   See the License for the specific language governing permissions and
//   limitations under the License.
//
//------------------------------------------------------------------------------

#include "dkg/dkg_rpc_serializers.hpp"
#include "core/byte_array/decoders.hpp"
#include "core/state_machine.hpp"
#include "core/containers/mapping.hpp"
#include "core/mutex.hpp"
#include "core/byte_array/const_byte_array.hpp"
#include "crypto/bls_base.hpp"
#include "ledger/chain/address.hpp"
#include "ledger/consensus/entropy_generator_interface.hpp"
#include "dkg/dkg_rpc_protocol.hpp"
#include "network/muddle/rpc/server.hpp"
#include "network/muddle/rpc/client.hpp"

#include <memory>
#include <unordered_map>
#include <unordered_set>

namespace fetch {
namespace muddle {

class MuddleEndpoint;
class Subscription;

} // namespace network

namespace dkg {

class DkgService : public ledger::EntropyGeneratorInterface
{
public:

  enum class State
  {
    REGISTER,
    WAIT_FOR_REGISTRATION,
    BUILD_AEON_KEYS,
    REQUEST_SECRET_KEY,
    WAIT_FOR_SECRET_KEY,
    BROADCAST_SIGNATURE,
    COLLECT_SIGNATURES,
    COMPLETE,
  };

  using Endpoint       = muddle::MuddleEndpoint;
  using Digest         = ledger::Digest;
  using ConstByteArray = byte_array::ConstByteArray;
  using MuddleAddress  = ConstByteArray;
  using CabinetMembers  = std::unordered_set<MuddleAddress>;

  // Construction / Destruction
  explicit DkgService(Endpoint &endpoint, ConstByteArray address, ConstByteArray beacon_address,
                      std::size_t key_lifetime);
  DkgService(DkgService const &) = delete;
  DkgService(DkgService &&) = delete;
  ~DkgService() override = default;

  /// @name External Events
  /// @{
  bool RegisterCabinetMember(MuddleAddress const &address, crypto::bls::Id const &id);

  struct SecretKeyReq
  {
    bool                       success{false};
    crypto::bls::PrivateKey    private_key{};
    crypto::bls::PublicKeyList public_keys{};
  };
  SecretKeyReq RequestSecretKey(MuddleAddress const &address);

  void SubmitSignatureShare(crypto::bls::Id const &id, crypto::bls::PublicKey  const &public_key, crypto::bls::Signature const &signature);

  void OnNewBlock(uint64_t block_index);
  /// @}

  /// @name Entropy Generator
  /// @{
  Status GenerateEntropy(Digest block_digest, uint64_t block_number, uint64_t &entropy) override;
  /// @}

  std::weak_ptr<core::Runnable> GetWeakRunnable()
  {
    return state_machine_;
  }

  void ResetCabinet(CabinetMembers cabinet, std::size_t threshold)
  {
    FETCH_LOCK(cabinet_lock_);
    current_cabinet_   = std::move(cabinet);
    current_threshold_ = threshold;
  }

  // Operators
  DkgService &operator=(DkgService const &) = delete;
  DkgService &operator=(DkgService &&) = delete;

private:
  using Address         = ledger::Address;
  using SubscriptionPtr = std::shared_ptr<muddle::Subscription>;
  using AddressMapping  = core::Mapping<MuddleAddress, Address>;
  using EntropyHistory  = std::unordered_map<uint64_t, uint64_t>;

  using CabinetIds      = std::unordered_map<MuddleAddress, crypto::bls::Id>;
  using CabinetKeys     = std::unordered_map<MuddleAddress, crypto::bls::PrivateKey>;
  using StateMachine    = core::StateMachine<State>;
  using StateMachinePtr = std::shared_ptr<StateMachine>;
  using RpcProtocolPtr  = std::unique_ptr<DkgRpcProtocol>;
  using Promise = service::Promise;
  using RMutex = std::recursive_mutex;
  using Mutex  = std::mutex;

  /// @name State Handlers
  /// @{
  State OnRegisterState();
  State OnWaitForRegistrationState();
  State OnBuildAeonKeysState();
  State OnRequestSecretKeyState();
  State OnWaitForSecretKeyState();
  State OnBroadcastSignatureState();
  State OnCollectSignaturesState();
  State OnCompleteState();
  /// @}

  bool CanBuildAeonKeys() const;
  bool BuildAeonKeys();


  ConstByteArray const  address_;
  crypto::bls::Id const id_;
  ConstByteArray const  beacon_address_;
  bool const            is_dealer_;
  Endpoint &            endpoint_;


  muddle::rpc::Server rpc_server_;
  muddle::rpc::Client rpc_client_;
  RpcProtocolPtr      rpc_proto_;


  StateMachinePtr state_machine_;

  std::size_t current_threshold_{1};

  /// @name State Spectific
  /// @{
  Promise pending_promise_;
  crypto::bls::PrivateKey     sig_private_key_{};
  /// @}

  /// @name Current Signature
  /// @{
  mutable RMutex              sig_lock_{};
  std::unique_ptr<crypto::bls::Signature> aeon_signature_{};
  crypto::bls::IdList         sig_ids_{};
  crypto::bls::SignatureList  sig_shares_{};
<<<<<<< HEAD
  crypto::bls::PublicKey      global_pk_{};

//  crypto::bls::PrivateKeyList sig_private_shares_{};
=======
>>>>>>> 69432256
  /// @}

  // Current entropy statefullness
  mutable RMutex entropy_lock_{};
  uint64_t       current_iteration_ = 0;
  EntropyHistory entropy_history_;
  Digest         current_entropy_source_;

  /// @name Beacon / Secret Generation
  /// @{
  mutable RMutex cabinet_lock_;
  CabinetMembers current_cabinet_{};
  CabinetIds current_cabinet_ids_{};
  crypto::bls::PublicKeyList current_cabinet_public_keys_{}; // aeon
  CabinetKeys current_cabinet_secrets_{};
  /// @}

  //AddressMapping address_mapper_{}; ///< Muddle <-> Token Address mapping
};

template <typename T>
void Serialize(T &stream, DkgService::SecretKeyReq const &req)
{
  stream << req.success;

  if (req.success)
  {
    stream << req.private_key << req.public_keys;
  }
}

template <typename T>
void Deserialize(T &stream, DkgService::SecretKeyReq &req)
{
  stream >> req.success;

  if (req.success)
  {
    stream >> req.private_key >> req.public_keys;
  }
}

} // namespace dkg
} // namespace fetch<|MERGE_RESOLUTION|>--- conflicted
+++ resolved
@@ -170,12 +170,8 @@
   std::unique_ptr<crypto::bls::Signature> aeon_signature_{};
   crypto::bls::IdList         sig_ids_{};
   crypto::bls::SignatureList  sig_shares_{};
-<<<<<<< HEAD
   crypto::bls::PublicKey      global_pk_{};
 
-//  crypto::bls::PrivateKeyList sig_private_shares_{};
-=======
->>>>>>> 69432256
   /// @}
 
   // Current entropy statefullness
