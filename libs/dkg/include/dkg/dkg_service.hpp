--- conflicted
+++ resolved
@@ -171,26 +171,23 @@
     {
       assert(threshold >= static_cast<uint32_t>(cabinet.size() / 3));
     }
+
+    if (threshold == std::numeric_limits<uint32_t>::max())
+    {
+      current_threshold_ = static_cast<uint32_t>(cabinet.size() / 2 + 1);
+    }
+    else
+    {
+      current_threshold_ = threshold;
+    }
+
+    FETCH_LOG_INFO(LOGGING_NAME, "Resetting cabinet. Cabinet size: ", cabinet.size(),
+                   " threshold: ", current_threshold_);
+    rbc_.ResetCabinet(cabinet);
+    dkg_.ResetCabinet(cabinet, threshold);
     current_cabinet_ = std::move(cabinet);
-    if (threshold == std::numeric_limits<uint32_t>::max())
-    {
-      current_threshold_ = static_cast<uint32_t>(current_cabinet_.size() / 2 + 1);
-    }
-    else
-    {
-      current_threshold_ = threshold;
-    }
-    id_ = static_cast<uint32_t>(
+    id_              = static_cast<uint32_t>(
         std::distance(current_cabinet_.begin(), current_cabinet_.find(address_)));
-    FETCH_LOG_INFO(LOGGING_NAME, "Resetting cabinet. Cabinet size: ", current_cabinet_.size(),
-                   " threshold: ", threshold);
-<<<<<<< HEAD
-    dkg_.ResetCabinet(current_cabinet_, threshold);
-    rbc_.ResetCabinet();
-=======
-    dkg_.ResetCabinet();
-    rbc_.ResetCabinet(cabinet);
->>>>>>> 4c1aa851
   }
   void SendShares(MuddleAddress const &                      destination,
                   std::pair<std::string, std::string> const &shares);
