--- conflicted
+++ resolved
@@ -74,15 +74,9 @@
       , network_manager{"NetworkManager" + std::to_string(index), 1}
       , reactor{"ReactorName" + std::to_string(index)}
       , muddle_certificate{CreateNewCertificate()}
-<<<<<<< HEAD
       , muddle{CreateMuddle("Test", muddle_certificate, network_manager, "127.0.0.1")}
       , dkg_service{muddle->GetEndpoint(), muddle_certificate->identity().identifier()}
       , pre_sync{muddle->GetEndpoint(), 4}
-=======
-      , muddle{fetch::muddle::NetworkId{"TestNetwork"}, muddle_certificate, network_manager}
-      , dkg_service{muddle.AsEndpoint(), muddle_certificate->identity().identifier()}
-      , pre_sync{muddle, 4}
->>>>>>> c0dee4d7
     {
       network_manager.Start();
       muddle->Start({}, {muddle_port});
