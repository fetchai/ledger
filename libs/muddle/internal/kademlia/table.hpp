--- conflicted
+++ resolved
@@ -77,11 +77,8 @@
   Peers          FindPeer(Address const &address, uint64_t log_id, bool scan_left = true,
                           bool scan_right = true);
   Peers          FindPeerByHamming(Address const &address);
-  Peers FindPeerByHamming(Address const &address, uint64_t hamming_id, bool scan_left = true,
-                          bool scan_right = true);
-  void ReportLiveliness(Address const &address, Address const &reporter, PeerInfo const &info = {});
-  void ReportExistence(PeerInfo const &info, Address const &reporter);
-  void ReportFailure(Address const &address, Address const &reporter);
+  Peers       FindPeerByHamming(Address const &address, uint64_t hamming_id, bool scan_left = true,
+                                bool scan_right = true);
   PeerInfoPtr GetPeerDetails(Address const &address);
   bool        HasUri(Uri const &uri) const;
   Address     GetAddressFromUri(Uri const &uri) const;
@@ -91,107 +88,22 @@
   uint64_t    first_non_empty_bucket() const;
   /// @}
 
-<<<<<<< HEAD
-  std::size_t size() const
-  {
-    FETCH_LOCK(mutex_);
-    return known_peers_.size();
-  }
-
-  Uri GetUri(Address const &address)
-  {
-    auto it = known_peers_.find(address);
-    if (it == known_peers_.end())
-    {
-      return {};
-    }
-    return it->second->uri;
-  }
-
-  std::size_t active_buckets() const
-  {
-    std::size_t ret{0};
-    for (auto &b : by_logarithm_)
-    {
-      ret += static_cast<std::size_t>(!b.peers.empty());
-    }
-    return ret;
-  }
-
-  uint64_t first_non_empty_bucket() const
-  {
-    return first_non_empty_bucket_;
-  }
-
-  void SetCacheFile(std::string const &filename, bool load = true)
-  {
-    filename_ = filename;
-    if (load)
-    {
-      Load();
-    }
-  }
-
-  void Load()
-  {
-    std::fstream stream(filename_, std::ios::in | std::ios::binary);
-    if (!stream)
-    {
-      return;
-    }
-
-    // Loading buffer
-    byte_array::ConstByteArray buffer{stream};
-
-    // Deserializing
-    try
-    {
-      serializers::LargeObjectSerializeHelper serializer(buffer);
-      serializer >> *this;
-    }
-    catch (std::exception const &e)
-    {
-      FETCH_LOG_ERROR("KademliaTable", "Failed loading the peer table.");
-    }
-  }
-
-  void Dump()
-  {
-    if (filename_.empty())
-    {
-      return;
-    }
-
-    std::fstream stream(filename_, std::ios::out | std::ios::binary | std::ios::trunc);
-
-    // Dumping table to file.
-    if (stream)
-    {
-      serializers::LargeObjectSerializeHelper serializer{};
-
-      FETCH_LOG_DEBUG("KademliaTable", "Dumping table.");
-      serializer << *this;
-
-      auto buffer = serializer.data();
-      stream << buffer;
-
-      stream.close();
-    }
-  }
-
-=======
-  /// For connection maintenance
-  /// @{
-  Peers ProposePermanentConnections() const;
+  /// Reporting
+  /// @{
+  void ReportSuccessfulConnectAttempt(Uri const &uri);
+  void ReportFailedConnectAttempt(Uri const &uri);
+  void ReportLeaving(Uri const &uri);
+  void ReportLiveliness(Address const &address, Address const &reporter, PeerInfo const &info = {});
+  void ReportExistence(PeerInfo const &info, Address const &reporter);
+  void ReportFailure(Address const &address, Address const &reporter);
   /// @}
 
   /// Storage of peer table.
   /// @{
   void Dump();
   void Load();
-  void SetCacheFile(std::string const &filename);
-  /// @}
->>>>>>> 3e45ac80
+  void SetCacheFile(std::string const &filename, bool load = true);
+  /// @}
 protected:
   friend class PeerTracker;
 
