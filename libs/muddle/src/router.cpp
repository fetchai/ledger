//------------------------------------------------------------------------------
//
//   Copyright 2018-2019 Fetch.AI Limited
//
//   Licensed under the Apache License, Version 2.0 (the "License");
//   you may not use this file except in compliance with the License.
//   You may obtain a copy of the License at
//
//       http://www.apache.org/licenses/LICENSE-2.0
//
//   Unless required by applicable law or agreed to in writing, software
//   distributed under the License is distributed on an "AS IS" BASIS,
//   WITHOUT WARRANTIES OR CONDITIONS OF ANY KIND, either express or implied.
//   See the License for the specific language governing permissions and
//   limitations under the License.
//
//------------------------------------------------------------------------------

#include "kademlia/peer_tracker.hpp"
#include "muddle_logging_name.hpp"
#include "muddle_register.hpp"
#include "router.hpp"
#include "routing_message.hpp"

#include "core/byte_array/encoders.hpp"
#include "core/containers/set_intersection.hpp"
#include "core/serializers/base_types.hpp"
#include "core/serializers/main_serializer.hpp"
#include "core/service_ids.hpp"
#include "crypto/fnv.hpp"
#include "crypto/secure_channel.hpp"
#include "logging/logging.hpp"
#include "muddle/packet.hpp"
#include "telemetry/counter.hpp"
#include "telemetry/gauge.hpp"
#include "telemetry/histogram.hpp"
#include "telemetry/registry.hpp"

#include <algorithm>
#include <array>
#include <cassert>
#include <cstddef>
#include <cstdint>
#include <cstring>
#include <iterator>
#include <memory>
#include <random>
#include <sstream>
#include <stdexcept>
#include <utility>

static constexpr uint8_t DEFAULT_TTL = 40;

using fetch::byte_array::ByteArray;
using fetch::byte_array::ConstByteArray;
using fetch::byte_array::ToBase64;

namespace fetch {
namespace muddle {
namespace {

constexpr char const *BASE_NAME = "Router";

/**
 * Generate an id for echo cancellation id
 *
 * @param packet The input packet to generate the echo id
 * @return
 */
std::size_t GenerateEchoId(Packet const &packet)
{
  crypto::FNV hash;
  hash.Reset();

  auto const service = packet.GetService();
  auto const channel = packet.GetChannel();
  auto const counter = packet.GetMessageNum();

  hash.Update(packet.GetSenderRaw().data(), packet.GetSenderRaw().size());
  hash.Update(reinterpret_cast<uint8_t const *>(&service), sizeof(service));
  hash.Update(reinterpret_cast<uint8_t const *>(&channel), sizeof(channel));
  hash.Update(reinterpret_cast<uint8_t const *>(&counter), sizeof(counter));

  std::size_t out = 0;

  static_assert(sizeof(out) == decltype(hash)::SIZE_IN_BYTES,
                "Output type has incorrect size to contain hash");
  hash.Final(reinterpret_cast<uint8_t *>(&out));

  return out;
}

/**
 * Internal; Function used to compare two fixed size addresses
 *
 * @param a The pointer to the start of one of the addresses
 * @param b The pointer to the start of the other address
 * @return true if the two sequences are the same length, otherwise false
 */
bool CompareAddress(uint8_t const *a, uint8_t const *b)
{
  return std::memcmp(a, b, Packet::ADDRESS_SIZE * sizeof(uint8_t)) == 0;
}

/**
 * Comparison operation
 *
 * @param lhs Reference initial address to compare
 * @param rhs Reference to the other address to compare
 * @return true if the addresses are the same, otherwise false
 */
bool operator==(Packet::RawAddress const &lhs, Packet::Address const &rhs)
{
  return CompareAddress(lhs.data(), rhs.pointer());
}

template <typename T>
ConstByteArray EncodePayload(T const &msg)
{
  ConstByteArray payload{};
  try
  {
    serializers::MsgPackSerializer serializer;
    serializer << msg;

    payload = serializer.data();
  }
  catch (std::exception const &ex)
  {
    FETCH_LOG_ERROR(BASE_NAME, "Unable to encode payload: ", ex.what());
  }

  return payload;
}

template <typename T>
bool ExtractPayload(ConstByteArray const &payload, T &msg)
{
  bool success{false};

  try
  {
    serializers::MsgPackSerializer serializer{payload};
    serializer >> msg;

    success = true;
  }
  catch (std::exception const &ex)
  {
    FETCH_LOG_ERROR(BASE_NAME, "Unable to extract payload: ", ex.what());
  }

  return success;
}

/**
 * Generate a create a initial packet format
 *
 * @param from The address of the sender
 * @param service The service identifier
 * @param channel The channel / protocol identifier
 * @param counter The message number / counter
 * @param ttl  The value of the TTL
 * @param payload The reference to the payload to be send
 * @return A new packet with common field populated
 */
Router::PacketPtr FormatPacket(Packet::Address const &from, NetworkId const &network,
                               uint16_t service, uint16_t channel, uint16_t counter, uint8_t ttl,
                               Packet::Payload const &payload)
{
  auto packet = std::make_shared<Packet>(from, network.value());
  packet->SetService(service);
  packet->SetChannel(channel);
  packet->SetMessageNum(counter);
  packet->SetTTL(ttl);
  packet->SetPayload(payload);

  return packet;
}

std::string DescribePacket(Packet const &packet)
{
  std::ostringstream oss;

  oss << "To: " << ToBase64(packet.GetTarget()) << " From: " << ToBase64(packet.GetSender())
      << " Route: " << NetworkId{packet.GetNetworkId()}.ToString() << ':' << packet.GetService()
      << ':' << packet.GetChannel() << ':' << packet.GetMessageNum()
      << " Type: " << (packet.IsDirect() ? 'D' : 'R') << (packet.IsBroadcast() ? 'B' : 'U')
      << (packet.IsExchange() ? 'X' : 'N') << " TTL: " << static_cast<std::size_t>(packet.GetTTL());

  return oss.str();
}

telemetry::Measurement::Labels CreateLabels(Router const &router)
{
  telemetry::Measurement::Labels labels{};
  labels["network"] = router.network().ToString();
  labels["address"] = static_cast<std::string>(router.network_address().ToBase64());
  return labels;
}

}  // namespace

/**
 * Convert one address format to another
 *
 * @param address The input address
 * @return The output address
 */
Packet::RawAddress Router::ConvertAddress(Packet::Address const &address)
{
  Packet::RawAddress raw_address;

  if (raw_address.size() != address.size())
  {
    throw std::runtime_error(
        "Unable to convert one address to another: raw:" + std::to_string(raw_address.size()) +
        ", actual: " + std::to_string(address.size()));
  }

  for (std::size_t i = 0; i < address.size(); ++i)
  {
    raw_address[i] = address[i];
  }

  return raw_address;
}

Packet::Address Router::ConvertAddress(Packet::RawAddress const &address)
{
  return {address.data(), address.size()};
}

/**
 * Constructs a muddle router instance
 *
 * @param address The address of the current node
 * @param reg The connection register
 */
Router::Router(NetworkId network_id, Address address, MuddleRegister &reg, Prover const &prover)
  : name_{GenerateLoggingName(BASE_NAME, network_id)}
  , address_(std::move(address))
  , address_raw_(ConvertAddress(address_))
  , register_(reg)
  , registrar_(network_id)
  , network_id_(network_id)
  , prover_(prover)
  , dispatch_thread_pool_(network::MakeThreadPool(NUMBER_OF_ROUTER_THREADS, "Router"))
  , rx_max_packet_length(
        CreateGauge("ledger_router_rx_max_packet_length", "The max received packet length"))
  , tx_max_packet_length(
        CreateGauge("ledger_router_tx_max_packet_length", "The max transmitted packet length"))
  , bx_max_packet_length(
        CreateGauge("ledger_router_bx_max_packet_length", "The max broadcasted packet length"))
  , rx_packet_length(CreateHistogram("ledger_router_rx_packet_length",
                                     "The histogram of received packet lengths"))
  , tx_packet_length(CreateHistogram("ledger_router_tx_packet_length",
                                     "The histogram of transmitted packet lengths"))
  , bx_packet_length(CreateHistogram("ledger_router_bx_packet_length",
                                     "The histogram of broadcasted packet lengths"))
  , rx_packet_total_(
        CreateCounter("ledger_router_rx_packet_total", "The total number of received packets"))
  , tx_packet_total_(
        CreateCounter("ledger_router_tx_packet_total", "The total number of transmitted packets"))
  , bx_packet_total_(
        CreateCounter("ledger_router_bx_packet_total", "The total number of broadcasted packets"))
  , rx_encrypted_packet_failures_total_(
        (CreateCounter("ledger_router_rx_encrypted_packet_failures_total",
                       "The total number of received encrypted packets that could not be read")))
  , rx_encrypted_packet_success_total_(
        (CreateCounter("ledger_router_rx_encrypted_packet_success_total",
                       "The total number of received encrypted packets that could be read")))
  , tx_encrypted_packet_failures_total_(
        (CreateCounter("ledger_router_tx_encrypted_packet_failures_total",
                       "The total number of sent encrypted packets that could not be generated")))
  , tx_encrypted_packet_success_total_(
        (CreateCounter("ledger_router_tx_encrypted_packet_success_total",
                       "The total number of sent encrypted packets that could be generated")))
  , ttl_expired_packet_total_(
        CreateCounter("ledger_router_ttl_expired_packet_total",
                      "The total number of packets that have expired due to TTL"))
  , dispatch_enqueued_total_(CreateCounter("ledger_router_enqueued_packet_total",
                                           "The total number of enqueued packets to be dispatched"))
  , exchange_dispatch_total_(CreateCounter("ledger_router_exchange_packet_total",
                                           "The total number of exchange packets dispatched"))
  , subscription_dispatch_total_(
        CreateCounter("ledger_router_subscription_packet_total",
                      "The total number of subscription packets dispatched"))
  , dispatch_direct_total_(CreateCounter("ledger_router_direct_packet_total",
                                         "The total number of direct packets dispatched"))
  , dispatch_failure_total_(CreateCounter("ledger_router_dispatch_failure_total",
                                          "The total number of dispatch failures"))
  , dispatch_complete_total_(CreateCounter("ledger_router_dispatch_complete_total",
                                           "The total number of completed dispatchs"))
  , foreign_packet_total_(
        CreateCounter("ledger_router_foreign_packet_total", "The total number of foreign packets"))
  , fraudulent_packet_total_(CreateCounter("ledger_router_fraudulent_packet_total",
                                           "The total number of fraudulent packets"))
  , routing_table_updates_total_(CreateCounter("ledger_router_table_updates_total",
                                               "The total number of updates to the routing table"))
  , echo_cache_trims_total_(CreateCounter("ledger_router_echo_cache_trims_total",
                                          "The total number of times the echo cache was trimmed"))
  , echo_cache_removals_total_(
        CreateCounter("ledger_router_echo_cache_removal_total",
                      "The total number of entries removed from the echo cache"))
  , normal_routing_total_(CreateCounter("ledger_router_normal_routing_total",
                                        "The total number of normally routed packets"))
  , informed_routing_total_(CreateCounter("ledger_router_informed_routing_total",
                                          "The total number of informed routed packets"))
  , speculative_routing_total_(CreateCounter("ledger_router_speculative_routing_total",
                                             "The total number of speculatively routed packets"))
  , failed_routing_total_(
        CreateCounter("ledger_router_failed_routing_total",
                      "The total number of packets that have failed to be routed"))
  , connection_dropped_total_(CreateCounter("ledger_router_connection_dropped_total",
                                            "The total number of connections dropped"))
{}

/**
 * Starts the routers internal dispatch thread pool
 */
void Router::Start()
{
  dispatch_thread_pool_->Start();
  stopping_ = false;
}

/**
 * Stops the routers internal dispatch thread pool
 */
void Router::Stop()
{
  FETCH_LOCK(delivery_attempts_lock_);
  stopping_ = true;
  delivery_attempts_.clear();

  dispatch_thread_pool_->Stop();
}

bool Router::Genuine(PacketPtr const &p) const
{
  bool genuine{true};

  if (p->IsStamped() || p->IsBroadcast())
  {
    genuine = p->Verify();
  }

  return genuine;
}

Router::PacketPtr const &Router::Sign(PacketPtr const &p) const
{
  p->Sign(prover_);

  return p;
}

/**
 * Takes an input packet from the network layer and routes it across the network
 *
 * @param handle The handle of the receiving connection for the packet
 * @param packet The input packet to route
 */
void Router::Route(Handle handle, PacketPtr const &packet)
{
  FETCH_LOG_TRACE(logging_name_, "RX: (conn: ", handle, ") ", DescribePacket(*packet));

  // input packet size information
  uint64_t const packet_size = packet->GetPacketSize();
  rx_packet_total_->increment();
  rx_max_packet_length->max(packet_size);
  rx_packet_length->Add(static_cast<double>(packet_size));

  // discard all foreign packets
  if (packet->GetNetworkId() != network_id_.value())
  {
    FETCH_LOG_WARN(logging_name_, "Discarding foreign packet: ", DescribePacket(*packet), " at ",
                   ToBase64(address_), ":", network_id_.ToString());

    foreign_packet_total_->increment();
    return;
  }

  if (!Genuine(packet))
  {
    FETCH_LOG_WARN(logging_name_, "Packet's authenticity not verified:", DescribePacket(*packet));
    fraudulent_packet_total_->increment();
    return;
  }

  if (packet->IsDirect())
  {
    // when it is a direct message we must handle this
    DispatchDirect(handle, packet);
  }
  else if (packet->GetTargetRaw() == address_)
  {
    // we do not care about the transmitter, since this was an addition for the trust system.
    DispatchPacket(packet, packet->GetSender());
  }
  else
  {
    // if this message does not belong to us we must route it along the path
    RoutePacket(packet);
  }
}

Address const &Router::GetAddress() const
{
  return address_;
}

/**
 * Send an message to a target address
 *
 * @param address The address (public key) of the target machine
 * @param service The service identifier
 * @param channel The channel identifier
 * @param message The message to be sent
 */
void Router::Send(Address const &address, uint16_t service, uint16_t channel,
                  Payload const &message)
{
  // get the next counter for this message
  uint16_t const counter = GetNextCounter();

  Send(address, service, channel, counter, message, OPTION_DEFAULT);
}

void Router::Send(Address const &address, uint16_t service, uint16_t channel,
                  Payload const &message, Options options)
{
  uint16_t const counter = GetNextCounter();

  Send(address, service, channel, counter, message, options);
}

/**
 * Send a message to a target address
 *
 * @param address The address (public key) of the target machine
 * @param service The service identifier
 * @param channel The channel identifier
 * @param message_num The message number of the request
 * @param payload The message payload to be sent
 */
void Router::Send(Address const &address, uint16_t service, uint16_t channel, uint16_t message_num,
                  Payload const &payload)
{
  Send(address, service, channel, message_num, payload, OPTION_DEFAULT);
}

void Router::Send(Address const &address, uint16_t service, uint16_t channel, uint16_t message_num,
                  Payload const &payload, Options options)
{
  // format the packet
  auto packet =
      FormatPacket(address_, network_id_, service, channel, message_num, DEFAULT_TTL, payload);
  packet->SetTarget(address);

  if ((options & OPTION_EXCHANGE) != 0u)
  {
    packet->SetExchange(true);
  }

  if ((options & OPTION_ENCRYPTED) != 0u)
  {
    ConstByteArray encrypted_payload{};
    bool const     encrypted = secure_channel_.Encrypt(address, service, channel, message_num,
                                                   packet->GetPayload(), encrypted_payload);
    if (!encrypted)
    {
      FETCH_LOG_ERROR(logging_name_, "Unable to encrypt packet contents");
      tx_encrypted_packet_failures_total_->increment();
      return;
    }

    packet->SetPayload(encrypted_payload);
    packet->SetEncrypted(true);
    tx_encrypted_packet_success_total_->increment();
  }

  Sign(packet);

  FETCH_LOG_TRACE(logging_name_, "Exchange Response: ", ToBase64(address), " (", service, '-',
                  channel, '-', message_num, ")");

  RoutePacket(packet, false);
}

/**
 * Broadcast a message to all peers in the network
 *
 * @param service The service identifier
 * @param channel The channel identifier
 * @param message The message to be sent across the network
 */
void Router::Broadcast(uint16_t service, uint16_t channel, Payload const &payload)
{
  // get the next counter for this message
  uint16_t const counter = GetNextCounter();

  auto packet =
      FormatPacket(address_, network_id_, service, channel, counter, DEFAULT_TTL, payload);
  packet->SetBroadcast(true);
  Sign(packet);

  RoutePacket(packet, false);
}

/**
 * Periodic call initiated from the main muddle instance used for periodic maintenance of the
 * router
 */
void Router::Cleanup()
{
  CleanEchoCache();
}

/**
 * Subscribes to messages from network with a given service and channel
 *
 * @param service The identifier for the service
 * @param channel The identifier for the channel
 * @return A valid pointer if the successful, otherwise an invalid pointer
 */
MuddleEndpoint::SubscriptionPtr Router::Subscribe(uint16_t service, uint16_t channel)
{
  return registrar_.Register(service, channel);
}

/**
 * Subscribes to messages from network with a given service and channel
 *
 * @param address The reference to the address
 * @param service The identifier for the service
 * @param channel The identifier for the channel
 * @return A valid pointer if the successful, otherwise an invalid pointer
 */
MuddleEndpoint::SubscriptionPtr Router::Subscribe(Address const &address, uint16_t service,
                                                  uint16_t channel)
{
  return registrar_.Register(address, service, channel);
}

MuddleEndpoint::AddressList Router::GetDirectlyConnectedPeers() const
{
  auto peers = GetDirectlyConnectedPeerSet();
  return {std::make_move_iterator(peers.begin()), std::make_move_iterator(peers.end())};
}

Router::AddressSet Router::GetDirectlyConnectedPeerSet() const
{
  if (!tracker_)
  {
    return {};
  }
  return tracker_->directly_connected_peers();
}

/**
 * Internal: Looks up the specified connection handle from a given address
 *
 * @param address The address to look up the handle for.
 * @return The target handle for the connection, or zero on failure.
 */
Router::Handle Router::LookupHandle(Packet::RawAddress const &raw_address) const
{
  if (!tracker_)
  {
    FETCH_LOG_ERROR(logging_name_, "Tracker not set. Unable to lookup address.");
    return 0;
  }

  auto address = ConvertAddress(raw_address);
  return tracker_->LookupHandle(address);
}

/**
 * Internal: Takes a given packet and sends it to the connection specified by the handle
 *
 * @param handle The handle to the network connection
 * @param packet The packet to be routed
 */
void Router::SendToConnection(Handle handle, PacketPtr const &packet, bool external,
                              bool reschedule_on_fail)
{
  // internal method, we expect all inputs be valid at this stage
  assert(static_cast<bool>(packet));

  // Callbacks to deal with package redelivery
  auto success = [this, packet]() { ClearDeliveryAttempt(packet); };
  auto fail    = [this, packet, external, reschedule_on_fail]() {
    if (reschedule_on_fail)
    {
      SchedulePacketForRedelivery(packet, external);
    }
  };

  // look up the connection
  auto conn = register_.LookupConnection(handle).lock();
  if (conn)
  {
    // serialize the packet to the buffer
    ByteArray buffer;
    buffer.Resize(packet->GetPacketSize());
    if (Packet::ToBuffer(*packet, buffer.pointer(), buffer.size()))
    {
      FETCH_LOG_TRACE(logging_name_, "TX: (conn: ", handle, ") ", DescribePacket(*packet));

      // dispatch to the connection object
      conn->Send(buffer, success, fail);

      tx_packet_total_->increment();
      tx_max_packet_length->max(buffer.size());
      tx_packet_length->Add(static_cast<double>(buffer.size()));
    }
    else
    {
      FETCH_LOG_WARN(logging_name_, "Failed to generate binary stream for packet");
    }
  }
  else
  {
    if (reschedule_on_fail)
    {
      // Rescheduling
      SchedulePacketForRedelivery(packet, external);
    }
    else
    {
      FETCH_LOG_WARN(logging_name_, "Unable to route packet to handle: ", handle);
    }
  }
}

/**
 * Attempt to route the packet to the require address(es)
 *
 * @param packet The packet to be routed
 * @param external Flag to signal that this packet originated from the network
 */
void Router::RoutePacket(PacketPtr const &packet, bool external)
{
  // black list support

  /// Step 1. Determine if we should drop this packet (for whatever reason)
  if (external)
  {
    FETCH_LOG_TRACE(logging_name_, "Routing external packet.");

    // Handle TTL based routing timeout
    if (packet->GetTTL() <= 2u)
    {
      ttl_expired_packet_total_->increment();

      FETCH_LOG_WARN(logging_name_, "Message has timed out (TTL): ", DescribePacket(*packet));

      ClearDeliveryAttempt(packet);
      return;
    }
    // decrement the TTL
    packet->SetTTL(static_cast<uint8_t>(packet->GetTTL() - 1u));

    // if this packet is a broadcast echo we should no longer route this packet
    if (packet->IsBroadcast() && IsEcho(*packet))
    {
      ClearDeliveryAttempt(packet);
      return;
    }
  }

  /// Step 2. Route and dispatch the packet

  // broadcast packet
  if (packet->IsBroadcast())
  {
    FETCH_LOG_TRACE(logging_name_, "Routing packet.");
    if (packet->GetSender() != address_)
    {
      DispatchPacket(packet, address_);
    }

    // serialize the packet to the buffer
    ByteArray buffer{};
    buffer.Resize(packet->GetPacketSize());
    if (Packet::ToBuffer(*packet, buffer.pointer(), buffer.size()))
    {
      FETCH_LOG_TRACE(logging_name_, "BX:           ", DescribePacket(*packet));

      // broadcast the data across the network
      register_.Broadcast(buffer);
      bx_packet_total_->increment();
      bx_max_packet_length->max(buffer.size());
      bx_packet_length->Add(static_cast<double>(buffer.size()));
    }
    else
    {
      FETCH_LOG_WARN(logging_name_, "Failed to serialise muddle packet to stream");
    }

    ClearDeliveryAttempt(packet);
  }
  else
  {
    // attempt to route to one of our direct peers
    Handle handle = LookupHandle(packet->GetTargetRaw());
    if (handle != 0u)
    {
      // one of our direct connections is the target address, route and complete
      SendToConnection(handle, packet, external, true);
      normal_routing_total_->increment();

      // ClearDeliveryAttempt is done by SendToConnection
      return;
    }

    // this should never be necessary, but in the case where the routing table is not correctly
    // updated by the peer is directly connected, then we should always use that peer
    auto const address_index = register_.GetAddressIndex();
    auto const index_it      = address_index.find(packet->GetTarget());
    if (index_it != address_index.end())
    {
      // extract the handle from the index
      handle = (index_it->second) ? index_it->second->handle : 0u;

      if (handle != 0u)
      {
        FETCH_LOG_WARN(logging_name_, "Informed routing to peer: ", packet->GetTarget().ToBase64());

        SendToConnection(handle, packet, external, true);
        informed_routing_total_->increment();

        // ClearAttempts is done by SendToConnection
        return;
      }

      FETCH_LOG_ERROR(logging_name_, "Informed routing; Invalid handle");
    }

    // Scheduling for redelivery
    SchedulePacketForRedelivery(packet, external);
    return;
  }
}

void Router::SchedulePacketForRedelivery(PacketPtr const &packet, bool external)
{
  // If the router is stopping we do not attempt redelivery
  if (stopping_)
  {
    ClearDeliveryAttempt(packet);
    return;
  }

  // Taking note of packet attempted delivery
  // This is only suppose to happen in extraordinary circumstansed
  uint64_t attempts{0};
  {
    FETCH_LOCK(delivery_attempts_lock_);

    if (delivery_attempts_.find(packet) == delivery_attempts_.end())
    {
      delivery_attempts_[packet] = 0;

      // Ensuring that the tracker is looking for the desired connection
      tracker_->AddDesiredPeer(packet->GetTarget(), config_.temporary_connection_length);
    }

    attempts = ++delivery_attempts_[packet];
  }

  // Giving up
  if (attempts > config_.max_delivery_attempts)
  {
    // As a last resort we just deliver the message to a random peer
    ClearDeliveryAttempt(packet);

    // if direct routing fails then randomly select a handle. In future a better routing scheme
    // should be implemented.
    auto handle = tracker_->LookupRandomHandle();
    if (handle != 0u)
    {
      FETCH_LOG_WARN(logging_name_,
                     "Speculative routing to peer: ", packet->GetTarget().ToBase64());
      SendToConnection(handle, packet, external, false);
      speculative_routing_total_->increment();
      return;
    }

    FETCH_LOG_ERROR(logging_name_, "Unable to route packet to: ", packet->GetTarget().ToBase64());
    failed_routing_total_->increment();

    return;
  }

  // Retrying at a later point
  FETCH_LOG_DEBUG(logging_name_, "Retrying packet delivery: ", packet->GetTarget().ToBase64());

  dispatch_thread_pool_->Post(
      [this, packet, external]() {
        // We delibrately set external to false to not update TTL and echo filter again
        RoutePacket(packet, external);
      },
      config_.retry_delay_ms);
}

/**
 * Dispatch / Handle the direct packet from a single hop peer
 *
 * @param handle The handle to the originating connection
 * @param packet The packet that was received
 */
void Router::DispatchDirect(Handle handle, PacketPtr const &packet)
{

  FETCH_LOG_TRACE(logging_name_, "==> Direct message sent to router");
  dispatch_enqueued_total_->increment();

  dispatch_thread_pool_->Post([this, packet, handle]() {
<<<<<<< HEAD
    // Updating the association between handle and address
    if (register_.UpdateAddress(handle, packet->GetSender()) ==
        MuddleRegister::UpdateStatus::NEW_ADDRESS)
    {
      dispatch_thread_pool_->Post(
          [this, packet, handle]() { tracker_->DownloadPeerDetails(handle, packet->GetSender()); });
    }
=======
>>>>>>> 0e9752ed

    // dispatch to the direct message handler if needed
    if (direct_message_handler_)
    {
      direct_message_handler_(handle, packet);
      dispatch_direct_total_->increment();
    }
    else
    {
      dispatch_failure_total_->increment();
    }

    dispatch_complete_total_->increment();
  });
}

/**
 * Dispatch / Handle a normally (routed) packet
 *
 * @param packet The packet that was received
 */
void Router::DispatchPacket(PacketPtr const &packet, Address const &transmitter)
{
  dispatch_enqueued_total_->increment();

  dispatch_thread_pool_->Post([this, packet, transmitter]() {
    // decrypt encrypted messages
    if (packet->IsEncrypted())
    {
      ConstByteArray decrypted_payload{};
      bool const     decrypted =
          secure_channel_.Decrypt(packet->GetSender(), packet->GetService(), packet->GetChannel(),
                                  packet->GetMessageNum(), packet->GetPayload(), decrypted_payload);

      if (!decrypted)
      {
        FETCH_LOG_ERROR(logging_name_, "Unable to decrypt input message");
        rx_encrypted_packet_failures_total_->increment();
        return;
      }

      // update the payload to be decrypted payload
      packet->SetPayload(decrypted_payload);
      rx_encrypted_packet_success_total_->increment();
    }

    // If no exchange message has claimed this then attempt to dispatch it through our normal system
    // of message subscriptions.
    if (registrar_.Dispatch(packet, transmitter))
    {
      subscription_dispatch_total_->increment();
      dispatch_complete_total_->increment();
      return;
    }

    FETCH_LOG_WARN(logging_name_,
                   "Unable to locate handler for routed message. Net: ", packet->GetNetworkId(),
                   " Service: ", packet->GetService(), " Channel: ", packet->GetChannel());

    dispatch_failure_total_->increment();
    dispatch_complete_total_->increment();
  });
}

/**
 * Check to see if the packet packet is an echo
 *
 * @param packet The reference to the packet
 * @param register_echo Signal if the echo should be registered (if not already in cache)
 * @return true if the packet is an echo, otherwise false
 */
bool Router::IsEcho(Packet const &packet, bool register_echo)
{
  bool is_echo = true;

  // combine the 3 fields together into a single index
  std::size_t const index = GenerateEchoId(packet);

  {
    FETCH_LOCK(echo_cache_lock_);

    // look up if the echo is in the cache
    auto it = echo_cache_.find(index);
    if (it == echo_cache_.end())
    {
      // register the echo (in needed)
      if (register_echo)
      {
        echo_cache_[index] = Clock::now();
      }

      is_echo = false;
    }
  }

  return is_echo;
}

/**
 * Periodic function used to trim the echo cache
 */
void Router::CleanEchoCache()
{
  FETCH_LOCK(echo_cache_lock_);

  echo_cache_trims_total_->increment();

  auto const now = Clock::now();

  auto it = echo_cache_.begin();
  while (it != echo_cache_.end())
  {
    // calculate the time delta
    auto const delta = now - it->second;

    if (delta > std::chrono::seconds{600})
    {
      // remove the element
      it = echo_cache_.erase(it);

      echo_cache_removals_total_->increment();
    }
    else
    {
      // move on to the next element in the cache
      ++it;
    }
  }
}

void Router::Blacklist(Address const &target)
{
  blacklist_.Add(target);
}

void Router::Whitelist(Address const &target)
{
  blacklist_.Remove(target);
}

bool Router::IsBlacklisted(Address const &target) const
{
  return blacklist_.Contains(target);
}

Router::EchoCache Router::echo_cache() const
{
  FETCH_LOCK(echo_cache_lock_);
  return echo_cache_;
}

NetworkId const &Router::network() const
{
  return network_id_;
}

Address const &Router::network_address() const
{
  return address_;
}

telemetry::GaugePtr<uint64_t> Router::CreateGauge(char const *name, char const *description) const
{
  return telemetry::Registry::Instance().CreateGauge<uint64_t>(name, description,
                                                               CreateLabels(*this));
}

telemetry::HistogramPtr Router::CreateHistogram(char const *name, char const *description) const
{
  return telemetry::Registry::Instance().CreateHistogram(
      {1e1, 1e2, 1e3, 1e4, 1e5, 1e6, 1e7, 1e8, 1e9}, name, description, CreateLabels(*this));
}

telemetry::CounterPtr Router::CreateCounter(char const *name, char const *description) const
{
  return telemetry::Registry::Instance().CreateCounter(name, description, CreateLabels(*this));
}

}  // namespace muddle
}  // namespace fetch<|MERGE_RESOLUTION|>--- conflicted
+++ resolved
@@ -819,7 +819,6 @@
   dispatch_enqueued_total_->increment();
 
   dispatch_thread_pool_->Post([this, packet, handle]() {
-<<<<<<< HEAD
     // Updating the association between handle and address
     if (register_.UpdateAddress(handle, packet->GetSender()) ==
         MuddleRegister::UpdateStatus::NEW_ADDRESS)
@@ -827,14 +826,11 @@
       dispatch_thread_pool_->Post(
           [this, packet, handle]() { tracker_->DownloadPeerDetails(handle, packet->GetSender()); });
     }
-=======
->>>>>>> 0e9752ed
 
     // dispatch to the direct message handler if needed
     if (direct_message_handler_)
     {
       direct_message_handler_(handle, packet);
-      dispatch_direct_total_->increment();
     }
     else
     {
