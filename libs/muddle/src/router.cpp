--- conflicted
+++ resolved
@@ -302,11 +302,7 @@
  */
 void Router::Route(Handle handle, PacketPtr packet)
 {
-<<<<<<< HEAD
-  FETCH_LOG_TRACE(LOGGING_NAME, "RX: (conn: ", handle, ") ", DescribePacket(*packet));
-=======
   FETCH_LOG_TRACE(logging_name_, "RX: (conn: ", handle, ") ", DescribePacket(*packet));
->>>>>>> 7b5842ea
 
   // discard all foreign packets
   if (packet->GetNetworkId() != network_id_.value())
