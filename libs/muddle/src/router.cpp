//------------------------------------------------------------------------------
//
//   Copyright 2018-2019 Fetch.AI Limited
//
//   Licensed under the Apache License, Version 2.0 (the "License");
//   you may not use this file except in compliance with the License.
//   You may obtain a copy of the License at
//
//       http://www.apache.org/licenses/LICENSE-2.0
//
//   Unless required by applicable law or agreed to in writing, software
//   distributed under the License is distributed on an "AS IS" BASIS,
//   WITHOUT WARRANTIES OR CONDITIONS OF ANY KIND, either express or implied.
//   See the License for the specific language governing permissions and
//   limitations under the License.
//
//------------------------------------------------------------------------------

#include "dispatcher.hpp"
#include "muddle_logging_name.hpp"
#include "muddle_register.hpp"
#include "router.hpp"
#include "routing_message.hpp"
#include "xor_metric.hpp"

#include "core/byte_array/encoders.hpp"
#include "core/containers/set_intersection.hpp"
#include "core/serializers/base_types.hpp"
#include "core/serializers/main_serializer.hpp"
#include "core/service_ids.hpp"
#include "crypto/fnv.hpp"
#include "logging/logging.hpp"
#include "muddle/packet.hpp"

#include <algorithm>
#include <array>
#include <cassert>
#include <cstddef>
#include <cstdint>
#include <cstring>
#include <iterator>
#include <memory>
#include <random>
#include <sstream>
#include <stdexcept>
#include <utility>

static constexpr uint8_t DEFAULT_TTL = 40;

using fetch::byte_array::ByteArray;
using fetch::byte_array::ConstByteArray;
using fetch::byte_array::ToBase64;

namespace fetch {
namespace muddle {
namespace {

constexpr char const *BASE_NAME = "Router";

/**
 * Generate an id for echo cancellation id
 *
 * @param packet The input packet to generate the echo id
 * @return
 */
std::size_t GenerateEchoId(Packet const &packet)
{
  crypto::FNV hash;
  hash.Reset();

  auto const service = packet.GetService();
  auto const channel = packet.GetChannel();
  auto const counter = packet.GetMessageNum();

  hash.Update(packet.GetSenderRaw().data(), packet.GetSenderRaw().size());
  hash.Update(reinterpret_cast<uint8_t const *>(&service), sizeof(service));
  hash.Update(reinterpret_cast<uint8_t const *>(&channel), sizeof(channel));
  hash.Update(reinterpret_cast<uint8_t const *>(&counter), sizeof(counter));

  std::size_t out = 0;

  static_assert(sizeof(out) == decltype(hash)::size_in_bytes,
                "Output type has incorrect size to contain hash");
  hash.Final(reinterpret_cast<uint8_t *>(&out));

  return out;
}

/**
 * Internal; Function used to compare two fixed size addresses
 *
 * @param a The pointer to the start of one of the addresses
 * @param b The pointer to the start of the other address
 * @return true if the two sequences are the same length, otherwise false
 */
bool CompareAddress(uint8_t const *a, uint8_t const *b)
{
  return std::memcmp(a, b, Packet::ADDRESS_SIZE * sizeof(uint8_t)) == 0;
}

/**
 * Comparison operation
 *
 * @param lhs Reference initial address to compare
 * @param rhs Reference to the other address to compare
 * @return true if the addresses are the same, otherwise false
 */
bool operator==(Packet::RawAddress const &lhs, Packet::Address const &rhs)
{
  return CompareAddress(lhs.data(), rhs.pointer());
}

template <typename T>
ConstByteArray EncodePayload(T const &msg)
{
  ConstByteArray payload{};
  try
  {
    serializers::MsgPackSerializer serializer;
    serializer << msg;

    payload = serializer.data();
  }
  catch (std::exception const &ex)
  {
    FETCH_LOG_ERROR(BASE_NAME, "Unable to encode payload: ", ex.what());
  }

  return payload;
}

template <typename T>
bool ExtractPayload(ConstByteArray const &payload, T &msg)
{
  bool success{false};

  try
  {
    serializers::MsgPackSerializer serializer{payload};
    serializer >> msg;

    success = true;
  }
  catch (std::exception const &ex)
  {
    FETCH_LOG_ERROR(BASE_NAME, "Unable to extract payload: ", ex.what());
  }

  return success;
}

/**
 * Generate a create a initial packet format
 *
 * @param from The address of the sender
 * @param service The service identifier
 * @param channel The channel / protocol identifier
 * @param counter The message number / counter
 * @param ttl  The value of the TTL
 * @param payload The reference to the payload to be send
 * @return A new packet with common field populated
 */
Router::PacketPtr FormatPacket(Packet::Address const &from, NetworkId const &network,
                               uint16_t service, uint16_t channel, uint16_t counter, uint8_t ttl,
                               Packet::Payload const &payload)
{
  auto packet = std::make_shared<Packet>(from, network.value());
  packet->SetService(service);
  packet->SetChannel(channel);
  packet->SetMessageNum(counter);
  packet->SetTTL(ttl);
  packet->SetPayload(payload);

  return packet;
}

std::string DescribePacket(Packet const &packet)
{
  std::ostringstream oss;

  oss << "To: " << ToBase64(packet.GetTarget()) << " From: " << ToBase64(packet.GetSender())
      << " Route: " << NetworkId{packet.GetNetworkId()}.ToString() << ':' << packet.GetService()
      << ':' << packet.GetChannel() << ':' << packet.GetMessageNum()
      << " Type: " << (packet.IsDirect() ? 'D' : 'R') << (packet.IsBroadcast() ? 'B' : 'U')
      << (packet.IsExchange() ? 'X' : 'N') << " TTL: " << static_cast<std::size_t>(packet.GetTTL());

  return oss.str();
}

}  // namespace

/**
 * Convert one address format to another
 *
 * @param address The input address
 * @return The output address
 */
Packet::RawAddress Router::ConvertAddress(Packet::Address const &address)
{
  Packet::RawAddress raw_address;

  if (raw_address.size() != address.size())
  {
    throw std::runtime_error(
        "Unable to convert one address to another: raw:" + std::to_string(raw_address.size()) +
        ", actual: " + std::to_string(address.size()));
  }

  for (std::size_t i = 0; i < address.size(); ++i)
  {
    raw_address[i] = address[i];
  }

  return raw_address;
}

Packet::Address Router::ConvertAddress(Packet::RawAddress const &address)
{
  return {address.data(), address.size()};
}

/**
 * Constructs a muddle router instance
 *
 * @param address The address of the current node
 * @param reg The connection register
 */
Router::Router(NetworkId network_id, Address address, MuddleRegister &reg, Dispatcher &dispatcher,
               Prover *prover, bool sign_broadcasts)
  : name_{GenerateLoggingName(BASE_NAME, network_id)}
  , address_(std::move(address))
  , address_raw_(ConvertAddress(address_))
  , register_(reg)
  , dispatcher_(dispatcher)
  , registrar_(network_id)
  , network_id_(network_id)
  , prover_(prover)
  , sign_broadcasts_((prover != nullptr) && sign_broadcasts)
  , dispatch_thread_pool_(network::MakeThreadPool(NUMBER_OF_ROUTER_THREADS, "Router"))
{}

/**
 * Starts the routers internal dispatch thread pool
 */
void Router::Start()
{
  dispatch_thread_pool_->Start();
}

/**
 * Stops the routers internal dispatch thread pool
 */
void Router::Stop()
{
  dispatch_thread_pool_->Stop();
}

bool Router::Genuine(PacketPtr const &p) const
{
  if (p->IsBroadcast())
  {
    // broadcasts are only verified if really needed
    return !sign_broadcasts_ || p->Verify();
  }
  if (p->IsStamped())
  {
    // stamped packages are verified in any circumstances
    return p->Verify();
  }
  // non-stamped packages are genuine in a trusted network
  return prover_ == nullptr;
}

Router::PacketPtr const &Router::Sign(PacketPtr const &p) const
{
  if ((prover_ != nullptr) && (sign_broadcasts_ || !p->IsBroadcast()))
  {
    p->Sign(*prover_);
  }
  return p;
}

/**
 * Takes an input packet from the network layer and routes it across the network
 *
 * @param handle The handle of the receiving connection for the packet
 * @param packet The input packet to route
 */
void Router::Route(Handle handle, PacketPtr const &packet)
{
  FETCH_LOG_TRACE(logging_name_, "RX: (conn: ", handle, ") ", DescribePacket(*packet));

  // discard all foreign packets
  if (packet->GetNetworkId() != network_id_.value())
  {
    FETCH_LOG_WARN(logging_name_, "Discarding foreign packet: ", DescribePacket(*packet), " at ",
                   ToBase64(address_), ":", network_id_.ToString());
    return;
  }

  if (!Genuine(packet))
  {
    FETCH_LOG_WARN(logging_name_, "Packet's authenticity not verified:", DescribePacket(*packet));
    return;
  }

  if (packet->IsDirect())
  {
    // when it is a direct message we must handle this
    DispatchDirect(handle, packet);
  }
  else if (packet->GetTargetRaw() == address_)
  {
    // we do not care about the transmitter, since this was an addition for the trust system.
    DispatchPacket(packet, packet->GetSender());
  }
  else
  {
    // update the routing table if required
    // TODO(KLL): this may not be the association we're looking for.
    AssociateHandleWithAddress(handle, packet->GetSenderRaw(), false, packet->IsBroadcast());

    // if this message does not belong to us we must route it along the path
    RoutePacket(packet);
  }
}

void Router::ConnectionDropped(Handle handle)
{
  FETCH_LOG_INFO(logging_name_, "Connection ", handle, " dropped");

  FETCH_LOCK(routing_table_lock_);
  for (auto it = routing_table_.begin(); it != routing_table_.end();)
  {
    auto &handles = it->second.handles;

    for (auto entry_it = handles.begin(); entry_it != handles.end();)
    {
      if (*entry_it == handle)
      {
        // remove the handle from the vector
        entry_it = handles.erase(entry_it);
      }
      else
      {
        // move along handle in the connection list
        ++entry_it;
      }
    }

    if (handles.empty())
    {
      // this address no longer has any handles associated with it, therefore it should be removed
      it = routing_table_.erase(it);
    }
    else
    {
      // move along to the next entry in the routing table
      ++it;
    }
  }
}

Address const &Router::GetAddress() const
{
  return address_;
}

/**
 * Send an message to a target address
 *
 * @param address The address (public key) of the target machine
 * @param service The service identifier
 * @param channel The channel identifier
 * @param message The message to be sent
 */
void Router::Send(Address const &address, uint16_t service, uint16_t channel,
                  Payload const &message)
{
  // get the next counter for this message
  uint16_t const counter = dispatcher_.GetNextCounter();

  Send(address, service, channel, counter, message, OPTION_DEFAULT);
}

void Router::Send(Address const &address, uint16_t service, uint16_t channel,
                  Payload const &message, Options options)
{
  uint16_t const counter = dispatcher_.GetNextCounter();

  Send(address, service, channel, counter, message, options);
}

/**
 * Send a message to a target address
 *
 * @param address The address (public key) of the target machine
 * @param service The service identifier
 * @param channel The channel identifier
 * @param message_num The message number of the request
 * @param payload The message payload to be sent
 */
void Router::Send(Address const &address, uint16_t service, uint16_t channel, uint16_t message_num,
                  Payload const &payload)
{
  Send(address, service, channel, message_num, payload, OPTION_DEFAULT);
}

void Router::Send(Address const &address, uint16_t service, uint16_t channel, uint16_t message_num,
                  Payload const &payload, Options options)
{
  // format the packet
  auto packet =
      FormatPacket(address_, network_id_, service, channel, message_num, DEFAULT_TTL, payload);
  packet->SetTarget(address);

  if ((options & OPTION_EXCHANGE) != 0u)
  {
    packet->SetExchange(true);
  }

  Sign(packet);

  FETCH_LOG_TRACE(logging_name_, "Exchange Response: ", ToBase64(address), " (", service, '-',
                  channel, '-', message_num, ")");

  RoutePacket(packet, false);
}

/**
 * Broadcast a message to all peers in the network
 *
 * @param service The service identifier
 * @param channel The channel identifier
 * @param message The message to be sent across the network
 */
void Router::Broadcast(uint16_t service, uint16_t channel, Payload const &payload)
{
  // get the next counter for this message
  uint16_t const counter = dispatcher_.GetNextCounter();

  auto packet =
      FormatPacket(address_, network_id_, service, channel, counter, DEFAULT_TTL, payload);
  packet->SetBroadcast(true);
  Sign(packet);

  RoutePacket(packet, false);
}

/**
 * Periodic call initiated from the main muddle instance used for periodic maintenance of the
 * router
 */
void Router::Cleanup()
{
  CleanEchoCache();
}

/**
 * Send a request and expect a response back from the target address
 *
 * @param request The request to be sent
 * @param service The service identifier
 * @param channel The channel identifier
 * @return The promise of a response back from the target address
 */
Router::Response Router::Exchange(Address const &address, uint16_t service, uint16_t channel,
                                  Payload const &request)
{
  // get the next counter for this message
  uint16_t const counter = dispatcher_.GetNextCounter();

  // register with the dispatcher that we are expecting a response
  auto promise = dispatcher_.RegisterExchange(service, channel, counter, address);

  FETCH_LOG_TRACE(logging_name_, "Exchange Request: ", ToBase64(address), " (", service, '-',
                  channel, '-', counter, ") prom: ", promise->id());

  // format the packet and route the packet
  auto packet =
      FormatPacket(address_, network_id_, service, channel, counter, DEFAULT_TTL, request);
  packet->SetTarget(address);
  packet->SetExchange();
  Sign(packet);

  RoutePacket(packet, false);

  // return the response
  return Response(std::move(promise));
}

/**
 * Subscribes to messages from network with a given service and channel
 *
 * @param service The identifier for the service
 * @param channel The identifier for the channel
 * @return A valid pointer if the successful, otherwise an invalid pointer
 */
MuddleEndpoint::SubscriptionPtr Router::Subscribe(uint16_t service, uint16_t channel)
{
  return registrar_.Register(service, channel);
}

/**
 * Subscribes to messages from network with a given service and channel
 *
 * @param address The reference to the address
 * @param service The identifier for the service
 * @param channel The identifier for the channel
 * @return A valid pointer if the successful, otherwise an invalid pointer
 */
MuddleEndpoint::SubscriptionPtr Router::Subscribe(Address const &address, uint16_t service,
                                                  uint16_t channel)
{
  return registrar_.Register(address, service, channel);
}

MuddleEndpoint::AddressList Router::GetDirectlyConnectedPeers() const
{
  auto peers = GetDirectlyConnectedPeerSet();
  return {std::make_move_iterator(peers.begin()), std::make_move_iterator(peers.end())};
}

Router::AddressSet Router::GetDirectlyConnectedPeerSet() const
{
  AddressSet peers{};
  auto const current_direct_peers = register_.GetCurrentAddressSet();

  FETCH_LOCK(routing_table_lock_);
  for (auto const &address : current_direct_peers)
  {
    auto const raw_address = ConvertAddress(address);
    if (routing_table_.find(raw_address) != routing_table_.end())
    {
      peers.emplace(address);
    }
  }

  return peers;
}

/**
 * Internal: Add an entry into the routing table for the given address and handle.
 *
 * This call might override an existing routing table entry in the case that the connection
 * becomes direct, or is updated to an alternate direct connection.
 *
 * @param handle The handle to the connection
 * @param address The address associated with that handle
 * @param direct Signal that this connection is a direct connection
 * @return The status corresponding to the update
 */
Router::UpdateStatus Router::AssociateHandleWithAddress(Handle                    handle,
                                                        Packet::RawAddress const &address,
                                                        bool direct, bool broadcast)
{
  UpdateStatus status{UpdateStatus::NO_CHANGE};

  // At the moment these updates (and by extension the routing logic) works on a first
  // come first served basis. This is not reliable longer term and will need tweaking

  // sanity check
  assert(handle);

  if (broadcast)
  {
    FETCH_LOG_TRACE(logging_name_, "Ignoring routing messages from broadcast");
    return status;
  }

  // never allow the current node address to be added to the routing table
  if (address == address_raw_)
  {
    return status;
  }

<<<<<<< HEAD
  bool display{false};
=======
    // look up (or create) the routing table entry
    auto &routing_data = routing_table_[address];
>>>>>>> d3455bfe

  FETCH_LOCK(routing_table_lock_);

  // lookup (or create) the routing table entry
  auto &routing_data = routing_table_[address];

  bool const is_empty = (routing_data.handles.empty());

  // cache the previous handle
  Handle const current_handle = (is_empty) ? 0 : routing_data.handles.front();

  // an update is only valid when the connection is direct.
  bool const is_connection_update = (current_handle != handle);
  bool const is_duplicate_direct  = direct && routing_data.direct && is_connection_update;
  bool const is_upgrade           = (!is_empty) && (!routing_data.direct) && direct;
  bool const is_downgrade         = (!is_empty) && routing_data.direct && !direct;
  bool const is_different =
      (is_connection_update && !is_duplicate_direct && !is_downgrade) || is_upgrade;
  bool const is_update = ((!is_empty) && is_different);

  // update the routing table if required
  if (is_duplicate_direct)
  {
    FETCH_LOG_INFO(logging_name_, "Duplicate direct (detected) conn: ", handle);

    // add the handle to the list of available
    routing_data.handles.emplace_back(handle);

    // we do not overwrite the routing table for additional direct connections
    status = UpdateStatus::DUPLICATE_DIRECT;
  }
  else if (is_empty || is_update)
  {
    // update the table
    routing_data.handles.assign(1, handle);
    routing_data.direct = direct;

    // signal an update was made to the table
    status  = UpdateStatus::UPDATED;
    display = is_empty || is_upgrade;

    FETCH_LOG_TRACE(logging_name_, is_connection_update, "-", is_duplicate_direct, "-", is_upgrade,
                    "-", is_different, "-", is_update);
    FETCH_LOG_TRACE(logging_name_, "Handle was: ", current_handle, " now: ", handle,
                    " direct: ", direct, "-", routing_data.direct);
    FETCH_LOG_VARIABLE(current_handle);
  }

  if (display)
  {
    FETCH_LOG_INFO(logging_name_, "Adding ", ((direct) ? "direct" : "normal"),
                   " route for: ", ConvertAddress(address).ToBase64(), " (handle: ", handle, ")");
  }

  return status;
}

/**
 * Internal: Looks up the specified connection handle from a given address
 *
 * @param address The address to look up the handle for.
 * @return The target handle for the connection, or zero on failure.
 */
Router::Handle Router::LookupHandle(Packet::RawAddress const &address) const
{
  Handle handle = 0;

  {
    FETCH_LOCK(routing_table_lock_);

    auto address_it = routing_table_.find(address);
    if (address_it != routing_table_.end())
    {
      auto const &routing_data = address_it->second;

      if (!routing_data.handles.empty())
      {
        handle = routing_data.handles.front();
      }
    }
  }

  FETCH_LOG_TRACE(logging_name_, "Routing decision: ", ConvertAddress(address).ToBase64(), " -> ",
                  handle);

  return handle;
}

void Router::SetKademliaRouting(bool enable)
{
  kademlia_routing_ = enable;
}

/**
 * Looks up a random handle from the routing table.
 * @param address paremeter not used
 * @return The random handle, or zero if the routing table is empty
 */
Router::Handle Router::LookupRandomHandle(Packet::RawAddress const & /*address*/) const
{
  thread_local std::random_device rd;
  thread_local std::mt19937       rng(rd());

  {
    FETCH_LOCK(routing_table_lock_);

    if (!routing_table_.empty())
    {
      using Distribution = std::uniform_int_distribution<std::size_t>;

      // decide the random index to access
      Distribution      table_dist{0, routing_table_.size() - 1};
      std::size_t const element = table_dist(rng);

      // advance the iterator to the correct offset
      auto it = routing_table_.cbegin();
      std::advance(it, static_cast<std::ptrdiff_t>(element));

      auto const &handles = it->second.handles;

      if (!handles.empty())
      {
        Distribution handle_dist{0, handles.size() - 1};
        return handles[handle_dist(rng)];
      }
    }
  }

  return 0;
}

/**
 * Look up the closest directly connected handle to route the packet to
 *
 * @param address The address
 * @return
 */
Router::Handle Router::LookupKademliaClosestHandle(Address const &address) const
{
  Handle handle{0};

  auto const directly_connected = GetDirectlyConnectedPeerSet();
  if (!directly_connected.empty())
  {
    auto it   = directly_connected.begin();
    auto node = *it++;

    uint64_t best_distance = CalculateDistance(address, node);
    for (; it != directly_connected.end(); ++it)
    {
      uint64_t const distance = CalculateDistance(address, *it);

      if (distance < best_distance)
      {
        node = *it;
      }
    }

    handle = LookupHandle(ConvertAddress(node));
  }

  return handle;
}

/**
 * Internal: Takes a given packet and sends it to the connection specified by the handle
 *
 * @param handle The handle to the network connection
 * @param packet The packet to be routed
 */
void Router::SendToConnection(Handle handle, PacketPtr const &packet)
{
  // internal method, we expect all inputs be valid at this stage
  assert(static_cast<bool>(packet));

  // look up the connection
  auto conn = register_.LookupConnection(handle).lock();
  if (conn)
  {
    // determine if this packet originated from this node and that we are expecting an exchange
    if (packet->IsExchange() && (address_ == packet->GetSender()))
    {
      // notify the dispatcher about the message so that it can associate the connection handle
      // with any pending promises. This is required to ensure clean handling of promises which
      // fail due to connection loss.
      dispatcher_.NotifyMessage(handle, packet->GetService(), packet->GetChannel(),
                                packet->GetMessageNum());
    }

    // serialize the packet to the buffer
    ByteArray buffer;
    buffer.Resize(packet->GetPacketSize());
    if (Packet::ToBuffer(*packet, buffer.pointer(), buffer.size()))
    {
      FETCH_LOG_TRACE(logging_name_, "TX: (conn: ", handle, ") ", DescribePacket(*packet));

      // dispatch to the connection object
      conn->Send(buffer);
    }
    else
    {
      FETCH_LOG_WARN(logging_name_, "Failed to generate binary stream for packet");
    }
  }
  else
  {
    FETCH_LOG_WARN(logging_name_, "Unable to route packet to handle: ", handle);
  }
}

/**
 * Attempt to route the packet to the require address(es)
 *
 * @param packet The packet to be routed
 * @param external Flag to signal that this packet originated from the network
 */
void Router::RoutePacket(PacketPtr const &packet, bool external)
{

  // black list support

  /// Step 1. Determine if we should drop this packet (for whatever reason)
  if (external)
  {
    FETCH_LOG_TRACE(logging_name_, "Routing external packet.");
    // Handle TTL based routing timeout
    if (packet->GetTTL() <= 2u)
    {
      FETCH_LOG_WARN(logging_name_, "Message has timed out (TTL): ", DescribePacket(*packet));
      return;
    }
    // decrement the TTL
    packet->SetTTL(static_cast<uint8_t>(packet->GetTTL() - 1u));

    // if this packet is a broadcast echo we should no longer route this packet
    if (packet->IsBroadcast() && IsEcho(*packet))
    {
      return;
    }
  }

  /// Step 2. Route and dispatch the packet

  // broadcast packet
  if (packet->IsBroadcast())
  {
    FETCH_LOG_TRACE(logging_name_, "Routing packet.");
    if (packet->GetSender() != address_)
    {
      DispatchPacket(packet, address_);
    }

    // serialize the packet to the buffer
    ByteArray buffer{};
    buffer.Resize(packet->GetPacketSize());
    if (Packet::ToBuffer(*packet, buffer.pointer(), buffer.size()))
    {
      FETCH_LOG_TRACE(logging_name_, "BX:           ", DescribePacket(*packet));

      // broadcast the data across the network
      register_.Broadcast(buffer);
    }
    else
    {
      FETCH_LOG_WARN(logging_name_, "Failed to serialise muddle packet to stream");
    }
  }
  else
  {
    // attempt to route to one of our direct peers
    Handle handle = LookupHandle(packet->GetTargetRaw());
    if (handle != 0u)
    {
      // one of our direct connections is the target address, route and complete
      SendToConnection(handle, packet);
      return;
    }

    // this should never be necessary, but in the case where the routing table is not correctly
    // updated by the peer is directly connected, then we should always use that peer
    auto const address_index = register_.GetAddressIndex();
    auto const index_it      = address_index.find(packet->GetTarget());
    if (index_it != address_index.end())
    {
      // extract the handle from the index
      handle = (index_it->second) ? index_it->second->handle : 0u;

      if (handle != 0u)
      {
        FETCH_LOG_WARN(logging_name_, "Informed routing to peer: ", packet->GetTarget().ToBase64());

        SendToConnection(handle, packet);
        return;
      }

      FETCH_LOG_ERROR(logging_name_, "Informed routing; Invalid handle");
    }

    // if kad routing is enabled we should use this to route packets
    if (kademlia_routing_)
    {
      handle = LookupKademliaClosestHandle(packet->GetTarget());
      if (handle != 0u)
      {
        SendToConnection(handle, packet);
        return;
      }
    }

    // if direct routing fails then randomly select a handle. In future a better routing scheme
    // should be implemented.
    handle = LookupRandomHandle(packet->GetTargetRaw());
    if (handle != 0u)
    {
      FETCH_LOG_WARN(logging_name_,
                     "Speculative routing to peer: ", packet->GetTarget().ToBase64());
      SendToConnection(handle, packet);
      return;
    }

    FETCH_LOG_ERROR(logging_name_, "Unable to route packet to: ", packet->GetTarget().ToBase64());
  }
}

/**
 * Dispatch / Handle the direct packet from a single hop peer
 *
 * @param handle The handle to the originating connection
 * @param packet The packet that was received
 */
void Router::DispatchDirect(Handle handle, PacketPtr packet)
{
  FETCH_LOG_TRACE(logging_name_, "==> Direct message sent to router");

  // dispatch to the direct message handler if needed
  if (direct_message_handler_)
  {
    direct_message_handler_(handle, std::move(packet));
  }
}

/**
 * Dispatch / Handle a normally (routed) packet
 *
 * @param packet The packet that was received
 */
void Router::DispatchPacket(PacketPtr const &packet, Address const &transmitter)
{
  dispatch_thread_pool_->Post([this, packet, transmitter]() {
    bool const isPossibleExchangeResponse = !packet->IsExchange();

    // determine if this was an exchange based node
    if (isPossibleExchangeResponse && dispatcher_.Dispatch(packet))
    {
      // the dispatcher has "claimed" this packet as there was an outstanding promise waiting for it
      return;
    }

    // If no exchange message has claimed this then attempt to dispatch it through our normal system
    // of message subscriptions.
    if (registrar_.Dispatch(packet, transmitter))
    {
      return;
    }

    FETCH_LOG_WARN(logging_name_,
                   "Unable to locate handler for routed message. Net: ", packet->GetNetworkId(),
                   " Service: ", packet->GetService(), " Channel: ", packet->GetChannel());
  });
}

/**
 * Check to see if the packet packet is an echo
 *
 * @param packet The reference to the packet
 * @param register_echo Signal if the echo should be registered (if not already in cache)
 * @return true if the packet is an echo, otherwise false
 */
bool Router::IsEcho(Packet const &packet, bool register_echo)
{
  bool is_echo = true;

  // combine the 3 fields together into a single index
  std::size_t const index = GenerateEchoId(packet);

  {
    FETCH_LOCK(echo_cache_lock_);

    // look up if the echo is in the cache
    auto it = echo_cache_.find(index);
    if (it == echo_cache_.end())
    {
      // register the echo (in needed)
      if (register_echo)
      {
        echo_cache_[index] = Clock::now();
      }

      is_echo = false;
    }
  }

  return is_echo;
}

/**
 * Periodic function used to trim the echo cache
 */
void Router::CleanEchoCache()
{
  FETCH_LOCK(echo_cache_lock_);

  auto const now = Clock::now();

  auto it = echo_cache_.begin();
  while (it != echo_cache_.end())
  {
    // calculate the time delta
    auto const delta = now - it->second;

    if (delta > std::chrono::seconds{600})
    {
      // remove the element
      it = echo_cache_.erase(it);
    }
    else
    {
      // move on to the next element in the cache
      ++it;
    }
  }
}

void Router::Blacklist(Address const &target)
{
  blacklist_.Add(target);
}

void Router::Whitelist(Address const &target)
{
  blacklist_.Remove(target);
}

bool Router::IsBlacklisted(Address const &target) const
{
  return blacklist_.Contains(target);
}

Router::RoutingTable Router::routing_table() const
{
  FETCH_LOCK(routing_table_lock_);
  return routing_table_;
}

Router::EchoCache Router::echo_cache() const
{
  FETCH_LOCK(echo_cache_lock_);
  return echo_cache_;
}

}  // namespace muddle
}  // namespace fetch<|MERGE_RESOLUTION|>--- conflicted
+++ resolved
@@ -574,12 +574,7 @@
     return status;
   }
 
-<<<<<<< HEAD
   bool display{false};
-=======
-    // look up (or create) the routing table entry
-    auto &routing_data = routing_table_[address];
->>>>>>> d3455bfe
 
   FETCH_LOCK(routing_table_lock_);
 
