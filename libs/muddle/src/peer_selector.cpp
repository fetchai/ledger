//------------------------------------------------------------------------------
//
//   Copyright 2018-2019 Fetch.AI Limited
//
//   Licensed under the Apache License, Version 2.0 (the "License");
//   you may not use this file except in compliance with the License.
//   You may obtain a copy of the License at
//
//       http://www.apache.org/licenses/LICENSE-2.0
//
//   Unless required by applicable law or agreed to in writing, software
//   distributed under the License is distributed on an "AS IS" BASIS,
//   WITHOUT WARRANTIES OR CONDITIONS OF ANY KIND, either express or implied.
//   See the License for the specific language governing permissions and
//   limitations under the License.
//
//------------------------------------------------------------------------------

#include "peer_selector.hpp"
#include "core/containers/set_difference.hpp"
#include "core/containers/set_intersection.hpp"
#include "core/containers/set_join.hpp"
#include "core/mutex.hpp"
#include "core/reactor.hpp"
#include "core/service_ids.hpp"
#include "direct_message_service.hpp"
#include "discovery_service.hpp"
#include "muddle_logging_name.hpp"
#include "muddle_register.hpp"
#include "peer_list.hpp"
#include "xor_metric.hpp"

#include <cstddef>
#include <unordered_set>
namespace fetch {
namespace muddle {

namespace {

using namespace std::chrono;
using namespace std::chrono_literals;

<<<<<<< HEAD
constexpr auto        MIN_ANNOUNCEMENT_INTERVAL = 1s;  // 15min;
constexpr auto        MAX_ANNOUNCEMENT_INTERVAL = 2s;  // 30min;
constexpr std::size_t MINIMUM_PEERS             = 3;
=======
constexpr auto        MIN_ANNOUNCEMENT_INTERVAL = 10s;
constexpr auto        MAX_ANNOUNCEMENT_INTERVAL = 30s;
constexpr std::size_t MINIMUM_PEERS             = 6;
>>>>>>> 5f4ab577
constexpr char const *BASE_NAME                 = "PeerSelector";
constexpr std::size_t MAX_CACHE_KAD_NODES       = 20;
constexpr std::size_t MAX_CONNECTED_KAD_NODES   = 8;
constexpr std::size_t MAX_LOG2_BACKOFF          = 11;  // 2048

PromiseTask::Duration CalculatePromiseTimeout(std::size_t consecutive_failures)
{
  std::size_t const log2_backoff_secs = std::min(consecutive_failures, MAX_LOG2_BACKOFF);
  return duration_cast<PromiseTask::Duration>(seconds{1 << log2_backoff_secs});
}

}  // namespace

PeerSelector::PeerSelector(NetworkId const &network, Duration const &interval,
                           core::Reactor &reactor, MuddleRegister const &reg,
                           PeerConnectionList &connections, MuddleEndpoint &endpoint)
  : core::PeriodicRunnable(interval)
  , name_{GenerateLoggingName(BASE_NAME, network)}
  , reactor_{reactor}
  , connections_{connections}
  , register_{reg}
  , endpoint_{endpoint}
  , address_{endpoint_.GetAddress()}
  , rpc_client_{"PeerSelect", endpoint_, SERVICE_MUDDLE, CHANNEL_RPC}
  , announcement_subscription_{endpoint_.Subscribe(SERVICE_MUDDLE, CHANNEL_ANNOUNCEMENT)}
{
  announcement_subscription_->SetMessageHandler(this, &PeerSelector::OnAnnouncement);
}

void PeerSelector::AddDesiredPeer(Address const &address)
{
  FETCH_LOCK(lock_);
  desired_addresses_.emplace(address);
}

void PeerSelector::AddDesiredPeer(Address const &address, network::Peer const &hint)
{
  FETCH_LOCK(lock_);
  desired_addresses_.emplace(address);

  auto &info = peers_info_[address];

  // try and find the hint in the peer list
  bool const hint_not_present = std::find_if(info.peer_data.begin(), info.peer_data.end(),
                                             [&hint](PeerMetadata const &metadata) {
                                               return metadata.peer == hint;
                                             }) == info.peer_data.end();

  if (hint_not_present)
  {
    info.peer_data.emplace_back(PeerMetadata{hint});
  }
}

void PeerSelector::RemoveDesiredPeer(Address const &address)
{
  FETCH_LOCK(lock_);
  desired_addresses_.erase(address);
}

PeerSelector::Addresses PeerSelector::GetDesiredPeers() const
{
  FETCH_LOCK(lock_);
  return desired_addresses_;
}

PeerSelector::Addresses PeerSelector::GetKademliaPeers() const
{
  FETCH_LOCK(lock_);
  return kademlia_addresses_;
}

PeerSelector::Addresses PeerSelector::GetPendingRequests() const
{
  Addresses addresses;

  {
    FETCH_LOCK(lock_);
    for (auto const &element : pending_resolutions_)
    {
      addresses.emplace(element.first);
    }
  }

  return addresses;
}

PeerSelector::PeersInfo PeerSelector::GetPeerCache() const
{
  FETCH_LOCK(lock_);
  return peers_info_;
}

PeerSelectionMode PeerSelector::GetMode() const
{
  FETCH_LOCK(lock_);
  return mode_;
}

void PeerSelector::SetMode(PeerSelectionMode mode)
{
  FETCH_LOCK(lock_);

  auto const previous_mode{mode_};
  mode_ = mode;

  if (previous_mode != mode_)
  {
    switch (mode_)
    {
    case PeerSelectionMode::DEFAULT:
      kademlia_addresses_.clear();
      break;
    case PeerSelectionMode::KADEMLIA:
      announcement_interval_.Restart(0);
      break;
    }
  }
}

void PeerSelector::UpdatePeers(Peers peers)
{
  FETCH_LOCK(lock_);
  external_peers_ = std::move(peers);
}

void PeerSelector::Periodically()
{
  FETCH_LOCK(lock_);

  // kademlia selection
  if (PeerSelectionMode::KADEMLIA == mode_)
  {
    MakeAnnouncement();
    UpdateKademliaPeers();
  }

  // get the set of addresses to which we want to connect to
  auto const currently_connected_peers = register_.GetCurrentAddressSet();
  auto const current_outgoing_peers    = register_.GetOutgoingAddressSet();
  auto const target_peers              = desired_addresses_ + kademlia_addresses_;
  auto const outstanding_peers         = target_peers - currently_connected_peers;
  auto const unwanted_peers            = current_outgoing_peers - desired_addresses_;

  // resolve any outstanding unknown addresses
  ResolveAddresses(outstanding_peers);

  // generate the next set of uris
  auto const next_uris = GenerateUriSet(outstanding_peers);

  // determine all the additions that should be made first
  auto const additions = next_uris - connections_.GetPersistentPeers();

  // add all the additions
  for (auto const &uri : additions)
  {
    connections_.AddPersistentPeer(uri);
  }

  // we only start removing connections once we have applied all the additions
  if (additions.empty())
  {
    auto const num_remaining_peers = current_outgoing_peers.size() - unwanted_peers.size();

    // since we need to ensure connectivity is kept alive, we need will not start removing peers
    // until we have
    if (num_remaining_peers >= MINIMUM_PEERS)
    {
      for (auto const &address : unwanted_peers)
      {
        // look up the connection from its address
        auto conn = register_.LookupConnection(address).lock();
        if (conn)
        {
          FETCH_LOG_WARN(logging_name_, "Dropping Address: ", address.ToBase64());

          auto const handle = conn->handle();

          connections_.RemoveConnection(handle);
          connections_.RemovePersistentPeer(handle);
        }
      }
    }
  }
}

void PeerSelector::ResolveAddresses(Addresses const &addresses)
{
  // generate the set of addresses which have not been resolved yet
  auto unresolved_addresses = addresses - pending_resolutions_;

  // additionally filter the unresolved addresses by the peers which we don't have information for
  for (auto const &peer : peers_info_)
  {
    if (unresolved_addresses.find(peer.first) != unresolved_addresses.end())
    {
      if (!peer.second.peer_data.empty())
      {
        unresolved_addresses.erase(peer.first);
      }
    }
  }

  for (auto const &address : unresolved_addresses)
  {
    // make the call to the remote service
    auto promise = rpc_client_.CallSpecificAddress(address, RPC_MUDDLE_DISCOVERY,
                                                   DiscoveryService::CONNECTION_INFORMATION);
    // look up the peer information
    auto const &peer_data = peers_info_[address];

    // wrap the promise is a task
    auto task = std::make_shared<PromiseTask>(
        promise, CalculatePromiseTimeout(peer_data.consecutive_failures),
        [this, address](service::Promise const &promise) { OnResolvedAddress(address, promise); });

    // add the task to the reactor
    reactor_.Attach(task);

    // add the task to the pending resolutions queue
    pending_resolutions_.emplace(address, std::move(task));
  }
}

void PeerSelector::OnResolvedAddress(Address const &address, service::Promise const &promise)
{
  if (promise->state() == service::PromiseState::SUCCESS)
  {
    // extract the set of addresses from which the prospective node is contactable
    auto peer_addresses = promise->As<std::vector<network::Peer>>();

    // remove any previous entries for this address (avoid stale information)
    peers_info_.erase(address);

    FETCH_LOG_TRACE(logging_name_, "Successful resolution for ", address.ToBase64());

    // create the new entry and populate
    auto &metadata = peers_info_[address];
    for (auto const &peer_address : peer_addresses)
    {
      FETCH_LOG_TRACE(logging_name_, "- Candidate: ", peer_address.ToString());
      metadata.peer_data.emplace_back(peer_address);
    }
  }
  else
  {
    FETCH_LOG_WARN(logging_name_, "Unable to resolve address for: ", address.ToBase64(),
                   " code: ", int(promise->state()));

    // update the failure
    auto &peer_data = peers_info_[address];
    peer_data.consecutive_failures++;
  }

  // remove the entry from the pending list
  pending_resolutions_.erase(address);
}

PeerSelector::UriSet PeerSelector::GenerateUriSet(Addresses const &addresses)
{
  UriSet uris{};
  for (auto const &address : addresses)
  {
    auto it = peers_info_.find(address);
    if (it != peers_info_.end())
    {
      auto &metadata = it->second;

      if (metadata.peer_index < metadata.peer_data.size())
      {
        auto &current_peer = metadata.peer_data[metadata.peer_index];

        // ignore unreachable peers
        if (current_peer.unreachable)
        {
          continue;
        }

        network::Uri current_uri{current_peer.peer};

        // update the unreachable status if necessary
        PeerConnectionList::PeerMetadata connection_metadata{};
        if (connections_.GetMetadataForPeer(current_uri, connection_metadata))
        {
          // if we have not been able to establish a connection then we should give up after the
          // specified number of attempts
          if ((!connection_metadata.connected) && (connection_metadata.consecutive_failures >= 6))
          {
            FETCH_LOG_CRITICAL(logging_name_, "Marking ", current_uri.ToString(),
                               " as unreachable");
            current_peer.unreachable = true;
          }
        }

        if (!current_peer.unreachable)
        {
          FETCH_LOG_TRACE(logging_name_, "Mapped ", address.ToBase64(), " to ",
                          current_uri.ToString());

          uris.emplace(std::move(current_uri));
          break;  // ensure we do not populate multiple entries for a single address
        }
      }
    }
  }

  return uris;
}

void PeerSelector::OnAnnouncement(Address const &from, byte_array::ConstByteArray const &payload)
{
  static constexpr auto CACHE_LIFETIME = MAX_ANNOUNCEMENT_INTERVAL + MIN_ANNOUNCEMENT_INTERVAL;
  FETCH_UNUSED(payload);

  Peers peers{};

  serializers::MsgPackSerializer serializer{payload};
  serializer >> peers;

  FETCH_LOG_TRACE(logging_name_, "Received announcement from: ", from.ToBase64());

  FETCH_LOCK(lock_);

  {
    // attempt to locate the existing node
    auto const it = std::find_if(kademlia_nodes_.begin(), kademlia_nodes_.end(),
                                 [&](KademliaNode const &node) { return node.address == from; });

    if (it != kademlia_nodes_.end())
    {
      // clear the lifetime
      it->lifetime.Restart(CACHE_LIFETIME);
    }
    else
    {
      // add the node into the list
      kademlia_nodes_.emplace_back(KademliaNode{from, CACHE_LIFETIME});

      // sort by distance
      kademlia_nodes_.sort([this](KademliaNode const &a, KademliaNode const &b) {
        auto const distance_a = CalculateDistance(address_, a.address);
        auto const distance_b = CalculateDistance(address_, b.address);

        if (distance_a == distance_b)
        {
          return a.address < b.address;
        }

        return distance_a < distance_b;
      });

      // trim the kademlia cache nodes
      while (kademlia_nodes_.size() > MAX_CACHE_KAD_NODES)
      {
        kademlia_nodes_.pop_back();
      }
    }
  }

  // update the peers info cache
  {
    auto it = peers_info_.find(from);
    if (it != peers_info_.end())
    {
      Metadata &metadata       = it->second;
      PeerData &existing_peers = metadata.peer_data;

      for (auto const &peer : peers)
      {
        // attempt to locate the address in the peer list
        bool const peer_present = std::find_if(existing_peers.begin(), existing_peers.end(),
                                               [&peer](PeerMetadata const &entry) {
                                                 return entry.peer == peer;
                                               }) != existing_peers.end();

        if (!peer_present)
        {
          metadata.peer_data.emplace_back(PeerMetadata{peer});
        }
      }
    }
    else  // new entry
    {
      Metadata &metadata = peers_info_[from];

      for (auto const &peer : peers)
      {
        metadata.peer_data.emplace_back(PeerMetadata{peer});
      }
    }
  }
}

void PeerSelector::ScheduleNextAnnouncement()
{
  static constexpr uint64_t MIN_ANNOUNCE_TIME_MS =
      duration_cast<milliseconds>(MIN_ANNOUNCEMENT_INTERVAL).count();
  static constexpr uint64_t MAX_ANNOUNCE_TIME_MS =
      duration_cast<milliseconds>(MAX_ANNOUNCEMENT_INTERVAL).count();
  static constexpr uint64_t DELTA_ANNOUNCE_TIME_MS = MAX_ANNOUNCE_TIME_MS - MIN_ANNOUNCE_TIME_MS;
  static_assert(MIN_ANNOUNCE_TIME_MS < MAX_ANNOUNCE_TIME_MS, "Min must be smaller than max");
  static_assert(DELTA_ANNOUNCE_TIME_MS != 0, "Delta can't be zero");

  uint64_t const next_interval = (rng_() % DELTA_ANNOUNCE_TIME_MS) + MIN_ANNOUNCE_TIME_MS;
  announcement_interval_.Restart(next_interval);
}

void PeerSelector::MakeAnnouncement()
{
  if (announcement_interval_.HasExpired())
  {
    if (endpoint_.GetDirectlyConnectedPeerSet().empty())
    {
      announcement_interval_.Restart(1000);

      FETCH_LOG_TRACE(logging_name_, "Aborting kad announcement");
      return;
    }

    FETCH_LOG_TRACE(logging_name_, "Making kad announcement");

    serializers::LargeObjectSerializeHelper serialiser{};
    serialiser << external_peers_;

    // send out the announcement
    endpoint_.Broadcast(SERVICE_MUDDLE, CHANNEL_ANNOUNCEMENT, serialiser.data());

    // schedule the next announcement
    ScheduleNextAnnouncement();
  }
}

void PeerSelector::UpdateKademliaPeers()
{
  kademlia_addresses_.clear();

  for (auto it = kademlia_nodes_.begin(); it != kademlia_nodes_.end();)
  {
    if (it->lifetime.HasExpired())
    {
      // removed the expired nodes
      it = kademlia_nodes_.erase(it);
      continue;
    }

    // add the element into the set
    kademlia_addresses_.emplace(it->address);

    // exit if we have reached the end of the requested nodes
    if (kademlia_addresses_.size() >= MAX_CONNECTED_KAD_NODES)
    {
      break;
    }

    ++it;
  }
}

}  // namespace muddle
}  // namespace fetch<|MERGE_RESOLUTION|>--- conflicted
+++ resolved
@@ -32,6 +32,7 @@
 
 #include <cstddef>
 #include <unordered_set>
+
 namespace fetch {
 namespace muddle {
 
@@ -40,15 +41,9 @@
 using namespace std::chrono;
 using namespace std::chrono_literals;
 
-<<<<<<< HEAD
-constexpr auto        MIN_ANNOUNCEMENT_INTERVAL = 1s;  // 15min;
-constexpr auto        MAX_ANNOUNCEMENT_INTERVAL = 2s;  // 30min;
-constexpr std::size_t MINIMUM_PEERS             = 3;
-=======
-constexpr auto        MIN_ANNOUNCEMENT_INTERVAL = 10s;
-constexpr auto        MAX_ANNOUNCEMENT_INTERVAL = 30s;
+constexpr auto        MIN_ANNOUNCEMENT_INTERVAL = 1000s;
+constexpr auto        MAX_ANNOUNCEMENT_INTERVAL = 3000s;
 constexpr std::size_t MINIMUM_PEERS             = 6;
->>>>>>> 5f4ab577
 constexpr char const *BASE_NAME                 = "PeerSelector";
 constexpr std::size_t MAX_CACHE_KAD_NODES       = 20;
 constexpr std::size_t MAX_CONNECTED_KAD_NODES   = 8;
