//------------------------------------------------------------------------------
//
//   Copyright 2018-2019 Fetch.AI Limited
//
//   Licensed under the Apache License, Version 2.0 (the "License");
//   you may not use this file except in compliance with the License.
//   You may obtain a copy of the License at
//
//       http://www.apache.org/licenses/LICENSE-2.0
//
//   Unless required by applicable law or agreed to in writing, software
//   distributed under the License is distributed on an "AS IS" BASIS,
//   WITHOUT WARRANTIES OR CONDITIONS OF ANY KIND, either express or implied.
//   See the License for the specific language governing permissions and
//   limitations under the License.
//
//------------------------------------------------------------------------------

#include "core/containers/set_difference.hpp"
#include "core/containers/set_intersection.hpp"
#include "core/mutex.hpp"
#include "core/reactor.hpp"
#include "core/service_ids.hpp"
#include "direct_message_service.hpp"
#include "discovery_service.hpp"
#include "muddle_logging_name.hpp"
#include "muddle_register.hpp"
#include "peer_list.hpp"
#include "peer_selector.hpp"
#include "xor_metric.hpp"

#include <cstddef>
#include <unordered_set>

namespace fetch {
namespace muddle {

namespace {

using namespace std::chrono;
using namespace std::chrono_literals;

<<<<<<< HEAD
constexpr auto        MIN_ANNONCEMENT_INTERVAL = 15min;
constexpr auto        MAX_ANNONCEMENT_INTERVAL = 30min;
constexpr std::size_t MINIMUM_PEERS            = 3;
constexpr char const *BASE_NAME                = "PeerSelector";
constexpr std::size_t MAX_CACHE_KAD_NODES      = 20;
constexpr std::size_t MAX_CONNECTED_KAD_NODES  = 3;
constexpr std::size_t MAX_LOG2_BACKOFF         = 11;  // 2048
=======
static constexpr auto        MIN_ANNOUNCEMENT_INTERVAL = 15min;
static constexpr auto        MAX_ANNOUNCEMENT_INTERVAL = 30min;
static constexpr std::size_t MINIMUM_PEERS             = 3;
static constexpr char const *BASE_NAME                 = "PeerSelector";
static constexpr std::size_t MAX_CACHE_KAD_NODES       = 20;
static constexpr std::size_t MAX_CONNECTED_KAD_NODES   = 3;
>>>>>>> d4710ccf

std::unordered_set<Address> operator+(std::unordered_set<Address>        input,
                                      std::unordered_set<Address> const &other)
{
  for (auto const &address : other)
  {
    input.emplace(address);
  }

  return input;
}

PromiseTask::Duration CalculatePromiseTimeout(std::size_t consecutive_failures)
{
  std::size_t const log2_backoff_secs = std::min(consecutive_failures, MAX_LOG2_BACKOFF);
  return duration_cast<PromiseTask::Duration>(seconds{1 << log2_backoff_secs});
}

}  // namespace

PeerSelector::PeerSelector(NetworkId const &network, Duration const &interval,
                           core::Reactor &reactor, MuddleRegister const &reg,
                           PeerConnectionList &connections, MuddleEndpoint &endpoint)
  : core::PeriodicRunnable(interval)
  , name_{GenerateLoggingName(BASE_NAME, network)}
  , reactor_{reactor}
  , connections_{connections}
  , register_{reg}
  , endpoint_{endpoint}
  , address_{endpoint_.GetAddress()}
  , rpc_client_{"PeerSelect", endpoint_, SERVICE_MUDDLE, CHANNEL_RPC}
  , announcement_subscription_{endpoint_.Subscribe(SERVICE_MUDDLE, CHANNEL_ANNOUNCEMENT)}
{
  announcement_subscription_->SetMessageHandler(this, &PeerSelector::OnAnnouncement);
}

void PeerSelector::AddDesiredPeer(Address const &address)
{
  FETCH_LOCK(lock_);
  desired_addresses_.emplace(address);
}

void PeerSelector::AddDesiredPeer(Address const &address, network::Peer const &hint)
{
  FETCH_LOCK(lock_);
  desired_addresses_.emplace(address);

  auto &info = peers_info_[address];

  // try and find the hint in the peer list
  bool const hint_not_present = std::find_if(info.peer_data.begin(), info.peer_data.end(),
                                             [&hint](PeerMetadata const &metadata) {
                                               return metadata.peer == hint;
                                             }) == info.peer_data.end();

  if (hint_not_present)
  {
    info.peer_data.emplace_back(PeerMetadata{hint});
  }
}

void PeerSelector::RemoveDesiredPeer(Address const &address)
{
  FETCH_LOCK(lock_);
  desired_addresses_.erase(address);
}

PeerSelector::Addresses PeerSelector::GetDesiredPeers() const
{
  FETCH_LOCK(lock_);
  return desired_addresses_;
}

PeerSelector::Addresses PeerSelector::GetKademliaPeers() const
{
  FETCH_LOCK(lock_);
  return kademlia_addresses_;
}

PeerSelector::Addresses PeerSelector::GetPendingRequests() const
{
  Addresses addresses;

  {
    FETCH_LOCK(lock_);
    for (auto const &element : pending_resolutions_)
    {
      addresses.emplace(element.first);
    }
  }

  return addresses;
}

PeerSelector::PeersInfo PeerSelector::GetPeerCache() const
{
  FETCH_LOCK(lock_);
  return peers_info_;
}

PeerSelectionMode PeerSelector::GetMode() const
{
  FETCH_LOCK(lock_);
  return mode_;
}

void PeerSelector::SetMode(PeerSelectionMode mode)
{
  FETCH_LOCK(lock_);

  auto const previous_mode{mode_};
  mode_ = mode;

  if (previous_mode != mode_)
  {
    switch (mode_)
    {
    case PeerSelectionMode::DEFAULT:
      kademlia_addresses_.clear();
      break;
    case PeerSelectionMode::KADEMLIA:
      announcement_interval_.Restart(0);
      break;
    }
  }
}

void PeerSelector::Periodically()
{
  FETCH_LOCK(lock_);

  // kademlia selection
  if (PeerSelectionMode::KADEMLIA == mode_)
  {
    MakeAnnouncement();
    UpdateKademliaPeers();
  }

  // get the set of addresses to which we want to connect to
  auto const currently_connected_peers = register_.GetCurrentAddressSet();
  auto const current_outgoing_peers    = register_.GetOutgoingAddressSet();
  auto const target_peers              = desired_addresses_ + kademlia_addresses_;
  auto const outstanding_peers         = target_peers - currently_connected_peers;
  auto const unwanted_peers            = current_outgoing_peers - desired_addresses_;

  // resolve any outstanding unknown addresses
  ResolveAddresses(outstanding_peers);

  // generate the next set of uris
  auto const next_uris = GenerateUriSet(outstanding_peers);

  // determine all the additions that should be made first
  auto const additions = next_uris - connections_.GetPersistentPeers();

  // add all the additions
  for (auto const &uri : additions)
  {
    connections_.AddPersistentPeer(uri);
  }

  // we only start removing connections once we have applied all the additions
  if (additions.empty())
  {
    auto const num_remaining_peers = current_outgoing_peers.size() - unwanted_peers.size();

    // since we need to ensure connectivity is kept alive, we need will not start removing peers
    // until we have
    if (num_remaining_peers >= MINIMUM_PEERS)
    {
      for (auto const &address : unwanted_peers)
      {
        // lookup the connection from its address
        auto conn = register_.LookupConnection(address).lock();
        if (conn)
        {
          FETCH_LOG_WARN(logging_name_, "Dropping Address: ", address.ToBase64());

          auto const handle = conn->handle();

          connections_.RemoveConnection(handle);
          connections_.RemovePersistentPeer(handle);
        }
      }
    }
  }
}

void PeerSelector::ResolveAddresses(Addresses const &addresses)
{
  // generate the set of addresses which have not been resolved yet
  auto const unresolved_addresses = (addresses - peers_info_) - pending_resolutions_;

  for (auto const &address : unresolved_addresses)
  {
    // make the call to the remote service
    auto promise = rpc_client_.CallSpecificAddress(address, RPC_MUDDLE_DISCOVERY,
                                                   DiscoveryService::CONNECTION_INFORMATION);
    // lookup the peer information
    auto const &peer_data = peers_info_[address];

    // wrap the promise is a task
    auto task = std::make_shared<PromiseTask>(
        std::move(promise), CalculatePromiseTimeout(peer_data.consecutive_failures),
        [this, address](service::Promise const &promise) { OnResolvedAddress(address, promise); });

    // add the task to the reactor
    reactor_.Attach(task);

    // add the task to the pending resolutions queue
    pending_resolutions_.emplace(address, std::move(task));
  }
}

void PeerSelector::OnResolvedAddress(Address const &address, service::Promise const &promise)
{
  if (promise->state() == service::PromiseState::SUCCESS)
  {
    // extract the set of addresses from which the prospective node is contactable
    auto peer_addresses = promise->As<std::vector<network::Peer>>();

    // remove any previous entries for this address (avoid stale information)
    peers_info_.erase(address);

    FETCH_LOG_INFO(logging_name_, "Successful resolution for ", address.ToBase64());

    // create the new entry and populate
    auto &metadata = peers_info_[address];
    for (auto const &peer_address : peer_addresses)
    {
      FETCH_LOG_TRACE(logging_name_, "- Candidate: ", peer_address.ToString());
      metadata.peer_data.emplace_back(peer_address);
    }
  }
  else
  {
    FETCH_LOG_WARN(logging_name_, "Unable to resolve address for: ", address.ToBase64(),
                   " code: ", int(promise->state()));

    // update the failure
    auto &peer_data = peers_info_[address];
    peer_data.consecutive_failures++;
  }

  // remove the entry from the pending list
  pending_resolutions_.erase(address);
}

PeerSelector::UriSet PeerSelector::GenerateUriSet(Addresses const &addresses)
{
  UriSet uris{};
  for (auto const &address : addresses)
  {
    auto it = peers_info_.find(address);
    if (it != peers_info_.end())
    {
      auto &metadata = it->second;

      if (metadata.peer_index < metadata.peer_data.size())
      {
        auto &current_peer = metadata.peer_data[metadata.peer_index];

        // ignore unreachable peers
        if (current_peer.unreachable)
        {
          continue;
        }

        network::Uri current_uri{current_peer.peer};

        // update the unreachable status if necessary
        PeerConnectionList::PeerMetadata connection_metadata{};
        if (connections_.GetMetadataForPeer(current_uri, connection_metadata))
        {
          // if we have not been able to establish a connection then we should give up after the
          // specified number of attempts
          if ((!connection_metadata.connected) && (connection_metadata.consecutive_failures >= 6))
          {
            FETCH_LOG_CRITICAL(logging_name_, "Marking ", current_uri.ToString(),
                               " as unreachable");
            current_peer.unreachable = true;
          }
        }

        if (!current_peer.unreachable)
        {
          FETCH_LOG_TRACE(logging_name_, "Mapped ", address.ToBase64(), " to ",
                          current_uri.ToString());

          uris.emplace(std::move(current_uri));
          break;  // ensure we do not populate multiple entries for a single address
        }
      }
    }
  }

  return uris;
}

void PeerSelector::OnAnnouncement(Address const &from, byte_array::ConstByteArray const &payload)
{
  static constexpr auto CACHE_LIFETIME = MAX_ANNOUNCEMENT_INTERVAL + MIN_ANNOUNCEMENT_INTERVAL;
  FETCH_UNUSED(payload);

  FETCH_LOG_INFO(logging_name_, "Received announcement from: ", from.ToBase64());

  FETCH_LOCK(lock_);

  // attempt to locate the existing node
  auto const it = std::find_if(kademlia_nodes_.begin(), kademlia_nodes_.end(),
                               [&](KademliaNode const &node) { return node.address == from; });

  if (it != kademlia_nodes_.end())
  {
    // clear the lifetime
    it->lifetime.Restart(CACHE_LIFETIME);
  }
  else
  {
    // add the node into the list
    kademlia_nodes_.emplace_back(KademliaNode{from, CACHE_LIFETIME});

    // sort by distance
    kademlia_nodes_.sort([this](KademliaNode const &a, KademliaNode const &b) {
      auto const distance_a = CalculateDistance(address_, a.address);
      auto const distance_b = CalculateDistance(address_, b.address);

      if (distance_a == distance_b)
      {
        return a.address < b.address;
      }
      else
      {
        return distance_a < distance_b;
      }
    });

    // trim the kademlia cache nodes
    while (kademlia_nodes_.size() > MAX_CACHE_KAD_NODES)
    {
      kademlia_nodes_.pop_back();
    }
  }
}

void PeerSelector::ScheduleNextAnnouncement()
{
  static constexpr uint64_t MIN_ANNOUNCE_TIME_MS =
      duration_cast<milliseconds>(MIN_ANNOUNCEMENT_INTERVAL).count();
  static constexpr uint64_t MAX_ANNOUNCE_TIME_MS =
      duration_cast<milliseconds>(MAX_ANNOUNCEMENT_INTERVAL).count();
  static constexpr uint64_t DELTA_ANNOUNCE_TIME_MS = MAX_ANNOUNCE_TIME_MS - MIN_ANNOUNCE_TIME_MS;
  static_assert(MIN_ANNOUNCE_TIME_MS < MAX_ANNOUNCE_TIME_MS, "Min must be smaller than max");
  static_assert(DELTA_ANNOUNCE_TIME_MS != 0, "Delta can't be zero");

  uint64_t const next_interval = (rng_() % DELTA_ANNOUNCE_TIME_MS) + MIN_ANNOUNCE_TIME_MS;
  announcement_interval_.Restart(next_interval);
}

void PeerSelector::MakeAnnouncement()
{
  if (announcement_interval_.HasExpired())
  {
    // send out the announcement
    endpoint_.Broadcast(SERVICE_MUDDLE, CHANNEL_ANNOUNCEMENT, {});

    // schedule the next announcement
    ScheduleNextAnnouncement();
  }
}

void PeerSelector::UpdateKademliaPeers()
{
  kademlia_addresses_.clear();

  for (auto it = kademlia_nodes_.begin(); it != kademlia_nodes_.end();)
  {
    if (it->lifetime.HasExpired())
    {
      // removed the expired nodes
      it = kademlia_nodes_.erase(it);
      continue;
    }

    // add the element into the set
    kademlia_addresses_.emplace(it->address);

    // exit if we have reached the end of the requested nodes
    if (kademlia_addresses_.size() >= MAX_CONNECTED_KAD_NODES)
    {
      break;
    }

    ++it;
  }
}

}  // namespace muddle
}  // namespace fetch<|MERGE_RESOLUTION|>--- conflicted
+++ resolved
@@ -40,22 +40,13 @@
 using namespace std::chrono;
 using namespace std::chrono_literals;
 
-<<<<<<< HEAD
-constexpr auto        MIN_ANNONCEMENT_INTERVAL = 15min;
-constexpr auto        MAX_ANNONCEMENT_INTERVAL = 30min;
-constexpr std::size_t MINIMUM_PEERS            = 3;
-constexpr char const *BASE_NAME                = "PeerSelector";
-constexpr std::size_t MAX_CACHE_KAD_NODES      = 20;
-constexpr std::size_t MAX_CONNECTED_KAD_NODES  = 3;
-constexpr std::size_t MAX_LOG2_BACKOFF         = 11;  // 2048
-=======
-static constexpr auto        MIN_ANNOUNCEMENT_INTERVAL = 15min;
-static constexpr auto        MAX_ANNOUNCEMENT_INTERVAL = 30min;
-static constexpr std::size_t MINIMUM_PEERS             = 3;
-static constexpr char const *BASE_NAME                 = "PeerSelector";
-static constexpr std::size_t MAX_CACHE_KAD_NODES       = 20;
-static constexpr std::size_t MAX_CONNECTED_KAD_NODES   = 3;
->>>>>>> d4710ccf
+constexpr auto        MIN_ANNOUNCEMENT_INTERVAL = 15min;
+constexpr auto        MAX_ANNOUNCEMENT_INTERVAL = 30min;
+constexpr std::size_t MINIMUM_PEERS             = 3;
+constexpr char const *BASE_NAME                 = "PeerSelector";
+constexpr std::size_t MAX_CACHE_KAD_NODES       = 20;
+constexpr std::size_t MAX_CONNECTED_KAD_NODES   = 3;
+constexpr std::size_t MAX_LOG2_BACKOFF          = 11;  // 2048
 
 std::unordered_set<Address> operator+(std::unordered_set<Address>        input,
                                       std::unordered_set<Address> const &other)
