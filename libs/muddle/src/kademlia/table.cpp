--- conflicted
+++ resolved
@@ -752,11 +752,8 @@
 
 void KademliaTable::AddDesiredPeerInternal(Uri const &uri, Duration const &expiry)
 {
-<<<<<<< HEAD
   FETCH_LOCK(desired_mutex_);
-=======
   // TODO(LDGR-641): Will not work if spammed with URIs
->>>>>>> 55ab20d6
   desired_uris_.insert(uri);
   desired_uri_expiry_.emplace(uri, Clock::now() + expiry);
 }
