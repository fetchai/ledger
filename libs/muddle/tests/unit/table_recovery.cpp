--- conflicted
+++ resolved
@@ -55,11 +55,7 @@
 
   // Generating table
   {
-<<<<<<< HEAD
-    KademliaTable table{FakeAddress(N + 1), fetch::muddle::NetworkId("TEST")};
-=======
     KademliaTable table{FakeAddress(N + 1), NetworkId{"TEST"}};
->>>>>>> 5199d61a
     table.SetCacheFile("test.peer_table");
 
     for (uint64_t i = 0; i < N; ++i)
@@ -74,11 +70,7 @@
 
   // Loading table
   {
-<<<<<<< HEAD
-    KademliaTable table{FakeAddress(N + 1), fetch::muddle::NetworkId("TEST")};
-=======
     KademliaTable table{FakeAddress(N + 1), NetworkId{"TEST"}};
->>>>>>> 5199d61a
 
     table.SetCacheFile("test.peer_table");
     table.Load();
