--- conflicted
+++ resolved
@@ -48,10 +48,6 @@
 template <typename State>
 class StateMachine : public StateMachineInterface, public Runnable
 {
-<<<<<<< HEAD
-private:
-=======
->>>>>>> 194bb16d
   static_assert(std::is_enum<State>::value, "");
 
   using Callback                     = std::function<State(State /*current*/, State /*previous*/)>;
