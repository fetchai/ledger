#pragma once
//------------------------------------------------------------------------------
//
//   Copyright 2018-2019 Fetch.AI Limited
//
//   Licensed under the Apache License, Version 2.0 (the "License");
//   you may not use this file except in compliance with the License.
//   You may obtain a copy of the License at
//
//       http://www.apache.org/licenses/LICENSE-2.0
//
//   Unless required by applicable law or agreed to in writing, software
//   distributed under the License is distributed on an "AS IS" BASIS,
//   WITHOUT WARRANTIES OR CONDITIONS OF ANY KIND, either express or implied.
//   See the License for the specific language governing permissions and
//   limitations under the License.
//
//------------------------------------------------------------------------------

#include "core/byte_array/byte_array.hpp"
#include "core/byte_array/const_byte_array.hpp"
#include "core/byte_array/consumers.hpp"
#include "core/json/exceptions.hpp"
#include "variant/variant.hpp"

#include <memory>
#include <stack>
#include <vector>

namespace fetch {
namespace json {

/**
 * Basic JSON parser
 */
class JSONDocument
{
public:
  enum Type
  {
    KEYWORD_TRUE  = 0,
    KEYWORD_FALSE = 1,
    KEYWORD_NULL  = 2,
    STRING        = 3,

    // TODO(private issue #566): There should be defined more integer and floating point
    // types here, however they will be relevant only when used with document
    // SCHEMA defining expected types in the document.
    NUMBER_INT   = 5,
    NUMBER_FLOAT = 6,

    OPEN_OBJECT  = 11,
    CLOSE_OBJECT = 12,
    OPEN_ARRAY   = 13,
    CLOSE_ARRAY  = 14,

    KEY = 16
  };

public:
  using ByteArray      = byte_array::ByteArray;
  using ConstByteArray = byte_array::ConstByteArray;
  using Variant        = variant::Variant;

  explicit JSONDocument(ConstByteArray const &document)
  {
    Parse(document);
  }

  JSONDocument()
  {
    // The default of a JSONDocument is to be an empty object
<<<<<<< HEAD
    variant_ = Variant::Object();
  }

=======
    variant_ =  Variant::Object();
  }
  
>>>>>>> 46b82dfb
  JSONDocument(JSONDocument const &) = delete;
  JSONDocument(JSONDocument &&)      = default;
  ~JSONDocument()                    = default;

  Variant &operator[](std::size_t const &i)
  {
    return root()[i];
  }

  Variant const &operator[](std::size_t const &i) const
  {
    return root()[i];
  }

  Variant &operator[](ConstByteArray const &key)
  {
    return root()[key];
  }

  Variant const &operator[](ConstByteArray const &key) const
  {
    return root()[key];
  }

  Variant &root()
  {
    return variant_;
  }

  Variant const &root() const
  {
    return variant_;
  }

  void Parse(ConstByteArray const &document);

  JSONDocument &operator=(JSONDocument const &) = delete;
  JSONDocument &operator=(JSONDocument &&) = default;

  bool Has(byte_array::ConstByteArray const &key)
  {
    return variant_.Has(key);
  }
<<<<<<< HEAD

=======
>>>>>>> 46b82dfb
private:
  struct JSONObject
  {
    uint64_t start = 0;
    uint64_t size  = 1;
    uint64_t i     = 0;
    uint8_t  type  = 0;
  };

  struct JSONToken
  {
    uint64_t first  = 0;
    uint64_t second = 0;
    uint8_t  type   = 0;
  };

  void        Tokenise(ConstByteArray const &document);
  static void ExtractPrimitive(Variant &variant, JSONToken const &token,
                               ConstByteArray const &document);

  std::vector<uint16_t>    counters_{};
  std::vector<JSONToken *> object_stack_{};
  std::vector<JSONToken>   tokens_{};
  Variant                  variant_{1024};
  std::size_t              objects_{0};
  std::vector<char>        brace_stack_{};
};
}  // namespace json
}  // namespace fetch<|MERGE_RESOLUTION|>--- conflicted
+++ resolved
@@ -70,15 +70,9 @@
   JSONDocument()
   {
     // The default of a JSONDocument is to be an empty object
-<<<<<<< HEAD
-    variant_ = Variant::Object();
-  }
-
-=======
     variant_ =  Variant::Object();
   }
   
->>>>>>> 46b82dfb
   JSONDocument(JSONDocument const &) = delete;
   JSONDocument(JSONDocument &&)      = default;
   ~JSONDocument()                    = default;
@@ -122,10 +116,6 @@
   {
     return variant_.Has(key);
   }
-<<<<<<< HEAD
-
-=======
->>>>>>> 46b82dfb
 private:
   struct JSONObject
   {
