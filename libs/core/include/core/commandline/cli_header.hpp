--- conflicted
+++ resolved
@@ -1,13 +1,6 @@
-<<<<<<< HEAD
-#ifndef COMMANDLINE_CLI_HEADER_HPP
-#define COMMANDLINE_CLI_HEADER_HPP
+#pragma once
 #include <iostream>
 #include <string>
-=======
-#pragma once
-#include<iostream>
-#include<string>
->>>>>>> 9d7af97f
 namespace fetch {
 namespace commandline {
 inline void DisplayCLIHeader(std::string const &name,
@@ -19,13 +12,5 @@
             << std::endl;
   std::cout << "     H     " << additional << std::endl << std::endl;
 }
-<<<<<<< HEAD
 }  // namespace commandline
 }  // namespace fetch
-
-#endif
-=======
-}
-}
-
->>>>>>> 9d7af97f
