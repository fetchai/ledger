#pragma once

#include <algorithm>
#include <map>
#include <sstream>
#include <string>

namespace fetch {
namespace commandline {
namespace VT100 {

uint16_t    ColorFromString(std::string name);
std::string GetColor(int const &fg, int const &bg);
std::string GetColor(std::string const &f, std::string const &b);

inline static constexpr const char *DefaultAttributes() { return "\33[0m"; }
inline static constexpr const char *ClearScreen() { return "\33[2J"; }
extern char const *                 Bold;
extern char const *                 Return;

inline static const std::string Goto(uint16_t x, uint16_t y)
{
  std::stringstream ret("");
  ret << "\33[" << y << ";" << x << "H";
  return ret.str();
}

inline static const std::string Down(uint16_t y)
{
  std::stringstream ret("");
  ret << "\33[" << y << "B";
  return ret.str();
}
inline static const std::string Up(uint16_t y)
{
  std::stringstream ret("");
  ret << "\33[" << y << "A";
  return ret.str();
}
inline static const std::string Right(uint16_t y)
{
  std::stringstream ret("");
  ret << "\33[" << y << "C";
  return ret.str();
}
inline static const std::string Left(uint16_t y)
{
  std::stringstream ret("");
  ret << "\33[" << y << "D";
  return ret.str();
}
<<<<<<< HEAD
}  // namespace VT100
}  // namespace commandline
}  // namespace fetch
#endif
=======
}
}
}
>>>>>>> 9d7af97f
<|MERGE_RESOLUTION|>--- conflicted
+++ resolved
@@ -49,13 +49,6 @@
   ret << "\33[" << y << "D";
   return ret.str();
 }
-<<<<<<< HEAD
 }  // namespace VT100
 }  // namespace commandline
-}  // namespace fetch
-#endif
-=======
-}
-}
-}
->>>>>>> 9d7af97f
+}  // namespace fetch