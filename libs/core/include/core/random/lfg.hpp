<<<<<<< HEAD
#ifndef MATH_RANDOM_LFG_HPP
#define MATH_RANDOM_LFG_HPP
=======
#pragma once
#include <limits>
#include <cstdint>
>>>>>>> 9d7af97f
#include "lcg.hpp"
#include <cstdint>
#include <limits>

namespace fetch {
namespace random {

template <std::size_t P = 418, std::size_t Q = 1279>
class LaggedFibonacciGenerator
{
public:
  typedef uint64_t random_type;
  LaggedFibonacciGenerator(random_type seed = 42) { Seed(seed); }

  random_type Seed() const { return lcg_.Seed(); }
  random_type Seed(random_type const &s)
  {
    random_type ret = lcg_.Seed(s);

    for (std::size_t i = 0; i < Q; ++i) buffer_[i] = lcg_();

    FillBuffer();
    FillBuffer();
    FillBuffer();

    return ret;
  }

  void Reset() { Seed(Seed()); }

  random_type operator()()
  {
    if (index_ == (Q - 1)) FillBuffer();
    return buffer_[++index_];
  }

  double AsDouble() { return double(this->operator()()) * inv_double_max_; }

private:
  void FillBuffer()
  {
    std::size_t j = Q - P;
    std::size_t i = 0;
    for (; i < P; ++i, ++j) buffer_[i] += buffer_[j];

    j = 0;
    for (; i < Q; ++i, ++j) buffer_[i] += buffer_[j];

    index_ = 0;
  }

  std::size_t                 index_ = 0;
  LinearCongruentialGenerator lcg_;

  random_type             buffer_[Q];
  static constexpr double inv_double_max_ =
      1. / std::numeric_limits<random_type>::max();
};
<<<<<<< HEAD
}  // namespace random
}  // namespace fetch
#endif
=======
}
}
>>>>>>> 9d7af97f
<|MERGE_RESOLUTION|>--- conflicted
+++ resolved
@@ -1,11 +1,4 @@
-<<<<<<< HEAD
-#ifndef MATH_RANDOM_LFG_HPP
-#define MATH_RANDOM_LFG_HPP
-=======
 #pragma once
-#include <limits>
-#include <cstdint>
->>>>>>> 9d7af97f
 #include "lcg.hpp"
 #include <cstdint>
 #include <limits>
@@ -64,11 +57,5 @@
   static constexpr double inv_double_max_ =
       1. / std::numeric_limits<random_type>::max();
 };
-<<<<<<< HEAD
 }  // namespace random
-}  // namespace fetch
-#endif
-=======
-}
-}
->>>>>>> 9d7af97f
+}  // namespace fetch