#pragma once
//------------------------------------------------------------------------------
//
//   Copyright 2018-2019 Fetch.AI Limited
//
//   Licensed under the Apache License, Version 2.0 (the "License");
//   you may not use this file except in compliance with the License.
//   You may obtain a copy of the License at
//
//       http://www.apache.org/licenses/LICENSE-2.0
//
//   Unless required by applicable law or agreed to in writing, software
//   distributed under the License is distributed on an "AS IS" BASIS,
//   WITHOUT WARRANTIES OR CONDITIONS OF ANY KIND, either express or implied.
//   See the License for the specific language governing permissions and
//   limitations under the License.
//
//------------------------------------------------------------------------------

#include "core/common.hpp"
#include "core/logger.hpp"
#include "vectorise/memory/shared_array.hpp"
#include <algorithm>
#include <cassert>
#include <cstring>
#include <iostream>
#include <ostream>
#include <type_traits>

namespace fetch {
namespace byte_array {
class ConstByteArray;
}  // namespace byte_array

namespace serializers {
template <typename T>
inline void Deserialize(T &, byte_array::ConstByteArray &);
}  // namespace serializers

namespace byte_array {

class ConstByteArray
{
public:
  using container_type    = uint8_t;
  using self_type         = ConstByteArray;
  using shared_array_type = memory::SharedArray<container_type>;

  enum
  {
    NPOS = uint64_t(-1)
  };

  ConstByteArray() = default;

  explicit ConstByteArray(std::size_t n)
  {
    Resize(n);
  }

  ConstByteArray(char const *str)
    : ConstByteArray{reinterpret_cast<uint8_t const *>(str), str ? std::strlen(str) : 0}
  {}

  ConstByteArray(container_type const *const data, std::size_t size)
  {
    if (size > 0)
    {
      assert(data != nullptr);
      Reserve(size);
      Resize(size);
      WriteBytes(data, size);
    }
  }

  ConstByteArray(std::initializer_list<container_type> l)
  {
    Resize(l.size());
    std::size_t i = 0;
    for (auto a : l)
    {
      data_[i++] = a;
    }
  }

  template <std::size_t n>
  ConstByteArray(std::array<container_type, n> const &a)
    : ConstByteArray(a.data(), n)
  {}

  ConstByteArray(std::string const &s)
    : ConstByteArray(reinterpret_cast<uint8_t const *>(s.data()), s.size())
  {}

  ConstByteArray(self_type const &other) = default;
  ConstByteArray(self_type &&other)      = default;
  // TODO(pbukva): (private issue #229: confusion what method does without analysing implementation
  // details - absolute vs relative[against `other.start_`] size)
  ConstByteArray(self_type const &other, std::size_t start, std::size_t length)
    : data_(other.data_)
    , start_(start)
    , length_(length)
    , arr_pointer_(data_.pointer() + start_)
  {
    assert(start_ + length_ <= data_.size());
  }

  ConstByteArray &operator=(ConstByteArray const &) = default;
  ConstByteArray &operator=(ConstByteArray &&other) = default;

  ConstByteArray Copy() const
  {
    return ConstByteArray{pointer(), size()};
  }

  void WriteBytes(container_type const *const src, std::size_t src_size,
                  std::size_t dest_offset = 0)
  {
    assert(dest_offset + src_size <= size());
    std::memcpy(pointer() + dest_offset, src, src_size);
  }

  void ReadBytes(container_type *const dest, std::size_t dest_size,
                 std::size_t src_offset = 0) const
  {
    if (src_offset + dest_size > size())
    {
      FETCH_LOG_WARN("ConstByteArray",
                     "ReadBytes target array is too big for us to fill. dest_size=", dest_size,
                     " src_offset=", src_offset, " size=", size());
      throw std::range_error("ReadBytes target array is too big");
    }
    std::memcpy(dest, pointer() + src_offset, dest_size);
  }

  ~ConstByteArray() = default;

  explicit operator std::string() const
  {
    return {char_pointer(), length_};
  }

  container_type const &operator[](std::size_t n) const
  {
    assert(n < length_);
    return arr_pointer_[n];
  }

  bool operator<(self_type const &other) const
  {
    std::size_t n = std::min(length_, other.length_);
    int         retVal{std::memcmp(arr_pointer_, other.arr_pointer_, n)};

    return retVal < 0 || (retVal == 0 && length_ < other.length_);
  }

  bool operator>(self_type const &other) const
  {
    return other < (*this);
  }

  bool operator==(self_type const &other) const
  {
    return length_ == other.length_ && std::memcmp(arr_pointer_, other.arr_pointer_, length_) == 0;
  }

  bool operator!=(self_type const &other) const
  {
    return !(*this == other);
  }

  std::size_t capacity() const
  {
    return data_.size();
  }

  bool operator==(char const *str) const
  {
    std::size_t i = 0;
    while ((i < length_) && (str[i] != '\0') && (str[i] == arr_pointer_[i]))
    {
      ++i;
    }
    return (i == length_) && (str[i] == '\0');
  }

  bool operator==(std::string const &s) const
  {
    return (*this) == s.c_str();
  }

  bool operator!=(char const *str) const
  {
    return !(*this == str);
  }

  bool operator!=(std::string const &s) const
  {
    return !(*this == s);
  }

public:
  self_type SubArray(std::size_t const &start, std::size_t length = std::size_t(-1)) const
  {
    return SubArray<self_type>(start, length);
  }

  bool Match(self_type const &str, std::size_t pos = 0) const
  {
    return length_ > pos && length_ - pos >= str.length_ &&
           std::memcmp(arr_pointer_ + pos, str.arr_pointer_, str.length_) == 0;
  }

  bool Match(container_type const *str, std::size_t pos = 0) const
  {
    std::size_t p = 0;
    while ((pos < length_) && (str[p] != '\0') && (str[p] == arr_pointer_[pos]))
    {
      ++pos, ++p;
    }
    return (str[p] == '\0');
  }

  std::size_t Find(char c, std::size_t pos) const
  {
    if (pos < length_)
    {
      auto retVal{
          static_cast<container_type const *>(std::memchr(arr_pointer_ + pos, c, length_ - pos))};
      if (retVal)
      {
        return static_cast<std::size_t>(retVal - arr_pointer_);
      }
    }
    return NPOS;
  }

  std::size_t const &size() const
  {
    return length_;
  }

  bool empty() const
  {
    return 0 == length_;
  }

  container_type const *pointer() const
  {
    return arr_pointer_;
  }

  char const *char_pointer() const
  {
    return reinterpret_cast<char const *>(arr_pointer_);
  }

  self_type operator+(self_type const &other) const
  {
    return self_type{}.Append(*this, other);
  }

  int AsInt() const
  {
    std::string const value = static_cast<std::string>(*this);
    return atoi(value.c_str());
  }

  double AsFloat() const
  {
    std::string const value = static_cast<std::string>(*this);
    return atof(value.c_str());
  }

  ConstByteArray ToBase64() const;
  ConstByteArray ToHex() const;

  // Non-const functions go here
  void FromByteArray(self_type const &other, std::size_t start, std::size_t length)
  {
    data_        = other.data_;
    start_       = other.start_ + start;
    length_      = length;
    arr_pointer_ = data_.pointer() + start_;
  }

  bool IsUnique() const noexcept
  {
    return data_.IsUnique();
  }

  uint64_t UseCount() const noexcept
  {
    return data_.UseCount();
  }

protected:
  template <typename RETURN_TYPE = self_type>
  RETURN_TYPE SubArray(std::size_t start, std::size_t length = std::size_t(-1)) const
  {
    length = std::min(length, length_ - start);
    assert(start + length <= start_ + length_);
    return RETURN_TYPE(*this, start + start_, length);
  }

  container_type &operator[](std::size_t n)
  {
    assert(n < length_);
    return arr_pointer_[n];
  }

  /**
   * Resizes the array and allocates ammount of memory necessary to contain the requested size.
   * Memory allocation is handled by the @ref Reserve() method.
   *
   * Please be NOTE, that this method operates in SIZE space, which is always RELATIVE
   * against the @ref start_ offset (as contrary to CAPACITY space - see the @ref Reserve() method)
   * Also, this method can operate in two modes - absolute(default) and relative, please see
   * description for @ref resize_paradigm parameter for more details
   *
   * @param n Requested size, is relative or absolute depending on the @ref resize_paradigm
   * parameter
   *
   * @param resize_paradigm Defines mode of resize operation. When set to ABSOLUTE value, array size
   * is going to be se to @ref n value. When set to RELATIVE value, array SIZE is going to be se to
   * original_size + n. Where new resulting SIZE is internally still relative to the internal start_
   * offset in BOTH cases (relative and absolute).
   *
   * @zero_reserved_space If true then the ammount of new memory reserved/allocated (if any) ABOVE
   * of already allocated will be zeroed byte by byte.
   */
  void Resize(std::size_t const n, ResizeParadigm const resize_paradigm = ResizeParadigm::ABSOLUTE,
              bool const zero_reserved_space = true)
  {
    std::size_t new_length{0};

    switch (resize_paradigm)
    {
    case ResizeParadigm::RELATIVE:
      new_length = length_ + n;
      break;

    case ResizeParadigm::ABSOLUTE:
      new_length = n;
      break;
    }

    auto const new_capacity_for_reserve = start_ + new_length;

    Reserve(new_capacity_for_reserve, ResizeParadigm::ABSOLUTE, zero_reserved_space);
    length_ = new_length;
  }

  /**
   * Reserves (allocates) requested ammount of memory IF it is more than already allocated.
   *
   * Please be NOTE, that this method operates in CAPACITY space, which is defined by WHOLE
   * allocated size of underlying data buffer.
   *
   * @param n Requested capacity, is relative or absolute depending on the @ref resize_paradigm
   * parameter
   *
   * @param resize_paradigm Defines mode of resize operation. When set to ABSOLUTE value, then
   * CAPACITY of WHOLE underlying array (allocated memory) is going to be set to @ref n value IF
   * requested @ref n value is bigger than current CAPACITY of the the array. When set to RELATIVE
   * value, then capacity of of WHOLE underlying array (allocated memory) is going to be set to
   * current_capacity + n, what ALWAYS resuts to re-allocation since the requested CAPACITY is
   * always bigger then the current one.
   *
   * @zero_reserved_space If true then the ammount of new memory reserved/allocated (if any) ABOVE
   * of already allocated will be zeroed byte by byte.
   */
  void Reserve(std::size_t const &  n,
               ResizeParadigm const resize_paradigm     = ResizeParadigm::ABSOLUTE,
               bool const           zero_reserved_space = true)
  {
    std::size_t new_capacity_for_reserve{0};

    switch (resize_paradigm)
    {
    case ResizeParadigm::RELATIVE:
      new_capacity_for_reserve = data_.size() + n;
      break;

    case ResizeParadigm::ABSOLUTE:
      new_capacity_for_reserve = n;
      break;
    }

    if (new_capacity_for_reserve <= data_.size())
    {
      return;
    }

    assert(new_capacity_for_reserve != 0);

    shared_array_type newdata(new_capacity_for_reserve);
    std::memcpy(newdata.pointer(), data_.pointer(), data_.size());
    if (zero_reserved_space)
    {
      newdata.SetZeroAfter(data_.size());
    }

    data_        = newdata;
    arr_pointer_ = data_.pointer() + start_;
  }

  container_type *pointer()
  {
    return arr_pointer_;
  }

  char *char_pointer()
  {
    return reinterpret_cast<char *>(data_.pointer());
  }

  template <typename... Arg>
  self_type &Append(Arg const &... others)
  {
    AppendInternal(size(), others...);
    return *this;
  }

  std::size_t Replace(char const &what, char const &with)
  {
    std::size_t num_of_replacements = 0;
    std::size_t pos                 = 0;
    while (pos < length_)
    {
      pos = Find(what, pos);
      if (pos == NPOS)
      {
        break;
      }

      (*this)[pos] = static_cast<container_type>(with);
      ++num_of_replacements;
    }
    return num_of_replacements;
  }

private:
  void AppendInternal(std::size_t const acc_size)
  {
    Resize(acc_size);
  }

  // TODO(pbukva) (private issue #257)
  template <typename... Arg>
  void AppendInternal(std::size_t const acc_size, self_type const &other, Arg const &... others)
  {
    AppendInternal(acc_size + other.size(), others...);
    std::memcpy(pointer() + acc_size, other.pointer(), other.size());
  }

  template <typename T>
  friend void fetch::serializers::Deserialize(T &serializer, ConstByteArray &s);

  shared_array_type data_;
  std::size_t       start_ = 0, length_ = 0;
  container_type *  arr_pointer_ = nullptr;
};

inline std::ostream &operator<<(std::ostream &os, ConstByteArray const &str)
{
  char const *arr = reinterpret_cast<char const *>(str.pointer());
  return os.write(arr, static_cast<std::streamsize>(str.size()));
}

inline ConstByteArray operator+(char const *a, ConstByteArray const &b)
{
  return ConstByteArray(a) + b;
}

<<<<<<< HEAD
ConstByteArray ToBase64(ConstByteArray const &str);

inline std::string ConstByteArray::ToBase64() const
{
  return static_cast<std::string>(fetch::byte_array::ToBase64(*this));
}

inline ConstByteArray ToConstByteArray(ConstByteArray t) noexcept
{
  return t;
}

template <typename T>
inline ConstByteArray ToConstByteArray(T const &t)
{
  static_assert(std::is_same<ConstByteArray::container_type, char>::value ||
                    std::is_same<ConstByteArray::container_type, unsigned char>::value,
                "This library requires ConstByteArray::container_type to be implemented as char or "
                "unsigned char.");
  return ConstByteArray(reinterpret_cast<ConstByteArray::container_type const *>(&t), sizeof(T));
}

template <typename T>
inline T FromConstByteArray(ConstByteArray const &str, std::size_t offset = 0)
{
  static_assert(std::is_same<ConstByteArray::container_type, char>::value ||
                    std::is_same<ConstByteArray::container_type, unsigned char>::value,
                "This library requires ConstByteArray::container_type to be implemented as char or "
                "unsigned char.");
  T retVal;
  str.ReadBytes(reinterpret_cast<ConstByteArray::container_type *>(&retVal), sizeof(T), offset);
  return retVal;
}

=======
>>>>>>> 1bf3d1ac
}  // namespace byte_array
}  // namespace fetch<|MERGE_RESOLUTION|>--- conflicted
+++ resolved
@@ -473,14 +473,6 @@
   return ConstByteArray(a) + b;
 }
 
-<<<<<<< HEAD
-ConstByteArray ToBase64(ConstByteArray const &str);
-
-inline std::string ConstByteArray::ToBase64() const
-{
-  return static_cast<std::string>(fetch::byte_array::ToBase64(*this));
-}
-
 inline ConstByteArray ToConstByteArray(ConstByteArray t) noexcept
 {
   return t;
@@ -508,7 +500,5 @@
   return retVal;
 }
 
-=======
->>>>>>> 1bf3d1ac
 }  // namespace byte_array
 }  // namespace fetch