#pragma once
//------------------------------------------------------------------------------
//
//   Copyright 2018 Fetch.AI Limited
//
//   Licensed under the Apache License, Version 2.0 (the "License");
//   you may not use this file except in compliance with the License.
//   You may obtain a copy of the License at
//
//       http://www.apache.org/licenses/LICENSE-2.0
//
//   Unless required by applicable law or agreed to in writing, software
//   distributed under the License is distributed on an "AS IS" BASIS,
//   WITHOUT WARRANTIES OR CONDITIONS OF ANY KIND, either express or implied.
//   See the License for the specific language governing permissions and
//   limitations under the License.
//
//------------------------------------------------------------------------------

#include "core/logger.hpp"
#include "vectorise/memory/shared_array.hpp"
#include <algorithm>
#include <cassert>
#include <iostream>
#include <ostream>
#include <string.h>
#include <type_traits>

namespace fetch {
namespace byte_array {
class ConstByteArray;
}  // namespace byte_array

namespace serializers {
template <typename T>
inline void Deserialize(T &, byte_array::ConstByteArray &);
}  // namespace serializers

namespace byte_array {

class ConstByteArray
{
public:
  using container_type    = uint8_t;
  using self_type         = ConstByteArray;
  using shared_array_type = memory::SharedArray<container_type>;

  enum
  {
    NPOS = uint64_t(-1)
  };

  ConstByteArray() = default;
  explicit ConstByteArray(std::size_t const &n)
  {
    Resize(n);
  }

  ConstByteArray(char const *str)
  {
    assert(str != nullptr);

    std::size_t const n = strlen(str);
    Reserve(n);
    Resize(n);
    uint8_t const *up = reinterpret_cast<uint8_t const *>(str);
    for (std::size_t i = 0; i < n; ++i)
    {
      data_[i] = up[i];
    }
  }

  ConstByteArray(container_type const *const data, std::size_t const &size)
  {
    assert(data != nullptr);
    Reserve(size);
    Resize(size);
    std::memcpy(data_.pointer(), data, size);
  }

  ConstByteArray(std::initializer_list<container_type> l)
  {
    Resize(l.size());
    std::size_t i = 0;
    for (auto &a : l)
    {
      data_[i++] = a;
    }
  }

  ConstByteArray(std::string const &s)
    : ConstByteArray(s.c_str())
  {}
  ConstByteArray(self_type const &other) = default;
  ConstByteArray(self_type &&other)      = default;
  // TODO(pbukva): (private issue #229: confusion what method does without analysing implementation
  // details - absolute vs relative[against `other.start_`] size)
  ConstByteArray(self_type const &other, std::size_t const &start, std::size_t const &length)
    : data_(other.data_)
    , start_(start)
    , length_(length)
    , arr_pointer_(data_.pointer() + start_)
  {
    assert(start_ + length_ <= data_.size());
  }

  ConstByteArray &operator=(ConstByteArray const &) = default;
  ConstByteArray &operator=(ConstByteArray &&other) = default;

  ConstByteArray Copy() const
  {
    ConstByteArray ret(size());
    std::memcpy(ret.pointer(), pointer(), size());
    return ret;
  }

  ~ConstByteArray() = default;

  explicit operator std::string() const
  {
    return {char_pointer(), length_};
  }

  container_type const &operator[](std::size_t const &n) const
  {
    assert(n < length_);
    return arr_pointer_[n];
  }

  bool operator<(self_type const &other) const
  {
    std::size_t n = std::min(length_, other.length_);
    std::size_t i = 0;
    for (; i < n; ++i)
    {
      if (arr_pointer_[i] != other.arr_pointer_[i])
      {
        break;
      }
    }
    if (i < n)
    {
      return arr_pointer_[i] < other.arr_pointer_[i];
    }
    return length_ < other.length_;
  }

  bool operator>(self_type const &other) const
  {
    return other < (*this);
  }

  bool operator==(self_type const &other) const
  {
    if (other.size() != size())
    {
      return false;
    }
    bool ret = true;
    for (std::size_t i = 0; i < length_; ++i)
    {
      ret &= (arr_pointer_[i] == other.arr_pointer_[i]);
    }
    return ret;
  }

  bool operator!=(self_type const &other) const
  {
    return !(*this == other);
  }

  std::size_t capacity() const
  {
<<<<<<< HEAD
    //TODO(private issue #228)
    //return data_.size() == 0 ? 0 : data_.size() - 1;
    return data_.size();
=======
    // TODO(private issue #228: why `data_.size() - 1`?)
    return data_.size() == 0 ? 0 : data_.size() - 1;
>>>>>>> 702bd6a2
  }

  bool operator==(char const *str) const
  {
    std::size_t i = 0;
    while ((str[i] != '\0') && (i < length_) && (str[i] == arr_pointer_[i]))
    {
      ++i;
    }
    return (str[i] == '\0') && (i == length_);
  }

  bool operator==(std::string const &s) const
  {
    return (*this) == s.c_str();
  }

  bool operator!=(char const *str) const
  {
    return !(*this == str);
  }

public:
  self_type SubArray(std::size_t const &start, std::size_t length = std::size_t(-1)) const
  {
    return SubArray<self_type>(start, length);
  }

  bool Match(self_type const &str, std::size_t pos = 0) const
  {
    std::size_t p = 0;
    while ((pos < length_) && (p < str.size()) && (str[p] == arr_pointer_[pos]))
    {
      ++pos, ++p;
    }
    return (p == str.size());
  }

  bool Match(container_type const *str, std::size_t pos = 0) const
  {
    std::size_t p = 0;
    while ((pos < length_) && (str[p] != '\0') && (str[p] == arr_pointer_[pos]))
    {
      ++pos, ++p;
    }
    return (str[p] == '\0');
  }

  std::size_t Find(char const &c, std::size_t pos) const
  {
    while ((pos < length_) && (c != arr_pointer_[pos]))
    {
      ++pos;
    }
    if (pos >= length_)
    {
      return NPOS;
    }
    return pos;
  }

  std::size_t const &size() const
  {
    return length_;
  }
  container_type const *pointer() const
  {
    return arr_pointer_;
  }

  char const *char_pointer() const
  {
    return reinterpret_cast<char const *>(arr_pointer_);
  }

  self_type operator+(self_type const &other) const
  {
    self_type ret;
    ret.append(*this, other);
    return ret;
  }

  int AsInt() const
  {
    return atoi(reinterpret_cast<char const *>(arr_pointer_));
  }

  double AsFloat() const
  {
    return atof(reinterpret_cast<char const *>(arr_pointer_));
  }

  // Non-const functions go here
  void FromByteArray(self_type const &other, std::size_t const &start, std::size_t length)
  {
    data_        = other.data_;
    start_       = other.start_ + start;
    length_      = length;
    arr_pointer_ = data_.pointer() + start_;
  }

  bool IsUnique() const noexcept
  {
    return data_.IsUnique();
  }

  uint64_t UseCount() const noexcept
  {
    return data_.UseCount();
  }

protected:
  template <typename RETURN_TYPE = self_type>
  RETURN_TYPE SubArray(std::size_t const &start, std::size_t length = std::size_t(-1)) const
  {
    length = std::min(length, length_ - start);
    assert(start + length <= start_ + length_);
    return RETURN_TYPE(*this, start + start_, length);
  }

  container_type &operator[](std::size_t const &n)
  {
    assert(n < length_);
    return arr_pointer_[n];
  }

<<<<<<< HEAD
  void Resize(std::size_t const &n, bool const relative=true)
=======
  // TODO(pbukva): (private issue #229: opening door for buffer overrun for sub arrays - when
  // `start_ > 0` + confusion what method does - absolute vs relative[against `start_`] size)
  void Resize(std::size_t const &n)
>>>>>>> 702bd6a2
  {
    auto const orig_size = relative ? data_.size() - start_ : data_.size();
    auto const size_for_reserve = relative ? start_ + n : n;
    auto const length = relative ? n : n - start_;
    if (orig_size < n)
    {
      Reserve(size_for_reserve);
    }
    length_ = length;
  }

  // TODO(pbukva): (private issue #229: confusion what method does without analysing implementation
  // details - absolute vs relative[against `start_`] size)
  void Reserve(std::size_t const &n)
  {
    if (n <= data_.size())
    {
      return;
    }

    assert(n != 0);

    shared_array_type newdata(n);
    std::memcpy(newdata.pointer(), data_.pointer(), data_.size());
    //TODO(pbukva) (private issue: is this really necessary? It feels like waste of time)
    newdata.SetZeroAfter(data_.size());

    data_        = newdata;
    arr_pointer_ = data_.pointer() + start_;
  }

  container_type *pointer()
  {
    return arr_pointer_;
  }

  char *char_pointer()
  {
    return reinterpret_cast<char *>(data_.pointer());
  }

  template <typename T>
  friend void fetch::serializers::Deserialize(T &serializer, ConstByteArray &s);

private:
  void append_(std::size_t const acc_size, self_type const& other)
  {
    std::size_t const size = acc_size + other.size();
    Resize(size);
    std::memcpy(pointer() + acc_size, other.pointer(), other.size());
  }

  template<typename ...Arg>
  void append_(std::size_t const acc_size, self_type const& other, Arg const&... others)
  {
    append_(acc_size + other.size(), others...);
    std::memcpy(pointer() + acc_size, other.pointer(), other.size());
  }

  shared_array_type data_;
  std::size_t       start_ = 0, length_ = 0;
  container_type *  arr_pointer_ = nullptr;

protected:
  template<typename ...Arg>
  self_type & append(self_type const& other, Arg const&... others)
  {
    append_(size() + other.size(), others...);
    return *this;
  }

  template<typename ...Arg>
  self_type & append(self_type const& other)
  {
    append_(size() + other.size(), other);
    return *this;
  }};

inline std::ostream &operator<<(std::ostream &os, ConstByteArray const &str)
{
  char const *arr = reinterpret_cast<char const *>(str.pointer());
  for (std::size_t i = 0; i < str.size(); ++i)
  {
    os << arr[i];
  }
  return os;
}

inline ConstByteArray operator+(char const *a, ConstByteArray const &b)
{
  ConstByteArray s(a);
  s = s + b;
  return s;
}

}  // namespace byte_array
}  // namespace fetch<|MERGE_RESOLUTION|>--- conflicted
+++ resolved
@@ -171,14 +171,9 @@
 
   std::size_t capacity() const
   {
-<<<<<<< HEAD
-    //TODO(private issue #228)
+    // TODO(private issue #228: why `data_.size() - 1`?)
     //return data_.size() == 0 ? 0 : data_.size() - 1;
     return data_.size();
-=======
-    // TODO(private issue #228: why `data_.size() - 1`?)
-    return data_.size() == 0 ? 0 : data_.size() - 1;
->>>>>>> 702bd6a2
   }
 
   bool operator==(char const *str) const
@@ -305,13 +300,9 @@
     return arr_pointer_[n];
   }
 
-<<<<<<< HEAD
-  void Resize(std::size_t const &n, bool const relative=true)
-=======
   // TODO(pbukva): (private issue #229: opening door for buffer overrun for sub arrays - when
   // `start_ > 0` + confusion what method does - absolute vs relative[against `start_`] size)
-  void Resize(std::size_t const &n)
->>>>>>> 702bd6a2
+  void Resize(std::size_t const &n, bool const relative=true)
   {
     auto const orig_size = relative ? data_.size() - start_ : data_.size();
     auto const size_for_reserve = relative ? start_ + n : n;
