--- conflicted
+++ resolved
@@ -468,12 +468,6 @@
     std::memcpy(pointer() + acc_size, &other, 1u);
   }
 
-<<<<<<< HEAD
-  //  template <typename T>
-  //  friend void fetch::serializers::Deserialize(T &serializer, ConstByteArray &s);
-
-=======
->>>>>>> 5f50d3ba
   shared_array_type data_;
   std::size_t       start_ = 0, length_ = 0;
   container_type *  arr_pointer_ = nullptr;
