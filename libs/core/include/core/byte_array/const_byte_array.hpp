#pragma once
//------------------------------------------------------------------------------
//
//   Copyright 2018-2019 Fetch.AI Limited
//
//   Licensed under the Apache License, Version 2.0 (the "License");
//   you may not use this file except in compliance with the License.
//   You may obtain a copy of the License at
//
//       http://www.apache.org/licenses/LICENSE-2.0
//
//   Unless required by applicable law or agreed to in writing, software
//   distributed under the License is distributed on an "AS IS" BASIS,
//   WITHOUT WARRANTIES OR CONDITIONS OF ANY KIND, either express or implied.
//   See the License for the specific language governing permissions and
//   limitations under the License.
//
//------------------------------------------------------------------------------

#include "core/common.hpp"
#include "core/logger.hpp"
#include "meta/value_util.hpp"
#include "vectorise/memory/shared_array.hpp"

#include <algorithm>
#include <cassert>
#include <cerrno>
#include <cstddef>
#include <cstdint>
#include <cstdlib>
#include <cstring>
#include <initializer_list>
#include <ostream>
#include <stdexcept>
#include <string>

namespace fetch {
namespace byte_array {

class ConstByteArray
{
public:
  using value_type        = std::uint8_t;
  using self_type         = ConstByteArray;
  using shared_array_type = memory::SharedArray<value_type>;

  enum
  {
    NPOS = uint64_t(-1)
  };

  constexpr ConstByteArray() = default;

  explicit ConstByteArray(std::size_t n)
  {
    Resize(n);
  }

  ConstByteArray(char const *str)
    : ConstByteArray{reinterpret_cast<std::uint8_t const *>(str), str ? std::strlen(str) : 0}
  {}

  ConstByteArray(value_type const *const data, std::size_t size)
  {
    if (size > 0)
    {
      assert(data != nullptr);
      Reserve(size);
      Resize(size);
      WriteBytes(data, size);
    }
  }

  ConstByteArray(std::initializer_list<value_type> l)
  {
    Resize(l.size());
    std::size_t i = 0;
    for (auto &a : l)
    {
      data_[i++] = a;
    }
  }

  ConstByteArray(std::string const &s)
    : ConstByteArray(reinterpret_cast<std::uint8_t const *>(s.data()), s.size())
  {}

  ConstByteArray(ConstByteArray const &other) = default;
  ConstByteArray(ConstByteArray &&other)      = default;
  // TODO(pbukva): (private issue #229: confusion what method does without analysing implementation
  // details - absolute vs relative[against `other.start_`] size)
  ConstByteArray(ConstByteArray const &other, std::size_t start, std::size_t length) noexcept
    : data_(other.data_)
    , start_(start)
    , length_(length)
    , arr_pointer_(data_.pointer() + start_)
  {
    assert(start_ + length_ <= data_.size());
  }

  ConstByteArray &operator=(ConstByteArray const &) = default;
  ConstByteArray &operator=(ConstByteArray &&other) = default;

  ConstByteArray Copy() const
  {
    return ConstByteArray{pointer(), size()};
  }

  void WriteBytes(value_type const *const src, std::size_t src_size, std::size_t dest_offset = 0)
  {
    assert(dest_offset + src_size <= size());
    std::memcpy(pointer() + dest_offset, src, src_size);
  }

  void ReadBytes(value_type *const dest, std::size_t dest_size, std::size_t src_offset = 0) const
  {
    if (src_offset + dest_size > size())
    {
      FETCH_LOG_WARN(LOGGING_NAME,
                     "ReadBytes target array is too big for us to fill. dest_size=", dest_size,
                     " src_offset=", src_offset, " size=", size());
      throw std::range_error("ReadBytes target array is too big");
    }
    std::memcpy(dest, pointer() + src_offset, dest_size);
  }

  ~ConstByteArray() = default;

  explicit operator std::string() const
  {
    return {char_pointer(), length_};
  }

  constexpr value_type const &operator[](std::size_t n) const noexcept
  {
    assert(n < length_);
    return arr_pointer_[n];
  }

  bool operator<=(self_type const &other) const
  {
    std::size_t n = std::min(length_, other.length_);
    std::size_t i = 0;
    for (; i < n; ++i)
    {
      if (arr_pointer_[i] != other.arr_pointer_[i])
      {
        break;
      }
    }
    if (i < n)
    {
      return arr_pointer_[i] <= other.arr_pointer_[i];
    }
    return length_ <= other.length_;
  }

  bool operator<(self_type const &other) const
  {
    if (length_ == 0)
    {
      return other.length_ != 0;
    }
    if (other.length_ == 0)
    {
      return false;
    }
    if (length_ < other.length_)
    {
      return std::memcmp(arr_pointer_, other.arr_pointer_, length_) <= 0;
    }
    return std::memcmp(arr_pointer_, other.arr_pointer_, other.length_) < 0;
  }

  bool operator>(self_type const &other) const
  {
    return other < (*this);
  }

  bool operator>=(self_type const &other) const
  {
    return other <= (*this);
  }

  bool operator==(self_type const &other) const
  {
    return length_ == other.length_ &&
           (length_ == 0 || std::memcmp(arr_pointer_, other.arr_pointer_, length_) == 0);
  }

  bool operator!=(self_type const &other) const
  {
    return !(*this == other);
  }

  constexpr std::size_t const &capacity() const noexcept
  {
    return data_.size();
  }

  bool operator==(char const *str) const
  {
    std::size_t i = 0;
    while (i < length_ && str[i] != '\0' && str[i] == arr_pointer_[i])
    {
      ++i;
    }
    return (i == length_) && (str[i] == '\0');
  }

  bool operator==(std::string const &s) const
  {
    return length_ == s.size() && std::memcmp(arr_pointer_, s.c_str(), length_) == 0;
  }

  bool operator!=(char const *str) const
  {
    return !(*this == str);
  }

  bool operator!=(std::string const &s) const
  {
    return !(*this == s);
  }

public:
  self_type SubArray(std::size_t start, std::size_t length = std::size_t(-1)) const noexcept
  {
    return SubArrayInternal<self_type>(start, length);
  }

  constexpr bool Match(self_type const &str, std::size_t pos = 0) const noexcept
  {
    return pos + str.length_ <= length_ &&
           std::memcmp(arr_pointer_ + pos, str.arr_pointer_, str.length_) == 0;
  }

  constexpr bool Match(value_type const *str, std::size_t pos = 0) const noexcept
  {
    std::size_t p = 0;
    while ((pos < length_) && (str[p] != '\0') && (str[p] == arr_pointer_[pos]))
    {
      ++pos, ++p;
    }
    return (str[p] == '\0');
  }

  std::size_t Find(char c, std::size_t pos) const
  {
    value_type const *position =
        static_cast<value_type const *>(std::memchr(arr_pointer_ + pos, c, length_ - pos));
    return position ? static_cast<std::size_t>(position - arr_pointer_) : NPOS;
  }

  constexpr std::size_t const &size() const noexcept
  {
    return length_;
  }

  constexpr bool empty() const noexcept
  {
    return 0 == length_;
  }

  constexpr value_type const *pointer() const noexcept
  {
    return arr_pointer_;
  }

  char const *char_pointer() const noexcept
  {
    return reinterpret_cast<char const *>(arr_pointer_);
  }

  self_type operator+(self_type const &other) const
  {
    self_type ret;
    ret.Append(*this, other);
    return ret;
  }

  int AsInt() const
  {
    std::string const value{*this};

    const auto ret = std::strtol(value.c_str(), nullptr, 10);
    if (errno == ERANGE)
    {
      errno = 0;
      FETCH_LOG_ERROR(LOGGING_NAME, "AsInt() failed to convert value=", value, " to integer");

      throw std::domain_error("AsInt() failed to convert value=" + value + " to integer");
    }

    return static_cast<int>(ret);
  }

  double AsFloat() const
  {
    std::string const value{*this};

    const auto ret = std::strtod(value.c_str(), nullptr);
    if (errno == ERANGE)
    {
      errno = 0;
      FETCH_LOG_ERROR(LOGGING_NAME, "AsFloat() failed to convert value=", value, " to double");

      throw std::domain_error("AsFloat() failed to convert value=" + value + " to double");
    }

    return ret;
  }

  ConstByteArray ToBase64() const;
  ConstByteArray ToHex() const;

  // Non-const functions go here
  void FromByteArray(self_type const &other, std::size_t start, std::size_t length) noexcept
  {
    data_        = other.data_;
    start_       = other.start_ + start;
    length_      = length;
    arr_pointer_ = data_.pointer() + start_;
  }

  bool IsUnique() const noexcept
  {
    return data_.IsUnique();
  }

  uint64_t UseCount() const noexcept
  {
    return data_.UseCount();
  }

protected:
  template <typename ReturnType = self_type>
  ReturnType SubArrayInternal(std::size_t start, std::size_t length = std::size_t(-1)) const
      noexcept
  {
    length = std::min(length, length_ - start);
    assert(start + length <= start_ + length_);
    return ReturnType(*this, start + start_, length);
  }

  constexpr value_type &operator[](std::size_t n) noexcept
  {
    assert(n < length_);
    return arr_pointer_[n];
  }

  /**
   * Resizes the array and allocates amount of memory necessary to contain the requested size.
   * Memory allocation is handled by the @ref Reserve() method.
   *
   * Please be NOTE, that this method operates in SIZE space, which is always RELATIVE
   * against the @ref start_ offset (as contrary to CAPACITY space - see the @ref Reserve() method)
   * Also, this method can operate in two modes - absolute(default) and relative, please see
   * description for @ref resize_paradigm parameter for more details
   *
   * @param n Requested size, is relative or absolute depending on the @ref resize_paradigm
   * parameter
   *
   * @param resize_paradigm Defines mode of resize operation. When set to ABSOLUTE value, array size
   * is going to be se to @ref n value. When set to RELATIVE value, array SIZE is going to be se to
   * original_size + n. Where new resulting SIZE is internally still relative to the internal start_
   * offset in BOTH cases (relative and absolute).
   *
   * @zero_reserved_space If true then the amount of new memory reserved/allocated (if any) ABOVE
   * of already allocated will be zeroed byte by byte.
   */
  void Resize(std::size_t n, ResizeParadigm const resize_paradigm = ResizeParadigm::ABSOLUTE,
              bool const zero_reserved_space = true)
  {
    std::size_t new_length{0};

    switch (resize_paradigm)
    {
    case ResizeParadigm::RELATIVE:
      new_length = length_ + n;
      break;

    case ResizeParadigm::ABSOLUTE:
      new_length = n;
      break;
    }

    auto const new_capacity_for_reserve = start_ + new_length;

    Reserve(new_capacity_for_reserve, ResizeParadigm::ABSOLUTE, zero_reserved_space);
    length_ = new_length;
  }

  /**
   * Reserves (allocates) requested amount of memory IF it is more than already allocated.
   *
   * Note that this method operates in CAPACITY space, which is defined by WHOLE
   * allocated size of underlying data buffer.
   *
   * @param n Requested capacity, is relative or absolute depending on the @ref resize_paradigm
   * parameter
   *
   * @param resize_paradigm Defines mode of resize operation. When set to ABSOLUTE value, then
   * CAPACITY of WHOLE underlying array (allocated memory) is going to be set to @ref n value IF
   * requested @ref n value is bigger than current CAPACITY of the the array. When set to RELATIVE
   * value, then capacity of of WHOLE underlying array (allocated memory) is going to be set to
   * current_capacity + n, what ALWAYS resuts to re-allocation since the requested CAPACITY is
   * always bigger then the current one.
   *
   * @zero_reserved_space If true then the amount of new memory reserved/allocated (if any) ABOVE
   * of already allocated will be zeroed byte by byte.
   */
  void Reserve(std::size_t n, ResizeParadigm const resize_paradigm = ResizeParadigm::ABSOLUTE,
               bool const zero_reserved_space = true)
  {
    std::size_t new_capacity_for_reserve{0};

    switch (resize_paradigm)
    {
    case ResizeParadigm::RELATIVE:
      new_capacity_for_reserve = data_.size() + n;
      break;

    case ResizeParadigm::ABSOLUTE:
      new_capacity_for_reserve = n;
      break;
    }

    if (new_capacity_for_reserve <= data_.size())
    {
      return;
    }

    assert(new_capacity_for_reserve != 0);

    shared_array_type newdata(new_capacity_for_reserve);
    std::memcpy(newdata.pointer(), data_.pointer(), data_.size());
    if (zero_reserved_space)
    {
      newdata.SetZeroAfter(data_.size());
    }

    data_        = newdata;
    arr_pointer_ = data_.pointer() + start_;
  }

  constexpr value_type *pointer() noexcept
  {
    return arr_pointer_;
  }

  char *char_pointer() noexcept
  {
    return reinterpret_cast<char *>(data_.pointer());
  }

  template <typename... Arg>
  self_type &Append(Arg &&... others)
  {
    AppendInternal<AppendedType<Arg>...>(static_cast<AppendedType<Arg>>(others)...);
    return *this;
  }

  std::size_t Replace(char const &what, char const &with)
  {
    std::size_t num_of_replacements = 0;
    std::size_t pos                 = 0;
    while (pos < length_)
    {
      pos = Find(what, pos);
      if (pos == NPOS)
      {
        break;
      }

      (*this)[pos] = static_cast<value_type>(with);
      ++num_of_replacements;
    }
    return num_of_replacements;
  }

private:
  constexpr static char const *LOGGING_NAME = "ConstByteArray";

  /**
   * AddSize is a binary callable object that, when called,
   * returns the sum of its first argument and the size of the second.
   * By default, `size' is whatever returned by arg.size().
   * As a special case, the second argument can be a char, an int8_t or uint8_t,
   * in which case its size is always 1.
   */
  struct AddSize
  {
  public:
    template <class Arg>
    constexpr std::size_t operator()(std::size_t counter, Arg &&arg) noexcept(
        noexcept(static_cast<std::size_t>(std::declval<Arg>().size())))
    {
      return counter + static_cast<std::size_t>(std::forward<Arg>(arg).size());
    }

    constexpr std::size_t operator()(std::size_t counter, std::uint8_t) noexcept
    {
      return counter + 1;
    }

    constexpr std::size_t operator()(std::size_t counter, std::int8_t) noexcept
    {
      return counter + 1;
    }

    constexpr std::size_t operator()(std::size_t counter, char) noexcept
    {
      return counter + 1;
    }
  };

  /**
   * AddBytes is a binary callable object that keeps a reference to this bytearray.
   * It accepts two arguments: the offset and a anoher bytearray,
   * and pastes its second argument's contents into this bytearray starting at offset.
   * As a special case, the second argument can be a char, an int8_t or uint8_t,
   * in which case it is simply put into array at offset.
   * Returns the sum of its first argument and the size of the second, i.e. next offset
   * past the last copied byte, to be used in left-folds.
   */
  class AddBytes
  {
<<<<<<< HEAD
    self_type &self_;
=======
    AppendInternal(acc_size + other.size(), others...);
#pragma GCC diagnostic push
#pragma GCC diagnostic ignored "-Wrestrict"
    memcpy(pointer() + acc_size, other.pointer(),
           static_cast<size_t>(other.size()) & 0x7FFFFFFFFFFFFFFFull);
#pragma GCC diagnostic pop
  }
>>>>>>> 82577e4f

  public:
    AddBytes(self_type &self)
      : self_(self)
    {}

    template <class Arg>
    constexpr std::size_t operator()(std::size_t counter, Arg &&arg) noexcept(
        noexcept(std::memcpy(self_.pointer() + counter, arg.pointer(), arg.size())) &&
        noexcept(std::forward<Arg>(arg).size()))
    {
      std::memcpy(self_.pointer() + counter, arg.pointer(), arg.size());
      return counter + std::forward<Arg>(arg).size();
    }

    constexpr std::size_t operator()(std::size_t counter, std::uint8_t arg) noexcept
    {
      self_.pointer()[counter] = arg;
      return counter + 1;
    }

    constexpr std::size_t operator()(std::size_t counter, std::int8_t arg) noexcept
    {
      self_.pointer()[counter] = static_cast<std::uint8_t>(arg);
      return counter + 1;
    }

    constexpr std::size_t operator()(std::size_t counter, char arg) noexcept
    {
      self_.pointer()[counter] = static_cast<std::uint8_t>(arg);
      return counter + 1;
    }
  };

  template <typename T>
  using AppendedType =
      std::conditional_t<type_util::IsAnyOfV<std::decay_t<T>, std::uint8_t, char, std::int8_t>,
                         std::decay_t<T>, self_type const &>;

  /**
   * Appends args to this array in left-to-right order.
   * Note that Args, as invoked by Append() are either single-byte scalars,
   * or const references, so no ref-qualification in the prototype.
   */
  template <typename... Args>
  void AppendInternal(Args... args)
  {
    auto old_size{size()};
    // grow enough to contain all the arguments
    Resize(value_util::Accumulate(AddSize{}, old_size, args...));
    // write down arguments' contents
    value_util::Accumulate(AddBytes{*this}, old_size, args...);
  }

  shared_array_type data_;
  std::size_t       start_{0}, length_{0};
  value_type *      arr_pointer_{nullptr};
};

inline std::ostream &operator<<(std::ostream &os, ConstByteArray const &str)
{
  char const *arr = reinterpret_cast<char const *>(str.pointer());
  for (std::size_t i = 0; i < str.size(); ++i)
  {
    os << arr[i];
  }
  return os;
}

inline ConstByteArray operator+(char const *a, ConstByteArray const &b)
{
  ConstByteArray s(a);
  s = s + b;
  return s;
}

}  // namespace byte_array
}  // namespace fetch<|MERGE_RESOLUTION|>--- conflicted
+++ resolved
@@ -526,17 +526,7 @@
    */
   class AddBytes
   {
-<<<<<<< HEAD
     self_type &self_;
-=======
-    AppendInternal(acc_size + other.size(), others...);
-#pragma GCC diagnostic push
-#pragma GCC diagnostic ignored "-Wrestrict"
-    memcpy(pointer() + acc_size, other.pointer(),
-           static_cast<size_t>(other.size()) & 0x7FFFFFFFFFFFFFFFull);
-#pragma GCC diagnostic pop
-  }
->>>>>>> 82577e4f
 
   public:
     AddBytes(self_type &self)
