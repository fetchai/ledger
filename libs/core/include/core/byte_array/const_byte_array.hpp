--- conflicted
+++ resolved
@@ -1,11 +1,6 @@
-<<<<<<< HEAD
-#ifndef BYTE_ARRAY_CONST_BYTE_ARRAY_HPP
-#define BYTE_ARRAY_CONST_BYTE_ARRAY_HPP
+#pragma once
 #include "core/logger.hpp"
 #include "vectorise/memory/shared_array.hpp"
-=======
-#pragma once
->>>>>>> 9d7af97f
 #include <algorithm>
 #include <cassert>
 #include <iostream>
@@ -266,11 +261,5 @@
   s = s + b;
   return s;
 }
-<<<<<<< HEAD
 }  // namespace byte_array
-}  // namespace fetch
-#endif
-=======
-}
-}
->>>>>>> 9d7af97f
+}  // namespace fetch