#pragma once
//------------------------------------------------------------------------------
//
//   Copyright 2018-2019 Fetch.AI Limited
//
//   Licensed under the Apache License, Version 2.0 (the "License");
//   you may not use this file except in compliance with the License.
//   You may obtain a copy of the License at
//
//       http://www.apache.org/licenses/LICENSE-2.0
//
//   Unless required by applicable law or agreed to in writing, software
//   distributed under the License is distributed on an "AS IS" BASIS,
//   WITHOUT WARRANTIES OR CONDITIONS OF ANY KIND, either express or implied.
//   See the License for the specific language governing permissions and
//   limitations under the License.
//
//------------------------------------------------------------------------------

#include "core/common.hpp"
#include "core/logger.hpp"
#include "meta/value_util.hpp"
#include "vectorise/memory/shared_array.hpp"

#include <algorithm>
#include <cassert>
#include <cerrno>
#include <cstdlib>
#include <cstring>
#include <ostream>
#include <stdexcept>
#include <string.h>
#include <type_traits>

namespace fetch {
namespace byte_array {

class ConstByteArray
{
public:
  using container_type    = std::uint8_t;
  using self_type         = ConstByteArray;
  using shared_array_type = memory::SharedArray<container_type>;

  enum
  {
    NPOS = uint64_t(-1)
  };

  ConstByteArray() = default;

  explicit ConstByteArray(std::size_t n)
  {
    Resize(n);
  }

  ConstByteArray(char const *str)
    : ConstByteArray{reinterpret_cast<std::uint8_t const *>(str), str ? std::strlen(str) : 0}
  {}

  ConstByteArray(container_type const *const data, std::size_t size)
  {
    if (size > 0)
    {
      assert(data != nullptr);
      Reserve(size);
      Resize(size);
      WriteBytes(data, size);
    }
  }

  ConstByteArray(std::initializer_list<container_type> l)
  {
    Resize(l.size());
    std::size_t i = 0;
    for (auto &a : l)
    {
      data_[i++] = a;
    }
  }

  ConstByteArray(std::string const &s)
    : ConstByteArray(reinterpret_cast<std::uint8_t const *>(s.data()), s.size())
  {}

  ConstByteArray(ConstByteArray const &other) = default;
  ConstByteArray(ConstByteArray &&other)      = default;
  // TODO(pbukva): (private issue #229: confusion what method does without analysing implementation
  // details - absolute vs relative[against `other.start_`] size)
  ConstByteArray(ConstByteArray const &other, std::size_t start, std::size_t length)
    : data_(other.data_)
    , start_(start)
    , length_(length)
    , arr_pointer_(data_.pointer() + start_)
  {
    assert(start_ + length_ <= data_.size());
  }

  ConstByteArray &operator=(ConstByteArray const &) = default;
  ConstByteArray &operator=(ConstByteArray &&other) = default;

  ConstByteArray Copy() const
  {
    return ConstByteArray{pointer(), size()};
  }

  void WriteBytes(container_type const *const src, std::size_t src_size,
                  std::size_t dest_offset = 0)
  {
    assert(dest_offset + src_size <= size());
    std::memcpy(pointer() + dest_offset, src, src_size);
  }

  void ReadBytes(container_type *const dest, std::size_t dest_size,
                 std::size_t src_offset = 0) const
  {
    if (src_offset + dest_size > size())
    {
      FETCH_LOG_WARN(LOGGING_NAME,
                     "ReadBytes target array is too big for us to fill. dest_size=", dest_size,
                     " src_offset=", src_offset, " size=", size());
      throw std::range_error("ReadBytes target array is too big");
    }
    std::memcpy(dest, pointer() + src_offset, dest_size);
  }

  ~ConstByteArray() = default;

  explicit operator std::string() const
  {
    return {char_pointer(), length_};
  }

  container_type const &operator[](std::size_t n) const
  {
    assert(n < length_);
    return arr_pointer_[n];
  }

  bool operator<(self_type const &other) const
  {
    std::size_t n = std::min(length_, other.length_);
    std::size_t i = 0;
    for (; i < n; ++i)
    {
      if (arr_pointer_[i] != other.arr_pointer_[i])
      {
        break;
      }
    }
    if (i < n)
    {
      return arr_pointer_[i] < other.arr_pointer_[i];
    }
    return length_ < other.length_;
  }

  bool operator>(self_type const &other) const
  {
    return other < (*this);
  }

  bool operator==(self_type const &other) const
  {
    if (other.size() != size())
    {
      return false;
    }
    bool ret = true;
    for (std::size_t i = 0; i < length_; ++i)
    {
      ret &= (arr_pointer_[i] == other.arr_pointer_[i]);
    }
    return ret;
  }

  bool operator!=(self_type const &other) const
  {
    return !(*this == other);
  }

  std::size_t capacity() const
  {
    return data_.size();
  }

  bool operator==(char const *str) const
  {
    std::size_t i = 0;
    while ((str[i] != '\0') && (i < length_) && (str[i] == arr_pointer_[i]))
    {
      ++i;
    }
    return (str[i] == '\0') && (i == length_);
  }

  bool operator==(std::string const &s) const
  {
    return (*this) == s.c_str();
  }

  bool operator!=(char const *str) const
  {
    return !(*this == str);
  }

public:
  self_type SubArray(std::size_t start, std::size_t length = std::size_t(-1)) const
  {
    return SubArrayInternal<self_type>(start, length);
  }

  bool Match(self_type const &str, std::size_t pos = 0) const
  {
    std::size_t p = 0;
    while ((pos < length_) && (p < str.size()) && (str[p] == arr_pointer_[pos]))
    {
      ++pos, ++p;
    }
    return (p == str.size());
  }

  bool Match(container_type const *str, std::size_t pos = 0) const
  {
    std::size_t p = 0;
    while ((pos < length_) && (str[p] != '\0') && (str[p] == arr_pointer_[pos]))
    {
      ++pos, ++p;
    }
    return (str[p] == '\0');
  }

  std::size_t Find(char const &c, std::size_t pos) const
  {
    while ((pos < length_) && (c != arr_pointer_[pos]))
    {
      ++pos;
    }
    if (pos >= length_)
    {
      return NPOS;
    }
    return pos;
  }

  std::size_t size() const
  {
    return length_;
  }

  bool empty() const
  {
    return 0 == length_;
  }

  container_type const *pointer() const
  {
    return arr_pointer_;
  }

  char const *char_pointer() const
  {
    return reinterpret_cast<char const *>(arr_pointer_);
  }

  self_type operator+(self_type const &other) const
  {
    self_type ret;
    ret.Append(*this, other);
    return ret;
  }

  int AsInt() const
  {
    std::string const value = static_cast<std::string>(*this);

    const auto ret = std::strtol(value.c_str(), nullptr, 10);
    if (errno == ERANGE)
    {
      errno = 0;
      FETCH_LOG_ERROR(LOGGING_NAME, "AsInt() failed to convert value=", value, " to integer");

      throw std::domain_error("AsInt() failed to convert value=" + value + " to integer");
    }

    return static_cast<int>(ret);
  }

  double AsFloat() const
  {
    std::string const value = static_cast<std::string>(*this);

    const auto ret = std::strtod(value.c_str(), nullptr);
    if (errno == ERANGE)
    {
      errno = 0;
      FETCH_LOG_ERROR(LOGGING_NAME, "AsFloat() failed to convert value=", value, " to double");

      throw std::domain_error("AsFloat() failed to convert value=" + value + " to double");
    }

    return ret;
  }

  ConstByteArray ToBase64() const;
  ConstByteArray ToHex() const;

  // Non-const functions go here
  void FromByteArray(self_type const &other, std::size_t start, std::size_t length)
  {
    data_        = other.data_;
    start_       = other.start_ + start;
    length_      = length;
    arr_pointer_ = data_.pointer() + start_;
  }

  bool IsUnique() const noexcept
  {
    return data_.IsUnique();
  }

  uint64_t UseCount() const noexcept
  {
    return data_.UseCount();
  }

protected:
  template <typename RETURN_TYPE = self_type>
  RETURN_TYPE SubArrayInternal(std::size_t start, std::size_t length = std::size_t(-1)) const
  {
    length = std::min(length, length_ - start);
    assert(start + length <= start_ + length_);
    return RETURN_TYPE(*this, start + start_, length);
  }

  container_type &operator[](std::size_t n)
  {
    assert(n < length_);
    return arr_pointer_[n];
  }

  /**
   * Resizes the array and allocates amount of memory necessary to contain the requested size.
   * Memory allocation is handled by the @ref Reserve() method.
   *
   * Please be NOTE, that this method operates in SIZE space, which is always RELATIVE
   * against the @ref start_ offset (as contrary to CAPACITY space - see the @ref Reserve() method)
   * Also, this method can operate in two modes - absolute(default) and relative, please see
   * description for @ref resize_paradigm parameter for more details
   *
   * @param n Requested size, is relative or absolute depending on the @ref resize_paradigm
   * parameter
   *
   * @param resize_paradigm Defines mode of resize operation. When set to ABSOLUTE value, array size
   * is going to be se to @ref n value. When set to RELATIVE value, array SIZE is going to be se to
   * original_size + n. Where new resulting SIZE is internally still relative to the internal start_
   * offset in BOTH cases (relative and absolute).
   *
   * @zero_reserved_space If true then the amount of new memory reserved/allocated (if any) ABOVE
   * of already allocated will be zeroed byte by byte.
   */
  void Resize(std::size_t n, ResizeParadigm const resize_paradigm = ResizeParadigm::ABSOLUTE,
              bool const zero_reserved_space = true)
  {
    std::size_t new_length{0};

    switch (resize_paradigm)
    {
    case ResizeParadigm::RELATIVE:
      new_length = length_ + n;
      break;

    case ResizeParadigm::ABSOLUTE:
      new_length = n;
      break;
    }

    auto const new_capacity_for_reserve = start_ + new_length;

    Reserve(new_capacity_for_reserve, ResizeParadigm::ABSOLUTE, zero_reserved_space);
    length_ = new_length;
  }

  /**
   * Reserves (allocates) requested amount of memory IF it is more than already allocated.
   *
   * Please be NOTE, that this method operates in CAPACITY space, which is defined by WHOLE
   * allocated size of underlying data buffer.
   *
   * @param n Requested capacity, is relative or absolute depending on the @ref resize_paradigm
   * parameter
   *
   * @param resize_paradigm Defines mode of resize operation. When set to ABSOLUTE value, then
   * CAPACITY of WHOLE underlying array (allocated memory) is going to be set to @ref n value IF
   * requested @ref n value is bigger than current CAPACITY of the the array. When set to RELATIVE
   * value, then capacity of of WHOLE underlying array (allocated memory) is going to be set to
   * current_capacity + n, what ALWAYS resuts to re-allocation since the requested CAPACITY is
   * always bigger then the current one.
   *
   * @zero_reserved_space If true then the amount of new memory reserved/allocated (if any) ABOVE
   * of already allocated will be zeroed byte by byte.
   */
  void Reserve(std::size_t   n,
               ResizeParadigm const resize_paradigm     = ResizeParadigm::ABSOLUTE,
               bool const           zero_reserved_space = true)
  {
    std::size_t new_capacity_for_reserve{0};

    switch (resize_paradigm)
    {
    case ResizeParadigm::RELATIVE:
      new_capacity_for_reserve = data_.size() + n;
      break;

    case ResizeParadigm::ABSOLUTE:
      new_capacity_for_reserve = n;
      break;
    }

    if (new_capacity_for_reserve <= data_.size())
    {
      return;
    }

    assert(new_capacity_for_reserve != 0);

    shared_array_type newdata(new_capacity_for_reserve);
    std::memcpy(newdata.pointer(), data_.pointer(), data_.size());
    if (zero_reserved_space)
    {
      newdata.SetZeroAfter(data_.size());
    }

    data_        = newdata;
    arr_pointer_ = data_.pointer() + start_;
  }

  constexpr container_type *pointer() noexcept
  {
    return arr_pointer_;
  }

  constexpr char *char_pointer() noexcept
  {
    return reinterpret_cast<char *>(data_.pointer());
  }

  template <typename... Arg>
  self_type &Append(Arg &&...others)
  {
    AppendInternal<AppendedType<Arg>...>(AppendedType<Arg>(others)...);
    return *this;
  }

  std::size_t Replace(char const &what, char const &with)
  {
    std::size_t num_of_replacements = 0;
    std::size_t pos                 = 0;
    while (pos < length_)
    {
      pos = Find(what, pos);
      if (pos == NPOS)
      {
        break;
      }

      (*this)[pos] = static_cast<container_type>(with);
      ++num_of_replacements;
    }
    return num_of_replacements;
  }

private:
<<<<<<< HEAD
  // this struct accumulates the size of all appended arguments
  struct GetSize {
  public:
	  template<class Arg> constexpr std::size_t operator()(std::size_t counter, Arg &&arg)
		  noexcept(noexcept(static_cast<std::size_t>(std::declval<Arg>().size())))
	  {
		  return counter + static_cast<std::size_t>(std::forward<Arg>(arg).size());
	  }
	  constexpr std::size_t operator()(std::size_t counter, std::uint8_t) noexcept { return counter + 1; }
	  constexpr std::size_t operator()(std::size_t counter, std::int8_t) noexcept { return counter + 1; }
	  constexpr std::size_t operator()(std::size_t counter, char) noexcept { return counter + 1; }
  };

  // this struct appends an argument's content to this bytearray
  class AddBytes {
	  self_type &self_;
  public:
	  AddBytes(self_type &self): self_(self) {}

	  template<class Arg> constexpr std::size_t operator()(std::size_t counter, Arg &&arg)
		  noexcept(noexcept(std::size_t(std::declval<Arg>().size())))
	  {
		  std::memcpy(self_.pointer() + counter, arg.pointer(), arg.size());
		  return counter + std::forward<Arg>(arg).size();
	  }
	  constexpr std::size_t operator()(std::size_t counter, std::uint8_t arg) noexcept {
		  self_.pointer()[counter] = arg;
		  return counter + 1;
	  }
	  constexpr std::size_t operator()(std::size_t counter, std::int8_t arg) noexcept {
		  self_.pointer()[counter] = static_cast<std::uint8_t>(arg);
		  return counter + 1;
	  }
	  constexpr std::size_t operator()(std::size_t counter, char arg) noexcept {
		  self_.pointer()[counter] = static_cast<std::uint8_t>(arg);
		  return counter + 1;
	  }
  };

  template<typename T> using AppendedType = std::conditional_t<
	  type_util::IsAnyOfV<std::decay_t<T>, std::uint8_t, char, unsigned char, std::int8_t>
	  , std::decay_t<T>
	  , self_type>;

  template<typename... Args> void AppendInternal(Args const &...args) {
	  auto old_size{size()};
	  // grow enough to contain all the arguments
	  Resize(value_util::Accumulate(GetSize{}, old_size, args...));
	  // write down arguments' contents
	  value_util::Accumulate(AddBytes{*this}, old_size, args...);
  }

  /*
=======
  constexpr static char const *LOGGING_NAME = "ConstByteArray";

>>>>>>> 7273ed15
  void AppendInternal(std::size_t const acc_size)
  {
    Resize(acc_size);
  }

  // TODO(pbukva) (private issue #257)
  template <typename... Args>
  void AppendInternal(std::size_t const acc_size, self_type const &other, Args &&... args)
  {
    AppendInternal(acc_size + other.size(), std::forward<Args>(args)...);
    memcpy(pointer() + acc_size, other.pointer(), other.size());
           //static_cast<size_t>(other.size()) & 0x7FFFFFFFFFFFFFFFull);
  }

  template <typename... Args>
  void AppendInternal(std::size_t const acc_size, self_type &&other, Args &&... args)
  {
    AppendInternal(acc_size + other.size(), std::forward<Args>(args)...);
    memcpy(pointer() + acc_size, other.pointer(), other.size());
           //static_cast<size_t>(other.size()) & 0x7FFFFFFFFFFFFFFFull);
  }

  template <typename... Args>
  void AppendInternal(std::size_t const acc_size, std::uint8_t other, Args &&... args)
  {
    AppendInternal(acc_size + 1, std::forward<Args>(args)...);
    pointer()[acc_size] = other;
  }
  */

  shared_array_type data_;
  std::size_t       start_ = 0, length_ = 0;
  container_type *  arr_pointer_ = nullptr;
};

inline std::ostream &operator<<(std::ostream &os, ConstByteArray const &str)
{
  char const *arr = reinterpret_cast<char const *>(str.pointer());
  for (std::size_t i = 0; i < str.size(); ++i)
  {
    os << arr[i];
  }
  return os;
}

inline ConstByteArray operator+(char const *a, ConstByteArray const &b)
{
  ConstByteArray s(a);
  s = s + b;
  return s;
}

}  // namespace byte_array
}  // namespace fetch<|MERGE_RESOLUTION|>--- conflicted
+++ resolved
@@ -400,9 +400,8 @@
    * @zero_reserved_space If true then the amount of new memory reserved/allocated (if any) ABOVE
    * of already allocated will be zeroed byte by byte.
    */
-  void Reserve(std::size_t   n,
-               ResizeParadigm const resize_paradigm     = ResizeParadigm::ABSOLUTE,
-               bool const           zero_reserved_space = true)
+  void Reserve(std::size_t n, ResizeParadigm const resize_paradigm = ResizeParadigm::ABSOLUTE,
+               bool const zero_reserved_space = true)
   {
     std::size_t new_capacity_for_reserve{0};
 
@@ -446,9 +445,9 @@
   }
 
   template <typename... Arg>
-  self_type &Append(Arg &&...others)
-  {
-    AppendInternal<AppendedType<Arg>...>(AppendedType<Arg>(others)...);
+  self_type &Append(Arg &&... others)
+  {
+    AppendInternal<AppendedType<Arg>...>(static_cast<AppendedType<Arg>>(others)...);
     return *this;
   }
 
@@ -471,93 +470,80 @@
   }
 
 private:
-<<<<<<< HEAD
+  constexpr static char const *LOGGING_NAME = "ConstByteArray";
+
   // this struct accumulates the size of all appended arguments
-  struct GetSize {
+  struct GetSize
+  {
   public:
-	  template<class Arg> constexpr std::size_t operator()(std::size_t counter, Arg &&arg)
-		  noexcept(noexcept(static_cast<std::size_t>(std::declval<Arg>().size())))
-	  {
-		  return counter + static_cast<std::size_t>(std::forward<Arg>(arg).size());
-	  }
-	  constexpr std::size_t operator()(std::size_t counter, std::uint8_t) noexcept { return counter + 1; }
-	  constexpr std::size_t operator()(std::size_t counter, std::int8_t) noexcept { return counter + 1; }
-	  constexpr std::size_t operator()(std::size_t counter, char) noexcept { return counter + 1; }
+    template <class Arg>
+    constexpr std::size_t operator()(std::size_t counter, Arg &&arg) noexcept(
+        noexcept(static_cast<std::size_t>(std::declval<Arg>().size())))
+    {
+      return counter + static_cast<std::size_t>(std::forward<Arg>(arg).size());
+    }
+    constexpr std::size_t operator()(std::size_t counter, std::uint8_t) noexcept
+    {
+      return counter + 1;
+    }
+    constexpr std::size_t operator()(std::size_t counter, std::int8_t) noexcept
+    {
+      return counter + 1;
+    }
+    constexpr std::size_t operator()(std::size_t counter, char) noexcept
+    {
+      return counter + 1;
+    }
   };
 
   // this struct appends an argument's content to this bytearray
-  class AddBytes {
-	  self_type &self_;
+  class AddBytes
+  {
+    self_type &self_;
+
   public:
-	  AddBytes(self_type &self): self_(self) {}
-
-	  template<class Arg> constexpr std::size_t operator()(std::size_t counter, Arg &&arg)
-		  noexcept(noexcept(std::size_t(std::declval<Arg>().size())))
-	  {
-		  std::memcpy(self_.pointer() + counter, arg.pointer(), arg.size());
-		  return counter + std::forward<Arg>(arg).size();
-	  }
-	  constexpr std::size_t operator()(std::size_t counter, std::uint8_t arg) noexcept {
-		  self_.pointer()[counter] = arg;
-		  return counter + 1;
-	  }
-	  constexpr std::size_t operator()(std::size_t counter, std::int8_t arg) noexcept {
-		  self_.pointer()[counter] = static_cast<std::uint8_t>(arg);
-		  return counter + 1;
-	  }
-	  constexpr std::size_t operator()(std::size_t counter, char arg) noexcept {
-		  self_.pointer()[counter] = static_cast<std::uint8_t>(arg);
-		  return counter + 1;
-	  }
+    AddBytes(self_type &self)
+      : self_(self)
+    {}
+
+    template <class Arg>
+    constexpr std::size_t operator()(std::size_t counter, Arg &&arg) noexcept(
+        noexcept(std::size_t(std::declval<Arg>().size())))
+    {
+      std::memcpy(self_.pointer() + counter, arg.pointer(), arg.size());
+      return counter + std::forward<Arg>(arg).size();
+    }
+    constexpr std::size_t operator()(std::size_t counter, std::uint8_t arg) noexcept
+    {
+      self_.pointer()[counter] = arg;
+      return counter + 1;
+    }
+    constexpr std::size_t operator()(std::size_t counter, std::int8_t arg) noexcept
+    {
+      self_.pointer()[counter] = static_cast<std::uint8_t>(arg);
+      return counter + 1;
+    }
+    constexpr std::size_t operator()(std::size_t counter, char arg) noexcept
+    {
+      self_.pointer()[counter] = static_cast<std::uint8_t>(arg);
+      return counter + 1;
+    }
   };
 
-  template<typename T> using AppendedType = std::conditional_t<
-	  type_util::IsAnyOfV<std::decay_t<T>, std::uint8_t, char, unsigned char, std::int8_t>
-	  , std::decay_t<T>
-	  , self_type>;
-
-  template<typename... Args> void AppendInternal(Args const &...args) {
-	  auto old_size{size()};
-	  // grow enough to contain all the arguments
-	  Resize(value_util::Accumulate(GetSize{}, old_size, args...));
-	  // write down arguments' contents
-	  value_util::Accumulate(AddBytes{*this}, old_size, args...);
-  }
-
-  /*
-=======
-  constexpr static char const *LOGGING_NAME = "ConstByteArray";
-
->>>>>>> 7273ed15
-  void AppendInternal(std::size_t const acc_size)
-  {
-    Resize(acc_size);
-  }
-
-  // TODO(pbukva) (private issue #257)
+  template <typename T>
+  using AppendedType =
+      std::conditional_t<type_util::IsAnyOfV<std::decay_t<T>, std::uint8_t, char, std::int8_t>,
+                         std::decay_t<T>, self_type const &>;
+
   template <typename... Args>
-  void AppendInternal(std::size_t const acc_size, self_type const &other, Args &&... args)
-  {
-    AppendInternal(acc_size + other.size(), std::forward<Args>(args)...);
-    memcpy(pointer() + acc_size, other.pointer(), other.size());
-           //static_cast<size_t>(other.size()) & 0x7FFFFFFFFFFFFFFFull);
-  }
-
-  template <typename... Args>
-  void AppendInternal(std::size_t const acc_size, self_type &&other, Args &&... args)
-  {
-    AppendInternal(acc_size + other.size(), std::forward<Args>(args)...);
-    memcpy(pointer() + acc_size, other.pointer(), other.size());
-           //static_cast<size_t>(other.size()) & 0x7FFFFFFFFFFFFFFFull);
-  }
-
-  template <typename... Args>
-  void AppendInternal(std::size_t const acc_size, std::uint8_t other, Args &&... args)
-  {
-    AppendInternal(acc_size + 1, std::forward<Args>(args)...);
-    pointer()[acc_size] = other;
-  }
-  */
+  void AppendInternal(Args... args)
+  {
+    auto old_size{size()};
+    // grow enough to contain all the arguments
+    Resize(value_util::Accumulate(GetSize{}, old_size, args...));
+    // write down arguments' contents
+    value_util::Accumulate(AddBytes{*this}, old_size, args...);
+  }
 
   shared_array_type data_;
   std::size_t       start_ = 0, length_ = 0;
