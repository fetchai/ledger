#pragma once

#include "core/byte_array/const_byte_array.hpp"

#include <algorithm>
#include <cassert>
#include <iostream>
#include <ostream>
#include <type_traits>
namespace fetch {
namespace byte_array {

class ByteArray : public ConstByteArray
{
public:
  typedef ConstByteArray super_type;

  ByteArray() {}
  ByteArray(char const *str) : super_type(str) {}
  ByteArray(std::string const &s) : super_type(s) {}
  ByteArray(ByteArray const &other) : super_type(other) {}
  ByteArray(std::initializer_list<container_type> l) : super_type(l) {}

  ByteArray(ByteArray const &other, std::size_t const &start,
            std::size_t const &length)
      : super_type(other, start, length)
  {}

  ByteArray(super_type const &other) : super_type(other) {}
  ByteArray(super_type const &other, std::size_t const &start,
            std::size_t const &length)
      : super_type(other, start, length)
  {}

  container_type &operator[](std::size_t const &n)
  {
    return super_type::operator[](n);
  }
  container_type const &operator[](std::size_t const &n) const
  {
    return super_type::operator[](n);
  }

  using super_type::Resize;
  using super_type::Reserve;
  using super_type::operator+;
  using super_type::pointer;
  using super_type::char_pointer;
};

inline std::ostream &operator<<(std::ostream &os, ByteArray const &str)
{
  char const *arr = reinterpret_cast<char const *>(str.pointer());
  for (std::size_t i = 0; i < str.size(); ++i) os << arr[i];
  return os;
}

inline ByteArray operator+(char const *a, ByteArray const &b)
{
  ByteArray s(a);
  s = s + b;
  return s;
}
<<<<<<< HEAD
}  // namespace byte_array
}  // namespace fetch
#endif
=======
}
}
>>>>>>> 9d7af97f
<|MERGE_RESOLUTION|>--- conflicted
+++ resolved
@@ -61,11 +61,5 @@
   s = s + b;
   return s;
 }
-<<<<<<< HEAD
 }  // namespace byte_array
-}  // namespace fetch
-#endif
-=======
-}
-}
->>>>>>> 9d7af97f
+}  // namespace fetch