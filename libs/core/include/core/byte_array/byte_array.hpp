#pragma once
//------------------------------------------------------------------------------
//
//   Copyright 2018 Fetch.AI Limited
//
//   Licensed under the Apache License, Version 2.0 (the "License");
//   you may not use this file except in compliance with the License.
//   You may obtain a copy of the License at
//
//       http://www.apache.org/licenses/LICENSE-2.0
//
//   Unless required by applicable law or agreed to in writing, software
//   distributed under the License is distributed on an "AS IS" BASIS,
//   WITHOUT WARRANTIES OR CONDITIONS OF ANY KIND, either express or implied.
//   See the License for the specific language governing permissions and
//   limitations under the License.
//
//------------------------------------------------------------------------------

#include "core/byte_array/const_byte_array.hpp"

#include <algorithm>
#include <cassert>
#include <iostream>
#include <ostream>
#include <type_traits>

namespace fetch {
namespace byte_array {

class ByteArray : public ConstByteArray
{
public:
  using self_type  = ByteArray;
  using super_type = ConstByteArray;
  using super_type::ConstByteArray;
  using super_type::Resize;
  using super_type::Reserve;
  using super_type::operator+;
  using super_type::operator[];
  using super_type::pointer;
  using super_type::char_pointer;
<<<<<<< HEAD
=======
  using super_type::SubArray;
>>>>>>> 7a197fd8

  ByteArray(super_type const &other)
    : super_type(other.Copy())
  {}
  ByteArray(super_type &&other)
    : super_type(other.IsUnique() ? std::move(other) : other.Copy())
  {}

  self_type SubArray(std::size_t const &start, std::size_t length = std::size_t(-1)) const
  {
<<<<<<< HEAD
    return SubArrayEx<self_type>(start, length);
=======
    return SubArray<self_type>(start, length);
>>>>>>> 7a197fd8
  }
};

}  // namespace byte_array
}  // namespace fetch<|MERGE_RESOLUTION|>--- conflicted
+++ resolved
@@ -40,10 +40,7 @@
   using super_type::operator[];
   using super_type::pointer;
   using super_type::char_pointer;
-<<<<<<< HEAD
-=======
   using super_type::SubArray;
->>>>>>> 7a197fd8
 
   ByteArray(super_type const &other)
     : super_type(other.Copy())
@@ -54,11 +51,7 @@
 
   self_type SubArray(std::size_t const &start, std::size_t length = std::size_t(-1)) const
   {
-<<<<<<< HEAD
-    return SubArrayEx<self_type>(start, length);
-=======
     return SubArray<self_type>(start, length);
->>>>>>> 7a197fd8
   }
 };
 
