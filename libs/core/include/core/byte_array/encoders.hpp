--- conflicted
+++ resolved
@@ -6,12 +6,5 @@
 
 ConstByteArray ToBase64(ConstByteArray const &str);
 ConstByteArray ToHex(ConstByteArray const &str);
-<<<<<<< HEAD
 }  // namespace byte_array
 }  // namespace fetch
-
-#endif
-=======
-}
-}
->>>>>>> 9d7af97f
