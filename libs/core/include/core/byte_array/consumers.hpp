#pragma once
#include "core/byte_array/const_byte_array.hpp"
#include "core/byte_array/tokenizer/tokenizer.hpp"

#include <emmintrin.h>
namespace fetch {
namespace byte_array {
namespace consumers {
/* Consumes an integer from a byte array if found.
 * @param str is a constant byte array.
 * @param pos is a position in the byte array.
 *
 * The implementation follows the details given on JSON.org. The
 * function has support for numbers such as 23, 32.15, -2e0 and
 * -3.2e+3. Numbers are classified either as integers or floating
 * points.
 */
template <int NUMBER_INT, int NUMBER_FLOAT = NUMBER_INT>
int NumberConsumer(byte_array::ConstByteArray const &str, uint64_t &pos)
{
  /* ┌┐ ┌┐
  ** ││                   ┌──────────────────────┐ ││
  ** ││                   │                      │ ││
  ** ││                   │                      │ ││
  ** ││             .─.   │   .─.    .─────.     │ ││
  ** │├─┬────────┬▶( 0 )──┼─▶( - )─▶( digit
  *)──┬─┴─┬─────┬────────────┬───────▶││
  ** ││ │        │  `─' ┌─┘   `─'    `─────'   │   │     │            │ ││
  ** ││ │        │      │               ▲      │   ▼     ▼         .─────. ││
  ** ││ │   .─.  │   .─────.            │      │  .─.   .─.  ┌───▶( digit )──┐
  *││
  ** └┘ └─▶( - )─┴─▶( digit )──┐        └──────┘ ( e ) ( E ) │     `─────'   │
  *└┘
  **        `─'      `─────'   │                  `─'   `─'  │        ▲      │
  **                    ▲      │                   │     │   │        │      │
  **                    │      │                   ├──┬──┤   │        └──────┘
  **                    └──────┘                   ▼  │  ▼   │
  **                                              .─. │ .─.  │
  **                                             ( + )│( - ) │
  **                                              `─' │ `─'  │
  **                                               │  │  │   │
  **                                               └──┼──┘   │
  **                                                  └──────┘
  */
  uint64_t oldpos = pos;
  uint64_t N      = pos + 1;
  if ((N < str.size()) && (str[pos] == '-') && ('0' <= str[N]) &&
      (str[N] <= '9'))
    pos += 2;

  while ((pos < str.size()) && ('0' <= str[pos]) && (str[pos] <= '9')) ++pos;
  if (pos != oldpos)
  {
    int ret = int(NUMBER_INT);

    if ((pos < str.size()) && (str[pos] == '.'))
    {
      ++pos;
      ret = int(NUMBER_FLOAT);
      while ((pos < str.size()) && ('0' <= str[pos]) && (str[pos] <= '9'))
        ++pos;
    }

    if ((pos < str.size()) && ((str[pos] == 'e') || (str[pos] == 'E')))
    {
      uint64_t rev = 1;
      ++pos;

      if ((pos < str.size()) && ((str[pos] == '-') || (str[pos] == '+')))
      {
        ++pos;
        ++rev;
      }

      oldpos = pos;
      while ((pos < str.size()) && ('0' <= str[pos]) && (str[pos] <= '9'))
        ++pos;
      if (oldpos == pos)
      {
        pos -= rev;
      }
      ret = int(NUMBER_FLOAT);
    }

    return ret;
  }

  return -1;
}

/* Consumes string starting and ending with ".
 * @param str is a constant byte array.
 * @param pos is a position in the byte array.
 *
 * The implementation follows the details given on JSON.org.
 * Currently, there is no checking if unicodes are correctly
 * formatted.
 */
template <int STRING>
int StringConsumerSSE(byte_array::ConstByteArray const &str, uint64_t &pos)
{
  if (str[pos] != '"') return -1;
  ++pos;
  if (pos >= str.size()) return -1;

  uint8_t const *     ptr         = str.pointer() + pos;
  alignas(16) uint8_t compare[16] = {'"', '"', '"', '"', '"', '"', '"', '"',
                                     '"', '"', '"', '"', '"', '"', '"', '"'};

  __m128i comp = _mm_load_si128((__m128i *)compare);
  __m128i mptr =
      _mm_loadu_si128((__m128i *)ptr);  // TODO: Optimise to follow alignment
  __m128i  mret  = _mm_cmpeq_epi8(comp, mptr);
  uint16_t found = uint16_t(_mm_movemask_epi8(mret));

  while ((pos < str.size()) && (!found))
  {
    pos += 16;
    ptr += 16;
    // TODO: Handle \"x
    __m128i mptr = _mm_loadu_si128((__m128i *)ptr);
    __m128i mret = _mm_cmpeq_epi8(comp, mptr);
    found        = uint16_t(_mm_movemask_epi8(mret));
  }

  pos += uint64_t(__builtin_ctz(found));

  if (pos >= str.size()) return -1;
  ++pos;
  return STRING;
}

template <int STRING>
int StringConsumer(byte_array::ConstByteArray const &str, uint64_t &pos)
{
  if (str[pos] != '"') return -1;
  ++pos;
  if (pos >= str.size()) return -1;

  while ((pos < str.size()) && (str[pos] != '"'))
  {
    pos += 1 + (str[pos] == '\\');
  }

  if (pos >= str.size()) return -1;
  ++pos;
  return STRING;
}

template <int TOKEN>
int Token(byte_array::ConstByteArray const &str, uint64_t &pos)
{
  uint8_t c = str[pos];

  if (!(('a' <= c && c < 'z') || ('A' <= c && c < 'Z'))) return -1;
  ++pos;
  if (pos >= str.size()) return TOKEN;
  c = str[pos];
  while (('a' <= c && c <= 'z') || ('A' <= c && c <= 'Z') ||
         ('0' <= c && c <= '9'))
  {
    ++pos;
    if (pos >= str.size()) break;
    c = str[pos];
  }
  return TOKEN;
}

template <int CATCH_ALL>
int AnyChar(byte_array::ConstByteArray const &str, uint64_t &pos)
{
  ++pos;
  return CATCH_ALL;
}
<<<<<<< HEAD
}  // namespace consumers
}  // namespace byte_array
}  // namespace fetch
#endif
=======
}
}
}
>>>>>>> 9d7af97f
<|MERGE_RESOLUTION|>--- conflicted
+++ resolved
@@ -172,13 +172,6 @@
   ++pos;
   return CATCH_ALL;
 }
-<<<<<<< HEAD
 }  // namespace consumers
 }  // namespace byte_array
-}  // namespace fetch
-#endif
-=======
-}
-}
-}
->>>>>>> 9d7af97f
+}  // namespace fetch