--- conflicted
+++ resolved
@@ -44,12 +44,5 @@
   int         line_ = 0;
   std::size_t char_ = 0;
 };
-<<<<<<< HEAD
 }  // namespace byte_array
 }  // namespace fetch
-
-#endif
-=======
-}
-}
->>>>>>> 9d7af97f
