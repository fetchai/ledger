#pragma once
//------------------------------------------------------------------------------
//
//   Copyright 2018-2019 Fetch.AI Limited
//
//   Licensed under the Apache License, Version 2.0 (the "License");
//   you may not use this file except in compliance with the License.
//   You may obtain a copy of the License at
//
//       http://www.apache.org/licenses/LICENSE-2.0
//
//   Unless required by applicable law or agreed to in writing, software
//   distributed under the License is distributed on an "AS IS" BASIS,
//   WITHOUT WARRANTIES OR CONDITIONS OF ANY KIND, either express or implied.
//   See the License for the specific language governing permissions and
//   limitations under the License.
//
//------------------------------------------------------------------------------

#include "core/assert.hpp"
#include "core/byte_array/byte_array.hpp"
#include "core/byte_array/tokenizer/token.hpp"

#include <cstddef>
#include <cstdint>
#include <functional>
#include <utility>
#include <vector>

namespace fetch {
namespace byte_array {

class Tokenizer : public std::vector<Token>
{
public:
  using ByteArrayType        = ConstByteArray;
  using ConsumerFunctionType = std::function<int(ByteArrayType const &, uint64_t &)>;
  using IndexerFunctionType  = std::function<int(ByteArrayType const &, uint64_t, int const &)>;

  std::size_t AddConsumer(ConsumerFunctionType function)
  {
    std::size_t ret = consumers_.size();
<<<<<<< HEAD
    consumers_.push_back(std::move(function));
=======
    consumers_.emplace_back(std::move(function));
>>>>>>> dad29f72
    return ret;
  }

  bool Parse(ByteArrayType const &contents, bool clear = true)
  {
    uint64_t                        pos        = 0;
    int                             line       = 0;
    uint64_t                        char_index = 0;
    ByteArrayType::ValueType const *str        = contents.pointer();
    if (clear)
    {
      this->clear();
    }

    // Counting tokens
    if (contents.size() > 100000)
    {  // TODO(issue 37): Optimise this parameter

      std::size_t n = 0;
      while (pos < contents.size())
      {
        uint64_t oldpos     = pos;
        int      token_type = 0;

        if (indexer_)
        {
          int  index = 0, prev_index = 0;
          bool check = true;
          while (check)
          {
            index = indexer_(contents, pos, prev_index);

            auto &c = consumers_[std::size_t(index)];

            pos        = oldpos;
            token_type = c(contents, pos);
            if (token_type > -1)
            {
              break;
            }

            check      = (index != prev_index);
            prev_index = index;
          }
        }
        else
        {
          for (auto &c : consumers_)
          {
            pos        = oldpos;
            token_type = c(contents, pos);
            if (token_type > -1)
            {
              break;
            }
          }
        }
        if (pos == oldpos)
        {
          TODO_FAIL("Unable to parse char on ", pos, "  '", str[pos], "'", ", '", contents[pos],
                    "'");
        }
        ++n;
      }

      this->reserve(n);
    }

    // Extracting tokens
    pos = 0;
    while (pos < contents.size())
    {
      uint64_t oldpos     = pos;
      int      token_type = 0;

      if (indexer_)
      {
        int  index = 0, prev_index = -1;
        bool check = true;
        while (check)
        {
          index = indexer_(contents, pos, prev_index);

          auto &c = consumers_[std::size_t(index)];

          pos        = oldpos;
          token_type = c(contents, pos);
          if (token_type > -1)
          {
            break;
          }

          check      = (index != prev_index);
          prev_index = index;
        }
      }
      else
      {
        for (auto &c : consumers_)
        {
          pos        = oldpos;
          token_type = c(contents, pos);
          if (token_type > -1)
          {
            break;
          }
        }
      }

      if (pos == oldpos)
      {
        TODO_FAIL("Unable to parse char on ", pos, "  '", str[pos], "'", ", '", contents[pos], "'");
      }

      this->emplace_back(contents, oldpos, pos - oldpos);
      Token &tok = this->back();

      tok.SetLine(line);
      tok.SetChar(char_index);
      tok.SetType(token_type);

      for (uint64_t i = oldpos; i < pos; ++i)
      {
        ++char_index;
        if (str[i] == '\n')
        {
          ++line;
          char_index = 0;
        }
      }
    }

    return true;
  }

private:
  std::vector<ConsumerFunctionType> consumers_;
  IndexerFunctionType               indexer_;
};
}  // namespace byte_array
}  // namespace fetch<|MERGE_RESOLUTION|>--- conflicted
+++ resolved
@@ -24,7 +24,6 @@
 #include <cstddef>
 #include <cstdint>
 #include <functional>
-#include <utility>
 #include <vector>
 
 namespace fetch {
@@ -40,11 +39,7 @@
   std::size_t AddConsumer(ConsumerFunctionType function)
   {
     std::size_t ret = consumers_.size();
-<<<<<<< HEAD
-    consumers_.push_back(std::move(function));
-=======
     consumers_.emplace_back(std::move(function));
->>>>>>> dad29f72
     return ret;
   }
 
