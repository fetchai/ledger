#pragma once

#include "core/assert.hpp"
#include "core/byte_array/byte_array.hpp"
#include "core/byte_array/tokenizer/token.hpp"
#include <functional>
#include <map>
#include <vector>

namespace fetch {
namespace byte_array {

class Tokenizer : public std::vector<Token>
{
public:
  typedef ConstByteArray byte_array_type;
  typedef std::function<int(byte_array_type const &, uint64_t &)>
      consumer_function_type;

  typedef std::function<int(byte_array_type const &, uint64_t const &,
                            int const &)>
      indexer_function_type;

  void SetConsumerIndexer(indexer_function_type function)
  {
    indexer_ = function;
  }

  std::size_t AddConsumer(consumer_function_type function)
  {
    std::size_t ret = consumers_.size();
    consumers_.push_back(function);
    return ret;
  }

  bool Parse(byte_array_type const &contents, bool clear = true)
  {
    uint64_t                               pos        = 0;
    int                                    line       = 0;
    uint64_t                               char_index = 0;
    byte_array_type::container_type const *str        = contents.pointer();
    if (clear) this->clear();

    // Counting tokens
    if (contents.size() > 100000)
    {  // TODO: Optimise this parameter

      std::size_t n = 0;
      while (pos < contents.size())
      {
        uint64_t oldpos     = pos;
        int      token_type = 0;

        if (indexer_)
        {
          int  index = 0, prev_index = 0;
          bool check = true;
          while (check)
          {
            index = indexer_(contents, pos, prev_index);

            auto &c = consumers_[std::size_t(index)];

            pos        = oldpos;
            token_type = c(contents, pos);
            if (token_type > -1) break;

            check      = (index != prev_index);
            prev_index = index;
          }
        }
        else
        {
          for (auto &c : consumers_)
          {
            pos        = oldpos;
            token_type = c(contents, pos);
            if (token_type > -1) break;
          }
        }
        if (pos == oldpos)
        {
          TODO_FAIL("Unable to parse char on ", pos, "  '", str[pos], "'",
                    ", '", contents[pos], "'");
        }
        ++n;
      }

      this->reserve(n);
    }

    // Extracting tokens
    pos = 0;
    while (pos < contents.size())
    {
      uint64_t oldpos     = pos;
      int      token_type = 0;

      if (indexer_)
      {
        int  index = 0, prev_index = -1;
        bool check = true;
        while (check)
        {
          index = indexer_(contents, pos, prev_index);

          auto &c = consumers_[std::size_t(index)];

          pos        = oldpos;
          token_type = c(contents, pos);
          if (token_type > -1) break;

          check      = (index != prev_index);
          prev_index = index;
        }
      }
      else
      {
        for (auto &c : consumers_)
        {
          pos        = oldpos;
          token_type = c(contents, pos);
          if (token_type > -1) break;
        }
      }

      if (pos == oldpos)
      {
        TODO_FAIL("Unable to parse char on ", pos, "  '", str[pos], "'", ", '",
                  contents[pos], "'");
      }

      this->emplace_back(contents, oldpos, pos - oldpos);
      Token &tok = this->back();

      tok.SetLine(line);
      tok.SetChar(char_index);
      tok.SetType(token_type);

      for (uint64_t i = oldpos; i < pos; ++i)
      {
        ++char_index;
        if (str[i] == '\n')
        {
          ++line;
          char_index = 0;
        }
      }
    }

    return true;
  }

private:
  std::vector<consumer_function_type> consumers_;
  indexer_function_type               indexer_;
};
<<<<<<< HEAD
}  // namespace byte_array
}  // namespace fetch

#endif
=======
}
}
>>>>>>> 9d7af97f
<|MERGE_RESOLUTION|>--- conflicted
+++ resolved
@@ -155,12 +155,5 @@
   std::vector<consumer_function_type> consumers_;
   indexer_function_type               indexer_;
 };
-<<<<<<< HEAD
 }  // namespace byte_array
 }  // namespace fetch
-
-#endif
-=======
-}
-}
->>>>>>> 9d7af97f
