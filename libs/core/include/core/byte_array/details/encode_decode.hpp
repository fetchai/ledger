--- conflicted
+++ resolved
@@ -21,7 +21,6 @@
 
 uint8_t DecodeHexChar(char const &c);
 
-<<<<<<< HEAD
 enum
 {
   B64_WHITESPACE = 64,
@@ -31,11 +30,3 @@
 }  // namespace details
 }  // namespace byte_array
 }  // namespace fetch
-
-#endif
-=======
-enum { B64_WHITESPACE = 64, B64_EQUALS = 65, B64_INVALID = 66 };
-}
-}
-}
->>>>>>> 9d7af97f
