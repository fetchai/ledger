#pragma once
//------------------------------------------------------------------------------
//
//   Copyright 2018 Fetch.AI Limited
//
//   Licensed under the Apache License, Version 2.0 (the "License");
//   you may not use this file except in compliance with the License.
//   You may obtain a copy of the License at
//
//       http://www.apache.org/licenses/LICENSE-2.0
//
//   Unless required by applicable law or agreed to in writing, software
//   distributed under the License is distributed on an "AS IS" BASIS,
//   WITHOUT WARRANTIES OR CONDITIONS OF ANY KIND, either express or implied.
//   See the License for the specific language governing permissions and
//   limitations under the License.
//
//------------------------------------------------------------------------------

#include "core/byte_array/byte_array.hpp"
#include <type_traits>

namespace fetch {
namespace meta {

template <typename T>
constexpr bool IsUnsignedInteger = std::is_unsigned<T>::value && (!std::is_same<T, bool>::value);

template <bool C, typename R = void>
using EnableIf = typename std::enable_if<C, R>::type;

template <typename T, typename R = T>
using IfIsArithmetic = EnableIf<std::is_arithmetic<T>::value, R>;

template <typename T, typename R = T>
using IfIsIntegerLike = EnableIf<(!std::is_same<T, bool>::value) && std::is_integral<T>::value, R>;

template <typename T, typename R = T>
using IfIsFloatLike = EnableIf<std::is_floating_point<T>::value, R>;

template <typename T, typename R = T>
using IfIsBooleanLike = EnableIf<std::is_same<T, bool>::value, R>;

template <typename T, typename R = T>
using IfIsByteArrayLike = EnableIf<std::is_same<T, byte_array::ByteArray>::value, R>;

template <typename T, typename R = T>
using IfIsStdStringLike = EnableIf<std::is_same<T, std::string>::value, R>;

template <typename T, typename R = T>
<<<<<<< HEAD
using IfIsPodLike = EnableIf<std::is_pod<T>::value, R>;
=======
using IfIsUnsignedLike = EnableIf<IsUnsignedInteger<T>, R>;
>>>>>>> 6ca352e2

}  // namespace meta
}  // namespace fetch<|MERGE_RESOLUTION|>--- conflicted
+++ resolved
@@ -48,11 +48,10 @@
 using IfIsStdStringLike = EnableIf<std::is_same<T, std::string>::value, R>;
 
 template <typename T, typename R = T>
-<<<<<<< HEAD
+using IfIsUnsignedLike = EnableIf<IsUnsignedInteger<T>, R>;
+
+template <typename T, typename R = T>
 using IfIsPodLike = EnableIf<std::is_pod<T>::value, R>;
-=======
-using IfIsUnsignedLike = EnableIf<IsUnsignedInteger<T>, R>;
->>>>>>> 6ca352e2
 
 }  // namespace meta
 }  // namespace fetch