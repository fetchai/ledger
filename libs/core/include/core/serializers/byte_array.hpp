#pragma once
#include "core/assert.hpp"
#include "core/byte_array/byte_array.hpp"
#include "core/byte_array/const_byte_array.hpp"

#include <type_traits>

namespace fetch {
namespace serializers {

template <typename T>
inline void Serialize(T &serializer, byte_array::ConstByteArray const &s)
{
  serializer.Allocate(sizeof(uint64_t) + s.size());
  uint64_t size = s.size();

  serializer.WriteBytes(reinterpret_cast<uint8_t const *>(&size),
                        sizeof(uint64_t));
  serializer.WriteBytes(reinterpret_cast<uint8_t const *>(s.pointer()),
                        s.size());
}

template <typename T>
inline void Deserialize(T &serializer, byte_array::ConstByteArray &s)
{
  uint64_t size = 0;

  detailed_assert(int64_t(sizeof(uint64_t)) <= serializer.bytes_left());
  serializer.ReadBytes(reinterpret_cast<uint8_t *>(&size), sizeof(uint64_t));
  detailed_assert(int64_t(size) <= serializer.bytes_left());

  serializer.ReadByteArray(s, size);
  //  s.Resize(size);
  //  serializer.ReadBytes(reinterpret_cast<uint8_t *>(s.pointer()), s.size());
}
<<<<<<< HEAD
}  // namespace serializers
}  // namespace fetch

#endif
=======
}
}
>>>>>>> 9d7af97f
<|MERGE_RESOLUTION|>--- conflicted
+++ resolved
@@ -33,12 +33,5 @@
   //  s.Resize(size);
   //  serializer.ReadBytes(reinterpret_cast<uint8_t *>(s.pointer()), s.size());
 }
-<<<<<<< HEAD
 }  // namespace serializers
 }  // namespace fetch
-
-#endif
-=======
-}
-}
->>>>>>> 9d7af97f
