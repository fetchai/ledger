<<<<<<< HEAD
#ifndef SERIALIZER_EXCEPTION_HPP
#define SERIALIZER_EXCEPTION_HPP
=======
#pragma once
#include <exception>
#include <string>
>>>>>>> 9d7af97f
#include "core/byte_array/const_byte_array.hpp"
#include "core/logger.hpp"
#include <exception>
#include <string>
namespace fetch {
namespace serializers {

namespace error {
typedef uint64_t error_type;
error_type const TYPE_ERROR = 0;
}  // namespace error

class SerializableException : public std::exception
{
public:
  SerializableException()
      : error_code_(error::TYPE_ERROR), explanation_("unknown")
  {
    LOG_STACK_TRACE_POINT;

    LOG_SET_CONTEXT_VARIABLE(stack_trace_)
  }

  SerializableException(std::string explanation)
      : error_code_(error::TYPE_ERROR), explanation_(explanation)
  {
    LOG_STACK_TRACE_POINT;

    LOG_SET_CONTEXT_VARIABLE(stack_trace_)
  }

  SerializableException(byte_array::ConstByteArray const &explanation)
      : error_code_(error::TYPE_ERROR), explanation_(std::string(explanation))
  {
    LOG_STACK_TRACE_POINT;

    LOG_SET_CONTEXT_VARIABLE(stack_trace_)
  }

  SerializableException(error::error_type error_code, std::string explanation)
      : error_code_(error_code), explanation_(explanation)
  {
    LOG_STACK_TRACE_POINT;

    LOG_SET_CONTEXT_VARIABLE(stack_trace_)
  }

  SerializableException(error::error_type                 error_code,
                        byte_array::ConstByteArray const &explanation)
      : error_code_(error_code), explanation_(std::string(explanation))
  {
    LOG_STACK_TRACE_POINT;

    LOG_SET_CONTEXT_VARIABLE(stack_trace_)
  }

  virtual ~SerializableException() { LOG_STACK_TRACE_POINT; }

  char const *what() const noexcept override { return explanation_.c_str(); }
  uint64_t    error_code() const { return error_code_; }
  std::string explanation() const { return explanation_; }

  void StackTrace() const
  {
    LOG_PRINT_STACK_TRACE(stack_trace_, "Trace at time of exception")
  }

private:
  uint64_t    error_code_;
  std::string explanation_;

  LOG_CONTEXT_VARIABLE(stack_trace_)
};
<<<<<<< HEAD
}  // namespace serializers
}  // namespace fetch

#endif
=======
}
}
>>>>>>> 9d7af97f
<|MERGE_RESOLUTION|>--- conflicted
+++ resolved
@@ -1,11 +1,4 @@
-<<<<<<< HEAD
-#ifndef SERIALIZER_EXCEPTION_HPP
-#define SERIALIZER_EXCEPTION_HPP
-=======
 #pragma once
-#include <exception>
-#include <string>
->>>>>>> 9d7af97f
 #include "core/byte_array/const_byte_array.hpp"
 #include "core/logger.hpp"
 #include <exception>
@@ -79,12 +72,5 @@
 
   LOG_CONTEXT_VARIABLE(stack_trace_)
 };
-<<<<<<< HEAD
 }  // namespace serializers
 }  // namespace fetch
-
-#endif
-=======
-}
-}
->>>>>>> 9d7af97f
