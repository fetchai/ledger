--- conflicted
+++ resolved
@@ -125,12 +125,5 @@
   byte_array_type data_;
   std::size_t     pos_ = 0;
 };
-<<<<<<< HEAD
 }  // namespace serializers
 }  // namespace fetch
-
-#endif
-=======
-}
-}
->>>>>>> 9d7af97f
