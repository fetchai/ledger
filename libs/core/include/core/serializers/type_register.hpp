#pragma once

#include "core/byte_array/const_byte_array.hpp"
#include "core/serializers/serializable_exception.hpp"
#include <string>
#include <typeinfo>
namespace fetch {
namespace serializers {

template <typename T>
struct TypeRegister
{
  typedef uint8_t              value_type;
  static constexpr char const *name() { return typeid(T).name(); };
  enum
  {
    value = 0
  };
};

template <std::size_t E>
struct TypeErrorRegister
{
  static constexpr char const *name() { return "unknown"; };
  enum
  {
    value = 0
  };
};

#define REGISTER_SERIALIZE_SYMBOL_TYPE(symbol, type, val)   \
  template <>                                               \
  struct TypeRegister<type>                                 \
  {                                                         \
    static constexpr char const *name() { return symbol; }; \
    enum                                                    \
    {                                                       \
      value = uint8_t(val)                                  \
    };                                                      \
  }

#define REGISTER_SERIALIZE_TYPE(symbol, type, val)          \
  template <>                                               \
  struct TypeRegister<type>                                 \
  {                                                         \
    static constexpr char const *name() { return symbol; }; \
    enum                                                    \
    {                                                       \
      value = uint8_t(val)                                  \
    };                                                      \
  };                                                        \
                                                            \
  template <>                                               \
  struct TypeErrorRegister<val>                             \
  {                                                         \
    static constexpr char const *name() { return symbol; }; \
    enum                                                    \
    {                                                       \
      value = uint8_t(val)                                  \
    };                                                      \
  }

REGISTER_SERIALIZE_TYPE("double", double, 1);
REGISTER_SERIALIZE_TYPE("float", float, 2);

REGISTER_SERIALIZE_TYPE("u64", uint64_t, 3);
REGISTER_SERIALIZE_TYPE("i64", int64_t, 4);

REGISTER_SERIALIZE_TYPE("u32", uint32_t, 5);
REGISTER_SERIALIZE_TYPE("i32", int32_t, 6);

REGISTER_SERIALIZE_TYPE("u16", uint16_t, 7);
REGISTER_SERIALIZE_TYPE("i16", int16_t, 8);

REGISTER_SERIALIZE_TYPE("u8", uint8_t, 9);
REGISTER_SERIALIZE_SYMBOL_TYPE("i8", int8_t, 9);
REGISTER_SERIALIZE_SYMBOL_TYPE("i8", char, 9);

REGISTER_SERIALIZE_TYPE("b8", bool, 11);

REGISTER_SERIALIZE_TYPE("str", byte_array::ConstByteArray, 12);
REGISTER_SERIALIZE_SYMBOL_TYPE("str", byte_array::ByteArray, 12);
// REGISTER_SERIALIZE_SYMBOL_TYPE("str", byte_array::ConstByteArray, 12);
REGISTER_SERIALIZE_SYMBOL_TYPE("str", std::string, 12);
REGISTER_SERIALIZE_SYMBOL_TYPE("str", char const *, 12);
REGISTER_SERIALIZE_SYMBOL_TYPE("str", char *, 12);

REGISTER_SERIALIZE_TYPE("excep", SerializableException, 13);

#undef REGISTER_SERIALIZE_TYPE
#undef REGISTER_SERIALIZE_SYMBOL_TYPE
inline byte_array::ConstByteArray ErrorCodeToMessage(std::size_t n)
{
  switch (n)
  {
  case 0:
    return TypeErrorRegister<0>::name();
  case 1:
    return TypeErrorRegister<1>::name();
  case 2:
    return TypeErrorRegister<2>::name();
  case 3:
    return TypeErrorRegister<3>::name();
  case 4:
    return TypeErrorRegister<4>::name();
  case 5:
    return TypeErrorRegister<5>::name();
  case 6:
    return TypeErrorRegister<6>::name();
  case 7:
    return TypeErrorRegister<7>::name();
  case 8:
    return TypeErrorRegister<8>::name();
  case 9:
    return TypeErrorRegister<9>::name();
  case 10:
    return TypeErrorRegister<10>::name();
  case 11:
    return TypeErrorRegister<11>::name();
  case 12:
    return TypeErrorRegister<12>::name();
  case 13:
    return TypeErrorRegister<13>::name();
  case 14:
    return TypeErrorRegister<14>::name();
  case 15:
    return TypeErrorRegister<15>::name();
  }

  return "variant";
}
<<<<<<< HEAD
}  // namespace serializers
}  // namespace fetch

#endif
=======
}
}
>>>>>>> 9d7af97f
<|MERGE_RESOLUTION|>--- conflicted
+++ resolved
@@ -129,12 +129,5 @@
 
   return "variant";
 }
-<<<<<<< HEAD
 }  // namespace serializers
 }  // namespace fetch
-
-#endif
-=======
-}
-}
->>>>>>> 9d7af97f
