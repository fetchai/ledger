<<<<<<< HEAD
#ifndef SERIALIZER_BYTE_ARRAY_BUFFER_HPP
#define SERIALIZER_BYTE_ARRAY_BUFFER_HPP
=======
#pragma once
#include <type_traits>
>>>>>>> 9d7af97f
#include "core/assert.hpp"
#include "core/byte_array/byte_array.hpp"
#include "core/byte_array/const_byte_array.hpp"
#include "core/logger.hpp"
#include <type_traits>

namespace fetch {
namespace serializers {

class ByteArrayBuffer
{
public:
  ByteArrayBuffer() {}
  ByteArrayBuffer(byte_array::ByteArray s) { data_ = s; }

  void Allocate(std::size_t const &val) { data_.Resize(data_.size() + val); }

  void Reserve(std::size_t const &val) { data_.Reserve(data_.size() + val); }

  void WriteBytes(uint8_t const *arr, std::size_t const &size)
  {
    for (std::size_t i = 0; i < size; ++i) data_[pos_++] = arr[i];
  }

  void ReadBytes(uint8_t *arr, std::size_t const &size)
  {
    for (std::size_t i = 0; i < size; ++i) arr[i] = data_[pos_++];
  }

  void ReadByteArray(byte_array::ConstByteArray &b, std::size_t const &size)
  {
    b = data_.SubArray(pos_, size);
    pos_ += size;
  }

  void SkipBytes(std::size_t const &size) { pos_ += size; }

  template <typename T>
  ByteArrayBuffer &operator<<(T const *val)
  {
    Serialize(*this, val);
    return *this;
  }

  template <typename T>
  ByteArrayBuffer &operator<<(T const &val)
  {
    Serialize(*this, val);
    return *this;
  }

  template <typename T>
  ByteArrayBuffer &operator>>(T &val)
  {
    Deserialize(*this, val);
    return *this;
  }

  template <typename T>
  ByteArrayBuffer &Pack(T const *val)
  {
    return this->operator<<(val);
  }

  template <typename T>
  ByteArrayBuffer &Pack(T const &val)
  {
    return this->operator<<(val);
  }

  template <typename T>
  ByteArrayBuffer &Unpack(T &val)
  {
    return this->operator>>(val);
  }

  // FIXME: Incorrect naming
  void        Seek(std::size_t const &p) { pos_ = p; }
  std::size_t Tell() const { return pos_; }

  std::size_t size() const { return data_.size(); }
  int64_t bytes_left() const { return int64_t(data_.size()) - int64_t(pos_); }
  byte_array::ByteArray const &data() const { return data_; }

private:
  byte_array::ByteArray data_;

  std::size_t pos_ = 0;
};
<<<<<<< HEAD
}  // namespace serializers
}  // namespace fetch

#endif
=======
}
}
>>>>>>> 9d7af97f
<|MERGE_RESOLUTION|>--- conflicted
+++ resolved
@@ -1,10 +1,4 @@
-<<<<<<< HEAD
-#ifndef SERIALIZER_BYTE_ARRAY_BUFFER_HPP
-#define SERIALIZER_BYTE_ARRAY_BUFFER_HPP
-=======
 #pragma once
-#include <type_traits>
->>>>>>> 9d7af97f
 #include "core/assert.hpp"
 #include "core/byte_array/byte_array.hpp"
 #include "core/byte_array/const_byte_array.hpp"
@@ -94,12 +88,5 @@
 
   std::size_t pos_ = 0;
 };
-<<<<<<< HEAD
 }  // namespace serializers
 }  // namespace fetch
-
-#endif
-=======
-}
-}
->>>>>>> 9d7af97f
