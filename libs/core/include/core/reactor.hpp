#pragma once
//------------------------------------------------------------------------------
//
//   Copyright 2018-2019 Fetch.AI Limited
//
//   Licensed under the Apache License, Version 2.0 (the "License");
//   you may not use this file except in compliance with the License.
//   You may obtain a copy of the License at
//
//       http://www.apache.org/licenses/LICENSE-2.0
//
//   Unless required by applicable law or agreed to in writing, software
//   distributed under the License is distributed on an "AS IS" BASIS,
//   WITHOUT WARRANTIES OR CONDITIONS OF ANY KIND, either express or implied.
//   See the License for the specific language governing permissions and
//   limitations under the License.
//
//------------------------------------------------------------------------------

#include "core/runnable.hpp"
#include "core/synchronisation/protected.hpp"

#include <atomic>
#include <map>
#include <memory>
#include <string>
#include <thread>

namespace fetch {
namespace core {

class Reactor
{
public:
  static constexpr char const *LOGGING_NAME = "Reactor";

  // Construction / Destruction
  explicit Reactor(std::string name);
  Reactor(Reactor const &) = delete;
  Reactor(Reactor &&)      = delete;
  ~Reactor()               = default;

<<<<<<< HEAD
  bool Attach(WeakRunnable runnable);
  bool Attach(WeakRunnables runnable);
=======
  bool Attach(WeakRunnable runnable);   // NOLINT
  bool Attach(WeakRunnables runnable);  // NOLINT
>>>>>>> 0864c6d3
  bool Detach(Runnable const &runnable);

  void Start();
  void Stop();

  // Operators
  Reactor &operator=(Reactor const &) = delete;
  Reactor &operator=(Reactor &&) = delete;

private:
  using RunnableMap     = Protected<std::map<Runnable const *, WeakRunnable>>;
  using Flag            = std::atomic<bool>;
  using ProtectedThread = Protected<std::thread>;
  using ThreadPtr       = std::unique_ptr<ProtectedThread>;

  void StartWorker();
  void StopWorker();
  void Monitor();

  std::string const name_;
  Flag              running_{false};

  RunnableMap work_map_{};
  ThreadPtr   worker_{};
};

}  // namespace core
}  // namespace fetch<|MERGE_RESOLUTION|>--- conflicted
+++ resolved
@@ -40,13 +40,8 @@
   Reactor(Reactor &&)      = delete;
   ~Reactor()               = default;
 
-<<<<<<< HEAD
-  bool Attach(WeakRunnable runnable);
-  bool Attach(WeakRunnables runnable);
-=======
   bool Attach(WeakRunnable runnable);   // NOLINT
   bool Attach(WeakRunnables runnable);  // NOLINT
->>>>>>> 0864c6d3
   bool Detach(Runnable const &runnable);
 
   void Start();
