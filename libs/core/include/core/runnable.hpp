#pragma once
//------------------------------------------------------------------------------
//
//   Copyright 2018-2019 Fetch.AI Limited
//
//   Licensed under the Apache License, Version 2.0 (the "License");
//   you may not use this file except in compliance with the License.
//   You may obtain a copy of the License at
//
//       http://www.apache.org/licenses/LICENSE-2.0
//
//   Unless required by applicable law or agreed to in writing, software
//   distributed under the License is distributed on an "AS IS" BASIS,
//   WITHOUT WARRANTIES OR CONDITIONS OF ANY KIND, either express or implied.
//   See the License for the specific language governing permissions and
//   limitations under the License.
//
//------------------------------------------------------------------------------

#include <memory>
#include <vector>

namespace fetch {
namespace core {

/**
 * Interface class to represent
 */
class Runnable
{
public:
  // Construction / Destruction
  Runnable()          = default;
  virtual ~Runnable() = default;

  /// @name Runnable Interface
  /// @{
  virtual bool IsReadyToExecute() const
  {
    return true;
  }
  virtual void Execute() = 0;
  /// @}

  // Helper operators
  void operator()()
  {
    Execute();
  }
};

<<<<<<< HEAD
using WeakRunnable  = std::weak_ptr<Runnable>;
using WeakRunnables = std::vector<std::weak_ptr<Runnable>>;
using RunnablePtr   = std::shared_ptr<Runnable>;
=======
using WeakRunnable = std::weak_ptr<Runnable>;
using RunnablePtr  = std::shared_ptr<Runnable>;
>>>>>>> 85ff7359

}  // namespace core
}  // namespace fetch<|MERGE_RESOLUTION|>--- conflicted
+++ resolved
@@ -49,14 +49,8 @@
   }
 };
 
-<<<<<<< HEAD
 using WeakRunnable  = std::weak_ptr<Runnable>;
-using WeakRunnables = std::vector<std::weak_ptr<Runnable>>;
-using RunnablePtr   = std::shared_ptr<Runnable>;
-=======
-using WeakRunnable = std::weak_ptr<Runnable>;
 using RunnablePtr  = std::shared_ptr<Runnable>;
->>>>>>> 85ff7359
 
 }  // namespace core
 }  // namespace fetch