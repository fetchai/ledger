#pragma once
//------------------------------------------------------------------------------
//
//   Copyright 2018-2019 Fetch.AI Limited
//
//   Licensed under the Apache License, Version 2.0 (the "License");
//   you may not use this file except in compliance with the License.
//   You may obtain a copy of the License at
//
//       http://www.apache.org/licenses/LICENSE-2.0
//
//   Unless required by applicable law or agreed to in writing, software
//   distributed under the License is distributed on an "AS IS" BASIS,
//   WITHOUT WARRANTIES OR CONDITIONS OF ANY KIND, either express or implied.
//   See the License for the specific language governing permissions and
//   limitations under the License.
//
//------------------------------------------------------------------------------

#include <memory>
#include <vector>

namespace fetch {
namespace core {

/**
 * Interface class to represent
 */
class Runnable
{
public:
  // Construction / Destruction
  Runnable()          = default;
  virtual ~Runnable() = default;

  /// @name Runnable Interface
  /// @{
  virtual bool IsReadyToExecute() const
  {
    return true;
  }
  virtual void Execute() = 0;
  /// @}

  // Helper operators
  void operator()()
  {
    Execute();
  }
};

<<<<<<< HEAD
using WeakRunnable  = std::weak_ptr<Runnable>;
using WeakRunnables = std::vector<std::weak_ptr<Runnable>>;
=======
using WeakRunnables = std::vector<std::weak_ptr<Runnable>>;
using WeakRunnable  = std::weak_ptr<Runnable>;
>>>>>>> 0864c6d3
using RunnablePtr   = std::shared_ptr<Runnable>;

}  // namespace core
}  // namespace fetch<|MERGE_RESOLUTION|>--- conflicted
+++ resolved
@@ -49,13 +49,8 @@
   }
 };
 
-<<<<<<< HEAD
-using WeakRunnable  = std::weak_ptr<Runnable>;
-using WeakRunnables = std::vector<std::weak_ptr<Runnable>>;
-=======
 using WeakRunnables = std::vector<std::weak_ptr<Runnable>>;
 using WeakRunnable  = std::weak_ptr<Runnable>;
->>>>>>> 0864c6d3
 using RunnablePtr   = std::shared_ptr<Runnable>;
 
 }  // namespace core
