--- conflicted
+++ resolved
@@ -11,10 +11,3 @@
 }
 
 }  // namespace fetch
-
-<<<<<<< HEAD
-#endif  // FETCH_MAKE_SHARED_HPP
-=======
-} // namespace fetch
-
->>>>>>> 9d7af97f
