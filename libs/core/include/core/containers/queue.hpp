#pragma once
//------------------------------------------------------------------------------
//
//   Copyright 2018-2019 Fetch.AI Limited
//
//   Licensed under the Apache License, Version 2.0 (the "License");
//   you may not use this file except in compliance with the License.
//   You may obtain a copy of the License at
//
//       http://www.apache.org/licenses/LICENSE-2.0
//
//   Unless required by applicable law or agreed to in writing, software
//   distributed under the License is distributed on an "AS IS" BASIS,
//   WITHOUT WARRANTIES OR CONDITIONS OF ANY KIND, either express or implied.
//   See the License for the specific language governing permissions and
//   limitations under the License.
//
//------------------------------------------------------------------------------

#include "core/mutex.hpp"
#include "core/sync/tickets.hpp"
#include "meta/is_log2.hpp"
#include "meta/type_traits.hpp"

#include <array>
#include <deque>

namespace fetch {
namespace core {

/**
 * A Single threaded index
 *
 * @tparam SIZE
 */
template <std::size_t SIZE>
class SingleThreadedIndex
{
public:
  static constexpr std::size_t max() noexcept
  {
    return MASK;
  }

  // Construction / Destruction
  explicit constexpr SingleThreadedIndex(std::size_t initial) noexcept
    : index_(initial)
  {}
  SingleThreadedIndex(SingleThreadedIndex const &) = delete;
  SingleThreadedIndex(SingleThreadedIndex &&)      = delete;

  /**
   * Post increment operator
   *
   * @return The new index value
   */
  constexpr std::size_t operator++(int) noexcept
  {
    std::size_t index = index_++;
    index_ &= MASK;

    return index;
  }

  template <typename Function>
  void Increment(Function &&function)
  {
    function((*this)++);
  }

  // Operators
  constexpr SingleThreadedIndex &operator=(SingleThreadedIndex const &) = delete;
  constexpr SingleThreadedIndex &operator=(SingleThreadedIndex &&) = delete;

  constexpr std::size_t value() const noexcept
  {
    return index_;
  }
  template <class That>
  constexpr std::size_t operator-(That &&that) const noexcept(noexcept(that.value()))
  {
    static_assert(max() == that.max(), "RHS operand should take values from the same ring");

    std::size_t thatVal{that.value()};
    return index_ > thatVal ? index_ - thatVal : index_ + SIZE - thatVal;
  }

private:
  static constexpr std::size_t MASK = SIZE - 1;

  std::size_t index_{0};

  // static assertions
  static_assert(meta::IsLog2<SIZE>::value, "Queue size must be a valid power of 2");
};

/**
 * A Multi threaded index
 *
 * @tparam SIZE
 */
template <std::size_t SIZE>
class MultiThreadedIndex : protected SingleThreadedIndex<SIZE>
{
public:
<<<<<<< HEAD
  static constexpr std::size_t max()
  {
    return SingleThreadedIndex<SIZE>::max();
  }
=======
  using Base = SingleThreadedIndex<SIZE>;
>>>>>>> 1bf3d1ac

  // Construction / Destruction
  explicit MultiThreadedIndex(std::size_t initial)
    : Base(initial)
  {}

  /**
   * Post increment operator
   *
   * @return The new index value
   */
  std::size_t operator++(int)
  {
    std::lock_guard<std::mutex> lock(lock_);
    return static_cast<Base &>(*this)++;
  }

  template <typename Function>
  void Increment(Function &&function)
  {
    std::lock_guard<std::mutex> lock(lock_);
    Base::Increment(std::forward<Function>(function));
  }

  std::size_t value()
  {
    std::lock_guard<std::mutex> lock(lock_);
    return SingleThreadedIndex<SIZE>::value();
  }
  template <class That>
  std::size_t operator-(That &&that)
  {
    static_assert(max() == that.max(), "RHS operand should take values from the same ring");

    std::lock_guard<std::mutex>       lock(lock_);
    return SingleThreadedIndex<SIZE>::operator-(that);
  }

private:
  std::mutex lock_;
};

/**
 * Single Producer, Single Consumer fixed length queue
 *
 * @tparam T The type of element to be store in the queue
 * @tparam SIZE The max size of the queue
 * @tparam Producer The thread safety model for the producer size of the queue
 * @tparam Consumer The thread safety model for the consumer size of the queue
 */
template <typename T, std::size_t SIZE, typename ProducerIndex = MultiThreadedIndex<SIZE>,
          typename ConsumerIndex = MultiThreadedIndex<SIZE>>
class Queue
{
public:
  static constexpr std::size_t QUEUE_LENGTH = SIZE;

  using Element = T;

  // Construction / Destruction
  Queue()              = default;
  Queue(Queue const &) = delete;
  Queue(Queue &&)      = delete;

  /// @name Queue Interaction
  /// @{
  T Pop();
  template <typename R, typename P>
  bool Pop(T &value, std::chrono::duration<R, P> const &duration);
  template <typename U>
  meta::EnableIfSame<T, meta::Decay<U>> Push(U &&element);
  template <typename U>
  meta::EnableIfSame<T, meta::Decay<U>> Push(U &&element, std::size_t &count);
  template <typename U, typename R, typename P>
  meta::EnableIfSame<T, meta::Decay<U>, bool> Push(U &&element, std::size_t &count,
                                                   std::chrono::duration<R, P> const &duration);
  /// @}

  // Operators
  Queue &operator=(Queue const &) = delete;
  Queue &operator=(Queue &&) = delete;

protected:
  using Array = std::array<T, SIZE>;

  Array         queue_;              ///< The main element container
  ProducerIndex write_index_{0};     ///< The write index
  ConsumerIndex read_index_{0};      ///< The read index
  Tickets       read_count_{0};      ///< The read semaphore/tickets object
  Tickets       write_count_{SIZE};  ///< The write semaphore/tickets object

  // static asserts
  static_assert(meta::IsLog2<SIZE>::value, "Queue size must be a valid power of 2");
  static_assert(std::is_default_constructible<T>::value, "T must be default constructable");
  static_assert(std::is_copy_assignable<T>::value, "T must have copy assignment");
  static_assert(ProducerIndex::max() == ConsumerIndex::max(),
                "Indices should rotate in the same range");
};

/**
 * Pop an element from the queue
 *
 * If no element is available then the function will block until an element
 * is available.
 *
 * @tparam T The type of element to be store in the queue
 * @tparam N The max size of the queue
 * @tparam P The producer index type
 * @tparam C The consumer index type
 * @return The element retrieved from the queue
 */
template <typename T, std::size_t N, typename P, typename C>
T Queue<T, N, P, C>::Pop()
{
  read_count_.Wait();

  T value;
  read_index_.Increment([this, &value](auto const index) { value = std::move(queue_[index]); });

  write_count_.Post();

  return value;
}

/**
 * Pop an element from the queue with a specified maximum wait duration
 *
 * @tparam T The type of element to be store in the queue
 * @tparam N The max size of the queue
 * @tparam P The producer index type
 * @tparam C The consumer index type
 * @tparam Rep The tick representation for the duration
 * @tparam Per The tick period for the duration
 * @param value The reference to the value to be populated
 * @param duration The maximum amount of time to wait for an element
 * @return true if an element was extracted, otherwise false
 */
template <typename T, std::size_t N, typename P, typename C>
template <typename Rep, typename Per>
bool Queue<T, N, P, C>::Pop(T &value, std::chrono::duration<Rep, Per> const &duration)
{
  if (!read_count_.Wait(duration))
  {
    return false;
  }

  read_index_.Increment([this, &value](auto const &index) { value = std::move(queue_[index]); });

  write_count_.Post();

  return true;
}

/**
 * Push an element onto the queue
 *
 * If the queue is full this function will block until an element can be added
 *
 * @tparam T The type of element to be store in the queue
 * @tparam U Has the same meaning as @refitem(T), but is inferred from method
 * call, rather than provided at object construction time to leverage universal
 * reference feature, and so eliminate necessity to implement number of method overloads.
 * @tparam N The max size of the queue
 * @tparam P The producer index type
 * @tparam C The consumer index type
 * @param element The universal reference to the element
 */
template <typename T, std::size_t N, typename P, typename C>
template <typename U>
meta::EnableIfSame<T, meta::Decay<U>> Queue<T, N, P, C>::Push(U &&element)
{
  write_count_.Wait();

  write_index_.Increment(
      [this, &element](auto const index) { queue_[index] = std::forward<U>(element); });

  read_count_.Post();
}

/**
 * Push an element onto the queue
 *
 * If the queue is full this function will block until an element can be added
 *
 * @tparam T The type of element to be store in the queue
 * @tparam U Has the same meaning as @refitem(T), but is inferred from method
 * call, rather than provided at object construction time to leverage universal
 * reference feature, and so eliminate necessity to implement number of method overloads.
 * @tparam N The max size of the queue
 * @tparam P The producer index type
 * @tparam C The consumer index type
 * @param element The universal reference to the element
 * @param count Number of enqueued elements still waiting in the queue to be processed.
 */
template <typename T, std::size_t N, typename P, typename C>
template <typename U>
meta::EnableIfSame<T, meta::Decay<U>> Queue<T, N, P, C>::Push(U &&element, std::size_t &count)
{
  write_count_.Wait();

  write_index_.Increment(
      [this, &element](auto const index) { queue_[index] = std::forward<U>(element); });

  read_count_.Post(count);
}

/**
 * Push an element onto the queue
 *
 * If the queue is full this function will block until an element can be added
 *
 * @tparam T The type of element to be store in the queue
 * @tparam U Has the same meaning as @refitem(T), but is inferred from method
 * call, rather than provided at object construction time to leverage universal
 * reference feature, and so eliminate necessity to implement number of method overloads.
 * @tparam N The max size of the queue
 * @tparam P The producer index type
 * @tparam C The consumer index type
 * @param element The universal reference to the element
 * @param count Number of enqueued elements still waiting in the queue to be processed.
 * @param duration The maximum amount of time to wait for being able to insert the element
 * @return true if an element was inserted in given timeout, otherwise false
 */
template <typename T, std::size_t N, typename P, typename C>
template <typename U, typename Rep, typename Per>
meta::EnableIfSame<T, meta::Decay<U>, bool> Queue<T, N, P, C>::Push(
    U &&element, std::size_t &count, std::chrono::duration<Rep, Per> const &duration)
{
  if (!write_count_.Wait(duration))
  {
    return false;
  }

  write_index_.Increment(
      [this, &element](auto const index) { queue_[index] = std::forward<U>(element); });

  read_count_.Post(count);
  return true;
}

template <typename T, std::size_t N, typename P, typename C>
bool Queue<T, N, P, C>::empty()
{
  return size() == 0;
}

template <typename T, std::size_t N, typename P, typename C>
std::size_t Queue<T, N, P, C>::size()
{
  return write_index_ - read_index_;
}

// Helpful Typedefs
template <typename T, std::size_t N>
using SPSCQueue = Queue<T, N, SingleThreadedIndex<N>, SingleThreadedIndex<N>>;

template <typename T, std::size_t N>
using SPMCQueue = Queue<T, N, SingleThreadedIndex<N>, MultiThreadedIndex<N>>;

template <typename T, std::size_t N>
using MPSCQueue = Queue<T, N, MultiThreadedIndex<N>, SingleThreadedIndex<N>>;

template <typename T, std::size_t N>
using MPMCQueue = Queue<T, N, MultiThreadedIndex<N>, MultiThreadedIndex<N>>;

}  // namespace core
}  // namespace fetch<|MERGE_RESOLUTION|>--- conflicted
+++ resolved
@@ -103,14 +103,11 @@
 class MultiThreadedIndex : protected SingleThreadedIndex<SIZE>
 {
 public:
-<<<<<<< HEAD
   static constexpr std::size_t max()
   {
     return SingleThreadedIndex<SIZE>::max();
   }
-=======
   using Base = SingleThreadedIndex<SIZE>;
->>>>>>> 1bf3d1ac
 
   // Construction / Destruction
   explicit MultiThreadedIndex(std::size_t initial)
