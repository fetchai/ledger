--- conflicted
+++ resolved
@@ -103,14 +103,11 @@
 class MultiThreadedIndex : protected SingleThreadedIndex<SIZE>
 {
 public:
-<<<<<<< HEAD
+  using Base = SingleThreadedIndex<SIZE>;
   static constexpr std::size_t max()
   {
-    return SingleThreadedIndex<SIZE>::max();
-  }
-=======
-  using Base = SingleThreadedIndex<SIZE>;
->>>>>>> 12018c62
+    return Base::max();
+  }
 
   // Construction / Destruction
   explicit MultiThreadedIndex(std::size_t initial)
