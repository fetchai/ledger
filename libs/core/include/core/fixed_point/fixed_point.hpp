#pragma once
//------------------------------------------------------------------------------
//
//   Copyright 2018-2019 Fetch.AI Limited
//
//   Licensed under the Apache License, Version 2.0 (the "License");
//   you may not use this file except in compliance with the License.
//   You may obtain a copy of the License at
//
//       http://www.apache.org/licenses/LICENSE-2.0
//
//   Unless required by applicable law or agreed to in writing, software
//   distributed under the License is distributed on an "AS IS" BASIS,
//   WITHOUT WARRANTIES OR CONDITIONS OF ANY KIND, either express or implied.
//   See the License for the specific language governing permissions and
//   limitations under the License.
//
//------------------------------------------------------------------------------

#include "meta/tags.hpp"
#include "meta/type_traits.hpp"
#include "vectorise/platform.hpp"

#include <iostream>
#include <sstream>

#include <cmath>
#include <core/assert.hpp>
#include <iomanip>
#include <limits>

namespace fetch {
namespace fixed_point {

template <std::uint16_t I, std::uint16_t F>
class FixedPoint;

namespace {

// struct for inferring what underlying types to use
template <int T>
struct TypeFromSize
{
  static const bool is_valid = false;  // for template matches specialisation
  using ValueType            = void;
};

#if (__SIZEOF_INT128__ == 16)
// 128 bit implementation
template <>
struct TypeFromSize<128>
{
  static constexpr bool          is_valid = true;
  static constexpr std::uint16_t size     = 128;
  using ValueType                         = __int128_t;
  using UnsignedType                      = __uint128_t;
  using SignedType                        = __int128_t;
  // Commented out, when we need to implement FixedPoint<128,128> fully, we will deal with that
  // then.
  // using NextSize                        = TypeFromSize<256>;
};
#endif

// 64 bit implementation
template <>
struct TypeFromSize<64>
{
  static constexpr bool          is_valid  = true;
  static constexpr std::uint16_t size      = 64;
  using ValueType                          = int64_t;
  using UnsignedType                       = uint64_t;
  using SignedType                         = int64_t;
  using NextSize                           = TypeFromSize<128>;
  static constexpr std::uint16_t decimals  = 9;
  static constexpr ValueType     tolerance = 0x200;                 // 0.00000012
  static constexpr ValueType     max_exp   = 0x000000157cd0e714LL;  // 21.48756260
};

// 32 bit implementation
template <>
struct TypeFromSize<32>
{
  static constexpr bool          is_valid  = true;
  static constexpr std::uint16_t size      = 32;
  using ValueType                          = int32_t;
  using UnsignedType                       = uint32_t;
  using SignedType                         = int32_t;
  using NextSize                           = TypeFromSize<64>;
  static constexpr std::uint16_t decimals  = 4;
  static constexpr ValueType     tolerance = 0x15;         // 0.0003
  static constexpr ValueType     max_exp   = 0x000a65b9L;  // 10.3974
};

// 16 bit implementation
template <>
struct TypeFromSize<16>
{
  static constexpr bool          is_valid = true;
  static constexpr std::uint16_t size     = 16;
  using ValueType                         = int16_t;
  using UnsignedType                      = uint16_t;
  using SignedType                        = int16_t;
  using NextSize                          = TypeFromSize<32>;
};

// 8 bit implementation
template <>
struct TypeFromSize<8>
{
  static constexpr bool          is_valid = true;
  static constexpr std::uint16_t size     = 8;
  using ValueType                         = int8_t;
  using UnsignedType                      = uint8_t;
  using SignedType                        = int8_t;
  using NextSize                          = TypeFromSize<16>;
};

/**
 * Divides two fixed points
 * @tparam I
 * @tparam F
 * @param numerator
 * @param denominator
 * @param remainder
 * @return
 */
template <std::uint16_t I, std::uint16_t F>
inline FixedPoint<I, F> Divide(FixedPoint<I, F> const &numerator,
                               FixedPoint<I, F> const &denominator,
                               FixedPoint<I, F> & /*remainder*/)
{
  return numerator / denominator;
}

/**
 * multiplies two fixed points together
 * @tparam I
 * @tparam F
 * @param lhs
 * @param rhs
 * @param result
 */
template <std::uint16_t I, std::uint16_t F>
inline void Multiply(FixedPoint<I, F> const &lhs, FixedPoint<I, F> const &rhs,
                     FixedPoint<I, F> &result)
{
  result = rhs * lhs;
}

/**
 * finds most significant set bit in type
 * @tparam T
 * @param n
 * @return
 */
template <typename T>
constexpr inline int32_t HighestSetBit(T n_input)
{
  uint64_t n = static_cast<uint64_t>(n_input);

  if (n == 0)
  {
    return 0;
  }

  return static_cast<int32_t>((sizeof(uint64_t) * 8)) - platform::CountLeadingZeroes64(n);
}

}  // namespace

struct BaseFixedpointType
{
};

template <std::uint16_t I, std::uint16_t F>
class FixedPoint : public BaseFixedpointType
{
  static_assert(TypeFromSize<I + F>::is_valid, "invalid combination of sizes");

public:
  enum
  {
    FRACTIONAL_BITS = F,
    TOTAL_BITS      = I + F
  };

  using BaseTypeInfo = TypeFromSize<TOTAL_BITS>;
  using Type         = typename BaseTypeInfo::ValueType;
  using NextType     = typename BaseTypeInfo::NextSize::ValueType;
  using UnsignedType = typename BaseTypeInfo::UnsignedType;

  enum
  {
    FRACTIONAL_MASK = Type(((1ull << FRACTIONAL_BITS) - 1)),
    INTEGER_MASK    = Type(~FRACTIONAL_MASK),
    ONE_MASK        = Type(1) << FRACTIONAL_BITS
  };

  ////////////////////////
  /// Constants/Limits ///
  ////////////////////////

  static constexpr Type          SMALLEST_FRACTION{1};
  static constexpr Type          LARGEST_FRACTION{FRACTIONAL_MASK};
  static constexpr Type          MAX_INT{Type(FRACTIONAL_MASK >> 1) << FRACTIONAL_BITS};
  static constexpr Type          MIN_INT{INTEGER_MASK & ((Type(1) << (TOTAL_BITS - 1)))};
  static constexpr Type          MAX{MAX_INT | LARGEST_FRACTION};
  static constexpr Type          MIN{MIN_INT | LARGEST_FRACTION};
  static constexpr std::uint16_t DECIMAL_DIGITS{BaseTypeInfo::decimals};

  static FixedPoint const TOLERANCE;
  static FixedPoint const CONST_ZERO; /* 0 */
  static FixedPoint const CONST_ONE;  /* 1 */
  static FixedPoint const CONST_SMALLEST_FRACTION;
  static FixedPoint const CONST_E;            /* e */
  static FixedPoint const CONST_LOG2E;        /* log_2 e */
  static FixedPoint const CONST_LOG210;       /* log_2 10 */
  static FixedPoint const CONST_LOG10E;       /* log_10 e */
  static FixedPoint const CONST_LN2;          /* log_e 2 */
  static FixedPoint const CONST_LN10;         /* log_e 10 */
  static FixedPoint const CONST_PI;           /* pi */
  static FixedPoint const CONST_PI_2;         /* pi/2 */
  static FixedPoint const CONST_PI_4;         /* pi/4 */
  static FixedPoint const CONST_INV_PI;       /* 1/pi */
  static FixedPoint const CONST_2_INV_PI;     /* 2/pi */
  static FixedPoint const CONST_2_INV_SQRTPI; /* 2/sqrt(pi) */
  static FixedPoint const CONST_SQRT2;        /* sqrt(2) */
  static FixedPoint const CONST_INV_SQRT2;    /* 1/sqrt(2) */
  static FixedPoint const MAX_EXP;
  static FixedPoint const MIN_EXP;
  static FixedPoint const CONST_MAX;
  static FixedPoint const CONST_MIN;
  static FixedPoint const NaN;

  ////////////////////
  /// constructors ///
  ////////////////////

  constexpr FixedPoint() = default;

  /**
   * Templated constructor existing only for T is an integer and assigns data
   * @tparam T any integer type
   * @param n integer value to set FixedPoint to
   */
  template <typename T>
  constexpr explicit FixedPoint(T n, meta::IfIsInteger<T> * = nullptr)
    : data_{static_cast<Type>(n)}
  {
    assert(CheckNoOverflow(n));
    Type s    = (data_ < 0) - (data_ > 0);
    Type abs_ = s * data_;
    abs_ <<= FRACTIONAL_BITS;
    data_ = s * abs_;
  }

  template <typename T>
  constexpr explicit FixedPoint(T n, meta::IfIsFloat<T> * = nullptr)
    : data_(static_cast<Type>(n * ONE_MASK))
  {
    assert(CheckNoOverflow(n * ONE_MASK));
    //    assert(CheckNoRounding<T>());
  }

  constexpr FixedPoint(FixedPoint const &o)
    : data_{o.data_}
  {}

  constexpr FixedPoint(const Type &integer, const UnsignedType &fraction)
    : data_{(INTEGER_MASK & (Type(integer) << FRACTIONAL_BITS)) | Type(fraction & FRACTIONAL_MASK)}
  {}

  constexpr Type integer() const
  {
    if (isNaN(*this))
    {
      throw std::overflow_error("Cannot get the integer part of a NaN value!");
    }
    return Type((data_ & INTEGER_MASK) >> FRACTIONAL_BITS);
  }

  constexpr Type fraction() const
  {
    if (isNaN(*this))
    {
      throw std::overflow_error("Cannot get the fraction part of a NaN value!");
    }
    return (data_ & FRACTIONAL_MASK);
  }

  constexpr FixedPoint floor() const
  {
    if (isNaN(*this))
    {
      throw std::overflow_error("Cannot use floor() on a NaN value!");
    }
    return FixedPoint(Type((data_ & INTEGER_MASK) >> FRACTIONAL_BITS));
  }

  /////////////////
  /// operators ///
  /////////////////

  constexpr FixedPoint &operator=(FixedPoint const &o)
  {
    if (isNaN(o))
    {
      throw std::overflow_error("Cannot assing NaN value!");
    }
    data_ = o.data_;
    return *this;
  }

  template <typename T>
  constexpr FixedPoint &operator=(T const &n)
  {
    data_ = {static_cast<Type>(n) << static_cast<Type>(FRACTIONAL_BITS)};
<<<<<<< HEAD
    assert(CheckNoOverflow(n));
  }

  ///////////////////////////////////////////////////
  /// comparison operators for FixedPoint objects ///
  ///////////////////////////////////////////////////

  constexpr bool operator==(FixedPoint const &o) const
  {
    if (isNaN(*this) || isNaN(o))
    {
      return false;
    }
    else
    {
      return (data_ == o.Data());
    }
  }

  constexpr bool operator!=(FixedPoint const &o) const
  {
    if (isNaN(*this) || isNaN(o))
    {
      return true;
    }
    else
    {
      return (data_ != o.Data());
    }
  }

  constexpr bool operator<(FixedPoint const &o) const
  {
    if (isNaN(*this) || isNaN(o))
    {
      return false;
    }
    else
    {
      return (data_ < o.Data());
    }
  }

  constexpr bool operator>(FixedPoint const &o) const
  {
    if (isNaN(*this) || isNaN(o))
    {
      return false;
    }
    else
    {
      return (data_ > o.Data());
    }
=======
    // assert(CheckNoOverflow(n, FRACTIONAL_BITS, TOTAL_BITS));
    return *this;
>>>>>>> 8c75fb56
  }

  ////////////////////////////////////////////////
  /// comparison operators against other types ///
  ////////////////////////////////////////////////

  template <typename OtherType>
  constexpr bool operator==(OtherType const &o) const
  {
    return data_ == FixedPoint(o).Data();
  }

  template <typename OtherType>
  constexpr bool operator!=(OtherType const &o) const
  {
    return data_ != FixedPoint(o).Data();
  }

  template <typename OtherType>
  constexpr bool operator<(OtherType const &o) const
  {
    return data_ < FixedPoint(o).Data();
  }

  template <typename OtherType>
  constexpr bool operator>(OtherType const &o) const
  {
    return data_ > FixedPoint(o).Data();
  }

  template <typename OtherType>
  constexpr bool operator<=(OtherType const &o) const
  {
    return data_ <= FixedPoint(o).Data();
  }

  template <typename OtherType>
  constexpr bool operator>=(OtherType const &o) const
  {
    return data_ >= FixedPoint(o).Data();
  }

  ///////////////////////
  /// unary operators ///
  ///////////////////////

  constexpr bool operator!() const
  {
    return !data_;
  }

  constexpr FixedPoint operator~() const
  {
    FixedPoint t(*this);
    t.data_ = ~t.data_;
    return t;
  }

  constexpr FixedPoint operator-() const
  {
    FixedPoint t(*this);
    t.data_ = -t.data_;
    return t;
  }

  constexpr FixedPoint &operator++()
  {
    assert(CheckNoOverflow(data_ + CONST_ONE.Data()));
    data_ += ONE_MASK;
    return *this;
  }

  constexpr FixedPoint &operator--()
  {
    assert(CheckNoOverflow(data_ - CONST_ONE.Data()));
    data_ -= ONE_MASK;
    return *this;
  }

  /////////////////////////
  /// casting operators ///
  /////////////////////////

  explicit operator double() const
  {
    return (static_cast<double>(data_) / ONE_MASK);
  }

  explicit operator float() const
  {
    return (static_cast<float>(data_) / ONE_MASK);
  }

  template <typename T>
  explicit operator T() const
  {
    return (static_cast<T>(integer()));
  }

  //////////////////////
  /// math operators ///
  //////////////////////

  constexpr FixedPoint operator+(FixedPoint const &n) const
  {
    assert(CheckNoOverflow(data_ + n.Data()));
    Type fp = data_ + n.Data();
    return FromBase(fp);
  }

  template <typename T>
  constexpr FixedPoint operator+(T const &n) const
  {
    return FixedPoint(T(data_) + n);
  }

  constexpr FixedPoint operator-(FixedPoint const &n) const
  {
    assert(CheckNoOverflow(data_ - n.Data()));
    Type fp = data_ - n.Data();
    return FromBase(fp);
  }

  template <typename T>
  constexpr FixedPoint operator-(T const &n) const
  {
    return FixedPoint(T(data_) - n);
  }

  constexpr FixedPoint operator*(FixedPoint const &n) const
  {
    if (isNaN(n))
    {
      return NaN;
    }
    NextType prod = NextType(data_) * NextType(n.Data());
    assert(CheckNoOverflow(Type(prod >> FRACTIONAL_BITS)));
    Type fp = Type(prod >> FRACTIONAL_BITS);
    return FromBase(fp);
  }

  template <typename T>
  constexpr FixedPoint operator*(T const &n) const
  {
    return *this * FixedPoint(n);
  }

  constexpr FixedPoint operator/(FixedPoint const &n) const
  {
    if (n == CONST_ZERO)
    {
      throw std::overflow_error("Division by zero!");
    }
    FixedPoint sign      = Sign(*this);
    FixedPoint abs_n     = Abs(*this);
    NextType   numerator = NextType(abs_n.Data()) << FRACTIONAL_BITS;
    NextType   quotient  = numerator / NextType(n.Data());
    return sign * FromBase(Type(quotient));
  }

  template <typename T>
  constexpr FixedPoint operator/(T const &n) const
  {
    return *this / FixedPoint(n);
  }

  constexpr FixedPoint &operator+=(FixedPoint const &n)
  {
    assert(CheckNoOverflow(data_ + n.Data()));
    data_ += n.Data();
    return *this;
  }

  constexpr FixedPoint &operator-=(FixedPoint const &n)
  {
    assert(CheckNoOverflow(data_ - n.Data()));
    data_ -= n.Data();
    return *this;
  }

  constexpr FixedPoint &operator&=(FixedPoint const &n)
  {
    assert(CheckNoOverflow(data_ & n.Data()));
    data_ &= n.Data();
    return *this;
  }

  constexpr FixedPoint &operator|=(FixedPoint const &n)
  {
    assert(CheckNoOverflow(data_ | n.Data()));
    data_ |= n.Data();
    return *this;
  }

  constexpr FixedPoint &operator^=(FixedPoint const &n)
  {
    assert(CheckNoOverflow(data_ ^ n.Data()));
    data_ ^= n.Data();
    return *this;
  }

  constexpr FixedPoint &operator*=(FixedPoint const &n)
  {
    Multiply(*this, n, *this);
    return *this;
  }

  constexpr FixedPoint &operator/=(FixedPoint const &n)
  {
    FixedPoint temp;
    *this = Divide(*this, n, temp);
    return *this;
  }

  constexpr FixedPoint &operator>>=(FixedPoint const &n)
  {
    data_ >>= n.integer();
    return *this;
  }

  constexpr FixedPoint &operator>>=(const int &n)
  {
    data_ >>= n;
    return *this;
  }

  constexpr FixedPoint &operator<<=(FixedPoint const &n)
  {
    data_ <<= n.integer();
    return *this;
  }

  constexpr FixedPoint &operator<<=(const int &n)
  {
    data_ <<= n;
    return *this;
  }

  ////////////
  /// swap ///
  ////////////

  constexpr void Swap(FixedPoint &rhs)
  {
    Type tmp = data_;
    data_    = rhs.Data();
    rhs.SetData(tmp);
  }

  /////////////////////
  /// Getter/Setter ///
  /////////////////////

  constexpr Type Data() const
  {
    return data_;
  }

  constexpr void SetData(Type const n) const
  {
    data_ = n;
  }

  static constexpr FixedPoint Exp(FixedPoint const &x)
  {
    if (x < MIN_EXP)
    {
      return CONST_ZERO;
    }
    else if (x > MAX_EXP)
    {
      throw std::overflow_error("Exp() does not support exponents larger than MAX_EXP");
    }
    else if (x == CONST_ONE)
    {
      return CONST_E;
    }
    else if (x == CONST_ZERO)
    {
      return CONST_ONE;
    }
    else if (x < CONST_ZERO)
    {
      return CONST_ONE / Exp(-x);
    }

    // Find integer k and r ∈ [-0.5, 0.5) such as: x = k*ln2 + r
    // Then exp(x) = 2^k * e^r
    FixedPoint k = x / CONST_LN2;
    k            = k.floor();

    FixedPoint r = x - k * CONST_LN2;
    FixedPoint e1{CONST_ONE};
    e1 <<= k;

    // We take the Pade 4,4 approximant for the exp(x) function:
    // https://en.wikipedia.org/wiki/Pad%C3%A9_table
    FixedPoint r2 = r * r;
    FixedPoint r3 = r2 * r;
    FixedPoint r4 = r3 * r;
    // Multiply the coefficients as they are the same in both numerator and denominator
    r *= FixedPoint(0.5);
    r2 *= FixedPoint(3.0 / 28.0);
    r3 *= CONST_ONE / FixedPoint(84.0);
    r4 *= CONST_ONE / FixedPoint(1680.0);
    FixedPoint P  = CONST_ONE + r + r2 + r3 + r4;
    FixedPoint Q  = CONST_ONE - r + r2 - r3 + r4;
    FixedPoint e2 = P / Q;

    return e1 * e2;
  }

  static constexpr FixedPoint Log2(FixedPoint const &x)
  {
    if (x == CONST_ONE)
    {
      return CONST_ZERO;
    }
    else if (x == CONST_ZERO)
    {
      return CONST_ONE;
    }
    else if (x == CONST_SMALLEST_FRACTION)
    {
      return FixedPoint{-FRACTIONAL_BITS};
    }
    else if (isNaN(x))
    {
      return NaN;
    }
    else if (x < CONST_ZERO)
    {
      throw std::runtime_error("Log2(): mathematical operation not defined: x < 0!");
    }

    /* Argument Reduction: find k and f such that
        x = 2^k * f,
        We can get k easily with HighestSetBit(), but we have to subtract the fractional bits to
       mark negative logarithms for numbers < 1.
    */
    bool       adjustment = false;
    FixedPoint y          = x;
    if (y < 1.0)
    {
      y          = CONST_ONE / x;
      adjustment = true;
    }
    Type       k = HighestSetBit(y.Data()) - Type(FRACTIONAL_BITS);
    FixedPoint k_shifted{Type(1) << k};
    FixedPoint f = y / k_shifted;

    // Pade Approximant for Log2(x) around x=1, 4th order
    FixedPoint P00{5};
    FixedPoint P01{37};
    FixedPoint Q00{6};
    FixedPoint Q01{16};
    FixedPoint Q02{36};
    FixedPoint f2 = f * f;
    FixedPoint f3 = f2 * f;
    FixedPoint f4 = f3 * f;
    FixedPoint P  = P00 * (-CONST_ONE + f) * (P00 + P01 * f + P01 * f2 + P00 * f3);
    FixedPoint Q  = Q00 * (CONST_ONE + f * Q01 + f2 * Q02 + f3 * Q01 + f4) * CONST_LN2;
    FixedPoint R  = P / Q;

    if (adjustment)
    {
      return -FixedPoint(k) - R;
    }
    else
    {
      return FixedPoint(k) + R;
    }
  }

  static constexpr FixedPoint Log(FixedPoint const &x)
  {
    return Log2(x) / CONST_LOG2E;
  }

  static constexpr FixedPoint Log10(FixedPoint const &x)
  {
    return Log2(x) / CONST_LOG210;
  }

  static constexpr FixedPoint Sqrt(FixedPoint const &x)
  {
    if (x == CONST_ONE)
    {
      return CONST_ONE;
    }
    if (x == CONST_ZERO)
    {
      return CONST_ZERO;
    }
    if (x < CONST_ZERO)
    {
      throw std::runtime_error("Sqrt(): mathematical operation not defined: x < 0!");
    }

    FixedPoint x0 = x;
    int        k  = Reduce_Sqrt(x0);

    if (x0 != CONST_ONE)
    {
      // Do a Pade Approximation, 4th order around 1.
      FixedPoint P01{3};
      FixedPoint P02{11};
      FixedPoint P03{9};
      FixedPoint Q01{3};
      FixedPoint Q02{27};
      FixedPoint Q03{33};
      FixedPoint P = (CONST_ONE + P01 * x0) * (CONST_ONE + P01 * x0 * (P02 + x0 * (P03 + x0)));
      FixedPoint Q = (Q01 + x0) * (Q01 + x0 * (Q02 + x0 * (Q03 + x0)));
      FixedPoint R = P / Q;

      // Tune the approximation with 2 iterations of Goldsmith's algorithm (converges faster than
      // NR)
      FixedPoint half{0.5};
      FixedPoint y_n = CONST_ONE / R;
      FixedPoint x_n = x0 * y_n;
      FixedPoint h_n = half * y_n;
      FixedPoint r_n;
      r_n = half - x_n * h_n;
      x_n = x_n + x_n * r_n;
      h_n = h_n + h_n * r_n;
      r_n = half - x_n * h_n;
      x_n = x_n + x_n * r_n;
      h_n = h_n + h_n * r_n;

      // Final result should be accurate within ~1e-7.
      x0 = x_n;
    }

    FixedPoint twok{CONST_ONE};
    if (k < 0)
    {
      twok >>= -k;
    }
    else
    {
      twok <<= k;
    }

    return twok * x0;
  }

  static constexpr FixedPoint Pow(FixedPoint const &x, FixedPoint const &y)
  {
    if (x == CONST_ZERO)
    {
      if (y == CONST_ZERO)
      {
        throw std::runtime_error("Pow(0, 0): 0^0 mathematical operation not defined!");
      }
      else
      {
        return CONST_ZERO;
      }
    }
    if (x < CONST_ZERO && y.fraction() != 0)
    {
      throw std::runtime_error(
          "Pow(x, y): x^y where x < 0 and y non-integer: mathematical operation not defined!");
    }
    FixedPoint s   = CONST_ONE * ((y.integer() + 1) & 1) + Sign(x) * (y.integer() & 1);
    FixedPoint pow = s * Exp(y * Log(Abs(x)));
    return pow;
  }

  static constexpr FixedPoint Abs(FixedPoint const &x)
  {
    return x * Sign(x);
  }

  static constexpr FixedPoint Sign(FixedPoint const &x)
  {
    return FixedPoint{Type((x > CONST_ZERO) - (x < CONST_ZERO))};
  }

  static constexpr FixedPoint FromBase(Type n)
  {
    return FixedPoint(n, NoScale());
  }

  static constexpr bool isNaN(FixedPoint const &x)
  {
    if (x.Data() == NaN.Data())
    {
      return true;
    }
    else
    {
      return false;
    }
  }

private:
  Type data_{0};  // the value to be stored

  // this makes it simpler to create a fixed point object from
  // a native type without scaling
  // use "FixedPoint::from_base" in order to perform this.
  struct NoScale
  {
  };

  constexpr FixedPoint(Type n, const NoScale &)
    : data_(n)
  {}

  /**
   * helper function that checks no bit overflow when shifting
   * @tparam T the input original type
   * @param n the value of the datum
   * @return true if there is no overflow, false otherwise
   */
  template <typename T>
  static constexpr bool CheckNoOverflow(T n)
  {
    if (Type(n) <= MAX && Type(n) >= MIN)
    {
      return true;
    }
    else
    {
      return false;
    }
  }

  /**
   * helper function that checks no rounding error when casting
   * @tparam T
   * @param n
   * @return true if there is no overflow, false otherwise
   */
  template <typename T>
  static constexpr bool CheckNoRounding()
  {
    // sufficient bits to guarantee no rounding
    if (std::numeric_limits<T>::max_digits10 < DECIMAL_DIGITS)
    {
      return true;
    }
    else
    {
      return false;
    }
  }

  static constexpr int Reduce_Sqrt(FixedPoint &x)
  {
    /* Given x, find k such as x = 2^{2*k} * y, where 1 < y < 4
     */
    int        k = 0;
    FixedPoint four{4};
    while (x > four)
    {
      k++;
      x >>= 2;
    }
    if (x < CONST_ONE)
    {
      while (x < CONST_ONE)
      {
        k++;
        x <<= 2;
      }
      k = -k;
    }
    return k;
  }
};

template <std::uint16_t I, std::uint16_t F>
std::ostream &operator<<(std::ostream &s, FixedPoint<I, F> const &n)
{
  std::ios_base::fmtflags f(s.flags());
  s << std::setprecision(F / 4);
  s << std::fixed;
  if (!FixedPoint<I, F>::isNaN(n))
  {
    s << double(n);
  }
  else
  {
    s << "NaN";
  }
  s << " : " << std::hex << n.Data();
  s.flags(f);
  return s;
}

template <std::uint16_t I, std::uint16_t F>
constexpr typename FixedPoint<I, F>::Type FixedPoint<I, F>::SMALLEST_FRACTION;
template <std::uint16_t I, std::uint16_t F>
constexpr typename FixedPoint<I, F>::Type FixedPoint<I, F>::LARGEST_FRACTION;
template <std::uint16_t I, std::uint16_t F>
constexpr typename FixedPoint<I, F>::Type FixedPoint<I, F>::MAX_INT;
template <std::uint16_t I, std::uint16_t F>
constexpr typename FixedPoint<I, F>::Type FixedPoint<I, F>::MIN_INT;
template <std::uint16_t I, std::uint16_t F>
constexpr typename FixedPoint<I, F>::Type FixedPoint<I, F>::MAX;
template <std::uint16_t I, std::uint16_t F>
constexpr typename FixedPoint<I, F>::Type FixedPoint<I, F>::MIN;
template <std::uint16_t I, std::uint16_t F>
constexpr std::uint16_t FixedPoint<I, F>::DECIMAL_DIGITS;

template <std::uint16_t I, std::uint16_t F>
FixedPoint<I, F> const FixedPoint<I, F>::TOLERANCE(
    0, FixedPoint<I, F>::BaseTypeInfo::tolerance); /* 0 */
template <std::uint16_t I, std::uint16_t F>
FixedPoint<I, F> const FixedPoint<I, F>::CONST_ZERO{0}; /* 0 */
template <std::uint16_t I, std::uint16_t F>
FixedPoint<I, F> const FixedPoint<I, F>::CONST_ONE{1}; /* 1 */
template <std::uint16_t I, std::uint16_t F>
const FixedPoint<I, F> FixedPoint<I, F>::CONST_SMALLEST_FRACTION(0, FixedPoint::SMALLEST_FRACTION);
template <std::uint16_t I, std::uint16_t F>
FixedPoint<I, F> const FixedPoint<I, F>::CONST_E{2.718281828459045235360287471352662498}; /* e */
template <std::uint16_t I, std::uint16_t F>
const FixedPoint<I, F> FixedPoint<I, F>::CONST_LOG2E{
    1.442695040888963407359924681001892137}; /* log_2 e */
template <std::uint16_t I, std::uint16_t F>
FixedPoint<I, F> const FixedPoint<I, F>::CONST_LOG210{3.3219280948874}; /* log_2 10 */
template <std::uint16_t I, std::uint16_t F>
FixedPoint<I, F> const FixedPoint<I, F>::CONST_LOG10E{
    0.434294481903251827651128918916605082}; /* log_10 e */
template <std::uint16_t I, std::uint16_t F>
FixedPoint<I, F> const FixedPoint<I, F>::CONST_LN2{
    0.693147180559945309417232121458176568}; /* log_e 2 */
template <std::uint16_t I, std::uint16_t F>
FixedPoint<I, F> const FixedPoint<I, F>::CONST_LN10{
    2.302585092994045684017991454684364208}; /* log_e 10 */
template <std::uint16_t I, std::uint16_t F>
FixedPoint<I, F> const FixedPoint<I, F>::CONST_PI{3.141592653589793238462643383279502884}; /* pi */
template <std::uint16_t I, std::uint16_t F>
FixedPoint<I, F> const FixedPoint<I, F>::CONST_PI_2{
    1.570796326794896619231321691639751442}; /* pi/2 */
template <std::uint16_t I, std::uint16_t F>
FixedPoint<I, F> const FixedPoint<I, F>::CONST_PI_4{
    0.785398163397448309615660845819875721}; /* pi/4 */
template <std::uint16_t I, std::uint16_t F>
FixedPoint<I, F> const FixedPoint<I, F>::CONST_INV_PI{
    0.318309886183790671537767526745028724}; /* 1/pi */
template <std::uint16_t I, std::uint16_t F>
FixedPoint<I, F> const FixedPoint<I, F>::CONST_2_INV_PI{
    0.636619772367581343075535053490057448}; /* 2/pi */
template <std::uint16_t I, std::uint16_t F>
FixedPoint<I, F> const FixedPoint<I, F>::CONST_2_INV_SQRTPI{
    1.128379167095512573896158903121545172}; /* 2/sqrt(pi) */
template <std::uint16_t I, std::uint16_t F>
FixedPoint<I, F> const FixedPoint<I, F>::CONST_SQRT2{
    1.414213562373095048801688724209698079}; /* sqrt(2) */
template <std::uint16_t I, std::uint16_t F>
FixedPoint<I, F> const FixedPoint<I, F>::CONST_INV_SQRT2{
    0.707106781186547524400844362104849039}; /* 1/sqrt(2) */
template <std::uint16_t I, std::uint16_t F>
FixedPoint<I, F> const FixedPoint<I, F>::MAX_EXP =
    FixedPoint::FromBase(FixedPoint<I, F>::BaseTypeInfo::max_exp); /* maximum exponent for Exp() */
template <std::uint16_t I, std::uint16_t F>
FixedPoint<I, F> const FixedPoint<I, F>::MIN_EXP =
    -FixedPoint<I, F>::MAX_EXP; /* minimum exponent for Exp() */
template <std::uint16_t I, std::uint16_t F>
FixedPoint<I, F> const FixedPoint<I, F>::CONST_MAX{FixedPoint::FromBase(FixedPoint::MAX)};
template <std::uint16_t I, std::uint16_t F>
FixedPoint<I, F> const FixedPoint<I, F>::CONST_MIN{FixedPoint::FromBase(FixedPoint::MIN)};
template <std::uint16_t I, std::uint16_t F>
FixedPoint<I, F> const FixedPoint<I, F>::NaN{
    FixedPoint::FromBase(FixedPoint::Type(1) << (FixedPoint::TOTAL_BITS - 1))};

}  // namespace fixed_point
}  // namespace fetch<|MERGE_RESOLUTION|>--- conflicted
+++ resolved
@@ -315,8 +315,8 @@
   constexpr FixedPoint &operator=(T const &n)
   {
     data_ = {static_cast<Type>(n) << static_cast<Type>(FRACTIONAL_BITS)};
-<<<<<<< HEAD
     assert(CheckNoOverflow(n));
+    return *this;
   }
 
   ///////////////////////////////////////////////////
@@ -369,10 +369,6 @@
     {
       return (data_ > o.Data());
     }
-=======
-    // assert(CheckNoOverflow(n, FRACTIONAL_BITS, TOTAL_BITS));
-    return *this;
->>>>>>> 8c75fb56
   }
 
   ////////////////////////////////////////////////
@@ -382,37 +378,37 @@
   template <typename OtherType>
   constexpr bool operator==(OtherType const &o) const
   {
-    return data_ == FixedPoint(o).Data();
+    return (data_ == FixedPoint(o).Data());
   }
 
   template <typename OtherType>
   constexpr bool operator!=(OtherType const &o) const
   {
-    return data_ != FixedPoint(o).Data();
+    return (data_ != FixedPoint(o).Data());
   }
 
   template <typename OtherType>
   constexpr bool operator<(OtherType const &o) const
   {
-    return data_ < FixedPoint(o).Data();
+    return (data_ < FixedPoint(o).Data());
   }
 
   template <typename OtherType>
   constexpr bool operator>(OtherType const &o) const
   {
-    return data_ > FixedPoint(o).Data();
+    return (data_ > FixedPoint(o).Data());
   }
 
   template <typename OtherType>
   constexpr bool operator<=(OtherType const &o) const
   {
-    return data_ <= FixedPoint(o).Data();
+    return (data_ <= FixedPoint(o).Data());
   }
 
   template <typename OtherType>
   constexpr bool operator>=(OtherType const &o) const
   {
-    return data_ >= FixedPoint(o).Data();
+    return (data_ >= FixedPoint(o).Data());
   }
 
   ///////////////////////
