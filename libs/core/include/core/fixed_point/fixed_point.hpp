--- conflicted
+++ resolved
@@ -231,14 +231,6 @@
   using Type         = typename BaseTypeInfo::ValueType;
   using NextType     = typename BaseTypeInfo::NextSize::ValueType;
   using UnsignedType = typename BaseTypeInfo::UnsignedType;
-
-  static const FixedPoint CONST_SMALLEST_FRACTION;
-  static const Type       SMALLEST_FRACTION;
-  static const Type       LARGEST_FRACTION;
-  static const Type       MAX_INT;
-  static const Type       MIN_INT;
-  static const Type       MAX;
-  static const Type       MIN;
 
   enum
   {
@@ -759,15 +751,14 @@
 std::ostream &operator<<(std::ostream &s, FixedPoint<I, F> const &n)
 {
   std::ios_base::fmtflags f(s.flags());
-  s << std::dec << std::setprecision(14);
-  s << (double)(n);
-  s << ": " << std::hex << n.Data() << std::dec;
+  s << std::setprecision(F);
+  s << std::fixed;
+  s << double(n);
   s.flags(f);
   return s;
 }
 
 template <std::uint16_t I, std::uint16_t F>
-<<<<<<< HEAD
 const FixedPoint<I, F> FixedPoint<I, F>::CONST_ZERO{0}; /* 0 */
 template <std::uint16_t I, std::uint16_t F>
 const FixedPoint<I, F> FixedPoint<I, F>::CONST_ONE{1}; /* 0 */
@@ -814,11 +805,6 @@
 const FixedPoint<I, F> FixedPoint<I, F>::CONST_INV_SQRT2{
     0.707106781186547524400844362104849039}; /* 1/sqrt(2) */
 template <std::uint16_t I, std::uint16_t F>
-=======
-const FixedPoint<I, F> FixedPoint<I, F>::CONST_SMALLEST_FRACTION(
-    0, FixedPoint::SMALLEST_FRACTION); /* 0 */
-template <std::uint16_t I, std::uint16_t F>
->>>>>>> ee0e4fe6
 const typename FixedPoint<I, F>::Type FixedPoint<I, F>::SMALLEST_FRACTION{
     1}; /* smallest fraction */
 template <std::uint16_t I, std::uint16_t F>
@@ -836,15 +822,12 @@
 template <std::uint16_t I, std::uint16_t F>
 const typename FixedPoint<I, F>::Type FixedPoint<I, F>::MIN =
     MIN_INT ^ LARGEST_FRACTION; /* smallest fixed point */
-<<<<<<< HEAD
 template <std::uint16_t I, std::uint16_t F>
 const FixedPoint<I, F> FixedPoint<I, F>::MAX_EXP =
     FixedPoint::Log(FixedPoint::FromBase(FixedPoint::MAX)); /* maximum exponent for Exp() */
 template <std::uint16_t I, std::uint16_t F>
 const FixedPoint<I, F> FixedPoint<I, F>::MIN_EXP =
     -FixedPoint::Log(FixedPoint::FromBase(FixedPoint::MAX)); /* minimum exponent for Exp() */
-=======
->>>>>>> ee0e4fe6
 
 }  // namespace fixed_point
 }  // namespace fetch