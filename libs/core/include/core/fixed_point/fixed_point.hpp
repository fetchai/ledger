--- conflicted
+++ resolved
@@ -235,7 +235,6 @@
     INTEGER_MASK    = Type(~FRACTIONAL_MASK),
     ONE_MASK        = Type(1) << FRACTIONAL_BITS
   };
-<<<<<<< HEAD
 
   ////////////////////////
   /// Constants/Limits ///
@@ -272,38 +271,6 @@
     INTEGER_MASK    = Type(~FRACTIONAL_MASK),
   };
 
-=======
-
-  ////////////////////////
-  /// Constants/Limits ///
-  ////////////////////////
-
-  static constexpr FixedPoint CONST_ZERO{0}; /* 0 */
-  static constexpr FixedPoint CONST_ONE{1}; /* 1 */
-  static constexpr FixedPoint CONST_E{2.718281828459045235360287471352662498}; /* e */
-  static constexpr FixedPoint CONST_LOG2E{1.442695040888963407359924681001892137}; /* log_2 e */
-  static constexpr FixedPoint CONST_LOG210{3.3219280948874}; /* log_2 10 */
-  static constexpr FixedPoint CONST_LOG10E{0.434294481903251827651128918916605082}; /* log_10 e */
-  static constexpr FixedPoint CONST_LN2{0.693147180559945309417232121458176568}; /* log_e 2 */
-  static constexpr FixedPoint CONST_LN10{2.302585092994045684017991454684364208}; /* log_e 10 */
-  static constexpr FixedPoint CONST_PI{3.141592653589793238462643383279502884}; /* pi */
-  static constexpr FixedPoint CONST_PI_2{1.570796326794896619231321691639751442}; /* pi/2 */
-  static constexpr FixedPoint CONST_PI_4{0.785398163397448309615660845819875721}; /* pi/4 */
-  static constexpr FixedPoint CONST_INV_PI{0.318309886183790671537767526745028724}; /* 1/pi */
-  static constexpr FixedPoint CONST_2_INV_PI{0.636619772367581343075535053490057448}; /* 2/pi */
-  static constexpr FixedPoint CONST_2_INV_SQRTPI{1.128379167095512573896158903121545172}; /* 2/sqrt(pi) */
-  static constexpr FixedPoint CONST_SQRT2{1.414213562373095048801688724209698079}; /* sqrt(2) */
-  static constexpr FixedPoint CONST_INV_SQRT2{0.707106781186547524400844362104849039}; /* 1/sqrt(2) */
-  static constexpr Type SMALLEST_FRACTION{1};
-  static constexpr Type LARGEST_FRACTION{FRACTIONAL_MASK};
-  static constexpr Type MAX_INT = Type(FRACTIONAL_MASK >> 1) << FRACTIONAL_BITS;
-  static constexpr Type MIN_INT = INTEGER_MASK & ((Type(1) << (TOTAL_BITS -1)));
-  static constexpr Type MAX = MAX_INT | LARGEST_FRACTION;
-  static constexpr Type MIN = -(MIN_INT ^ LARGEST_FRACTION);
-  static constexpr FixedPoint MAX_EXP = FixedPoint::Log(FixedPoint::FromBase(FixedPoint::MAX));
-  static constexpr FixedPoint MIN_EXP = -MAX_EXP;
->>>>>>> 93cc6fc5
-
   ////////////////////
   /// constructors ///
   ////////////////////
@@ -336,21 +303,12 @@
 
   constexpr FixedPoint(const FixedPoint &o)
     : data_{o.data_}
-<<<<<<< HEAD
   {}
 
   constexpr FixedPoint(const Type &integer, const UnsignedType &fraction)
     : data_{(INTEGER_MASK & (Type(integer) << FRACTIONAL_BITS)) | Type(fraction & FRACTIONAL_MASK)}
   {}
 
-=======
-  {}
-
-  constexpr FixedPoint(const Type &integer, const UnsignedType &fraction)
-    : data_{(INTEGER_MASK & (Type(integer) << FRACTIONAL_BITS)) | Type(fraction & FRACTIONAL_MASK)}
-  {}
-
->>>>>>> 93cc6fc5
   constexpr Type integer() const
   {
     return Type((data_ & INTEGER_MASK) >> FRACTIONAL_BITS);
@@ -389,7 +347,6 @@
 
   template <typename OtherType>
   constexpr bool operator==(const OtherType &o) const
-<<<<<<< HEAD
   {
     return (data_ == FixedPoint(o).data_);
   }
@@ -421,39 +378,6 @@
   template <typename OtherType>
   constexpr bool operator>=(const OtherType &o) const
   {
-=======
-  {
-    return (data_ == FixedPoint(o).data_);
-  }
-
-  template <typename OtherType>
-  constexpr bool operator!=(const OtherType &o) const
-  {
-    return data_ != FixedPoint(o).data_;
-  }
-
-  template <typename OtherType>
-  constexpr bool operator<(const OtherType &o) const
-  {
-    return data_ < FixedPoint(o).data_;
-  }
-
-  template <typename OtherType>
-  constexpr bool operator>(const OtherType &o) const
-  {
-    return data_ > FixedPoint(o).data_;
-  }
-
-  template <typename OtherType>
-  constexpr bool operator<=(const OtherType &o) const
-  {
-    return data_ <= FixedPoint(o).data_;
-  }
-
-  template <typename OtherType>
-  constexpr bool operator>=(const OtherType &o) const
-  {
->>>>>>> 93cc6fc5
     return data_ >= FixedPoint(o).data_;
   }
 
@@ -691,7 +615,6 @@
   }
 
   static constexpr FixedPoint Log2(const FixedPoint &x)
-<<<<<<< HEAD
   {
     if (x == CONST_ONE) {
       return CONST_ZERO;
@@ -836,106 +759,6 @@
     return FixedPoint{(x > 0) - (x < 0)};
   }
 
-=======
-  {
-    if (x == CONST_ONE) {
-      return CONST_ZERO;
-    }
-    if (x == CONST_ZERO) {
-      return CONST_ONE;
-    }
-    if (x.Data() == SMALLEST_FRACTION) {
-      return FixedPoint{-FRACTIONAL_BITS};
-    }
-    if (x < CONST_ZERO) {
-      throw std::runtime_error("Log2(): mathematical operation not defined: x < 0!");
-    }
-    // TODO(843): Add proper support for NaN/Infinity/etc in FixedPoint class
-    /*If (x == NaN) {
-      return NaN;
-    }*/
-
-    /* Argument Reduction: find k and f such that
-        x = 2^k * f,
-        We can get k easily with HighestSetBit(), but we have to subtract the fractional bits to mark negative logarithms for numbers < 1.
-    */
-    bool adjustment = false;
-    FixedPoint y = x;
-    if (y < 1.0) {
-      y = CONST_ONE / x;
-      adjustment = true;
-    }
-    Type k = HighestSetBit(y.Data()) - Type(FRACTIONAL_BITS);
-    FixedPoint k_shifted{Type(1) << k};
-    FixedPoint f = y / k_shifted;
-
-    // Pade Approximant for Log2(x) around x=1, 4th order
-    FixedPoint P00{5};
-    FixedPoint P01{37};
-    FixedPoint Q00{6};
-    FixedPoint Q01{16};
-    FixedPoint Q02{36};
-    FixedPoint f2 = f*f;
-    FixedPoint f3 = f2*f;
-    FixedPoint f4 = f3*f;
-    FixedPoint P = P00 * (-CONST_ONE + f) * (P00 + P01 * f + P01 * f2 + P00 * f3);
-    FixedPoint Q = Q00 * ( CONST_ONE + f * Q01 + f2 * Q02 + f3 * Q01 + f4) * CONST_LN2;
-    FixedPoint R = P/Q;
-
-    if (adjustment) {
-      return - FixedPoint(k) - R;
-    } else {
-      return FixedPoint(k) + R;
-    }
-  }
-
-  static constexpr FixedPoint Log(const FixedPoint &x)
-  {
-    return Log2(x) / CONST_LOG2E;
-  }
-
-  static constexpr FixedPoint Log10(const FixedPoint &x)
-  {
-    return Log2(x) / CONST_LOG210;
-  }
-
-  static constexpr FixedPoint Sqrt(const FixedPoint &x)
-  {
-    return FixedPoint(std::sqrt((double)x));
-  }
-
-  static constexpr FixedPoint Pow(const FixedPoint &x, const FixedPoint &y)
-  {
-    if (x == CONST_ZERO) {
-      if (y == CONST_ZERO) {
-        std::stringstream e;
-        e << "FixedPoint<" << I << "," << F << ">::Pow(0, 0): 0^0 mathematical operation not defined!";
-        throw std::runtime_error(e.str());
-      } else {
-        return CONST_ZERO;
-      }
-    }
-    if (x < CONST_ZERO && y.fraction() != 0) {
-      std::stringstream e;
-      e << "FixedPoint<" << I << "," << F << ">::Pow(x, y): x^y where x < 0 and y non-integer: mathematical operation not defined! ";
-      throw std::runtime_error(e.str());
-    }
-    FixedPoint s = Sign(x) * (2 * (y.integer() % 2)) + CONST_ONE;
-    FixedPoint pow = s*Exp(y*Log(Abs(x)));
-    return pow;
-  }
-
-  static constexpr FixedPoint Abs(const FixedPoint &x)
-  {
-    return x*Sign(x);
-  }
-
-  static constexpr FixedPoint Sign(const FixedPoint &x)
-  {
-    return FixedPoint{(x > 0) - (x < 0)};
-  }
-
->>>>>>> 93cc6fc5
   static constexpr FixedPoint FromBase(Type n)
   {
     return FixedPoint(n, NoScale());
@@ -990,9 +813,5 @@
 template <std::uint16_t I, std::uint16_t F> constexpr FixedPoint<I, F> FixedPoint<I, F>::CONST_SQRT2; /* sqrt(2) */
 template <std::uint16_t I, std::uint16_t F> constexpr FixedPoint<I, F> FixedPoint<I, F>::CONST_INV_SQRT2; /* 1/sqrt(2) */
 
-<<<<<<< HEAD
-=======
-
->>>>>>> 93cc6fc5
 }  // namespace fixed_point
 }  // namespace fetch