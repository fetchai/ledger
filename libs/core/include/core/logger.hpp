--- conflicted
+++ resolved
@@ -20,13 +20,9 @@
 #include "core/abstract_mutex.hpp"
 #include "core/commandline/vt100.hpp"
 
-<<<<<<< HEAD
-#include <atomic>
-=======
 #include <execinfo.h>
 
 #include <algorithm>
->>>>>>> 3f8cdb84
 #include <chrono>
 #include <cstdint>
 #include <ctime>
@@ -380,11 +376,7 @@
   }
 
   template <typename... Args>
-<<<<<<< HEAD
-  void ErrorWithName(char const *name, Args &&... args)
-=======
   void DebugWithName(char const *name, Args &&... args)
->>>>>>> 3f8cdb84
   {
     std::lock_guard<std::mutex> lock(mutex_);
     if (log_)
