--- conflicted
+++ resolved
@@ -78,13 +78,8 @@
   };
 
 public:
-<<<<<<< HEAD
-  DebugMutex(int line, std::string file) : AbstractMutex(), line_(line), file_(file) {}
-  //DebugMutex() = default;
-=======
   DebugMutex(int line, std::string file) : AbstractMutex(), line_(line), file_(std::move(file)) {}
-  DebugMutex() = default;
->>>>>>> 4333e9d8
+  DebugMutex() = delete;
 
   DebugMutex &operator=(DebugMutex const &other) = delete;
 
