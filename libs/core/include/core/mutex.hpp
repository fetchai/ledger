--- conflicted
+++ resolved
@@ -150,12 +150,5 @@
 #else
 typedef DebugMutex Mutex;
 #endif
-<<<<<<< HEAD
 }  // namespace mutex
 }  // namespace fetch
-
-#endif
-=======
-}
-}
->>>>>>> 9d7af97f
