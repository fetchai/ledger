--- conflicted
+++ resolved
@@ -17,14 +17,9 @@
 //
 //------------------------------------------------------------------------------
 
-<<<<<<< HEAD
 #include <atomic>
 #include <cstdlib>
 #include <iostream>
-=======
-#include "core/macros.hpp"
-
->>>>>>> a1f8d47a
 #include <mutex>
 #include <string>
 #include <thread>
@@ -171,20 +166,17 @@
 // using Mutex = std::mutex;
 //#endif
 
-<<<<<<< HEAD
 #define FETCH_JOIN_IMPL(x, y) x##y
 #define FETCH_JOIN(x, y) FETCH_JOIN_IMPL(x, y)
 
-//#ifndef NDEBUG
+#ifndef NDEBUG
 #define FETCH_LOCK(lockable)                                                       \
   fetch::DebugLockGuard<typename std::decay<decltype(lockable)>::type> FETCH_JOIN( \
       mutex_locked_on_line, __LINE__)(lockable, __FILE__, __LINE__)
-//#else
-/*
-=======
->>>>>>> a1f8d47a
+#else
+
 #define FETCH_LOCK(lockable) \
   std::lock_guard<decltype(lockable)> FETCH_JOIN(mutex_locked_on_line, __LINE__)(lockable)
 #endif
-*/
+
 }  // namespace fetch