#pragma once
//------------------------------------------------------------------------------
//
//   Copyright 2018-2019 Fetch.AI Limited
//
//   Licensed under the Apache License, Version 2.0 (the "License");
//   you may not use this file except in compliance with the License.
//   You may obtain a copy of the License at
//
//       http://www.apache.org/licenses/LICENSE-2.0
//
//   Unless required by applicable law or agreed to in writing, software
//   distributed under the License is distributed on an "AS IS" BASIS,
//   WITHOUT WARRANTIES OR CONDITIONS OF ANY KIND, either express or implied.
//   See the License for the specific language governing permissions and
//   limitations under the License.
//
//------------------------------------------------------------------------------

#include "core/macros.hpp"

#include <mutex>
#include <string>

namespace fetch {

class Mutex : public std::mutex
{
public:
<<<<<<< HEAD
  ProductionMutex(int, std::string const &)
    : owner_{std::this_thread::get_id()}
    , locked_{false}
  {}

  void lock()
  {
    std::mutex::lock();
    locked_ = true;
    owner_  = std::this_thread::get_id();
  }
  void unlock()
  {
    locked_ = false;
    owner_  = std::thread::id();
    std::mutex::unlock();
  }

  bool owns_lock() const
  {
    return static_cast<bool>(locked_) && (owner_ == std::this_thread::get_id());
  }

private:
  std::atomic<std::thread::id> owner_;
  std::atomic<bool>            locked_;
};

/**
 * The debug mutex acts like a normal mutex but also contains several other checks. This code is
 * intended to be only used in software development.
 */
class DebugMutex : public AbstractMutex
{
  using Clock     = std::chrono::high_resolution_clock;
  using Timepoint = Clock::time_point;
  using Duration  = Clock::duration;

  static constexpr char const *LOGGING_NAME = "DebugMutex";

  class MutexTimeout
  {
  public:
    static constexpr std::size_t DEFAULT_TIMEOUT_MS = 3000;

    MutexTimeout(std::string filename, int const &line, std::size_t timeout_ms = DEFAULT_TIMEOUT_MS)
      : filename_(std::move(filename))
      , line_(line)
    {
      LOG_STACK_TRACE_POINT;

      thread_ = std::thread([=]() {
        LOG_LAMBDA_STACK_TRACE_POINT;

        // define the point at which the deadline has been reached
        Timepoint const deadline = created_ + std::chrono::milliseconds(timeout_ms);

        while (running_)
        {
          // exit waiting loop when the dead line has been reached
          if (Clock::now() >= deadline)
          {
            break;
          }

          // wait
          std::this_thread::sleep_for(std::chrono::milliseconds(1));
        }

        if (running_)
        {
          this->Eval();
        }
      });
    }

    ~MutexTimeout()
    {
      running_ = false;
      thread_.join();
    }

    void Eval()
    {
      LOG_STACK_TRACE_POINT;
      FETCH_LOG_ERROR(LOGGING_NAME, "The system will terminate, mutex timed out: ", filename_, " ",
                      line_);

      // Send a sigint to ourselves since we have a handler for this
      kill(0, SIGINT);
    }

  private:
    std::string       filename_;
    int               line_;
    std::thread       thread_;
    Timepoint         created_ = Clock::now();
    std::atomic<bool> running_{true};
  };

public:
  DebugMutex(int line, std::string file)
    : AbstractMutex()
    , line_(line)
    , file_(std::move(file))
  {}

  // TODO(ejf) No longer required?
  DebugMutex() = delete;

  DebugMutex &operator=(DebugMutex const &other) = delete;

  void lock()
  {
    LOG_STACK_TRACE_POINT;
    lock_mutex_.lock();
    locked_ = Clock::now();
    lock_mutex_.unlock();

    std::mutex::lock();
    thread_locked_ = true;
    timeout_       = std::make_unique<MutexTimeout>(file_, line_);
    fetch::logger.RegisterLock(this);
    thread_id_ = std::this_thread::get_id();
  }

  void unlock()
  {
    LOG_STACK_TRACE_POINT;

    lock_mutex_.lock();
    Timepoint const end_time   = Clock::now();
    Duration const  delta_time = end_time - locked_;
    double          total_time = static_cast<double>(
        std::chrono::duration_cast<std::chrono::milliseconds>(delta_time).count());

    lock_mutex_.unlock();

    timeout_.reset(nullptr);
    fetch::logger.RegisterUnlock(this, total_time, file_, line_);

    thread_locked_ = false;
    std::mutex::unlock();
  }

  int line() const
  {
    return line_;
  }

  std::string filename() const
  {
    return file_;
  }

  std::string AsString() override
  {
    std::stringstream ss;
    ss << "Locked by thread #" << fetch::log::ReadableThread::GetThreadID(thread_id_) << " in "
       << filename() << " on " << line();
    return ss.str();
  }

  std::thread::id thread_id() const override
  {
    return thread_id_;
  }

  bool owns_lock() const
  {
    return static_cast<bool>(thread_locked_) && (thread_id_ == std::this_thread::get_id());
  }

private:
  std::mutex lock_mutex_;
  Timepoint locked_ FETCH_GUARDED_BY(lock_mutex_);  ///< The time when the mutex was locked
  std::atomic<bool> thread_locked_;
  std::atomic<std::thread::id> thread_id_;  ///< The last thread to lock the mutex

  int                           line_ = 0;   ///< The line number of the mutex
  std::string                   file_ = "";  ///< The filename of the mutex
  std::unique_ptr<MutexTimeout> timeout_;    ///< The timeout monitor for this mutex
};

#if defined(FETCH_DEBUG_MUTEX) && !(defined(NDEBUG))
using Mutex = DebugMutex;
#else
using Mutex = ProductionMutex;
#endif

=======
  Mutex(int, std::string const &);
};

>>>>>>> 892a5dc0
#define FETCH_JOIN_IMPL(x, y) x##y
#define FETCH_JOIN(x, y) FETCH_JOIN_IMPL(x, y)

#define FETCH_LOCK(lockable) \
  std::lock_guard<decltype(lockable)> FETCH_JOIN(mutex_locked_on_line, __LINE__)(lockable)

}  // namespace fetch<|MERGE_RESOLUTION|>--- conflicted
+++ resolved
@@ -27,202 +27,10 @@
 class Mutex : public std::mutex
 {
 public:
-<<<<<<< HEAD
-  ProductionMutex(int, std::string const &)
-    : owner_{std::this_thread::get_id()}
-    , locked_{false}
-  {}
-
-  void lock()
-  {
-    std::mutex::lock();
-    locked_ = true;
-    owner_  = std::this_thread::get_id();
-  }
-  void unlock()
-  {
-    locked_ = false;
-    owner_  = std::thread::id();
-    std::mutex::unlock();
-  }
-
-  bool owns_lock() const
-  {
-    return static_cast<bool>(locked_) && (owner_ == std::this_thread::get_id());
-  }
-
-private:
-  std::atomic<std::thread::id> owner_;
-  std::atomic<bool>            locked_;
+  Mutex(int, std::string const &);
+  ~Mutex() = default;
 };
 
-/**
- * The debug mutex acts like a normal mutex but also contains several other checks. This code is
- * intended to be only used in software development.
- */
-class DebugMutex : public AbstractMutex
-{
-  using Clock     = std::chrono::high_resolution_clock;
-  using Timepoint = Clock::time_point;
-  using Duration  = Clock::duration;
-
-  static constexpr char const *LOGGING_NAME = "DebugMutex";
-
-  class MutexTimeout
-  {
-  public:
-    static constexpr std::size_t DEFAULT_TIMEOUT_MS = 3000;
-
-    MutexTimeout(std::string filename, int const &line, std::size_t timeout_ms = DEFAULT_TIMEOUT_MS)
-      : filename_(std::move(filename))
-      , line_(line)
-    {
-      LOG_STACK_TRACE_POINT;
-
-      thread_ = std::thread([=]() {
-        LOG_LAMBDA_STACK_TRACE_POINT;
-
-        // define the point at which the deadline has been reached
-        Timepoint const deadline = created_ + std::chrono::milliseconds(timeout_ms);
-
-        while (running_)
-        {
-          // exit waiting loop when the dead line has been reached
-          if (Clock::now() >= deadline)
-          {
-            break;
-          }
-
-          // wait
-          std::this_thread::sleep_for(std::chrono::milliseconds(1));
-        }
-
-        if (running_)
-        {
-          this->Eval();
-        }
-      });
-    }
-
-    ~MutexTimeout()
-    {
-      running_ = false;
-      thread_.join();
-    }
-
-    void Eval()
-    {
-      LOG_STACK_TRACE_POINT;
-      FETCH_LOG_ERROR(LOGGING_NAME, "The system will terminate, mutex timed out: ", filename_, " ",
-                      line_);
-
-      // Send a sigint to ourselves since we have a handler for this
-      kill(0, SIGINT);
-    }
-
-  private:
-    std::string       filename_;
-    int               line_;
-    std::thread       thread_;
-    Timepoint         created_ = Clock::now();
-    std::atomic<bool> running_{true};
-  };
-
-public:
-  DebugMutex(int line, std::string file)
-    : AbstractMutex()
-    , line_(line)
-    , file_(std::move(file))
-  {}
-
-  // TODO(ejf) No longer required?
-  DebugMutex() = delete;
-
-  DebugMutex &operator=(DebugMutex const &other) = delete;
-
-  void lock()
-  {
-    LOG_STACK_TRACE_POINT;
-    lock_mutex_.lock();
-    locked_ = Clock::now();
-    lock_mutex_.unlock();
-
-    std::mutex::lock();
-    thread_locked_ = true;
-    timeout_       = std::make_unique<MutexTimeout>(file_, line_);
-    fetch::logger.RegisterLock(this);
-    thread_id_ = std::this_thread::get_id();
-  }
-
-  void unlock()
-  {
-    LOG_STACK_TRACE_POINT;
-
-    lock_mutex_.lock();
-    Timepoint const end_time   = Clock::now();
-    Duration const  delta_time = end_time - locked_;
-    double          total_time = static_cast<double>(
-        std::chrono::duration_cast<std::chrono::milliseconds>(delta_time).count());
-
-    lock_mutex_.unlock();
-
-    timeout_.reset(nullptr);
-    fetch::logger.RegisterUnlock(this, total_time, file_, line_);
-
-    thread_locked_ = false;
-    std::mutex::unlock();
-  }
-
-  int line() const
-  {
-    return line_;
-  }
-
-  std::string filename() const
-  {
-    return file_;
-  }
-
-  std::string AsString() override
-  {
-    std::stringstream ss;
-    ss << "Locked by thread #" << fetch::log::ReadableThread::GetThreadID(thread_id_) << " in "
-       << filename() << " on " << line();
-    return ss.str();
-  }
-
-  std::thread::id thread_id() const override
-  {
-    return thread_id_;
-  }
-
-  bool owns_lock() const
-  {
-    return static_cast<bool>(thread_locked_) && (thread_id_ == std::this_thread::get_id());
-  }
-
-private:
-  std::mutex lock_mutex_;
-  Timepoint locked_ FETCH_GUARDED_BY(lock_mutex_);  ///< The time when the mutex was locked
-  std::atomic<bool> thread_locked_;
-  std::atomic<std::thread::id> thread_id_;  ///< The last thread to lock the mutex
-
-  int                           line_ = 0;   ///< The line number of the mutex
-  std::string                   file_ = "";  ///< The filename of the mutex
-  std::unique_ptr<MutexTimeout> timeout_;    ///< The timeout monitor for this mutex
-};
-
-#if defined(FETCH_DEBUG_MUTEX) && !(defined(NDEBUG))
-using Mutex = DebugMutex;
-#else
-using Mutex = ProductionMutex;
-#endif
-
-=======
-  Mutex(int, std::string const &);
-};
-
->>>>>>> 892a5dc0
 #define FETCH_JOIN_IMPL(x, y) x##y
 #define FETCH_JOIN(x, y) FETCH_JOIN_IMPL(x, y)
 
