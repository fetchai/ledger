#pragma once
//------------------------------------------------------------------------------
//
//   Copyright 2018-2019 Fetch.AI Limited
//
//   Licensed under the Apache License, Version 2.0 (the "License");
//   you may not use this file except in compliance with the License.
//   You may obtain a copy of the License at
//
//       http://www.apache.org/licenses/LICENSE-2.0
//
//   Unless required by applicable law or agreed to in writing, software
//   distributed under the License is distributed on an "AS IS" BASIS,
//   WITHOUT WARRANTIES OR CONDITIONS OF ANY KIND, either express or implied.
//   See the License for the specific language governing permissions and
//   limitations under the License.
//
//------------------------------------------------------------------------------

#include <cstdint>

namespace fetch {

static constexpr uint16_t SERVICE_MUDDLE     = 0;  // reserved
static constexpr uint16_t SERVICE_P2P        = 1001;
static constexpr uint16_t SERVICE_MAIN_CHAIN = 2002;
static constexpr uint16_t SERVICE_LANE       = 3003;
static constexpr uint16_t SERVICE_LANE_CTRL  = 3004;
static constexpr uint16_t SERVICE_SHARD_MGMT = 3100;
static constexpr uint16_t SERVICE_EXECUTOR   = 4004;
static constexpr uint16_t SERVICE_DAG        = 4005;
static constexpr uint16_t SERVICE_RBC        = 5001;
static constexpr uint16_t SERVICE_DKG        = 6001;
<<<<<<< HEAD
static constexpr uint16_t SERVICE_AGENT      = 7001;
static constexpr uint16_t SERVICE_MESSAGING  = 8001;
=======
static constexpr uint16_t SERVICE_PBC        = 7001;
static constexpr uint16_t SERVICE_DMLF       = 8001;
>>>>>>> 574fea93

// Common Service Channels
static constexpr uint16_t CHANNEL_RPC = 1;  // for convenience we essentially
                                            // reserve channel 1 of any service
                                            // to be allocated to any
                                            // potential RPC interface

// Muddle Service Channels
static constexpr uint16_t CHANNEL_ROUTING      = 256;  // direct only
static constexpr uint16_t CHANNEL_ANNOUNCEMENT = 257;

// P2P Service Channels

// Main Chain Service Channels
static constexpr uint16_t CHANNEL_BLOCKS = 2;

// DAG Service Channels
static constexpr uint16_t CHANNEL_NODES         = 300;
static constexpr uint64_t CHANNEL_RPC_BROADCAST = 301;

// DKG Service Channels
static constexpr uint16_t CHANNEL_SECRET_KEY        = 400;
static constexpr uint16_t CHANNEL_CONTRIBUTIONS     = 401;
static constexpr uint16_t CHANNEL_RBC_BROADCAST     = 402;
static constexpr uint16_t CHANNEL_CONNECTIONS_SETUP = 403;

static constexpr uint16_t CHANNEL_ID_DISTRIBUTION = 450;

static constexpr uint64_t CHANNEL_AGENT_MESSAGE     = 600;
static constexpr uint64_t CHANNEL_MESSAGING_MESSAGE = 601;

// RPC Protocol identifiers
static constexpr uint64_t RPC_SHARD_MGMT        = 10;
static constexpr uint64_t RPC_MUDDLE_DISCOVERY  = 100;
static constexpr uint64_t RPC_MAIN_CHAIN        = 199;
static constexpr uint64_t RPC_IDENTITY          = 200;
static constexpr uint64_t RPC_STATE             = 201;
static constexpr uint64_t RPC_TX_STORE          = 202;
static constexpr uint64_t RPC_TX_STORE_SYNC     = 203;
static constexpr uint64_t RPC_SLICE_STORE       = 204;
static constexpr uint64_t RPC_SLICE_STORE_SYNC  = 205;
static constexpr uint64_t RPC_CONTROLLER        = 206;
static constexpr uint64_t RPC_EXECUTION_MANAGER = 207;
static constexpr uint64_t RPC_EXECUTOR          = 208;
static constexpr uint64_t RPC_P2P_RESOLVER      = 209;
static constexpr uint64_t RPC_MISSING_TX_FINDER = 210;
static constexpr uint64_t RPC_DAG_STORE_SYNC    = 211;
static constexpr uint64_t RPC_DKG_BEACON        = 212;

static constexpr uint64_t RPC_BEACON_SETUP = 250;
static constexpr uint64_t RPC_BEACON       = 251;
static constexpr uint64_t RPC_DMLF         = 252;

static constexpr uint64_t RPC_AGENT_INTERFACE = 150;
}  // namespace fetch<|MERGE_RESOLUTION|>--- conflicted
+++ resolved
@@ -31,14 +31,12 @@
 static constexpr uint16_t SERVICE_DAG        = 4005;
 static constexpr uint16_t SERVICE_RBC        = 5001;
 static constexpr uint16_t SERVICE_DKG        = 6001;
-<<<<<<< HEAD
-static constexpr uint16_t SERVICE_AGENT      = 7001;
-static constexpr uint16_t SERVICE_MESSAGING  = 8001;
-=======
 static constexpr uint16_t SERVICE_PBC        = 7001;
 static constexpr uint16_t SERVICE_DMLF       = 8001;
->>>>>>> 574fea93
 
+static constexpr uint16_t SERVICE_AGENT      =  9001;
+static constexpr uint16_t SERVICE_MESSAGING  = 10001;
+    
 // Common Service Channels
 static constexpr uint16_t CHANNEL_RPC = 1;  // for convenience we essentially
                                             // reserve channel 1 of any service
