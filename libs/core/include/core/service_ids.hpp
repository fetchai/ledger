#pragma once
//------------------------------------------------------------------------------
//
//   Copyright 2018-2019 Fetch.AI Limited
//
//   Licensed under the Apache License, Version 2.0 (the "License");
//   you may not use this file except in compliance with the License.
//   You may obtain a copy of the License at
//
//       http://www.apache.org/licenses/LICENSE-2.0
//
//   Unless required by applicable law or agreed to in writing, software
//   distributed under the License is distributed on an "AS IS" BASIS,
//   WITHOUT WARRANTIES OR CONDITIONS OF ANY KIND, either express or implied.
//   See the License for the specific language governing permissions and
//   limitations under the License.
//
//------------------------------------------------------------------------------

#include <cstdint>

namespace fetch {

static constexpr uint16_t SERVICE_MUDDLE     = 0;  // reserved
static constexpr uint16_t SERVICE_P2P        = 1001;
static constexpr uint16_t SERVICE_MAIN_CHAIN = 2002;
static constexpr uint16_t SERVICE_LANE       = 3003;
static constexpr uint16_t SERVICE_LANE_CTRL  = 3004;
static constexpr uint16_t SERVICE_SHARD_MGMT = 3100;
static constexpr uint16_t SERVICE_EXECUTOR   = 4004;
static constexpr uint16_t SERVICE_DAG        = 4005;
static constexpr uint16_t SERVICE_RBC        = 5001;
static constexpr uint16_t SERVICE_DKG        = 6001;
static constexpr uint16_t SERVICE_PBC        = 7001;
static constexpr uint16_t SERVICE_DMLF       = 8001;

static constexpr uint16_t SERVICE_MESSENGER     = 9001;
static constexpr uint16_t SERVICE_MSG_TRANSPORT = 10001;

// Common Service Channels
static constexpr uint16_t CHANNEL_RPC = 1;  // for convenience we essentially
                                            // reserve channel 1 of any service
                                            // to be allocated to any
                                            // potential RPC interface

// Muddle Service Channels
static constexpr uint16_t CHANNEL_ROUTING      = 256;  // direct only
static constexpr uint16_t CHANNEL_ANNOUNCEMENT = 257;

// P2P Service Channels

// Main Chain Service Channels
static constexpr uint16_t CHANNEL_BLOCKS = 2;

// DAG Service Channels
static constexpr uint16_t CHANNEL_NODES         = 300;
static constexpr uint64_t CHANNEL_RPC_BROADCAST = 301;

// DKG Service Channels
static constexpr uint16_t CHANNEL_SECRET_KEY        = 400;
static constexpr uint16_t CHANNEL_CONTRIBUTIONS     = 401;
static constexpr uint16_t CHANNEL_RBC_BROADCAST     = 402;
static constexpr uint16_t CHANNEL_CONNECTIONS_SETUP = 403;

static constexpr uint16_t CHANNEL_ID_DISTRIBUTION = 450;

static constexpr uint64_t CHANNEL_MESSENGER_MESSAGE   = 600;
static constexpr uint64_t CHANNEL_MESSENGER_TRANSPORT = 601;

// RPC Protocol identifiers
static constexpr uint64_t RPC_SHARD_MGMT        = 10;
static constexpr uint64_t RPC_MUDDLE_DISCOVERY  = 100;
static constexpr uint64_t RPC_MAIN_CHAIN        = 199;
static constexpr uint64_t RPC_IDENTITY          = 200;
static constexpr uint64_t RPC_STATE             = 201;
static constexpr uint64_t RPC_TX_STORE          = 202;
static constexpr uint64_t RPC_TX_STORE_SYNC     = 203;
static constexpr uint64_t RPC_SLICE_STORE       = 204;
static constexpr uint64_t RPC_SLICE_STORE_SYNC  = 205;
static constexpr uint64_t RPC_CONTROLLER        = 206;
static constexpr uint64_t RPC_EXECUTION_MANAGER = 207;
static constexpr uint64_t RPC_EXECUTOR          = 208;
static constexpr uint64_t RPC_P2P_RESOLVER      = 209;
static constexpr uint64_t RPC_MISSING_TX_FINDER = 210;
static constexpr uint64_t RPC_DAG_STORE_SYNC    = 211;
static constexpr uint64_t RPC_DKG_BEACON        = 212;

static constexpr uint64_t RPC_BEACON_SETUP = 250;
static constexpr uint64_t RPC_BEACON       = 251;
static constexpr uint64_t RPC_DMLF         = 252;

<<<<<<< HEAD
static constexpr uint64_t RPC_NOTARISATION = 230;
=======
static constexpr uint64_t RPC_NOTARISATION        = 230;
static constexpr uint64_t RPC_MESSENGER_INTERFACE = 150;

>>>>>>> 83410e71
}  // namespace fetch<|MERGE_RESOLUTION|>--- conflicted
+++ resolved
@@ -89,11 +89,7 @@
 static constexpr uint64_t RPC_BEACON       = 251;
 static constexpr uint64_t RPC_DMLF         = 252;
 
-<<<<<<< HEAD
-static constexpr uint64_t RPC_NOTARISATION = 230;
-=======
 static constexpr uint64_t RPC_NOTARISATION        = 230;
 static constexpr uint64_t RPC_MESSENGER_INTERFACE = 150;
 
->>>>>>> 83410e71
 }  // namespace fetch