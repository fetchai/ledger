--- conflicted
+++ resolved
@@ -111,19 +111,6 @@
   EXPECT_THROW(doc.Parse(R"({"a": 2.fs})"), fetch::json::JSONParseException);
 }
 
-<<<<<<< HEAD
-TEST(json_bsic_parsing_gtest, large_array_of_data)
-{
-  static const std::size_t NUM_ELEMENTS = 2000;
-
-  ConstByteArray buffer;
-
-  // manually generate a valid json object
-  {
-    std::ostringstream oss;
-    oss << '[';
-    for (std::size_t i = 0; i < NUM_ELEMENTS; ++i)
-=======
 TEST(JsonTests, LargeArray)
 {
   static const std::size_t ARRAY_SIZE = 10000;
@@ -137,31 +124,12 @@
     oss << '[';
 
     for (std::size_t i = 0; i < ARRAY_SIZE; ++i)
->>>>>>> 99b5b054
     {
       if (i)
       {
         oss << ',';
       }
 
-<<<<<<< HEAD
-      oss << "{ \"id\": " << i << '}';
-    }
-    oss << ']';
-
-    buffer = ConstByteArray{oss.str()};
-  }
-
-  JSONDocument doc;
-  ASSERT_NO_THROW(doc.Parse(buffer));
-
-  ASSERT_TRUE(doc.root().is_array());
-  ASSERT_EQ(doc.root().size(), NUM_ELEMENTS);
-
-  for (std::size_t i = 0; i < NUM_ELEMENTS; ++i)
-  {
-
-=======
       oss << R"({"value": )" << i << '}' << '\n';
     }
 
@@ -191,6 +159,5 @@
 
     EXPECT_TRUE(element.Is<std::size_t>());
     EXPECT_EQ(element.As<std::size_t>(), i);
->>>>>>> 99b5b054
   }
 }