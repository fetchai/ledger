--- conflicted
+++ resolved
@@ -26,18 +26,13 @@
 
 #include <string>
 
-<<<<<<< HEAD
 using namespace fetch::core;
 
-namespace {
-
-=======
 namespace {
 
 using namespace fetch::core;
 using namespace fetch::string;
 
->>>>>>> 892a5dc0
 std::string Escape(std::string const &s)
 {
   std::string::size_type i0{};
@@ -48,11 +43,7 @@
     ret_val.append(s, i0, i - i0) += '\\';
     ret_val += (s[i] == '\n' ? 'n' : 't');
   }
-<<<<<<< HEAD
-  return std::move(ret_val.append(s, i0) += '"');
-=======
   return {std::move(ret_val.append(s, i0) += '"')};
->>>>>>> 892a5dc0
 }
 
 TEST(StringTests, check_EndsWith)
@@ -81,11 +72,8 @@
   EXPECT_FALSE(StartsWith("Hello World", "...Hello World"));
 }
 
-<<<<<<< HEAD
 using namespace fetch::string;
 
-=======
->>>>>>> 892a5dc0
 TEST(StringTests, check_Replace)
 {
   auto s = Replace("Space shuttle ready to start", 's', 'z');
@@ -97,34 +85,10 @@
       << "Replace(\"Space shuttle ready to start\", 'z', 'm')";
 }
 
-<<<<<<< HEAD
-TEST(StringTests, check_TrimFromRight)
-{
-  for (std::string s : {"    1234", " \t \n 1234", "1234"})
-  {
-    TrimFromRight(s);
-    EXPECT_EQ(s, "1234") << Escape(s);
-  }
-
-  std::string s = "    ";
-  TrimFromRight(s);
-  EXPECT_EQ(s, "");
-
-  s = " \t \n ";
-  TrimFromRight(s);
-  EXPECT_EQ(s, "");
-}
-
-TEST(StringTests, check_TrimFromLeft)
-{
-  for (std::string s : {"1234    ", "1234 \t \n ", "1234"})
-  {
-=======
 TEST(StringTests, check_TrimFromLeft_removes_leading_whitespace)
 {
   for (std::string s : {"    1234", " \t \n 1234", "1234"})
   {
->>>>>>> 892a5dc0
     TrimFromLeft(s);
     EXPECT_EQ(s, "1234") << Escape(s);
   }
@@ -138,10 +102,6 @@
   EXPECT_EQ(s, "");
 }
 
-<<<<<<< HEAD
-TEST(StringTests, check_Trim)
-{
-=======
 TEST(StringTests, check_TrimFromLeft_does_not_remove_trailing_whitespace)
 {
   for (std::string s : {"    1234 \t \n ", " \t \n 1234 \t \n ", "1234 \t \n "})
@@ -179,7 +139,6 @@
 
 TEST(StringTests, check_Trim)
 {
->>>>>>> 892a5dc0
   for (std::string s : {"1234    ", "1234 \t \n ", "    1234", " \t \n 1234", "    1234     ",
                         " \t \n 1234     ", "    1234 \t \n  ", " \t \n 1234 \t \n  ", "1234"})
   {
