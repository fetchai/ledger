--- conflicted
+++ resolved
@@ -10,7 +10,7 @@
 # Compiler Configuration
 setup_compiler()
 
-<<<<<<< HEAD
+add_fetch_test(fetch_core_bitvector_tests fetch-core bitvector/)
 add_fetch_test(fetch_serializers_tests        fetch-core serializers)
 add_fetch_test(fetch_byte_array_tests         fetch-core byte_array)
 add_fetch_test(fetch_random_generator_tests   fetch-core random)
@@ -18,14 +18,4 @@
 add_fetch_test(fetch_core_encode_decode_tests fetch-core tokenizer/test/)
 add_fetch_test(fetch_fixed_point_tests        fetch-core fixed_point/)
 add_fetch_test(fetch_containers_tests        fetch-core containers/ SLOW)
-add_fetch_test(fetch_sync_tests               fetch-core sync/ SLOW)
-=======
-add_fetch_test(fetch-core-bitvector-tests fetch-core bitvector/)
-add_fetch_test(serializers_gtest fetch-core serializers)
-add_fetch_test(byte_array_gtest fetch-core byte_array)
-add_fetch_test(random_generator_gtest fetch-core random)
-add_fetch_test(json_gtest fetch-core json/gtest/)
-add_fetch_test(core_encode_decode_gtest fetch-core tokenizer/gtest/)
-add_fetch_test(containers-tests fetch-core containers/ SLOW)
-add_fetch_test(sync_gtest fetch-core sync/ SLOW)
->>>>>>> 6c90f321
+add_fetch_test(fetch_sync_tests               fetch-core sync/ SLOW)