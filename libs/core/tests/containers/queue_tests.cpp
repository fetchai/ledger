//------------------------------------------------------------------------------
//
//   Copyright 2018-2019 Fetch.AI Limited
//
//   Licensed under the Apache License, Version 2.0 (the "License");
//   you may not use this file except in compliance with the License.
//   You may obtain a copy of the License at
//
//       http://www.apache.org/licenses/LICENSE-2.0
//
//   Unless required by applicable law or agreed to in writing, software
//   distributed under the License is distributed on an "AS IS" BASIS,
//   WITHOUT WARRANTIES OR CONDITIONS OF ANY KIND, either express or implied.
//   See the License for the specific language governing permissions and
//   limitations under the License.
//
//------------------------------------------------------------------------------

#include "core/containers/queue.hpp"

#include <atomic>
#include <gtest/gtest.h>
#include <memory>
#include <string>
#include <thread>
#include <vector>

namespace {

template <class Stream, class Array>
Stream &printArray(Stream &cerr, Array const &a)
{
  static constexpr std::size_t width = 80;
  if (!a.empty())
  {
    auto        rle{a.front()};
    std::string buf{std::to_string(rle)};
    std::size_t count{1};

    for (std::size_t i{1}; i < a.size() - 1; ++i)
    {
      auto val{a[i]};
      if (val != rle)
      {
        if (count > 1)
        {
          buf += " x " + std::to_string(count);
          count = 1;
        }
        buf += ',';
        if (buf.size() >= width)
        {
          cerr << buf << '\n';
          buf = std::to_string(val);
        }
        else
        {
          buf += ' ' + std::to_string(val);
        }
        rle = val;
      }
      else
      {
        ++count;
      }
    }
    if (a.size() > 1)
    {
      auto val{a.back()};
      if (val != rle)
      {
        if (count > 1)
        {
          buf += " x " + std::to_string(count);
          count = 1;
        }
        buf += ", " + std::to_string(val);
      }
      else
      {
        buf += " x " + std::to_string(count + 1);
      }
    }
    cerr << buf << '\n';
  }
  return cerr;
}

class QueueTests : public ::testing::Test
{
protected:
  static constexpr std::size_t ELEMENT_SIZE = 1024;
  using Element                             = std::array<uint16_t, ELEMENT_SIZE>;

  template <typename Element>
  void VerifyElementConsistency(Element const &element, uint16_t &acqired_thread_id)
  {
    // thread the thread index counter
    ASSERT_EQ(element.front(), element.back());

    // check the contents of the array
    acqired_thread_id = element[1];
    for (std::size_t j = 2; j < (ELEMENT_SIZE - 1); ++j)
    {
      ASSERT_EQ(acqired_thread_id, element[j]);
    }
  }

  template <std::size_t NUM_PROD_THREADS, std::size_t NUM_CONS_THREADS, std::size_t NUM_LOOPS,
            typename Queue>
  void ProducerConsumerTest(Queue &queue)
  {
    // ensure the queue element type is valid
    static_assert(std::is_same<typename Queue::Element, Element>::value, "");

    using ThreadPtr  = std::unique_ptr<std::thread>;
    using ThreadList = std::vector<ThreadPtr>;

<<<<<<< HEAD
    static constexpr std::size_t NUM_LOOPS = 50;
    static constexpr std::size_t NUM_ELEMENTS_PER_THREAD =
        (Queue::QUEUE_LENGTH * NUM_LOOPS) / NUM_THREADS;
    static constexpr std::size_t TOTAL_NUM_ELEMENTS = NUM_THREADS * NUM_ELEMENTS_PER_THREAD;
=======
    static const std::size_t NUM_ELEMENTS_PER_THREAD =
        (Queue::QUEUE_LENGTH * NUM_LOOPS) / NUM_PROD_THREADS;
>>>>>>> 12018c62

    ThreadList  threads(NUM_PROD_THREADS);
    uint16_t    thread_idx{0};
    std::size_t num_of_elements = Queue::QUEUE_LENGTH * NUM_LOOPS;
    std::size_t num_elements_per_thread{num_of_elements / threads.size()};
    for (auto &thread : threads)
    {
<<<<<<< HEAD
      thread = std::make_unique<std::thread>([&queue, thread_idx]() {
        // create the boilerplate element
=======
      if (num_of_elements < num_elements_per_thread)
      {
        num_elements_per_thread = num_of_elements;
      }
      num_of_elements -= num_elements_per_thread;

      thread = std::make_unique<std::thread>([&queue, thread_idx, num_elements_per_thread]() {
        // create the boiler plate element
>>>>>>> 12018c62
        Element element;
        std::fill(element.begin(), element.end(), thread_idx);

        for (std::size_t i = 0; i < num_elements_per_thread; ++i)
        {
          // uniquely identify the element
          element.front() = static_cast<uint16_t>(i);
          element.back()  = static_cast<uint16_t>(i);

          // add the element to the queue
          queue.Push(element);
        }
      });

      ++thread_idx;
    }

    // create the counters
    std::array<std::size_t, NUM_PROD_THREADS> counters{};
    // check initialisation
    for (auto const &count : counters)
    {
      ASSERT_EQ(count, 0);
    }
    std::mutex counter_mutex;

    ThreadList threads_consumer(NUM_CONS_THREADS);
    num_of_elements         = Queue::QUEUE_LENGTH * NUM_LOOPS;
    num_elements_per_thread = num_of_elements / threads_consumer.size();
    for (auto &thread : threads_consumer)
    {
<<<<<<< HEAD
      // pop the element from the queue
      ASSERT_TRUE(queue.Pop(element, std::chrono::seconds{4}));

      if (element.front() != element.back())
      {
        printArray(std::cerr << "Corrupt array:\n", element) << '\n';
      }

      // thread the thread index counter
      ASSERT_EQ(element.front(), element.back());

      // check the contents of the array
      uint16_t const thread_id = element[1];
      for (std::size_t j = 2; j < (ELEMENT_SIZE - 1); ++j)
      {
        if (thread_id != element[j])
        {
          printArray(std::cerr << "Corrupt array:\n", element) << '\n';
        }
        ASSERT_EQ(thread_id, element[j]);
=======
      if (num_of_elements < num_elements_per_thread)
      {
        num_elements_per_thread = num_of_elements;
>>>>>>> 12018c62
      }
      num_of_elements -= num_elements_per_thread;

      thread = std::make_unique<std::thread>(
          [this, &queue, &counters, &counter_mutex, num_elements_per_thread]() {
            Element element;
            for (std::size_t i = 0; i < num_elements_per_thread; ++i)
            {
              // pop the element from the queue
              ASSERT_TRUE(queue.Pop(element, std::chrono::seconds{4}));
              uint16_t acquired_thread_id{NUM_PROD_THREADS + 1};
              VerifyElementConsistency(element, acquired_thread_id);
              // update the thread counters
              {
                std::lock_guard<std::mutex> lock(counter_mutex);
                counters.at(acquired_thread_id) += 1;
              }
            }
          });
    }
    // wait for all the threads to complete
    for (auto &thread : threads)
    {
      thread->join();
    }
    threads.clear();

    // wait for all the consumer threads to complete
    for (auto &thread : threads_consumer)
    {
      thread->join();
    }
    threads_consumer.clear();

    // ensure all the counters are correct
    for (auto const &count : counters)
    {
      ASSERT_EQ(count, NUM_ELEMENTS_PER_THREAD);
    }
  }
};

TEST_F(QueueTests, ProducerConsumer_100p_100c_1000x)
{
  static constexpr std::size_t QUEUE_SIZE = 1024;

  fetch::core::MPMCQueue<Element, QUEUE_SIZE> queue;
  ProducerConsumerTest<100, 100, 1000>(queue);
}

TEST_F(QueueTests, ProducerConsumer_50p_50c_1000x)
{
  static constexpr std::size_t QUEUE_SIZE = 1024;

  fetch::core::MPMCQueue<Element, QUEUE_SIZE> queue;
  ProducerConsumerTest<50, 50, 1000>(queue);
}

TEST_F(QueueTests, ProducerConsumer_50p_2c_1000x)
{
  static constexpr std::size_t QUEUE_SIZE = 1024;

  fetch::core::MPMCQueue<Element, QUEUE_SIZE> queue;
  ProducerConsumerTest<50, 2, 1000>(queue);
}

TEST_F(QueueTests, ProducerConsumer_50p_1c_1000x_MPSCQueue)
{
  static constexpr std::size_t QUEUE_SIZE = 1024;

  fetch::core::MPSCQueue<Element, QUEUE_SIZE> queue;
  ProducerConsumerTest<50, 1, 1000>(queue);
}

TEST_F(QueueTests, ProducerConsumer_50p_1c_1000x_MPMCQueue)
{
  static constexpr std::size_t QUEUE_SIZE = 1024;

  fetch::core::MPMCQueue<Element, QUEUE_SIZE> queue;
  ProducerConsumerTest<50, 1, 1000>(queue);
}

TEST_F(QueueTests, ProducerConsumer_1p_1c_1000x_SPSCQueue)
{
  static constexpr std::size_t QUEUE_SIZE = 1024;

  fetch::core::SPSCQueue<Element, QUEUE_SIZE> queue;
  ProducerConsumerTest<1, 1, 1000>(queue);
}

TEST_F(QueueTests, ProducerConsumer_1p_1c_1000x_MPMCQueue)
{
  static constexpr std::size_t QUEUE_SIZE = 1024;

  fetch::core::MPMCQueue<Element, QUEUE_SIZE> queue;
  ProducerConsumerTest<1, 1, 1000>(queue);
}

TEST_F(QueueTests, ProducerConsumer_1p_50c_1000x_SPMCQueue)
{
  static constexpr std::size_t QUEUE_SIZE = 1024;

  fetch::core::SPMCQueue<Element, QUEUE_SIZE> queue;
  ProducerConsumerTest<1, 50, 1000>(queue);
}

TEST_F(QueueTests, ProducerConsumer_1p_50c_1000x__MPMCQueue)
{
  static constexpr std::size_t QUEUE_SIZE = 1024;

  fetch::core::SPMCQueue<Element, QUEUE_SIZE> queue;
  ProducerConsumerTest<1, 50, 1000>(queue);
}

}  // namespace<|MERGE_RESOLUTION|>--- conflicted
+++ resolved
@@ -116,15 +116,8 @@
     using ThreadPtr  = std::unique_ptr<std::thread>;
     using ThreadList = std::vector<ThreadPtr>;
 
-<<<<<<< HEAD
-    static constexpr std::size_t NUM_LOOPS = 50;
-    static constexpr std::size_t NUM_ELEMENTS_PER_THREAD =
-        (Queue::QUEUE_LENGTH * NUM_LOOPS) / NUM_THREADS;
-    static constexpr std::size_t TOTAL_NUM_ELEMENTS = NUM_THREADS * NUM_ELEMENTS_PER_THREAD;
-=======
     static const std::size_t NUM_ELEMENTS_PER_THREAD =
         (Queue::QUEUE_LENGTH * NUM_LOOPS) / NUM_PROD_THREADS;
->>>>>>> 12018c62
 
     ThreadList  threads(NUM_PROD_THREADS);
     uint16_t    thread_idx{0};
@@ -132,10 +125,6 @@
     std::size_t num_elements_per_thread{num_of_elements / threads.size()};
     for (auto &thread : threads)
     {
-<<<<<<< HEAD
-      thread = std::make_unique<std::thread>([&queue, thread_idx]() {
-        // create the boilerplate element
-=======
       if (num_of_elements < num_elements_per_thread)
       {
         num_elements_per_thread = num_of_elements;
@@ -144,7 +133,6 @@
 
       thread = std::make_unique<std::thread>([&queue, thread_idx, num_elements_per_thread]() {
         // create the boiler plate element
->>>>>>> 12018c62
         Element element;
         std::fill(element.begin(), element.end(), thread_idx);
 
@@ -176,32 +164,9 @@
     num_elements_per_thread = num_of_elements / threads_consumer.size();
     for (auto &thread : threads_consumer)
     {
-<<<<<<< HEAD
-      // pop the element from the queue
-      ASSERT_TRUE(queue.Pop(element, std::chrono::seconds{4}));
-
-      if (element.front() != element.back())
-      {
-        printArray(std::cerr << "Corrupt array:\n", element) << '\n';
-      }
-
-      // thread the thread index counter
-      ASSERT_EQ(element.front(), element.back());
-
-      // check the contents of the array
-      uint16_t const thread_id = element[1];
-      for (std::size_t j = 2; j < (ELEMENT_SIZE - 1); ++j)
-      {
-        if (thread_id != element[j])
-        {
-          printArray(std::cerr << "Corrupt array:\n", element) << '\n';
-        }
-        ASSERT_EQ(thread_id, element[j]);
-=======
       if (num_of_elements < num_elements_per_thread)
       {
         num_elements_per_thread = num_of_elements;
->>>>>>> 12018c62
       }
       num_of_elements -= num_elements_per_thread;
 
