//------------------------------------------------------------------------------
//
//   Copyright 2018-2019 Fetch.AI Limited
//
//   Licensed under the Apache License, Version 2.0 (the "License");
//   you may not use this file except in compliance with the License.
//   You may obtain a copy of the License at
//
//       http://www.apache.org/licenses/LICENSE-2.0
//
//   Unless required by applicable law or agreed to in writing, software
//   distributed under the License is distributed on an "AS IS" BASIS,
//   WITHOUT WARRANTIES OR CONDITIONS OF ANY KIND, either express or implied.
//   See the License for the specific language governing permissions and
//   limitations under the License.
//
//------------------------------------------------------------------------------

#include "core/containers/queue.hpp"

#include <atomic>
#include <gtest/gtest.h>
#include <memory>
#include <string>
#include <thread>
#include <vector>

namespace {

template <class Stream, class Array>
Stream &printArray(Stream &cerr, Array const &a)
{
  static constexpr std::size_t width = 80;
  if (!a.empty())
  {
    auto        rle{a.front()};
    std::string buf{std::to_string(rle)};
    std::size_t count{1};

    for (std::size_t i{1}; i < a.size() - 1; ++i)
    {
      auto val{a[i]};
      if (val != rle)
      {
        if (count > 1)
        {
          buf += " x " + std::to_string(count);
          count = 1;
        }
        buf += ',';
        if (buf.size() >= width)
        {
          cerr << buf << '\n';
          buf = std::to_string(val);
        }
        else
        {
          buf += ' ' + std::to_string(val);
        }
        rle = val;
      }
      else
      {
        ++count;
      }
    }
    if (a.size() > 1)
    {
      auto val{a.back()};
      if (val != rle)
      {
        if (count > 1)
        {
          buf += " x " + std::to_string(count);
          count = 1;
        }
        buf += ", " + std::to_string(val);
      }
      else
      {
        buf += " x " + std::to_string(count + 1);
      }
    }
    cerr << buf << '\n';
  }
  return cerr;
}

class QueueTests : public ::testing::Test
{
protected:
  static constexpr std::size_t ELEMENT_SIZE = 1024;
  using Element                             = std::array<uint16_t, ELEMENT_SIZE>;

  template <typename Element>
  void VerifyElementConsistency(Element const &element, uint16_t &acqired_thread_id)
  {
    // thread the thread index counter
    ASSERT_EQ(element.front(), element.back());

    // check the contents of the array
    acqired_thread_id = element[1];
    for (std::size_t j = 2; j < (ELEMENT_SIZE - 1); ++j)
    {
      ASSERT_EQ(acqired_thread_id, element[j]);
    }
  }

  template <std::size_t NUM_PROD_THREADS, std::size_t NUM_CONS_THREADS, std::size_t NUM_LOOPS,
            typename Queue>
  void ProducerConsumerTest(Queue &queue)
  {
    // ensure the queue element type is valid
    static_assert(std::is_same<typename Queue::Element, Element>::value, "");

    using ThreadPtr  = std::unique_ptr<std::thread>;
    using ThreadList = std::vector<ThreadPtr>;

<<<<<<< HEAD
    static constexpr std::size_t NUM_LOOPS = 50;
    static constexpr std::size_t NUM_ELEMENTS_PER_THREAD =
        (Queue::QUEUE_LENGTH * NUM_LOOPS) / NUM_THREADS;
    static constexpr std::size_t TOTAL_NUM_ELEMENTS = NUM_THREADS * NUM_ELEMENTS_PER_THREAD;
=======
    static const std::size_t NUM_ELEMENTS_PER_THREAD =
        (Queue::QUEUE_LENGTH * NUM_LOOPS) / NUM_PROD_THREADS;
>>>>>>> 1bf3d1ac

    ThreadList  threads(NUM_PROD_THREADS);
    uint16_t    thread_idx{0};
    std::size_t num_of_elements = Queue::QUEUE_LENGTH * NUM_LOOPS;
    std::size_t num_elements_per_thread{num_of_elements / threads.size()};
    for (auto &thread : threads)
    {
<<<<<<< HEAD
      thread = std::make_unique<std::thread>([&queue, thread_idx]() {
        // create the boilerplate element
=======
      if (num_of_elements < num_elements_per_thread)
      {
        num_elements_per_thread = num_of_elements;
      }
      num_of_elements -= num_elements_per_thread;

      thread = std::make_unique<std::thread>([&queue, thread_idx, num_elements_per_thread]() {
        // create the boiler plate element
>>>>>>> 1bf3d1ac
        Element element;
        std::fill(element.begin(), element.end(), thread_idx);

        for (std::size_t i = 0; i < num_elements_per_thread; ++i)
        {
          // uniquely identify the element
          element.front() = static_cast<uint16_t>(i);
          element.back()  = static_cast<uint16_t>(i);

          // add the element to the queue
          queue.Push(element);
        }
      });

      ++thread_idx;
    }

    // create the counters
    std::array<std::size_t, NUM_PROD_THREADS> counters{};
    // check initialisation
    for (auto const &count : counters)
    {
      ASSERT_EQ(count, 0);
    }
    std::mutex counter_mutex;

    ThreadList threads_consumer(NUM_CONS_THREADS);
    num_of_elements         = Queue::QUEUE_LENGTH * NUM_LOOPS;
    num_elements_per_thread = num_of_elements / threads_consumer.size();
    for (auto &thread : threads_consumer)
    {
<<<<<<< HEAD
      // pop the element from the queue
      ASSERT_TRUE(queue.Pop(element, std::chrono::seconds{4}));

      if (element.front() != element.back())
      {
        printArray(std::cerr << "Corrupt array:\n", element) << '\n';
      }

      // thread the thread index counter
      ASSERT_EQ(element.front(), element.back());

      // check the contents of the array
      uint16_t const thread_id = element[1];
      for (std::size_t j = 2; j < (ELEMENT_SIZE - 1); ++j)
      {
        if (thread_id != element[j])
        {
          printArray(std::cerr << "Corrupt array:\n", element) << '\n';
        }
        ASSERT_EQ(thread_id, element[j]);
=======
      if (num_of_elements < num_elements_per_thread)
      {
        num_elements_per_thread = num_of_elements;
>>>>>>> 1bf3d1ac
      }
      num_of_elements -= num_elements_per_thread;

      thread = std::make_unique<std::thread>(
          [this, &queue, &counters, &counter_mutex, num_elements_per_thread]() {
            Element element;
            for (std::size_t i = 0; i < num_elements_per_thread; ++i)
            {
              // pop the element from the queue
              ASSERT_TRUE(queue.Pop(element, std::chrono::seconds{4}));
              uint16_t acquired_thread_id{NUM_PROD_THREADS + 1};
              VerifyElementConsistency(element, acquired_thread_id);
              // update the thread counters
              {
                std::lock_guard<std::mutex> lock(counter_mutex);
                counters.at(acquired_thread_id) += 1;
              }
            }
          });
    }
    // wait for all the threads to complete
    for (auto &thread : threads)
    {
      thread->join();
    }
    threads.clear();

    // wait for all the consumer threads to complete
    for (auto &thread : threads_consumer)
    {
      thread->join();
    }
    threads_consumer.clear();

    // ensure all the counters are correct
    for (auto const &count : counters)
    {
      ASSERT_EQ(count, NUM_ELEMENTS_PER_THREAD);
    }
  }
};

TEST_F(QueueTests, ProducerConsumer_100p_100c_1000x)
{
  static constexpr std::size_t QUEUE_SIZE = 1024;

  fetch::core::MPMCQueue<Element, QUEUE_SIZE> queue;
  ProducerConsumerTest<100, 100, 1000>(queue);
}

TEST_F(QueueTests, ProducerConsumer_50p_50c_1000x)
{
  static constexpr std::size_t QUEUE_SIZE = 1024;

  fetch::core::MPMCQueue<Element, QUEUE_SIZE> queue;
  ProducerConsumerTest<50, 50, 1000>(queue);
}

TEST_F(QueueTests, ProducerConsumer_50p_2c_1000x)
{
  static constexpr std::size_t QUEUE_SIZE = 1024;

  fetch::core::MPMCQueue<Element, QUEUE_SIZE> queue;
  ProducerConsumerTest<50, 2, 1000>(queue);
}

TEST_F(QueueTests, ProducerConsumer_50p_1c_1000x_MPSCQueue)
{
  static constexpr std::size_t QUEUE_SIZE = 1024;

  fetch::core::MPSCQueue<Element, QUEUE_SIZE> queue;
  ProducerConsumerTest<50, 1, 1000>(queue);
}

TEST_F(QueueTests, ProducerConsumer_50p_1c_1000x_MPMCQueue)
{
  static constexpr std::size_t QUEUE_SIZE = 1024;

  fetch::core::MPMCQueue<Element, QUEUE_SIZE> queue;
  ProducerConsumerTest<50, 1, 1000>(queue);
}

TEST_F(QueueTests, ProducerConsumer_1p_1c_1000x_SPSCQueue)
{
  static constexpr std::size_t QUEUE_SIZE = 1024;

  fetch::core::SPSCQueue<Element, QUEUE_SIZE> queue;
  ProducerConsumerTest<1, 1, 1000>(queue);
}

TEST_F(QueueTests, ProducerConsumer_1p_1c_1000x_MPMCQueue)
{
  static constexpr std::size_t QUEUE_SIZE = 1024;

  fetch::core::MPMCQueue<Element, QUEUE_SIZE> queue;
  ProducerConsumerTest<1, 1, 1000>(queue);
}

TEST_F(QueueTests, ProducerConsumer_1p_50c_1000x_SPMCQueue)
{
  static constexpr std::size_t QUEUE_SIZE = 1024;

  fetch::core::SPMCQueue<Element, QUEUE_SIZE> queue;
  ProducerConsumerTest<1, 50, 1000>(queue);
}

TEST_F(QueueTests, ProducerConsumer_1p_50c_1000x__MPMCQueue)
{
  static constexpr std::size_t QUEUE_SIZE = 1024;

  fetch::core::SPMCQueue<Element, QUEUE_SIZE> queue;
  ProducerConsumerTest<1, 50, 1000>(queue);
}

}  // namespace<|MERGE_RESOLUTION|>--- conflicted
+++ resolved
@@ -27,65 +27,6 @@
 
 namespace {
 
-template <class Stream, class Array>
-Stream &printArray(Stream &cerr, Array const &a)
-{
-  static constexpr std::size_t width = 80;
-  if (!a.empty())
-  {
-    auto        rle{a.front()};
-    std::string buf{std::to_string(rle)};
-    std::size_t count{1};
-
-    for (std::size_t i{1}; i < a.size() - 1; ++i)
-    {
-      auto val{a[i]};
-      if (val != rle)
-      {
-        if (count > 1)
-        {
-          buf += " x " + std::to_string(count);
-          count = 1;
-        }
-        buf += ',';
-        if (buf.size() >= width)
-        {
-          cerr << buf << '\n';
-          buf = std::to_string(val);
-        }
-        else
-        {
-          buf += ' ' + std::to_string(val);
-        }
-        rle = val;
-      }
-      else
-      {
-        ++count;
-      }
-    }
-    if (a.size() > 1)
-    {
-      auto val{a.back()};
-      if (val != rle)
-      {
-        if (count > 1)
-        {
-          buf += " x " + std::to_string(count);
-          count = 1;
-        }
-        buf += ", " + std::to_string(val);
-      }
-      else
-      {
-        buf += " x " + std::to_string(count + 1);
-      }
-    }
-    cerr << buf << '\n';
-  }
-  return cerr;
-}
-
 class QueueTests : public ::testing::Test
 {
 protected:
@@ -116,15 +57,8 @@
     using ThreadPtr  = std::unique_ptr<std::thread>;
     using ThreadList = std::vector<ThreadPtr>;
 
-<<<<<<< HEAD
-    static constexpr std::size_t NUM_LOOPS = 50;
-    static constexpr std::size_t NUM_ELEMENTS_PER_THREAD =
-        (Queue::QUEUE_LENGTH * NUM_LOOPS) / NUM_THREADS;
-    static constexpr std::size_t TOTAL_NUM_ELEMENTS = NUM_THREADS * NUM_ELEMENTS_PER_THREAD;
-=======
     static const std::size_t NUM_ELEMENTS_PER_THREAD =
         (Queue::QUEUE_LENGTH * NUM_LOOPS) / NUM_PROD_THREADS;
->>>>>>> 1bf3d1ac
 
     ThreadList  threads(NUM_PROD_THREADS);
     uint16_t    thread_idx{0};
@@ -132,10 +66,6 @@
     std::size_t num_elements_per_thread{num_of_elements / threads.size()};
     for (auto &thread : threads)
     {
-<<<<<<< HEAD
-      thread = std::make_unique<std::thread>([&queue, thread_idx]() {
-        // create the boilerplate element
-=======
       if (num_of_elements < num_elements_per_thread)
       {
         num_elements_per_thread = num_of_elements;
@@ -143,8 +73,7 @@
       num_of_elements -= num_elements_per_thread;
 
       thread = std::make_unique<std::thread>([&queue, thread_idx, num_elements_per_thread]() {
-        // create the boiler plate element
->>>>>>> 1bf3d1ac
+        // create the boilerplate element
         Element element;
         std::fill(element.begin(), element.end(), thread_idx);
 
@@ -176,32 +105,9 @@
     num_elements_per_thread = num_of_elements / threads_consumer.size();
     for (auto &thread : threads_consumer)
     {
-<<<<<<< HEAD
-      // pop the element from the queue
-      ASSERT_TRUE(queue.Pop(element, std::chrono::seconds{4}));
-
-      if (element.front() != element.back())
-      {
-        printArray(std::cerr << "Corrupt array:\n", element) << '\n';
-      }
-
-      // thread the thread index counter
-      ASSERT_EQ(element.front(), element.back());
-
-      // check the contents of the array
-      uint16_t const thread_id = element[1];
-      for (std::size_t j = 2; j < (ELEMENT_SIZE - 1); ++j)
-      {
-        if (thread_id != element[j])
-        {
-          printArray(std::cerr << "Corrupt array:\n", element) << '\n';
-        }
-        ASSERT_EQ(thread_id, element[j]);
-=======
       if (num_of_elements < num_elements_per_thread)
       {
         num_elements_per_thread = num_of_elements;
->>>>>>> 1bf3d1ac
       }
       num_of_elements -= num_elements_per_thread;
 
