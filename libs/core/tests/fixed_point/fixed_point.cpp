//------------------------------------------------------------------------------
//
//   Copyright 2018-2019 Fetch.AI Limited
//
//   Licensed under the Apache License, Version 2.0 (the "License");
//   you may not use this file except in compliance with the License.
//   You may obtain a copy of the License at
//
//       http://www.apache.org/licenses/LICENSE-2.0
//
//   Unless required by applicable law or agreed to in writing, software
//   distributed under the License is distributed on an "AS IS" BASIS,
//   WITHOUT WARRANTIES OR CONDITIONS OF ANY KIND, either express or implied.
//   See the License for the specific language governing permissions and
//   limitations under the License.
//
//------------------------------------------------------------------------------

#include "core/fixed_point/fixed_point.hpp"
#include <array>
#include <gtest/gtest.h>
#include <iostream>
#include <iomanip>
#include <limits>
#include <cmath>

using fp32 = fetch::fixed_point::FixedPoint<16, 16>;
using fp64 = fetch::fixed_point::FixedPoint<32, 32>;

TEST(FixedPointTest, Conversion_16_16)
{
  // Positive
  fetch::fixed_point::FixedPoint<16, 16> one(1);
  fetch::fixed_point::FixedPoint<16, 16> two(2);

  EXPECT_EQ(int(one), 1);
  EXPECT_EQ(int(two), 2);
  EXPECT_EQ(float(one), 1.0f);
  EXPECT_EQ(float(two), 2.0f);
  EXPECT_EQ(double(one), 1.0);
  EXPECT_EQ(double(two), 2.0);

  // Negative
  fetch::fixed_point::FixedPoint<16, 16> m_one(-1);
  fetch::fixed_point::FixedPoint<16, 16> m_two(-2);

  EXPECT_EQ(int(m_one), -1);
  EXPECT_EQ(int(m_two), -2);
  EXPECT_EQ(float(m_one), -1.0f);
  EXPECT_EQ(float(m_two), -2.0f);
  EXPECT_EQ(double(m_one), -1.0);
  EXPECT_EQ(double(m_two), -2.0);

  // CONST_ZERO
  fetch::fixed_point::FixedPoint<16, 16> zero(0);
  fetch::fixed_point::FixedPoint<16, 16> m_zero(-0);

  EXPECT_EQ(int(zero), 0);
  EXPECT_EQ(int(m_zero), 0);
  EXPECT_EQ(float(zero), 0.0f);
  EXPECT_EQ(float(m_zero), 0.0f);
  EXPECT_EQ(double(zero), 0.0);
  EXPECT_EQ(double(m_zero), 0.0);

  // Get raw value
  fetch::fixed_point::FixedPoint<16, 16> zero_point_five(0.5);
  fetch::fixed_point::FixedPoint<16, 16> one_point_five(1.5);
  fetch::fixed_point::FixedPoint<16, 16> two_point_five(2.5);
  fetch::fixed_point::FixedPoint<16, 16> m_one_point_five(-1.5);

  EXPECT_EQ(zero_point_five.Data(), 0x08000);
  EXPECT_EQ(one.Data(),             0x10000);
  EXPECT_EQ(one_point_five.Data(),  0x18000);
  EXPECT_EQ(two_point_five.Data(),  0x28000);

  // Convert from raw value
  fetch::fixed_point::FixedPoint<16, 16> two_point_five_raw(2, 0x08000);
  fetch::fixed_point::FixedPoint<16, 16> m_two_point_five_raw(-2, 0x08000);
  EXPECT_EQ(two_point_five, two_point_five_raw);
  EXPECT_EQ(m_one_point_five, m_two_point_five_raw);

  // Extreme cases:
  // smallest possible double representable to a FixedPoint
  fetch::fixed_point::FixedPoint<16, 16> infinitesimal(0.00002);
  // Largest fractional closest to one, representable to a FixedPoint
  fetch::fixed_point::FixedPoint<16, 16> almost_one(0.99999);
  // Largest fractional closest to one, representable to a FixedPoint
  fetch::fixed_point::FixedPoint<16, 16> largest_int(std::numeric_limits<int16_t>::max());

  // Smallest possible integer, increase by one, in order to allow for the fractional part.
  fetch::fixed_point::FixedPoint<16, 16> smallest_int(std::numeric_limits<int16_t>::min());

  // Largest possible Fixed Point number.
  fetch::fixed_point::FixedPoint<16, 16> largest_fixed_point = largest_int + almost_one;

  // Smallest possible Fixed Point number.
  fetch::fixed_point::FixedPoint<16, 16> smallest_fixed_point = smallest_int - almost_one;

  EXPECT_EQ(infinitesimal.Data(),        fp32::SMALLEST_FRACTION);
  EXPECT_EQ(almost_one.Data(),           fp32::LARGEST_FRACTION);
  EXPECT_EQ(largest_int.Data(),          fp32::MAX_INT);
  EXPECT_EQ(smallest_int.Data(),         fp32::MIN_INT);
  EXPECT_EQ(largest_fixed_point.Data(),  fp32::MAX);
  EXPECT_EQ(smallest_fixed_point.Data(), fp32::MIN);

  // We cannot be smaller than the actual negative integer of the actual type
  EXPECT_TRUE(smallest_fixed_point.Data() > std::numeric_limits<int32_t>::min());
  // On the other hand we expect to be exactly the same as the largest positive integer of int64_t
  EXPECT_TRUE(largest_fixed_point.Data() == std::numeric_limits<int32_t>::max());

  EXPECT_EQ(sizeof(one), 4);

  EXPECT_EQ(int(one), 1);
  EXPECT_EQ(unsigned(one), 1);
  EXPECT_EQ(int32_t(one), 1);
  EXPECT_EQ(uint32_t(one), 1);
  EXPECT_EQ(long(one), 1);
  EXPECT_EQ((unsigned long)(one), 1);
  EXPECT_EQ(int64_t(one), 1);
  EXPECT_EQ(uint64_t(one), 1);
}

TEST(FixedPointTest, Conversion_32_32)
{
  // Positive
  fetch::fixed_point::FixedPoint<32, 32> one(1);
  fetch::fixed_point::FixedPoint<32, 32> two(2);

  EXPECT_EQ(int(one), 1);
  EXPECT_EQ(int(two), 2);
  EXPECT_EQ(float(one), 1.0f);
  EXPECT_EQ(float(two), 2.0f);
  EXPECT_EQ(double(one), 1.0);
  EXPECT_EQ(double(two), 2.0);

  // Negative
  fetch::fixed_point::FixedPoint<32, 32> m_one(-1);
  fetch::fixed_point::FixedPoint<32, 32> m_two(-2);

  EXPECT_EQ(int(m_one), -1);
  EXPECT_EQ(int(m_two), -2);
  EXPECT_EQ(float(m_one), -1.0f);
  EXPECT_EQ(float(m_two), -2.0f);
  EXPECT_EQ(double(m_one), -1.0);
  EXPECT_EQ(double(m_two), -2.0);

  // CONST_ZERO
  fetch::fixed_point::FixedPoint<32, 32> zero(0);
  fetch::fixed_point::FixedPoint<32, 32> m_zero(-0);

  EXPECT_EQ(int(zero), 0);
  EXPECT_EQ(int(m_zero), 0);
  EXPECT_EQ(float(zero), 0.0f);
  EXPECT_EQ(float(m_zero), 0.0f);
  EXPECT_EQ(double(zero), 0.0);
  EXPECT_EQ(double(m_zero), 0.0);

  // Get raw value
  fetch::fixed_point::FixedPoint<32, 32> zero_point_five(0.5);
  fetch::fixed_point::FixedPoint<32, 32> one_point_five(1.5);
  fetch::fixed_point::FixedPoint<32, 32> two_point_five(2.5);
  fetch::fixed_point::FixedPoint<32, 32> m_one_point_five(-1.5);

  EXPECT_EQ(zero_point_five.Data(), 0x080000000);
  EXPECT_EQ(one.Data(),             0x100000000);
  EXPECT_EQ(one_point_five.Data(),  0x180000000);
  EXPECT_EQ(two_point_five.Data(),  0x280000000);

  // Convert from raw value
  fetch::fixed_point::FixedPoint<32, 32> two_point_five_raw(2, 0x080000000);
  fetch::fixed_point::FixedPoint<32, 32> m_two_point_five_raw(-2, 0x080000000);
  EXPECT_EQ(two_point_five, two_point_five_raw);
  EXPECT_EQ(m_one_point_five, m_two_point_five_raw);

  // Extreme cases:
  // smallest possible double representable to a FixedPoint
  fetch::fixed_point::FixedPoint<32, 32> infinitesimal(0.0000000004);
  // Largest fractional closest to one, representable to a FixedPoint
  fetch::fixed_point::FixedPoint<32, 32> almost_one(0.9999999998);
  // Largest fractional closest to one, representable to a FixedPoint
  fetch::fixed_point::FixedPoint<32, 32> largest_int(std::numeric_limits<int32_t>::max());

  // Smallest possible integer, increase by one, in order to allow for the fractional part.
  fetch::fixed_point::FixedPoint<32, 32> smallest_int(std::numeric_limits<int32_t>::min());

  // Largest possible Fixed Point number.
  fetch::fixed_point::FixedPoint<32, 32> largest_fixed_point = largest_int + almost_one;

  // Smallest possible Fixed Point number.
  fetch::fixed_point::FixedPoint<32, 32> smallest_fixed_point = smallest_int - almost_one;

  EXPECT_EQ(infinitesimal.Data(),        fp64::SMALLEST_FRACTION);
  EXPECT_EQ(almost_one.Data(),           fp64::LARGEST_FRACTION);
  EXPECT_EQ(largest_int.Data(),          fp64::MAX_INT);
  EXPECT_EQ(smallest_int.Data(),         fp64::MIN_INT);
  EXPECT_EQ(largest_fixed_point.Data(),  fp64::MAX);
  EXPECT_EQ(smallest_fixed_point.Data(), fp64::MIN);

  // We cannot be smaller than the actual negative integer of the actual type
  EXPECT_TRUE(smallest_fixed_point.Data() > std::numeric_limits<int64_t>::min());
  // On the other hand we expect to be exactly the same as the largest positive integer of int64_t
  EXPECT_TRUE(largest_fixed_point.Data() == std::numeric_limits<int64_t>::max());

  EXPECT_EQ(sizeof(one), 8);

  EXPECT_EQ(int(one), 1);
  EXPECT_EQ(unsigned(one), 1);
  EXPECT_EQ(int32_t(one), 1);
  EXPECT_EQ(uint32_t(one), 1);
  EXPECT_EQ(long(one), 1);
  EXPECT_EQ(uint64_t(one), 1);
  EXPECT_EQ(int64_t(one), 1);
  EXPECT_EQ(uint64_t(one), 1);
}

TEST(FixedPointTest, Addition_16_16)
{
  // Positive
  fetch::fixed_point::FixedPoint<16, 16> one(1);
  fetch::fixed_point::FixedPoint<16, 16> two(2);

  EXPECT_EQ(int(one + two), 3);
  EXPECT_EQ(float(one + two), 3.0f);
  EXPECT_EQ(double(one + two), 3.0);

  // Negative
  fetch::fixed_point::FixedPoint<16, 16> m_one(-1);
  fetch::fixed_point::FixedPoint<16, 16> m_two(-2);

  EXPECT_EQ(int(m_one + one), 0);
  EXPECT_EQ(int(m_one + m_two), -3);
  EXPECT_EQ(float(m_one + one), 0.0f);
  EXPECT_EQ(float(m_one + m_two), -3.0f);
  EXPECT_EQ(double(m_one + one), 0.0);
  EXPECT_EQ(double(m_one + m_two), -3.0);

  fetch::fixed_point::FixedPoint<16, 16> another{one};
  ++another;
  EXPECT_EQ(another, two);

  // CONST_ZERO
  fetch::fixed_point::FixedPoint<16, 16> zero(0);
  fetch::fixed_point::FixedPoint<16, 16> m_zero(-0);

  EXPECT_EQ(int(zero), 0);
  EXPECT_EQ(int(m_zero), 0);
  EXPECT_EQ(float(zero), 0.0f);
  EXPECT_EQ(float(m_zero), 0.0f);
  EXPECT_EQ(double(zero), 0.0);
  EXPECT_EQ(double(m_zero), 0.0);

  // Infinitesimal additions
  fetch::fixed_point::FixedPoint<16, 16> almost_one(0, fp64::LARGEST_FRACTION);
  fetch::fixed_point::FixedPoint<16, 16> infinitesimal(0, fp64::SMALLEST_FRACTION);

  // Largest possible fraction and smallest possible fraction should make us the value of 1
  EXPECT_EQ(almost_one + infinitesimal, one);
  // The same for negative
  EXPECT_EQ(-almost_one - infinitesimal, m_one);
}

TEST(FixedPointTest, Addition_32_32)
{
  // Positive
  fetch::fixed_point::FixedPoint<32, 32> one(1);
  fetch::fixed_point::FixedPoint<32, 32> two(2);

  EXPECT_EQ(int(one + two), 3);
  EXPECT_EQ(float(one + two), 3.0f);
  EXPECT_EQ(double(one + two), 3.0);

  // Negative
  fetch::fixed_point::FixedPoint<32, 32> m_one(-1);
  fetch::fixed_point::FixedPoint<32, 32> m_two(-2);

  EXPECT_EQ(int(m_one + one), 0);
  EXPECT_EQ(int(m_one + m_two), -3);
  EXPECT_EQ(float(m_one + one), 0.0f);
  EXPECT_EQ(float(m_one + m_two), -3.0f);
  EXPECT_EQ(double(m_one + one), 0.0);
  EXPECT_EQ(double(m_one + m_two), -3.0);

  // CONST_ZERO
  fetch::fixed_point::FixedPoint<32, 32> zero(0);
  fetch::fixed_point::FixedPoint<32, 32> m_zero(-0);

  EXPECT_EQ(int(zero), 0);
  EXPECT_EQ(int(m_zero), 0);
  EXPECT_EQ(float(zero), 0.0f);
  EXPECT_EQ(float(m_zero), 0.0f);
  EXPECT_EQ(double(zero), 0.0);
  EXPECT_EQ(double(m_zero), 0.0);

  // Infinitesimal additions
  fetch::fixed_point::FixedPoint<32, 32> almost_one(0, fp64::LARGEST_FRACTION);
  fetch::fixed_point::FixedPoint<32, 32> infinitesimal(0, fp64::SMALLEST_FRACTION);

  // Largest possible fraction and smallest possible fraction should make us the value of 1
  EXPECT_EQ(almost_one + infinitesimal, one);
  // The same for negative
  EXPECT_EQ(-almost_one - infinitesimal, m_one);
<<<<<<< HEAD
}

TEST(FixedPointTest, Subtraction_16_16)
{
  // Positive
  fetch::fixed_point::FixedPoint<16, 16> one(1);
  fetch::fixed_point::FixedPoint<16, 16> two(2);

  EXPECT_EQ(int(two - one), 1);
  EXPECT_EQ(float(two - one), 1.0f);
  EXPECT_EQ(double(two - one), 1.0);

  EXPECT_EQ(int(one - two), -1);
  EXPECT_EQ(float(one - two), -1.0f);
  EXPECT_EQ(double(one - two), -1.0);

  // Negative
  fetch::fixed_point::FixedPoint<16, 16> m_one(-1);
  fetch::fixed_point::FixedPoint<16, 16> m_two(-2);

  EXPECT_EQ(int(m_one - one), -2);
  EXPECT_EQ(int(m_one - m_two), 1);
  EXPECT_EQ(float(m_one - one), -2.0f);
  EXPECT_EQ(float(m_one - m_two), 1.0f);
  EXPECT_EQ(double(m_one - one), -2.0);
  EXPECT_EQ(double(m_one - m_two), 1.0);

  // Fractions
  fetch::fixed_point::FixedPoint<16, 16> almost_three(2, fp32::LARGEST_FRACTION);
  fetch::fixed_point::FixedPoint<16, 16> almost_two(1, fp32::LARGEST_FRACTION);

  EXPECT_EQ(almost_three - almost_two, one);
}

=======
}

TEST(FixedPointTest, Subtraction_16_16)
{
  // Positive
  fetch::fixed_point::FixedPoint<16, 16> one(1);
  fetch::fixed_point::FixedPoint<16, 16> two(2);

  EXPECT_EQ(int(two - one), 1);
  EXPECT_EQ(float(two - one), 1.0f);
  EXPECT_EQ(double(two - one), 1.0);

  EXPECT_EQ(int(one - two), -1);
  EXPECT_EQ(float(one - two), -1.0f);
  EXPECT_EQ(double(one - two), -1.0);

  // Negative
  fetch::fixed_point::FixedPoint<16, 16> m_one(-1);
  fetch::fixed_point::FixedPoint<16, 16> m_two(-2);

  EXPECT_EQ(int(m_one - one), -2);
  EXPECT_EQ(int(m_one - m_two), 1);
  EXPECT_EQ(float(m_one - one), -2.0f);
  EXPECT_EQ(float(m_one - m_two), 1.0f);
  EXPECT_EQ(double(m_one - one), -2.0);
  EXPECT_EQ(double(m_one - m_two), 1.0);

  // Fractions
  fetch::fixed_point::FixedPoint<16, 16> almost_three(2, fp32::LARGEST_FRACTION);
  fetch::fixed_point::FixedPoint<16, 16> almost_two(1, fp32::LARGEST_FRACTION);

  EXPECT_EQ(almost_three - almost_two, one);
}

>>>>>>> f097f0a8
TEST(FixedPointTest, Subtraction_32_32)
{
  // Positive
  fetch::fixed_point::FixedPoint<32, 32> one(1);
  fetch::fixed_point::FixedPoint<32, 32> two(2);

  EXPECT_EQ(int(two - one), 1);
  EXPECT_EQ(float(two - one), 1.0f);
  EXPECT_EQ(double(two - one), 1.0);

  EXPECT_EQ(int(one - two), -1);
  EXPECT_EQ(float(one - two), -1.0f);
  EXPECT_EQ(double(one - two), -1.0);

  // Negative
  fetch::fixed_point::FixedPoint<32, 32> m_one(-1);
  fetch::fixed_point::FixedPoint<32, 32> m_two(-2);

  EXPECT_EQ(int(m_one - one), -2);
  EXPECT_EQ(int(m_one - m_two), 1);
  EXPECT_EQ(float(m_one - one), -2.0f);
  EXPECT_EQ(float(m_one - m_two), 1.0f);
  EXPECT_EQ(double(m_one - one), -2.0);
  EXPECT_EQ(double(m_one - m_two), 1.0);

  // Fractions
  fetch::fixed_point::FixedPoint<32, 32> almost_three(2, fp64::LARGEST_FRACTION);
  fetch::fixed_point::FixedPoint<32, 32> almost_two(1, fp64::LARGEST_FRACTION);

  EXPECT_EQ(almost_three - almost_two, one);
<<<<<<< HEAD
}

TEST(FixedPointTest, Multiplication_16_16)
{
  // Positive
  fetch::fixed_point::FixedPoint<16, 16> zero(0);
  fetch::fixed_point::FixedPoint<16, 16> one(1);
  fetch::fixed_point::FixedPoint<16, 16> two(2);
  fetch::fixed_point::FixedPoint<16, 16> three(3);
=======
}

TEST(FixedPointTest, Multiplication_16_16)
{
  // Positive
  fetch::fixed_point::FixedPoint<16, 16> zero(0);
  fetch::fixed_point::FixedPoint<16, 16> one(1);
  fetch::fixed_point::FixedPoint<16, 16> two(2);
  fetch::fixed_point::FixedPoint<16, 16> three(3);

  EXPECT_EQ(two * one, two);
  EXPECT_EQ(one * 2, 2);
  EXPECT_EQ(float(two * 2.0f), 4.0f);
  EXPECT_EQ(double(three * 2.0), 6.0);

  EXPECT_EQ(int(one * two), 2);
  EXPECT_EQ(float(one * two), 2.0f);
  EXPECT_EQ(double(one * two), 2.0);

  EXPECT_EQ(int(two * zero), 0);
  EXPECT_EQ(float(two * zero), 0.0f);
  EXPECT_EQ(double(two * zero), 0.0);

  // Extreme cases
  fetch::fixed_point::FixedPoint<16, 16> almost_one(0, fp64::LARGEST_FRACTION);
  fetch::fixed_point::FixedPoint<16, 16> infinitesimal(0, fp64::SMALLEST_FRACTION);
  fetch::fixed_point::FixedPoint<16, 16> huge(0x4000, 0);
  fetch::fixed_point::FixedPoint<16, 16> small(0, 0x4000);

  EXPECT_EQ(almost_one * almost_one, almost_one - infinitesimal);
  EXPECT_EQ(almost_one * infinitesimal, zero);
  EXPECT_EQ(huge * infinitesimal, small);

  // (One of) largest possible multiplications
}

TEST(FixedPointTest, Multiplication_32_32)
{
  // Positive
  fetch::fixed_point::FixedPoint<32, 32> zero(0);
  fetch::fixed_point::FixedPoint<32, 32> one(1);
  fetch::fixed_point::FixedPoint<32, 32> two(2);
  fetch::fixed_point::FixedPoint<32, 32> three(3);
>>>>>>> f097f0a8

  EXPECT_EQ(two * one, two);
  EXPECT_EQ(one * 2, 2);
  EXPECT_EQ(float(two * 2.0f), 4.0f);
  EXPECT_EQ(double(three * 2.0), 6.0);

  EXPECT_EQ(int(one * two), 2);
  EXPECT_EQ(float(one * two), 2.0f);
  EXPECT_EQ(double(one * two), 2.0);

  EXPECT_EQ(int(two * zero), 0);
  EXPECT_EQ(float(two * zero), 0.0f);
  EXPECT_EQ(double(two * zero), 0.0);

  // Extreme cases
<<<<<<< HEAD
  fetch::fixed_point::FixedPoint<16, 16> almost_one(0, fp64::LARGEST_FRACTION);
  fetch::fixed_point::FixedPoint<16, 16> infinitesimal(0, fp64::SMALLEST_FRACTION);
  fetch::fixed_point::FixedPoint<16, 16> huge(0x4000, 0);
  fetch::fixed_point::FixedPoint<16, 16> small(0, 0x4000);
=======
  fetch::fixed_point::FixedPoint<32, 32> almost_one(0, fp64::LARGEST_FRACTION);
  fetch::fixed_point::FixedPoint<32, 32> infinitesimal(0, fp64::SMALLEST_FRACTION);
  fetch::fixed_point::FixedPoint<32, 32> huge(0x40000000, 0);
  fetch::fixed_point::FixedPoint<32, 32> small(0, 0x40000000);
>>>>>>> f097f0a8

  EXPECT_EQ(almost_one * almost_one, almost_one - infinitesimal);
  EXPECT_EQ(almost_one * infinitesimal, zero);
  EXPECT_EQ(huge * infinitesimal, small);

  // (One of) largest possible multiplications
<<<<<<< HEAD
}

TEST(FixedPointTest, Multiplication_32_32)
=======
}

TEST(FixedPointTest, Division_16_16)
{
  // Positive
  fetch::fixed_point::FixedPoint<16, 16> zero(0);
  fetch::fixed_point::FixedPoint<16, 16> one(1);
  fetch::fixed_point::FixedPoint<16, 16> two(2);

  EXPECT_EQ(int(two / one), 2);
  EXPECT_EQ(float(two / one), 2.0f);
  EXPECT_EQ(double(two / one), 2.0);

  EXPECT_EQ(int(one / two), 0);
  EXPECT_EQ(float(one / two), 0.5f);
  EXPECT_EQ(double(one / two), 0.5);

  // Extreme cases
  fetch::fixed_point::FixedPoint<16, 16> almost_one(0, fp64::LARGEST_FRACTION);
  fetch::fixed_point::FixedPoint<16, 16> infinitesimal(0, fp64::SMALLEST_FRACTION);
  fetch::fixed_point::FixedPoint<16, 16> huge(0x4000, 0);
  fetch::fixed_point::FixedPoint<16, 16> small(0, 0x4000);

  EXPECT_EQ(small / infinitesimal, huge);
  EXPECT_EQ(infinitesimal / one, infinitesimal);
  EXPECT_EQ(one / huge, infinitesimal * 4);
  EXPECT_EQ(huge / infinitesimal, zero);

  // TODO(843): Add proper support for NaN/Infinity/etc in FixedPoint class
  EXPECT_THROW(two / zero, std::overflow_error);
  EXPECT_THROW(zero / zero, std::overflow_error);
}

TEST(FixedPointTest, Division_32_32)
>>>>>>> f097f0a8
{
  // Positive
  fetch::fixed_point::FixedPoint<32, 32> zero(0);
  fetch::fixed_point::FixedPoint<32, 32> one(1);
  fetch::fixed_point::FixedPoint<32, 32> two(2);
  fetch::fixed_point::FixedPoint<32, 32> three(3);

  EXPECT_EQ(two * one, two);
  EXPECT_EQ(one * 2, 2);
  EXPECT_EQ(float(two * 2.0f), 4.0f);
  EXPECT_EQ(double(three * 2.0), 6.0);

  EXPECT_EQ(int(one * two), 2);
  EXPECT_EQ(float(one * two), 2.0f);
  EXPECT_EQ(double(one * two), 2.0);

  EXPECT_EQ(int(two * zero), 0);
  EXPECT_EQ(float(two * zero), 0.0f);
  EXPECT_EQ(double(two * zero), 0.0);

  // Extreme cases
  fetch::fixed_point::FixedPoint<32, 32> almost_one(0, fp64::LARGEST_FRACTION);
  fetch::fixed_point::FixedPoint<32, 32> infinitesimal(0, fp64::SMALLEST_FRACTION);
  fetch::fixed_point::FixedPoint<32, 32> huge(0x40000000, 0);
  fetch::fixed_point::FixedPoint<32, 32> small(0, 0x40000000);

  EXPECT_EQ(almost_one * almost_one, almost_one - infinitesimal);
  EXPECT_EQ(almost_one * infinitesimal, zero);
  EXPECT_EQ(huge * infinitesimal, small);

  // (One of) largest possible multiplications
}

TEST(FixedPointTest, Division_16_16)
{
  // Positive
  fetch::fixed_point::FixedPoint<16, 16> zero(0);
  fetch::fixed_point::FixedPoint<16, 16> one(1);
  fetch::fixed_point::FixedPoint<16, 16> two(2);

  EXPECT_EQ(int(two / one), 2);
  EXPECT_EQ(float(two / one), 2.0f);
  EXPECT_EQ(double(two / one), 2.0);

  EXPECT_EQ(int(one / two), 0);
  EXPECT_EQ(float(one / two), 0.5f);
  EXPECT_EQ(double(one / two), 0.5);

  // Extreme cases
<<<<<<< HEAD
  fetch::fixed_point::FixedPoint<16, 16> almost_one(0, fp64::LARGEST_FRACTION);
  fetch::fixed_point::FixedPoint<16, 16> infinitesimal(0, fp64::SMALLEST_FRACTION);
  fetch::fixed_point::FixedPoint<16, 16> huge(0x4000, 0);
  fetch::fixed_point::FixedPoint<16, 16> small(0, 0x4000);
=======
  fetch::fixed_point::FixedPoint<32, 32> almost_one(0, fp64::LARGEST_FRACTION);
  fetch::fixed_point::FixedPoint<32, 32> infinitesimal(0, fp64::SMALLEST_FRACTION);
  fetch::fixed_point::FixedPoint<32, 32> huge(0x40000000, 0);
  fetch::fixed_point::FixedPoint<32, 32> small(0, 0x40000000);
>>>>>>> f097f0a8

  EXPECT_EQ(small / infinitesimal, huge);
  EXPECT_EQ(infinitesimal / one, infinitesimal);
  EXPECT_EQ(one / huge, infinitesimal * 4);
  EXPECT_EQ(huge / infinitesimal, zero);

  // TODO(843): Add proper support for NaN/Infinity/etc in FixedPoint class
  EXPECT_THROW(two / zero, std::overflow_error);
  EXPECT_THROW(zero / zero, std::overflow_error);
<<<<<<< HEAD
}

TEST(FixedPointTest, Division_32_32)
=======
}

TEST(FixedPointTest, Comparison_16_16)
{
  fetch::fixed_point::FixedPoint<16, 16> zero(0);
  fetch::fixed_point::FixedPoint<16, 16> one(1);
  fetch::fixed_point::FixedPoint<16, 16> two(2);

  EXPECT_TRUE(zero < one);
  EXPECT_TRUE(zero < two);
  EXPECT_TRUE(one < two);

  EXPECT_FALSE(zero > one);
  EXPECT_FALSE(zero > two);
  EXPECT_FALSE(one > two);

  EXPECT_FALSE(zero == one);
  EXPECT_FALSE(zero == two);
  EXPECT_FALSE(one == two);

  EXPECT_TRUE(zero == zero);
  EXPECT_TRUE(one == one);
  EXPECT_TRUE(two == two);

  EXPECT_TRUE(zero >= zero);
  EXPECT_TRUE(one >= one);
  EXPECT_TRUE(two >= two);

  EXPECT_TRUE(zero <= zero);
  EXPECT_TRUE(one <= one);
  EXPECT_TRUE(two <= two);

  fetch::fixed_point::FixedPoint<16, 16> zero_point_five(0.5);
  fetch::fixed_point::FixedPoint<16, 16> one_point_five(1.5);
  fetch::fixed_point::FixedPoint<16, 16> two_point_five(2.5);

  EXPECT_TRUE(zero_point_five < one);
  EXPECT_TRUE(zero_point_five < two);
  EXPECT_TRUE(one_point_five < two);

  EXPECT_FALSE(zero_point_five > one);
  EXPECT_FALSE(zero_point_five > two);
  EXPECT_FALSE(one_point_five > two);

  EXPECT_FALSE(zero_point_five == one);
  EXPECT_FALSE(zero_point_five == two);
  EXPECT_FALSE(one_point_five == two);

  EXPECT_TRUE(zero_point_five == zero_point_five);
  EXPECT_TRUE(one_point_five == one_point_five);
  EXPECT_TRUE(two_point_five == two_point_five);

  EXPECT_TRUE(zero_point_five >= zero_point_five);
  EXPECT_TRUE(one_point_five >= one_point_five);
  EXPECT_TRUE(two_point_five >= two_point_five);

  EXPECT_TRUE(zero_point_five <= zero_point_five);
  EXPECT_TRUE(one_point_five <= one_point_five);
  EXPECT_TRUE(two_point_five <= two_point_five);

  fetch::fixed_point::FixedPoint<16, 16> m_zero(-0);
  fetch::fixed_point::FixedPoint<16, 16> m_one(-1.0);
  fetch::fixed_point::FixedPoint<16, 16> m_two(-2);

  EXPECT_TRUE(m_zero > m_one);
  EXPECT_TRUE(m_zero > m_two);
  EXPECT_TRUE(m_one > m_two);

  EXPECT_FALSE(m_zero < m_one);
  EXPECT_FALSE(m_zero < m_two);
  EXPECT_FALSE(m_one < m_two);

  EXPECT_FALSE(m_zero == m_one);
  EXPECT_FALSE(m_zero == m_two);
  EXPECT_FALSE(m_one == m_two);

  EXPECT_TRUE(zero == m_zero);
  EXPECT_TRUE(m_zero == m_zero);
  EXPECT_TRUE(m_one == m_one);
  EXPECT_TRUE(m_two == m_two);

  EXPECT_TRUE(m_zero >= m_zero);
  EXPECT_TRUE(m_one >= m_one);
  EXPECT_TRUE(m_two >= m_two);

  EXPECT_TRUE(m_zero <= m_zero);
  EXPECT_TRUE(m_one <= m_one);
  EXPECT_TRUE(m_two <= m_two);

  EXPECT_TRUE(zero > m_one);
  EXPECT_TRUE(zero > m_two);
  EXPECT_TRUE(one > m_two);

  EXPECT_TRUE(m_two < one);
  EXPECT_TRUE(m_one < two);

  EXPECT_TRUE(fp32::CONST_E        == 2.718281828459045235360287471352662498);
  EXPECT_TRUE(fp32::CONST_LOG2E    == 1.442695040888963407359924681001892137);
  EXPECT_TRUE(fp32::CONST_LOG10E   == 0.434294481903251827651128918916605082);
  EXPECT_TRUE(fp32::CONST_LN2      == 0.693147180559945309417232121458176568);
  EXPECT_TRUE(fp32::CONST_LN10     == 2.302585092994045684017991454684364208);
  EXPECT_TRUE(fp32::CONST_PI       == 3.141592653589793238462643383279502884);
  EXPECT_TRUE(fp32::CONST_PI_2     == 1.570796326794896619231321691639751442);
  EXPECT_TRUE(fp32::CONST_PI_4     == 0.785398163397448309615660845819875721);
  EXPECT_TRUE(fp32::CONST_INV_PI   == 0.318309886183790671537767526745028724);
  EXPECT_TRUE(fp32::CONST_2_INV_PI == 0.636619772367581343075535053490057448);
  EXPECT_TRUE(fp32::CONST_2_INV_SQRTPI == 1.128379167095512573896158903121545172);
  EXPECT_TRUE(fp32::CONST_SQRT2    == 1.414213562373095048801688724209698079);
  EXPECT_TRUE(fp32::CONST_INV_SQRT2 == 0.707106781186547524400844362104849039);
}

TEST(FixedPointTest, Comparison_32_32)
>>>>>>> f097f0a8
{
  // Positive
  fetch::fixed_point::FixedPoint<32, 32> zero(0);
  fetch::fixed_point::FixedPoint<32, 32> one(1);
  fetch::fixed_point::FixedPoint<32, 32> two(2);

  EXPECT_EQ(int(two / one), 2);
  EXPECT_EQ(float(two / one), 2.0f);
  EXPECT_EQ(double(two / one), 2.0);

  EXPECT_EQ(int(one / two), 0);
  EXPECT_EQ(float(one / two), 0.5f);
  EXPECT_EQ(double(one / two), 0.5);

  // Extreme cases
  fetch::fixed_point::FixedPoint<32, 32> almost_one(0, fp64::LARGEST_FRACTION);
  fetch::fixed_point::FixedPoint<32, 32> infinitesimal(0, fp64::SMALLEST_FRACTION);
  fetch::fixed_point::FixedPoint<32, 32> huge(0x40000000, 0);
  fetch::fixed_point::FixedPoint<32, 32> small(0, 0x40000000);

  EXPECT_EQ(small / infinitesimal, huge);
  EXPECT_EQ(infinitesimal / one, infinitesimal);
  EXPECT_EQ(one / huge, infinitesimal * 4);
  EXPECT_EQ(huge / infinitesimal, zero);

  // TODO(843): Add proper support for NaN/Infinity/etc in FixedPoint class
  EXPECT_THROW(two / zero, std::overflow_error);
  EXPECT_THROW(zero / zero, std::overflow_error);
}

TEST(FixedPointTest, Comparison_16_16)
{
  fetch::fixed_point::FixedPoint<16, 16> zero(0);
  fetch::fixed_point::FixedPoint<16, 16> one(1);
  fetch::fixed_point::FixedPoint<16, 16> two(2);

  EXPECT_TRUE(zero < one);
  EXPECT_TRUE(zero < two);
  EXPECT_TRUE(one < two);

  EXPECT_FALSE(zero > one);
  EXPECT_FALSE(zero > two);
  EXPECT_FALSE(one > two);

  EXPECT_FALSE(zero == one);
  EXPECT_FALSE(zero == two);
  EXPECT_FALSE(one == two);

  EXPECT_TRUE(zero == zero);
  EXPECT_TRUE(one == one);
  EXPECT_TRUE(two == two);

  EXPECT_TRUE(zero >= zero);
  EXPECT_TRUE(one >= one);
  EXPECT_TRUE(two >= two);

  EXPECT_TRUE(zero <= zero);
  EXPECT_TRUE(one <= one);
  EXPECT_TRUE(two <= two);

  fetch::fixed_point::FixedPoint<16, 16> zero_point_five(0.5);
  fetch::fixed_point::FixedPoint<16, 16> one_point_five(1.5);
  fetch::fixed_point::FixedPoint<16, 16> two_point_five(2.5);

  EXPECT_TRUE(zero_point_five < one);
  EXPECT_TRUE(zero_point_five < two);
  EXPECT_TRUE(one_point_five < two);

  EXPECT_FALSE(zero_point_five > one);
  EXPECT_FALSE(zero_point_five > two);
  EXPECT_FALSE(one_point_five > two);

  EXPECT_FALSE(zero_point_five == one);
  EXPECT_FALSE(zero_point_five == two);
  EXPECT_FALSE(one_point_five == two);

  EXPECT_TRUE(zero_point_five == zero_point_five);
  EXPECT_TRUE(one_point_five == one_point_five);
  EXPECT_TRUE(two_point_five == two_point_five);

  EXPECT_TRUE(zero_point_five >= zero_point_five);
  EXPECT_TRUE(one_point_five >= one_point_five);
  EXPECT_TRUE(two_point_five >= two_point_five);

  EXPECT_TRUE(zero_point_five <= zero_point_five);
  EXPECT_TRUE(one_point_five <= one_point_five);
  EXPECT_TRUE(two_point_five <= two_point_five);

  fetch::fixed_point::FixedPoint<16, 16> m_zero(-0);
  fetch::fixed_point::FixedPoint<16, 16> m_one(-1.0);
  fetch::fixed_point::FixedPoint<16, 16> m_two(-2);

  EXPECT_TRUE(m_zero > m_one);
  EXPECT_TRUE(m_zero > m_two);
  EXPECT_TRUE(m_one > m_two);

  EXPECT_FALSE(m_zero < m_one);
  EXPECT_FALSE(m_zero < m_two);
  EXPECT_FALSE(m_one < m_two);

  EXPECT_FALSE(m_zero == m_one);
  EXPECT_FALSE(m_zero == m_two);
  EXPECT_FALSE(m_one == m_two);

  EXPECT_TRUE(zero == m_zero);
  EXPECT_TRUE(m_zero == m_zero);
  EXPECT_TRUE(m_one == m_one);
  EXPECT_TRUE(m_two == m_two);

  EXPECT_TRUE(m_zero >= m_zero);
  EXPECT_TRUE(m_one >= m_one);
  EXPECT_TRUE(m_two >= m_two);

  EXPECT_TRUE(m_zero <= m_zero);
  EXPECT_TRUE(m_one <= m_one);
  EXPECT_TRUE(m_two <= m_two);

  EXPECT_TRUE(zero > m_one);
  EXPECT_TRUE(zero > m_two);
  EXPECT_TRUE(one > m_two);

  EXPECT_TRUE(m_two < one);
  EXPECT_TRUE(m_one < two);

<<<<<<< HEAD
  EXPECT_TRUE(fp32::CONST_E        == 2.718281828459045235360287471352662498);
  EXPECT_TRUE(fp32::CONST_LOG2E    == 1.442695040888963407359924681001892137);
  EXPECT_TRUE(fp32::CONST_LOG10E   == 0.434294481903251827651128918916605082);
  EXPECT_TRUE(fp32::CONST_LN2      == 0.693147180559945309417232121458176568);
  EXPECT_TRUE(fp32::CONST_LN10     == 2.302585092994045684017991454684364208);
  EXPECT_TRUE(fp32::CONST_PI       == 3.141592653589793238462643383279502884);
  EXPECT_TRUE(fp32::CONST_PI_2     == 1.570796326794896619231321691639751442);
  EXPECT_TRUE(fp32::CONST_PI_4     == 0.785398163397448309615660845819875721);
  EXPECT_TRUE(fp32::CONST_INV_PI   == 0.318309886183790671537767526745028724);
  EXPECT_TRUE(fp32::CONST_2_INV_PI == 0.636619772367581343075535053490057448);
  EXPECT_TRUE(fp32::CONST_2_INV_SQRTPI == 1.128379167095512573896158903121545172);
  EXPECT_TRUE(fp32::CONST_SQRT2    == 1.414213562373095048801688724209698079);
  EXPECT_TRUE(fp32::CONST_INV_SQRT2 == 0.707106781186547524400844362104849039);
}

TEST(FixedPointTest, Comparison_32_32)
{
  fetch::fixed_point::FixedPoint<32, 32> zero(0);
  fetch::fixed_point::FixedPoint<32, 32> one(1);
  fetch::fixed_point::FixedPoint<32, 32> two(2);

  EXPECT_LT(zero, one);
  EXPECT_LT(zero, two);
  EXPECT_LT(one, two);

  EXPECT_FALSE(zero > one);
  EXPECT_FALSE(zero > two);
  EXPECT_FALSE(one > two);

  EXPECT_FALSE(zero == one);
  EXPECT_FALSE(zero == two);
  EXPECT_FALSE(one == two);

  EXPECT_EQ(zero, zero);
  EXPECT_EQ(one, one);
  EXPECT_EQ(two, two);

  EXPECT_GE(zero, zero);
  EXPECT_GE(one, one);
  EXPECT_GE(two, two);

  EXPECT_LE(zero, zero);
  EXPECT_LE(one, one);
  EXPECT_LE(two, two);

  fetch::fixed_point::FixedPoint<32, 32> zero_point_five(0.5);
  fetch::fixed_point::FixedPoint<32, 32> one_point_five(1.5);
  fetch::fixed_point::FixedPoint<32, 32> two_point_five(2.5);

  EXPECT_LT(zero_point_five, one);
  EXPECT_LT(zero_point_five, two);
  EXPECT_LT(one_point_five, two);

  EXPECT_FALSE(zero_point_five > one);
  EXPECT_FALSE(zero_point_five > two);
  EXPECT_FALSE(one_point_five > two);

  EXPECT_FALSE(zero_point_five == one);
  EXPECT_FALSE(zero_point_five == two);
  EXPECT_FALSE(one_point_five == two);

  EXPECT_EQ(zero_point_five, zero_point_five);
  EXPECT_EQ(one_point_five, one_point_five);
  EXPECT_EQ(two_point_five, two_point_five);

  EXPECT_GE(zero_point_five, zero_point_five);
  EXPECT_GE(one_point_five, one_point_five);
  EXPECT_GE(two_point_five, two_point_five);

  EXPECT_LE(zero_point_five, zero_point_five);
  EXPECT_LE(one_point_five, one_point_five);
  EXPECT_LE(two_point_five, two_point_five);

  fetch::fixed_point::FixedPoint<32, 32> m_zero(-0);
  fetch::fixed_point::FixedPoint<32, 32> m_one(-1.0);
  fetch::fixed_point::FixedPoint<32, 32> m_two(-2);

  EXPECT_GT(m_zero, m_one);
  EXPECT_GT(m_zero, m_two);
  EXPECT_GT(m_one, m_two);

  EXPECT_FALSE(m_zero < m_one);
  EXPECT_FALSE(m_zero < m_two);
  EXPECT_FALSE(m_one < m_two);

  EXPECT_FALSE(m_zero == m_one);
  EXPECT_FALSE(m_zero == m_two);
  EXPECT_FALSE(m_one == m_two);

  EXPECT_EQ(zero, m_zero);
  EXPECT_EQ(m_zero, m_zero);
  EXPECT_EQ(m_one, m_one);
  EXPECT_EQ(m_two, m_two);

  EXPECT_GE(m_zero, m_zero);
  EXPECT_GE(m_one, m_one);
  EXPECT_GE(m_two, m_two);

  EXPECT_LE(m_zero, m_zero);
  EXPECT_LE(m_one, m_one);
  EXPECT_LE(m_two, m_two);

  EXPECT_GT(zero, m_one);
  EXPECT_GT(zero, m_two);
  EXPECT_GT(one, m_two);

  EXPECT_LT(m_two, one);
  EXPECT_LT(m_one, two);

=======
>>>>>>> f097f0a8
  EXPECT_TRUE(fp64::CONST_E       == 2.718281828459045235360287471352662498);
  EXPECT_TRUE(fp64::CONST_LOG2E   == 1.442695040888963407359924681001892137);
  EXPECT_TRUE(fp64::CONST_LOG10E  == 0.434294481903251827651128918916605082);
  EXPECT_TRUE(fp64::CONST_LN2     == 0.693147180559945309417232121458176568);
  EXPECT_TRUE(fp64::CONST_LN10    == 2.302585092994045684017991454684364208);
  EXPECT_TRUE(fp64::CONST_PI      == 3.141592653589793238462643383279502884);
  EXPECT_TRUE(fp64::CONST_PI / 2 == fp64::CONST_PI_2);
  EXPECT_TRUE(fp64::CONST_PI_4    == 0.785398163397448309615660845819875721);
  EXPECT_TRUE(one / fp64::CONST_PI == fp64::CONST_INV_PI);
  EXPECT_TRUE(fp64::CONST_2_INV_PI == 0.636619772367581343075535053490057448);
  EXPECT_TRUE(fp64::CONST_2_INV_SQRTPI == 1.128379167095512573896158903121545172);
  EXPECT_TRUE(fp64::CONST_SQRT2   == 1.414213562373095048801688724209698079);
  EXPECT_TRUE(fp64::CONST_INV_SQRT2 == 0.707106781186547524400844362104849039);
}

TEST(FixedPointTest, Exponential_16_16)
{
  fetch::fixed_point::FixedPoint<16, 16> one(1);
  fetch::fixed_point::FixedPoint<16, 16> two(2);
  fetch::fixed_point::FixedPoint<16, 16> e1 = fp32::Exp(one);
  fetch::fixed_point::FixedPoint<16, 16> e2 = fp32::Exp(two);
  fetch::fixed_point::FixedPoint<16, 16> e_max = fp32::Exp(fp32::MAX_EXP);

  EXPECT_NEAR((double)e1/std::exp(1.0), 1.0, 1e-4);
  EXPECT_NEAR((double)e2/std::exp(2.0), 1.0, 1e-4);
  EXPECT_NEAR((double)e_max/std::exp((double)fp32::MAX_EXP), 1.0, 3e-4);
  EXPECT_THROW(fp32::Exp(fp32::MAX_EXP+1), std::overflow_error);
}

TEST(FixedPointTest, Exponential_32_32)
{
  fetch::fixed_point::FixedPoint<32, 32> one(1);
  fetch::fixed_point::FixedPoint<32, 32> two(2);
  fetch::fixed_point::FixedPoint<32, 32> ten(10);
  fetch::fixed_point::FixedPoint<32, 32> small(0.0001);
  fetch::fixed_point::FixedPoint<32, 32> tiny(0, fp64::SMALLEST_FRACTION);
  fetch::fixed_point::FixedPoint<32, 32> e1 = fp64::Exp(one);
  fetch::fixed_point::FixedPoint<32, 32> e2 = fp64::Exp(two);
  fetch::fixed_point::FixedPoint<32, 32> e3 = fp64::Exp(ten);
  fetch::fixed_point::FixedPoint<32, 32> e5 = fp64::Exp(small);
  fetch::fixed_point::FixedPoint<32, 32> e6 = fp64::Exp(tiny);

  EXPECT_NEAR(((double)e1 - std::exp(1.0))/std::exp(1.0), 0, 1e-7);
  EXPECT_NEAR(((double)e2 - std::exp(2.0))/std::exp(2.0), 0, 1e-7);
  EXPECT_NEAR(((double)e3 - std::exp(10.0))/std::exp(10.0), 0, 1e-7);
  EXPECT_NEAR(((double)e5 - std::exp(0.0001))/std::exp(0.0001), 0, 1e-7);
  EXPECT_NEAR(((double)e6 - std::exp(double(tiny)))/std::exp(double(tiny)), 0, 1e-7);
  EXPECT_NEAR(((double)fp64::Exp(fp64::MAX_EXP) - std::exp(double(fp64::MAX_EXP)))/std::exp(double(fp64::MAX_EXP)), 0, 1e-7);

  // Out of range
  EXPECT_THROW(fp64::Exp(fp64::MAX_EXP+1), std::overflow_error);

  // Negative values
  EXPECT_NEAR(((double)fp64::Exp(-one) - std::exp(-1.0))/std::exp(-1.0), 0, 1e-7);
  EXPECT_NEAR(((double)fp64::Exp(-two) - std::exp(-2.0))/std::exp(-2.0), 0, 1e-7);
  EXPECT_NEAR(((double)fp64::Exp(-ten) - std::exp(-10.0))/std::exp(-10.0), 0, 2e-6);
  EXPECT_NEAR(((double)fp64::Exp(-small) - std::exp(-0.0001))/std::exp(-0.0001), 0, 1e-7);
  EXPECT_NEAR(((double)fp64::Exp(-tiny) - std::exp(-double(tiny)))/std::exp(-double(tiny)), 0, 1e-7);
  EXPECT_NEAR(((double)fp64::Exp(fp64::MIN_EXP) - std::exp((double)fp64::MIN_EXP))/std::exp((double)fp64::MIN_EXP), 0, 1e-7);
}

TEST(FixedPointTest, Pow_32_32)
{
  fetch::fixed_point::FixedPoint<32, 32> x{-1.6519711627625};
  fetch::fixed_point::FixedPoint<32, 32> two{2};
  fetch::fixed_point::FixedPoint<32, 32> three{3};
  fetch::fixed_point::FixedPoint<32, 32> e1 = fp64::Pow(x, two);
  fetch::fixed_point::FixedPoint<32, 32> e2 = fp64::Pow(x, three);

  EXPECT_NEAR((double)e1/std::pow(-1.6519711627625, 2), 1.0, 1e-7);
  EXPECT_NEAR((double)e2/std::pow(-1.6519711627625, 3), 1.0, 1e-7);
  EXPECT_THROW(fp64::Pow(fp64::CONST_ZERO, fp64::CONST_ZERO), std::runtime_error);
  EXPECT_THROW(fp64::Pow(x, x), std::runtime_error);
}

TEST(FixedPointTest, Logarithm_16_16)
{
  fetch::fixed_point::FixedPoint<16, 16> one(1);
  fetch::fixed_point::FixedPoint<16, 16> one_point_five(1.5);
  fetch::fixed_point::FixedPoint<16, 16> ten(10);
  fetch::fixed_point::FixedPoint<16, 16> huge(10000);
  fetch::fixed_point::FixedPoint<16, 16> small(0.001);
  fetch::fixed_point::FixedPoint<16, 16> tiny(0, fp64::SMALLEST_FRACTION);
  fetch::fixed_point::FixedPoint<16, 16> e1 = fp32::Log2(one);
  fetch::fixed_point::FixedPoint<16, 16> e2 = fp32::Log2(one_point_five);
  fetch::fixed_point::FixedPoint<16, 16> e3 = fp32::Log2(ten);
  fetch::fixed_point::FixedPoint<16, 16> e4 = fp32::Log2(huge);
  fetch::fixed_point::FixedPoint<16, 16> e5 = fp32::Log2(small);
  fetch::fixed_point::FixedPoint<16, 16> e6 = fp32::Log2(tiny);

  EXPECT_NEAR((double)e1, std::log2((double)one), 1e-4);
  EXPECT_NEAR((double)e2, std::log2((double)one_point_five), 1e-4);
  EXPECT_NEAR((double)e3, std::log2((double)ten), 1e-4);
  EXPECT_NEAR((double)e4, std::log2((double)huge), 1e-4);
  EXPECT_NEAR((double)e5, std::log2((double)small), 1e-4);
  EXPECT_NEAR((double)e6, std::log2((double)tiny), 1e-4);
}

TEST(FixedPointTest, Logarithm_32_32)
{
  fetch::fixed_point::FixedPoint<32, 32> one(1);
  fetch::fixed_point::FixedPoint<32, 32> one_point_five(1.5);
  fetch::fixed_point::FixedPoint<32, 32> ten(10);
  fetch::fixed_point::FixedPoint<32, 32> huge(1000000000);
  fetch::fixed_point::FixedPoint<32, 32> small(0.0001);
  fetch::fixed_point::FixedPoint<32, 32> tiny(0, fp64::SMALLEST_FRACTION);
  fetch::fixed_point::FixedPoint<32, 32> e1 = fp64::Log2(one);
  fetch::fixed_point::FixedPoint<32, 32> e2 = fp64::Log2(one_point_five);
  fetch::fixed_point::FixedPoint<32, 32> e3 = fp64::Log2(ten);
  fetch::fixed_point::FixedPoint<32, 32> e4 = fp64::Log2(huge);
  fetch::fixed_point::FixedPoint<32, 32> e5 = fp64::Log2(small);
  fetch::fixed_point::FixedPoint<32, 32> e6 = fp64::Log2(tiny);

  EXPECT_NEAR((double)e1, std::log2((double)one), 1e-7);
  EXPECT_NEAR((double)e2, std::log2((double)one_point_five), 1e-7);
  EXPECT_NEAR((double)e3, std::log2((double)ten), 1e-7);
  EXPECT_NEAR((double)e4, std::log2((double)huge), 1e-7);
  EXPECT_NEAR((double)e5, std::log2((double)small), 1e-7);
  EXPECT_NEAR((double)e6, std::log2((double)tiny), 1e-7);
}

TEST(FixedPointTest, Abs_16_16)
{
  fetch::fixed_point::FixedPoint<16, 16> one(1);
  fetch::fixed_point::FixedPoint<16, 16> m_one(-1);
  fetch::fixed_point::FixedPoint<16, 16> one_point_five(1.5);
  fetch::fixed_point::FixedPoint<16, 16> m_one_point_five(-1.5);
  fetch::fixed_point::FixedPoint<16, 16> ten(10);
  fetch::fixed_point::FixedPoint<16, 16> m_ten(-10);
  fetch::fixed_point::FixedPoint<16, 16> e1 = fp32::Abs(one);
  fetch::fixed_point::FixedPoint<16, 16> e2 = fp32::Abs(m_one);
  fetch::fixed_point::FixedPoint<16, 16> e3 = fp32::Abs(one_point_five);
  fetch::fixed_point::FixedPoint<16, 16> e4 = fp32::Abs(m_one_point_five);
  fetch::fixed_point::FixedPoint<16, 16> e5 = fp32::Abs(ten);
  fetch::fixed_point::FixedPoint<16, 16> e6 = fp32::Abs(m_ten);

  EXPECT_EQ(e1, one);
  EXPECT_EQ(e2, one);
  EXPECT_EQ(e3, one_point_five);
  EXPECT_EQ(e4, one_point_five);
  EXPECT_EQ(e5, ten);
  EXPECT_EQ(e6, ten);
}

TEST(FixedPointTest, Abs_32_32)
{
  fetch::fixed_point::FixedPoint<32, 32> one(1);
  fetch::fixed_point::FixedPoint<32, 32> m_one(-1);
  fetch::fixed_point::FixedPoint<32, 32> one_point_five(1.5);
  fetch::fixed_point::FixedPoint<32, 32> m_one_point_five(-1.5);
  fetch::fixed_point::FixedPoint<32, 32> ten(10);
  fetch::fixed_point::FixedPoint<32, 32> m_ten(-10);
  fetch::fixed_point::FixedPoint<32, 32> e1 = fp64::Abs(one);
  fetch::fixed_point::FixedPoint<32, 32> e2 = fp64::Abs(m_one);
  fetch::fixed_point::FixedPoint<32, 32> e3 = fp64::Abs(one_point_five);
  fetch::fixed_point::FixedPoint<32, 32> e4 = fp64::Abs(m_one_point_five);
  fetch::fixed_point::FixedPoint<32, 32> e5 = fp64::Abs(ten);
  fetch::fixed_point::FixedPoint<32, 32> e6 = fp64::Abs(m_ten);

  EXPECT_EQ(e1, one);
  EXPECT_EQ(e2, one);
  EXPECT_EQ(e3, one_point_five);
  EXPECT_EQ(e4, one_point_five);
  EXPECT_EQ(e5, ten);
  EXPECT_EQ(e6, ten);
}<|MERGE_RESOLUTION|>--- conflicted
+++ resolved
@@ -299,7 +299,6 @@
   EXPECT_EQ(almost_one + infinitesimal, one);
   // The same for negative
   EXPECT_EQ(-almost_one - infinitesimal, m_one);
-<<<<<<< HEAD
 }
 
 TEST(FixedPointTest, Subtraction_16_16)
@@ -334,14 +333,11 @@
   EXPECT_EQ(almost_three - almost_two, one);
 }
 
-=======
-}
-
-TEST(FixedPointTest, Subtraction_16_16)
-{
-  // Positive
-  fetch::fixed_point::FixedPoint<16, 16> one(1);
-  fetch::fixed_point::FixedPoint<16, 16> two(2);
+TEST(FixedPointTest, Subtraction_32_32)
+{
+  // Positive
+  fetch::fixed_point::FixedPoint<32, 32> one(1);
+  fetch::fixed_point::FixedPoint<32, 32> two(2);
 
   EXPECT_EQ(int(two - one), 1);
   EXPECT_EQ(float(two - one), 1.0f);
@@ -352,8 +348,8 @@
   EXPECT_EQ(double(one - two), -1.0);
 
   // Negative
-  fetch::fixed_point::FixedPoint<16, 16> m_one(-1);
-  fetch::fixed_point::FixedPoint<16, 16> m_two(-2);
+  fetch::fixed_point::FixedPoint<32, 32> m_one(-1);
+  fetch::fixed_point::FixedPoint<32, 32> m_two(-2);
 
   EXPECT_EQ(int(m_one - one), -2);
   EXPECT_EQ(int(m_one - m_two), 1);
@@ -363,54 +359,10 @@
   EXPECT_EQ(double(m_one - m_two), 1.0);
 
   // Fractions
-  fetch::fixed_point::FixedPoint<16, 16> almost_three(2, fp32::LARGEST_FRACTION);
-  fetch::fixed_point::FixedPoint<16, 16> almost_two(1, fp32::LARGEST_FRACTION);
-
-  EXPECT_EQ(almost_three - almost_two, one);
-}
-
->>>>>>> f097f0a8
-TEST(FixedPointTest, Subtraction_32_32)
-{
-  // Positive
-  fetch::fixed_point::FixedPoint<32, 32> one(1);
-  fetch::fixed_point::FixedPoint<32, 32> two(2);
-
-  EXPECT_EQ(int(two - one), 1);
-  EXPECT_EQ(float(two - one), 1.0f);
-  EXPECT_EQ(double(two - one), 1.0);
-
-  EXPECT_EQ(int(one - two), -1);
-  EXPECT_EQ(float(one - two), -1.0f);
-  EXPECT_EQ(double(one - two), -1.0);
-
-  // Negative
-  fetch::fixed_point::FixedPoint<32, 32> m_one(-1);
-  fetch::fixed_point::FixedPoint<32, 32> m_two(-2);
-
-  EXPECT_EQ(int(m_one - one), -2);
-  EXPECT_EQ(int(m_one - m_two), 1);
-  EXPECT_EQ(float(m_one - one), -2.0f);
-  EXPECT_EQ(float(m_one - m_two), 1.0f);
-  EXPECT_EQ(double(m_one - one), -2.0);
-  EXPECT_EQ(double(m_one - m_two), 1.0);
-
-  // Fractions
   fetch::fixed_point::FixedPoint<32, 32> almost_three(2, fp64::LARGEST_FRACTION);
   fetch::fixed_point::FixedPoint<32, 32> almost_two(1, fp64::LARGEST_FRACTION);
 
   EXPECT_EQ(almost_three - almost_two, one);
-<<<<<<< HEAD
-}
-
-TEST(FixedPointTest, Multiplication_16_16)
-{
-  // Positive
-  fetch::fixed_point::FixedPoint<16, 16> zero(0);
-  fetch::fixed_point::FixedPoint<16, 16> one(1);
-  fetch::fixed_point::FixedPoint<16, 16> two(2);
-  fetch::fixed_point::FixedPoint<16, 16> three(3);
-=======
 }
 
 TEST(FixedPointTest, Multiplication_16_16)
@@ -454,7 +406,6 @@
   fetch::fixed_point::FixedPoint<32, 32> one(1);
   fetch::fixed_point::FixedPoint<32, 32> two(2);
   fetch::fixed_point::FixedPoint<32, 32> three(3);
->>>>>>> f097f0a8
 
   EXPECT_EQ(two * one, two);
   EXPECT_EQ(one * 2, 2);
@@ -470,28 +421,14 @@
   EXPECT_EQ(double(two * zero), 0.0);
 
   // Extreme cases
-<<<<<<< HEAD
-  fetch::fixed_point::FixedPoint<16, 16> almost_one(0, fp64::LARGEST_FRACTION);
-  fetch::fixed_point::FixedPoint<16, 16> infinitesimal(0, fp64::SMALLEST_FRACTION);
-  fetch::fixed_point::FixedPoint<16, 16> huge(0x4000, 0);
-  fetch::fixed_point::FixedPoint<16, 16> small(0, 0x4000);
-=======
   fetch::fixed_point::FixedPoint<32, 32> almost_one(0, fp64::LARGEST_FRACTION);
   fetch::fixed_point::FixedPoint<32, 32> infinitesimal(0, fp64::SMALLEST_FRACTION);
   fetch::fixed_point::FixedPoint<32, 32> huge(0x40000000, 0);
   fetch::fixed_point::FixedPoint<32, 32> small(0, 0x40000000);
->>>>>>> f097f0a8
 
   EXPECT_EQ(almost_one * almost_one, almost_one - infinitesimal);
   EXPECT_EQ(almost_one * infinitesimal, zero);
   EXPECT_EQ(huge * infinitesimal, small);
-
-  // (One of) largest possible multiplications
-<<<<<<< HEAD
-}
-
-TEST(FixedPointTest, Multiplication_32_32)
-=======
 }
 
 TEST(FixedPointTest, Division_16_16)
@@ -526,26 +463,19 @@
 }
 
 TEST(FixedPointTest, Division_32_32)
->>>>>>> f097f0a8
 {
   // Positive
   fetch::fixed_point::FixedPoint<32, 32> zero(0);
   fetch::fixed_point::FixedPoint<32, 32> one(1);
   fetch::fixed_point::FixedPoint<32, 32> two(2);
-  fetch::fixed_point::FixedPoint<32, 32> three(3);
-
-  EXPECT_EQ(two * one, two);
-  EXPECT_EQ(one * 2, 2);
-  EXPECT_EQ(float(two * 2.0f), 4.0f);
-  EXPECT_EQ(double(three * 2.0), 6.0);
-
-  EXPECT_EQ(int(one * two), 2);
-  EXPECT_EQ(float(one * two), 2.0f);
-  EXPECT_EQ(double(one * two), 2.0);
-
-  EXPECT_EQ(int(two * zero), 0);
-  EXPECT_EQ(float(two * zero), 0.0f);
-  EXPECT_EQ(double(two * zero), 0.0);
+
+  EXPECT_EQ(int(two / one), 2);
+  EXPECT_EQ(float(two / one), 2.0f);
+  EXPECT_EQ(double(two / one), 2.0);
+
+  EXPECT_EQ(int(one / two), 0);
+  EXPECT_EQ(float(one / two), 0.5f);
+  EXPECT_EQ(double(one / two), 0.5);
 
   // Extreme cases
   fetch::fixed_point::FixedPoint<32, 32> almost_one(0, fp64::LARGEST_FRACTION);
@@ -553,41 +483,6 @@
   fetch::fixed_point::FixedPoint<32, 32> huge(0x40000000, 0);
   fetch::fixed_point::FixedPoint<32, 32> small(0, 0x40000000);
 
-  EXPECT_EQ(almost_one * almost_one, almost_one - infinitesimal);
-  EXPECT_EQ(almost_one * infinitesimal, zero);
-  EXPECT_EQ(huge * infinitesimal, small);
-
-  // (One of) largest possible multiplications
-}
-
-TEST(FixedPointTest, Division_16_16)
-{
-  // Positive
-  fetch::fixed_point::FixedPoint<16, 16> zero(0);
-  fetch::fixed_point::FixedPoint<16, 16> one(1);
-  fetch::fixed_point::FixedPoint<16, 16> two(2);
-
-  EXPECT_EQ(int(two / one), 2);
-  EXPECT_EQ(float(two / one), 2.0f);
-  EXPECT_EQ(double(two / one), 2.0);
-
-  EXPECT_EQ(int(one / two), 0);
-  EXPECT_EQ(float(one / two), 0.5f);
-  EXPECT_EQ(double(one / two), 0.5);
-
-  // Extreme cases
-<<<<<<< HEAD
-  fetch::fixed_point::FixedPoint<16, 16> almost_one(0, fp64::LARGEST_FRACTION);
-  fetch::fixed_point::FixedPoint<16, 16> infinitesimal(0, fp64::SMALLEST_FRACTION);
-  fetch::fixed_point::FixedPoint<16, 16> huge(0x4000, 0);
-  fetch::fixed_point::FixedPoint<16, 16> small(0, 0x4000);
-=======
-  fetch::fixed_point::FixedPoint<32, 32> almost_one(0, fp64::LARGEST_FRACTION);
-  fetch::fixed_point::FixedPoint<32, 32> infinitesimal(0, fp64::SMALLEST_FRACTION);
-  fetch::fixed_point::FixedPoint<32, 32> huge(0x40000000, 0);
-  fetch::fixed_point::FixedPoint<32, 32> small(0, 0x40000000);
->>>>>>> f097f0a8
-
   EXPECT_EQ(small / infinitesimal, huge);
   EXPECT_EQ(infinitesimal / one, infinitesimal);
   EXPECT_EQ(one / huge, infinitesimal * 4);
@@ -596,11 +491,6 @@
   // TODO(843): Add proper support for NaN/Infinity/etc in FixedPoint class
   EXPECT_THROW(two / zero, std::overflow_error);
   EXPECT_THROW(zero / zero, std::overflow_error);
-<<<<<<< HEAD
-}
-
-TEST(FixedPointTest, Division_32_32)
-=======
 }
 
 TEST(FixedPointTest, Comparison_16_16)
@@ -713,148 +603,6 @@
 }
 
 TEST(FixedPointTest, Comparison_32_32)
->>>>>>> f097f0a8
-{
-  // Positive
-  fetch::fixed_point::FixedPoint<32, 32> zero(0);
-  fetch::fixed_point::FixedPoint<32, 32> one(1);
-  fetch::fixed_point::FixedPoint<32, 32> two(2);
-
-  EXPECT_EQ(int(two / one), 2);
-  EXPECT_EQ(float(two / one), 2.0f);
-  EXPECT_EQ(double(two / one), 2.0);
-
-  EXPECT_EQ(int(one / two), 0);
-  EXPECT_EQ(float(one / two), 0.5f);
-  EXPECT_EQ(double(one / two), 0.5);
-
-  // Extreme cases
-  fetch::fixed_point::FixedPoint<32, 32> almost_one(0, fp64::LARGEST_FRACTION);
-  fetch::fixed_point::FixedPoint<32, 32> infinitesimal(0, fp64::SMALLEST_FRACTION);
-  fetch::fixed_point::FixedPoint<32, 32> huge(0x40000000, 0);
-  fetch::fixed_point::FixedPoint<32, 32> small(0, 0x40000000);
-
-  EXPECT_EQ(small / infinitesimal, huge);
-  EXPECT_EQ(infinitesimal / one, infinitesimal);
-  EXPECT_EQ(one / huge, infinitesimal * 4);
-  EXPECT_EQ(huge / infinitesimal, zero);
-
-  // TODO(843): Add proper support for NaN/Infinity/etc in FixedPoint class
-  EXPECT_THROW(two / zero, std::overflow_error);
-  EXPECT_THROW(zero / zero, std::overflow_error);
-}
-
-TEST(FixedPointTest, Comparison_16_16)
-{
-  fetch::fixed_point::FixedPoint<16, 16> zero(0);
-  fetch::fixed_point::FixedPoint<16, 16> one(1);
-  fetch::fixed_point::FixedPoint<16, 16> two(2);
-
-  EXPECT_TRUE(zero < one);
-  EXPECT_TRUE(zero < two);
-  EXPECT_TRUE(one < two);
-
-  EXPECT_FALSE(zero > one);
-  EXPECT_FALSE(zero > two);
-  EXPECT_FALSE(one > two);
-
-  EXPECT_FALSE(zero == one);
-  EXPECT_FALSE(zero == two);
-  EXPECT_FALSE(one == two);
-
-  EXPECT_TRUE(zero == zero);
-  EXPECT_TRUE(one == one);
-  EXPECT_TRUE(two == two);
-
-  EXPECT_TRUE(zero >= zero);
-  EXPECT_TRUE(one >= one);
-  EXPECT_TRUE(two >= two);
-
-  EXPECT_TRUE(zero <= zero);
-  EXPECT_TRUE(one <= one);
-  EXPECT_TRUE(two <= two);
-
-  fetch::fixed_point::FixedPoint<16, 16> zero_point_five(0.5);
-  fetch::fixed_point::FixedPoint<16, 16> one_point_five(1.5);
-  fetch::fixed_point::FixedPoint<16, 16> two_point_five(2.5);
-
-  EXPECT_TRUE(zero_point_five < one);
-  EXPECT_TRUE(zero_point_five < two);
-  EXPECT_TRUE(one_point_five < two);
-
-  EXPECT_FALSE(zero_point_five > one);
-  EXPECT_FALSE(zero_point_five > two);
-  EXPECT_FALSE(one_point_five > two);
-
-  EXPECT_FALSE(zero_point_five == one);
-  EXPECT_FALSE(zero_point_five == two);
-  EXPECT_FALSE(one_point_five == two);
-
-  EXPECT_TRUE(zero_point_five == zero_point_five);
-  EXPECT_TRUE(one_point_five == one_point_five);
-  EXPECT_TRUE(two_point_five == two_point_five);
-
-  EXPECT_TRUE(zero_point_five >= zero_point_five);
-  EXPECT_TRUE(one_point_five >= one_point_five);
-  EXPECT_TRUE(two_point_five >= two_point_five);
-
-  EXPECT_TRUE(zero_point_five <= zero_point_five);
-  EXPECT_TRUE(one_point_five <= one_point_five);
-  EXPECT_TRUE(two_point_five <= two_point_five);
-
-  fetch::fixed_point::FixedPoint<16, 16> m_zero(-0);
-  fetch::fixed_point::FixedPoint<16, 16> m_one(-1.0);
-  fetch::fixed_point::FixedPoint<16, 16> m_two(-2);
-
-  EXPECT_TRUE(m_zero > m_one);
-  EXPECT_TRUE(m_zero > m_two);
-  EXPECT_TRUE(m_one > m_two);
-
-  EXPECT_FALSE(m_zero < m_one);
-  EXPECT_FALSE(m_zero < m_two);
-  EXPECT_FALSE(m_one < m_two);
-
-  EXPECT_FALSE(m_zero == m_one);
-  EXPECT_FALSE(m_zero == m_two);
-  EXPECT_FALSE(m_one == m_two);
-
-  EXPECT_TRUE(zero == m_zero);
-  EXPECT_TRUE(m_zero == m_zero);
-  EXPECT_TRUE(m_one == m_one);
-  EXPECT_TRUE(m_two == m_two);
-
-  EXPECT_TRUE(m_zero >= m_zero);
-  EXPECT_TRUE(m_one >= m_one);
-  EXPECT_TRUE(m_two >= m_two);
-
-  EXPECT_TRUE(m_zero <= m_zero);
-  EXPECT_TRUE(m_one <= m_one);
-  EXPECT_TRUE(m_two <= m_two);
-
-  EXPECT_TRUE(zero > m_one);
-  EXPECT_TRUE(zero > m_two);
-  EXPECT_TRUE(one > m_two);
-
-  EXPECT_TRUE(m_two < one);
-  EXPECT_TRUE(m_one < two);
-
-<<<<<<< HEAD
-  EXPECT_TRUE(fp32::CONST_E        == 2.718281828459045235360287471352662498);
-  EXPECT_TRUE(fp32::CONST_LOG2E    == 1.442695040888963407359924681001892137);
-  EXPECT_TRUE(fp32::CONST_LOG10E   == 0.434294481903251827651128918916605082);
-  EXPECT_TRUE(fp32::CONST_LN2      == 0.693147180559945309417232121458176568);
-  EXPECT_TRUE(fp32::CONST_LN10     == 2.302585092994045684017991454684364208);
-  EXPECT_TRUE(fp32::CONST_PI       == 3.141592653589793238462643383279502884);
-  EXPECT_TRUE(fp32::CONST_PI_2     == 1.570796326794896619231321691639751442);
-  EXPECT_TRUE(fp32::CONST_PI_4     == 0.785398163397448309615660845819875721);
-  EXPECT_TRUE(fp32::CONST_INV_PI   == 0.318309886183790671537767526745028724);
-  EXPECT_TRUE(fp32::CONST_2_INV_PI == 0.636619772367581343075535053490057448);
-  EXPECT_TRUE(fp32::CONST_2_INV_SQRTPI == 1.128379167095512573896158903121545172);
-  EXPECT_TRUE(fp32::CONST_SQRT2    == 1.414213562373095048801688724209698079);
-  EXPECT_TRUE(fp32::CONST_INV_SQRT2 == 0.707106781186547524400844362104849039);
-}
-
-TEST(FixedPointTest, Comparison_32_32)
 {
   fetch::fixed_point::FixedPoint<32, 32> zero(0);
   fetch::fixed_point::FixedPoint<32, 32> one(1);
@@ -948,8 +696,6 @@
   EXPECT_LT(m_two, one);
   EXPECT_LT(m_one, two);
 
-=======
->>>>>>> f097f0a8
   EXPECT_TRUE(fp64::CONST_E       == 2.718281828459045235360287471352662498);
   EXPECT_TRUE(fp64::CONST_LOG2E   == 1.442695040888963407359924681001892137);
   EXPECT_TRUE(fp64::CONST_LOG10E  == 0.434294481903251827651128918916605082);
