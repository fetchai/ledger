--- conflicted
+++ resolved
@@ -211,7 +211,6 @@
   EXPECT_EQ(uint64_t(one), 1);
   EXPECT_EQ(int64_t(one), 1);
   EXPECT_EQ(uint64_t(one), 1);
-<<<<<<< HEAD
 }
 
 TEST(FixedPointTest, Addition_16_16)
@@ -260,22 +259,19 @@
   EXPECT_EQ(-almost_one - infinitesimal, m_one);
 }
 
-=======
-}
-
-TEST(FixedPointTest, Addition_16_16)
-{
-  // Positive
-  fetch::fixed_point::FixedPoint<16, 16> one(1);
-  fetch::fixed_point::FixedPoint<16, 16> two(2);
+TEST(FixedPointTest, Addition_32_32)
+{
+  // Positive
+  fetch::fixed_point::FixedPoint<32, 32> one(1);
+  fetch::fixed_point::FixedPoint<32, 32> two(2);
 
   EXPECT_EQ(int(one + two), 3);
   EXPECT_EQ(float(one + two), 3.0f);
   EXPECT_EQ(double(one + two), 3.0);
 
   // Negative
-  fetch::fixed_point::FixedPoint<16, 16> m_one(-1);
-  fetch::fixed_point::FixedPoint<16, 16> m_two(-2);
+  fetch::fixed_point::FixedPoint<32, 32> m_one(-1);
+  fetch::fixed_point::FixedPoint<32, 32> m_two(-2);
 
   EXPECT_EQ(int(m_one + one), 0);
   EXPECT_EQ(int(m_one + m_two), -3);
@@ -284,13 +280,9 @@
   EXPECT_EQ(double(m_one + one), 0.0);
   EXPECT_EQ(double(m_one + m_two), -3.0);
 
-  fetch::fixed_point::FixedPoint<16, 16> another{one};
-  ++another;
-  EXPECT_EQ(another, two);
-
   // CONST_ZERO
-  fetch::fixed_point::FixedPoint<16, 16> zero(0);
-  fetch::fixed_point::FixedPoint<16, 16> m_zero(-0);
+  fetch::fixed_point::FixedPoint<32, 32> zero(0);
+  fetch::fixed_point::FixedPoint<32, 32> m_zero(-0);
 
   EXPECT_EQ(int(zero), 0);
   EXPECT_EQ(int(m_zero), 0);
@@ -300,57 +292,13 @@
   EXPECT_EQ(double(m_zero), 0.0);
 
   // Infinitesimal additions
-  fetch::fixed_point::FixedPoint<16, 16> almost_one(0, fp64::LARGEST_FRACTION);
-  fetch::fixed_point::FixedPoint<16, 16> infinitesimal(0, fp64::SMALLEST_FRACTION);
+  fetch::fixed_point::FixedPoint<32, 32> almost_one(0, fp64::LARGEST_FRACTION);
+  fetch::fixed_point::FixedPoint<32, 32> infinitesimal(0, fp64::SMALLEST_FRACTION);
 
   // Largest possible fraction and smallest possible fraction should make us the value of 1
   EXPECT_EQ(almost_one + infinitesimal, one);
   // The same for negative
   EXPECT_EQ(-almost_one - infinitesimal, m_one);
-}
-
->>>>>>> 93cc6fc5
-TEST(FixedPointTest, Addition_32_32)
-{
-  // Positive
-  fetch::fixed_point::FixedPoint<32, 32> one(1);
-  fetch::fixed_point::FixedPoint<32, 32> two(2);
-
-  EXPECT_EQ(int(one + two), 3);
-  EXPECT_EQ(float(one + two), 3.0f);
-  EXPECT_EQ(double(one + two), 3.0);
-
-  // Negative
-  fetch::fixed_point::FixedPoint<32, 32> m_one(-1);
-  fetch::fixed_point::FixedPoint<32, 32> m_two(-2);
-
-  EXPECT_EQ(int(m_one + one), 0);
-  EXPECT_EQ(int(m_one + m_two), -3);
-  EXPECT_EQ(float(m_one + one), 0.0f);
-  EXPECT_EQ(float(m_one + m_two), -3.0f);
-  EXPECT_EQ(double(m_one + one), 0.0);
-  EXPECT_EQ(double(m_one + m_two), -3.0);
-
-  // CONST_ZERO
-  fetch::fixed_point::FixedPoint<32, 32> zero(0);
-  fetch::fixed_point::FixedPoint<32, 32> m_zero(-0);
-
-  EXPECT_EQ(int(zero), 0);
-  EXPECT_EQ(int(m_zero), 0);
-  EXPECT_EQ(float(zero), 0.0f);
-  EXPECT_EQ(float(m_zero), 0.0f);
-  EXPECT_EQ(double(zero), 0.0);
-  EXPECT_EQ(double(m_zero), 0.0);
-
-  // Infinitesimal additions
-  fetch::fixed_point::FixedPoint<32, 32> almost_one(0, fp64::LARGEST_FRACTION);
-  fetch::fixed_point::FixedPoint<32, 32> infinitesimal(0, fp64::SMALLEST_FRACTION);
-
-  // Largest possible fraction and smallest possible fraction should make us the value of 1
-  EXPECT_EQ(almost_one + infinitesimal, one);
-  // The same for negative
-  EXPECT_EQ(-almost_one - infinitesimal, m_one);
-<<<<<<< HEAD
 }
 
 TEST(FixedPointTest, Subtraction_16_16)
@@ -385,14 +333,11 @@
   EXPECT_EQ(almost_three - almost_two, one);
 }
 
-=======
-}
-
-TEST(FixedPointTest, Subtraction_16_16)
-{
-  // Positive
-  fetch::fixed_point::FixedPoint<16, 16> one(1);
-  fetch::fixed_point::FixedPoint<16, 16> two(2);
+TEST(FixedPointTest, Subtraction_32_32)
+{
+  // Positive
+  fetch::fixed_point::FixedPoint<32, 32> one(1);
+  fetch::fixed_point::FixedPoint<32, 32> two(2);
 
   EXPECT_EQ(int(two - one), 1);
   EXPECT_EQ(float(two - one), 1.0f);
@@ -403,8 +348,8 @@
   EXPECT_EQ(double(one - two), -1.0);
 
   // Negative
-  fetch::fixed_point::FixedPoint<16, 16> m_one(-1);
-  fetch::fixed_point::FixedPoint<16, 16> m_two(-2);
+  fetch::fixed_point::FixedPoint<32, 32> m_one(-1);
+  fetch::fixed_point::FixedPoint<32, 32> m_two(-2);
 
   EXPECT_EQ(int(m_one - one), -2);
   EXPECT_EQ(int(m_one - m_two), 1);
@@ -414,39 +359,6 @@
   EXPECT_EQ(double(m_one - m_two), 1.0);
 
   // Fractions
-  fetch::fixed_point::FixedPoint<16, 16> almost_three(2, fp32::LARGEST_FRACTION);
-  fetch::fixed_point::FixedPoint<16, 16> almost_two(1, fp32::LARGEST_FRACTION);
-
-  EXPECT_EQ(almost_three - almost_two, one);
-}
-
->>>>>>> 93cc6fc5
-TEST(FixedPointTest, Subtraction_32_32)
-{
-  // Positive
-  fetch::fixed_point::FixedPoint<32, 32> one(1);
-  fetch::fixed_point::FixedPoint<32, 32> two(2);
-
-  EXPECT_EQ(int(two - one), 1);
-  EXPECT_EQ(float(two - one), 1.0f);
-  EXPECT_EQ(double(two - one), 1.0);
-
-  EXPECT_EQ(int(one - two), -1);
-  EXPECT_EQ(float(one - two), -1.0f);
-  EXPECT_EQ(double(one - two), -1.0);
-
-  // Negative
-  fetch::fixed_point::FixedPoint<32, 32> m_one(-1);
-  fetch::fixed_point::FixedPoint<32, 32> m_two(-2);
-
-  EXPECT_EQ(int(m_one - one), -2);
-  EXPECT_EQ(int(m_one - m_two), 1);
-  EXPECT_EQ(float(m_one - one), -2.0f);
-  EXPECT_EQ(float(m_one - m_two), 1.0f);
-  EXPECT_EQ(double(m_one - one), -2.0);
-  EXPECT_EQ(double(m_one - m_two), 1.0);
-
-  // Fractions
   fetch::fixed_point::FixedPoint<32, 32> almost_three(2, fp64::LARGEST_FRACTION);
   fetch::fixed_point::FixedPoint<32, 32> almost_two(1, fp64::LARGEST_FRACTION);
 
@@ -517,11 +429,6 @@
   EXPECT_EQ(almost_one * almost_one, almost_one - infinitesimal);
   EXPECT_EQ(almost_one * infinitesimal, zero);
   EXPECT_EQ(huge * infinitesimal, small);
-<<<<<<< HEAD
-
-  // (One of) largest possible multiplications
-=======
->>>>>>> 93cc6fc5
 }
 
 TEST(FixedPointTest, Division_16_16)
