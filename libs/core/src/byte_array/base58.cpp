//------------------------------------------------------------------------------
//
//   Copyright 2018-2019 Fetch.AI Limited
//
//   Licensed under the Apache License, Version 2.0 (the "License");
//   you may not use this file except in compliance with the License.
//   You may obtain a copy of the License at
//
//       http://www.apache.org/licenses/LICENSE-2.0
//
//   Unless required by applicable law or agreed to in writing, software
//   distributed under the License is distributed on an "AS IS" BASIS,
//   WITHOUT WARRANTIES OR CONDITIONS OF ANY KIND, either express or implied.
//   See the License for the specific language governing permissions and
//   limitations under the License.
//
//------------------------------------------------------------------------------

// The following was adapted from the original bitcoin code here:
//
// https://raw.githubusercontent.com/bitcoin/bitcoin/master/src/base58.cpp
//
// and with the following license
//
// Copyright (c) 2014-2018 The Bitcoin Core developers
// Distributed under the MIT software license, see the accompanying
// file COPYING or http://www.opensource.org/licenses/mit-license.php.
//

#include "core/byte_array/const_byte_array.hpp"
#include "core/byte_array/decoders.hpp"
#include "core/byte_array/encoders.hpp"

#include <cassert>
#include <cstddef>
#include <cstdint>
#include <string>
#include <vector>

namespace fetch {
namespace byte_array {
namespace {

/** All alphanumeric characters except for "0", "I", "O", and "l" */
char const *pszBase58 = "123456789ABCDEFGHJKLMNPQRSTUVWXYZabcdefghijkmnopqrstuvwxyz";

// clang-format off
const int8_t mapBase58[256] = {
  -1,-1,-1,-1,-1,-1,-1,-1, -1,-1,-1,-1,-1,-1,-1,-1,
  -1,-1,-1,-1,-1,-1,-1,-1, -1,-1,-1,-1,-1,-1,-1,-1,
  -1,-1,-1,-1,-1,-1,-1,-1, -1,-1,-1,-1,-1,-1,-1,-1,
  -1, 0, 1, 2, 3, 4, 5, 6,  7, 8,-1,-1,-1,-1,-1,-1,
  -1, 9,10,11,12,13,14,15, 16,-1,17,18,19,20,21,-1,
  22,23,24,25,26,27,28,29, 30,31,32,-1,-1,-1,-1,-1,
  -1,33,34,35,36,37,38,39, 40,41,42,43,-1,44,45,46,
  47,48,49,50,51,52,53,54, 55,56,57,-1,-1,-1,-1,-1,
  -1,-1,-1,-1,-1,-1,-1,-1, -1,-1,-1,-1,-1,-1,-1,-1,
  -1,-1,-1,-1,-1,-1,-1,-1, -1,-1,-1,-1,-1,-1,-1,-1,
  -1,-1,-1,-1,-1,-1,-1,-1, -1,-1,-1,-1,-1,-1,-1,-1,
  -1,-1,-1,-1,-1,-1,-1,-1, -1,-1,-1,-1,-1,-1,-1,-1,
  -1,-1,-1,-1,-1,-1,-1,-1, -1,-1,-1,-1,-1,-1,-1,-1,
  -1,-1,-1,-1,-1,-1,-1,-1, -1,-1,-1,-1,-1,-1,-1,-1,
  -1,-1,-1,-1,-1,-1,-1,-1, -1,-1,-1,-1,-1,-1,-1,-1,
  -1,-1,-1,-1,-1,-1,-1,-1, -1,-1,-1,-1,-1,-1,-1,-1,
};
// clang-format on

bool IsSpace(uint8_t character)
{
  return character == ' ';
}

}  // namespace

// clang-format off
ConstByteArray FromBase58(ConstByteArray const &str)
{
  auto const *raw_start = str.pointer();
  auto const *raw_end   = raw_start + str.size();

  // Skip leading spaces.
  while (raw_start < raw_end && IsSpace(*raw_start))
  {
    raw_start++;
  }

  // Skip and count leading '1's.
  int zeroes = 0;
  int length = 0;
  while (raw_start < raw_end && *raw_start == '1') {
    zeroes++;
    raw_start++;
  }

  // Allocate enough space in big-endian base256 representation.
<<<<<<< HEAD
  auto size = static_cast<int>((raw_end - raw_start) * 733 /1000 + 1); // log(58) / log(256), rounded up.
  std::vector<unsigned char> b256(static_cast<std::size_t>(size));
=======
  int size = static_cast<int>((raw_end - raw_start) * 733 /1000 + 1); // log(58) / log(256), rounded up.
  std::vector<uint8_t> b256(static_cast<std::size_t>(size));
>>>>>>> dad29f72

  // Process the characters.
  static_assert(sizeof(mapBase58)/sizeof(mapBase58[0]) == 256, "mapBase58.size() should be 256"); // guarantee not out of range
  while (raw_start < raw_end && !IsSpace(*raw_start)) {
    // Decode base58 character
    int carry = mapBase58[*raw_start];
    if (carry == -1)  // Invalid b58 character
    {
      return {};
    }

    int i = 0;
    for (auto it = b256.rbegin(); (carry != 0 || i < length) && (it != b256.rend()); ++it, ++i) {
      carry += 58 * (*it);
      *it = static_cast<uint8_t>(carry % 256);
      carry /= 256;
    }
    assert(carry == 0);
    length = i;
    raw_start++;
  }

  // Skip leading zeroes in b256.
  auto it = b256.begin() + (size - length);
  while (it != b256.end() && *it == 0)
  {
    it++;
  }

  // Copy result into output vector.
  std::vector<uint8_t> vch;
  vch.reserve(static_cast<std::size_t>(zeroes + (b256.end() - it)));
  vch.assign(static_cast<std::size_t>(zeroes), 0x00);
  while (it != b256.end())
  {
    vch.push_back(*(it++));
  }

  return {vch.data(), vch.size()};
}

ConstByteArray ToBase58(ConstByteArray const &str)
{
  auto const *pbegin = str.pointer();
  auto const *pend = pbegin + str.size();

  // Skip & count leading zeroes.
  int zeroes = 0;
  int length = 0;
  while (pbegin != pend && *pbegin == 0) {
    pbegin++;
    zeroes++;
  }
  // Allocate enough space in big-endian base58 representation.
<<<<<<< HEAD
  auto size = static_cast<int>((pend - pbegin) * 138 / 100 + 1); // log(256) / log(58), rounded up.
  std::vector<unsigned char> b58(static_cast<std::size_t>(size));
=======
  int size = static_cast<int>((pend - pbegin) * 138 / 100 + 1); // log(256) / log(58), rounded up.
  std::vector<uint8_t> b58(static_cast<std::size_t>(size));
>>>>>>> dad29f72
  // Process the bytes.
  while (pbegin != pend) {
    int carry = *pbegin;
    int i = 0;
    // Apply "b58 = b58 * 256 + ch".
    for (auto it = b58.rbegin(); (carry != 0 || i < length) && (it != b58.rend()); it++, i++) {
      carry += 256 * (*it);
      *it = static_cast<uint8_t>(carry % 58);
      carry /= 58;
    }

    assert(carry == 0);
    length = i;
    pbegin++;
  }
  // Skip leading zeroes in base58 result.
  auto it = b58.begin() + (size - length);
  while (it != b58.end() && *it == 0)
  {
    it++;
  }
  // Translate the result into a string.
  std::string output;
  output.reserve(static_cast<std::size_t>(zeroes + (b58.end() - it)));
  output.assign(static_cast<std::size_t>(zeroes), '1');
  while (it != b58.end())
  {
    output += pszBase58[*(it++)];
  }

  return {output};

}
// clang-format on

}  // namespace byte_array
}  // namespace fetch<|MERGE_RESOLUTION|>--- conflicted
+++ resolved
@@ -42,10 +42,10 @@
 namespace {
 
 /** All alphanumeric characters except for "0", "I", "O", and "l" */
-char const *pszBase58 = "123456789ABCDEFGHJKLMNPQRSTUVWXYZabcdefghijkmnopqrstuvwxyz";
+static char const *pszBase58 = "123456789ABCDEFGHJKLMNPQRSTUVWXYZabcdefghijkmnopqrstuvwxyz";
 
 // clang-format off
-const int8_t mapBase58[256] = {
+static const int8_t mapBase58[256] = {
   -1,-1,-1,-1,-1,-1,-1,-1, -1,-1,-1,-1,-1,-1,-1,-1,
   -1,-1,-1,-1,-1,-1,-1,-1, -1,-1,-1,-1,-1,-1,-1,-1,
   -1,-1,-1,-1,-1,-1,-1,-1, -1,-1,-1,-1,-1,-1,-1,-1,
@@ -93,13 +93,8 @@
   }
 
   // Allocate enough space in big-endian base256 representation.
-<<<<<<< HEAD
-  auto size = static_cast<int>((raw_end - raw_start) * 733 /1000 + 1); // log(58) / log(256), rounded up.
-  std::vector<unsigned char> b256(static_cast<std::size_t>(size));
-=======
   int size = static_cast<int>((raw_end - raw_start) * 733 /1000 + 1); // log(58) / log(256), rounded up.
   std::vector<uint8_t> b256(static_cast<std::size_t>(size));
->>>>>>> dad29f72
 
   // Process the characters.
   static_assert(sizeof(mapBase58)/sizeof(mapBase58[0]) == 256, "mapBase58.size() should be 256"); // guarantee not out of range
@@ -154,13 +149,8 @@
     zeroes++;
   }
   // Allocate enough space in big-endian base58 representation.
-<<<<<<< HEAD
-  auto size = static_cast<int>((pend - pbegin) * 138 / 100 + 1); // log(256) / log(58), rounded up.
-  std::vector<unsigned char> b58(static_cast<std::size_t>(size));
-=======
   int size = static_cast<int>((pend - pbegin) * 138 / 100 + 1); // log(256) / log(58), rounded up.
   std::vector<uint8_t> b58(static_cast<std::size_t>(size));
->>>>>>> dad29f72
   // Process the bytes.
   while (pbegin != pend) {
     int carry = *pbegin;
