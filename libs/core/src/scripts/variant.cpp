//------------------------------------------------------------------------------
//
//   Copyright 2018 Fetch.AI Limited
//
//   Licensed under the Apache License, Version 2.0 (the "License");
//   you may not use this file except in compliance with the License.
//   You may obtain a copy of the License at
//
//       http://www.apache.org/licenses/LICENSE-2.0
//
//   Unless required by applicable law or agreed to in writing, software
//   distributed under the License is distributed on an "AS IS" BASIS,
//   WITHOUT WARRANTIES OR CONDITIONS OF ANY KIND, either express or implied.
//   See the License for the specific language governing permissions and
//   limitations under the License.
//
//------------------------------------------------------------------------------

#include "core/script/variant.hpp"

namespace fetch {
namespace script {

Variant::Variant(std::initializer_list<Variant> const &lst)
{
  type_ = ARRAY;
  VariantArray data(lst.size());
  std::size_t  i = 0;
  for (auto const &a : lst)
  {
    data[i++] = a;
  }

  *array_ = data;
}

Variant &Variant::operator=(char const *data)
{
  if (data == nullptr)
  {
    type_ = NULL_VALUE;
  }
  else
  {
    type_   = STRING;
    string_ = ConstByteArray(data);
  }

  return *this;
}

VariantProxy Variant::operator[](ConstByteArray const &key)
{
  assert(type_ == OBJECT);
  std::size_t i = 0;

  // locate the desired entry
  for (; i < array_->size(); i += 2)
  {
    if (key == (*array_)[i].as_byte_array())
    {
      break;
    }
  }

  // new entry
  if (i == array_->size())
  {
    return VariantProxy(key, this);
  }

  // existing entry
  return VariantProxy(key, this, &(*array_)[i + 1]);
}

Variant const &Variant::operator[](ConstByteArray const &key) const
{
  static Variant undefined_variant;
  assert(type_ == OBJECT);
  std::size_t i = FindKeyIndex(key);

  if (i == array_->size())
  {
    return undefined_variant;
  }
  return (*array_)[i + 1];
}

bool Variant::Append(ConstByteArray const &key, Variant const &val)
{
  std::size_t i = FindKeyIndex(key);

  if (i == array_->size())
  {
    LazyAppend(key, val);

    return true;
  }

  return false;
}

void Variant::SetArray(VariantArray const &data, std::size_t offset, std::size_t size)
{
  type_ = ARRAY;
  array_->SetData(data, offset, size);
}

void Variant::SetObject(VariantArray const &data, std::size_t offset, std::size_t size)
{
  type_ = OBJECT;
  array_->SetData(data, offset, size);
}

std::size_t Variant::FindKeyIndex(ConstByteArray const &key) const
{
  std::size_t i = 0;
  for (; i < array_->size(); i += 2)
  {
    if (key == (*array_)[i].as_byte_array())
    {
      break;
    }
  }
  return i;
}

void Variant::LazyAppend(ConstByteArray const &key, Variant const &val)
{
  assert(type_ == OBJECT);
  array_->Resize(array_->size() + 2);

  (*array_)[array_->size() - 2] = key;
  (*array_)[array_->size() - 1] = val;
}



Variant &Variant::operator[](std::size_t const &i)
{
  assert(type_ == ARRAY);
  assert(i < size());
  return (*array_)[i];
}

Variant const &Variant::operator[](std::size_t const &i) const { return (*array_)[i]; }

std::size_t Variant::size() const
{
  if (type_ == ARRAY) return array_->size();
  if (type_ == STRING) return string_.size();
  return 0;
}


// Variant Array

VariantArray::VariantArray(std::size_t const &size)
{
  Resize(size);
}

VariantArray::VariantArray(VariantArray const &other, std::size_t offset, std::size_t size)
  : size_(size)
  , offset_(offset)
  , data_(other.data_)
{
  pointer_ = data_->data() + offset_;
}

Variant const &VariantArray::operator[](std::size_t const &i) const
{
  return pointer_[i];
}

Variant &VariantArray::operator[](std::size_t const &i)
{
  return pointer_[i];
}

void VariantArray::Resize(std::size_t const &n)
{
  if (size_ == n)
  {
    return;
  }
  Reserve(n);
  size_ = n;
}

void VariantArray::Reserve(std::size_t const &n)
{
  std::size_t const data_size = (data_) ? data_->size() : 0;

  if (offset_ + n < data_size)
  {
    return;
  }

  ContainerPtr new_data = std::make_shared<Container>(n);

  for (std::size_t i = 0; i < size_; ++i)
  {
    (*new_data)[i] = (*data_)[i]; // TODO(tfr): implementation incorrect.
  }

  data_    = new_data;
  offset_  = 0;
  pointer_ = data_->data();
}

void VariantArray::SetData(VariantArray const &other, std::size_t offset, std::size_t size)
{
  data_    = other.data_;
  size_    = size;
  offset_  = offset;
  pointer_ = data_->data() + offset;
}

<<<<<<< HEAD
=======
Variant &Variant::operator[](std::size_t const &i)
{
  assert(type_ == ARRAY);
  assert(i < size());
  return (*array_)[i];
}

Variant const &Variant::operator[](std::size_t const &i) const
{
  return (*array_)[i];
}

std::size_t Variant::size() const
{
  if (type_ == ARRAY)
  {
    return array_->size();
  }
  if (type_ == STRING)
  {
    return string_.size();
  }
  return 0;
}

>>>>>>> 888b243d
}  // namespace script
}  // namespace fetch<|MERGE_RESOLUTION|>--- conflicted
+++ resolved
@@ -134,25 +134,6 @@
   (*array_)[array_->size() - 1] = val;
 }
 
-
-
-Variant &Variant::operator[](std::size_t const &i)
-{
-  assert(type_ == ARRAY);
-  assert(i < size());
-  return (*array_)[i];
-}
-
-Variant const &Variant::operator[](std::size_t const &i) const { return (*array_)[i]; }
-
-std::size_t Variant::size() const
-{
-  if (type_ == ARRAY) return array_->size();
-  if (type_ == STRING) return string_.size();
-  return 0;
-}
-
-
 // Variant Array
 
 VariantArray::VariantArray(std::size_t const &size)
@@ -201,7 +182,7 @@
 
   for (std::size_t i = 0; i < size_; ++i)
   {
-    (*new_data)[i] = (*data_)[i]; // TODO(tfr): implementation incorrect.
+    (*new_data)[i] = (*data_)[i];
   }
 
   data_    = new_data;
@@ -217,8 +198,6 @@
   pointer_ = data_->data() + offset;
 }
 
-<<<<<<< HEAD
-=======
 Variant &Variant::operator[](std::size_t const &i)
 {
   assert(type_ == ARRAY);
@@ -244,6 +223,5 @@
   return 0;
 }
 
->>>>>>> 888b243d
 }  // namespace script
 }  // namespace fetch