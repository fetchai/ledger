//------------------------------------------------------------------------------
//
//   Copyright 2018-2019 Fetch.AI Limited
//
//   Licensed under the Apache License, Version 2.0 (the "License");
//   you may not use this file except in compliance with the License.
//   You may obtain a copy of the License at
//
//       http://www.apache.org/licenses/LICENSE-2.0
//
//   Unless required by applicable law or agreed to in writing, software
//   distributed under the License is distributed on an "AS IS" BASIS,
//   WITHOUT WARRANTIES OR CONDITIONS OF ANY KIND, either express or implied.
//   See the License for the specific language governing permissions and
//   limitations under the License.
//
//------------------------------------------------------------------------------

#include "core/assert.hpp"
#include "core/reactor.hpp"
#include "core/runnable.hpp"
#include "core/set_thread_name.hpp"
#include "logging/logging.hpp"
#include "telemetry/counter.hpp"
#include "telemetry/gauge.hpp"
#include "telemetry/histogram.hpp"
#include "telemetry/registry.hpp"
#include "telemetry/utils/timer.hpp"

#include <chrono>
#include <deque>
#include <memory>
#include <stdexcept>
#include <string>
#include <thread>
#include <utility>
#include <vector>

static const std::chrono::milliseconds POLL_INTERVAL{15};
static constexpr char const *          LOGGING_NAME = "Reactor";

using WorkQueue = std::deque<fetch::core::WeakRunnable>;

namespace fetch {
namespace core {

Reactor::Reactor(std::string name)
  : name_{std::move(name)}
  , runnables_time_{CreateHistogram("ledger_reactor_runnables_time",
                                    "The histogram of runnables execution time")}
  , attach_total_{CreateCounter("ledger_reactor_attach_total",
                                "The total number of times a runnable was attached to the reactor")}
  , detach_total_{CreateCounter(
        "ledger_reactor_detach_total",
        "The total number of times a runnable was detached from the reactor")}
  , runnable_total_{CreateCounter("ledger_reactor_runnables_total",
                                  "The total number of runnables processed")}
  , sleep_total_{CreateCounter("ledger_reactor_sleep_total",
                               "The total number of times the reactor has slept")}
  , success_total_{CreateCounter(
        "ledger_reactor_success_total",
        "The total number of times the reactor has successfully executed a runable")}
  , failure_total_{CreateCounter(
        "ledger_reactor_failure_total",
        "The total number of times the reactor has failed to execute a runnable")}
  , work_queue_length_{CreateGauge("ledger_reactor_work_queue_length",
                                   "The current size of the work queue")}
  , work_queue_max_length_{
        CreateGauge("ledger_reactor_max_work_queue_length", "The max size of the work queue")}
{}

bool Reactor::Attach(WeakRunnable runnable)
{
  bool success{false};

  // convert to concrete runnable
  auto concrete_runnable = runnable.lock();
  if (concrete_runnable)
  {
    success = work_map_.Apply([&concrete_runnable, &runnable](auto &work_map) -> bool {
      // attempt to insert the element into the map
      auto const result = work_map.insert(std::make_pair(concrete_runnable.get(), runnable));

      // signal success if the insertion was successful
      return result.second;
    });
  }

  attach_total_->increment();

  return success;
}

bool Reactor::Attach(std::vector<WeakRunnable> runnables)
{
  bool success{false};
  for (auto const &runnable : runnables)
  {
    success = Attach(runnable);

    if (!success)
    {
      return false;
    }
  }

  return true;
}

bool Reactor::Detach(Runnable const &runnable)
{
  detach_total_->increment();
  return work_map_.Apply(
      [&runnable](auto &work_map) -> bool { return work_map.erase(&runnable) > 0; });
}

void Reactor::Start()
{
  // restart the work if called multiple times
  StopWorker();
  StartWorker();
}

void Reactor::Stop()
{
  // stop the worker
  StopWorker();
}

void Reactor::StartWorker()
{
  detailed_assert(!worker_);

  // signal the reactor is running
  running_ = true;

  // create the worker routine
  worker_ = std::make_unique<ProtectedThread>(&Reactor::Monitor, this);
}

Reactor::~Reactor()
{
  if (worker_)
  {
    worker_->ApplyVoid([](auto &worker) { worker.join(); });
    worker_.reset();
  }
}

void Reactor::StopWorker()
{
  running_ = false;

  if (worker_)
  {
    worker_->ApplyVoid([](auto &worker) { worker.join(); });
    worker_.reset();
  }
}

void Reactor::Monitor()
{
  // set the thread name
  SetThreadName(name_);

  WorkQueue work_queue;

  while (running_)
  {
    // Step 1. If we have run out of work to execute then gather all the runnables that are ready
    if (work_queue.empty())
    {
      work_map_.ApplyVoid([&work_queue](auto &work_map) {
        // loop through and evaluate the map
        auto it = work_map.begin();
        while (it != work_map.end())
        {
          // attempt to lock the runnable
          auto concrete_runnable = it->second.lock();

          if (concrete_runnable)
          {
            // evaluate if the runnable is ready to execute, if it is then add it to the work queue
            if (concrete_runnable->IsReadyToExecute())
            {
              work_queue.emplace_back(it->second);
            }

            // advance to the next element in the map
            ++it;
          }
          else
          {
            // the lifetime of the runnable has expired, remove
            // and advance to next element in the map
            it = work_map.erase(it);
          }
        }
      });

      work_queue_max_length_->max(work_queue.size());
    }

    work_queue_length_->set(work_queue.size());

    // If the work queue is still empty then there is no work to do. Sleep the worker and try again
    if (work_queue.empty())
    {
      sleep_total_->increment();
      std::this_thread::sleep_for(POLL_INTERVAL);

      continue;
    }

    // extract the element from the front of the queue
    auto runnable = work_queue.front().lock();
    work_queue.pop_front();

    // execute the item if it can be executed
    if (runnable)
    {
      telemetry::FunctionTimer timer{*runnables_time_};
      runnable_total_->increment();

      try
      {
        runnable->Execute();

        success_total_->increment();
      }
      catch (std::exception const &ex)
      {
<<<<<<< HEAD
        FETCH_LOG_WARN(LOGGING_NAME, "The reactor caught an exception! ", name_,
                       " error: ", ex.what());

        failure_total_->increment();
=======
        FETCH_LOG_WARN(LOGGING_NAME, "The reactor caught an exception in ", runnable->GetId(), "! ",
                       name_, " error: ", ex.what());
>>>>>>> 696ea855
      }
      catch (...)
      {
        FETCH_LOG_INFO(LOGGING_NAME, "Unknown error generated in reactor: ", name_);

        failure_total_->increment();
      }
    }
  }
}

telemetry::HistogramPtr Reactor::CreateHistogram(char const *name, char const *description) const
{
  return telemetry::Registry::Instance().CreateHistogram(
      {0.000000001, 0.00000001, 0.0000001, 0.000001, 0.00001, 0.0001, 0.001, 0.01, 0.1, 1.0, 10.0},
      name, description, {{"reactor", name_}});
}

telemetry::CounterPtr Reactor::CreateCounter(char const *name, char const *description) const
{
  return telemetry::Registry::Instance().CreateCounter(name, description, {{"reactor", name_}});
}

telemetry::GaugePtr<uint64_t> Reactor::CreateGauge(char const *name, char const *description) const
{
  return telemetry::Registry::Instance().CreateGauge<uint64_t>(name, description,
                                                               {{"reactor", name_}});
}

}  // namespace core
}  // namespace fetch<|MERGE_RESOLUTION|>--- conflicted
+++ resolved
@@ -230,15 +230,10 @@
       }
       catch (std::exception const &ex)
       {
-<<<<<<< HEAD
-        FETCH_LOG_WARN(LOGGING_NAME, "The reactor caught an exception! ", name_,
-                       " error: ", ex.what());
-
-        failure_total_->increment();
-=======
         FETCH_LOG_WARN(LOGGING_NAME, "The reactor caught an exception in ", runnable->GetId(), "! ",
                        name_, " error: ", ex.what());
->>>>>>> 696ea855
+
+        failure_total_->increment();
       }
       catch (...)
       {
