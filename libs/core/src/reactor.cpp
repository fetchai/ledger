--- conflicted
+++ resolved
@@ -163,15 +163,11 @@
       }
       catch (std::exception const &ex)
       {
-<<<<<<< HEAD
-        FETCH_LOG_WARN(LOGGING_NAME, "Error generated in reactor: ", ex.what());
-=======
         FETCH_LOG_INFO(LOGGING_NAME, "Error generated in reactor: ", name_, " error: ", ex.what());
       }
       catch (...)
       {
         FETCH_LOG_INFO(LOGGING_NAME, "Unknown error generated in reactor: ", name_);
->>>>>>> 892a5dc0
       }
     }
   }
