--- conflicted
+++ resolved
@@ -163,12 +163,8 @@
       }
       catch (std::exception const &ex)
       {
-<<<<<<< HEAD
-        FETCH_LOG_INFO(LOGGING_NAME, "Error generated in reactor: ", name_, " error: ", ex.what());
-=======
         FETCH_LOG_WARN(LOGGING_NAME, "The reactor caught an exception! ", name_,
                        " error: ", ex.what());
->>>>>>> 7b5842ea
       }
       catch (...)
       {
