//------------------------------------------------------------------------------
//
//   Copyright 2018-2019 Fetch.AI Limited
//
//   Licensed under the Apache License, Version 2.0 (the "License");
//   you may not use this file except in compliance with the License.
//   You may obtain a copy of the License at
//
//       http://www.apache.org/licenses/LICENSE-2.0
//
//   Unless required by applicable law or agreed to in writing, software
//   distributed under the License is distributed on an "AS IS" BASIS,
//   WITHOUT WARRANTIES OR CONDITIONS OF ANY KIND, either express or implied.
//   See the License for the specific language governing permissions and
//   limitations under the License.
//
//------------------------------------------------------------------------------

#include "core/serializers/exception.hpp"

#include "core/byte_array/const_byte_array.hpp"
#include "core/logging.hpp"

#include <string>
#include <utility>

namespace fetch {
namespace serializers {

SerializableException::SerializableException()
<<<<<<< HEAD
  : SerializableException(error::TYPE_ERROR, "Unknown")
=======
  : error_code_(error::TYPE_ERROR)
  , explanation_("unknown")
>>>>>>> 892a5dc0
{}

SerializableException::SerializableException(std::string explanation)
  : error_code_(error::TYPE_ERROR)
  , explanation_(std::move(explanation))
{}

SerializableException::SerializableException(byte_array::ConstByteArray const &explanation)
<<<<<<< HEAD
  : SerializableException(error::TYPE_ERROR, std::string(explanation))
{}

SerializableException::SerializableException(error::error_type error_code, char const *explanation)
  : SerializableException(error_code, std::string{explanation})
=======
  : error_code_(error::TYPE_ERROR)
  , explanation_(std::string(explanation))
>>>>>>> 892a5dc0
{}

SerializableException::SerializableException(error::error_type error_code, std::string explanation)
  : error_code_(error_code)
  , explanation_(std::move(explanation))
{}

SerializableException::SerializableException(error::error_type                 error_code,
                                             byte_array::ConstByteArray const &explanation)
<<<<<<< HEAD
  : SerializableException(error_code, std::string{explanation})
=======
  : error_code_(error_code)
  , explanation_(std::string(explanation))
>>>>>>> 892a5dc0
{}

SerializableException::~SerializableException()
{}

char const *SerializableException::what() const noexcept
{
  return explanation_.c_str();
}

uint64_t SerializableException::error_code() const
{
  return error_code_;
}

std::string SerializableException::explanation() const
{
  return explanation_;
}

void SerializableException::StackTrace() const
{}

}  // namespace serializers
}  // namespace fetch<|MERGE_RESOLUTION|>--- conflicted
+++ resolved
@@ -28,30 +28,19 @@
 namespace serializers {
 
 SerializableException::SerializableException()
-<<<<<<< HEAD
   : SerializableException(error::TYPE_ERROR, "Unknown")
-=======
-  : error_code_(error::TYPE_ERROR)
-  , explanation_("unknown")
->>>>>>> 892a5dc0
 {}
 
 SerializableException::SerializableException(std::string explanation)
-  : error_code_(error::TYPE_ERROR)
-  , explanation_(std::move(explanation))
+  : SerializableException(error::TYPE_ERROR, std::move(explanation))
 {}
 
 SerializableException::SerializableException(byte_array::ConstByteArray const &explanation)
-<<<<<<< HEAD
   : SerializableException(error::TYPE_ERROR, std::string(explanation))
 {}
 
 SerializableException::SerializableException(error::error_type error_code, char const *explanation)
   : SerializableException(error_code, std::string{explanation})
-=======
-  : error_code_(error::TYPE_ERROR)
-  , explanation_(std::string(explanation))
->>>>>>> 892a5dc0
 {}
 
 SerializableException::SerializableException(error::error_type error_code, std::string explanation)
@@ -61,15 +50,7 @@
 
 SerializableException::SerializableException(error::error_type                 error_code,
                                              byte_array::ConstByteArray const &explanation)
-<<<<<<< HEAD
   : SerializableException(error_code, std::string{explanation})
-=======
-  : error_code_(error_code)
-  , explanation_(std::string(explanation))
->>>>>>> 892a5dc0
-{}
-
-SerializableException::~SerializableException()
 {}
 
 char const *SerializableException::what() const noexcept
@@ -87,8 +68,5 @@
   return explanation_;
 }
 
-void SerializableException::StackTrace() const
-{}
-
 }  // namespace serializers
 }  // namespace fetch