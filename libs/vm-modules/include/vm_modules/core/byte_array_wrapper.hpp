#pragma once
//------------------------------------------------------------------------------
//
//   Copyright 2018-2019 Fetch.AI Limited
//
//   Licensed under the Apache License, Version 2.0 (the "License");
//   you may not use this file except in compliance with the License.
//   You may obtain a copy of the License at
//
//       http://www.apache.org/licenses/LICENSE-2.0
//
//   Unless required by applicable law or agreed to in writing, software
//   distributed under the License is distributed on an "AS IS" BASIS,
//   WITHOUT WARRANTIES OR CONDITIONS OF ANY KIND, either express or implied.
//   See the License for the specific language governing permissions and
//   limitations under the License.
//
//------------------------------------------------------------------------------

#include "vm/object.hpp"
#include "vm/string.hpp"

namespace fetch {

namespace vm {
class Module;
}

namespace vm_modules {

class ByteArrayWrapper : public fetch::vm::Object
{
public:
  ByteArrayWrapper()           = delete;
  ~ByteArrayWrapper() override = default;

  static void Bind(fetch::vm::Module &module);

  ByteArrayWrapper(fetch::vm::VM *vm, fetch::vm::TypeId type_id, byte_array::ByteArray bytearray);

  static fetch::vm::Ptr<ByteArrayWrapper> Constructor(vm::VM *vm, vm::TypeId type_id, int32_t n);

  fetch::vm::Ptr<ByteArrayWrapper> Copy();
  fetch::vm::Ptr<vm::String>       ToBase64();
  bool                             FromBase64(fetch::vm::Ptr<vm::String> const &value_b64);
  fetch::vm::Ptr<vm::String>       ToHex();
  bool                             FromHex(fetch::vm::Ptr<vm::String> const &value_hex);
  fetch::vm::Ptr<vm::String>       ToBase58();
  bool                             FromBase58(fetch::vm::Ptr<vm::String> const &value_b58);

  bool IsEqual(fetch::vm::Ptr<Object> const &lhso, fetch::vm::Ptr<Object> const &rhso) override;
  bool IsNotEqual(fetch::vm::Ptr<Object> const &lhso, fetch::vm::Ptr<Object> const &rhso) override;
  bool IsLessThan(fetch::vm::Ptr<Object> const &lhso, fetch::vm::Ptr<Object> const &rhso) override;
  bool IsGreaterThan(fetch::vm::Ptr<Object> const &lhso,
                     fetch::vm::Ptr<Object> const &rhso) override;
  bool IsLessThanOrEqual(fetch::vm::Ptr<Object> const &lhso,
                         fetch::vm::Ptr<Object> const &rhso) override;
  bool IsGreaterThanOrEqual(fetch::vm::Ptr<Object> const &lhso,
                            fetch::vm::Ptr<Object> const &rhso) override;

<<<<<<< HEAD
=======
  vm::ChargeAmount IsEqualChargeEstimator(fetch::vm::Ptr<Object> const &lhso,
                                          fetch::vm::Ptr<Object> const &rhso) override;
  vm::ChargeAmount IsNotEqualChargeEstimator(fetch::vm::Ptr<Object> const &lhso,
                                             fetch::vm::Ptr<Object> const &rhso) override;
  vm::ChargeAmount IsLessThanChargeEstimator(fetch::vm::Ptr<Object> const &lhso,
                                             fetch::vm::Ptr<Object> const &rhso) override;
  vm::ChargeAmount IsGreaterThanChargeEstimator(fetch::vm::Ptr<Object> const &lhso,
                                                fetch::vm::Ptr<Object> const &rhso) override;
  vm::ChargeAmount IsLessThanOrEqualChargeEstimator(fetch::vm::Ptr<Object> const &lhso,
                                                    fetch::vm::Ptr<Object> const &rhso) override;
  vm::ChargeAmount IsGreaterThanOrEqualChargeEstimator(fetch::vm::Ptr<Object> const &lhso,
                                                       fetch::vm::Ptr<Object> const &rhso) override;

>>>>>>> 047d16aa
  byte_array::ConstByteArray const &byte_array() const;

  bool SerializeTo(serializers::MsgPackSerializer &buffer) override;

  bool DeserializeFrom(serializers::MsgPackSerializer &buffer) override;

private:
  byte_array::ByteArray byte_array_;
};

}  // namespace vm_modules
}  // namespace fetch<|MERGE_RESOLUTION|>--- conflicted
+++ resolved
@@ -58,8 +58,6 @@
   bool IsGreaterThanOrEqual(fetch::vm::Ptr<Object> const &lhso,
                             fetch::vm::Ptr<Object> const &rhso) override;
 
-<<<<<<< HEAD
-=======
   vm::ChargeAmount IsEqualChargeEstimator(fetch::vm::Ptr<Object> const &lhso,
                                           fetch::vm::Ptr<Object> const &rhso) override;
   vm::ChargeAmount IsNotEqualChargeEstimator(fetch::vm::Ptr<Object> const &lhso,
@@ -73,7 +71,6 @@
   vm::ChargeAmount IsGreaterThanOrEqualChargeEstimator(fetch::vm::Ptr<Object> const &lhso,
                                                        fetch::vm::Ptr<Object> const &rhso) override;
 
->>>>>>> 047d16aa
   byte_array::ConstByteArray const &byte_array() const;
 
   bool SerializeTo(serializers::MsgPackSerializer &buffer) override;
