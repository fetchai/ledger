#pragma once
//------------------------------------------------------------------------------
//
//   Copyright 2018-2019 Fetch.AI Limited
//
//   Licensed under the Apache License, Version 2.0 (the "License");
//   you may not use this file except in compliance with the License.
//   You may obtain a copy of the License at
//
//       http://www.apache.org/licenses/LICENSE-2.0
//
//   Unless required by applicable law or agreed to in writing, software
//   distributed under the License is distributed on an "AS IS" BASIS,
//   WITHOUT WARRANTIES OR CONDITIONS OF ANY KIND, either express or implied.
//   See the License for the specific language governing permissions and
//   limitations under the License.
//
//------------------------------------------------------------------------------

#include "variant/variant.hpp"
<<<<<<< HEAD
#include "meta/type_traits.hpp"
#include "vm/fixed.hpp"
=======
#include "vm/address.hpp"
>>>>>>> 6ea3bbe7
#include "vm/object.hpp"
#include "vm_modules/core/byte_array_wrapper.hpp"
#include "vm_modules/math/bignumber.hpp"

namespace fetch {

namespace vm {
template <typename T>
struct Array;
}

namespace vm_modules {

class StructuredData : public vm::Object
{
public:
  template <typename T, typename Y = void>
  static constexpr bool IsSupportedRefType =
      type_util::IsAnyOfV<meta::Decay<T>, vm::String, vm::Address, vm_modules::ByteArrayWrapper,
                          vm_modules::math::UInt256Wrapper>;

  template <typename T, typename Y = void>
  using IfIsSupportedRefType = meta::EnableIf<IsSupportedRefType<T>, Y>;

  static void                    Bind(vm::Module &module);
  static vm::Ptr<StructuredData> Constructor(vm::VM *vm, vm::TypeId type_id);
  static vm::Ptr<StructuredData> ConstructorFromVariant(vm::VM *vm, vm::TypeId type_id,
                                                        variant::Variant const &data);

  StructuredData() = delete;
  StructuredData(vm::VM *vm, vm::TypeId type_id);
  ~StructuredData() override = default;

protected:
  bool SerializeTo(serializers::MsgPackSerializer &buffer) override;
  bool DeserializeFrom(serializers::MsgPackSerializer &buffer) override;

  bool ToJSON(vm::JSONVariant &variant) override;
  bool FromJSON(vm::JSONVariant const &variant) override;

private:
  bool Has(vm::Ptr<vm::String> const &s);

<<<<<<< HEAD
  vm::Ptr<vm::String> GetString(vm::Ptr<vm::String> const &s);
  vm::Ptr<vm::Fixed128> GetFixed128(vm::Ptr<vm::String> const &s);
=======
>>>>>>> 6ea3bbe7
  template <typename T>
  T GetPrimitive(vm::Ptr<vm::String> const &s);
  template <typename T>
  IfIsSupportedRefType<T, vm::Ptr<T>> GetObject(vm::Ptr<vm::String> const &s);
  template <typename T>
  vm::Ptr<vm::Array<T>> GetArray(vm::Ptr<vm::String> const &s);
  vm::Ptr<vm::Array<vm::Ptr<vm::Fixed128>>> GetFixed128Array(vm::Ptr<vm::String> const &s);

  template <typename T>
  void SetPrimitive(vm::Ptr<vm::String> const &s, T value);
  template <typename T>
<<<<<<< HEAD
  meta::EnableIfNotSame<T, vm::Ptr<vm::Fixed128>> SetArray(vm::Ptr<vm::String> const &s, vm::Ptr<vm::Array<T>> const &arr);
  void SetFixed128Array(vm::Ptr<vm::String> const &s, vm::Ptr<vm::Array<vm::Ptr<vm::Fixed128>>> const &arr);
  void SetString(vm::Ptr<vm::String> const &s, vm::Ptr<vm::String> const &value);
  void SetFixed128(vm::Ptr<vm::String> const &s, vm::Ptr<vm::Fixed128> const &value);
=======
  IfIsSupportedRefType<T> SetObject(vm::Ptr<vm::String> const &s, vm::Ptr<T> const &value);
  template <typename T>
  void SetArray(vm::Ptr<vm::String> const &s, vm::Ptr<vm::Array<T>> const &arr);
>>>>>>> 6ea3bbe7

  // Data
  variant::Variant contents_{variant::Variant::Object()};
};

}  // namespace vm_modules
}  // namespace fetch<|MERGE_RESOLUTION|>--- conflicted
+++ resolved
@@ -18,12 +18,8 @@
 //------------------------------------------------------------------------------
 
 #include "variant/variant.hpp"
-<<<<<<< HEAD
-#include "meta/type_traits.hpp"
 #include "vm/fixed.hpp"
-=======
 #include "vm/address.hpp"
->>>>>>> 6ea3bbe7
 #include "vm/object.hpp"
 #include "vm_modules/core/byte_array_wrapper.hpp"
 #include "vm_modules/math/bignumber.hpp"
@@ -42,7 +38,7 @@
 public:
   template <typename T, typename Y = void>
   static constexpr bool IsSupportedRefType =
-      type_util::IsAnyOfV<meta::Decay<T>, vm::String, vm::Address, vm_modules::ByteArrayWrapper,
+      type_util::IsAnyOfV<meta::Decay<T>, vm::String, vm::Address, vm::Fixed128, vm_modules::ByteArrayWrapper,
                           vm_modules::math::UInt256Wrapper>;
 
   template <typename T, typename Y = void>
@@ -67,32 +63,21 @@
 private:
   bool Has(vm::Ptr<vm::String> const &s);
 
-<<<<<<< HEAD
-  vm::Ptr<vm::String> GetString(vm::Ptr<vm::String> const &s);
-  vm::Ptr<vm::Fixed128> GetFixed128(vm::Ptr<vm::String> const &s);
-=======
->>>>>>> 6ea3bbe7
   template <typename T>
   T GetPrimitive(vm::Ptr<vm::String> const &s);
   template <typename T>
   IfIsSupportedRefType<T, vm::Ptr<T>> GetObject(vm::Ptr<vm::String> const &s);
   template <typename T>
   vm::Ptr<vm::Array<T>> GetArray(vm::Ptr<vm::String> const &s);
-  vm::Ptr<vm::Array<vm::Ptr<vm::Fixed128>>> GetFixed128Array(vm::Ptr<vm::String> const &s);
+  template <typename T>
+  IfIsSupportedRefType<T, vm::Ptr<vm::Array<vm::Ptr<T>>>> GetObjectArray(vm::Ptr<vm::String> const &s);
 
   template <typename T>
   void SetPrimitive(vm::Ptr<vm::String> const &s, T value);
   template <typename T>
-<<<<<<< HEAD
-  meta::EnableIfNotSame<T, vm::Ptr<vm::Fixed128>> SetArray(vm::Ptr<vm::String> const &s, vm::Ptr<vm::Array<T>> const &arr);
-  void SetFixed128Array(vm::Ptr<vm::String> const &s, vm::Ptr<vm::Array<vm::Ptr<vm::Fixed128>>> const &arr);
-  void SetString(vm::Ptr<vm::String> const &s, vm::Ptr<vm::String> const &value);
-  void SetFixed128(vm::Ptr<vm::String> const &s, vm::Ptr<vm::Fixed128> const &value);
-=======
   IfIsSupportedRefType<T> SetObject(vm::Ptr<vm::String> const &s, vm::Ptr<T> const &value);
   template <typename T>
   void SetArray(vm::Ptr<vm::String> const &s, vm::Ptr<vm::Array<T>> const &arr);
->>>>>>> 6ea3bbe7
 
   // Data
   variant::Variant contents_{variant::Variant::Object()};
