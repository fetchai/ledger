--- conflicted
+++ resolved
@@ -87,7 +87,6 @@
 
   ChargeAmount Negate();
 
-<<<<<<< HEAD
   ChargeAmount Equal();
 
   ChargeAmount NotEqual();
@@ -107,11 +106,10 @@
   ChargeAmount InplaceMultiply();
 
   ChargeAmount InplaceDivide();
-=======
+
   ChargeAmount GetReshapeCost(SizeVector const &new_shape);
 
   ChargeAmount Sum();
->>>>>>> 406e0c6e
 
   ChargeAmount Transpose();
 
@@ -228,6 +226,11 @@
   {
     return DataType(5);
   };
+
+  static fixed_point::fp64_t const DEFAULT_PADDED_SIZE_COEF = fixed_point::fp64_t("0.00023451");
+  fixed_point::fp64_t const DEFAULT_SIZE_COEF = fixed_point::fp64_t("0.00107809");
+  fixed_point::fp64_t const DEFAULT_CONST_COEF = fixed_point::fp64_t("5");
+
 
   // Function call overhead for LOW_CHARGE functions
   static constexpr SizeType LOW_CHARGE_CONST_COEF = 5;
