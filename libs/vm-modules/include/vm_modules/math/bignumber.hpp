--- conflicted
+++ resolved
@@ -58,18 +58,8 @@
   static fetch::vm::Ptr<UInt256Wrapper> Constructor(fetch::vm::VM *vm, fetch::vm::TypeId type_id,
                                                     uint64_t val);
 
-<<<<<<< HEAD
-=======
-  static fetch::vm::Ptr<UInt256Wrapper> ConstructorFromBytes(
-      fetch::vm::VM *vm, fetch::vm::TypeId type_id, fetch::vm::Ptr<ByteArrayWrapper> const &ba);
-
-  int32_t ToInt32() const;
-
-  void Increase();
-
   vm::Ptr<UInt256Wrapper> Copy() const;
 
->>>>>>> c1aa9be1
   fetch::math::SizeType size() const;
 
   fetch::vectorise::UInt<256> const &number() const;
@@ -99,13 +89,11 @@
   bool IsGreaterThan(fetch::vm::Ptr<Object> const &lhso,
                      fetch::vm::Ptr<Object> const &rhso) override;
 
-<<<<<<< HEAD
   bool IsLessThanOrEqual(fetch::vm::Ptr<Object> const &lhso,
                          fetch::vm::Ptr<Object> const &rhso) override;
 
-  bool IsGreaterThanOrEqual(fetch::vm::Ptr<Object> const &lhso,
-                            fetch::vm::Ptr<Object> const &rhso) override;
-=======
+  bool             IsGreaterThanOrEqual(fetch::vm::Ptr<Object> const &lhso,
+                                        fetch::vm::Ptr<Object> const &rhso) override;
   vm::ChargeAmount AddChargeEstimator(fetch::vm::Ptr<Object> const &lhso,
                                       fetch::vm::Ptr<Object> const &rhso) override;
   vm::ChargeAmount InplaceAddChargeEstimator(fetch::vm::Ptr<Object> const &lhso,
@@ -128,9 +116,12 @@
                                              fetch::vm::Ptr<Object> const &rhso) override;
   vm::ChargeAmount IsLessThanChargeEstimator(fetch::vm::Ptr<Object> const &lhso,
                                              fetch::vm::Ptr<Object> const &rhso) override;
+  vm::ChargeAmount IsLessThanOrEqualChargeEstimator(fetch::vm::Ptr<Object> const &lhso,
+                                                    fetch::vm::Ptr<Object> const &rhso) override;
   vm::ChargeAmount IsGreaterThanChargeEstimator(fetch::vm::Ptr<Object> const &lhso,
                                                 fetch::vm::Ptr<Object> const &rhso) override;
->>>>>>> c1aa9be1
+  vm::ChargeAmount IsGreaterThanOrEqualChargeEstimator(fetch::vm::Ptr<Object> const &lhso,
+                                                       fetch::vm::Ptr<Object> const &rhso) override;
 
 private:
   UInt256 number_;
