--- conflicted
+++ resolved
@@ -73,11 +73,8 @@
   using TensorDataloader    = fetch::ml::dataloaders::TensorDataLoader<TensorType, TensorType>;
   using TensorDataloaderPtr = std::shared_ptr<TensorDataloader>;
   using VMTensor            = fetch::vm_modules::math::VMTensor;
-<<<<<<< HEAD
   using ModelEstimator      = fetch::vm_modules::ml::model::ModelEstimator;
-=======
   using SequentialModelPtr  = std::shared_ptr<fetch::ml::model::Sequential<TensorType>>;
->>>>>>> 7b175453
 
   VMModel(fetch::vm::VM *vm, fetch::vm::TypeId type_id);
 
@@ -125,17 +122,14 @@
   ModelPtrType       model_;
   ModelConfigPtrType model_config_;
   ModelCategory      model_category_ = ModelCategory::NONE;
-<<<<<<< HEAD
   ModelEstimator     estimator_;
-=======
-  bool               compiled_       = false;
+  bool               compiled_ = false;
 
   static const std::map<std::string, SupportedLayerType>                 layer_types_;
   static const std::map<std::string, fetch::ml::details::ActivationType> activations_;
   static const std::map<std::string, fetch::ml::ops::LossType>           losses_;
   static const std::map<std::string, fetch::ml::OptimiserType>           optimisers_;
   static const std::map<std::string, uint8_t>                            model_categories_;
->>>>>>> 7b175453
 
   void Init(std::string const &model_category);
 
