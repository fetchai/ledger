#pragma once
//------------------------------------------------------------------------------
//
//   Copyright 2018-2019 Fetch.AI Limited
//
//   Licensed under the Apache License, Version 2.0 (the "License");
//   you may not use this file except in compliance with the License.
//   You may obtain a copy of the License at
//
//       http://www.apache.org/licenses/LICENSE-2.0
//
//   Unless required by applicable law or agreed to in writing, software
//   distributed under the License is distributed on an "AS IS" BASIS,
//   WITHOUT WARRANTIES OR CONDITIONS OF ANY KIND, either express or implied.
//   See the License for the specific language governing permissions and
//   limitations under the License.
//
//------------------------------------------------------------------------------

#include "vm/common.hpp"
#include "vm_modules/math/tensor.hpp"

namespace fetch {

namespace vm {
struct String;
}

namespace vm_modules {
namespace math {
class VMTensor;
}
}  // namespace vm_modules

namespace vm_modules {
namespace ml {
namespace model {

class VMModel;

class ModelEstimator
{
public:
  using VMObjectType = VMModel;
  using ChargeAmount = fetch::vm::ChargeAmount;
  using SizeType     = fetch::math::SizeType;

  explicit ModelEstimator(VMObjectType &model);
  ~ModelEstimator() = default;

  ModelEstimator(ModelEstimator const &other)  = delete;
  ModelEstimator &operator                     =(ModelEstimator const &other);
  ModelEstimator(ModelEstimator const &&other) = delete;
  ModelEstimator &operator                     =(ModelEstimator const &&other);

  ChargeAmount LayerAddDense(fetch::vm::Ptr<fetch::vm::String> const &layer,
                             math::SizeType const &inputs, math::SizeType const &hidden_nodes);
  ChargeAmount LayerAddDenseActivation(fetch::vm::Ptr<fetch::vm::String> const &layer,
                                       math::SizeType const &                   inputs,
                                       math::SizeType const &                   hidden_nodes,
                                       fetch::vm::Ptr<fetch::vm::String> const &activation);

  ChargeAmount LayerAddConv(fetch::vm::Ptr<fetch::vm::String> const &layer,
                            math::SizeType const &                   output_channels,
                            math::SizeType const &input_channels, math::SizeType const &kernel_size,
                            math::SizeType const &stride_size);
  ChargeAmount LayerAddConvActivation(fetch::vm::Ptr<fetch::vm::String> const &layer,
                                      math::SizeType const &                   output_channels,
                                      math::SizeType const &                   input_channels,
                                      math::SizeType const &                   kernel_size,
                                      math::SizeType const &                   stride_size,
                                      fetch::vm::Ptr<fetch::vm::String> const &activation);

  ChargeAmount CompileSequential(fetch::vm::Ptr<fetch::vm::String> const &loss,
                                 fetch::vm::Ptr<fetch::vm::String> const &optimiser);

  ChargeAmount CompileSimple(fetch::vm::Ptr<fetch::vm::String> const &        optimiser,
                             fetch::vm::Ptr<vm::Array<math::SizeType>> const &in_layers);

  ChargeAmount Fit(vm::Ptr<vm_modules::math::VMTensor> const &data,
                   vm::Ptr<vm_modules::math::VMTensor> const &labels,
                   ::fetch::math::SizeType const &            batch_size);

  ChargeAmount Evaluate();

  ChargeAmount Predict(vm::Ptr<vm_modules::math::VMTensor> const &data);

  ChargeAmount SerializeToString();

  ChargeAmount DeserializeFromString(fetch::vm::Ptr<fetch::vm::String> const &model_string);

  bool SerializeTo(serializers::MsgPackSerializer &buffer);

  bool DeserializeFrom(serializers::MsgPackSerializer &buffer);

private:
  struct State
  {
    // Model
    ChargeAmount forward_pass_cost{0};
    ChargeAmount backward_pass_cost{0};

    // Optimiser
    ChargeAmount weights_size_sum{0};
    ChargeAmount optimiser_step_impact{0};

    SizeType last_layer_size{0};

    // serialization
    bool SerializeTo(serializers::MsgPackSerializer &buffer);
    bool DeserializeFrom(serializers::MsgPackSerializer &buffer);
  };

<<<<<<< HEAD
  SizeType last_layer_size_{0};
  SizeType ops_count_{0};

  static constexpr SizeType ADAM_STEP_IMPACT              = 15;
  static constexpr SizeType ADAM_CONSTRUCTION_IMPACT      = 15;
  static constexpr SizeType MSE_FORWARD_IMPACT            = 6;
  static constexpr SizeType MSE_BACKWARD_IMPACT           = 6;
  static constexpr SizeType FIT_CONST_OVERHEAD            = 3;
  static constexpr SizeType FIT_PER_BATCH_OVERHEAD        = 2;
  static constexpr SizeType SERIALISATION_OVERHEAD        = 5;
  static constexpr SizeType DESERIALISATION_OVERHEAD      = 10;
  static constexpr SizeType WEIGHT_SERIALISATION_OVERHEAD = 4;  // Will depend on DataType of Tensor
=======
  VMObjectType &model_;
  State         state_;

  static constexpr SizeType ADAM_STEP_IMPACT         = 15;
  static constexpr SizeType ADAM_CONSTRUCTION_IMPACT = 15;
  static constexpr SizeType MSE_FORWARD_IMPACT       = 6;
  static constexpr SizeType MSE_BACKWARD_IMPACT      = 6;
  static constexpr SizeType FIT_CONST_OVERHEAD       = 3;
  static constexpr SizeType FIT_PER_BATCH_OVERHEAD   = 2;
>>>>>>> 5187c04b

  static constexpr ChargeAmount constant_charge{vm::CHARGE_UNIT};

  void copy_state_from(ModelEstimator const &);

  ChargeAmount infinite_charge(std::string const &log_msg = "");
};

}  // namespace model
}  // namespace ml
}  // namespace vm_modules
}  // namespace fetch<|MERGE_RESOLUTION|>--- conflicted
+++ resolved
@@ -105,15 +105,15 @@
     ChargeAmount optimiser_step_impact{0};
 
     SizeType last_layer_size{0};
+    SizeType ops_count{0};
 
     // serialization
     bool SerializeTo(serializers::MsgPackSerializer &buffer);
     bool DeserializeFrom(serializers::MsgPackSerializer &buffer);
   };
 
-<<<<<<< HEAD
-  SizeType last_layer_size_{0};
-  SizeType ops_count_{0};
+  VMObjectType &model_;
+  State         state_;
 
   static constexpr SizeType ADAM_STEP_IMPACT              = 15;
   static constexpr SizeType ADAM_CONSTRUCTION_IMPACT      = 15;
@@ -124,17 +124,6 @@
   static constexpr SizeType SERIALISATION_OVERHEAD        = 5;
   static constexpr SizeType DESERIALISATION_OVERHEAD      = 10;
   static constexpr SizeType WEIGHT_SERIALISATION_OVERHEAD = 4;  // Will depend on DataType of Tensor
-=======
-  VMObjectType &model_;
-  State         state_;
-
-  static constexpr SizeType ADAM_STEP_IMPACT         = 15;
-  static constexpr SizeType ADAM_CONSTRUCTION_IMPACT = 15;
-  static constexpr SizeType MSE_FORWARD_IMPACT       = 6;
-  static constexpr SizeType MSE_BACKWARD_IMPACT      = 6;
-  static constexpr SizeType FIT_CONST_OVERHEAD       = 3;
-  static constexpr SizeType FIT_PER_BATCH_OVERHEAD   = 2;
->>>>>>> 5187c04b
 
   static constexpr ChargeAmount constant_charge{vm::CHARGE_UNIT};
 
