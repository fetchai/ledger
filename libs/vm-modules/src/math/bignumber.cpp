//------------------------------------------------------------------------------
//
//   Copyright 2018-2019 Fetch.AI Limited
//
//   Licensed under the Apache License, Version 2.0 (the "License");
//   you may not use this file except in compliance with the License.
//   You may obtain a copy of the License at
//
//       http://www.apache.org/licenses/LICENSE-2.0
//
//   Unless required by applicable law or agreed to in writing, software
//   distributed under the License is distributed on an "AS IS" BASIS,
//   WITHOUT WARRANTIES OR CONDITIONS OF ANY KIND, either express or implied.
//   See the License for the specific language governing permissions and
//   limitations under the License.
//
//------------------------------------------------------------------------------

#include "core/byte_array/decoders.hpp"
#include "core/byte_array/encoders.hpp"
#include "vectorise/uint/uint.hpp"

#include "vm/module.hpp"
#include "vm_modules/core/byte_array_wrapper.hpp"
#include "vm_modules/math/bignumber.hpp"

#include <cstdint>
#include <stdexcept>
#include <utility>

namespace fetch {
namespace vm_modules {
namespace math {

using namespace fetch::vm;

namespace {

Ptr<String> ToString(VM *vm, Ptr<UInt256Wrapper> const &n)
{
  return Ptr<String>{new String{vm, static_cast<std::string>(n->number())}};
}

template <typename T>
meta::IfIsInteger<T, T> ToInteger(VM * /*vm*/, Ptr<UInt256Wrapper> const &a)
{
  return {*reinterpret_cast<T const *>(a->number().pointer())};
}

Ptr<UInt256Wrapper> ConstructorFromBytesBigEndian(VM *vm, TypeId type_id,
                                                  Ptr<ByteArrayWrapper> const &ba)
{
  try
  {
    return Ptr<UInt256Wrapper>{
        new UInt256Wrapper(vm, type_id, ba->byte_array(), platform::Endian::BIG)};
  }
  catch (std::exception const &e)
  {
    vm->RuntimeError(e.what());
  }
  return {};
}

}  // namespace

void UInt256Wrapper::Bind(Module &module)
{
  module.CreateClassType<UInt256Wrapper>("UInt256")
      .CreateSerializeDefaultConstructor(
          [](VM *vm, TypeId type_id) { return UInt256Wrapper::Constructor(vm, type_id, 0u); })
      .CreateConstructor(&UInt256Wrapper::Constructor)
      .CreateConstructor(&ConstructorFromBytesBigEndian)
      .EnableOperator(Operator::Equal)
      .EnableOperator(Operator::NotEqual)
      .EnableOperator(Operator::LessThan)
      .EnableOperator(Operator::LessThanOrEqual)
      .EnableOperator(Operator::GreaterThan)
      .EnableOperator(Operator::GreaterThanOrEqual)
      .EnableOperator(Operator::Add)
      .EnableOperator(Operator::InplaceAdd)
      .EnableOperator(Operator::Subtract)
      .EnableOperator(Operator::InplaceSubtract)
      .EnableOperator(Operator::Multiply)
      .EnableOperator(Operator::Divide)
      .EnableOperator(Operator::InplaceMultiply)
      .EnableOperator(Operator::InplaceDivide)
<<<<<<< HEAD
=======
      .EnableOperator(Operator::GreaterThan)
      .CreateMemberFunction("increase", &UInt256Wrapper::Increase)
      .CreateMemberFunction("toInt32", &UInt256Wrapper::ToInt32)
      .CreateMemberFunction("copy", &UInt256Wrapper::Copy)
>>>>>>> c1aa9be1
      .CreateMemberFunction("size", &UInt256Wrapper::size);

  module.CreateFreeFunction("toString", &ToString);
  module.CreateFreeFunction("toBuffer", [](VM *vm, Ptr<UInt256Wrapper> const &x) {
    return vm->CreateNewObject<ByteArrayWrapper>(
        x->number().As<byte_array::ByteArray>(platform::Endian::BIG, true));
  });
  module.CreateFreeFunction(
      "toFloat64", [](VM * /*vm*/, Ptr<UInt256Wrapper> const &x) { return ToDouble(x->number()); });
  module.CreateFreeFunction("toUInt64", &ToInteger<uint64_t>);
  module.CreateFreeFunction("toInt64", &ToInteger<int64_t>);
  module.CreateFreeFunction("toUInt32", &ToInteger<uint32_t>);
  module.CreateFreeFunction("toInt32", &ToInteger<int32_t>);
}

UInt256Wrapper::UInt256Wrapper(VM *vm, TypeId type_id, UInt256Wrapper::UInt256 data)
  : Object(vm, type_id)
  , number_(std::move(data))
{}

UInt256Wrapper::UInt256Wrapper(VM *vm, UInt256 data)
  : UInt256Wrapper{vm, TypeIds::UInt256, std::move(data)}
{}

UInt256Wrapper::UInt256Wrapper(VM *vm, TypeId type_id, byte_array::ConstByteArray const &data,
                               platform::Endian endianess_of_input_data)
  : Object(vm, type_id)
  , number_(data, endianess_of_input_data)
{}

UInt256Wrapper::UInt256Wrapper(VM *vm, TypeId type_id, uint64_t data)
  : Object(vm, type_id)
  , number_(data)
{}

Ptr<UInt256Wrapper> UInt256Wrapper::Constructor(VM *vm, TypeId type_id, uint64_t val)
{
  try
  {
    return Ptr<UInt256Wrapper>{new UInt256Wrapper(vm, type_id, val)};
  }
  catch (std::exception const &e)
  {
    vm->RuntimeError(e.what());
  }
  return {};
}

<<<<<<< HEAD
=======
int32_t UInt256Wrapper::ToInt32() const
{
  return static_cast<int32_t>(number_[0]);
}

void UInt256Wrapper::Increase()
{
  ++number_;
}

vm::Ptr<UInt256Wrapper> UInt256Wrapper::Copy() const
{
  return Ptr<UInt256Wrapper>{new UInt256Wrapper(this->vm_, UInt256{number_})};
}

>>>>>>> c1aa9be1
fetch::math::SizeType UInt256Wrapper::size() const
{
  return number_.size();
}

vectorise::UInt<256> const &UInt256Wrapper::number() const
{
  return number_;
}

bool UInt256Wrapper::SerializeTo(serializers::MsgPackSerializer &buffer)
{
  buffer << number_;
  return true;
}

bool UInt256Wrapper::DeserializeFrom(serializers::MsgPackSerializer &buffer)
{
  buffer >> number_;
  return true;
}

bool UInt256Wrapper::ToJSON(JSONVariant &variant)
{
  variant = JSONVariant::Object();
  byte_array::ByteArray value(32);
  for (uint64_t i = 0; i < 32; ++i)
  {
    value[i] = number_[i];
  }

  variant["type"]  = GetTypeName();
  variant["value"] = ToHex(value);
  return true;
}

bool UInt256Wrapper::FromJSON(JSONVariant const &variant)
{
  if (!variant.IsObject())
  {
    vm_->RuntimeError("JSON deserialisation of " + GetTypeName() + " must be an object.");
    return false;
  }

  if (!variant.Has("type"))
  {
    vm_->RuntimeError("JSON deserialisation of " + GetTypeName() + " must have field 'type'.");
    return false;
  }

  if (!variant.Has("value"))
  {
    vm_->RuntimeError("JSON deserialisation of " + GetTypeName() + " must have field 'value'.");
    return false;
  }

  if (variant["type"].As<std::string>() != GetTypeName())
  {
    vm_->RuntimeError("Field 'type' must be '" + GetTypeName() + "'.");
    return false;
  }

  if (!variant["value"].IsString())
  {
    vm_->RuntimeError("Field 'value' must be a hex-encoded string.");
    return false;
  }

  byte_array::ByteArray value;
  try
  {
    value = FromHex(variant["value"].As<byte_array::ConstByteArray>());
  }
  catch (std::exception const &)
  {
    vm_->RuntimeError("Field 'value' must be a hex-encoded string.");
    return false;
  }

  uint64_t i = 0;
  uint64_t n = std::min(32ul, value.size());
  for (; i < n; ++i)
  {
    number_[i] = value[i];
  }

  for (; i < 32; ++i)
  {
    number_[i] = 0;
  }

  return true;
}

void UInt256Wrapper::Add(Ptr<Object> &lhso, Ptr<Object> &rhso)
{
  Ptr<UInt256Wrapper> lhs = lhso;
  Ptr<UInt256Wrapper> rhs = rhso;
  if (lhs->IsTemporary())
  {
    lhs->number_ += rhs->number_;
    return;
  }
  if (rhs->IsTemporary())
  {
    rhs->number_ += lhs->number_;
    lhso = std::move(rhs);
    return;
  }

  Ptr<UInt256Wrapper> n{new UInt256Wrapper{vm_, GetTypeId(), lhs->number_ + rhs->number_}};
  lhso = std::move(n);
}

void UInt256Wrapper::Subtract(Ptr<Object> &lhso, Ptr<Object> &rhso)
{
  Ptr<UInt256Wrapper> lhs = lhso;
  Ptr<UInt256Wrapper> rhs = rhso;
  if (lhs->IsTemporary())
  {
    lhs->number_ -= rhs->number_;
    return;
  }

  Ptr<UInt256Wrapper> n(new UInt256Wrapper(vm_, lhs->number_ - rhs->number_));
  lhso = std::move(n);
}

void UInt256Wrapper::InplaceAdd(Ptr<Object> const &lhso, Ptr<Object> const &rhso)
{
  Ptr<UInt256Wrapper> lhs = lhso;
  Ptr<UInt256Wrapper> rhs = rhso;
  lhs->number_ += rhs->number_;
}

void UInt256Wrapper::InplaceSubtract(Ptr<Object> const &lhso, Ptr<Object> const &rhso)
{
  Ptr<UInt256Wrapper> lhs = lhso;
  Ptr<UInt256Wrapper> rhs = rhso;
  lhs->number_ -= rhs->number_;
}

void UInt256Wrapper::Multiply(Ptr<Object> &lhso, Ptr<Object> &rhso)
{
  Ptr<UInt256Wrapper> lhs = lhso;
  Ptr<UInt256Wrapper> rhs = rhso;
  if (lhs->IsTemporary())
  {
    lhs->number_ *= rhs->number_;
    return;
  }
  if (rhs->IsTemporary())
  {
    rhs->number_ *= lhs->number_;
    lhso = std::move(rhs);
    return;
  }
  Ptr<UInt256Wrapper> n(new UInt256Wrapper(vm_, lhs->number_ * rhs->number_));
  lhso = std::move(n);
}

void UInt256Wrapper::InplaceMultiply(Ptr<Object> const &lhso, Ptr<Object> const &rhso)
{
  Ptr<UInt256Wrapper> lhs = lhso;
  Ptr<UInt256Wrapper> rhs = rhso;
  lhs->number_ *= rhs->number_;
}

void UInt256Wrapper::Divide(Ptr<Object> &lhso, Ptr<Object> &rhso)
{
  Ptr<UInt256Wrapper> lhs = lhso;
  Ptr<UInt256Wrapper> rhs = rhso;
  if (rhs->number_ == UInt256::_0)
  {
    vm_->RuntimeError("UInt256Wrapper::Divide runtime error : division by zero.");
    return;
  }
  if (lhs->IsTemporary())
  {
    lhs->number_ /= rhs->number_;
    return;
  }

  Ptr<UInt256Wrapper> n(new UInt256Wrapper(vm_, lhs->number_ / rhs->number_));
  lhso = std::move(n);
}

void UInt256Wrapper::InplaceDivide(Ptr<Object> const &lhso, Ptr<Object> const &rhso)
{
  Ptr<UInt256Wrapper> lhs = lhso;
  Ptr<UInt256Wrapper> rhs = rhso;
  try
  {
    lhs->number_ /= rhs->number_;
  }
  catch (std::exception const &ex)
  {
    vm_->RuntimeError(std::string("UInt256Wrapper::InplaceDivide runtime error: ") + ex.what());
    return;
  }
}

bool UInt256Wrapper::IsEqual(Ptr<Object> const &lhso, Ptr<Object> const &rhso)
{
  Ptr<UInt256Wrapper> lhs = lhso;
  Ptr<UInt256Wrapper> rhs = rhso;
  return lhs->number_ == rhs->number_;
}

bool UInt256Wrapper::IsNotEqual(Ptr<Object> const &lhso, Ptr<Object> const &rhso)
{
  Ptr<UInt256Wrapper> lhs = lhso;
  Ptr<UInt256Wrapper> rhs = rhso;
  return lhs->number_ != rhs->number_;
}

bool UInt256Wrapper::IsLessThan(Ptr<Object> const &lhso, Ptr<Object> const &rhso)
{
  Ptr<UInt256Wrapper> lhs = lhso;
  Ptr<UInt256Wrapper> rhs = rhso;
  return lhs->number_ < rhs->number_;
}

bool UInt256Wrapper::IsLessThanOrEqual(fetch::vm::Ptr<Object> const &lhso,
                                       fetch::vm::Ptr<Object> const &rhso)
{
  Ptr<UInt256Wrapper> lhs = lhso;
  Ptr<UInt256Wrapper> rhs = rhso;
  return lhs->number_ <= rhs->number_;
}

bool UInt256Wrapper::IsGreaterThan(Ptr<Object> const &lhso, Ptr<Object> const &rhso)
{
  Ptr<UInt256Wrapper> lhs = lhso;
  Ptr<UInt256Wrapper> rhs = rhso;
  return rhs->number_ < lhs->number_;
}

<<<<<<< HEAD
bool UInt256Wrapper::IsGreaterThanOrEqual(fetch::vm::Ptr<Object> const &lhso,
                                          fetch::vm::Ptr<Object> const &rhso)
{
  Ptr<UInt256Wrapper> lhs = lhso;
  Ptr<UInt256Wrapper> rhs = rhso;
  return rhs->number_ <= lhs->number_;
=======
vm::ChargeAmount UInt256Wrapper::AddChargeEstimator(fetch::vm::Ptr<Object> const & /*lhso*/,
                                                    fetch::vm::Ptr<Object> const & /*rhso*/)
{
  return 1;
}
vm::ChargeAmount UInt256Wrapper::InplaceAddChargeEstimator(fetch::vm::Ptr<Object> const & /*lhso*/,
                                                           fetch::vm::Ptr<Object> const & /*rhso*/)
{
  return 1;
}
vm::ChargeAmount UInt256Wrapper::SubtractChargeEstimator(fetch::vm::Ptr<Object> const & /*lhso*/,
                                                         fetch::vm::Ptr<Object> const & /*rhso*/)
{
  return 1;
}
vm::ChargeAmount UInt256Wrapper::InplaceSubtractChargeEstimator(
    fetch::vm::Ptr<Object> const & /*lhso*/, fetch::vm::Ptr<Object> const & /*rhso*/)
{
  return 1;
}
vm::ChargeAmount UInt256Wrapper::MultiplyChargeEstimator(fetch::vm::Ptr<Object> const & /*lhso*/,
                                                         fetch::vm::Ptr<Object> const & /*rhso*/)
{
  return 1;
}
vm::ChargeAmount UInt256Wrapper::InplaceMultiplyChargeEstimator(
    fetch::vm::Ptr<Object> const & /*lhso*/, fetch::vm::Ptr<Object> const & /*rhso*/)
{
  return 1;
}
vm::ChargeAmount UInt256Wrapper::DivideChargeEstimator(fetch::vm::Ptr<Object> const & /*lhso*/,
                                                       fetch::vm::Ptr<Object> const & /*rhso*/)
{
  return 1;
}
vm::ChargeAmount UInt256Wrapper::InplaceDivideChargeEstimator(
    fetch::vm::Ptr<Object> const & /*lhso*/, fetch::vm::Ptr<Object> const & /*rhso*/)
{
  return 1;
}
vm::ChargeAmount UInt256Wrapper::IsEqualChargeEstimator(fetch::vm::Ptr<Object> const & /*lhso*/,
                                                        fetch::vm::Ptr<Object> const & /*rhso*/)
{
  return 1;
}
vm::ChargeAmount UInt256Wrapper::IsNotEqualChargeEstimator(fetch::vm::Ptr<Object> const & /*lhso*/,
                                                           fetch::vm::Ptr<Object> const & /*rhso*/)
{
  return 1;
}
vm::ChargeAmount UInt256Wrapper::IsLessThanChargeEstimator(fetch::vm::Ptr<Object> const & /*lhso*/,
                                                           fetch::vm::Ptr<Object> const & /*rhso*/)
{
  return 1;
}
vm::ChargeAmount UInt256Wrapper::IsGreaterThanChargeEstimator(
    fetch::vm::Ptr<Object> const & /*lhso*/, fetch::vm::Ptr<Object> const & /*rhso*/)
{
  return 1;
>>>>>>> c1aa9be1
}

}  // namespace math
}  // namespace vm_modules
}  // namespace fetch<|MERGE_RESOLUTION|>--- conflicted
+++ resolved
@@ -85,13 +85,7 @@
       .EnableOperator(Operator::Divide)
       .EnableOperator(Operator::InplaceMultiply)
       .EnableOperator(Operator::InplaceDivide)
-<<<<<<< HEAD
-=======
-      .EnableOperator(Operator::GreaterThan)
-      .CreateMemberFunction("increase", &UInt256Wrapper::Increase)
-      .CreateMemberFunction("toInt32", &UInt256Wrapper::ToInt32)
       .CreateMemberFunction("copy", &UInt256Wrapper::Copy)
->>>>>>> c1aa9be1
       .CreateMemberFunction("size", &UInt256Wrapper::size);
 
   module.CreateFreeFunction("toString", &ToString);
@@ -99,8 +93,6 @@
     return vm->CreateNewObject<ByteArrayWrapper>(
         x->number().As<byte_array::ByteArray>(platform::Endian::BIG, true));
   });
-  module.CreateFreeFunction(
-      "toFloat64", [](VM * /*vm*/, Ptr<UInt256Wrapper> const &x) { return ToDouble(x->number()); });
   module.CreateFreeFunction("toUInt64", &ToInteger<uint64_t>);
   module.CreateFreeFunction("toInt64", &ToInteger<int64_t>);
   module.CreateFreeFunction("toUInt32", &ToInteger<uint32_t>);
@@ -140,24 +132,11 @@
   return {};
 }
 
-<<<<<<< HEAD
-=======
-int32_t UInt256Wrapper::ToInt32() const
-{
-  return static_cast<int32_t>(number_[0]);
-}
-
-void UInt256Wrapper::Increase()
-{
-  ++number_;
-}
-
 vm::Ptr<UInt256Wrapper> UInt256Wrapper::Copy() const
 {
   return Ptr<UInt256Wrapper>{new UInt256Wrapper(this->vm_, UInt256{number_})};
 }
 
->>>>>>> c1aa9be1
 fetch::math::SizeType UInt256Wrapper::size() const
 {
   return number_.size();
@@ -396,74 +375,96 @@
   return rhs->number_ < lhs->number_;
 }
 
-<<<<<<< HEAD
 bool UInt256Wrapper::IsGreaterThanOrEqual(fetch::vm::Ptr<Object> const &lhso,
                                           fetch::vm::Ptr<Object> const &rhso)
 {
   Ptr<UInt256Wrapper> lhs = lhso;
   Ptr<UInt256Wrapper> rhs = rhso;
   return rhs->number_ <= lhs->number_;
-=======
+}
+
 vm::ChargeAmount UInt256Wrapper::AddChargeEstimator(fetch::vm::Ptr<Object> const & /*lhso*/,
                                                     fetch::vm::Ptr<Object> const & /*rhso*/)
 {
   return 1;
 }
+
 vm::ChargeAmount UInt256Wrapper::InplaceAddChargeEstimator(fetch::vm::Ptr<Object> const & /*lhso*/,
                                                            fetch::vm::Ptr<Object> const & /*rhso*/)
 {
   return 1;
 }
+
 vm::ChargeAmount UInt256Wrapper::SubtractChargeEstimator(fetch::vm::Ptr<Object> const & /*lhso*/,
                                                          fetch::vm::Ptr<Object> const & /*rhso*/)
 {
   return 1;
 }
+
 vm::ChargeAmount UInt256Wrapper::InplaceSubtractChargeEstimator(
     fetch::vm::Ptr<Object> const & /*lhso*/, fetch::vm::Ptr<Object> const & /*rhso*/)
 {
   return 1;
 }
+
 vm::ChargeAmount UInt256Wrapper::MultiplyChargeEstimator(fetch::vm::Ptr<Object> const & /*lhso*/,
                                                          fetch::vm::Ptr<Object> const & /*rhso*/)
 {
   return 1;
 }
+
 vm::ChargeAmount UInt256Wrapper::InplaceMultiplyChargeEstimator(
     fetch::vm::Ptr<Object> const & /*lhso*/, fetch::vm::Ptr<Object> const & /*rhso*/)
 {
   return 1;
 }
+
 vm::ChargeAmount UInt256Wrapper::DivideChargeEstimator(fetch::vm::Ptr<Object> const & /*lhso*/,
                                                        fetch::vm::Ptr<Object> const & /*rhso*/)
 {
   return 1;
 }
+
 vm::ChargeAmount UInt256Wrapper::InplaceDivideChargeEstimator(
     fetch::vm::Ptr<Object> const & /*lhso*/, fetch::vm::Ptr<Object> const & /*rhso*/)
 {
   return 1;
 }
+
 vm::ChargeAmount UInt256Wrapper::IsEqualChargeEstimator(fetch::vm::Ptr<Object> const & /*lhso*/,
                                                         fetch::vm::Ptr<Object> const & /*rhso*/)
 {
   return 1;
 }
+
 vm::ChargeAmount UInt256Wrapper::IsNotEqualChargeEstimator(fetch::vm::Ptr<Object> const & /*lhso*/,
                                                            fetch::vm::Ptr<Object> const & /*rhso*/)
 {
   return 1;
 }
+
 vm::ChargeAmount UInt256Wrapper::IsLessThanChargeEstimator(fetch::vm::Ptr<Object> const & /*lhso*/,
                                                            fetch::vm::Ptr<Object> const & /*rhso*/)
 {
   return 1;
 }
+
+vm::ChargeAmount UInt256Wrapper::IsLessThanOrEqualChargeEstimator(
+    fetch::vm::Ptr<Object> const & /*lhso*/, fetch::vm::Ptr<Object> const & /*rhso*/)
+{
+  return 1;
+}
+
 vm::ChargeAmount UInt256Wrapper::IsGreaterThanChargeEstimator(
     fetch::vm::Ptr<Object> const & /*lhso*/, fetch::vm::Ptr<Object> const & /*rhso*/)
 {
   return 1;
->>>>>>> c1aa9be1
+}
+
+vm::ChargeAmount UInt256Wrapper::IsGreaterThanOrEqualChargeEstimator(
+    fetch::vm::Ptr<Object> const & /*lhso*/, fetch::vm::Ptr<Object> const & /*rhso*/)
+{
+  return 1;
 }
 
 }  // namespace math
