//------------------------------------------------------------------------------
//
//   Copyright 2018-2019 Fetch.AI Limited
//
//   Licensed under the Apache License, Version 2.0 (the "License");
//   you may not use this file except in compliance with the License.
//   You may obtain a copy of the License at
//
//       http://www.apache.org/licenses/LICENSE-2.0
//
//   Unless required by applicable law or agreed to in writing, software
//   distributed under the License is distributed on an "AS IS" BASIS,
//   WITHOUT WARRANTIES OR CONDITIONS OF ANY KIND, either express or implied.
//   See the License for the specific language governing permissions and
//   limitations under the License.
//
//------------------------------------------------------------------------------

#include "core/byte_array/byte_array.hpp"
#include "core/byte_array/decoders.hpp"
#include "core/byte_array/encoders.hpp"
#include "vm/module.hpp"
#include "vm/vm.hpp"
#include "vm_modules/core/byte_array_wrapper.hpp"

#include <cstdint>

using namespace fetch::vm;
using namespace fetch::byte_array;

namespace fetch {
namespace vm_modules {

void ByteArrayWrapper::Bind(Module &module)
{
  module.CreateClassType<ByteArrayWrapper>("Buffer")
      .CreateSerializeDefaultConstructor(
          [](VM *vm, TypeId type_id) { return ByteArrayWrapper::Constructor(vm, type_id, 0); })
      .CreateConstructor(static_cast<Ptr<ByteArrayWrapper> (*)(VM *, TypeId, int32_t)>(
          &ByteArrayWrapper::Constructor))
      .CreateMemberFunction("copy", &ByteArrayWrapper::Copy)
      .CreateMemberFunction("toBase64", &ByteArrayWrapper::ToBase64)
      .CreateMemberFunction("fromBase64", &ByteArrayWrapper::FromBase64)
      //.CreateMemberFunction("toBase58", &ByteArrayWrapper::ToBase58)
      //.CreateMemberFunction("fromBase58", &ByteArrayWrapper::FromBase58)
      .CreateMemberFunction("toHex", &ByteArrayWrapper::ToHex)
      .CreateMemberFunction("fromHex", &ByteArrayWrapper::FromHex)
      .EnableOperator(Operator::LessThan)
      .EnableOperator(Operator::GreaterThan)
      .EnableOperator(Operator::LessThanOrEqual)
      .EnableOperator(Operator::GreaterThanOrEqual)
      .EnableOperator(Operator::Equal)
      .EnableOperator(Operator::NotEqual);
}

ByteArrayWrapper::ByteArrayWrapper(VM *vm, TypeId type_id, byte_array::ByteArray bytearray)
  : Object(vm, type_id)
  , byte_array_(std::move(bytearray))
{}

Ptr<ByteArrayWrapper> ByteArrayWrapper::Constructor(VM *vm, TypeId type_id, int32_t n)
{
  return Ptr<ByteArrayWrapper>{new ByteArrayWrapper(vm, type_id, ByteArray(std::size_t(n)))};
}

Ptr<ByteArrayWrapper> ByteArrayWrapper::Copy()
{
  return vm_->CreateNewObject<ByteArrayWrapper>(byte_array_.Copy());
}

Ptr<vm::String> ByteArrayWrapper::ToBase64()
{
  return Ptr<vm::String>{new String{vm_, static_cast<std::string>(byte_array_.ToBase64())}};
}

bool ByteArrayWrapper::FromBase64(fetch::vm::Ptr<vm::String> const &value_b64)
{
  if (!value_b64)
  {
    return false;
  }

  try
  {
    auto decoded_array{ByteArray{value_b64->string()}.FromBase64()};

    if (value_b64->Length() > 0 && decoded_array.empty())
    {
      return false;
    }

    byte_array_ = std::move(decoded_array);
    return true;
  }
  catch (std::runtime_error const &ex)
  {
    return false;
  }
}

fetch::vm::Ptr<vm::String> ByteArrayWrapper::ToHex()
{
  return Ptr<vm::String>{new String{vm_, static_cast<std::string>(byte_array_.ToHex())}};
}

bool ByteArrayWrapper::FromHex(fetch::vm::Ptr<vm::String> const &value_hex)
{
  if (!value_hex)
  {
    return false;
  }

  try
  {
    auto decoded_array{ByteArray{value_hex->string()}.FromHex()};

    if (value_hex->Length() > 0 && decoded_array.empty())
    {
      return false;
    }

    byte_array_ = std::move(decoded_array);
    return true;
  }
  catch (std::runtime_error const &ex)
  {
    return false;
  }
}

fetch::vm::Ptr<vm::String> ByteArrayWrapper::ToBase58()
{
  return Ptr<vm::String>{
      new String{vm_, static_cast<std::string>(byte_array::ToBase58(byte_array_))}};
}

bool ByteArrayWrapper::FromBase58(fetch::vm::Ptr<vm::String> const &value_b58)
{
  if (!value_b58)
  {
    return false;
  }

  try
  {
    auto decoded_array{byte_array::ToBase58(ConstByteArray{value_b58->string()})};

    if (value_b58->Length() > 0 && decoded_array.empty())
    {
      return false;
    }

    byte_array_ = std::move(decoded_array);
    return true;
  }
  catch (std::runtime_error const &ex)
  {
    return false;
  }
}

bool ByteArrayWrapper::IsEqual(fetch::vm::Ptr<Object> const &lhso,
                               fetch::vm::Ptr<Object> const &rhso)
{
  ByteArrayWrapper &l{static_cast<ByteArrayWrapper &>(*lhso)};
  ByteArrayWrapper &r{static_cast<ByteArrayWrapper &>(*rhso)};

  return l.byte_array_ == r.byte_array_;
}

bool ByteArrayWrapper::IsNotEqual(fetch::vm::Ptr<Object> const &lhso,
                                  fetch::vm::Ptr<Object> const &rhso)
{
  ByteArrayWrapper &l{static_cast<ByteArrayWrapper &>(*lhso)};
  ByteArrayWrapper &r{static_cast<ByteArrayWrapper &>(*rhso)};

  return l.byte_array_ != r.byte_array_;
}

bool ByteArrayWrapper::IsLessThan(fetch::vm::Ptr<Object> const &lhso,
                                  fetch::vm::Ptr<Object> const &rhso)
{
  ByteArrayWrapper &l{static_cast<ByteArrayWrapper &>(*lhso)};
  ByteArrayWrapper &r{static_cast<ByteArrayWrapper &>(*rhso)};

  return l.byte_array_ < r.byte_array_;
}

bool ByteArrayWrapper::IsLessThanOrEqual(fetch::vm::Ptr<Object> const &lhso,
                                         fetch::vm::Ptr<Object> const &rhso)
{
  ByteArrayWrapper &l{static_cast<ByteArrayWrapper &>(*lhso)};
  ByteArrayWrapper &r{static_cast<ByteArrayWrapper &>(*rhso)};

  return l.byte_array_ <= r.byte_array_;
}

bool ByteArrayWrapper::IsGreaterThan(fetch::vm::Ptr<Object> const &lhso,
                                     fetch::vm::Ptr<Object> const &rhso)
{
  ByteArrayWrapper &l{static_cast<ByteArrayWrapper &>(*lhso)};
  ByteArrayWrapper &r{static_cast<ByteArrayWrapper &>(*rhso)};

  return l.byte_array_ > r.byte_array_;
}

bool ByteArrayWrapper::IsGreaterThanOrEqual(fetch::vm::Ptr<Object> const &lhso,
                                            fetch::vm::Ptr<Object> const &rhso)
{
  ByteArrayWrapper &l{static_cast<ByteArrayWrapper &>(*lhso)};
  ByteArrayWrapper &r{static_cast<ByteArrayWrapper &>(*rhso)};

  return l.byte_array_ >= r.byte_array_;
}

<<<<<<< HEAD
=======
vm::ChargeAmount ByteArrayWrapper::IsEqualChargeEstimator(fetch::vm::Ptr<Object> const & /*lhso*/,
                                                          fetch::vm::Ptr<Object> const & /*rhso*/)
{
  return 1;
}

vm::ChargeAmount ByteArrayWrapper::IsNotEqualChargeEstimator(
    fetch::vm::Ptr<Object> const & /*lhso*/, fetch::vm::Ptr<Object> const & /*rhso*/)
{
  return 1;
}

vm::ChargeAmount ByteArrayWrapper::IsLessThanChargeEstimator(
    fetch::vm::Ptr<Object> const & /*lhso*/, fetch::vm::Ptr<Object> const & /*rhso*/)
{
  return 1;
}

vm::ChargeAmount ByteArrayWrapper::IsLessThanOrEqualChargeEstimator(
    fetch::vm::Ptr<Object> const & /*lhso*/, fetch::vm::Ptr<Object> const & /*rhso*/)
{
  return 1;
}

vm::ChargeAmount ByteArrayWrapper::IsGreaterThanChargeEstimator(
    fetch::vm::Ptr<Object> const & /*lhso*/, fetch::vm::Ptr<Object> const & /*rhso*/)
{
  return 1;
}

vm::ChargeAmount ByteArrayWrapper::IsGreaterThanOrEqualChargeEstimator(
    fetch::vm::Ptr<Object> const & /*lhso*/, fetch::vm::Ptr<Object> const & /*rhso*/)
{
  return 1;
}

>>>>>>> 047d16aa
ConstByteArray const &ByteArrayWrapper::byte_array() const
{
  return byte_array_;
}

bool ByteArrayWrapper::SerializeTo(serializers::MsgPackSerializer &buffer)
{
  buffer << byte_array_;
  return true;
}

bool ByteArrayWrapper::DeserializeFrom(serializers::MsgPackSerializer &buffer)
{
  buffer >> byte_array_;
  return true;
}

}  // namespace vm_modules
}  // namespace fetch<|MERGE_RESOLUTION|>--- conflicted
+++ resolved
@@ -213,8 +213,6 @@
   return l.byte_array_ >= r.byte_array_;
 }
 
-<<<<<<< HEAD
-=======
 vm::ChargeAmount ByteArrayWrapper::IsEqualChargeEstimator(fetch::vm::Ptr<Object> const & /*lhso*/,
                                                           fetch::vm::Ptr<Object> const & /*rhso*/)
 {
@@ -251,7 +249,6 @@
   return 1;
 }
 
->>>>>>> 047d16aa
 ConstByteArray const &ByteArrayWrapper::byte_array() const
 {
   return byte_array_;
