--- conflicted
+++ resolved
@@ -23,6 +23,7 @@
 #include "meta/type_traits.hpp"
 #include "vectorise/fixed_point/fixed_point.hpp"
 #include "vm/array.hpp"
+#include "vm/fixed.hpp"
 #include "vm/module.hpp"
 #include "vm_modules/core/structured_data.hpp"
 #include "vm_modules/math/tensor.hpp"
@@ -41,14 +42,10 @@
 namespace {
 
 using fetch::byte_array::ConstByteArray;
-<<<<<<< HEAD
-using fetch::byte_array::ToBase64;
-using fetch::byte_array::FromBase64;
-using fetch::meta::EnableIfNotSame;
-=======
 using fetch::byte_array::ByteArray;
 using fetch::vm_modules::ByteArrayWrapper;
 using fetch::vm_modules::math::UInt256Wrapper;
+using fetch::vm::Fixed128;
 
 template <typename T>
 meta::EnableIf<vm::IsString<meta::Decay<T>>::value, Ptr<T>> FromByteArray(
@@ -113,6 +110,21 @@
   return vm->CreateNewObject<UInt256Wrapper>(value_array);
 }
 
+template <typename T>
+meta::EnableIf<std::is_same<Fixed128, T>::value, Ptr<T>> FromByteArray(
+    VM *vm, Ptr<String> const &name, ConstByteArray const &array)
+{
+  ConstByteArray value_array_base64;
+  auto const     value_array{array.FromBase64()};
+  if (!value_array_base64.empty() && value_array.empty())
+  {
+    vm->RuntimeError("Unable to decode Fixed128 value for " + name->string() + " item");
+    return Ptr<T>{};
+  }
+
+  return vm->CreateNewObject<Fixed128>(value_array);
+}
+
 ByteArray ToByteArray(String const &str)
 {
   return {str.string()};
@@ -132,23 +144,17 @@
 {
   return byte_array::ToBase64(big_number.number().pointer(), big_number.number().TrimmedSize());
 }
->>>>>>> 6ea3bbe7
+
+ByteArray ToByteArray(Fixed128 const &fixed_number)
+{
+  return byte_array::ToBase64(reinterpret_cast<uint8_t const*>(fixed_number.data_.pointer()), sizeof(fixed_point::fp128_t));
+}
 
 template <typename T>
 Ptr<Array<T>> CreateNewPrimitiveArray(VM *vm, std::vector<T> &&items)
 {
   Ptr<Array<T>> array{
       new Array<T>(vm, vm->GetTypeId<IArray>(), vm->GetTypeId<T>(), int32_t(items.size()))};
-  array->elements = std::move(items);
-
-  return array;
-}
-
-template <typename T>
-Ptr<Array<Ptr<T>>> CreateNewPtrArray(VM *vm, std::vector<Ptr<T>> &&items)
-{
-  Ptr<Array<Ptr<T>>> array{
-      new Array<Ptr<T>>(vm, vm->GetTypeId<IArray>(), vm->GetTypeId<T>(), int32_t(items.size()))};
   array->elements = std::move(items);
 
   return array;
@@ -167,17 +173,13 @@
       .CreateMemberFunction("getUInt64", &StructuredData::GetPrimitive<uint64_t>)
       .CreateMemberFunction("getFloat32", &StructuredData::GetPrimitive<float>)
       .CreateMemberFunction("getFloat64", &StructuredData::GetPrimitive<double>)
-<<<<<<< HEAD
       .CreateMemberFunction("getFixed32", &StructuredData::GetPrimitive<fixed_point::fp32_t>)
       .CreateMemberFunction("getFixed64", &StructuredData::GetPrimitive<fixed_point::fp64_t>)
-      .CreateMemberFunction("getFixed128", &StructuredData::GetFixed128)
-      .CreateMemberFunction("getString", &StructuredData::GetString)
-=======
       .CreateMemberFunction("getString", &StructuredData::GetObject<String>)
       .CreateMemberFunction("getAddress", &StructuredData::GetObject<Address>)
       .CreateMemberFunction("getBuffer", &StructuredData::GetObject<ByteArrayWrapper>)
       .CreateMemberFunction("getUInt256", &StructuredData::GetObject<UInt256Wrapper>)
->>>>>>> 6ea3bbe7
+      .CreateMemberFunction("getFixed128", &StructuredData::GetObject<Fixed128>)
       .CreateMemberFunction("getArrayInt32", &StructuredData::GetArray<int32_t>)
       .CreateMemberFunction("getArrayInt64", &StructuredData::GetArray<int64_t>)
       .CreateMemberFunction("getArrayUInt32", &StructuredData::GetArray<uint32_t>)
@@ -186,7 +188,9 @@
       .CreateMemberFunction("getArrayFloat64", &StructuredData::GetArray<double>)
       .CreateMemberFunction("getArrayFixed32", &StructuredData::GetArray<fixed_point::fp32_t>)
       .CreateMemberFunction("getArrayFixed64", &StructuredData::GetArray<fixed_point::fp64_t>)
-      .CreateMemberFunction("getArrayFixed128", &StructuredData::GetFixed128Array)
+      .CreateMemberFunction("getArrayFixed128", &StructuredData::GetObjectArray<Fixed128>)
+      .CreateMemberFunction("getArrayString", &StructuredData::GetObjectArray<String>)
+      // .CreateMemberFunction("getArrayUInt256", &StructuredData::GetObjectArray<UInt256Wrapper>)
       // Setters
       .CreateMemberFunction("set", &StructuredData::SetArray<int32_t>)
       .CreateMemberFunction("set", &StructuredData::SetArray<int64_t>)
@@ -194,17 +198,14 @@
       .CreateMemberFunction("set", &StructuredData::SetArray<uint64_t>)
       .CreateMemberFunction("set", &StructuredData::SetArray<float>)
       .CreateMemberFunction("set", &StructuredData::SetArray<double>)
-<<<<<<< HEAD
       .CreateMemberFunction("set", &StructuredData::SetArray<fixed_point::fp32_t>)
       .CreateMemberFunction("set", &StructuredData::SetArray<fixed_point::fp64_t>)
-      .CreateMemberFunction("set", &StructuredData::SetFixed128Array)
-      .CreateMemberFunction("set", &StructuredData::SetString)
-=======
+      // .CreateMemberFunction("set", &StructuredData::SetArray<Fixed128>)
       .CreateMemberFunction("set", &StructuredData::SetObject<String>)
       .CreateMemberFunction("set", &StructuredData::SetObject<Address>)
       .CreateMemberFunction("set", &StructuredData::SetObject<ByteArrayWrapper>)
       .CreateMemberFunction("set", &StructuredData::SetObject<UInt256Wrapper>)
->>>>>>> 6ea3bbe7
+      .CreateMemberFunction("set", &StructuredData::SetObject<Fixed128>)
       .CreateMemberFunction("set", &StructuredData::SetPrimitive<int32_t>)
       .CreateMemberFunction("set", &StructuredData::SetPrimitive<int64_t>)
       .CreateMemberFunction("set", &StructuredData::SetPrimitive<uint32_t>)
@@ -212,8 +213,7 @@
       .CreateMemberFunction("set", &StructuredData::SetPrimitive<float>)
       .CreateMemberFunction("set", &StructuredData::SetPrimitive<double>)
       .CreateMemberFunction("set", &StructuredData::SetPrimitive<fixed_point::fp32_t>)
-      .CreateMemberFunction("set", &StructuredData::SetPrimitive<fixed_point::fp64_t>)
-      .CreateMemberFunction("set", &StructuredData::SetFixed128);
+      .CreateMemberFunction("set", &StructuredData::SetPrimitive<fixed_point::fp64_t>);
 
   // add array support?
   module.GetClassInterface<IArray>().CreateInstantiationType<Array<Ptr<StructuredData>>>();
@@ -365,32 +365,6 @@
   }
 
   return Ptr<T>{};
-}
-
-Ptr<Fixed128> StructuredData::GetFixed128(Ptr<String> const &s)
-{
-  fixed_point::fp128_t ret;
-
-  try
-  {
-    // check that the value exists
-    if (!Has(s))
-    {
-      vm_->RuntimeError("Unable to look up item: " + s->string());
-    }
-    else
-    {
-      auto const decoded = FromBase64(contents_[s->string()].As<ConstByteArray>());
-      int128_t number = *reinterpret_cast<int128_t const *>(decoded.pointer());
-      ret = fixed_point::fp128_t::FromBase(number);
-    }
-  }
-  catch (std::runtime_error const &e)
-  {
-    vm_->RuntimeError(e.what());
-  }
-
-  return Ptr<Fixed128>{new Fixed128(vm_, ret)};
 }
 
 template <typename T>
@@ -439,17 +413,18 @@
       }
       else
       {
+        ret = Ptr<Array<T>>(new Array<T>(vm_, vm_->GetTypeId<IArray>(), vm_->GetTypeId<T>(), int32_t(value_array.size())));
         // create and preallocate the vector of elements
-        std::vector<T> elements;
-        elements.resize(value_array.size());
+        // std::vector<T> elements;
+        // elements.resize(value_array.size());
 
         // copy each of the elements
         for (std::size_t i = 0; i < value_array.size(); ++i)
         {
-          elements[i] = value_array[i].As<T>();
+          ret->elements[i] = value_array[i].As<T>();
         }
 
-        ret = CreateNewPrimitiveArray(vm_, std::move(elements));
+        // ret = CreateNewPrimitiveArray(vm_, std::move(elements));
       }
     }
   }
@@ -461,9 +436,10 @@
   return ret;
 }
 
-Ptr<Array<Ptr<Fixed128>>> StructuredData::GetFixed128Array(Ptr<String> const &s)
-{
-  Ptr<Array<Ptr<Fixed128>>> ret{};
+template <typename T>
+StructuredData::IfIsSupportedRefType<T, Ptr<Array<Ptr<T>>>> StructuredData::GetObjectArray(Ptr<String> const &s)
+{
+  Ptr<Array<Ptr<T>>> ret{};
 
   try
   {
@@ -481,17 +457,18 @@
       }
       else
       {
+        ret = Ptr<Array<Ptr<T>>>(new Array<Ptr<T>>(vm_, vm_->GetTypeId<IArray>(), vm_->GetTypeId<T>(), int32_t(value_array.size())));
         // create and preallocate the vector of elements
-        std::vector<Ptr<Fixed128>> elements;
-        elements.resize(value_array.size());
+        // std::vector<Ptr<T>> elements;
+        // elements.resize(value_array.size());
 
         // copy each of the elements
         for (std::size_t i = 0; i < value_array.size(); ++i)
         {
-          elements[i] = Ptr<Fixed128>(new Fixed128(vm_, value_array[i].As<fixed_point::fp128_t>()));
+          ret->elements[i] = FromByteArray<T>(vm_, s, value_array[i].As<ConstByteArray>());
         }
 
-        //ret = CreateNewPtrArray<Fixed128>(vm_, std::move(elements));
+        // ret = CreateNewObjectArray(vm_, std::move(elements));
       }
     }
   }
@@ -517,7 +494,7 @@
 }
 
 template <typename T>
-EnableIfNotSame<T, Ptr<vm::Fixed128>> StructuredData::SetArray(Ptr<String> const &s, Ptr<Array<T>> const &arr)
+void StructuredData::SetArray(vm::Ptr<vm::String> const &s, vm::Ptr<vm::Array<T>> const &arr)
 {
   try
   {
@@ -538,37 +515,9 @@
   }
 }
 
-<<<<<<< HEAD
-void StructuredData::SetFixed128Array(Ptr<String> const &s, Ptr<Array<Ptr<Fixed128>>> const &arr)
-{
-  try
-  {
-    auto &values = contents_[s->string()];
-
-    // update the value to be an array
-    values = variant::Variant::Array(arr->elements.size());
-
-    // add the elements into the array
-    for (std::size_t i = 0; i < arr->elements.size(); ++i)
-    {
-      Ptr<Fixed128> element = arr->elements[i];
-      Ptr<String> value;
-      SetFixed128(value, element);
-      values[i] = value->string();
-    }
-  }
-  catch (std::exception const &ex)
-  {
-    vm_->RuntimeError("Unable to set array of variables");
-  }
-}
-
-void StructuredData::SetString(Ptr<String> const &s, Ptr<String> const &value)
-=======
 template <typename T>
 StructuredData::IfIsSupportedRefType<T> StructuredData::SetObject(Ptr<String> const &s,
                                                                   Ptr<T> const &     value)
->>>>>>> 6ea3bbe7
 {
   try
   {
@@ -590,18 +539,5 @@
   }
 }
 
-void StructuredData::SetFixed128(Ptr<String> const &s, Ptr<Fixed128> const &value)
-{
-  try
-  {
-    ConstByteArray buf(reinterpret_cast<uint8_t const *>(&value->data_), sizeof(int128_t));
-    contents_[s->string()] = ToBase64(buf);
-  }
-  catch (std::exception const &ex)
-  {
-    vm_->RuntimeError(std::string{"Internal error setting string: "} + ex.what());
-  }
-}
-
 }  // namespace vm_modules
 }  // namespace fetch