--- conflicted
+++ resolved
@@ -28,11 +28,8 @@
 #include "vm_modules/ml/model/model.hpp"
 #include "vm_modules/ml/model/model_estimator.hpp"
 #include "vm_modules/ml/state_dict.hpp"
-<<<<<<< HEAD
 #include "vm_modules/use_estimator.hpp"
-=======
 #include "core/serializers/counter.hpp"
->>>>>>> 5abad54b
 
 using namespace fetch::vm;
 
@@ -362,11 +359,8 @@
     counter << *model_;
     buffer.Reserve(counter.size());
     buffer << *model_;
-<<<<<<< HEAD
     estimator_.SerializeTo(buffer);
-=======
-
->>>>>>> 5abad54b
+
     success = true;
   }
 
