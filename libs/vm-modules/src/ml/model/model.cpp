//------------------------------------------------------------------------------
//
//   Copyright 2018-2020 Fetch.AI Limited
//
//   Licensed under the Apache License, Version 2.0 (the "License");
//   you may not use this file except in compliance with the License.
//   You may obtain a copy of the License at
//
//       http://www.apache.org/licenses/LICENSE-2.0
//
//   Unless required by applicable law or agreed to in writing, software
//   distributed under the License is distributed on an "AS IS" BASIS,
//   WITHOUT WARRANTIES OR CONDITIONS OF ANY KIND, either express or implied.
//   See the License for the specific language governing permissions and
//   limitations under the License.
//
//------------------------------------------------------------------------------

#include "core/byte_array/decoders.hpp"
#include "core/serializers/counter.hpp"
#include "ml/charge_estimation/constants.hpp"
#include "ml/charge_estimation/model/constants.hpp"
#include "ml/dataloaders/tensor_dataloader.hpp"
#include "ml/layers/convolution_1d.hpp"
#include "ml/layers/convolution_2d.hpp"
#include "ml/layers/fully_connected.hpp"
#include "ml/model/sequential.hpp"
#include "ml/ops/activations/dropout.hpp"
#include "ml/ops/activations/gelu.hpp"
#include "ml/ops/activations/leaky_relu.hpp"
#include "ml/ops/activations/logsigmoid.hpp"
#include "ml/ops/activations/logsoftmax.hpp"
#include "ml/ops/activations/relu.hpp"
#include "ml/ops/activations/sigmoid.hpp"
#include "ml/ops/activations/softmax.hpp"
#include "ml/ops/avg_pool_1d.hpp"
#include "ml/ops/avg_pool_2d.hpp"
#include "ml/ops/embeddings.hpp"
#include "ml/ops/flatten.hpp"
#include "ml/ops/loss_functions/mean_square_error_loss.hpp"
#include "ml/ops/loss_functions/types.hpp"
#include "ml/ops/max_pool_1d.hpp"
#include "ml/ops/max_pool_2d.hpp"
#include "ml/ops/metrics/types.hpp"
#include "ml/ops/reshape.hpp"
#include "ml/serializers/ml_types.hpp"
#include "vm/module.hpp"
#include "vm_modules/ml/model/model.hpp"
#include "vm_modules/use_estimator.hpp"

using namespace fetch::vm;

namespace fetch {
namespace vm_modules {
namespace ml {
namespace model {

static constexpr char const *LOGGING_NAME            = "VMModel";
static constexpr char const *NOT_IMPLEMENTED_MESSAGE = " is not yet implemented.";

using fetch::math::SizeType;
using fetch::ml::OptimiserType;
using fetch::ml::details::ActivationType;
using fetch::ml::ops::LossType;
using fetch::ml::ops::MetricType;
using VMPtrString = Ptr<String>;

std::map<std::string, SupportedLayerType> const VMModel::layer_types_{
    {"dense", SupportedLayerType::DENSE},          {"conv1d", SupportedLayerType::CONV1D},
    {"conv2d", SupportedLayerType::CONV2D},        {"flatten", SupportedLayerType::FLATTEN},
    {"dropout", SupportedLayerType::DROPOUT},      {"activation", SupportedLayerType::ACTIVATION},
    {"input", SupportedLayerType::INPUT},          {"reshape", SupportedLayerType::RESHAPE},
    {"maxpool1d", SupportedLayerType::MAXPOOL1D},  {"maxpool2d", SupportedLayerType::MAXPOOL2D},
    {"avgpool1d", SupportedLayerType::AVGPOOL1D},  {"avgpool2d", SupportedLayerType::AVGPOOL2D},
    {"embeddings", SupportedLayerType::EMBEDDINGS}};

std::map<std::string, ActivationType> const VMModel::activations_{
    {"nothing", ActivationType::NOTHING},
    {"leaky_relu", ActivationType::LEAKY_RELU},
    {"log_sigmoid", ActivationType::LOG_SIGMOID},
    {"log_softmax", ActivationType::LOG_SOFTMAX},
    {"relu", ActivationType::RELU},
    {"sigmoid", ActivationType::SIGMOID},
    {"softmax", ActivationType::SOFTMAX},
    {"gelu", ActivationType::GELU},
};

std::map<std::string, LossType> const VMModel::losses_{
    {"mse", LossType::MEAN_SQUARE_ERROR},
    {"cel", LossType::CROSS_ENTROPY},
    {"scel", LossType::SOFTMAX_CROSS_ENTROPY},
};

std::map<std::string, OptimiserType> const VMModel::optimisers_{
    {"adagrad", OptimiserType::ADAGRAD},   {"adam", OptimiserType::ADAM},
    {"momentum", OptimiserType::MOMENTUM}, {"rmsprop", OptimiserType::RMSPROP},
    {"sgd", OptimiserType::SGD},
};

std::map<std::string, uint8_t> const VMModel::model_categories_{
    {"none", static_cast<uint8_t>(ModelCategory::NONE)},
    {"sequential", static_cast<uint8_t>(ModelCategory::SEQUENTIAL)},
};

std::map<std::string, MetricType> const VMModel::metrics_{
    {"categorical accuracy", MetricType::CATEGORICAL_ACCURACY},
    {"cel", MetricType::CROSS_ENTROPY},
    {"mse", MetricType ::MEAN_SQUARE_ERROR},
    {"scel", MetricType ::SOFTMAX_CROSS_ENTROPY},
};

static constexpr SizeType    AUTODETECT_INPUTS      = 0;
static constexpr char const *IMPOSSIBLE_ADD_MESSAGE = "Impossible to add layer : ";
static constexpr char const *LAYER_TYPE_MESSAGE     = "layer type";

VMModel::VMModel(VM *vm, TypeId type_id)
  : Object(vm, type_id)
{
  Init("none");
}

VMModel::VMModel(VM *vm, TypeId type_id, fetch::vm::Ptr<fetch::vm::String> const &model_category)
  : Object(vm, type_id)
{
  Init(model_category->string());
}

VMModel::VMModel(VM *vm, TypeId type_id, std::string const &model_category)
  : Object(vm, type_id)
{
  Init(model_category);
}

void VMModel::Init(std::string const &model_category)
{
  uint8_t const parsed_category_num =
      ParseName(model_category, model_categories_, "model category");

  // As far as ParseName succeeded, parsed_category_num is guaranteed to be a valid
  // model category number.
  model_category_ = ModelCategory(parsed_category_num);
  model_config_   = std::make_shared<ModelConfigType>();

  if (model_category_ == ModelCategory::SEQUENTIAL)
  {
    model_ = std::make_shared<fetch::ml::model::Sequential<TensorType>>(*model_config_);
  }
  compiled_ = false;
}

Ptr<VMModel> VMModel::Constructor(VM *vm, TypeId type_id,
                                  fetch::vm::Ptr<fetch::vm::String> const &model_category)
{
  return Ptr<VMModel>{new VMModel(vm, type_id, model_category)};
}
/**
 * @brief VMModel::CompileSequential
 * @param loss a valid loss function ["mse", ...]
 * @param optimiser a valid optimiser name ["adam", "sgd" ...]
 */
void VMModel::CompileSequential(Ptr<String> const &loss, Ptr<String> const &optimiser)
{
  std::vector<MetricType> mets;
  try
  {
    CompileSequentialImplementation(loss, optimiser, mets);
  }
  catch (std::exception const &e)
  {
    vm_->RuntimeError("Compile sequential failed: " + std::string(e.what()));
    return;
  }
}

/**
 * @brief VMModel::CompileSequentialWithMetrics
 * @param loss a valid loss function ["mse", ...]
 * @param optimiser a valid optimiser name ["adam", "sgd" ...]
 * @param metrics an array of valid metric names ["categorical accuracy", "mse" ...]
 */
void VMModel::CompileSequentialWithMetrics(Ptr<String> const &loss, Ptr<String> const &optimiser,
                                           Ptr<vm::Array<Ptr<String>>> const &metrics)
{
  try
  {
    // Make vector<MetricType> from vm::Array
    std::size_t const       n_metrics = metrics->elements.size();
    std::vector<MetricType> mets;
    mets.reserve(n_metrics);

    for (std::size_t i = 0; i < n_metrics; ++i)
    {
      Ptr<String> ptr_string = metrics->elements.at(i);
      MetricType  mt         = ParseName(ptr_string->string(), metrics_, "metric");
      mets.emplace_back(mt);
    }
    CompileSequentialImplementation(loss, optimiser, mets);
  }
  catch (std::exception const &e)
  {
    vm_->RuntimeError("Compile model failed: " + std::string(e.what()));
    return;
  }
}

void VMModel::CompileSequentialImplementation(Ptr<String> const &loss, Ptr<String> const &optimiser,
                                              std::vector<MetricType> const &metrics)
{
  try
  {
    LossType const      loss_type      = ParseName(loss->string(), losses_, "loss function");
    OptimiserType const optimiser_type = ParseName(optimiser->string(), optimisers_, "optimiser");
    SequentialModelPtr  me             = GetMeAsSequentialIfPossible();
    if (me->LayerCount() == 0)
    {
      vm_->RuntimeError("Cannot compile an empty sequential model, please add layers first.");
      return;
    }
    PrepareDataloader();
    compiled_ = false;
    me->Compile(optimiser_type, loss_type, metrics);
  }
  catch (std::exception const &e)
  {
    vm_->RuntimeError("Compilation of a sequential model failed : " + std::string(e.what()));
    return;
  }
  compiled_ = true;
}

void VMModel::Fit(vm::Ptr<VMTensor> const &data, vm::Ptr<VMTensor> const &labels,
                  fetch::math::SizeType const &batch_size)
{
  try
  {
    // set data in the model
    model_->SetData(std::vector<TensorType>{data->GetTensor()}, labels->GetTensor());

    // set batch size
    model_config_->batch_size = batch_size;
    model_->UpdateConfig(*model_config_);

    // train for one epoch
    model_->Train();
  }
  catch (std::exception const &e)
  {
    vm_->RuntimeError("Model fit failed: " + std::string(e.what()));
  }
}

vm::Ptr<Array<math::DataType>> VMModel::Evaluate()
{
  vm::Ptr<Array<math::DataType>> scores;

  try
  {
    auto     ml_scores = model_->Evaluate(fetch::ml::dataloaders::DataLoaderMode::TRAIN);
    SizeType n_scores  = ml_scores.size();

    scores = this->vm_->CreateNewObject<Array<math::DataType>>(
        this->vm_->GetTypeId<math::DataType>(), static_cast<int32_t>(n_scores));

    for (SizeType i{0}; i < n_scores; i++)
    {
      scores->elements.at(i) = ml_scores.at(i);
    }
  }
  catch (std::exception const &e)
  {
    vm_->RuntimeError("Model evaluate failed: " + std::string(e.what()));
  }

  return scores;
}

vm::Ptr<VMModel::VMTensor> VMModel::Predict(vm::Ptr<VMTensor> const &data)
{
  vm::Ptr<VMTensor> prediction = this->vm_->CreateNewObject<VMTensor>(data->shape());
  model_->Predict(data->GetTensor(), prediction->GetTensor());
  return prediction;
}

void VMModel::Bind(Module &module, bool const experimental_enabled)
{
  // model construction always requires initialising some strings, ptrs etc. but is very cheap
  static const ChargeAmount FIXED_CONSTRUCTION_CHARGE{100};

  module.CreateClassType<VMModel>("Model")
      .CreateConstructor(&VMModel::Constructor, FIXED_CONSTRUCTION_CHARGE)
      .CreateSerializeDefaultConstructor([](VM *vm, TypeId type_id) -> Ptr<VMModel> {
        return Ptr<VMModel>{new VMModel(vm, type_id)};
      })
      .CreateMemberFunction("add", &VMModel::LayerAddDense,
                            UseMemberEstimator(&VMModel::EstimateLayerAddDense))
      .CreateMemberFunction("add", &VMModel::LayerAddDenseActivation,
                            UseMemberEstimator(&VMModel::EstimateLayerAddDenseActivation))
      .CreateMemberFunction("compile", &VMModel::CompileSequential,
                            UseMemberEstimator(&VMModel::EstimateCompileSequential))
      .CreateMemberFunction("compile", &VMModel::CompileSequentialWithMetrics,
                            UseMemberEstimator(&VMModel::EstimateCompileSequentialWithMetrics))
      .CreateMemberFunction("fit", &VMModel::Fit, UseMemberEstimator(&VMModel::EstimateFit))
      .CreateMemberFunction("evaluate", &VMModel::Evaluate,
                            UseMemberEstimator(&VMModel::EstimateEvaluate))
      .CreateMemberFunction("predict", &VMModel::Predict,
                            UseMemberEstimator(&VMModel::EstimatePredict))
      .CreateMemberFunction("serializeToString", &VMModel::SerializeToString,
                            UseMemberEstimator(&VMModel::EstimateSerializeToString))
      .CreateMemberFunction("deserializeFromString", &VMModel::DeserializeFromString,
                            UseMemberEstimator(&VMModel::EstimateDeserializeFromString));

  // experimental features are bound only if the VMFactory given the flag to do so
  if (experimental_enabled)
  {
    module.GetClassInterface<VMModel>()
        .CreateMemberFunction("add", &VMModel::LayerAddConv,
                              UseMemberEstimator(&VMModel::EstimateLayerAddConv))
        .CreateMemberFunction("add", &VMModel::LayerAddConvActivation,
                              UseMemberEstimator(&VMModel::EstimateLayerAddConvActivation))
        .CreateMemberFunction("add", &VMModel::LayerAddFlatten,
                              UseMemberEstimator(&VMModel::EstimateLayerAddFlatten))
        .CreateMemberFunction("add", &VMModel::LayerAddDropout,
                              UseMemberEstimator(&VMModel::EstimateLayerAddDropout))
        .CreateMemberFunction("add", &VMModel::LayerAddActivation,
                              UseMemberEstimator(&VMModel::EstimateLayerAddActivation))
        .CreateMemberFunction("add", &VMModel::LayerAddReshape,
                              UseMemberEstimator(&VMModel::EstimateLayerAddReshape))
        .CreateMemberFunction("addExperimental", &VMModel::LayerAddPool,
                              UseMemberEstimator(&VMModel::EstimateLayerAddPool))
        .CreateMemberFunction("addExperimental", &VMModel::LayerAddEmbeddings,
                              UseMemberEstimator(&VMModel::EstimateLayerAddEmbeddings))
        .CreateMemberFunction(
            "addExperimental", &VMModel::LayerAddDenseActivationExperimental,
            UseMemberEstimator(&VMModel::EstimateLayerAddDenseActivationExperimental))
        .CreateMemberFunction("addExperimental", &VMModel::LayerAddInput,
                              UseMemberEstimator(&VMModel::EstimateLayerAddInput))
        .CreateMemberFunction("addExperimental", &VMModel::LayerAddDenseAutoInputs,
                              UseMemberEstimator(&VMModel::EstimateLayerAddDenseAutoInputs));
  }
}

void VMModel::SetModel(const VMModel::ModelPtrType &instance)
{
  model_ = instance;
}

bool VMModel::SerializeTo(serializers::MsgPackSerializer &buffer)
{
  bool success = false;

  // can't serialise uncompiled model
  if (!compiled_)
  {
    vm_->RuntimeError("cannot set state with uncompiled model");
  }
  // can't serialise without a model
  else if (!model_)
  {
    vm_->RuntimeError("cannot set state with model undefined");
  }

  // can't serialise without dataloader ready
  else if (!model_->GetDataloader())
  {
    vm_->RuntimeError("cannot set state with dataloader not set");
  }

  // can't serialise without optimiser ready
  else if (!model_->GetOptimiser())
  {
    vm_->RuntimeError("cannot set state with optimiser not set");
  }

  // should be fine to serialise
  else
  {
    serializers::SizeCounter counter{};

    counter << static_cast<uint8_t>(model_category_);
    counter << *model_config_;
    counter << compiled_;
    counter << static_cast<uint8_t>(model_->ModelCode());

    if (model_->ModelCode() == fetch::ml::ModelType::SEQUENTIAL)
    {
      auto *model_ptr = static_cast<fetch::ml::model::Sequential<TensorType> *>(model_.get());
      counter << *model_ptr;
    }
    else
    {
      counter << *model_;
    }

    buffer.Reserve(counter.size());

    buffer << static_cast<uint8_t>(model_category_);
    buffer << *model_config_;
    buffer << compiled_;
    buffer << static_cast<uint8_t>(model_->ModelCode());

    if (model_->ModelCode() == fetch::ml::ModelType::SEQUENTIAL)
    {
      auto *model_ptr = static_cast<fetch::ml::model::Sequential<TensorType> *>(model_.get());
      buffer << *model_ptr;
    }
    else
    {
      buffer << *model_;
    }

    success = true;
  }

  return success;
}

bool VMModel::DeserializeFrom(serializers::MsgPackSerializer &buffer)
{
  // deserialise the model category
  uint8_t model_category_int;
  buffer >> model_category_int;

  std::string model_category_name{};
  for (std::pair<std::string, uint8_t> found_category : model_categories_)
  {
    if (found_category.second == model_category_int)
    {
      model_category_name = found_category.first;
    }
  }

  if (model_category_name.empty())
  {
    vm_->RuntimeError("Cannot parse a valid model category from given number : " +
                      std::to_string(model_category_int));
    return false;
  }

  auto const model_category = static_cast<ModelCategory>(model_category_int);

  // deserialise the model config
  ModelConfigType model_config;
  buffer >> model_config;
  model_config_ = std::make_shared<ModelConfigType>(model_config);

  // deserialise the compiled status
  bool compiled = false;
  buffer >> compiled;

  std::shared_ptr<fetch::ml::model::Model<TensorType>> model_ptr;

  uint8_t model_type_int;
  buffer >> model_type_int;
  auto const model_type = static_cast<fetch::ml::ModelType>(model_type_int);

  // deserialise the model
  switch (model_type)
  {
  case fetch::ml::ModelType::SEQUENTIAL:
  {
    auto sequential_ptr = std::make_shared<fetch::ml::model::Sequential<TensorType>>();
    sequential_ptr      = std::make_shared<fetch::ml::model::Sequential<TensorType>>();
    buffer >> (*sequential_ptr);
    model_ptr = sequential_ptr;
    break;
  }
  default:
  {
    model_ptr = std::make_shared<fetch::ml::model::Model<TensorType>>();
    buffer >> (*model_ptr);
    break;
  }
  }

  // assign deserialised model category
  VMModel vm_model(this->vm_, this->type_id_, model_category_name);
  vm_model.model_category_ = model_category;

  // assign deserialised model config
  vm_model.model_config_ = model_config_;

  // assign deserialised model
  vm_model.SetModel(model_ptr);

  // assign compiled status
  vm_model.compiled_ = compiled;

  // point this object pointer at the deserialised model
  *this = vm_model;

  return true;
}

fetch::vm::Ptr<fetch::vm::String> VMModel::SerializeToString()
{
  serializers::MsgPackSerializer b;
  SerializeTo(b);
  auto byte_array_data = b.data().ToBase64();
  return Ptr<String>{new fetch::vm::String(vm_, static_cast<std::string>(byte_array_data))};
}

fetch::vm::Ptr<VMModel> VMModel::DeserializeFromString(
    fetch::vm::Ptr<fetch::vm::String> const &model_string)
{
  byte_array::ConstByteArray b(model_string->string());
  b = byte_array::FromBase64(b);
  MsgPackSerializer buffer(b);
  DeserializeFrom(buffer);

  auto vm_model = fetch::vm::Ptr<VMModel>(new VMModel(vm_, type_id_));
  vm_model->SetModel(model_);

  return vm_model;
}

void VMModel::AssertLayerTypeMatches(SupportedLayerType                layer,
                                     std::vector<SupportedLayerType> &&valids) const
{
  static const std::map<SupportedLayerType, std::string> LAYER_NAMES_{
      {SupportedLayerType::DENSE, "dense"},         {SupportedLayerType::CONV1D, "conv1d"},
      {SupportedLayerType::CONV2D, "conv2d"},       {SupportedLayerType::FLATTEN, "flatten"},
      {SupportedLayerType::DROPOUT, "dropout"},     {SupportedLayerType::ACTIVATION, "activation"},
      {SupportedLayerType::INPUT, "input"},         {SupportedLayerType::MAXPOOL1D, "maxpool1d"},
      {SupportedLayerType::MAXPOOL2D, "maxpool2d"}, {SupportedLayerType::AVGPOOL1D, "avgpool1d"},
      {SupportedLayerType::AVGPOOL2D, "avgpool2d"}, {SupportedLayerType::EMBEDDINGS, "embeddings"}};
  if (std::find(valids.begin(), valids.end(), layer) == valids.end())
  {
    throw std::runtime_error("Invalid params specified for \"" + LAYER_NAMES_.at(layer) +
                             "\" layer.");
  }
}

VMModel::SequentialModelPtr VMModel::GetMeAsSequentialIfPossible()
{
  if (model_category_ != ModelCategory::SEQUENTIAL)
  {
    throw std::runtime_error("Layer adding is allowed only for sequential models!");
  }
  auto sequential_ptr = std::dynamic_pointer_cast<fetch::ml::model::Sequential<TensorType>>(model_);
  if (!sequential_ptr)
  {
    throw std::runtime_error("Cannot cast model pointer to Sequential!");
  }

  return sequential_ptr;
}

void VMModel::LayerAddDense(fetch::vm::Ptr<fetch::vm::String> const &layer,
                            math::SizeType const &inputs, math::SizeType const &hidden_nodes)
{
  LayerAddDenseActivationImplementation(layer, inputs, hidden_nodes, ActivationType::NOTHING);
}

void VMModel::LayerAddDenseAutoInputs(const fetch::vm::Ptr<String> &layer,
                                      const math::SizeType &        hidden_nodes)
{
  LayerAddDenseActivationImplementation(layer, AUTODETECT_INPUTS, hidden_nodes,
                                        ActivationType::NOTHING);
}

void VMModel::LayerAddDenseActivation(fetch::vm::Ptr<fetch::vm::String> const &layer,
                                      math::SizeType const &                   inputs,
                                      math::SizeType const &                   hidden_nodes,
                                      fetch::vm::Ptr<fetch::vm::String> const &activation)
{
  try
  {
    fetch::ml::details::ActivationType activation_type =
        ParseName(activation->string(), activations_, "activation function");

    if (activation_type == fetch::ml::details::ActivationType::RELU)
    {
      LayerAddDenseActivationImplementation(layer, inputs, hidden_nodes, activation_type);
    }
    else
    {
      vm_->RuntimeError("cannot add activation type : " + activation->string());
    }
  }
  catch (std::exception const &e)
  {
    vm_->RuntimeError(std::string(e.what()));
  }
}

void VMModel::LayerAddDenseActivationExperimental(
    fetch::vm::Ptr<fetch::vm::String> const &layer, math::SizeType const &inputs,
    math::SizeType const &hidden_nodes, fetch::vm::Ptr<fetch::vm::String> const &activation)
{
  try
  {
    fetch::ml::details::ActivationType activation_type =
        ParseName(activation->string(), activations_, "activation function");
    LayerAddDenseActivationImplementation(layer, inputs, hidden_nodes, activation_type);
  }
  catch (std::exception const &e)
  {
    vm_->RuntimeError(std::string(e.what()));
  }
}

void VMModel::LayerAddDenseActivationImplementation(fetch::vm::Ptr<fetch::vm::String> const &layer,
                                                    math::SizeType const &                   inputs,
                                                    math::SizeType const &             hidden_nodes,
                                                    fetch::ml::details::ActivationType activation)
{
  try
  {
    SupportedLayerType const layer_type =
        ParseName(layer->string(), layer_types_, LAYER_TYPE_MESSAGE);
    AssertLayerTypeMatches(layer_type, {SupportedLayerType::DENSE});
    SequentialModelPtr me = GetMeAsSequentialIfPossible();
    // if this is a first layer in a Model and inputs count is known,
    // model's InputShape can be set as well.
    if (me->LayerCount() == 0 && inputs != AUTODETECT_INPUTS)
    {
      me->SetBatchInputShape({inputs, 1});
    }
    me->Add<fetch::ml::layers::FullyConnected<TensorType>>(inputs, hidden_nodes, activation);
    compiled_ = false;
  }
  catch (std::exception const &e)
  {
    vm_->RuntimeError(IMPOSSIBLE_ADD_MESSAGE + std::string(e.what()));
    return;
  }
}

void VMModel::LayerAddConv(fetch::vm::Ptr<fetch::vm::String> const &layer,
                           math::SizeType const &                   output_channels,
                           math::SizeType const &input_channels, math::SizeType const &kernel_size,
                           math::SizeType const &stride_size)
{
  LayerAddConvActivationImplementation(layer, output_channels, input_channels, kernel_size,
                                       stride_size, ActivationType::NOTHING);
}

void VMModel::LayerAddConvActivation(fetch::vm::Ptr<fetch::vm::String> const &layer,
                                     math::SizeType const &                   output_channels,
                                     math::SizeType const &                   input_channels,
                                     math::SizeType const &                   kernel_size,
                                     math::SizeType const &                   stride_size,
                                     fetch::vm::Ptr<fetch::vm::String> const &activation)
{
  try
  {
    LayerAddConvActivationImplementation(
        layer, output_channels, input_channels, kernel_size, stride_size,
        ParseName(activation->string(), activations_, "activation function"));
  }
  catch (std::exception const &e)
  {
    vm_->RuntimeError(std::string(e.what()));
  }
}

void VMModel::LayerAddConvActivationImplementation(fetch::vm::Ptr<fetch::vm::String> const &layer,
                                                   math::SizeType const &output_channels,
                                                   math::SizeType const &input_channels,
                                                   math::SizeType const &kernel_size,
                                                   math::SizeType const &stride_size,
                                                   fetch::ml::details::ActivationType activation)
{
  try
  {
    SupportedLayerType const layer_type =
        ParseName(layer->string(), layer_types_, LAYER_TYPE_MESSAGE);
    AssertLayerTypeMatches(layer_type, {SupportedLayerType::CONV1D, SupportedLayerType::CONV2D});
    SequentialModelPtr me = GetMeAsSequentialIfPossible();
    if (layer_type == SupportedLayerType::CONV1D)
    {
      me->Add<fetch::ml::layers::Convolution1D<TensorType>>(output_channels, input_channels,
                                                            kernel_size, stride_size, activation);
    }
    else if (layer_type == SupportedLayerType::CONV2D)
    {
      me->Add<fetch::ml::layers::Convolution2D<TensorType>>(output_channels, input_channels,
                                                            kernel_size, stride_size, activation);
    }
    compiled_ = false;
  }
  catch (std::exception const &e)
  {
    vm_->RuntimeError(IMPOSSIBLE_ADD_MESSAGE + std::string(e.what()));
    return;
  }
}

void VMModel::LayerAddFlatten(const fetch::vm::Ptr<String> &layer)
{
  try
  {
    SupportedLayerType const layer_type =
        ParseName(layer->string(), layer_types_, LAYER_TYPE_MESSAGE);
    AssertLayerTypeMatches(layer_type, {SupportedLayerType::FLATTEN});
    SequentialModelPtr me = GetMeAsSequentialIfPossible();
    me->Add<fetch::ml::ops::Flatten<TensorType>>();
    compiled_ = false;
  }
  catch (std::exception const &e)
  {
    vm_->RuntimeError(IMPOSSIBLE_ADD_MESSAGE + std::string(e.what()));
    return;
  }
}

void VMModel::LayerAddDropout(const fetch::vm::Ptr<String> &layer,
                              const math::DataType &        probability)
{
  try
  {
    SupportedLayerType const layer_type =
        ParseName(layer->string(), layer_types_, LAYER_TYPE_MESSAGE);
    AssertLayerTypeMatches(layer_type, {SupportedLayerType::DROPOUT});
    SequentialModelPtr me = GetMeAsSequentialIfPossible();

    // ops::Dropout takes a drop probability
    if (probability < DataType{0} || probability > DataType{1})
    {
      std::stringstream ss;
      ss << IMPOSSIBLE_ADD_MESSAGE << "dropout probability " << probability
         << " is out of allowed range [0..1]";
      vm_->RuntimeError(ss.str());
      return;
    }

    me->Add<fetch::ml::ops::Dropout<TensorType>>(probability);
    compiled_ = false;
  }
  catch (std::exception const &e)
  {
    vm_->RuntimeError(IMPOSSIBLE_ADD_MESSAGE + std::string(e.what()));
    return;
  }
}

void VMModel::LayerAddActivation(const fetch::vm::Ptr<String> &layer,
                                 const fetch::vm::Ptr<String> &activation_name)
{
  try
  {
    SupportedLayerType const layer_type =
        ParseName(layer->string(), layer_types_, LAYER_TYPE_MESSAGE);
    AssertLayerTypeMatches(layer_type, {SupportedLayerType::ACTIVATION});
    SequentialModelPtr me = GetMeAsSequentialIfPossible();

    ActivationType activation = ParseName(activation_name->string(), activations_, "activation");

    switch (activation)
    {
    case ActivationType::RELU:
      me->Add<fetch::ml::ops::Relu<TensorType>>();
      break;
    case ActivationType::GELU:
      me->Add<fetch::ml::ops::Gelu<TensorType>>();
      break;
    case ActivationType::SIGMOID:
      me->Add<fetch::ml::ops::Sigmoid<TensorType>>();
      break;
    case ActivationType::SOFTMAX:
      me->Add<fetch::ml::ops::Softmax<TensorType>>();
      break;
    case ActivationType::LEAKY_RELU:
      me->Add<fetch::ml::ops::LeakyRelu<TensorType>>();
      break;
    case ActivationType::LOG_SIGMOID:
      me->Add<fetch::ml::ops::LogSigmoid<TensorType>>();
      break;
    case ActivationType::LOG_SOFTMAX:
      me->Add<fetch::ml::ops::LogSoftmax<TensorType>>();
      break;
    default:
      vm_->RuntimeError("Can not add Activation layer with activation type " +
                        activation_name->string());
      return;
    }
  }
  catch (std::exception const &e)
  {
    vm_->RuntimeError(IMPOSSIBLE_ADD_MESSAGE + std::string(e.what()));
    return;
  }
}

void VMModel::LayerAddReshape(const fetch::vm::Ptr<String> &                                layer,
                              const fetch::vm::Ptr<fetch::vm::Array<TensorType::SizeType>> &shape)
{
  try
  {
    SupportedLayerType const layer_type =
        ParseName(layer->string(), layer_types_, LAYER_TYPE_MESSAGE);
    AssertLayerTypeMatches(layer_type, {SupportedLayerType::RESHAPE});
    SequentialModelPtr me = GetMeAsSequentialIfPossible();
    me->Add<fetch::ml::ops::Reshape<TensorType>>(shape->elements);
    compiled_ = false;
  }
  catch (std::exception const &e)
  {
    vm_->RuntimeError(IMPOSSIBLE_ADD_MESSAGE + std::string(e.what()));
    return;
  }
}

/**
 * @brief Sets expected input shape of the Model; if the shape is not set, hidden layers' shapes
 * can not be automatically deduced/inferred and charge estimation is not possible.
 * @param layer - "input" expected
 * @param shape - input shape, min 2 dimensions, the trailing is batch size.
 */
void VMModel::LayerAddInput(const fetch::vm::Ptr<String> &                   layer,
                            const fetch::vm::Ptr<vm::Array<math::SizeType>> &shape)
{
  if (shape->elements.size() < 2)
  {
    vm_->RuntimeError(
        "Invalid Input layer shape provided: at least 2 dimension needed; the trailing is batch "
        "size.");
    return;
  }
  for (auto const &element : shape->elements)
  {
    if (element == 0)
    {
      vm_->RuntimeError("Invalid Input layer shape provided: dimension with zero size found.");
      return;
    }
  }

  try
  {
    SupportedLayerType const layer_type =
        ParseName(layer->string(), layer_types_, LAYER_TYPE_MESSAGE);
    AssertLayerTypeMatches(layer_type, {SupportedLayerType::INPUT});
    SequentialModelPtr me = GetMeAsSequentialIfPossible();
    if (me->LayerCount() != 0)
    {
      vm_->RuntimeError(
          "Can not add an Input layer to non-empty Model! Input layer must be first.");
      return;
    }
    me->SetBatchInputShape(shape->elements);
    compiled_ = false;
  }
  catch (std::exception const &e)
  {
    vm_->RuntimeError(IMPOSSIBLE_ADD_MESSAGE + std::string(e.what()));
    return;
  }
}

void VMModel::LayerAddPool(const fetch::vm::Ptr<fetch::vm::String> &layer,
                           const math::SizeType &kernel_size, const math::SizeType &stride_size)
{
  try
  {
    SupportedLayerType const layer_type =
        ParseName(layer->string(), layer_types_, LAYER_TYPE_MESSAGE);
    AssertLayerTypeMatches(layer_type,
                           {SupportedLayerType::MAXPOOL1D, SupportedLayerType::MAXPOOL2D,
                            SupportedLayerType::AVGPOOL1D, SupportedLayerType::AVGPOOL2D});
    SequentialModelPtr me = GetMeAsSequentialIfPossible();
    if (layer_type == SupportedLayerType::MAXPOOL1D)
    {
      me->Add<fetch::ml::ops::MaxPool1D<TensorType>>(kernel_size, stride_size);
    }
    else if (layer_type == SupportedLayerType::MAXPOOL2D)
    {
      me->Add<fetch::ml::ops::MaxPool2D<TensorType>>(kernel_size, stride_size);
    }
    else if (layer_type == SupportedLayerType::AVGPOOL1D)
    {
      me->Add<fetch::ml::ops::AvgPool1D<TensorType>>(kernel_size, stride_size);
    }
    else if (layer_type == SupportedLayerType::AVGPOOL2D)
    {
      me->Add<fetch::ml::ops::AvgPool2D<TensorType>>(kernel_size, stride_size);
    }
    compiled_ = false;
  }
  catch (std::exception const &e)
  {
    vm_->RuntimeError(IMPOSSIBLE_ADD_MESSAGE + std::string(e.what()));
    return;
  }
}

void VMModel::LayerAddEmbeddings(const fetch::vm::Ptr<fetch::vm::String> &layer,
                                 const math::SizeType &                   dimensions,
                                 const math::SizeType &data_points, bool stub)
{
  FETCH_UNUSED(stub);  // a neat trick to make a function signature unique
  try
  {
    SupportedLayerType const layer_type =
        ParseName(layer->string(), layer_types_, LAYER_TYPE_MESSAGE);
    AssertLayerTypeMatches(layer_type, {SupportedLayerType::EMBEDDINGS});
    SequentialModelPtr me = GetMeAsSequentialIfPossible();
    me->Add<fetch::ml::ops::Embeddings<TensorType>>(dimensions, data_points);
    compiled_ = false;
  }
  catch (std::exception const &e)
  {
    vm_->RuntimeError(IMPOSSIBLE_ADD_MESSAGE + std::string(e.what()));
    return;
  }
}

/**
 * for regressor and classifier we can't prepare the dataloder until after compile has begun
 * because model_ isn't ready until then.
 */
void VMModel::PrepareDataloader()
{
  try
  {
    // set up the dataloader
    auto data_loader = std::make_unique<TensorDataloader>();
    data_loader->SetRandomMode(true);
    model_->SetDataloader(std::move(data_loader));
  }
  catch (std::exception const &e)
  {
    vm_->RuntimeError("Can't prepare DataLoader: " + std::string(e.what()));
    return;
  }
}

ChargeAmount VMModel::MaximumCharge(std::string const &log_msg)
{
  FETCH_LOG_ERROR(LOGGING_NAME, "operation charge is vm::MAXIMUM_CHARGE : " + log_msg);
  return vm::MAXIMUM_CHARGE;
}

/**
 * @brief VMModel::EstimatePredict calculates a charge amount, required for a forward pass
 * @param data
 * @return charge estimation
 */
ChargeAmount VMModel::EstimatePredict(const vm::Ptr<math::VMTensor> &data)
{
<<<<<<< HEAD
  FETCH_UNUSED(data);
  // todo: set data size
  ChargeAmount const batch_cost = model_->ChargeForward();
=======
  ChargeAmount const batch_cost = ChargeForward(data->GetConstTensor().shape());

>>>>>>> 2a5897bd
  FETCH_LOG_INFO(LOGGING_NAME,
                 " forward pass estimated batch cost is " + std::to_string(batch_cost));
  return batch_cost;
}

/**
 * @brief VMModel::EstimateEvaluate calculates a charge amount, required for a forward pass
 * @param data
 * @return charge estimation
 */
ChargeAmount VMModel::EstimateEvaluate()
{
  if (!model_->compiled_)
  {
    throw std::runtime_error("must compile model before evaluating");
  }
  if (!model_->DataLoaderIsSet())
  {
    throw std::runtime_error("must set data before evaluating");
  }

<<<<<<< HEAD
  // VMModel::ChargeForwards now returns the batch cost and not the datapoint cost
  ChargeAmount const batch_cost = model_->ChargeForward();
=======
  ChargeAmount const batch_cost = model_->ChargeForward();

>>>>>>> 2a5897bd
  FETCH_LOG_INFO(LOGGING_NAME,
                 " forward pass estimated batch cost is " + std::to_string(batch_cost));
  return batch_cost;
}

ChargeAmount VMModel::EstimateLayerAddDense(fetch::vm::Ptr<fetch::vm::String> const &layer,
                                            math::SizeType const &                   inputs,
                                            math::SizeType const &                   hidden_nodes)
{
  FETCH_UNUSED(layer);

  ChargeAmount charge{0};

  charge = fetch::ml::layers::FullyConnected<TensorType>::ChargeConstruct(inputs, hidden_nodes);

  return charge + 1;
}

ChargeAmount VMModel::EstimateLayerAddDenseActivation(
    fetch::vm::Ptr<fetch::vm::String> const &layer, math::SizeType const &inputs,
    math::SizeType const &hidden_nodes, fetch::vm::Ptr<fetch::vm::String> const &activation)
{
  FETCH_UNUSED(layer);

  ChargeAmount charge{0};
  try
  {
    fetch::ml::details::ActivationType activation_type =
        ParseName(activation->string(), activations_, "activation function");

    if (activation_type == fetch::ml::details::ActivationType::RELU)
    {
      charge = fetch::ml::layers::FullyConnected<TensorType>::ChargeConstruct(inputs, hidden_nodes,
                                                                              activation_type);
    }
    else
    {
      vm_->RuntimeError("cannot add activation type : " + activation->string());
    }
  }
  catch (std::exception const &e)
  {
    vm_->RuntimeError(std::string(e.what()));
  }

  return charge + 1;
}

ChargeAmount VMModel::EstimateLayerAddDenseActivationExperimental(
    fetch::vm::Ptr<fetch::vm::String> const &layer, math::SizeType const &inputs,
    math::SizeType const &hidden_nodes, fetch::vm::Ptr<fetch::vm::String> const &activation)
{
  return EstimateLayerAddDenseActivation(layer, inputs, hidden_nodes, activation);
}

ChargeAmount VMModel::EstimateLayerAddDenseAutoInputs(
    fetch::vm::Ptr<fetch::vm::String> const &layer, math::SizeType const &hidden_nodes)
{
  FETCH_UNUSED(layer);
  FETCH_UNUSED(hidden_nodes);
  return MaximumCharge(layer->string() + NOT_IMPLEMENTED_MESSAGE);
}

/**
 * @brief VMModel::EstimateCompileSequential
 * @param loss a valid loss function ["mse", ...]
 * @param optimiser a valid optimiser name ["adam", "sgd" ...]
 */
ChargeAmount VMModel::EstimateCompileSequential(Ptr<String> const &loss,
                                                Ptr<String> const &optimiser)
{
  ChargeAmount ret{fetch::ml::charge_estimation::FUNCTION_CALL_COST};

  std::vector<MetricType> mets;
  try
  {
    ret = EstimateCompileSequentialImplementation(loss, optimiser, mets);
  }
  catch (std::exception const &e)
  {
    vm_->RuntimeError("Compile sequential failed: " + std::string(e.what()));
    return vm::MAXIMUM_CHARGE;
  }
  return ret;
}

fetch::vm::ChargeAmount VMModel::EstimateCompileSequentialImplementation(
    fetch::vm::Ptr<fetch::vm::String> const &      loss,
    fetch::vm::Ptr<fetch::vm::String> const &      optimiser,
    std::vector<fetch::ml::ops::MetricType> const &metrics)
{
  ChargeAmount op_cnt{fetch::ml::charge_estimation::FUNCTION_CALL_COST};

  try
  {
    LossType const      loss_type      = ParseName(loss->string(), losses_, "loss function");
    OptimiserType const optimiser_type = ParseName(optimiser->string(), optimisers_, "optimiser");
    SequentialModelPtr  me             = GetMeAsSequentialIfPossible();

    // PrepareDataloader(), ;
    op_cnt += fetch::ml::charge_estimation::model::COMPILE_SEQUENTIAL_INIT;

    if (me->LayerCount() == 0)
    {
      vm_->RuntimeError("Can not compile an empty sequential model, please add layers first.");
      return vm::MAXIMUM_CHARGE;
    }

    op_cnt += me->ChargeCompile(optimiser_type, loss_type, metrics);
  }
  catch (std::exception const &e)
  {
    vm_->RuntimeError("Compilation of a sequential model failed : " + std::string(e.what()));
    return MAXIMUM_CHARGE;
  }
  // set compiled flag
  op_cnt += fetch::ml::charge_estimation::SET_FLAG;

  return op_cnt;
}

/**
 * @brief VMModel::EstimateCompileSequentialWithMetrics
 * @param loss a valid loss function ["mse", ...]
 * @param optimiser a valid optimiser name ["adam", "sgd" ...]
 * @param metrics an array of valid metric names ["categorical accuracy", "mse" ...]
 */
ChargeAmount VMModel::EstimateCompileSequentialWithMetrics(
    Ptr<String> const &loss, Ptr<String> const &optimiser,
    Ptr<vm::Array<Ptr<String>>> const &metrics)
{
  try
  {
    // Make vector<MetricType> from vm::Array
    std::size_t const       n_metrics = metrics->elements.size();
    std::vector<MetricType> mets;
    mets.reserve(n_metrics);

    for (std::size_t i = 0; i < n_metrics; ++i)
    {
      Ptr<String> ptr_string = metrics->elements.at(i);
      MetricType  mt         = ParseName(ptr_string->string(), metrics_, "metric");
      mets.emplace_back(mt);
    }
    return EstimateCompileSequentialImplementation(loss, optimiser, mets);
  }
  catch (std::exception const &e)
  {
    vm_->RuntimeError("Compile model failed: " + std::string(e.what()));
    return MAXIMUM_CHARGE;
  }
}

ChargeAmount VMModel::EstimateSerializeToString()
{
  auto trainables = model_->graph_ptr_->GetTrainables();

  ChargeAmount estimate{fetch::ml::charge_estimation::FUNCTION_CALL_COST};

  for (auto &w : trainables)
  {
    estimate += TensorType::PaddedSizeFromShape(w->GetWeights().shape());
  }
  return estimate;
}

ChargeAmount VMModel::EstimateDeserializeFromString(Ptr<String> const &model_string)
{
  ChargeAmount estimate = model_string->string().size();

  return estimate + fetch::ml::charge_estimation::FUNCTION_CALL_COST;
}

fetch::vm::ChargeAmount VMModel::EstimateFit(vm::Ptr<math::VMTensor> const &data,
                                             vm::Ptr<math::VMTensor> const &labels,
                                             ::fetch::math::SizeType const &batch_size)
{
  FETCH_UNUSED(labels);

  ChargeAmount estimate{1};

  SizeType subset_size       = data->GetTensor().shape().at(data->GetTensor().shape().size() - 1);
  SizeType number_of_batches = subset_size / batch_size;

  // Forward pass
<<<<<<< HEAD
  estimate += ChargeForward() * number_of_batches;
=======
  estimate += ChargeForward(data->GetTensor().shape()) * number_of_batches;
>>>>>>> 2a5897bd

  // Backward pass
  estimate += ChargeBackward() * subset_size;

  // Optimiser step
  estimate += model_->optimiser_ptr_->ChargeStep() * number_of_batches;

  return estimate;
}

fetch::vm::ChargeAmount VMModel::EstimateLayerAddConv(
    fetch::vm::Ptr<fetch::vm::String> const &layer, math::SizeType const &output_channels,
    math::SizeType const &input_channels, math::SizeType const &kernel_size,
    math::SizeType const &stride_size)
{
  FETCH_UNUSED(layer);
  FETCH_UNUSED(output_channels);
  FETCH_UNUSED(input_channels);
  FETCH_UNUSED(kernel_size);
  FETCH_UNUSED(stride_size);

  return MaximumCharge(layer->string() + NOT_IMPLEMENTED_MESSAGE);
}

fetch::vm::ChargeAmount VMModel::EstimateLayerAddConvActivation(
    fetch::vm::Ptr<fetch::vm::String> const &layer, math::SizeType const &output_channels,
    math::SizeType const &input_channels, math::SizeType const &kernel_size,
    math::SizeType const &stride_size, fetch::vm::Ptr<fetch::vm::String> const &activation)
{
  FETCH_UNUSED(layer);
  FETCH_UNUSED(output_channels);
  FETCH_UNUSED(input_channels);
  FETCH_UNUSED(kernel_size);
  FETCH_UNUSED(stride_size);
  FETCH_UNUSED(activation);

  return MaximumCharge(layer->string() + NOT_IMPLEMENTED_MESSAGE);
}

fetch::vm::ChargeAmount VMModel::EstimateLayerAddFlatten(
    fetch::vm::Ptr<fetch::vm::String> const &layer)
{
  FETCH_UNUSED(layer);

  return MaximumCharge(layer->string() + NOT_IMPLEMENTED_MESSAGE);
}

fetch::vm::ChargeAmount VMModel::EstimateLayerAddDropout(
    fetch::vm::Ptr<fetch::vm::String> const &layer, math::DataType const &probability)
{
  FETCH_UNUSED(layer);
  FETCH_UNUSED(probability);

  return MaximumCharge(layer->string() + NOT_IMPLEMENTED_MESSAGE);
}

fetch::vm::ChargeAmount VMModel::EstimateLayerAddActivation(
    fetch::vm::Ptr<fetch::vm::String> const &layer,
    fetch::vm::Ptr<fetch::vm::String> const &activation_name)
{
  FETCH_UNUSED(layer);
  FETCH_UNUSED(activation_name);

  return MaximumCharge(layer->string() + NOT_IMPLEMENTED_MESSAGE);
}

fetch::vm::ChargeAmount VMModel::EstimateLayerAddReshape(
    fetch::vm::Ptr<fetch::vm::String> const &                     layer,
    fetch::vm::Ptr<fetch::vm::Array<TensorType::SizeType>> const &shape)
{
  FETCH_UNUSED(layer);
  FETCH_UNUSED(shape);

  return MaximumCharge(layer->string() + NOT_IMPLEMENTED_MESSAGE);
}

fetch::vm::ChargeAmount VMModel::EstimateLayerAddInput(
    fetch::vm::Ptr<fetch::vm::String> const &        layer,
    fetch::vm::Ptr<vm::Array<math::SizeType>> const &shape)
{
  FETCH_UNUSED(layer);
  FETCH_UNUSED(shape);

  return MaximumCharge(layer->string() + NOT_IMPLEMENTED_MESSAGE);
}

fetch::vm::ChargeAmount VMModel::EstimateLayerAddPool(
    fetch::vm::Ptr<fetch::vm::String> const &layer, math::SizeType const &kernel_size,
    math::SizeType const &stride_size)
{
  FETCH_UNUSED(layer);
  FETCH_UNUSED(kernel_size);
  FETCH_UNUSED(stride_size);

  return MaximumCharge(layer->string() + NOT_IMPLEMENTED_MESSAGE);
}

fetch::vm::ChargeAmount VMModel::EstimateLayerAddEmbeddings(
    fetch::vm::Ptr<fetch::vm::String> const &layer, math::SizeType const &dimensions,
    math::SizeType const &data_points, bool stub)
{
  FETCH_UNUSED(layer);
  FETCH_UNUSED(dimensions);
  FETCH_UNUSED(data_points);
  FETCH_UNUSED(stub);

  return MaximumCharge(layer->string() + NOT_IMPLEMENTED_MESSAGE);
}

}  // namespace model
}  // namespace ml
}  // namespace vm_modules
}  // namespace fetch<|MERGE_RESOLUTION|>--- conflicted
+++ resolved
@@ -938,14 +938,8 @@
  */
 ChargeAmount VMModel::EstimatePredict(const vm::Ptr<math::VMTensor> &data)
 {
-<<<<<<< HEAD
-  FETCH_UNUSED(data);
-  // todo: set data size
-  ChargeAmount const batch_cost = model_->ChargeForward();
-=======
   ChargeAmount const batch_cost = ChargeForward(data->GetConstTensor().shape());
 
->>>>>>> 2a5897bd
   FETCH_LOG_INFO(LOGGING_NAME,
                  " forward pass estimated batch cost is " + std::to_string(batch_cost));
   return batch_cost;
@@ -967,13 +961,8 @@
     throw std::runtime_error("must set data before evaluating");
   }
 
-<<<<<<< HEAD
-  // VMModel::ChargeForwards now returns the batch cost and not the datapoint cost
   ChargeAmount const batch_cost = model_->ChargeForward();
-=======
-  ChargeAmount const batch_cost = model_->ChargeForward();
-
->>>>>>> 2a5897bd
+
   FETCH_LOG_INFO(LOGGING_NAME,
                  " forward pass estimated batch cost is " + std::to_string(batch_cost));
   return batch_cost;
@@ -1159,11 +1148,7 @@
   SizeType number_of_batches = subset_size / batch_size;
 
   // Forward pass
-<<<<<<< HEAD
-  estimate += ChargeForward() * number_of_batches;
-=======
   estimate += ChargeForward(data->GetTensor().shape()) * number_of_batches;
->>>>>>> 2a5897bd
 
   // Backward pass
   estimate += ChargeBackward() * subset_size;
