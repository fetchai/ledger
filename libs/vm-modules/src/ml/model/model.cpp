--- conflicted
+++ resolved
@@ -257,22 +257,6 @@
             return Ptr<VMModel>{new VMModel(vm, type_id)};
           })
           .CreateMemberFunction("add", &VMModel::LayerAddDense,
-<<<<<<< HEAD
-                                use_estimator(&ModelEstimator::LayerAddDense))
-          .CreateMemberFunction("add", &VMModel::LayerAddDenseActivation,
-                                use_estimator(&ModelEstimator::LayerAddDenseActivation))
-          .CreateMemberFunction("compile", &VMModel::CompileSequential,
-                                use_estimator(&ModelEstimator::CompileSequential))
-          .CreateMemberFunction("fit", &VMModel::Fit, use_estimator(&ModelEstimator::Fit))
-          .CreateMemberFunction("evaluate", &VMModel::Evaluate,
-                                use_estimator(&ModelEstimator::Evaluate))
-          .CreateMemberFunction("predict", &VMModel::Predict,
-                                use_estimator(&ModelEstimator::Predict))
-          .CreateMemberFunction("serializeToString", &VMModel::SerializeToString,
-                                use_estimator(&ModelEstimator::SerializeToString))
-          .CreateMemberFunction("deserializeFromString", &VMModel::DeserializeFromString,
-                                use_estimator(&ModelEstimator::DeserializeFromString));
-=======
                                 UseEstimator(&ModelEstimator::LayerAddDense))
           .CreateMemberFunction("add", &VMModel::LayerAddDenseActivation,
                                 UseEstimator(&ModelEstimator::LayerAddDenseActivation))
@@ -287,24 +271,15 @@
                                 UseEstimator(&ModelEstimator::SerializeToString))
           .CreateMemberFunction("deserializeFromString", &VMModel::DeserializeFromString,
                                 UseEstimator(&ModelEstimator::DeserializeFromString));
->>>>>>> 0adc387c
 
   // experimental features are bound only if the VMFactory given the flag to do so
   if (experimental_enabled)
   {
-<<<<<<< HEAD
-    interface.CreateMemberFunction("add", &VMModel::LayerAddConv, use_estimator(&ModelEstimator::LayerAddConv))
-                            .CreateMemberFunction("add", &VMModel::LayerAddConvActivation, use_estimator(&ModelEstimator::LayerAddConvActivation))
-                            .CreateMemberFunction("compile", &VMModel::CompileSimple, use_estimator(&ModelEstimator::CompileSimple))
-                            .CreateMemberFunction("addExperimental", &VMModel::LayerAddDenseActivationExperimental,
-                                use_estimator(&ModelEstimator::LayerAddDenseActivationExperimental));
-=======
     interface.CreateMemberFunction("add", &VMModel::LayerAddConv, UseEstimator(&ModelEstimator::LayerAddConv))
                             .CreateMemberFunction("add", &VMModel::LayerAddConvActivation, UseEstimator(&ModelEstimator::LayerAddConvActivation))
                             .CreateMemberFunction("compile", &VMModel::CompileSimple, UseEstimator(&ModelEstimator::CompileSimple))
                             .CreateMemberFunction("addExperimental", &VMModel::LayerAddDenseActivationExperimental,
                                 UseEstimator(&ModelEstimator::LayerAddDenseActivationExperimental));
->>>>>>> 0adc387c
   }
 }
 
