//------------------------------------------------------------------------------
//
//   Copyright 2018-2019 Fetch.AI Limited
//
//   Licensed under the Apache License, Version 2.0 (the "License");
//   you may not use this file except in compliance with the License.
//   You may obtain a copy of the License at
//
//       http://www.apache.org/licenses/LICENSE-2.0
//
//   Unless required by applicable law or agreed to in writing, software
//   distributed under the License is distributed on an "AS IS" BASIS,
//   WITHOUT WARRANTIES OR CONDITIONS OF ANY KIND, either express or implied.
//   See the License for the specific language governing permissions and
//   limitations under the License.
//
//------------------------------------------------------------------------------

#include "vm_modules/ml/model/model.hpp"

#include "core/serializers/counter.hpp"
#include "ml/layers/fully_connected.hpp"
#include "ml/model/dnn_classifier.hpp"
#include "ml/model/dnn_regressor.hpp"
#include "ml/model/sequential.hpp"
#include "ml/ops/loss_functions/mean_square_error_loss.hpp"
#include "ml/ops/loss_functions/types.hpp"
#include "vm/module.hpp"
#include "vm_modules/ml/model/model_estimator.hpp"
#include "vm_modules/use_estimator.hpp"

using namespace fetch::vm;

namespace fetch {
namespace vm_modules {
namespace ml {
namespace model {

using fetch::math::SizeType;
using fetch::ml::ops::LossType;
using fetch::ml::ops::MetricType;
using fetch::ml::OptimiserType;
using fetch::ml::details::ActivationType;
using VMPtrString = Ptr<String>;

std::map<std::string, SupportedLayerType> const VMModel::layer_types_{
    {"dense", SupportedLayerType::DENSE},     {"conv1d", SupportedLayerType::CONV1D},
    {"conv2d", SupportedLayerType::CONV2D},   {"flatten", SupportedLayerType::FLATTEN},
<<<<<<< HEAD
    {"dropout", SupportedLayerType::DROPOUT}, {"activation", SupportedLayerType::ACTIVATION},
=======
    {"dropout", SupportedLayerType::DROPOUT},
>>>>>>> 58aa3991
};

std::map<std::string, ActivationType> const VMModel::activations_{
    {"nothing", ActivationType::NOTHING},
    {"leaky_relu", ActivationType::LEAKY_RELU},
    {"log_sigmoid", ActivationType::LOG_SIGMOID},
    {"log_softmax", ActivationType::LOG_SOFTMAX},
    {"relu", ActivationType::RELU},
    {"sigmoid", ActivationType::SIGMOID},
    {"softmax", ActivationType::SOFTMAX},
    {"gelu", ActivationType::GELU},
};

std::map<std::string, LossType> const VMModel::losses_{
    {"mse", LossType::MEAN_SQUARE_ERROR},
    {"cel", LossType::CROSS_ENTROPY},
    {"scel", LossType::SOFTMAX_CROSS_ENTROPY},
};

std::map<std::string, OptimiserType> const VMModel::optimisers_{
    {"adagrad", OptimiserType::ADAGRAD},   {"adam", OptimiserType::ADAM},
    {"momentum", OptimiserType::MOMENTUM}, {"rmsprop", OptimiserType::RMSPROP},
    {"sgd", OptimiserType::SGD},
};

std::map<std::string, uint8_t> const VMModel::model_categories_{
    {"none", static_cast<uint8_t>(ModelCategory::NONE)},
    {"sequential", static_cast<uint8_t>(ModelCategory::SEQUENTIAL)},
    {"regressor", static_cast<uint8_t>(ModelCategory::REGRESSOR)},
    {"classifier", static_cast<uint8_t>(ModelCategory::CLASSIFIER)},
};

std::map<std::string, MetricType> const VMModel::metrics_{
    {"categorical accuracy", MetricType::CATEGORICAL_ACCURACY},
    {"cel", MetricType::CROSS_ENTROPY},
    {"mse", MetricType ::MEAN_SQUARE_ERROR},
    {"scel", MetricType ::SOFTMAX_CROSS_ENTROPY},
};

static constexpr char const *IMPOSSIBLE_ADD_MESSAGE = "Impossible to add layer : ";
static constexpr char const *LAYER_TYPE_MESSAGE     = "layer type";

VMModel::VMModel(VM *vm, TypeId type_id)
  : Object(vm, type_id)
  , estimator_{*this}
{
  Init("none");
}

VMModel::VMModel(VM *vm, TypeId type_id, fetch::vm::Ptr<fetch::vm::String> const &model_category)
  : Object(vm, type_id)
  , estimator_{*this}
{
  Init(model_category->string());
}

VMModel::VMModel(VM *vm, TypeId type_id, std::string const &model_category)
  : Object(vm, type_id)
  , estimator_{*this}
{
  Init(model_category);
}

void VMModel::Init(std::string const &model_category)
{
  uint8_t const parsed_category_num =
      ParseName(model_category, model_categories_, "model category");

  // As far as ParseName succeeded, parsed_category_num is guaranteed to be a valid
  // model category number.
  model_category_ = ModelCategory(parsed_category_num);
  model_config_   = std::make_shared<ModelConfigType>();

  if (model_category_ == ModelCategory::SEQUENTIAL)
  {
    model_ = std::make_shared<fetch::ml::model::Sequential<TensorType>>(*model_config_);
  }
  compiled_ = false;
}

Ptr<VMModel> VMModel::Constructor(VM *vm, TypeId type_id,
                                  fetch::vm::Ptr<fetch::vm::String> const &model_category)
{
  return Ptr<VMModel>{new VMModel(vm, type_id, model_category)};
}
/**
 * @brief VMModel::CompileSequential
 * @param loss a valid loss function ["mse", ...]
 * @param optimiser a valid optimiser name ["adam", "sgd" ...]
 */
void VMModel::CompileSequential(Ptr<String> const &loss, Ptr<String> const &optimiser)
{
  std::vector<MetricType> mets;
  CompileSequentialImplementation(loss, optimiser, mets);
}

/**
 * @brief VMModel::CompileSequentialWithMetrics
 * @param loss a valid loss function ["mse", ...]
 * @param optimiser a valid optimiser name ["adam", "sgd" ...]
 * @param metrics an array of valid metric names ["categorical accuracy", "mse" ...]
 */
void VMModel::CompileSequentialWithMetrics(Ptr<String> const &loss, Ptr<String> const &optimiser,
                                           Ptr<vm::Array<Ptr<String>>> const &metrics)
{
  // Make vector<MetricType> from vm::Array
  std::size_t const       n_metrics = metrics->elements.size();
  std::vector<MetricType> mets;
  mets.reserve(n_metrics);

  for (std::size_t i = 0; i < n_metrics; ++i)
  {
    Ptr<String> ptr_string = metrics->elements.at(i);
    MetricType  mt         = ParseName(ptr_string->string(), metrics_, "metric");
    mets.emplace_back(mt);
  }
  CompileSequentialImplementation(loss, optimiser, mets);
}

void VMModel::CompileSequentialImplementation(Ptr<String> const &loss, Ptr<String> const &optimiser,
                                              std::vector<MetricType> const &metrics)
{
  try
  {
    LossType const      loss_type      = ParseName(loss->string(), losses_, "loss function");
    OptimiserType const optimiser_type = ParseName(optimiser->string(), optimisers_, "optimiser");
    SequentialModelPtr  me             = GetMeAsSequentialIfPossible();
    if (me->LayerCount() == 0)
    {
      vm_->RuntimeError("Can not compile an empty sequential model, please add layers first.");
      return;
    }
    PrepareDataloader();
    compiled_ = false;
    model_->Compile(optimiser_type, loss_type, metrics);
  }
  catch (std::exception const &e)
  {
    vm_->RuntimeError("Compilation of a sequential model failed : " + std::string(e.what()));
    return;
  }
  compiled_ = true;
}

/**
 * @brief VMModel::CompileSimple
 * @param optimiser a valid optimiser name ["adam", "sgd" ...]
 * @param layer_shapes a list of layer shapes, min 2: Input and Output shape correspondingly.
 */
void VMModel::CompileSimple(fetch::vm::Ptr<fetch::vm::String> const &        optimiser,
                            fetch::vm::Ptr<vm::Array<math::SizeType>> const &layer_shapes)
{
  std::size_t const total_layer_shapes = layer_shapes->elements.size();
  if (total_layer_shapes < min_total_layer_shapes)
  {
    vm_->RuntimeError("Regressor/classifier model compilation requires providing at least " +
                      std::to_string(min_total_layer_shapes) + " layer shapes (input, output)!");
    return;
  }

  std::vector<math::SizeType> shapes;
  shapes.reserve(total_layer_shapes);
  for (std::size_t i = 0; i < total_layer_shapes; ++i)
  {
    shapes.emplace_back(layer_shapes->elements.at(i));
  }

  switch (model_category_)
  {
  case (ModelCategory::REGRESSOR):
    model_ = std::make_shared<fetch::ml::model::DNNRegressor<TensorType>>(*model_config_, shapes);
    break;

  case (ModelCategory::CLASSIFIER):
    model_ = std::make_shared<fetch::ml::model::DNNClassifier<TensorType>>(*model_config_, shapes);
    break;

  default:
    vm_->RuntimeError(
        "Only regressor/classifier model types accept layer shapes list as a compilation "
        "parameter!");
    return;
  }

  // For regressor and classifier we can't prepare the dataloder until model_ is ready.
  PrepareDataloader();

  compiled_ = false;
  try
  {
    OptimiserType const optimiser_type = ParseName(optimiser->string(), optimisers_, "optimiser");
    if (optimiser_type != OptimiserType::ADAM)
    {
      vm_->RuntimeError(
          R"(Wrong optimiser, a regressor/classifier model can use only "adam", while given : )" +
          optimiser->string());
      return;
    }
    model_->Compile(optimiser_type);
  }
  catch (std::exception const &e)
  {
    vm_->RuntimeError("Compilation of a regressor/classifier model failed : " +
                      std::string(e.what()));
    return;
  }
  compiled_ = true;
}

void VMModel::Fit(vm::Ptr<VMTensor> const &data, vm::Ptr<VMTensor> const &labels,
                  fetch::math::SizeType const &batch_size)
{
  // prepare dataloader
  auto data_loader = std::make_unique<TensorDataloader>();
  data_loader->SetRandomMode(true);
  data_loader->AddData({data->GetTensor()}, labels->GetTensor());
  model_->SetDataloader(std::move(data_loader));

  // set batch size
  model_config_->batch_size = batch_size;
  model_->UpdateConfig(*model_config_);

  // train for one epoch
  model_->Train();
}

vm::Ptr<Array<math::DataType>> VMModel::Evaluate()
{
  auto     ml_scores = model_->Evaluate(fetch::ml::dataloaders::DataLoaderMode::TRAIN);
  SizeType n_scores  = ml_scores.size();

  vm::Ptr<Array<math::DataType>> scores = this->vm_->CreateNewObject<Array<math::DataType>>(
      this->vm_->GetTypeId<math::DataType>(), static_cast<int32_t>(n_scores));

  for (SizeType i{0}; i < n_scores; i++)
  {
    scores->elements.at(i) = ml_scores.at(i);
  }

  return scores;
}

vm::Ptr<VMModel::VMTensor> VMModel::Predict(vm::Ptr<VMTensor> const &data)
{
  vm::Ptr<VMTensor> prediction = this->vm_->CreateNewObject<VMTensor>(data->shape());
  model_->Predict(data->GetTensor(), prediction->GetTensor());
  return prediction;
}

void VMModel::Bind(Module &module, bool const experimental_enabled)
{
  // model construction always requires initialising some strings, ptrs etc. but is very cheap
  static const ChargeAmount FIXED_CONSTRUCTION_CHARGE{100};

  module.CreateClassType<VMModel>("Model")
      .CreateConstructor(&VMModel::Constructor, FIXED_CONSTRUCTION_CHARGE)
      .CreateSerializeDefaultConstructor([](VM *vm, TypeId type_id) -> Ptr<VMModel> {
        return Ptr<VMModel>{new VMModel(vm, type_id)};
      })
      .CreateMemberFunction("add", &VMModel::LayerAddDense,
                            UseEstimator(&ModelEstimator::LayerAddDense))
      .CreateMemberFunction("add", &VMModel::LayerAddDenseActivation,
                            UseEstimator(&ModelEstimator::LayerAddDenseActivation))
      .CreateMemberFunction("compile", &VMModel::CompileSequential,
                            UseEstimator(&ModelEstimator::CompileSequential))
      .CreateMemberFunction("compile", &VMModel::CompileSequentialWithMetrics,
                            UseEstimator(&ModelEstimator::CompileSequentialWithMetrics))
      .CreateMemberFunction("fit", &VMModel::Fit, UseEstimator(&ModelEstimator::Fit))
      .CreateMemberFunction("evaluate", &VMModel::Evaluate, UseEstimator(&ModelEstimator::Evaluate))
      .CreateMemberFunction("predict", &VMModel::Predict, UseEstimator(&ModelEstimator::Predict))
      .CreateMemberFunction("serializeToString", &VMModel::SerializeToString,
                            UseEstimator(&ModelEstimator::SerializeToString))
      .CreateMemberFunction("deserializeFromString", &VMModel::DeserializeFromString,
                            UseEstimator(&ModelEstimator::DeserializeFromString));

  // experimental features are bound only if the VMFactory given the flag to do so
  if (experimental_enabled)
  {
    module.GetClassInterface<VMModel>()
        .CreateMemberFunction("add", &VMModel::LayerAddConv,
                              UseEstimator(&ModelEstimator::LayerAddConv))
        .CreateMemberFunction("add", &VMModel::LayerAddConvActivation,
                              UseEstimator(&ModelEstimator::LayerAddConvActivation))
        .CreateMemberFunction("add", &VMModel::LayerAddFlatten,
                              UseEstimator(&ModelEstimator::LayerAddFlatten))
        .CreateMemberFunction("add", &VMModel::LayerAddDropout,
                              UseEstimator(&ModelEstimator::LayerAddDropout))
<<<<<<< HEAD
        .CreateMemberFunction("add", &VMModel::LayerAddActivation,
                              UseEstimator(&ModelEstimator::LayerAddActivation))
=======
>>>>>>> 58aa3991
        .CreateMemberFunction("compile", &VMModel::CompileSimple,
                              UseEstimator(&ModelEstimator::CompileSimple))
        .CreateMemberFunction("addExperimental", &VMModel::LayerAddDenseActivationExperimental,
                              UseEstimator(&ModelEstimator::LayerAddDenseActivationExperimental));
  }
}

void VMModel::SetModel(const VMModel::ModelPtrType &instance)
{
  model_ = instance;
}

bool VMModel::SerializeTo(serializers::MsgPackSerializer &buffer)
{
  bool success = false;

  // can't serialise uncompiled model
  if (!compiled_)
  {
    vm_->RuntimeError("cannot set state with uncompiled model");
  }
  // can't serialise without a model
  else if (!model_)
  {
    vm_->RuntimeError("cannot set state with model undefined");
  }

  // can't serialise without dataloader ready
  else if (!model_->GetDataloader())
  {
    vm_->RuntimeError("cannot set state with dataloader not set");
  }

  // can't serialise without optimiser ready
  else if (!model_->GetOptimiser())
  {
    vm_->RuntimeError("cannot set state with optimiser not set");
  }

  // should be fine to serialise
  else
  {
    serializers::SizeCounter counter{};

    counter << static_cast<uint8_t>(model_category_);
    counter << *model_config_;
    counter << compiled_;
    counter << *model_;

    buffer.Reserve(counter.size());

    buffer << static_cast<uint8_t>(model_category_);
    buffer << *model_config_;
    buffer << compiled_;
    buffer << *model_;

    estimator_.SerializeTo(buffer);
    success = true;
  }

  return success;
}

bool VMModel::DeserializeFrom(serializers::MsgPackSerializer &buffer)
{
  // deserialise the model category
  uint8_t model_category_int;
  buffer >> model_category_int;

  std::string model_category_name{};
  for (std::pair<std::string, uint8_t> found_category : model_categories_)
  {
    if (found_category.second == model_category_int)
    {
      model_category_name = found_category.first;
    }
  }

  if (model_category_name.empty())
  {
    vm_->RuntimeError("Cannot parse a valid model category from given number : " +
                      std::to_string(model_category_int));
    return false;
  }

  auto const model_category = static_cast<ModelCategory>(model_category_int);

  // deserialise the model config
  ModelConfigType model_config;
  buffer >> model_config;
  model_config_ = std::make_shared<ModelConfigType>(model_config);

  // deserialise the compiled status
  bool compiled = false;
  buffer >> compiled;

  // deserialise the model
  auto model_ptr = std::make_shared<fetch::ml::model::Model<TensorType>>();
  buffer >> (*model_ptr);

  // deserialise the estimator
  estimator_.DeserializeFrom(buffer);

  // assign deserialised model category
  VMModel vm_model(this->vm_, this->type_id_, model_category_name);
  vm_model.model_category_ = model_category;

  // assign deserialised model config
  vm_model.model_config_ = model_config_;

  // assign deserialised model
  vm_model.SetModel(model_ptr);

  // assign compiled status
  vm_model.compiled_ = compiled;

  // assign estimator
  vm_model.estimator_ = estimator_;

  // point this object pointer at the deserialised model
  *this = vm_model;

  return true;
}

fetch::vm::Ptr<fetch::vm::String> VMModel::SerializeToString()
{
  serializers::MsgPackSerializer b;
  SerializeTo(b);
  auto byte_array_data = b.data().ToBase64();
  return Ptr<String>{new fetch::vm::String(vm_, static_cast<std::string>(byte_array_data))};
}

fetch::vm::Ptr<VMModel> VMModel::DeserializeFromString(
    fetch::vm::Ptr<fetch::vm::String> const &model_string)
{
  byte_array::ConstByteArray b(model_string->string());
  b = byte_array::FromBase64(b);
  MsgPackSerializer buffer(b);
  DeserializeFrom(buffer);

  auto vm_model = fetch::vm::Ptr<VMModel>(new VMModel(vm_, type_id_));
  vm_model->SetModel(model_);

  return vm_model;
}

VMModel::ModelEstimator &VMModel::Estimator()
{
  return estimator_;
}

void VMModel::AssertLayerTypeMatches(SupportedLayerType                layer,
                                     std::vector<SupportedLayerType> &&valids) const
{
  static const std::map<SupportedLayerType, std::string> LAYER_NAMES_{
      {SupportedLayerType::DENSE, "dense"},
      {SupportedLayerType::CONV1D, "conv1d"},
      {SupportedLayerType::CONV2D, "conv2d"},
  };
  if (std::find(valids.begin(), valids.end(), layer) == valids.end())
  {
    throw std::runtime_error("Invalid params specified for \"" + LAYER_NAMES_.at(layer) +
                             "\" layer.");
  }
}

VMModel::SequentialModelPtr VMModel::GetMeAsSequentialIfPossible()
{
  if (model_category_ != ModelCategory::SEQUENTIAL)
  {
    throw std::runtime_error("Layer adding is allowed only for sequential models!");
  }
  return std::dynamic_pointer_cast<fetch::ml::model::Sequential<TensorType>>(model_);
}

void VMModel::LayerAddDense(fetch::vm::Ptr<fetch::vm::String> const &layer,
                            math::SizeType const &inputs, math::SizeType const &hidden_nodes)
{
  LayerAddDenseActivationImplementation(layer, inputs, hidden_nodes, ActivationType::NOTHING);
}

void VMModel::LayerAddDenseActivation(fetch::vm::Ptr<fetch::vm::String> const &layer,
                                      math::SizeType const &                   inputs,
                                      math::SizeType const &                   hidden_nodes,
                                      fetch::vm::Ptr<fetch::vm::String> const &activation)
{
  try
  {
    fetch::ml::details::ActivationType activation_type =
        ParseName(activation->string(), activations_, "activation function");

    if (activation_type == fetch::ml::details::ActivationType::RELU)
    {
      LayerAddDenseActivationImplementation(layer, inputs, hidden_nodes, activation_type);
    }
    else
    {
      vm_->RuntimeError("cannot add activation type : " + activation->string());
    }
  }
  catch (std::exception const &e)
  {
    vm_->RuntimeError(std::string(e.what()));
  }
}

void VMModel::LayerAddDenseActivationExperimental(
    fetch::vm::Ptr<fetch::vm::String> const &layer, math::SizeType const &inputs,
    math::SizeType const &hidden_nodes, fetch::vm::Ptr<fetch::vm::String> const &activation)
{
  try
  {
    fetch::ml::details::ActivationType activation_type =
        ParseName(activation->string(), activations_, "activation function");
    LayerAddDenseActivationImplementation(layer, inputs, hidden_nodes, activation_type);
  }
  catch (std::exception const &e)
  {
    vm_->RuntimeError(std::string(e.what()));
  }
}

void VMModel::LayerAddDenseActivationImplementation(fetch::vm::Ptr<fetch::vm::String> const &layer,
                                                    math::SizeType const &                   inputs,
                                                    math::SizeType const &             hidden_nodes,
                                                    fetch::ml::details::ActivationType activation)
{
  try
  {
    SupportedLayerType const layer_type =
        ParseName(layer->string(), layer_types_, LAYER_TYPE_MESSAGE);
    AssertLayerTypeMatches(layer_type, {SupportedLayerType::DENSE});
    SequentialModelPtr me = GetMeAsSequentialIfPossible();
    me->Add<fetch::ml::layers::FullyConnected<TensorType>>(inputs, hidden_nodes, activation);
    compiled_ = false;
  }
  catch (std::exception const &e)
  {
    vm_->RuntimeError(IMPOSSIBLE_ADD_MESSAGE + std::string(e.what()));
    return;
  }
}

void VMModel::LayerAddConv(fetch::vm::Ptr<fetch::vm::String> const &layer,
                           math::SizeType const &                   output_channels,
                           math::SizeType const &input_channels, math::SizeType const &kernel_size,
                           math::SizeType const &stride_size)
{
  LayerAddConvActivationImplementation(layer, output_channels, input_channels, kernel_size,
                                       stride_size, ActivationType::NOTHING);
}

void VMModel::LayerAddConvActivation(fetch::vm::Ptr<fetch::vm::String> const &layer,
                                     math::SizeType const &                   output_channels,
                                     math::SizeType const &                   input_channels,
                                     math::SizeType const &                   kernel_size,
                                     math::SizeType const &                   stride_size,
                                     fetch::vm::Ptr<fetch::vm::String> const &activation)
{
  try
  {
    LayerAddConvActivationImplementation(
        layer, output_channels, input_channels, kernel_size, stride_size,
        ParseName(activation->string(), activations_, "activation function"));
  }
  catch (std::exception const &e)
  {
    vm_->RuntimeError(std::string(e.what()));
  }
}

void VMModel::LayerAddConvActivationImplementation(fetch::vm::Ptr<fetch::vm::String> const &layer,
                                                   math::SizeType const &output_channels,
                                                   math::SizeType const &input_channels,
                                                   math::SizeType const &kernel_size,
                                                   math::SizeType const &stride_size,
                                                   fetch::ml::details::ActivationType activation)
{
  try
  {
    SupportedLayerType const layer_type =
        ParseName(layer->string(), layer_types_, LAYER_TYPE_MESSAGE);
    AssertLayerTypeMatches(layer_type, {SupportedLayerType::CONV1D, SupportedLayerType::CONV2D});
    SequentialModelPtr me = GetMeAsSequentialIfPossible();
    if (layer_type == SupportedLayerType::CONV1D)
    {
      me->Add<fetch::ml::layers::Convolution1D<TensorType>>(output_channels, input_channels,
                                                            kernel_size, stride_size, activation);
    }
    else if (layer_type == SupportedLayerType::CONV2D)
    {
      me->Add<fetch::ml::layers::Convolution2D<TensorType>>(output_channels, input_channels,
                                                            kernel_size, stride_size, activation);
    }
    compiled_ = false;
  }
  catch (std::exception const &e)
  {
    vm_->RuntimeError(IMPOSSIBLE_ADD_MESSAGE + std::string(e.what()));
    return;
  }
}

void VMModel::LayerAddFlatten(const fetch::vm::Ptr<String> &layer)
{
  try
  {
    SupportedLayerType const layer_type =
        ParseName(layer->string(), layer_types_, LAYER_TYPE_MESSAGE);
    AssertLayerTypeMatches(layer_type, {SupportedLayerType::FLATTEN});
    SequentialModelPtr me = GetMeAsSequentialIfPossible();
    me->Add<fetch::ml::ops::Flatten<TensorType>>();
    compiled_ = false;
  }
  catch (std::exception const &e)
  {
    vm_->RuntimeError(IMPOSSIBLE_ADD_MESSAGE + std::string(e.what()));
    return;
  }
}

void VMModel::LayerAddDropout(const fetch::vm::Ptr<String> &layer,
                              const math::DataType &        probability)
{
  try
  {
    SupportedLayerType const layer_type =
        ParseName(layer->string(), layer_types_, LAYER_TYPE_MESSAGE);
    AssertLayerTypeMatches(layer_type, {SupportedLayerType::DROPOUT});
    SequentialModelPtr me = GetMeAsSequentialIfPossible();

    // ops::Dropout takes a keep-probability, while Keras-style argument is a drop-probability,
    // so it is reversed here.
    if (probability < DataType{0} || probability > DataType{1})
    {
      std::stringstream ss;
      ss << IMPOSSIBLE_ADD_MESSAGE << "dropout probability " << probability
         << " is out of allowed range [0..1]";
      vm_->RuntimeError(ss.str());
      return;
<<<<<<< HEAD
    }
    DataType const keep_probability = DataType{1} - probability;

    me->Add<fetch::ml::ops::Dropout<TensorType>>(keep_probability);
    compiled_ = false;
  }
  catch (std::exception const &e)
  {
    vm_->RuntimeError(IMPOSSIBLE_ADD_MESSAGE + std::string(e.what()));
    return;
  }
}

void VMModel::LayerAddActivation(const fetch::vm::Ptr<String> &layer,
                                 const fetch::vm::Ptr<String> &activation_name)
{
  try
  {
    SupportedLayerType const layer_type =
        ParseName(layer->string(), layer_types_, LAYER_TYPE_MESSAGE);
    AssertLayerTypeMatches(layer_type, {SupportedLayerType::ACTIVATION});
    SequentialModelPtr me = GetMeAsSequentialIfPossible();

    ActivationType activation = ParseName(activation_name->string(), activations_, "activation");

    switch (activation)
    {
    case ActivationType::RELU:
      me->Add<fetch::ml::ops::Relu<TensorType>>();
      break;
    case ActivationType::GELU:
      me->Add<fetch::ml::ops::Gelu<TensorType>>();
      break;
    case ActivationType::SIGMOID:
      me->Add<fetch::ml::ops::Sigmoid<TensorType>>();
      break;
    case ActivationType::SOFTMAX:
      me->Add<fetch::ml::ops::Softmax<TensorType>>();
      break;
    case ActivationType::LEAKY_RELU:
      me->Add<fetch::ml::ops::LeakyRelu<TensorType>>();
      break;
    case ActivationType::LOG_SIGMOID:
      me->Add<fetch::ml::ops::LogSigmoid<TensorType>>();
      break;
    case ActivationType::LOG_SOFTMAX:
      me->Add<fetch::ml::ops::LogSoftmax<TensorType>>();
      break;
    default:
      vm_->RuntimeError("Can not add Activation layer with activation type " +
                        activation_name->string());
      return;
=======
>>>>>>> 58aa3991
    }
    DataType const keep_probability = DataType{1} - probability;

    me->Add<fetch::ml::ops::Dropout<TensorType>>(keep_probability);
    compiled_ = false;
  }
  catch (std::exception const &e)
  {
    vm_->RuntimeError(IMPOSSIBLE_ADD_MESSAGE + std::string(e.what()));
    return;
  }
}

/**
 * for regressor and classifier we can't prepare the dataloder until after compile has begun
 * because model_ isn't ready until then.
 */
void VMModel::PrepareDataloader()
{
  // set up the dataloader
  auto data_loader = std::make_unique<TensorDataloader>();
  data_loader->SetRandomMode(true);
  model_->SetDataloader(std::move(data_loader));
}
}  // namespace model
}  // namespace ml
}  // namespace vm_modules
}  // namespace fetch<|MERGE_RESOLUTION|>--- conflicted
+++ resolved
@@ -46,11 +46,7 @@
 std::map<std::string, SupportedLayerType> const VMModel::layer_types_{
     {"dense", SupportedLayerType::DENSE},     {"conv1d", SupportedLayerType::CONV1D},
     {"conv2d", SupportedLayerType::CONV2D},   {"flatten", SupportedLayerType::FLATTEN},
-<<<<<<< HEAD
     {"dropout", SupportedLayerType::DROPOUT}, {"activation", SupportedLayerType::ACTIVATION},
-=======
-    {"dropout", SupportedLayerType::DROPOUT},
->>>>>>> 58aa3991
 };
 
 std::map<std::string, ActivationType> const VMModel::activations_{
@@ -338,11 +334,8 @@
                               UseEstimator(&ModelEstimator::LayerAddFlatten))
         .CreateMemberFunction("add", &VMModel::LayerAddDropout,
                               UseEstimator(&ModelEstimator::LayerAddDropout))
-<<<<<<< HEAD
         .CreateMemberFunction("add", &VMModel::LayerAddActivation,
                               UseEstimator(&ModelEstimator::LayerAddActivation))
-=======
->>>>>>> 58aa3991
         .CreateMemberFunction("compile", &VMModel::CompileSimple,
                               UseEstimator(&ModelEstimator::CompileSimple))
         .CreateMemberFunction("addExperimental", &VMModel::LayerAddDenseActivationExperimental,
@@ -684,7 +677,6 @@
          << " is out of allowed range [0..1]";
       vm_->RuntimeError(ss.str());
       return;
-<<<<<<< HEAD
     }
     DataType const keep_probability = DataType{1} - probability;
 
@@ -737,13 +729,7 @@
       vm_->RuntimeError("Can not add Activation layer with activation type " +
                         activation_name->string());
       return;
-=======
->>>>>>> 58aa3991
-    }
-    DataType const keep_probability = DataType{1} - probability;
-
-    me->Add<fetch::ml::ops::Dropout<TensorType>>(keep_probability);
-    compiled_ = false;
+    }
   }
   catch (std::exception const &e)
   {
