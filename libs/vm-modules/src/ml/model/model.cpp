--- conflicted
+++ resolved
@@ -448,19 +448,11 @@
   buffer >> compiled;
 
   std::shared_ptr<fetch::ml::model::Model<TensorType>> model_ptr;
-<<<<<<< HEAD
 
   uint8_t model_type_int;
   buffer >> model_type_int;
   auto const model_type = static_cast<fetch::ml::ModelType>(model_type_int);
 
-=======
-
-  uint8_t model_type_int;
-  buffer >> model_type_int;
-  auto const model_type = static_cast<fetch::ml::ModelType>(model_type_int);
-
->>>>>>> 0cbc20ba
   // deserialise the model
   switch (model_type)
   {
