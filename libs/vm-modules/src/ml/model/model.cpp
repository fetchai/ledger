--- conflicted
+++ resolved
@@ -25,11 +25,8 @@
 #include "ml/ops/loss_functions/mean_square_error_loss.hpp"
 #include "ml/ops/loss_functions/types.hpp"
 #include "vm/module.hpp"
-<<<<<<< HEAD
 #include "vm_modules/ml/model/model.hpp"
 #include "vm_modules/ml/model/model_estimator.hpp"
-=======
->>>>>>> 7b175453
 #include "vm_modules/ml/state_dict.hpp"
 #include "vm_modules/use_estimator.hpp"
 
@@ -255,14 +252,14 @@
       .CreateSerializeDefaultConstructor([](VM *vm, TypeId type_id) -> Ptr<VMModel> {
         return Ptr<VMModel>{new VMModel(vm, type_id)};
       })
-<<<<<<< HEAD
-      .CreateMemberFunction("add", &VMModel::LayerAddDense,
+      .CreateMemberFunction("add", &VMModel::AddLayer<SizeRef, SizeRef>,
                             use_estimator(&ModelEstimator::LayerAddDense))
-      .CreateMemberFunction("add", &VMModel::LayerAddConv,
+      .CreateMemberFunction("add", &VMModel::AddLayer<SizeRef, SizeRef, SizeRef, SizeRef>,
                             use_estimator(&ModelEstimator::LayerAddConv))
-      .CreateMemberFunction("add", &VMModel::LayerAddDenseActivation,
+      .CreateMemberFunction("add", &VMModel::AddLayer<SizeRef, SizeRef, StringPtrRef>,
                             use_estimator(&ModelEstimator::LayerAddDenseActivation))
-      .CreateMemberFunction("add", &VMModel::LayerAddConvActivation,
+      .CreateMemberFunction("add",
+                            &VMModel::AddLayer<SizeRef, SizeRef, SizeRef, SizeRef, StringPtrRef>,
                             use_estimator(&ModelEstimator::LayerAddConvActivation))
       .CreateMemberFunction("compile", &VMModel::CompileSequential,
                             use_estimator(&ModelEstimator::CompileSequential))
@@ -278,8 +275,7 @@
       .CreateMemberFunction("serializeToString", &VMModel::SerializeToString,
                             use_estimator(&ModelEstimator::SerializeToString))
       .CreateMemberFunction("deserializeFromString", &VMModel::DeserializeFromString,
-                            use_estimator(&ModelEstimator::DeserializeFromString));
-=======
+                            use_estimator(&ModelEstimator::DeserializeFromString))
       .CreateMemberFunction("add", &VMModel::AddLayer<SizeRef, SizeRef>)
       .CreateMemberFunction("add", &VMModel::AddLayer<SizeRef, SizeRef, SizeRef, SizeRef>)
       .CreateMemberFunction("add", &VMModel::AddLayer<SizeRef, SizeRef, StringPtrRef>)
@@ -294,7 +290,6 @@
       .CreateMemberFunction("predict", &VMModel::Predict)
       .CreateMemberFunction("serializeToString", &VMModel::SerializeToString)
       .CreateMemberFunction("deserializeFromString", &VMModel::DeserializeFromString);
->>>>>>> 7b175453
 }
 
 typename VMModel::ModelPtrType &VMModel::GetModel()
@@ -304,13 +299,6 @@
 
 bool VMModel::SerializeTo(serializers::MsgPackSerializer &buffer)
 {
-<<<<<<< HEAD
-  buffer << static_cast<uint8_t>(model_category_);
-  buffer << *model_config_;
-  buffer << *model_;
-  estimator_.SerializeTo(buffer);
-  return true;
-=======
   bool success = false;
 
   // can't serialise uncompiled model
@@ -343,11 +331,11 @@
     buffer << *model_config_;
     buffer << compiled_;
     buffer << *model_;
+    estimator_.SerializeTo(buffer);
     success = true;
   }
 
   return success;
->>>>>>> 7b175453
 }
 
 bool VMModel::DeserializeFrom(serializers::MsgPackSerializer &buffer)
@@ -387,41 +375,9 @@
   auto model_ptr = std::make_shared<fetch::ml::model::Model<TensorType>>();
   buffer >> (*model_ptr);
 
-<<<<<<< HEAD
-  std::string model_category_str;
-  switch (model_category)
-  {
-  case (ModelCategory::CLASSIFIER):
-  {
-    model_category_str = "classifier";
-    break;
-  }
-  case (ModelCategory::REGRESSOR):
-  {
-    model_category_str = "regressor";
-    break;
-  }
-  case (ModelCategory::SEQUENTIAL):
-  {
-    model_category_str = "sequential";
-    break;
-  }
-  case (ModelCategory::NONE):
-  {
-    model_category_str = "none";
-    break;
-  }
-  default:
-  {
-    throw std::runtime_error("cannot deserialise from unspecified model type");
-  }
-  }
-
   // deserialise the estimator
   estimator_.DeserializeFrom(buffer);
 
-=======
->>>>>>> 7b175453
   // assign deserialised model category
   VMModel vm_model(this->vm_, this->type_id_, model_category_name);
   vm_model.model_category_ = model_category;
@@ -463,13 +419,11 @@
   return vm_model;
 }
 
-<<<<<<< HEAD
 VMModel::ModelEstimator &VMModel::Estimator()
 {
   return estimator_;
 }
 
-=======
 void VMModel::AssertLayerTypeMatches(SupportedLayerType                layer,
                                      std::vector<SupportedLayerType> &&valids) const
 {
@@ -580,7 +534,6 @@
   data_loader->SetRandomMode(true);
   model_->SetDataloader(std::move(data_loader));
 }
->>>>>>> 7b175453
 }  // namespace model
 }  // namespace ml
 }  // namespace vm_modules
