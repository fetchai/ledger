//------------------------------------------------------------------------------
//
//   Copyright 2018-2019 Fetch.AI Limited
//
//   Licensed under the Apache License, Version 2.0 (the "License");
//   you may not use this file except in compliance with the License.
//   You may obtain a copy of the License at
//
//       http://www.apache.org/licenses/LICENSE-2.0
//
//   Unless required by applicable law or agreed to in writing, software
//   distributed under the License is distributed on an "AS IS" BASIS,
//   WITHOUT WARRANTIES OR CONDITIONS OF ANY KIND, either express or implied.
//   See the License for the specific language governing permissions and
//   limitations under the License.
//
//------------------------------------------------------------------------------

#include "math/tensor.hpp"
#include "vectorise/fixed_point/fixed_point.hpp"
#include "vm_modules/ml/model/model.hpp"
#include "vm_modules/ml/model/model_estimator.hpp"

#include <stdexcept>

using namespace fetch::vm;

namespace fetch {

namespace vm_modules {
namespace ml {
namespace model {

static constexpr char const *LOGGING_NAME = "VMModelEstimator";

using SizeType = fetch::math::SizeType;

ModelEstimator::ModelEstimator(VMObjectType &model)
  : model_{model}
{}

ModelEstimator &ModelEstimator::operator=(ModelEstimator const &other) noexcept
{
  CopyStateFrom(other);
  return *this;
}

ModelEstimator &ModelEstimator::operator=(ModelEstimator &&other) noexcept
{
  CopyStateFrom(other);
  return *this;
}

/**
 * Estimates and returns the cost of adding the relevant layer, but also updates internal state for
 * other calls (e.g. forward_pass_cost etc.).
 * Must be a sequential model
 * @param layer description of layer type
 * @param inputs number of inputs to layer
 * @param hidden_nodes number of outputs of layer
 * @return
 */
ChargeAmount ModelEstimator::LayerAddDense(Ptr<String> const &layer, SizeType const &inputs,
                                           SizeType const &hidden_nodes)
{
  SizeType padded_size{0};

  // must be a dense layer
  if (layer->string() != "dense")
  {
    return MaximumCharge("Only dense layers are supported");
  }

  state_.forward_pass_cost =
      state_.forward_pass_cost + static_cast<DataType>(inputs) * FORWARD_DENSE_INPUT_COEF;
  state_.forward_pass_cost =
      state_.forward_pass_cost + static_cast<DataType>(hidden_nodes) * FORWARD_DENSE_OUTPUT_COEF;
  state_.forward_pass_cost = state_.forward_pass_cost +
                             static_cast<DataType>(inputs * hidden_nodes) * FORWARD_DENSE_QUAD_COEF;

  state_.backward_pass_cost =
      state_.backward_pass_cost + static_cast<DataType>(inputs) * BACKWARD_DENSE_INPUT_COEF;
  state_.backward_pass_cost =
      state_.backward_pass_cost + static_cast<DataType>(hidden_nodes) * BACKWARD_DENSE_OUTPUT_COEF;
  state_.backward_pass_cost =
      state_.backward_pass_cost +
      static_cast<DataType>(inputs * hidden_nodes) * BACKWARD_DENSE_QUAD_COEF;

  state_.weights_size_sum += inputs * hidden_nodes + hidden_nodes;

  // DataType of Tensor is not important for caluclating padded size
  padded_size = fetch::math::Tensor<DataType>::PaddedSizeFromShape({hidden_nodes, inputs});
  padded_size += fetch::math::Tensor<DataType>::PaddedSizeFromShape({hidden_nodes, 1});

  state_.weights_padded_size_sum += padded_size;
  state_.last_layer_size = hidden_nodes;
  state_.ops_count += 3;

  return static_cast<ChargeAmount>(
             ADD_DENSE_INPUT_COEF * inputs + ADD_DENSE_OUTPUT_COEF * hidden_nodes +
             ADD_DENSE_QUAD_COEF * inputs * hidden_nodes + ADD_DENSE_CONST_COEF) *
         COMPUTE_CHARGE_COST;
}

ChargeAmount ModelEstimator::LayerAddDenseActivation(Ptr<fetch::vm::String> const &layer,
                                                     SizeType const &              inputs,
                                                     SizeType const &              hidden_nodes,
                                                     Ptr<fetch::vm::String> const &activation)
{
  ChargeAmount estimate = LayerAddDense(layer, inputs, hidden_nodes);

<<<<<<< HEAD
  if (activation->string() != "relu")
  {
    return MaximumCharge("Only relu activations are supported");
  }

  state_.forward_pass_cost  = state_.forward_pass_cost + RELU_FORWARD_IMPACT() * hidden_nodes;
  state_.backward_pass_cost = state_.backward_pass_cost + RELU_BACKWARD_IMPACT() * hidden_nodes;
=======
  FETCH_UNUSED(activation);  // only relu is valid
  state_.forward_pass_cost  = state_.forward_pass_cost + RELU_FORWARD_IMPACT * hidden_nodes;
  state_.backward_pass_cost = state_.backward_pass_cost + RELU_BACKWARD_IMPACT * hidden_nodes;
>>>>>>> 1c82e249
  state_.ops_count++;

  return estimate;
}

/**
 * Method for giving charge estimate for experimental layers
 * @param layer
 * @param inputs
 * @param hidden_nodes
 * @param activation
 * @return
 */
ChargeAmount ModelEstimator::LayerAddDenseActivationExperimental(
    Ptr<fetch::vm::String> const &layer, SizeType const &inputs, SizeType const &hidden_nodes,
    Ptr<fetch::vm::String> const &activation)
{

  FETCH_UNUSED(layer);
  FETCH_UNUSED(inputs);
  FETCH_UNUSED(hidden_nodes);
  FETCH_UNUSED(activation);

  return MaximumCharge("attempted to estimate unknown layer with unknown activation type");
}

ChargeAmount ModelEstimator::LayerAddConv(Ptr<String> const &layer, SizeType const &output_channels,
                                          SizeType const &input_channels,
                                          SizeType const &kernel_size, SizeType const &stride_size)
{
  FETCH_UNUSED(layer);
  FETCH_UNUSED(output_channels);
  FETCH_UNUSED(input_channels);
  FETCH_UNUSED(kernel_size);
  FETCH_UNUSED(stride_size);
  return MaximumCharge("Not yet implemented");
}

ChargeAmount ModelEstimator::LayerAddConvActivation(
    Ptr<String> const &layer, SizeType const &output_channels, SizeType const &input_channels,
    SizeType const &kernel_size, SizeType const &stride_size, Ptr<String> const &activation)
{
  FETCH_UNUSED(layer);
  FETCH_UNUSED(output_channels);
  FETCH_UNUSED(input_channels);
  FETCH_UNUSED(kernel_size);
  FETCH_UNUSED(stride_size);
  FETCH_UNUSED(activation);
  return MaximumCharge("Not yet implemented");
}

ChargeAmount ModelEstimator::CompileSequential(Ptr<String> const &loss,
                                               Ptr<String> const &optimiser)
{
  DataType optimiser_construction_impact{"0.0"};

  bool success = false;

  if (!model_.model_->loss_set_)
  {
    if (loss->string() == "mse")
    {
      // loss_type = fetch::ml::ops::LossType::MEAN_SQUARE_ERROR;
      state_.forward_pass_cost =
          state_.forward_pass_cost + MSE_FORWARD_IMPACT * state_.last_layer_size;
      state_.backward_pass_cost =
          state_.backward_pass_cost + MSE_BACKWARD_IMPACT * state_.last_layer_size;
      state_.ops_count++;
      success = true;
    }
    else if (loss->string() == "cel")
    {
      // loss_type = fetch::ml::ops::LossType::CROSS_ENTROPY;
      state_.forward_pass_cost =
          state_.forward_pass_cost + CEL_FORWARD_IMPACT * state_.last_layer_size;
      state_.backward_pass_cost =
          state_.backward_pass_cost + CEL_BACKWARD_IMPACT * state_.last_layer_size;
      state_.ops_count++;
      success = true;
    }
    else if (loss->string() == "scel")
    {
      // loss_type = fetch::ml::ops::LossType::SOFTMAX_CROSS_ENTROPY;
      state_.forward_pass_cost =
          state_.forward_pass_cost + SCEL_FORWARD_IMPACT * state_.last_layer_size;
      state_.backward_pass_cost =
          state_.backward_pass_cost + SCEL_BACKWARD_IMPACT * state_.last_layer_size;
      state_.ops_count++;
      success = true;
    }
    else
    {
      success = false;
    }
  }

  if (!model_.model_->optimiser_set_)
  {
    if (optimiser->string() == "adagrad")
    {
      // optimiser_type = fetch::ml::OptimiserType::ADAGRAD;
      success = false;
    }
    else if (optimiser->string() == "adam")
    {
      // optimiser_type = fetch::ml::OptimiserType::ADAM;
      state_.optimiser_step_impact = ADAM_STEP_IMPACT_COEF;
      optimiser_construction_impact =
          ADAM_PADDED_WEIGHTS_SIZE_COEF * state_.weights_padded_size_sum +
          ADAM_WEIGHTS_SIZE_COEF * state_.weights_size_sum;
      success = true;
    }
    else if (optimiser->string() == "momentum")
    {
      // optimiser_type = fetch::ml::OptimiserType::MOMENTUM;
      success = false;
    }
    else if (optimiser->string() == "rmsprop")
    {
      //  optimiser_type = fetch::ml::OptimiserType::RMSPROP;
      success = false;
    }
    else if (optimiser->string() == "sgd")
    {
      // optimiser_type = fetch::ml::OptimiserType::SGD;
      state_.optimiser_step_impact = SGD_STEP_IMPACT_COEF;
      optimiser_construction_impact =
          SGD_PADDED_WEIGHTS_SIZE_COEF * state_.weights_padded_size_sum +
          SGD_WEIGHTS_SIZE_COEF * state_.weights_size_sum;
      success = true;
    }
    else
    {
      success = false;
    }
  }

  if (!success)
  {
    return MaximumCharge("Not yet implemented");
  }

  return static_cast<ChargeAmount>(optimiser_construction_impact + COMPILE_CONST_COEF) *
         COMPUTE_CHARGE_COST;
}

ChargeAmount ModelEstimator::CompileSequentialWithMetrics(
    Ptr<String> const &loss, Ptr<String> const &optimiser,
    Ptr<vm::Array<vm::Ptr<fetch::vm::String>>> const &metrics)
{

  std::size_t const n_metrics = metrics->elements.size();

  for (std::size_t i = 0; i < n_metrics; ++i)
  {
    Ptr<String> ptr_string = metrics->elements.at(i);
    if (ptr_string->string() == "categorical accuracy")
    {
      state_.metrics_cost += CATEGORICAL_ACCURACY_FORWARD_IMPACT * state_.last_layer_size;
    }
    else if (ptr_string->string() == "mse")
    {
      state_.metrics_cost += MSE_FORWARD_IMPACT * state_.last_layer_size;
    }
    else if (ptr_string->string() == "cel")
    {
      state_.metrics_cost += CEL_FORWARD_IMPACT * state_.last_layer_size;
    }
    else if (ptr_string->string() == "scel")
    {
      state_.metrics_cost += SCEL_FORWARD_IMPACT * state_.last_layer_size;
    }
    else
    {
      return MaximumCharge("Not yet implemented");
    }
  }

  return CompileSequential(loss, optimiser);
}

ChargeAmount ModelEstimator::CompileSimple(Ptr<String> const &         optimiser,
                                           Ptr<Array<SizeType>> const &in_layers)
{

  FETCH_UNUSED(optimiser);
  FETCH_UNUSED(in_layers);
  return MaximumCharge("Not yet implemented");
}

ChargeAmount ModelEstimator::Fit(Ptr<math::VMTensor> const &data, Ptr<math::VMTensor> const &labels,
                                 SizeType const &batch_size)
{
  FETCH_UNUSED(labels);

  DataType estimate{"0"};
  state_.subset_size         = data->GetTensor().shape().at(data->GetTensor().shape().size() - 1);
  SizeType number_of_batches = state_.subset_size / batch_size;

  // Forward pass
  estimate = estimate + state_.forward_pass_cost * state_.subset_size;
  estimate = estimate + PREDICT_BATCH_LAYER_COEF * state_.subset_size * state_.ops_count;
  estimate = estimate + PREDICT_CONST_COEF;

  // Backward pass
  estimate = estimate + state_.backward_pass_cost * state_.subset_size;
  estimate = estimate + BACKWARD_BATCH_LAYER_COEF * state_.subset_size * state_.ops_count;
  estimate = estimate + BACKWARD_PER_BATCH_COEF * number_of_batches;

  // Optimiser step
  estimate = estimate + static_cast<DataType>(number_of_batches) * state_.optimiser_step_impact *
                            state_.weights_size_sum;

  // Call overhead
  estimate = estimate + FIT_CONST_COEF;

  return static_cast<ChargeAmount>(estimate) * COMPUTE_CHARGE_COST;
}

ChargeAmount ModelEstimator::Evaluate()
{
  DataType estimate{"0"};

  // Forward pass
  estimate = estimate + state_.forward_pass_cost * state_.subset_size;
  estimate = estimate + PREDICT_BATCH_LAYER_COEF * state_.subset_size * state_.ops_count;
  estimate = estimate + PREDICT_CONST_COEF;

  // Metrics
  estimate = estimate + state_.metrics_cost;
  return static_cast<ChargeAmount>(estimate) * COMPUTE_CHARGE_COST;
}

ChargeAmount ModelEstimator::Predict(Ptr<math::VMTensor> const &data)
{
  DataType estimate{"0"};
  SizeType batch_size = data->GetTensor().shape().at(data->GetTensor().shape().size() - 1);

  estimate = estimate + state_.forward_pass_cost * batch_size;
  estimate = estimate + PREDICT_BATCH_LAYER_COEF * batch_size * state_.ops_count;
  estimate = estimate + PREDICT_CONST_COEF;

  return static_cast<ChargeAmount>(estimate * COMPUTE_CHARGE_COST);
}

ChargeAmount ModelEstimator::SerializeToString()
{
  DataType estimate{"0"};
  estimate = estimate + SERIALISATION_PER_OP_COEF * state_.ops_count;
  estimate = estimate + SERIALISATION_PADDED_WEIGHT_SUM_COEF * state_.weights_padded_size_sum;
  estimate = estimate + SERIALISATION_WEIGHT_SUM_COEF * state_.weights_size_sum;
  estimate = estimate + SERIALISATION_CONST_COEF;

  return static_cast<ChargeAmount>(estimate) * COMPUTE_CHARGE_COST;
}

ChargeAmount ModelEstimator::DeserializeFromString(Ptr<String> const &model_string)
{
  DataType estimate = DESERIALISATION_PER_CHAR_COEF * model_string->string().size();
  return static_cast<ChargeAmount>(estimate + DESERIALISATION_CONST_COEF) * COMPUTE_CHARGE_COST;
}

bool ModelEstimator::SerializeTo(serializers::MsgPackSerializer &buffer)
{
  return state_.SerializeTo(buffer);
}

bool ModelEstimator::DeserializeFrom(serializers::MsgPackSerializer &buffer)
{
  return state_.DeserializeFrom(buffer);
}

void ModelEstimator::CopyStateFrom(ModelEstimator const &src)
{
  state_ = src.state_;
}

ChargeAmount ModelEstimator::MaximumCharge(std::string const &log_msg)
{
  FETCH_LOG_ERROR(LOGGING_NAME, "operation charge is vm::MAXIMUM_CHARGE : " + log_msg);
  return vm::MAXIMUM_CHARGE;
}

bool ModelEstimator::State::SerializeTo(serializers::MsgPackSerializer &buffer)
{
  buffer << forward_pass_cost;
  buffer << backward_pass_cost;
  buffer << weights_size_sum;
  buffer << optimiser_step_impact;
  buffer << last_layer_size;
  buffer << ops_count;

  return true;
}

bool ModelEstimator::State::DeserializeFrom(serializers::MsgPackSerializer &buffer)
{
  buffer >> forward_pass_cost;
  buffer >> backward_pass_cost;
  buffer >> weights_size_sum;
  buffer >> optimiser_step_impact;
  buffer >> last_layer_size;
  buffer >> ops_count;

  return true;
}

fetch::math::SizeType ModelEstimator::GetPaddedSizesSum()
{
  return state_.weights_padded_size_sum;
}

fetch::math::SizeType ModelEstimator::GetSizesSum()
{
  return state_.weights_size_sum;
}

fetch::math::SizeType ModelEstimator::GetOpsCount()
{
  return state_.ops_count;
}

fetch::fixed_point::FixedPoint<32, 32> ModelEstimator::GetForwardCost()
{
  return state_.forward_pass_cost;
}

// AddLayer
fixed_point::fp64_t const ModelEstimator::ADD_DENSE_INPUT_COEF =
    fixed_point::fp64_t("0.111111111111111");
fixed_point::fp64_t const ModelEstimator::ADD_DENSE_OUTPUT_COEF =
    fixed_point::fp64_t("0.043478260869565");
fixed_point::fp64_t const ModelEstimator::ADD_DENSE_QUAD_COEF =
    fixed_point::fp64_t("0.013513513513514");
fixed_point::fp64_t const ModelEstimator::ADD_DENSE_CONST_COEF = fixed_point::fp64_t("52");

// Compile

fixed_point::fp64_t const ModelEstimator::ADAM_PADDED_WEIGHTS_SIZE_COEF =
    fixed_point::fp64_t("0.014285714285714");
fixed_point::fp64_t const ModelEstimator::ADAM_WEIGHTS_SIZE_COEF =
    fixed_point::fp64_t("0.017857142857143");
fixed_point::fp64_t const ModelEstimator::ADAM_STEP_IMPACT_COEF =
    fixed_point::fp64_t("0.017857142857143");

fixed_point::fp64_t const ModelEstimator::SGD_PADDED_WEIGHTS_SIZE_COEF =
    fixed_point::fp64_t("0.014285714285714");
fixed_point::fp64_t const ModelEstimator::SGD_WEIGHTS_SIZE_COEF =
    fixed_point::fp64_t("0.017857142857143");
fixed_point::fp64_t const ModelEstimator::SGD_STEP_IMPACT_COEF =
    fixed_point::fp64_t("0.017857142857143");
fixed_point::fp64_t const ModelEstimator::COMPILE_CONST_COEF = fixed_point::fp64_t("80");

// Forward
fixed_point::fp64_t const ModelEstimator::FORWARD_DENSE_INPUT_COEF =
    fixed_point::fp64_t("0.142857142857143");
fixed_point::fp64_t const ModelEstimator::FORWARD_DENSE_OUTPUT_COEF =
    fixed_point::fp64_t("0.037037037037037");
fixed_point::fp64_t const ModelEstimator::FORWARD_DENSE_QUAD_COEF =
    fixed_point::fp64_t("0.013157894736842");

fixed_point::fp64_t const ModelEstimator::RELU_FORWARD_IMPACT =
    fixed_point::fp64_t("0.003333333333333");
fixed_point::fp64_t const ModelEstimator::MSE_FORWARD_IMPACT =
    fixed_point::fp64_t("0.003333333333333");
fixed_point::fp64_t const ModelEstimator::CEL_FORWARD_IMPACT =
    fixed_point::fp64_t("0.003333333333333");

fixed_point::fp64_t const ModelEstimator::SCEL_FORWARD_IMPACT =
    fixed_point::fp64_t("0.003333333333333");

fixed_point::fp64_t const ModelEstimator::CATEGORICAL_ACCURACY_FORWARD_IMPACT =
    fixed_point::fp64_t("0.003333333333333");

// Backward
fixed_point::fp64_t const ModelEstimator::BACKWARD_DENSE_INPUT_COEF =
    fixed_point::fp64_t("0.142857142857143");
fixed_point::fp64_t const ModelEstimator::BACKWARD_DENSE_OUTPUT_COEF =
    fixed_point::fp64_t("0.037037037037037");
fixed_point::fp64_t const ModelEstimator::BACKWARD_DENSE_QUAD_COEF =
    fixed_point::fp64_t("0.013157894736842");

fixed_point::fp64_t const ModelEstimator::RELU_BACKWARD_IMPACT =
    fixed_point::fp64_t("0.003333333333333");
fixed_point::fp64_t const ModelEstimator::MSE_BACKWARD_IMPACT =
    fixed_point::fp64_t("0.003333333333333");
fixed_point::fp64_t const ModelEstimator::CEL_BACKWARD_IMPACT =
    fixed_point::fp64_t("0.003333333333333");

fixed_point::fp64_t const ModelEstimator::SCEL_BACKWARD_IMPACT =
    fixed_point::fp64_t("0.006666666666666");

// Predict
fixed_point::fp64_t const ModelEstimator::PREDICT_BATCH_LAYER_COEF = fixed_point::fp64_t("0.3");
fixed_point::fp64_t const ModelEstimator::PREDICT_CONST_COEF       = fixed_point::fp64_t("40");

// Deserialisation
fixed_point::fp64_t const ModelEstimator::DESERIALISATION_PER_CHAR_COEF =
    fixed_point::fp64_t("0.010416666666667");
fixed_point::fp64_t const ModelEstimator::DESERIALISATION_CONST_COEF = fixed_point::fp64_t("100");

// Fit
fixed_point::fp64_t const ModelEstimator::BACKWARD_BATCH_LAYER_COEF = fixed_point::fp64_t("0.3");
fixed_point::fp64_t const ModelEstimator::BACKWARD_PER_BATCH_COEF   = fixed_point::fp64_t("0.3");
fixed_point::fp64_t const ModelEstimator::FIT_CONST_COEF            = fixed_point::fp64_t("40");

// Serialisation
fixed_point::fp64_t const ModelEstimator::SERIALISATION_PER_OP_COEF = fixed_point::fp64_t("139");
fixed_point::fp64_t const ModelEstimator::SERIALISATION_WEIGHT_SUM_COEF =
    fixed_point::fp64_t("0.05292996");
fixed_point::fp64_t const ModelEstimator::SERIALISATION_PADDED_WEIGHT_SUM_COEF =
    fixed_point::fp64_t("0.2");
fixed_point::fp64_t const ModelEstimator::SERIALISATION_CONST_COEF = fixed_point::fp64_t("210");

}  // namespace model
}  // namespace ml
}  // namespace vm_modules
}  // namespace fetch<|MERGE_RESOLUTION|>--- conflicted
+++ resolved
@@ -109,19 +109,9 @@
 {
   ChargeAmount estimate = LayerAddDense(layer, inputs, hidden_nodes);
 
-<<<<<<< HEAD
-  if (activation->string() != "relu")
-  {
-    return MaximumCharge("Only relu activations are supported");
-  }
-
-  state_.forward_pass_cost  = state_.forward_pass_cost + RELU_FORWARD_IMPACT() * hidden_nodes;
-  state_.backward_pass_cost = state_.backward_pass_cost + RELU_BACKWARD_IMPACT() * hidden_nodes;
-=======
   FETCH_UNUSED(activation);  // only relu is valid
   state_.forward_pass_cost  = state_.forward_pass_cost + RELU_FORWARD_IMPACT * hidden_nodes;
   state_.backward_pass_cost = state_.backward_pass_cost + RELU_BACKWARD_IMPACT * hidden_nodes;
->>>>>>> 1c82e249
   state_.ops_count++;
 
   return estimate;
