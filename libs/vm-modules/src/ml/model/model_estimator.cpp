--- conflicted
+++ resolved
@@ -193,9 +193,9 @@
     {
       // loss_type = fetch::ml::ops::LossType::SOFTMAX_CROSS_ENTROPY;
       state_.forward_pass_cost =
-          state_.forward_pass_cost + SCEL_FORWARD_IMPACT() * state_.last_layer_size;
+          state_.forward_pass_cost + SCEL_FORWARD_IMPACT * state_.last_layer_size;
       state_.backward_pass_cost =
-          state_.backward_pass_cost + SCEL_BACKWARD_IMPACT() * state_.last_layer_size;
+          state_.backward_pass_cost + SCEL_BACKWARD_IMPACT * state_.last_layer_size;
       state_.ops_count++;
       success = true;
     }
@@ -217,12 +217,8 @@
       // optimiser_type = fetch::ml::OptimiserType::ADAM;
       state_.optimiser_step_impact = ADAM_STEP_IMPACT_COEF;
       optimiser_construction_impact =
-<<<<<<< HEAD
           ADAM_PADDED_WEIGHTS_SIZE_COEF * state_.weights_padded_size_sum +
           ADAM_WEIGHTS_SIZE_COEF * state_.weights_size_sum;
-=======
-          ADAM_PADDED_WEIGHTS_SIZE_COEF() * state_.weights_padded_size_sum +
-          ADAM_WEIGHTS_SIZE_COEF() * state_.weights_size_sum;
       success = true;
     }
     else if (optimiser->string() == "momentum")
@@ -234,21 +230,15 @@
     {
       //  optimiser_type = fetch::ml::OptimiserType::RMSPROP;
       success = false;
->>>>>>> fa56e945
     }
     else if (optimiser->string() == "sgd")
     {
       // optimiser_type = fetch::ml::OptimiserType::SGD;
       state_.optimiser_step_impact = SGD_STEP_IMPACT_COEF;
       optimiser_construction_impact =
-<<<<<<< HEAD
           SGD_PADDED_WEIGHTS_SIZE_COEF * state_.weights_padded_size_sum +
           SGD_WEIGHTS_SIZE_COEF * state_.weights_size_sum;
-=======
-          SGD_PADDED_WEIGHTS_SIZE_COEF() * state_.weights_padded_size_sum +
-          SGD_WEIGHTS_SIZE_COEF() * state_.weights_size_sum;
       success = true;
->>>>>>> fa56e945
     }
     else
     {
@@ -277,19 +267,19 @@
     Ptr<String> ptr_string = metrics->elements.at(i);
     if (ptr_string->string() == "categorical accuracy")
     {
-      state_.metrics_cost += CATEGORICAL_ACCURACY_FORWARD_IMPACT() * state_.last_layer_size;
+      state_.metrics_cost += CATEGORICAL_ACCURACY_FORWARD_IMPACT * state_.last_layer_size;
     }
     else if (ptr_string->string() == "mse")
     {
-      state_.metrics_cost += MSE_FORWARD_IMPACT() * state_.last_layer_size;
+      state_.metrics_cost += MSE_FORWARD_IMPACT * state_.last_layer_size;
     }
     else if (ptr_string->string() == "cel")
     {
-      state_.metrics_cost += CEL_FORWARD_IMPACT() * state_.last_layer_size;
+      state_.metrics_cost += CEL_FORWARD_IMPACT * state_.last_layer_size;
     }
     else if (ptr_string->string() == "scel")
     {
-      state_.metrics_cost += SCEL_FORWARD_IMPACT() * state_.last_layer_size;
+      state_.metrics_cost += SCEL_FORWARD_IMPACT * state_.last_layer_size;
     }
     else
     {
@@ -320,20 +310,20 @@
 
   // Forward pass
   estimate = estimate + state_.forward_pass_cost * state_.subset_size;
-  estimate = estimate + PREDICT_BATCH_LAYER_COEF() * state_.subset_size * state_.ops_count;
-  estimate = estimate + PREDICT_CONST_COEF();
+  estimate = estimate + PREDICT_BATCH_LAYER_COEF * state_.subset_size * state_.ops_count;
+  estimate = estimate + PREDICT_CONST_COEF;
 
   // Backward pass
   estimate = estimate + state_.backward_pass_cost * state_.subset_size;
-  estimate = estimate + BACKWARD_BATCH_LAYER_COEF() * state_.subset_size * state_.ops_count;
-  estimate = estimate + BACKWARD_PER_BATCH_COEF() * number_of_batches;
+  estimate = estimate + BACKWARD_BATCH_LAYER_COEF * state_.subset_size * state_.ops_count;
+  estimate = estimate + BACKWARD_PER_BATCH_COEF * number_of_batches;
 
   // Optimiser step
   estimate = estimate + static_cast<DataType>(number_of_batches) * state_.optimiser_step_impact *
                             state_.weights_size_sum;
 
   // Call overhead
-  estimate = estimate + FIT_CONST_COEF();
+  estimate = estimate + FIT_CONST_COEF;
 
   return static_cast<ChargeAmount>(estimate) * COMPUTE_CHARGE_COST;
 }
@@ -344,8 +334,8 @@
 
   // Forward pass
   estimate = estimate + state_.forward_pass_cost * state_.subset_size;
-  estimate = estimate + PREDICT_BATCH_LAYER_COEF() * state_.subset_size * state_.ops_count;
-  estimate = estimate + PREDICT_CONST_COEF();
+  estimate = estimate + PREDICT_BATCH_LAYER_COEF * state_.subset_size * state_.ops_count;
+  estimate = estimate + PREDICT_CONST_COEF;
 
   // Metrics
   estimate = estimate + state_.metrics_cost;
@@ -356,17 +346,10 @@
 {
   DataType estimate{"0"};
   SizeType batch_size = data->GetTensor().shape().at(data->GetTensor().shape().size() - 1);
-<<<<<<< HEAD
-  auto     estimate   = static_cast<ChargeAmount>(state_.forward_pass_cost * batch_size);
-  estimate += static_cast<ChargeAmount>(static_cast<DataType>(batch_size * state_.ops_count) *
-                                        PREDICT_BATCH_LAYER_COEF);
-  estimate += static_cast<ChargeAmount>(PREDICT_CONST_COEF);
-=======
->>>>>>> fa56e945
 
   estimate = estimate + state_.forward_pass_cost * batch_size;
-  estimate = estimate + PREDICT_BATCH_LAYER_COEF() * batch_size * state_.ops_count;
-  estimate = estimate + PREDICT_CONST_COEF();
+  estimate = estimate + PREDICT_BATCH_LAYER_COEF * batch_size * state_.ops_count;
+  estimate = estimate + PREDICT_CONST_COEF;
 
   return static_cast<ChargeAmount>(estimate * COMPUTE_CHARGE_COST);
 }
@@ -374,10 +357,10 @@
 ChargeAmount ModelEstimator::SerializeToString()
 {
   DataType estimate{"0"};
-  estimate = estimate + SERIALISATION_PER_OP_COEF() * state_.ops_count;
-  estimate = estimate + SERIALISATION_PADDED_WEIGHT_SUM_COEF() * state_.weights_padded_size_sum;
-  estimate = estimate + SERIALISATION_WEIGHT_SUM_COEF() * state_.weights_size_sum;
-  estimate = estimate + SERIALISATION_CONST_COEF();
+  estimate = estimate + SERIALISATION_PER_OP_COEF * state_.ops_count;
+  estimate = estimate + SERIALISATION_PADDED_WEIGHT_SUM_COEF * state_.weights_padded_size_sum;
+  estimate = estimate + SERIALISATION_WEIGHT_SUM_COEF * state_.weights_size_sum;
+  estimate = estimate + SERIALISATION_CONST_COEF;
 
   return static_cast<ChargeAmount>(estimate) * COMPUTE_CHARGE_COST;
 }
@@ -494,6 +477,12 @@
 fixed_point::fp64_t const ModelEstimator::CEL_FORWARD_IMPACT =
     fixed_point::fp64_t("0.003333333333333");
 
+fixed_point::fp64_t const ModelEstimator::SCEL_FORWARD_IMPACT =
+    fixed_point::fp64_t("0.003333333333333");
+
+fixed_point::fp64_t const ModelEstimator::CATEGORICAL_ACCURACY_FORWARD_IMPACT =
+    fixed_point::fp64_t("0.003333333333333");
+
 // Backward
 fixed_point::fp64_t const ModelEstimator::BACKWARD_DENSE_INPUT_COEF =
     fixed_point::fp64_t("0.142857142857143");
@@ -509,12 +498,30 @@
 fixed_point::fp64_t const ModelEstimator::CEL_BACKWARD_IMPACT =
     fixed_point::fp64_t("0.003333333333333");
 
+fixed_point::fp64_t const ModelEstimator::SCEL_BACKWARD_IMPACT =
+    fixed_point::fp64_t("0.006666666666666");
+
 // Predict
 fixed_point::fp64_t const ModelEstimator::PREDICT_BATCH_LAYER_COEF = fixed_point::fp64_t("0.3");
 fixed_point::fp64_t const ModelEstimator::PREDICT_CONST_COEF       = fixed_point::fp64_t("40");
+
+// Deserialisation
 fixed_point::fp64_t const ModelEstimator::DESERIALISATION_PER_CHAR_COEF =
     fixed_point::fp64_t("0.010416666666667");
 fixed_point::fp64_t const ModelEstimator::DESERIALISATION_CONST_COEF = fixed_point::fp64_t("100");
+
+// Fit
+fixed_point::fp64_t const ModelEstimator::BACKWARD_BATCH_LAYER_COEF = fixed_point::fp64_t("0.3");
+fixed_point::fp64_t const ModelEstimator::BACKWARD_PER_BATCH_COEF   = fixed_point::fp64_t("0.3");
+fixed_point::fp64_t const ModelEstimator::FIT_CONST_COEF            = fixed_point::fp64_t("40");
+
+// Serialisation
+fixed_point::fp64_t const ModelEstimator::SERIALISATION_PER_OP_COEF = fixed_point::fp64_t("139");
+fixed_point::fp64_t const ModelEstimator::SERIALISATION_WEIGHT_SUM_COEF =
+    fixed_point::fp64_t("0.05292996");
+fixed_point::fp64_t const ModelEstimator::SERIALISATION_PADDED_WEIGHT_SUM_COEF =
+    fixed_point::fp64_t("0.2");
+fixed_point::fp64_t const ModelEstimator::SERIALISATION_CONST_COEF = fixed_point::fp64_t("210");
 
 }  // namespace model
 }  // namespace ml
