--- conflicted
+++ resolved
@@ -217,7 +217,6 @@
     Ptr<vm::Array<vm::Ptr<fetch::vm::String>>> const &metrics)
 {
   DataType optimiser_construction_impact{"0.0"};
-
   bool success = false;
 
   if (!model_.model_->loss_set_)
@@ -338,50 +337,20 @@
 ChargeAmount ModelEstimator::Fit(Ptr<math::VMTensor> const &data, Ptr<math::VMTensor> const &labels,
                                  SizeType const &batch_size)
 {
-<<<<<<< HEAD
+  FETCH_UNUSED(labels);
+
   DataType estimate{"0"};
-  state_.subset_size   = data->GetTensor().shape().at(data->GetTensor().shape().size() - 1);
-  SizeType data_size   = data->GetTensor().size();
-  SizeType labels_size = labels->GetTensor().size();
-
-  // Assign input data to dataloader
-  estimate = data_size;
-  // Assign label data to dataloader
-  estimate = estimate + labels_size;
-  // SetRandomMode, UpdateConfig, etc.
-  estimate = estimate + FIT_CONST_OVERHEAD;
-  // PrepareBatch overhead
-  estimate = estimate + FIT_PER_BATCH_OVERHEAD * (state_.subset_size / batch_size);
-  // PrepareBatch-input
-  estimate = estimate + data_size;
-  // PrepareBatch-label
-  estimate = estimate + labels_size;
-  // SetInputReference, update stats
-  estimate = estimate + state_.subset_size / batch_size;
-  // Forward and backward prob
-  estimate = estimate + state_.subset_size * static_cast<SizeType>(state_.forward_pass_cost +
-                                                                   state_.backward_pass_cost);
-  // Optimiser step and clearing gradients
-
-  estimate =
-      estimate + static_cast<DataType>(state_.subset_size / batch_size) *
-                     static_cast<DataType>(state_.optimiser_step_impact * state_.weights_size_sum +
-                                           state_.weights_size_sum);
-=======
-  FETCH_UNUSED(labels);
-
-  DataType estimate(0);
-  SizeType subset_size       = data->GetTensor().shape().at(data->GetTensor().shape().size() - 1);
-  SizeType number_of_batches = subset_size / batch_size;
+  state_.subset_size       = data->GetTensor().shape().at(data->GetTensor().shape().size() - 1);
+  SizeType number_of_batches = state_.subset_size / batch_size;
 
   // Forward pass
-  estimate = estimate + state_.forward_pass_cost * subset_size;
-  estimate = estimate + PREDICT_BATCH_LAYER_COEF() * subset_size * state_.ops_count;
+  estimate = estimate + state_.forward_pass_cost * state_.subset_size;
+  estimate = estimate + PREDICT_BATCH_LAYER_COEF() * state_.subset_size * state_.ops_count;
   estimate = estimate + PREDICT_CONST_COEF();
 
   // Backward pass
-  estimate = estimate + state_.backward_pass_cost * subset_size;
-  estimate = estimate + BACKWARD_BATCH_LAYER_COEF() * subset_size * state_.ops_count;
+  estimate = estimate + state_.backward_pass_cost * state_.subset_size;
+  estimate = estimate + BACKWARD_BATCH_LAYER_COEF() * state_.subset_size * state_.ops_count;
   estimate = estimate + BACKWARD_PER_BATCH_COEF() * number_of_batches;
 
   // Optimiser step
@@ -390,7 +359,6 @@
 
   // Call overhead
   estimate = estimate + FIT_CONST_COEF();
->>>>>>> ad5eefa5
 
   return static_cast<ChargeAmount>(estimate) * COMPUTE_CHARGE_COST;
 }
@@ -398,12 +366,11 @@
 ChargeAmount ModelEstimator::Evaluate()
 {
   DataType estimate{"0"};
-  // SetRandomMode, UpdateConfig, etc.
-  estimate = estimate + FIT_CONST_OVERHEAD;
-  // PrepareBatch overhead
-  estimate = estimate + FIT_PER_BATCH_OVERHEAD;
+
   // Forward pass
-  estimate = estimate + state_.subset_size * static_cast<SizeType>(state_.forward_pass_cost);
+  estimate = estimate + state_.forward_pass_cost * state_.subset_size;
+  estimate = estimate + PREDICT_BATCH_LAYER_COEF() * state_.subset_size * state_.ops_count;
+  estimate = estimate + PREDICT_CONST_COEF();
 
   // Metrics
   estimate = estimate + state_.metrics_cost;
@@ -412,23 +379,12 @@
 
 ChargeAmount ModelEstimator::EvaluateWithMetrics()
 {
+  return Evaluate();
+}
+
+ChargeAmount ModelEstimator::Predict(Ptr<math::VMTensor> const &data)
+{
   DataType estimate{"0"};
-  // SetRandomMode, UpdateConfig, etc.
-  estimate = estimate + FIT_CONST_OVERHEAD;
-  // PrepareBatch overhead
-  estimate = estimate + FIT_PER_BATCH_OVERHEAD;
-  // Forward pass
-  estimate = estimate + state_.subset_size * static_cast<SizeType>(state_.forward_pass_cost);
-
-  // Metrics
-  estimate = estimate + state_.metrics_cost;
-
-  return static_cast<ChargeAmount>(estimate) * COMPUTE_CHARGE_COST;
-}
-
-ChargeAmount ModelEstimator::Predict(Ptr<math::VMTensor> const &data)
-{
-  DataType estimate{0};
   SizeType batch_size = data->GetTensor().shape().at(data->GetTensor().shape().size() - 1);
 
   estimate = estimate + state_.forward_pass_cost * batch_size;
@@ -440,7 +396,7 @@
 
 ChargeAmount ModelEstimator::SerializeToString()
 {
-  DataType estimate{0};
+  DataType estimate{"0"};
   estimate = estimate + SERIALISATION_PER_OP_COEF() * state_.ops_count;
   estimate = estimate + SERIALISATION_PADDED_WEIGHT_SUM_COEF() * state_.weights_padded_size_sum;
   estimate = estimate + SERIALISATION_WEIGHT_SUM_COEF() * state_.weights_size_sum;
