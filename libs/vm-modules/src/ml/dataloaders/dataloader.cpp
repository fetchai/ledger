--- conflicted
+++ resolved
@@ -86,17 +86,6 @@
 
 void VMDataLoader::Bind(Module &module, bool const enable_experimental)
 {
-<<<<<<< HEAD
-  module.CreateClassType<VMDataLoader>("DataLoader")
-      .CreateConstructor(&VMDataLoader::Constructor)
-      .CreateSerializeDefaultConstructor([](VM *vm, TypeId type_id) -> Ptr<VMDataLoader> {
-        return Ptr<VMDataLoader>{new VMDataLoader(vm, type_id)};
-      })
-      .CreateMemberFunction("addData", &VMDataLoader::AddDataByFiles, vm::CHARGE_INFINITY)
-      .CreateMemberFunction("addData", &VMDataLoader::AddDataByData, vm::CHARGE_INFINITY)
-      .CreateMemberFunction("getNext", &VMDataLoader::GetNext, vm::CHARGE_INFINITY)
-      .CreateMemberFunction("isDone", &VMDataLoader::IsDone, vm::CHARGE_INFINITY);
-=======
   if (enable_experimental)
   {
     module.CreateClassType<VMDataLoader>("DataLoader")
@@ -109,7 +98,6 @@
         .CreateMemberFunction("getNext", &VMDataLoader::GetNext, vm::MAXIMUM_CHARGE)
         .CreateMemberFunction("isDone", &VMDataLoader::IsDone, vm::MAXIMUM_CHARGE);
   }
->>>>>>> 716e7c69
 }
 
 void VMDataLoader::AddDataByFiles(Ptr<String> const &xfilename, Ptr<String> const &yfilename)
