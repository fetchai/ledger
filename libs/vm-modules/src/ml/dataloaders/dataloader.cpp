//------------------------------------------------------------------------------
//
//   Copyright 2018-2019 Fetch.AI Limited
//
//   Licensed under the Apache License, Version 2.0 (the "License");
//   you may not use this file except in compliance with the License.
//   You may obtain a copy of the License at
//
//       http://www.apache.org/licenses/LICENSE-2.0
//
//   Unless required by applicable law or agreed to in writing, software
//   distributed under the License is distributed on an "AS IS" BASIS,
//   WITHOUT WARRANTIES OR CONDITIONS OF ANY KIND, either express or implied.
//   See the License for the specific language governing permissions and
//   limitations under the License.
//
//------------------------------------------------------------------------------

#include "ml/dataloaders/dataloader.hpp"

#include "core/serializers/main_serializer.hpp"
#include "math/tensor.hpp"
#include "ml/dataloaders/tensor_dataloader.hpp"
#include "vm/array.hpp"
#include "vm/module.hpp"
#include "vm/pair.hpp"
#include "vm_modules/ml/dataloaders/dataloader.hpp"

#include <memory>
#include <stdexcept>
#include <utility>

using namespace fetch::vm;

namespace fetch {
namespace vm_modules {
namespace ml {

using MathTensorType = fetch::math::Tensor<VMDataLoader::DataType>;
using VMTensorType   = fetch::vm_modules::math::VMTensor;

<<<<<<< HEAD
using VMTensorPtrType       = vm::Ptr<VMTensorType>;
using VMTensorArrayType     = fetch::vm::Array<VMTensorPtrType>;
using VMTensorArrayPtrType  = vm::Ptr<VMTensorArrayType>;
using VMTrainingPairType    = vm::Pair<VMTensorPtrType, VMTensorArrayPtrType>;
using VMTrainingPairPtrType = vm::Ptr<VMTrainingPairType>;

using CommodityLoaderType =
    fetch::ml::dataloaders::CommodityDataLoader<fetch::math::Tensor<VMDataLoader::DataType>,
                                                fetch::math::Tensor<VMDataLoader::DataType>>;
=======
>>>>>>> 738bbebe
using TensorLoaderType =
    fetch::ml::dataloaders::TensorDataLoader<fetch::math::Tensor<VMDataLoader::DataType>,
                                             fetch::math::Tensor<VMDataLoader::DataType>>;

VMDataLoader::VMDataLoader(VM *vm, TypeId type_id)
  : Object(vm, type_id)
{}

VMDataLoader::VMDataLoader(VM *vm, TypeId type_id, Ptr<String> const &mode)
  : Object(vm, type_id)
{
  if (mode->string() == "tensor")
  {
    mode_   = DataLoaderMode::TENSOR;
    loader_ = std::make_shared<TensorLoaderType>();
  }
  else
  {
    throw std::runtime_error("Unknown dataloader mode : " + mode->string());
  }
}

Ptr<VMDataLoader> VMDataLoader::Constructor(VM *vm, TypeId type_id, Ptr<String> const &mode)
{
  try
  {
    return Ptr<VMDataLoader>{new VMDataLoader(vm, type_id, mode)};
  }
  catch (std::exception const &e)
  {
    vm->RuntimeError(e.what());
    return Ptr<VMDataLoader>{new VMDataLoader(vm, type_id)};
  }
}

void VMDataLoader::Bind(Module &module, bool const enable_experimental)
{
  if (enable_experimental)
  {
    module.CreateClassType<VMDataLoader>("DataLoader")
        .CreateConstructor(&VMDataLoader::Constructor, vm::MAXIMUM_CHARGE)
        .CreateSerializeDefaultConstructor([](VM *vm, TypeId type_id) -> Ptr<VMDataLoader> {
          return Ptr<VMDataLoader>{new VMDataLoader(vm, type_id)};
        })
        .CreateMemberFunction("addData", &VMDataLoader::AddDataByData, vm::MAXIMUM_CHARGE)
        .CreateMemberFunction("getNext", &VMDataLoader::GetNext, vm::MAXIMUM_CHARGE)
        .CreateMemberFunction("isDone", &VMDataLoader::IsDone, vm::MAXIMUM_CHARGE);
  }
}

void VMDataLoader::AddDataByData(
    fetch::vm::Ptr<fetch::vm::Array<fetch::vm::Ptr<VMTensorType>>> const &data,
    Ptr<VMTensorType> const &                                             labels)
{
  switch (mode_)
  {
  case DataLoaderMode::TENSOR:
  {
    AddTensorData(data, labels);
    break;
  }
  default:
  {
    RuntimeError("Current dataloader mode does not support AddDataByData");
    return;
  }
  }
}

void VMDataLoader::AddTensorData(
    fetch::vm::Ptr<fetch::vm::Array<fetch::vm::Ptr<VMTensorType>>> const &data,
    Ptr<VMTensorType> const &                                             labels)
{
  auto                    n_elements = data->elements.size();
  std::vector<TensorType> c_data(n_elements);

  for (fetch::math::SizeType i{0}; i < n_elements; i++)
  {
    Ptr<VMTensorType> ptr_tensor = data->elements.at(i);
    c_data.at(i)                 = (ptr_tensor)->GetTensor();
  }

  std::static_pointer_cast<TensorLoaderType>(loader_)->AddData(c_data, labels->GetTensor());
}

// TODO(issue 1692): Simplify Array<Tensor> construction
VMTrainingPairPtrType VMDataLoader::GetNext()
{

  // Get pair from loader
  auto next = loader_->GetNext();

  // Create VMPair
  auto dataHolder = this->vm_->CreateNewObject<VMTrainingPairType>();

  // Create and set VMPair.first
  auto first = this->vm_->CreateNewObject<VMTensorType>(next.first);
  // Convert VMTensor to TemplateParameter1
  TemplateParameter1 t_first(first, first->GetTypeId());
  dataHolder->SetFirst(t_first);

  // Create and set VMPair.second
  auto second = this->vm_->CreateNewObject<VMTensorType>(next.second.at(0));

  // Add all elements to VMArray<VMTensor>
  auto second_vector = this->vm_->CreateNewObject<VMTensorArrayType>(
      second->GetTypeId(), static_cast<int32_t>(next.second.size()));

  TemplateParameter1 first_element(second, second->GetTypeId());

  AnyInteger first_index(0, TypeIds::UInt16);
  second_vector->SetIndexedValue(first_index, first_element);

  for (fetch::math::SizeType i{1}; i < next.second.size(); i++)
  {
    second = this->vm_->CreateNewObject<math::VMTensor>(next.second.at(i));
    TemplateParameter1 element(second, second->GetTypeId());

    AnyInteger index = AnyInteger(i, TypeIds::UInt16);
    second_vector->SetIndexedValue(index, element);
  }

  // Convert VMArray<VMTensor> to TemplateParameter2
  TemplateParameter2 t_second(second_vector, second_vector->GetTypeId());
  dataHolder->SetSecond(t_second);

  return dataHolder;
}

bool VMDataLoader::IsDone()
{
  return loader_->IsDone();
}

VMDataLoader::DataLoaderPtrType &VMDataLoader::GetDataLoader()
{
  return loader_;
}

bool VMDataLoader::SerializeTo(serializers::MsgPackSerializer &buffer)
{
  buffer << *this;
  return true;
}

bool VMDataLoader::DeserializeFrom(serializers::MsgPackSerializer &buffer)
{
  buffer.seek(0);
  auto dl = std::make_shared<fetch::vm_modules::ml::VMDataLoader>(this->vm_, this->type_id_);
  buffer >> *dl;
  *this = *dl;
  return true;
}

}  // namespace ml
}  // namespace vm_modules
}  // namespace fetch<|MERGE_RESOLUTION|>--- conflicted
+++ resolved
@@ -36,21 +36,14 @@
 namespace vm_modules {
 namespace ml {
 
-using MathTensorType = fetch::math::Tensor<VMDataLoader::DataType>;
-using VMTensorType   = fetch::vm_modules::math::VMTensor;
-
-<<<<<<< HEAD
+using MathTensorType        = fetch::math::Tensor<VMDataLoader::DataType>;
+using VMTensorType          = fetch::vm_modules::math::VMTensor;
 using VMTensorPtrType       = vm::Ptr<VMTensorType>;
 using VMTensorArrayType     = fetch::vm::Array<VMTensorPtrType>;
 using VMTensorArrayPtrType  = vm::Ptr<VMTensorArrayType>;
 using VMTrainingPairType    = vm::Pair<VMTensorPtrType, VMTensorArrayPtrType>;
 using VMTrainingPairPtrType = vm::Ptr<VMTrainingPairType>;
 
-using CommodityLoaderType =
-    fetch::ml::dataloaders::CommodityDataLoader<fetch::math::Tensor<VMDataLoader::DataType>,
-                                                fetch::math::Tensor<VMDataLoader::DataType>>;
-=======
->>>>>>> 738bbebe
 using TensorLoaderType =
     fetch::ml::dataloaders::TensorDataLoader<fetch::math::Tensor<VMDataLoader::DataType>,
                                              fetch::math::Tensor<VMDataLoader::DataType>>;
