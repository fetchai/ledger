//------------------------------------------------------------------------------
//
//   Copyright 2018-2019 Fetch.AI Limited
//
//   Licensed under the Apache License, Version 2.0 (the "License");
//   you may not use this file except in compliance with the License.
//   You may obtain a copy of the License at
//
//       http://www.apache.org/licenses/LICENSE-2.0
//
//   Unless required by applicable law or agreed to in writing, software
//   distributed under the License is distributed on an "AS IS" BASIS,
//   WITHOUT WARRANTIES OR CONDITIONS OF ANY KIND, either express or implied.
//   See the License for the specific language governing permissions and
//   limitations under the License.
//
//------------------------------------------------------------------------------

#include "ml/optimisation/optimiser.hpp"

#include "ml/optimisation/adagrad_optimiser.hpp"
#include "ml/optimisation/adam_optimiser.hpp"
#include "ml/optimisation/momentum_optimiser.hpp"
#include "ml/optimisation/rmsprop_optimiser.hpp"
#include "ml/optimisation/sgd_optimiser.hpp"
#include "ml/serializers/ml_types.hpp"
#include "vm/module.hpp"
#include "vm_modules/math/tensor/tensor.hpp"
#include "vm_modules/ml/dataloaders/dataloader.hpp"
#include "vm_modules/ml/graph.hpp"
#include "vm_modules/ml/optimisation/optimiser.hpp"
#include "vm_modules/ml/training_pair.hpp"

#include <cstdint>
#include <memory>
#include <string>
#include <vector>

using namespace fetch::vm;

namespace fetch {
namespace vm_modules {
namespace ml {

VMOptimiser::VMOptimiser(VM *vm, TypeId type_id)
  : Object(vm, type_id)
{
  mode_ = OptimiserMode::NONE;
}

VMOptimiser::VMOptimiser(VM *vm, TypeId type_id, std::string const &mode, GraphType const &graph,
                         Ptr<VMDataLoader> const &       loader,
                         std::vector<std::string> const &input_node_names,
                         std::string const &label_node_name, std::string const &output_node_name)
  : Object(vm, type_id)
{
  if (mode == "adagrad")
  {
    mode_ = OptimiserMode::ADAGRAD;
    AdagradOptimiserType optimiser(std::make_shared<GraphType>(graph), input_node_names,
                                   label_node_name, output_node_name);
    optimiser_ = std::make_shared<AdagradOptimiserType>(optimiser);
  }
  else if (mode == "adam")
  {
    mode_ = OptimiserMode::ADAM;
    AdamOptimiserType optimiser(std::make_shared<GraphType>(graph), input_node_names,
                                label_node_name, output_node_name);
    optimiser_ = std::make_shared<AdamOptimiserType>(optimiser);
  }
  else if (mode == "momentum")
  {
    mode_ = OptimiserMode::MOMENTUM;
    MomentumOptimiserType optimiser(std::make_shared<GraphType>(graph), input_node_names,
                                    label_node_name, output_node_name);
    optimiser_ = std::make_shared<MomentumOptimiserType>(optimiser);
  }
  else if (mode == "rmsprop")
  {
    mode_ = OptimiserMode::RMSPROP;
    RmspropOptimiserType optimiser(std::make_shared<GraphType>(graph), input_node_names,
                                   label_node_name, output_node_name);
    optimiser_ = std::make_shared<RmspropOptimiserType>(optimiser);
  }
  else if (mode == "sgd")
  {
    mode_ = OptimiserMode::SGD;
    SgdOptimiserType optimiser(std::make_shared<GraphType>(graph), input_node_names,
                               label_node_name, output_node_name);
    optimiser_ = std::make_shared<SgdOptimiserType>(optimiser);
  }
  else
  {
    RuntimeError("unrecognised optimiser mode: " + mode);
    return;
  }
  loader_ = (loader->GetDataLoader());
}

void VMOptimiser::Bind(Module &module, bool const enable_experimental)
{
<<<<<<< HEAD
  module.CreateClassType<VMOptimiser>("Optimiser")
      .CreateConstructor(&VMOptimiser::Constructor, vm::CHARGE_INFINITY)
      .CreateSerializeDefaultConstructor([](VM *vm, TypeId type_id) -> Ptr<VMOptimiser> {
        return Ptr<VMOptimiser>{new VMOptimiser(vm, type_id)};
      })
      .CreateMemberFunction("run", &VMOptimiser::RunData, vm::CHARGE_INFINITY)
      .CreateMemberFunction("run", &VMOptimiser::RunLoader, vm::CHARGE_INFINITY)
      .CreateMemberFunction("run", &VMOptimiser::RunLoaderNoSubset, vm::CHARGE_INFINITY)
      .CreateMemberFunction("setGraph", &VMOptimiser::SetGraph, vm::CHARGE_INFINITY)
      .CreateMemberFunction("setDataloader", &VMOptimiser::SetDataloader, vm::CHARGE_INFINITY);
=======
  if (enable_experimental)
  {
    module.CreateClassType<VMOptimiser>("Optimiser")
        .CreateConstructor(&VMOptimiser::Constructor, vm::MAXIMUM_CHARGE)
        .CreateSerializeDefaultConstructor([](VM *vm, TypeId type_id) -> Ptr<VMOptimiser> {
          return Ptr<VMOptimiser>{new VMOptimiser(vm, type_id)};
        })
        .CreateMemberFunction("run", &VMOptimiser::RunData, vm::MAXIMUM_CHARGE)
        .CreateMemberFunction("run", &VMOptimiser::RunLoader, vm::MAXIMUM_CHARGE)
        .CreateMemberFunction("run", &VMOptimiser::RunLoaderNoSubset, vm::MAXIMUM_CHARGE)
        .CreateMemberFunction("setGraph", &VMOptimiser::SetGraph, vm::MAXIMUM_CHARGE)
        .CreateMemberFunction("setDataloader", &VMOptimiser::SetDataloader, vm::MAXIMUM_CHARGE);
  }
>>>>>>> b79c5c4e
}

Ptr<VMOptimiser> VMOptimiser::Constructor(
    VM *vm, TypeId type_id, Ptr<String> const &mode, Ptr<VMGraph> const &graph,
    Ptr<VMDataLoader> const &                            loader,
    Ptr<fetch::vm::Array<Ptr<fetch::vm::String>>> const &input_node_names,
    Ptr<String> const &label_node_name, Ptr<String> const &output_node_names)
{
  auto                     n_elements = input_node_names->elements.size();
  std::vector<std::string> input_names(n_elements);

  for (fetch::math::SizeType i{0}; i < n_elements; i++)
  {
    Ptr<fetch::vm::String> ptr_string = input_node_names->elements.at(i);
    input_names.at(i)                 = (ptr_string)->string();
  }

  return Ptr<VMOptimiser>{new VMOptimiser(vm, type_id, mode->string(), graph->GetGraph(), loader,
                                          input_names, label_node_name->string(),
                                          output_node_names->string())};
}

VMOptimiser::DataType VMOptimiser::RunData(Ptr<fetch::vm_modules::math::VMTensor> const &data,
                                           Ptr<fetch::vm_modules::math::VMTensor> const &labels,
                                           uint64_t                                      batch_size)
{
  return optimiser_->Run({(data->GetTensor())}, labels->GetTensor(), batch_size);
}

VMOptimiser::DataType VMOptimiser::RunLoader(uint64_t batch_size, uint64_t subset_size)
{
  return optimiser_->Run(*loader_, batch_size, subset_size);
}

VMOptimiser::DataType VMOptimiser::RunLoaderNoSubset(uint64_t batch_size)
{
  return optimiser_->Run(*loader_, batch_size);
}

void VMOptimiser::SetGraph(Ptr<VMGraph> const &graph)
{
  *(optimiser_->GetGraph()) = graph->GetGraph();
}

void VMOptimiser::SetDataloader(Ptr<VMDataLoader> const &loader)
{
  *loader_ = *(loader->GetDataLoader());
}

bool VMOptimiser::SerializeTo(serializers::MsgPackSerializer &buffer)
{
  buffer << *this;
  return true;
}

bool VMOptimiser::DeserializeFrom(serializers::MsgPackSerializer &buffer)
{
  buffer.seek(0);
  auto opt = std::make_shared<VMOptimiser>(this->vm_, this->type_id_);
  buffer >> *opt;
  *this = *opt;
  return true;
}

}  // namespace ml
}  // namespace vm_modules
}  // namespace fetch<|MERGE_RESOLUTION|>--- conflicted
+++ resolved
@@ -99,18 +99,6 @@
 
 void VMOptimiser::Bind(Module &module, bool const enable_experimental)
 {
-<<<<<<< HEAD
-  module.CreateClassType<VMOptimiser>("Optimiser")
-      .CreateConstructor(&VMOptimiser::Constructor, vm::CHARGE_INFINITY)
-      .CreateSerializeDefaultConstructor([](VM *vm, TypeId type_id) -> Ptr<VMOptimiser> {
-        return Ptr<VMOptimiser>{new VMOptimiser(vm, type_id)};
-      })
-      .CreateMemberFunction("run", &VMOptimiser::RunData, vm::CHARGE_INFINITY)
-      .CreateMemberFunction("run", &VMOptimiser::RunLoader, vm::CHARGE_INFINITY)
-      .CreateMemberFunction("run", &VMOptimiser::RunLoaderNoSubset, vm::CHARGE_INFINITY)
-      .CreateMemberFunction("setGraph", &VMOptimiser::SetGraph, vm::CHARGE_INFINITY)
-      .CreateMemberFunction("setDataloader", &VMOptimiser::SetDataloader, vm::CHARGE_INFINITY);
-=======
   if (enable_experimental)
   {
     module.CreateClassType<VMOptimiser>("Optimiser")
@@ -124,7 +112,6 @@
         .CreateMemberFunction("setGraph", &VMOptimiser::SetGraph, vm::MAXIMUM_CHARGE)
         .CreateMemberFunction("setDataloader", &VMOptimiser::SetDataloader, vm::MAXIMUM_CHARGE);
   }
->>>>>>> b79c5c4e
 }
 
 Ptr<VMOptimiser> VMOptimiser::Constructor(
