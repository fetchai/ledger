--- conflicted
+++ resolved
@@ -97,12 +97,8 @@
     }
   }
 
-<<<<<<< HEAD
-  ChargeAmount AddChargeEstimator(Ptr<Object> const &, Ptr<Object> const &) override
-=======
   ChargeAmount AddChargeEstimator(Ptr<Object> const & /*lhso*/,
                                   Ptr<Object> const & /*rhso*/) override
->>>>>>> 6f673273
   {
     return operator_charge;
   }
@@ -125,11 +121,7 @@
     }
   }
 
-<<<<<<< HEAD
-  ChargeAmount NegateChargeEstimator(Ptr<Object> const &) override
-=======
   ChargeAmount NegateChargeEstimator(Ptr<Object> const & /*object*/) override
->>>>>>> 6f673273
   {
     return operator_charge;
   }
@@ -142,12 +134,8 @@
     return lhs->x == rhs->x && lhs->y == rhs->y;
   }
 
-<<<<<<< HEAD
-  ChargeAmount IsEqualChargeEstimator(Ptr<Object> const &, Ptr<Object> const &) override
-=======
   ChargeAmount IsEqualChargeEstimator(Ptr<Object> const & /*lhso*/,
                                       Ptr<Object> const & /*rhso*/) override
->>>>>>> 6f673273
   {
     return operator_charge;
   }
@@ -160,12 +148,8 @@
     return lhs->x != rhs->x && lhs->y != rhs->y;
   }
 
-<<<<<<< HEAD
-  ChargeAmount IsNotEqualChargeEstimator(Ptr<Object> const &, Ptr<Object> const &) override
-=======
   ChargeAmount IsNotEqualChargeEstimator(Ptr<Object> const & /*lhso*/,
                                          Ptr<Object> const & /*rhso*/) override
->>>>>>> 6f673273
   {
     return operator_charge;
   }
@@ -199,13 +183,9 @@
                                      uint16_t y) -> ChargeAmount {
   return static_cast<ChargeAmount>(high_charge_limit + x * y);
 };
-<<<<<<< HEAD
-auto max_charge_estimator = [](uint8_t, uint16_t) -> ChargeAmount { return max_charge_amount; };
-=======
 auto max_charge_estimator = [](uint8_t /*x*/, uint16_t /*y*/) -> ChargeAmount {
   return max_charge_amount;
 };
->>>>>>> 6f673273
 
 class VmChargeTests : public ::testing::Test
 {
