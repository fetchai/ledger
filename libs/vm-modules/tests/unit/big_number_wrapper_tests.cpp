//------------------------------------------------------------------------------
//
//   Copyright 2018-2019 Fetch.AI Limited
//
//   Licensed under the Apache License, Version 2.0 (the "License");
//   you may not use this file except in compliance with the License.
//   You may obtain a copy of the License at
//
//       http://www.apache.org/licenses/LICENSE-2.0
//
//   Unless required by applicable law or agreed to in writing, software
//   distributed under the License is distributed on an "AS IS" BASIS,
//   WITHOUT WARRANTIES OR CONDITIONS OF ANY KIND, either express or implied.
//   See the License for the specific language governing permissions and
//   limitations under the License.
//
//------------------------------------------------------------------------------

#include "gmock/gmock.h"
#include "math/standard_functions/log.hpp"
#include "vm_modules/math/bignumber.hpp"
#include "vm_modules/math/math.hpp"
#include "vm_modules/math/type.hpp"
#include "vm_test_toolkit.hpp"

namespace {

using namespace fetch;
using namespace fetch::vm;
using fetch::byte_array::ByteArray;
using fetch::vm_modules::math::UInt256Wrapper;

static constexpr memory::Endian ENDIANESS_OF_TEST_DATA{memory::Endian::LITTLE};

const ByteArray raw_32xFF{
    0xFF, 0xFF, 0xFF, 0xFF, 0xFF, 0xFF, 0xFF, 0xFF, 0xFF, 0xFF, 0xFF, 0xFF, 0xFF, 0xFF, 0xFF, 0xFF,
    0xFF, 0xFF, 0xFF, 0xFF, 0xFF, 0xFF, 0xFF, 0xFF, 0xFF, 0xFF, 0xFF, 0xFF, 0xFF, 0xFF, 0xFF, 0xFF,
};

const ByteArray raw_32xAA{
    0xAA, 0xAA, 0xAA, 0xAA, 0xAA, 0xAA, 0xAA, 0xAA, 0xAA, 0xAA, 0xAA, 0xAA, 0xAA, 0xAA, 0xAA, 0xAA,
    0xAA, 0xAA, 0xAA, 0xAA, 0xAA, 0xAA, 0xAA, 0xAA, 0xAA, 0xAA, 0xAA, 0xAA, 0xAA, 0xAA, 0xAA, 0xAA,
};

const ByteArray raw_25xFF{
    0xFF, 0xFF, 0xFF, 0xFF, 0xFF, 0xFF, 0xFF, 0xFF, 0xFF, 0xFF, 0xFF, 0xFF, 0xFF, 0xFF, 0xFF, 0xFF,
    0xFF, 0xFF, 0xFF, 0xFF, 0xFF, 0xFF, 0xFF, 0xFF, 0xFF, 0x00, 0x00, 0x00, 0x00, 0x00, 0x00, 0x00,
};

const ByteArray raw_24xFF{
    0xFF, 0xFF, 0xFF, 0xFF, 0xFF, 0xFF, 0xFF, 0xFF, 0xFF, 0xFF, 0xFF, 0xFF, 0xFF, 0xFF, 0xFF, 0xFF,
    0xFF, 0xFF, 0xFF, 0xFF, 0xFF, 0xFF, 0xFF, 0xFF, 0x00, 0x00, 0x00, 0x00, 0x00, 0x00, 0x00, 0x00,
};

const ByteArray raw_24xAA{
    0xAA, 0xAA, 0xAA, 0xAA, 0xAA, 0xAA, 0xAA, 0xAA, 0xAA, 0xAA, 0xAA, 0xAA, 0xAA, 0xAA, 0xAA, 0xAA,
    0xAA, 0xAA, 0xAA, 0xAA, 0xAA, 0xAA, 0xAA, 0xAA, 0x00, 0x00, 0x00, 0x00, 0x00, 0x00, 0x00, 0x00,
};

const ByteArray raw_17xFF{
    0xFF, 0xFF, 0xFF, 0xFF, 0xFF, 0xFF, 0xFF, 0xFF, 0xFF, 0xFF, 0xFF, 0xFF, 0xFF, 0xFF, 0xFF, 0xFF,
    0xFF, 0x00, 0x00, 0x00, 0x00, 0x00, 0x00, 0x00, 0x00, 0x00, 0x00, 0x00, 0x00, 0x00, 0x00, 0x00,
};

const ByteArray raw_16xFF{
    0xFF, 0xFF, 0xFF, 0xFF, 0xFF, 0xFF, 0xFF, 0xFF, 0xFF, 0xFF, 0xFF, 0xFF, 0xFF, 0xFF, 0xFF, 0xFF,
    0x00, 0x00, 0x00, 0x00, 0x00, 0x00, 0x00, 0x00, 0x00, 0x00, 0x00, 0x00, 0x00, 0x00, 0x00, 0x00,
};

const ByteArray raw_16xAA{
    0xAA, 0xAA, 0xAA, 0xAA, 0xAA, 0xAA, 0xAA, 0xAA, 0xAA, 0xAA, 0xAA, 0xAA, 0xAA, 0xAA, 0xAA, 0xAA,
    0x00, 0x00, 0x00, 0x00, 0x00, 0x00, 0x00, 0x00, 0x00, 0x00, 0x00, 0x00, 0x00, 0x00, 0x00, 0x00,
};

const ByteArray raw_09xFF{
    0xFF, 0xFF, 0xFF, 0xFF, 0xFF, 0xFF, 0xFF, 0xFF, 0xFF, 0x00, 0x00, 0x00, 0x00, 0x00, 0x00, 0x00,
    0x00, 0x00, 0x00, 0x00, 0x00, 0x00, 0x00, 0x00, 0x00, 0x00, 0x00, 0x00, 0x00, 0x00, 0x00, 0x00,
};

const ByteArray raw_09xAA{
    0xAA, 0xAA, 0xAA, 0xAA, 0xAA, 0xAA, 0xAA, 0xAA, 0xAA, 0x00, 0x00, 0x00, 0x00, 0x00, 0x00, 0x00,
    0x00, 0x00, 0x00, 0x00, 0x00, 0x00, 0x00, 0x00, 0x00, 0x00, 0x00, 0x00, 0x00, 0x00, 0x00, 0x00,
};

const ByteArray raw_08xFF{
    0xFF, 0xFF, 0xFF, 0xFF, 0xFF, 0xFF, 0xFF, 0xFF, 0x00, 0x00, 0x00, 0x00, 0x00, 0x00, 0x00, 0x00,
    0x00, 0x00, 0x00, 0x00, 0x00, 0x00, 0x00, 0x00, 0x00, 0x00, 0x00, 0x00, 0x00, 0x00, 0x00, 0x00,
};

const ByteArray raw_1234567890{
    0xD2, 0x02, 0x96, 0x49, 0x00, 0x00, 0x00, 0x00, 0x00, 0x00, 0x00, 0x00, 0x00, 0x00, 0x00, 0x00,
    0x00, 0x00, 0x00, 0x00, 0x00, 0x00, 0x00, 0x00, 0x00, 0x00, 0x00, 0x00, 0x00, 0x00, 0x00, 0x00,
};

const ByteArray raw_1234567890123{
    0xcb, 0x04, 0xfb, 0x71, 0x1f, 0x01, 0x00, 0x00, 0x00, 0x00, 0x00, 0x00, 0x00, 0x00, 0x00, 0x00,
    0x00, 0x00, 0x00, 0x00, 0x00, 0x00, 0x00, 0x00, 0x00, 0x00, 0x00, 0x00, 0x00, 0x00, 0x00, 0x00,
};

const ByteArray raw_1234567890123456{
    0xC0, 0xBA, 0x8A, 0x3C, 0xD5, 0x62, 0x04, 0x00, 0x00, 0x00, 0x00, 0x00, 0x00, 0x00, 0x00, 0x00,
    0x00, 0x00, 0x00, 0x00, 0x00, 0x00, 0x00, 0x00, 0x00, 0x00, 0x00, 0x00, 0x00, 0x00, 0x00, 0x00,
};

const ByteArray raw_1234567890123456789{
    0x15, 0x81, 0xE9, 0x7D, 0xF4, 0x10, 0x22, 0x11, 0x00, 0x00, 0x00, 0x00, 0x00, 0x00, 0x00, 0x00,
    0x00, 0x00, 0x00, 0x00, 0x00, 0x00, 0x00, 0x00, 0x00, 0x00, 0x00, 0x00, 0x00, 0x00, 0x00, 0x00,
};

// Long integer to double conversion was performed using Wolfram Alfa.
const std::vector<std::pair<ByteArray, double>> TO_DOUBLE_INPUTS{
    {raw_32xFF, 1.15792089237316e+77},
    {raw_32xAA, 7.71947261582108e+76},
    {raw_25xFF, 1.60693804425899e+60},
    {raw_24xFF, 6.27710173538668e+57},
    {raw_24xAA, 4.18473449025779e+57},
    {raw_17xFF, 8.71122859317602e+40},
    {raw_16xFF, 3.40282366920938e+38},
    {raw_16xAA, 2.26854911280626e+38},
    {raw_09xFF, 4.72236648286965e+21},
    {raw_09xAA, 3.14824432191310e+21},
    {raw_08xFF, 1.84467440737096e+19},
    {raw_1234567890, 1234567890.},
    {raw_1234567890123, 1234567890123.},
    {raw_1234567890123456, 1234567890123456.},
    {raw_1234567890123456789, 1234567890123456789.}};

class UInt256Tests : public ::testing::Test
{
public:
  static constexpr auto           dummy_typeid  = fetch::vm::TypeIds::UInt256;
  static constexpr fetch::vm::VM *dummy_vm_ptr  = nullptr;
  static constexpr std::size_t    SIZE_IN_BITS  = 256;
  static constexpr std::size_t    SIZE_IN_BYTES = SIZE_IN_BITS / 8;

  UInt256Wrapper zero{
      dummy_vm_ptr,
      dummy_typeid,
      0,
  };
  UInt256Wrapper uint64max{dummy_vm_ptr, dummy_typeid, std::numeric_limits<uint64_t>::max()};
  UInt256Wrapper maximum{dummy_vm_ptr, dummy_typeid, raw_32xFF, ENDIANESS_OF_TEST_DATA};

  std::stringstream stdout;
  VmTestToolkit     toolkit{&stdout};
};

TEST_F(UInt256Tests, uint256_raw_construction)
{
  UInt256Wrapper fromStdUint64{dummy_vm_ptr, dummy_typeid, uint64_t(42)};
  ASSERT_TRUE(SIZE_IN_BYTES == fromStdUint64.size());

  UInt256Wrapper fromByteArray{dummy_vm_ptr, dummy_typeid, raw_32xFF, ENDIANESS_OF_TEST_DATA};
  ASSERT_TRUE(SIZE_IN_BYTES == fromByteArray.size());

<<<<<<< HEAD
  UInt256Wrapper fromAnotherUInt256{dummy_vm_ptr, dummy_typeid, zero.number()};
=======
  UInt256Wrapper fromAnotherUInt256(dummy_vm_ptr, zero.number() + zero.number());
>>>>>>> cf359f31
  ASSERT_TRUE(SIZE_IN_BYTES == fromAnotherUInt256.size());
}

TEST_F(UInt256Tests, uint256_raw_comparisons)
{
  Ptr<Object> greater = Ptr<Object>::PtrFromThis(&maximum);
  Ptr<Object> lesser  = Ptr<Object>::PtrFromThis(&zero);

  EXPECT_TRUE(zero.IsEqual(lesser, lesser));
  EXPECT_TRUE(zero.IsNotEqual(lesser, greater));
  EXPECT_TRUE(zero.IsGreaterThan(greater, lesser));
  EXPECT_TRUE(zero.IsLessThan(lesser, greater));

  EXPECT_FALSE(zero.IsEqual(lesser, greater));
  EXPECT_FALSE(zero.IsGreaterThan(lesser, greater));
  EXPECT_FALSE(zero.IsGreaterThan(lesser, lesser));
  EXPECT_FALSE(zero.IsLessThan(lesser, lesser));
  EXPECT_FALSE(zero.IsLessThan(greater, lesser));
}

TEST_F(UInt256Tests, uint256_raw_increase)
{
  // Increase is tested via digit carriage while incrementing.
  UInt256Wrapper carriage_inside(uint64max);

  carriage_inside.Increase();

  EXPECT_EQ(carriage_inside.number().ElementAt(0), uint64_t(0));
  EXPECT_EQ(carriage_inside.number().ElementAt(1), uint64_t(1));

  UInt256Wrapper overcarriage(maximum);

  overcarriage.Increase();

  ASSERT_TRUE(
      zero.IsEqual(Ptr<Object>::PtrFromThis(&zero), Ptr<Object>::PtrFromThis(&overcarriage)));
}

TEST_F(UInt256Tests, uint256_comparisons)
{
  static constexpr char const *TEXT = R"(
    function main()
      var uint64_max = 18446744073709551615u64;
      var smaller = UInt256(uint64_max);
      var bigger = UInt256(uint64_max);
      bigger.increase();

      assert(smaller < bigger, "1<2 is false!");
      assert((smaller > bigger) == false, "1>2 is true!");
      assert(smaller != bigger, "1!=2 is false!");
      assert((smaller == bigger) == false, "1==2 is true!");
    endfunction
  )";

  ASSERT_TRUE(toolkit.Compile(TEXT));
  EXPECT_TRUE(toolkit.Run());
}

TEST_F(UInt256Tests, uint256_assignment)
{
  static constexpr char const *TEXT = R"(
    function main()
      var a = UInt256(42u64);
      var b = UInt256(0u64);

      a = b;
      assert(a == b, "a == b failed!");

      a = SHA256().final();
      // e.g. a == e3b0c44298fc1c149afbf4c8996fb92427ae41e4649b934ca495991b7852b855

      assert(a != b, "a != b failed!");

    endfunction
  )";

  ASSERT_TRUE(toolkit.Compile(TEXT));
  EXPECT_TRUE(toolkit.Run());
}

TEST_F(UInt256Tests, uint256_addition_subtraction)
{
  static constexpr char const *SRC = R"(
      function main()
        var a = UInt256(18446744073709551615u64);
        var b = UInt256(18446744073709551615u64);
        assert(a == b, "Initial constants not equal!");

        var zero = UInt256(0u64);

        var result = a - zero;
        assert(result == a, "a-0 != a");

        result = a + zero;
        assert(result == a, "a+0 != a");

        result = a - a;
        assert(result == zero, "a-a != 0");

        result = a + b;
        assert(result > a, "a+b < a");

        result = result - b;
        assert(result == a, "a+b-b != a");

        result = b - a + a - b;
        assert(result == zero, "b - a + a - b != 0");

        assert(a + a == b + b, "a + a != b + b");
        assert(a - b == b - a, "a - b != b - a");

        assert(a == b);

      endfunction
    )";

  ASSERT_TRUE(toolkit.Compile(SRC));
  EXPECT_TRUE(toolkit.Run());
}

TEST_F(UInt256Tests, uint256_inplace_addition_subtraction)
{
  static constexpr char const *SRC = R"(
        function main()
          var a = UInt256(18446744073709551615u64);
          var b = UInt256(18446744073709551615u64);
          var zero = UInt256(0u64);
          assert(a == b, "Initial constants not equal!");

          var result = UInt256(0u64);
          result += a;
          assert(result == b, "+= a failed!");

          result -= b;
          assert(result == zero, "-= b failed!");

          result += a;
          result += b;
          assert(result == a + b, "+=a +=b failed!");

          result -= a;
          result -= b;
          assert(result == zero, "-=a -=b failed!");
        endfunction
      )";

  ASSERT_TRUE(toolkit.Compile(SRC));
  EXPECT_TRUE(toolkit.Run());
}

TEST_F(UInt256Tests, uint256_multiplication_division)
{
  static constexpr char const *SRC = R"(
      function main()
         var a = UInt256(18446744073709551615u64);
         var b = UInt256(9000000000000000000u64);

         var two = UInt256(2u64);
         var zero = UInt256(0u64);
         var one  = UInt256(1u64);

         var result = a + zero;
         result = a * zero;
         assert(result == zero, "*0 result is not 0!");

         result = (a * a) / (a * a);
         assert(result == one, "a/a is not 1!");

         result = zero / a;
         assert(result == zero, "Zero divided by smth is not zero!");

         result = a / one;
         assert(result == a, "/1 result is wrong!");

         assert(a * b * one == one * b * a, "Multiplication is not commutative!");

         result = a * UInt256(3u64);
         result = result / a;
         assert(result == UInt256(3u64), "Division if wrong!");

         assert((a / ( a / two)) / two == one, "Division order is wrong!");
      endfunction
    )";

  ASSERT_TRUE(toolkit.Compile(SRC));
  EXPECT_TRUE(toolkit.Run());
}

TEST_F(UInt256Tests, uint256_inplace_multiplication_division)
{
  static constexpr char const *SRC = R"(
    function main()
      var a = UInt256(18446744073709551615u64);
      var two = UInt256(2u64);
      var zero = UInt256(0u64);
      var one  = UInt256(1u64);

      var result = a + zero;
      result *= one;
      assert(result == a, "a*1 result is not a!");

      result /= one;
      assert(result == a, "a/1 is not 1!");

      result *= two;
      result /= a;
      assert(result == two, "In-place div and mul are wrong!");

      result *= zero;
      assert(result == zero, "In-place *0 is not 0!");
      result /= a;
      assert(result == zero, "In-place 0/a is not 0");
    endfunction
  )";

  ASSERT_TRUE(toolkit.Compile(SRC));
  EXPECT_TRUE(toolkit.Run());
}

TEST_F(UInt256Tests, uint256_division_by_zero)
{
  static constexpr char const *REGULAR = R"(
      function main()
        var a = UInt256(18446744073709551615u64);
        var zero = UInt256(0u64);
        var result = a / zero;
      endfunction
    )";

  ASSERT_TRUE(toolkit.Compile(REGULAR));
  EXPECT_FALSE(toolkit.Run());

  static constexpr char const *INPLACE = R"(
      function main()
        var a = UInt256(18446744073709551615u64);
        var zero = UInt256(0u64);
        var result = a;
        result /= zero;
      endfunction
    )";

  ASSERT_TRUE(toolkit.Compile(INPLACE));
  EXPECT_FALSE(toolkit.Run());
}

TEST_F(UInt256Tests, uint256_size)
{
  static constexpr char const *TEXT = R"(
      function main() : UInt64
        var uint256 = UInt256(0u64);
        var size = uint256.size();
        return size;
      endfunction
    )";

  ASSERT_TRUE(toolkit.Compile(TEXT));
  Variant res;
  ASSERT_TRUE(toolkit.Run(&res));
  auto const size = res.Get<uint64_t>();

  EXPECT_TRUE(SIZE_IN_BYTES == size);
}

TEST_F(UInt256Tests, uint256_logValue)
{
  static constexpr double LOGARITHM_TOLERANCE  = 5e-4;
  static constexpr double CONVERSION_TOLERANCE = 0.1;

  for (const auto &input : TO_DOUBLE_INPUTS)
  {
    using namespace std;
    UInt256Wrapper n1{dummy_vm_ptr, dummy_typeid, input.first, ENDIANESS_OF_TEST_DATA};

    const auto as_double  = fetch::vectorise::ToDouble(n1.number());
    const auto result     = n1.LogValue();
    const auto exp_double = input.second;
    const auto expected   = std::log(exp_double);

    EXPECT_NEAR(as_double, exp_double, exp_double * CONVERSION_TOLERANCE);
    EXPECT_NEAR(result, expected, expected * LOGARITHM_TOLERANCE);
  }

  static constexpr char const *TEXT = R"(
          function main() : Float64
            var number : UInt256 = UInt256(18446744073709551615u64);
            var logY : Float64 = number.logValue();
            return logY;
          endfunction
        )";

  ASSERT_TRUE(toolkit.Compile(TEXT));
  Variant res;
  ASSERT_TRUE(toolkit.Run(&res));
  auto const result = res.Get<double>();

  double const expected = std::log(18446744073709551615ull);

  EXPECT_NEAR(result, expected, expected * LOGARITHM_TOLERANCE);
}

TEST_F(UInt256Tests, uint256_type_casts)
{
  static constexpr char const *TEXT = R"(
      function main()
          var test : UInt256 = UInt256(9000000000000000000u64);
          var correct : UInt64 = 9000000000000000000u64;

          var test_float64 = toFloat64(test);
          var correct_float64 = toFloat64(correct);
          assert(test_float64 == correct_float64, "toFloat64(...) failed");

          var test_int32 = toInt32(test);
          var correct_int32 = toInt32(correct);
          assert(test_int32 == correct_int32, "toInt32(...) failed");

          var test_uint32 = toUInt32(test);
          var correct_uint32 = toUInt32(correct);
          assert(test_uint32 == correct_uint32, "toUInt32(...) failed");

          var test_int64 = toInt64(test);
          var correct_int64 = toInt64(correct);
          assert(test_int64 == correct_int64, "toInt64(...) failed");

          var test_uint64 = toUInt64(test);
          var correct_uint64 = toUInt64(correct);
          assert(test_uint64 == correct_uint64, "toUInt64(...) failed");
<<<<<<< HEAD
=======
      endfunction
    )";
  ASSERT_TRUE(toolkit.Compile(TEXT));
  EXPECT_TRUE(toolkit.Run());
}
>>>>>>> cf359f31

// Disabled until UInt256 constructor from bytearray fix/rework.
TEST_F(UInt256Tests, DISABLED_uint256_to_string)
{
  static constexpr char const *TEXT = R"(
      function main()
          var test : UInt256 = UInt256(9000000000000000000u64);
          var test_str : String = toString(test);
          var expected_str_in_big_endian_enc : String =
<<<<<<< HEAD
          "0000000000000000000000000000000000000000000000007ce66c50e2840000";
=======
                "0000000000000000000000000000000000000000000000007ce66c50e2840000";
>>>>>>> cf359f31
          assert(test_str == expected_str_in_big_endian_enc, "toString(...) failed");
      endfunction
    )";

  ASSERT_TRUE(toolkit.Compile(TEXT));
  EXPECT_TRUE(toolkit.Run());
}

TEST_F(UInt256Tests, uint256_sha256_assignment)
{
  // This test uses a SHA256 hash from empty string
  // 0xe3b0c44298fc1c149afbf4c8996fb92427ae41e4649b934ca495991b7852b855
  // String representation of UInt256 is big-endian, so expected String is
  // "55b852781b9995a44c939b64e441ae2724b96f99c8f4fb9a141cfc9842c4b0e3"
  // and the ending 8 bytes (as uint64) are
  // 0xa495991b7852b855 == 11859553537011923029.
  // However, the current conversion result is 1449310910991872227, or
  // 0x141cfc9842c4b0e3, which indicated that either SHA256().final() serialization,
  // or UInt256 constructor-from-bytearray is incorrect.
  static constexpr char const *TEXT = R"(
        function main()
            var sha256hasher = SHA256();

            sha256hasher.update("Hello World!");
            var acquired_digest: UInt256 = sha256hasher.final();

            var expected_digest_BigEndian = Buffer(0);
            expected_digest_BigEndian.fromHex("7F83B1657FF1FC53B92DC18148A1D65DFC2D4B1FA3D677284ADDD200126D9069");

            var acquired_digest_buffer = toBuffer(acquired_digest);

            assert(acquired_digest_buffer == expected_digest_BigEndian, "Resulting digest '0x" + acquired_digest_buffer.toHex() + "' does not match expected digest '0x" + expected_digest_BigEndian.toHex() + "'");
        endfunction
      )";

  ASSERT_TRUE(toolkit.Compile(TEXT));
  EXPECT_TRUE(toolkit.Run());
}
}  // namespace<|MERGE_RESOLUTION|>--- conflicted
+++ resolved
@@ -133,6 +133,14 @@
   static constexpr std::size_t    SIZE_IN_BITS  = 256;
   static constexpr std::size_t    SIZE_IN_BYTES = SIZE_IN_BITS / 8;
 
+  void TearDown() override
+  {
+    if (Test::HasFailure())
+    {
+      std::cout << stdout.str() << std::endl;
+    }
+  }
+
   UInt256Wrapper zero{
       dummy_vm_ptr,
       dummy_typeid,
@@ -153,11 +161,7 @@
   UInt256Wrapper fromByteArray{dummy_vm_ptr, dummy_typeid, raw_32xFF, ENDIANESS_OF_TEST_DATA};
   ASSERT_TRUE(SIZE_IN_BYTES == fromByteArray.size());
 
-<<<<<<< HEAD
   UInt256Wrapper fromAnotherUInt256{dummy_vm_ptr, dummy_typeid, zero.number()};
-=======
-  UInt256Wrapper fromAnotherUInt256(dummy_vm_ptr, zero.number() + zero.number());
->>>>>>> cf359f31
   ASSERT_TRUE(SIZE_IN_BYTES == fromAnotherUInt256.size());
 }
 
@@ -276,6 +280,7 @@
 
   ASSERT_TRUE(toolkit.Compile(SRC));
   EXPECT_TRUE(toolkit.Run());
+  //std::cout << stdout.str() << std::endl;
 }
 
 TEST_F(UInt256Tests, uint256_inplace_addition_subtraction)
@@ -484,14 +489,11 @@
           var test_uint64 = toUInt64(test);
           var correct_uint64 = toUInt64(correct);
           assert(test_uint64 == correct_uint64, "toUInt64(...) failed");
-<<<<<<< HEAD
-=======
-      endfunction
-    )";
-  ASSERT_TRUE(toolkit.Compile(TEXT));
-  EXPECT_TRUE(toolkit.Run());
-}
->>>>>>> cf359f31
+      endfunction
+    )";
+  ASSERT_TRUE(toolkit.Compile(TEXT));
+  EXPECT_TRUE(toolkit.Run());
+}
 
 // Disabled until UInt256 constructor from bytearray fix/rework.
 TEST_F(UInt256Tests, DISABLED_uint256_to_string)
@@ -501,11 +503,7 @@
           var test : UInt256 = UInt256(9000000000000000000u64);
           var test_str : String = toString(test);
           var expected_str_in_big_endian_enc : String =
-<<<<<<< HEAD
           "0000000000000000000000000000000000000000000000007ce66c50e2840000";
-=======
-                "0000000000000000000000000000000000000000000000007ce66c50e2840000";
->>>>>>> cf359f31
           assert(test_str == expected_str_in_big_endian_enc, "toString(...) failed");
       endfunction
     )";
