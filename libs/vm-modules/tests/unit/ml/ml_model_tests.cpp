//------------------------------------------------------------------------------
//
//   Copyright 2018-2019 Fetch.AI Limited
//
//   Licensed under the Apache License, Version 2.0 (the "License");
//   you may not use this file except in compliance with the License.
//   You may obtain a copy of the License at
//
//       http://www.apache.org/licenses/LICENSE-2.0
//
//   Unless required by applicable law or agreed to in writing, software
//   distributed under the License is distributed on an "AS IS" BASIS,
//   WITHOUT WARRANTIES OR CONDITIONS OF ANY KIND, either express or implied.
//   See the License for the specific language governing permissions and
//   limitations under the License.
//
//------------------------------------------------------------------------------

#include "gmock/gmock.h"
#include "vm_modules/math/tensor/tensor.hpp"
#include "vm_modules/math/type.hpp"
#include "vm_modules/ml/dataloaders/dataloader.hpp"
#include "vm_modules/ml/training_pair.hpp"
#include "vm_test_toolkit.hpp"

#include <regex>
#include <sstream>

using namespace fetch::vm;

namespace {

using DataType = fetch::vm_modules::math::DataType;

std::string const ADD_INVALID_LAYER_TEST_SOURCE = R"(
    function main()
      var model = Model("sequential");
      <<TOKEN>>
    endfunction
  )";

class VMModelTests : public ::testing::Test
{
public:
  std::stringstream stdout;
  VmTestToolkit     toolkit{&stdout};

  void TestInvalidLayerAdding(std::string const &test_case_source)
  {
    std::string const src = std::regex_replace(ADD_INVALID_LAYER_TEST_SOURCE,
                                               std::regex("<<TOKEN>>"), test_case_source);
    ASSERT_TRUE(toolkit.Compile(src));
    // Invalid layer adding parameters (activation, layer type, parameter values) must not cause
    // unhandled exception/runtime crash, but should raise VM RuntimeError and cause a safe stop.
    ASSERT_FALSE(toolkit.Run());
  }

  void TestAddingUncompilableLayer(std::string const &test_case_source)
  {
    std::string const src = std::regex_replace(ADD_INVALID_LAYER_TEST_SOURCE,
                                               std::regex("<<TOKEN>>"), test_case_source);
    // Wrong number of arguments in layer adding parameters or calling uncompatible ".compile()"
    // method for a model must end in model compilation error and safe stop.
    ASSERT_FALSE(toolkit.Compile(src));
  }
};  // namespace

TEST_F(VMModelTests, serialisation_model)
{
  static char const *model_serialise_src = R"(

      function build_model() : Model
        var model = Model("sequential");
        model.add("dense", 10u64, 10u64, "relu");
        model.add("dense", 10u64, 10u64, "relu");
        model.add("dense", 10u64, 1u64);
        return model;
      endfunction

      function main()

        // set up data and labels
        var data_shape = Array<UInt64>(2);
        data_shape[0] = 10u64;
        data_shape[1] = 250u64;
        var label_shape = Array<UInt64>(2);
        label_shape[0] = 1u64;
        label_shape[1] = 250u64;
        var data = Tensor(data_shape);
        var label = Tensor(label_shape);

        // set up a model
        var model1 = build_model();
        var model2 = build_model();
        var model3 = build_model();
        var model4 = build_model();

        // compile the models with different optimisers and loss functions
        model1.compile("mse", "sgd");
        model2.compile("cel", "sgd");
        model3.compile("mse", "adam");
        model4.compile("cel", "adam");

        // train the models
        model1.fit(data, label, 32u64);
        model2.fit(data, label, 32u64);
        model3.fit(data, label, 32u64);
        model4.fit(data, label, 32u64);

        // evaluate performance
        var loss1 = model1.evaluate();
        var loss2 = model2.evaluate();
        var loss3 = model3.evaluate();
        var loss4 = model4.evaluate();

        // make a prediction
        var prediction1 = model1.predict(data);
        var prediction2 = model2.predict(data);
        var prediction3 = model3.predict(data);
        var prediction4 = model4.predict(data);

        // serialise model
        var model_state1 = State<Model>("model1");
        var model_state2 = State<Model>("model2");
        var model_state3 = State<Model>("model3");
        var model_state4 = State<Model>("model4");
        model_state1.set(model1);
        model_state2.set(model2);
        model_state3.set(model3);
        model_state4.set(model4);

      endfunction
    )";

  std::string const model_name1{"model1"};
  std::string const model_name2{"model2"};
  std::string const model_name3{"model3"};
  std::string const model_name4{"model4"};

  ASSERT_TRUE(toolkit.Compile(model_serialise_src));
  EXPECT_CALL(toolkit.observer(), Write(model_name1, _, _));
  EXPECT_CALL(toolkit.observer(), Write(model_name2, _, _));
  EXPECT_CALL(toolkit.observer(), Write(model_name3, _, _));
  EXPECT_CALL(toolkit.observer(), Write(model_name4, _, _));
  ASSERT_TRUE(toolkit.Run());

  static char const *model_deserialise_src = R"(
      function main()
        var model_state1 = State<Model>("model1");
        var model_state2 = State<Model>("model2");
        var model_state3 = State<Model>("model3");
        var model_state4 = State<Model>("model4");
        var model1 = model_state1.get();
        var model2 = model_state2.get();
        var model3 = model_state3.get();
        var model4 = model_state4.get();
      endfunction
    )";

  ASSERT_TRUE(toolkit.Compile(model_deserialise_src));
  EXPECT_CALL(toolkit.observer(), Exists(model_name1));
  EXPECT_CALL(toolkit.observer(), Exists(model_name2));
  EXPECT_CALL(toolkit.observer(), Exists(model_name3));
  EXPECT_CALL(toolkit.observer(), Exists(model_name4));
  EXPECT_CALL(toolkit.observer(), Read(model_name1, _, _)).Times(::testing::Between(1, 2));
  EXPECT_CALL(toolkit.observer(), Read(model_name2, _, _)).Times(::testing::Between(1, 2));
  EXPECT_CALL(toolkit.observer(), Read(model_name3, _, _)).Times(::testing::Between(1, 2));
  EXPECT_CALL(toolkit.observer(), Read(model_name4, _, _)).Times(::testing::Between(1, 2));
  ASSERT_TRUE(toolkit.Run());
}

TEST_F(VMModelTests, model_string_serialisation_test)
{
  static char const *graph_serialise_src = R"(

      function build_model() : Model
        var model = Model("sequential");
        model.add("dense", 10u64, 10u64, "relu");
        model.add("dense", 10u64, 10u64, "relu");
        model.add("dense", 10u64, 1u64);
        return model;
      endfunction

      function main()

        // set up data and labels
        var data_shape = Array<UInt64>(2);
        data_shape[0] = 10u64;
        data_shape[1] = 250u64;
        var label_shape = Array<UInt64>(2);
        label_shape[0] = 1u64;
        label_shape[1] = 250u64;
        var data = Tensor(data_shape);
        var label = Tensor(label_shape);

        // set up a model
        var model1 = build_model();
        var model2 = build_model();
        var model3 = build_model();
        var model4 = build_model();
        // compile the models with different optimisers and loss functions
        model1.compile("mse", "sgd");
        model2.compile("cel", "sgd");
        model3.compile("mse", "adam");
        model4.compile("cel", "adam");

        // train the models
        model1.fit(data, label, 32u64);
        model2.fit(data, label, 32u64);
        model3.fit(data, label, 32u64);
        model4.fit(data, label, 32u64);

        // evaluate performance
        var loss1 = model1.evaluate();
        var loss2 = model2.evaluate();
        var loss3 = model3.evaluate();
        var loss4 = model4.evaluate();

        // make a prediction
        var prediction1 = model1.predict(data);
        var prediction2 = model2.predict(data);
        var prediction3 = model3.predict(data);
        var prediction4 = model4.predict(data);

       // serialise to string
        var model_string_1 = model1.serializeToString();
        var model_string_2 = model2.serializeToString();
        var model_string_3 = model3.serializeToString();
        var model_string_4 = model4.serializeToString();

        var state1 = State<String>("model_state1");
        var state2 = State<String>("model_state2");
        var state3 = State<String>("model_state3");
        var state4 = State<String>("model_state4");

        state1.set(model_string_1);
        state2.set(model_string_2);
        state3.set(model_string_3);
        state4.set(model_string_4);

      endfunction
  )";

  std::string const state_name1{"model_state1"};
  std::string const state_name2{"model_state2"};
  std::string const state_name3{"model_state3"};
  std::string const state_name4{"model_state4"};
  ASSERT_TRUE(toolkit.Compile(graph_serialise_src));
  EXPECT_CALL(toolkit.observer(), Write(state_name1, _, _));
  EXPECT_CALL(toolkit.observer(), Write(state_name2, _, _));
  EXPECT_CALL(toolkit.observer(), Write(state_name3, _, _));
  EXPECT_CALL(toolkit.observer(), Write(state_name4, _, _));
  ASSERT_TRUE(toolkit.Run());

  static char const *graph_deserialise_src = R"(
    function main()
      var state1 = State<String>("model_state1");
      var state2 = State<String>("model_state2");
      var state3 = State<String>("model_state3");
      var state4 = State<String>("model_state4");

      var model_string1 = state1.get();
      var model_string2 = state2.get();
      var model_string3 = state3.get();
      var model_string4 = state4.get();

      var model1 = Model("none");
      var model2 = Model("none");
      var model3 = Model("none");
      var model4 = Model("none");
      model1 = model1.deserializeFromString(model_string1);
      model2 = model2.deserializeFromString(model_string2);
      model3 = model3.deserializeFromString(model_string3);
      model4 = model4.deserializeFromString(model_string4);

    endfunction
  )";

  ASSERT_TRUE(toolkit.Compile(graph_deserialise_src));
  EXPECT_CALL(toolkit.observer(), Exists(state_name1));
  EXPECT_CALL(toolkit.observer(), Exists(state_name2));
  EXPECT_CALL(toolkit.observer(), Exists(state_name3));
  EXPECT_CALL(toolkit.observer(), Exists(state_name4));
  EXPECT_CALL(toolkit.observer(), Read(state_name1, _, _)).Times(::testing::Between(1, 2));
  EXPECT_CALL(toolkit.observer(), Read(state_name2, _, _)).Times(::testing::Between(1, 2));
  EXPECT_CALL(toolkit.observer(), Read(state_name3, _, _)).Times(::testing::Between(1, 2));
  EXPECT_CALL(toolkit.observer(), Read(state_name4, _, _)).Times(::testing::Between(1, 2));
  ASSERT_TRUE(toolkit.Run());
}

TEST_F(VMModelTests, non_permitted_serialisation_model_sequential_test)
{
  static char const *model_sequential_serialise_src = R"(

      function main()

        // set up a model
        var model = Model("sequential");
        model.add("dense", 10u64, 10u64, "relu");
        model.add("dense", 10u64, 10u64, "relu");
        model.add("dense", 10u64, 1u64);

        // serialise model
        var model_state = State<Model>("model");
        model_state.set(model);

      endfunction
    )";

  ASSERT_TRUE(toolkit.Compile(model_sequential_serialise_src));
  EXPECT_FALSE(toolkit.Run());
}

TEST_F(VMModelTests, non_permitted_serialisation_model_regressor_test)
{
  static char const *model_regressor_serialise_src = R"(

      function main()

        // set up a model
        var model = Model("regressor");

        // serialise model
        var model_state = State<Model>("model");
        model_state.set(model);

      endfunction
    )";

  ASSERT_TRUE(toolkit.Compile(model_regressor_serialise_src));
  EXPECT_FALSE(toolkit.Run());
}

TEST_F(VMModelTests, non_permitted_serialisation_model_classifier_test)
{
  static char const *model_classifier_serialise_src = R"(

      function main()

        // set up a model
        var model = Model("classifier");

        // serialise model
        var model_state = State<Model>("model");
        model_state.set(model);

      endfunction
    )";

  ASSERT_TRUE(toolkit.Compile(model_classifier_serialise_src));
  EXPECT_FALSE(toolkit.Run());
}

TEST_F(VMModelTests, model_init_with_wrong_name)
{
  static char const *SRC_CORRECT_NAMES = R"(
        function main()
          var model1 = Model("sequential");
          var model2 = Model("regressor");
          var model3 = Model("classifier");
          var model4 = Model("none");
        endfunction
      )";
  ASSERT_TRUE(toolkit.Compile(SRC_CORRECT_NAMES));
  EXPECT_TRUE(toolkit.Run());

  static char const *SRC_WRONG_NAME = R"(
      function main()
        var model = Model("wrong_name");
      endfunction
    )";
  ASSERT_TRUE(toolkit.Compile(SRC_WRONG_NAME));
  EXPECT_FALSE(toolkit.Run());
}

TEST_F(VMModelTests, model_add_invalid_layer_type)
{
  TestInvalidLayerAdding(R"(model.add("INVALID_LAYER_TYPE", 1u64, 1u64);)");
}

TEST_F(VMModelTests, model_add_dense_invalid_params_noact)
{
  TestInvalidLayerAdding(R"(model.add("dense", 1u64, 1u64, 1u64, 1u64);)");
}

TEST_F(VMModelTests, model_add_dense_invalid_params_relu)
{
  TestInvalidLayerAdding(R"(model.add("dense", 1u64, 1u64, 1u64, 1u64, "relu");)");
}

TEST_F(VMModelTests, model_add_conv_invalid_params_noact)
{
  TestInvalidLayerAdding(R"(model.add("conv1d", 10u64, 10u64);)");
}

TEST_F(VMModelTests, model_add_conv_invalid_params_relu)
{
  TestInvalidLayerAdding(R"(model.add("conv1d", 10u64, 10u64, "relu");)");
}

TEST_F(VMModelTests, model_add_layers_invalid_activation_dense)
{
  TestInvalidLayerAdding(R"(model.add("dense", 10u64, 10u64, "INVALID_ACTIVATION_DENSE");)");
}

TEST_F(VMModelTests, model_add_layers_invalid_activation_conv)
{
  TestInvalidLayerAdding(
      R"(model.add("conv1d", 1u64, 1u64, 1u64, 1u64, "INVALID_ACTIVATION_CONV");)");
}

TEST_F(VMModelTests, model_uncompilable_add_layer__dense_uncompatible_params)
{
  TestAddingUncompilableLayer(R"(model.add("dense", 10u64, 10u64, 10u64, "relu");)");
}

TEST_F(VMModelTests, model_uncompilable_add_layer__conv_uncompatible_params)
{
  TestAddingUncompilableLayer(R"(model.add("conv1d", 10u64, 10u64, 10u64, "relu");)");
}

TEST_F(VMModelTests, model_uncompilable_add_layer__dense_invalid_params)
{
  TestAddingUncompilableLayer(R"(model.add("dense", 10fp32, 10u64, "relu");)");
}

TEST_F(VMModelTests, model_uncompilable_add_layer__flatten_invalid_params)
{
  TestAddingUncompilableLayer(R"(model.add("flatten", 10fp32);)");
}

TEST_F(VMModelTests, model_uncompilable_add_layer__conv_invalid_params)
{
  TestAddingUncompilableLayer(R"(model.add("conv1d", 0u64, 10fp32, 10u64, 10u64, "relu");)");
}

TEST_F(VMModelTests, model_add_layer_to_non_sequential)
{
  static char const *SRC = R"(
        function main()
          var model = Model("regressor");
          model.add("conv1d", 1u64, 1u64, 1u64, 1u64);
        endfunction
      )";
  EXPECT_TRUE(toolkit.Compile(SRC));
  std::cout << "Testing manual layer adding to a regressor model" << std::endl;
  EXPECT_FALSE(toolkit.Run());
}

TEST_F(VMModelTests, model_empty_sequential_compilation)
{
  static char const *EMPTY_SEQUENTIAL_SRC = R"(
      function main()
         var model = Model("sequential");
         model.compile("mse", "sgd");
      endfunction
    )";

  ASSERT_TRUE(toolkit.Compile(EMPTY_SEQUENTIAL_SRC));
  std::cout << "Testing compilation of an empty Sequential model" << std::endl;
  EXPECT_FALSE(toolkit.Run());
}

TEST_F(VMModelTests, model_compilation_invalid_params)
{
  static char const *SEQUENTIAL_SRC = R"(
      function main()
         var model = Model("sequential");
         model.add("dense", 10u64, 1u64);
         <<TOKEN>>
      endfunction
    )";

  static char const *INVALID_LOSS      = R"(model.compile("INVALID_LOSS", "adam");)";
  static char const *INVALID_OPTIMIZER = R"(model.compile("mse", "INVALID_OPTIMIZER");)";
  static char const *INVALID_BOTH      = R"(model.compile("INVALID_LOSS", "INVALID_OPTIMIZER");)";

  for (auto const &test_case : {INVALID_LOSS, INVALID_OPTIMIZER, INVALID_BOTH})
  {
    std::cout << "Testing invalid model compilation params: " << test_case << std::endl;
    std::string const src = std::regex_replace(SEQUENTIAL_SRC, std::regex("<<TOKEN>>"), test_case);
    ASSERT_TRUE(toolkit.Compile(src));
    EXPECT_FALSE(toolkit.Run());
  }
}

TEST_F(VMModelTests, DISABLED_model_compilation_simple_with_wrong_optimizer)
{
  static char const *SIMPLE_NONADAM_SRC = R"(
      function main()
         var hidden_layers = Array<UInt64>(2);
         var model = Model("classifier");
         model.compile("sgd", hidden_layers);
      endfunction
    )";

  ASSERT_TRUE(toolkit.Compile(SIMPLE_NONADAM_SRC));
  std::cout << "Testing non-Adam optimizer for a Simple model" << std::endl;
  EXPECT_FALSE(toolkit.Run());
}
TEST_F(VMModelTests, DISABLED_model_compilation_simple_with_too_few_layer_shapes)
{
  static char const *SIMPLE_1_HIDDEN_SRC = R"(
      function main()
         var hidden_layers = Array<UInt64>(1);
         var model = Model("classifier");
         model.compile("adam", hidden_layers);
      endfunction
    )";

  ASSERT_TRUE(toolkit.Compile(SIMPLE_1_HIDDEN_SRC));
  std::cout << "Testing insufficient hidden layers quantity for a Simple model" << std::endl;
  EXPECT_FALSE(toolkit.Run());
}

TEST_F(VMModelTests, model_compilation_sequential_from_layer_shapes)
{
  static char const *HIDDEN_TO_SEQUENTIAL_SRC = R"(
      function main()
         var hidden_layers = Array<UInt64>(10);
         var model = Model("sequential");
         model.compile("adam", hidden_layers);
      endfunction
    )";

  ASSERT_TRUE(toolkit.Compile(HIDDEN_TO_SEQUENTIAL_SRC));
  std::cout << "Testing misuse of sequential compile by passing hidden layers" << std::endl;
  EXPECT_FALSE(toolkit.Run());
}  // namespace

TEST_F(VMModelTests, dense_sequential_model_test)
{
  static char const *sequential_model_src = R"(
    function main()

      // set up data and labels
      var data_shape = Array<UInt64>(2);
      data_shape[0] = 10u64;
      data_shape[1] = 250u64;
      var label_shape = Array<UInt64>(2);
      label_shape[0] = 1u64;
      label_shape[1] = 250u64;
      var data = Tensor(data_shape);
      var label = Tensor(label_shape);

      // set up a model
      var model = Model("sequential");
      model.add("dense", 10u64, 10u64, "relu");
      model.add("dense", 10u64, 10u64, "relu");
      model.add("dense", 10u64, 1u64);
      model.compile("mse", "adam");

      // train the model
      model.fit(data, label, 32u64);

      // make a prediction
      var loss = model.evaluate();
    endfunction
  )";

  ASSERT_TRUE(toolkit.Compile(sequential_model_src));
  ASSERT_TRUE(toolkit.Run());
}

TEST_F(VMModelTests, DISABLED_conv1d_sequential_model_test)
{
  static char const *sequential_model_src = R"(
    function main() : Tensor

      // conv1d parameters
      var input_channels  = 3u64;
      var output_channels = 5u64;
      var input_height    = 3u64;
      var kernel_size     = 3u64;
      var output_height   = 1u64;
      var stride_size     = 1u64;

      // set up input data tensor
      var data_shape = Array<UInt64>(3);
      data_shape[0] = input_channels;
      data_shape[1] = input_height;
      data_shape[2] = 1u64;
      var data = Tensor(data_shape);
      for (in_channel in 0u64:input_channels)
        for (in_height in 0u64:input_height)
          data.setAt(in_channel, in_height, 0u64, toFixed64(in_height + 1u64));
        endfor
      endfor

      // set up a gt label tensor
      var label_shape = Array<UInt64>(3);
      label_shape[0] = output_channels;
      label_shape[1] = output_height;
      label_shape[2] = 1u64;
      var label = Tensor(label_shape);

      // set up a model
      var model = Model("sequential");
      model.add("conv1d", output_channels, input_channels, kernel_size, stride_size);
      model.compile("mse", "adam");

      // make an initial prediction
      var prediction = model.predict(data);

      // train the model
      model.fit(data, label, 1u64);

      // evaluate performance
      var loss = model.evaluate();

      return prediction;
    endfunction
  )";

  Variant res;
  ASSERT_TRUE(toolkit.Compile(sequential_model_src));
  ASSERT_TRUE(toolkit.Run(&res));
  auto const prediction = res.Get<Ptr<fetch::vm_modules::math::VMTensor>>();

  fetch::math::Tensor<fetch::vm_modules::math::DataType> gt({5, 1});
  gt(0, 0) = fetch::math::Type<DataType>("+7.29641703");
  gt(1, 0) = fetch::math::Type<DataType>("+5.42749771");
  gt(2, 0) = fetch::math::Type<DataType>("+1.89785659");
  gt(3, 0) = fetch::math::Type<DataType>("-0.52079467");
  gt(4, 0) = fetch::math::Type<DataType>("+0.57897364");

  ASSERT_TRUE((prediction->GetTensor())
                  .AllClose(gt, fetch::math::function_tolerance<DataType>(),
                            fetch::math::function_tolerance<DataType>()));
}

TEST_F(VMModelTests, DISABLED_conv2d_sequential_model_test)
{
  static char const *sequential_model_src = R"(
    function main() : Tensor

      // conv1d parameters
      var input_channels  = 3u64;
      var output_channels = 5u64;
      var input_height    = 3u64;
      var input_width     = 3u64;
      var kernel_size     = 3u64;
      var output_height   = 1u64;
      var output_width    = 1u64;
      var stride_size     = 1u64;

      // set up input data tensor
      var data_shape = Array<UInt64>(4);
      data_shape[0] = input_channels;
      data_shape[1] = input_height;
      data_shape[2] = input_width;
      data_shape[3] = 1u64;
      var data = Tensor(data_shape);
      for (in_channel in 0u64:input_channels)
        for (in_height in 0u64:input_height)
          for (in_width in 0u64:input_width)
            data.setAt(in_channel, in_height, in_width, 0u64, toFixed64(in_height * in_width + 1u64));
          endfor
        endfor
      endfor

      // set up a gt label tensor
      var label_shape = Array<UInt64>(4);
      label_shape[0] = output_channels;
      label_shape[1] = output_height;
      label_shape[2] = output_width;
      label_shape[3] = 1u64;
      var label = Tensor(label_shape);

      // set up a model
      var model = Model("sequential");
      model.add("conv2d", output_channels, input_channels, kernel_size, stride_size);
      model.compile("mse", "adam");

      // make an initial prediction
      var prediction = model.predict(data);

      // train the model
      model.fit(data, label, 1u64);

      // evaluate performance
      var loss = model.evaluate();

      return prediction;
    endfunction
  )";

  Variant res;
  ASSERT_TRUE(toolkit.Compile(sequential_model_src));
  ASSERT_TRUE(toolkit.Run(&res));
  auto const prediction = res.Get<Ptr<fetch::vm_modules::math::VMTensor>>();

  fetch::math::Tensor<fetch::vm_modules::math::DataType> gt({5, 1, 1});
  gt.Set(0, 0, 0, fetch::math::Type<DataType>("+2.96216551"));
  gt.Set(1, 0, 0, fetch::math::Type<DataType>("+10.21055092"));
  gt.Set(2, 0, 0, fetch::math::Type<DataType>("-2.11563497"));
  gt.Set(3, 0, 0, fetch::math::Type<DataType>("+1.88992180"));
  gt.Set(4, 0, 0, fetch::math::Type<DataType>("+14.14585049"));

  ASSERT_TRUE((prediction->GetTensor())
                  .AllClose(gt, fetch::math::function_tolerance<DataType>(),
                            fetch::math::function_tolerance<DataType>()));
}

TEST_F(VMModelTests, DISABLED_classifier_model_test)
{
  static char const *classifier_model_src = R"(
    function main()

      // set up data and labels
      var data_shape = Array<UInt64>(2);
      data_shape[0] = 10u64;
      data_shape[1] = 250u64;
      var label_shape = Array<UInt64>(2);
      label_shape[0] = 10u64;
      label_shape[1] = 250u64;
      var data = Tensor(data_shape);
      var label = Tensor(label_shape);

      // set up a model
      var hidden_layers = Array<UInt64>(3);
      hidden_layers[0] = 10u64;
      hidden_layers[1] = 10u64;
      hidden_layers[2] = 10u64;
      var model = Model("classifier");
      model.compile("adam", hidden_layers);

      // train the model
      model.fit(data, label, 32u64);

      // make a prediction
      var loss = model.evaluate();

    endfunction
  )";

  ASSERT_TRUE(toolkit.Compile(classifier_model_src));
  ASSERT_TRUE(toolkit.Run());
}

TEST_F(VMModelTests, DISABLED_regressor_model_test)
{
  static char const *regressor_model_src = R"(
    function main()

      // set up data and labels
      var data_shape = Array<UInt64>(2);
      data_shape[0] = 10u64;
      data_shape[1] = 250u64;
      var label_shape = Array<UInt64>(2);
      label_shape[0] = 1u64;
      label_shape[1] = 250u64;
      var data = Tensor(data_shape);
      var label = Tensor(label_shape);

      // set up a model
      var hidden_layers = Array<UInt64>(3);
      hidden_layers[0] = 10u64;
      hidden_layers[1] = 10u64;
      hidden_layers[2] = 1u64;
      var model = Model("regressor");
      model.compile("adam", hidden_layers);

      // train the model
      model.fit(data, label, 32u64);

      // make a prediction
      var loss = model.evaluate();

    endfunction
  )";

  ASSERT_TRUE(toolkit.Compile(regressor_model_src));
  ASSERT_TRUE(toolkit.Run());
}

TEST_F(VMModelTests, model_with_metric)
{
  static char const *SRC_METRIC = R"(
        function main() : Array<Fixed64>
          // set up data and labels
          var data_shape = Array<UInt64>(2);
          data_shape[0] = 10u64;
          data_shape[1] = 250u64;
          var label_shape = Array<UInt64>(2);
          label_shape[0] = 1u64;
          label_shape[1] = 250u64;
          var data = Tensor(data_shape);
          var label = Tensor(label_shape);

          // set up model
          var model = Model("sequential");
          model.add("dense", 10u64, 10u64, "relu");
          model.add("dense", 10u64, 10u64, "relu");
          model.add("dense", 10u64, 1u64);
          model.compile("mse", "adam", {"mse"});

          // train the model
          model.fit(data, label, 32u64);

          // evaluate
          var mets = model.evaluate();
          return mets;
        endfunction
      )";

  ASSERT_TRUE(toolkit.Compile(SRC_METRIC));
  Variant res;
  EXPECT_TRUE(toolkit.Run(&res));

  auto const metrics = res.Get<Ptr<Array<fetch::vm_modules::math::DataType>>>();
  EXPECT_EQ(metrics->elements.at(0), metrics->elements.at(1));
}

TEST_F(VMModelTests, model_with_accuracy_metric)
{
  static char const *SRC_METRIC = R"(
        function main() : Array<Fixed64>
          // set up data and labels
          var data_shape = Array<UInt64>(2);
          data_shape[0] = 10u64;
          data_shape[1] = 250u64;
          var label_shape = Array<UInt64>(2);
          label_shape[0] = 7u64;
          label_shape[1] = 250u64;
          var data = Tensor(data_shape);
          var label = Tensor(label_shape);

          // set up model
          var model = Model("sequential");
          model.add("dense", 10u64, 10u64, "relu");
          model.add("dense", 10u64, 10u64, "relu");
          model.add("dense", 10u64, 7u64);
          model.compile("scel", "adam", {"categorical accuracy"});

          // train the model
          model.fit(data, label, 32u64);

          // evaluate
          var mets = model.evaluate();
          return mets;
        endfunction
      )";

  ASSERT_TRUE(toolkit.Compile(SRC_METRIC));

  Variant res;
  ASSERT_TRUE(toolkit.Run(&res));

  auto const metrics = res.Get<Ptr<Array<fetch::vm_modules::math::DataType>>>();
  EXPECT_GE(metrics->elements.at(1), 0);
  EXPECT_LE(metrics->elements.at(1), 1);
}

<<<<<<< HEAD
TEST_F(VMModelTests, model_fit_and_refit)
{
  static char const *SRC_METRIC = R"(
        function main()
          // set up data and labels
          var data_shape = Array<UInt64>(2);
          data_shape[0] = 10u64;
          data_shape[1] = 250u64;
          var label_shape = Array<UInt64>(2);
          label_shape[0] = 7u64;
          label_shape[1] = 250u64;
          var data = Tensor(data_shape);
          var label = Tensor(label_shape);

          // set up model
          var model = Model("sequential");
          model.add("dense", 10u64, 10u64, "relu");
          model.add("dense", 10u64, 7u64);
          model.compile("scel", "adam");

          // train the model
          model.fit(data, label, 32u64);

          // new data and labels
          var data_shape2 = Array<UInt64>(2);
          data_shape2[0] = 10u64;
          data_shape2[1] = 123u64;
          var label_shape2 = Array<UInt64>(2);
          label_shape2[0] = 7u64;
          label_shape2[1] = 123u64;
          var data2 = Tensor(data_shape2);
          var label2 = Tensor(label_shape2);

          // train the model again
          model.fit(data2, label2, 16u64);

        endfunction
      )";

  ASSERT_TRUE(toolkit.Compile(SRC_METRIC));

  ASSERT_TRUE(toolkit.Run());
=======
TEST_F(VMModelTests, DISABLED_model_sequential_flatten)
{
  static char const *SRC_METRIC = R"(
        function main()
          var model = Model("sequential");
          model.add("flatten");
          model.compile("scel", "adam", {"categorical accuracy"});
        endfunction
      )";

  ASSERT_TRUE(toolkit.Compile(SRC_METRIC));
  ASSERT_TRUE(toolkit.Run());
}

TEST_F(VMModelTests, DISABLED_model_sequential_flatten_tensor_data)
{
  static char const *SRC_METRIC = R"(
        function main() : Tensor
          var x = Tensor(Array<UInt64>(1));
          var str_vals = "0.5, 7.1, 9.1; 6.2, 7.1, 4.; -99.1, 14328.1, 10.0;";
          x.fromString(str_vals);
          var data = x.unsqueeze();

          var model = Model("sequential");
          model.add("flatten");
          model.compile("scel", "adam", {"categorical accuracy"});
          var prediction = model.predict(data);
          print(prediction.toString());

          return prediction;
        endfunction
      )";

  Variant res;
  ASSERT_TRUE(toolkit.Compile(SRC_METRIC));
  ASSERT_TRUE(toolkit.Run(&res));
  // we expect data columns to be sequentially concatenated
  ASSERT_EQ(stdout.str(),
            "0.500000000;"
            "6.199999999;"
            "-99.099999999;"
            "7.099999999;"
            "7.099999999;"
            "14328.099999999;"
            "9.099999999;"
            "4.000000000;"
            "10.000000000;");
  auto const tensor            = res.Get<Ptr<fetch::vm_modules::math::VMTensor>>();
  auto const constructed_shape = tensor->shape();
  fetch::math::Tensor<fetch::fixed_point::fp64_t> expected({9, 1});
  EXPECT_TRUE(constructed_shape == expected.shape());
}

TEST_F(VMModelTests, DISABLED_model_sequential_flatten_2d_in_2d_out)
{
  static char const *SRC_METRIC = R"(
              function main() : Tensor
                var x = Tensor(Array<UInt64>(1));
                var str_vals = "0.5, 7.1, 9.1; 6.2, 7.1, 4.;";
                x.fromString(str_vals);

                var model = Model("sequential");
                model.add("flatten");
                model.compile("scel", "adam");
                var prediction = model.predict(x);
                print(prediction.toString());

                return prediction;
              endfunction
      )";

  Variant res;
  ASSERT_TRUE(toolkit.Compile(SRC_METRIC));
  ASSERT_TRUE(toolkit.Run(&res));
  ASSERT_EQ(stdout.str(),
            "0.500000000, 7.099999999, 9.099999999;"
            "6.199999999, 7.099999999, 4.000000000;");
  auto const tensor            = res.Get<Ptr<fetch::vm_modules::math::VMTensor>>();
  auto const constructed_shape = tensor->shape();
  fetch::math::Tensor<fetch::fixed_point::fp64_t> expected({2, 3});
  EXPECT_TRUE(constructed_shape == expected.shape());
}

TEST_F(VMModelTests, DISABLED_model_sequential_flatten_4d_in_2d_out)
{
  static char const *SRC_METRIC = R"(
              function main() : Tensor
                var x = Tensor(Array<UInt64>(1));
                var str_vals = "0.5, 7.1, 9.1; 6.2, 7.1, 4.;";
                x.fromString(str_vals);
                x = x.unsqueeze();
                x = x.unsqueeze();

                var model = Model("sequential");
                model.add("flatten");
                model.compile("scel", "adam");
                var prediction = model.predict(x);
                print(prediction.toString());

                return prediction;
              endfunction
      )";

  Variant res;
  ASSERT_TRUE(toolkit.Compile(SRC_METRIC));
  ASSERT_TRUE(toolkit.Run(&res));
  ASSERT_EQ(stdout.str(),
            "0.500000000;"
            "6.199999999;"
            "7.099999999;"
            "7.099999999;"
            "9.099999999;"
            "4.000000000;");
  auto const tensor            = res.Get<Ptr<fetch::vm_modules::math::VMTensor>>();
  auto const constructed_shape = tensor->shape();
  fetch::math::Tensor<fetch::fixed_point::fp64_t> expected({6, 1});
  EXPECT_TRUE(constructed_shape == expected.shape());
}

TEST_F(VMModelTests, DISABLED_model_sequential_flatten_1d_in_2d_out)
{
  static char const *SRC_METRIC = R"(
              function main() : Tensor
                var shape = Array<UInt64>(1);
                shape[0] = 1u64;
                var x = Tensor(shape);

                var model = Model("sequential");
                model.add("flatten");
                model.compile("scel", "adam");
                var prediction = model.predict(x);
                print(prediction.toString());

                return prediction;
              endfunction
      )";

  Variant res;
  ASSERT_TRUE(toolkit.Compile(SRC_METRIC));
  ASSERT_TRUE(toolkit.Run(&res));
  ASSERT_EQ(stdout.str(), "0.000000000;");
  auto const tensor            = res.Get<Ptr<fetch::vm_modules::math::VMTensor>>();
  auto const constructed_shape = tensor->shape();
  fetch::math::Tensor<fetch::fixed_point::fp64_t> expected({1, 1});
  EXPECT_TRUE(constructed_shape == expected.shape());
>>>>>>> f9c78a11
}

}  // namespace<|MERGE_RESOLUTION|>--- conflicted
+++ resolved
@@ -852,50 +852,6 @@
   EXPECT_LE(metrics->elements.at(1), 1);
 }
 
-<<<<<<< HEAD
-TEST_F(VMModelTests, model_fit_and_refit)
-{
-  static char const *SRC_METRIC = R"(
-        function main()
-          // set up data and labels
-          var data_shape = Array<UInt64>(2);
-          data_shape[0] = 10u64;
-          data_shape[1] = 250u64;
-          var label_shape = Array<UInt64>(2);
-          label_shape[0] = 7u64;
-          label_shape[1] = 250u64;
-          var data = Tensor(data_shape);
-          var label = Tensor(label_shape);
-
-          // set up model
-          var model = Model("sequential");
-          model.add("dense", 10u64, 10u64, "relu");
-          model.add("dense", 10u64, 7u64);
-          model.compile("scel", "adam");
-
-          // train the model
-          model.fit(data, label, 32u64);
-
-          // new data and labels
-          var data_shape2 = Array<UInt64>(2);
-          data_shape2[0] = 10u64;
-          data_shape2[1] = 123u64;
-          var label_shape2 = Array<UInt64>(2);
-          label_shape2[0] = 7u64;
-          label_shape2[1] = 123u64;
-          var data2 = Tensor(data_shape2);
-          var label2 = Tensor(label_shape2);
-
-          // train the model again
-          model.fit(data2, label2, 16u64);
-
-        endfunction
-      )";
-
-  ASSERT_TRUE(toolkit.Compile(SRC_METRIC));
-
-  ASSERT_TRUE(toolkit.Run());
-=======
 TEST_F(VMModelTests, DISABLED_model_sequential_flatten)
 {
   static char const *SRC_METRIC = R"(
@@ -1041,7 +997,50 @@
   auto const constructed_shape = tensor->shape();
   fetch::math::Tensor<fetch::fixed_point::fp64_t> expected({1, 1});
   EXPECT_TRUE(constructed_shape == expected.shape());
->>>>>>> f9c78a11
+}
+
+TEST_F(VMModelTests, model_fit_and_refit)
+{
+  static char const *SRC_METRIC = R"(
+        function main()
+          // set up data and labels
+          var data_shape = Array<UInt64>(2);
+          data_shape[0] = 10u64;
+          data_shape[1] = 250u64;
+          var label_shape = Array<UInt64>(2);
+          label_shape[0] = 7u64;
+          label_shape[1] = 250u64;
+          var data = Tensor(data_shape);
+          var label = Tensor(label_shape);
+
+          // set up model
+          var model = Model("sequential");
+          model.add("dense", 10u64, 10u64, "relu");
+          model.add("dense", 10u64, 7u64);
+          model.compile("scel", "adam");
+
+          // train the model
+          model.fit(data, label, 32u64);
+
+          // new data and labels
+          var data_shape2 = Array<UInt64>(2);
+          data_shape2[0] = 10u64;
+          data_shape2[1] = 123u64;
+          var label_shape2 = Array<UInt64>(2);
+          label_shape2[0] = 7u64;
+          label_shape2[1] = 123u64;
+          var data2 = Tensor(data_shape2);
+          var label2 = Tensor(label_shape2);
+
+          // train the model again
+          model.fit(data2, label2, 16u64);
+
+        endfunction
+      )";
+
+  ASSERT_TRUE(toolkit.Compile(SRC_METRIC));
+
+  ASSERT_TRUE(toolkit.Run());
 }
 
 }  // namespace