//------------------------------------------------------------------------------
//
//   Copyright 2018-2020 Fetch.AI Limited
//
//   Licensed under the Apache License, Version 2.0 (the "License");
//   you may not use this file except in compliance with the License.
//   You may obtain a copy of the License at
//
//       http://www.apache.org/licenses/LICENSE-2.0
//
//   Unless required by applicable law or agreed to in writing, software
//   distributed under the License is distributed on an "AS IS" BASIS,
//   WITHOUT WARRANTIES OR CONDITIONS OF ANY KIND, either express or implied.
//   See the License for the specific language governing permissions and
//   limitations under the License.
//
//------------------------------------------------------------------------------

#include "core/serializers/main_serializer.hpp"
#include "math/base_types.hpp"
#include "ml/charge_estimation/types.hpp"
#include "ml/layers/fully_connected.hpp"
#include "vm_modules/ml/model/model.hpp"
#include "vm_modules/vm_factory.hpp"

#include "gmock/gmock.h"

#include <ml/ops/flatten.hpp>

namespace {

using SizeType     = fetch::math::SizeType;
using DataType     = fetch::vm_modules::math::DataType;
using TensorType   = fetch::math::Tensor<DataType>;
using VmStringPtr  = fetch::vm::Ptr<fetch::vm::String>;
using VmModel      = fetch::vm_modules::ml::model::VMModel;
using VmModelPtr   = fetch::vm::Ptr<VmModel>;
using ChargeAmount = fetch::vm::ChargeAmount;
using VmTensorPtr  = fetch::vm::Ptr<fetch::vm_modules::math::VMTensor>;
using VMPtr        = std::shared_ptr<fetch::vm::VM>;

////////////////////////
// VM objects helpers //
////////////////////////

fetch::vm::Ptr<fetch::vm::String> VmString(VMPtr &vm, std::string const &str)
{
  return fetch::vm::Ptr<fetch::vm::String>{new fetch::vm::String{vm.get(), str}};
}

fetch::vm::Ptr<fetch::vm_modules::math::VMTensor> VmTensor(
    VMPtr &vm, std::vector<fetch::math::SizeType> const &shape)
{
  return vm->CreateNewObject<fetch::vm_modules::math::VMTensor>(shape);
}

fetch::vm::Ptr<fetch::vm::Array<uint64_t>> VmArray(std::shared_ptr<fetch::vm::VM> &vm,
                                                   std::vector<uint64_t> const &   values)
{
  std::size_t                                size = values.size();
  fetch::vm::Ptr<fetch::vm::Array<uint64_t>> array =
      vm->CreateNewObject<fetch::vm::Array<uint64_t>>(vm->GetTypeId<uint64_t>(),
                                                      static_cast<int32_t>(size));

  for (std::size_t i{0}; i < size; ++i)
  {
    array->elements[i] = values[i];
  }

  return array;
}

fetch::vm::Ptr<fetch::vm_modules::ml::model::VMModel> VmSequentialModel(VMPtr &vm)
{
  auto model_category = VmString(vm, "sequential");
  auto model          = vm->CreateNewObject<fetch::vm_modules::ml::model::VMModel>(model_category);
  return model;
}

fetch::vm::Ptr<fetch::vm_modules::ml::model::VMModel> VmSequentialModel(
    VMPtr &vm, std::vector<SizeType> &sizes, std::vector<bool> &activations)
{
  if (sizes.size() != (activations.size() + 1))
  {
    throw std::runtime_error{"Wrong configuration for multilayer VMModel"};
  }

  auto model           = VmSequentialModel(vm);
  auto size            = activations.size();
  auto layer_type      = VmString(vm, "dense");
  auto activation_type = VmString(vm, "relu");

  for (std::size_t i{0}; i < size; ++i)
  {
    auto input_size  = sizes[i];
    auto output_size = sizes[i + 1];

    if (activations[i])
    {
      model->EstimateLayerAddDenseActivation(layer_type, input_size, output_size, activation_type);
      model->LayerAddDenseActivation(layer_type, input_size, output_size, activation_type);
    }
    else
    {
      model->EstimateLayerAddDense(layer_type, input_size, output_size);
      model->LayerAddDense(layer_type, input_size, output_size);
    }
  }

  return model;
}

fetch::vm::Ptr<fetch::vm_modules::ml::model::VMModel> VmSequentialModel(
    VMPtr &vm, std::vector<SizeType> &sizes, std::vector<bool> &activations,
    std::string const &loss, std::string const &optimiser)
{
  auto model = VmSequentialModel(vm, sizes, activations);

  // compile model
  auto vm_loss      = VmString(vm, loss);
  auto vm_optimiser = VmString(vm, optimiser);
  model->EstimateCompileSequential(vm_loss, vm_optimiser);
  model->CompileSequential(vm_loss, vm_optimiser);

  return model;
}

/////////////
// Fixture //
/////////////

class VMModelEstimatorTests : public ::testing::Test
{
public:
  VMPtr vm;

  void SetUp() override
  {
    // setup the VM
    using VMFactory = fetch::vm_modules::VMFactory;
    auto module     = VMFactory::GetModule(fetch::vm_modules::VMFactory::USE_ALL);
    vm              = std::make_shared<fetch::vm::VM>(module.get());
  }

  ChargeAmount LayerAddDenseCharge(VmModelPtr &model, VmStringPtr const &layer_type,
                                   SizeType input_size, SizeType output_size)
  {
    return model->EstimateLayerAddDense(layer_type, input_size, output_size);
  }

  ChargeAmount LayerAddDenseActivationCharge(VmModelPtr &model, VmStringPtr const &layer_type,
                                             SizeType input_size, SizeType output_size,
                                             VmStringPtr const &activation)
  {
    return model->EstimateLayerAddDenseActivation(layer_type, input_size, output_size, activation);
  }

  ChargeAmount CompileSequentialCharge(VmModelPtr &model, VmStringPtr const &loss,
                                       VmStringPtr const &optimiser)
  {
    return model->EstimateCompileSequential(loss, optimiser);
  }

  ChargeAmount FitCharge(VmModelPtr &model, VmTensorPtr const &data, VmTensorPtr const &label,
                         SizeType batch_size)
  {
    return model->EstimateFit(data, label, batch_size);
  }

  ChargeAmount PredictCharge(VmModelPtr &model, VmTensorPtr const &data)
  {
    return model->EstimatePredict(data);
  }

  ChargeAmount SerializeToStringCharge(VmModelPtr &model)
  {
    return model->EstimateSerializeToString();
  }

  ChargeAmount DeserializeFromStringCharge(VmModelPtr &model, VmStringPtr const &model_serialized)
  {
    return model->EstimateDeserializeFromString(model_serialized);
  }
};

/////////////////////////////////////////////////////
// sanity check that estimator behaves as intended //
/////////////////////////////////////////////////////

TEST_F(VMModelEstimatorTests, add_dense_layer_test)
{
  std::string model_type = "sequential";
  std::string layer_type = "dense";

  SizeType min_input_size  = 0;
  SizeType max_input_size  = 1000;
  SizeType input_step      = 10;
  SizeType min_output_size = 0;
  SizeType max_output_size = 1000;
  SizeType output_step     = 10;

  VmStringPtr       vm_ptr_layer_type{new fetch::vm::String(vm.get(), layer_type)};
  fetch::vm::TypeId type_id = 0;
  VmModel           model(vm.get(), type_id, model_type);

  for (SizeType inputs = min_input_size; inputs < max_input_size; inputs += input_step)
  {
    for (SizeType outputs = min_output_size; outputs < max_output_size; outputs += output_step)
    {
      SizeType val =
          fetch::ml::layers::FullyConnected<fetch::math::Tensor<DataType>>::ChargeConstruct(
              inputs, outputs);

      EXPECT_TRUE(model.EstimateLayerAddDense(vm_ptr_layer_type, inputs, outputs) ==
                  static_cast<ChargeAmount>(val) + 1);
    }
  }
}

TEST_F(VMModelEstimatorTests, add_dense_layer_activation_test)
{
  std::string                        model_type          = "sequential";
  std::string                        layer_type          = "dense";
  std::string                        activation_type_str = "relu";
  fetch::ml::details::ActivationType activation_type     = fetch::ml::details::ActivationType::RELU;

  SizeType min_input_size  = 0;
  SizeType max_input_size  = 1000;
  SizeType input_step      = 10;
  SizeType min_output_size = 0;
  SizeType max_output_size = 1000;
  SizeType output_step     = 10;

  VmStringPtr       vm_ptr_layer_type{new fetch::vm::String(vm.get(), layer_type)};
  VmStringPtr       vm_ptr_activation_type{new fetch::vm::String(vm.get(), activation_type_str)};
  fetch::vm::TypeId type_id = 0;
  VmModel           model(vm.get(), type_id, model_type);

  for (SizeType inputs = min_input_size; inputs < max_input_size; inputs += input_step)
  {
    for (SizeType outputs = min_output_size; outputs < max_output_size; outputs += output_step)
    {

      SizeType val =
          fetch::ml::layers::FullyConnected<fetch::math::Tensor<DataType>>::ChargeConstruct(
              inputs, outputs, activation_type);

      EXPECT_TRUE(model.EstimateLayerAddDenseActivation(vm_ptr_layer_type, inputs, outputs,
                                                        vm_ptr_activation_type) ==
                  static_cast<ChargeAmount>(val) + 1);
    }
  }
}

TEST_F(VMModelEstimatorTests, add_conv_layer_test)
{
  std::string model_type = "sequential";
  std::string layer_type = "convolution1D";

  SizeType min_input_size = 0;
  SizeType max_input_size = 500;
  SizeType input_step     = 10;

  SizeType min_output_size = 0;
  SizeType max_output_size = 500;
  SizeType output_step     = 10;

  SizeType min_kernel_size = 0;
  SizeType max_kernel_size = 100;
  SizeType kernel_step     = 10;

  SizeType min_stride_size = 0;
  SizeType max_stride_size = 100;
  SizeType stride_step     = 10;

  VmStringPtr       vm_ptr_layer_type{new fetch::vm::String(vm.get(), layer_type)};
  fetch::vm::TypeId type_id = 0;
  VmModel           model(vm.get(), type_id, model_type);

  for (SizeType output_channels = min_output_size; output_channels < max_output_size;
       output_channels += output_step)
  {
    for (SizeType input_channels = min_input_size; input_channels < max_input_size;
         input_channels += input_step)
    {
      for (SizeType kernel_size = min_kernel_size; kernel_size < max_kernel_size;
           kernel_size += kernel_step)
      {
        for (SizeType stride_size = min_stride_size; stride_size < max_stride_size;
             stride_size += stride_step)
        {

          EXPECT_TRUE(model.EstimateLayerAddConv(vm_ptr_layer_type, output_channels, input_channels,
                                                 kernel_size, stride_size) ==
                      static_cast<ChargeAmount>(fetch::vm::MAXIMUM_CHARGE));
        }
      }
    }
  }
}

TEST_F(VMModelEstimatorTests, add_conv_layer_activation_test)
{
  std::string model_type      = "sequential";
  std::string layer_type      = "convolution1D";
  std::string activation_type = "relu";

  SizeType min_input_size = 0;
  SizeType max_input_size = 500;
  SizeType input_step     = 10;

  SizeType min_output_size = 0;
  SizeType max_output_size = 500;
  SizeType output_step     = 10;

  SizeType min_kernel_size = 0;
  SizeType max_kernel_size = 100;
  SizeType kernel_step     = 10;

  SizeType min_stride_size = 0;
  SizeType max_stride_size = 100;
  SizeType stride_step     = 10;

  VmStringPtr       vm_ptr_layer_type{new fetch::vm::String(vm.get(), layer_type)};
  VmStringPtr       vm_ptr_activation_type{new fetch::vm::String(vm.get(), activation_type)};
  fetch::vm::TypeId type_id = 0;
  VmModel           model(vm.get(), type_id, model_type);

  for (SizeType output_channels = min_output_size; output_channels < max_output_size;
       output_channels += output_step)
  {
    for (SizeType input_channels = min_input_size; input_channels < max_input_size;
         input_channels += input_step)
    {
      for (SizeType kernel_size = min_kernel_size; kernel_size < max_kernel_size;
           kernel_size += kernel_step)
      {
        for (SizeType stride_size = min_stride_size; stride_size < max_stride_size;
             stride_size += stride_step)
        {

          EXPECT_TRUE(model.EstimateLayerAddConvActivation(vm_ptr_layer_type, output_channels,
                                                           input_channels, kernel_size, stride_size,
                                                           vm_ptr_activation_type) ==
                      static_cast<ChargeAmount>(fetch::vm::MAXIMUM_CHARGE));
        }
      }
    }
  }
}

TEST_F(VMModelEstimatorTests, compile_sequential_test)
{
  std::string model_type = "sequential";
  std::string layer_type = "dense";
  std::string loss_type  = "mse";
  std::string opt_type   = "adam";

  SizeType min_input_size  = 1;
  SizeType max_input_size  = 1001;
  SizeType input_step      = 100;
  SizeType min_output_size = 1;
  SizeType max_output_size = 1001;
  SizeType output_step     = 100;

  fetch::vm::TypeId type_id = 0;

  VmStringPtr vm_ptr_layer_type{new fetch::vm::String(vm.get(), layer_type)};
  VmStringPtr vm_ptr_loss_type{new fetch::vm::String(vm.get(), loss_type)};
  VmStringPtr vm_ptr_opt_type{new fetch::vm::String(vm.get(), opt_type)};

  for (SizeType inputs = min_input_size; inputs <= max_input_size; inputs += input_step)
  {
    for (SizeType outputs = min_output_size; outputs <= max_output_size; outputs += output_step)
    {
      VmModel model(vm.get(), type_id, model_type);

      // add some layers
      model.LayerAddDense(vm_ptr_layer_type, inputs, 10);
      model.LayerAddDense(vm_ptr_layer_type, 10, outputs);

      // FullyConnected1
      SizeType padded_size = fetch::math::Tensor<DataType>::PaddedSizeFromShape({10, inputs});
      padded_size += fetch::math::Tensor<DataType>::PaddedSizeFromShape({10, 1});

      // FullyConnected2
      padded_size += fetch::math::Tensor<DataType>::PaddedSizeFromShape({outputs, 10});
      padded_size += fetch::math::Tensor<DataType>::PaddedSizeFromShape({outputs, 1});

      SizeType val = padded_size * 5 + 19;

      EXPECT_EQ(model.EstimateCompileSequential(vm_ptr_loss_type, vm_ptr_opt_type),
                static_cast<ChargeAmount>(val));
    }
  }
}

TEST_F(VMModelEstimatorTests, estimator_fit_and_predict_test)
{
  std::string model_type      = "sequential";
  std::string layer_type      = "dense";
  std::string loss_type       = "mse";
  std::string opt_type        = "adam";
  std::string activation_type = "relu";

  SizeType min_data_size_1  = 10;
  SizeType max_data_size_1  = 80;
  SizeType data_size_1_step = 19;

  SizeType min_data_points  = 10;
  SizeType max_data_points  = 80;
  SizeType data_points_step = 13;

  SizeType min_label_size_1  = 1;
  SizeType max_label_size_1  = 80;
  SizeType label_size_1_step = 17;

  SizeType min_batch_size  = 1;
  SizeType batch_size_step = 23;

  fetch::vm::TypeId type_id = 0;
  VmStringPtr       vm_ptr_layer_type{new fetch::vm::String(vm.get(), layer_type)};
  VmStringPtr       vm_ptr_loss_type{new fetch::vm::String(vm.get(), loss_type)};
  VmStringPtr       vm_ptr_opt_type{new fetch::vm::String(vm.get(), opt_type)};
  VmStringPtr       vm_ptr_activation_type{new fetch::vm::String(vm.get(), activation_type)};

  for (SizeType data_size_1 = min_data_size_1; data_size_1 < max_data_size_1;
       data_size_1 += data_size_1_step)
  {
    for (SizeType n_data = min_data_points; n_data < max_data_points; n_data += data_points_step)
    {
      for (SizeType label_size_1 = min_label_size_1; label_size_1 < max_label_size_1;
           label_size_1 += label_size_1_step)
      {
        for (SizeType batch_size = min_batch_size; batch_size < n_data;
             batch_size += batch_size_step)
        {

          std::vector<uint64_t>                             data_shape{{data_size_1, n_data}};
          std::vector<uint64_t>                             label_shape{{label_size_1, n_data}};
          fetch::vm::Ptr<fetch::vm_modules::math::VMTensor> vm_ptr_tensor_data{
              new fetch::vm_modules::math::VMTensor(vm.get(), type_id, data_shape)};
          fetch::vm::Ptr<fetch::vm_modules::math::VMTensor> vm_ptr_tensor_labels{
              new fetch::vm_modules::math::VMTensor(vm.get(), type_id, label_shape)};

          VmModel model(vm.get(), type_id, model_type);

          model.LayerAddDenseActivation(vm_ptr_layer_type, data_size_1, label_size_1,
                                        vm_ptr_activation_type);

          model.CompileSequential(vm_ptr_loss_type, vm_ptr_opt_type);

          SizeType val{0};

          SizeType subset_size       = data_shape.at(data_shape.size() - 1);
          SizeType number_of_batches = subset_size / batch_size;

          // Forward pass
          val += model.ChargeForward(data_shape) * number_of_batches;

          // Backward pass
          val += model.ChargeBackward() * subset_size;

          // FullyConnected weight sizes
          SizeType weights_size =
              fetch::math::Tensor<DataType>::SizeFromShape({label_size_1, data_size_1});
          weights_size += fetch::math::Tensor<DataType>::SizeFromShape({label_size_1, 1});

          // Optimiser step - Adam
          val += (8 + weights_size * 15) * number_of_batches;

          EXPECT_EQ(model.EstimateFit(vm_ptr_tensor_data, vm_ptr_tensor_labels, batch_size),
                    static_cast<SizeType>(val) + 1);

          ChargeAmount const predict_val = model.ChargeForward(data_shape);

          EXPECT_EQ(model.EstimatePredict(vm_ptr_tensor_data), static_cast<SizeType>(predict_val));
        }
      }
    }
  }
}

TEST_F(VMModelEstimatorTests, estimator_evaluate_with_metrics)
{
  using fetch::vm::Array;
  using fetch::vm::Ptr;
  using fetch::vm::String;

  std::string model_type      = "sequential";
  std::string layer_type      = "dense";
  std::string loss_type       = "mse";
  std::string opt_type        = "adam";
  std::string activation_type = "relu";

  SizeType min_data_size_1  = 10;
  SizeType max_data_size_1  = 80;
  SizeType data_size_1_step = 19;

  SizeType min_data_points  = 10;
  SizeType max_data_points  = 80;
  SizeType data_points_step = 13;

  SizeType min_label_size_1  = 1;
  SizeType max_label_size_1  = 80;
  SizeType label_size_1_step = 17;

  SizeType min_batch_size  = 1;
  SizeType batch_size_step = 23;

  fetch::vm::TypeId type_id = 0;
  VmStringPtr       vm_ptr_layer_type{new fetch::vm::String(vm.get(), layer_type)};
  VmStringPtr       vm_ptr_loss_type{new fetch::vm::String(vm.get(), loss_type)};
  VmStringPtr       vm_ptr_opt_type{new fetch::vm::String(vm.get(), opt_type)};
  VmStringPtr       vm_ptr_activation_type{new fetch::vm::String(vm.get(), activation_type)};

  std::vector<std::string> mets      = {"categorical accuracy", "mse", "cel", "scel"};
  SizeType                 n_metrics = mets.size();

  Ptr<Array<Ptr<String>>> metrics = Ptr<Array<Ptr<String>>>(
      new Array<Ptr<String>>(vm.get(), vm->GetTypeId<fetch::vm::IArray>(), vm->GetTypeId<String>(),
                             static_cast<int32_t>(n_metrics)));

  for (SizeType i{0}; i < n_metrics; i++)
  {
    metrics->elements.at(i) = VmStringPtr(new fetch::vm::String(vm.get(), mets.at(i)));
  }

  for (SizeType data_size_1 = min_data_size_1; data_size_1 < max_data_size_1;
       data_size_1 += data_size_1_step)
  {
    for (SizeType n_data = min_data_points; n_data < max_data_points; n_data += data_points_step)
    {
      for (SizeType label_size_1 = min_label_size_1; label_size_1 < max_label_size_1;
           label_size_1 += label_size_1_step)
      {
        for (SizeType batch_size = min_batch_size; batch_size < n_data;
             batch_size += batch_size_step)
        {
          std::vector<uint64_t>                             data_shape{{data_size_1, n_data}};
          std::vector<uint64_t>                             label_shape{{label_size_1, n_data}};
          fetch::vm::Ptr<fetch::vm_modules::math::VMTensor> vm_ptr_tensor_data{
              new fetch::vm_modules::math::VMTensor(vm.get(), type_id, data_shape)};
          fetch::vm::Ptr<fetch::vm_modules::math::VMTensor> vm_ptr_tensor_labels{
              new fetch::vm_modules::math::VMTensor(vm.get(), type_id, label_shape)};

          VmModel model(vm.get(), type_id, model_type);

          auto input_name  = VmString(vm, "input");
          auto input_array = VmArray(vm, {data_size_1, batch_size});

          model.LayerAddInput(input_name, input_array);

          model.LayerAddDenseActivation(vm_ptr_layer_type, data_size_1, label_size_1,
                                        vm_ptr_activation_type);

          model.CompileSequentialWithMetrics(vm_ptr_loss_type, vm_ptr_opt_type, metrics);

          // Calling Fit is needed to set the data
          model.Fit(vm_ptr_tensor_data, vm_ptr_tensor_labels, batch_size);

          ChargeAmount const cost = model.ChargeForward(data_shape);

          EXPECT_EQ(model.EstimateEvaluate(), static_cast<ChargeAmount>(cost));
        }
      }
    }
  }
}

///////////////////////////////////////////////////////////////////////////////
// Operations estimators consistency relative to their args and object state //
///////////////////////////////////////////////////////////////////////////////

TEST_F(VMModelEstimatorTests, compilesequential_charge_correlate_with_number_of_layers)
{
  auto loss      = VmString(vm, "mse");
  auto optimiser = VmString(vm, "adam");

  std::vector<SizeType> sizes_small       = {10, 100};
  std::vector<bool>     activations_small = {true};
  auto                  model_small       = VmSequentialModel(vm, sizes_small, activations_small);
  auto                  charge_small      = CompileSequentialCharge(model_small, loss, optimiser);

  std::vector<SizeType> sizes_big       = {10, 100, 10};
  std::vector<bool>     activations_big = {true, true};
  auto                  model_big       = VmSequentialModel(vm, sizes_big, activations_big);
  auto                  charge_big      = CompileSequentialCharge(model_big, loss, optimiser);

  EXPECT_LT(charge_small, charge_big);
}

TEST_F(VMModelEstimatorTests, compilesequential_charge_correlate_with_size_of_layers)
{
  auto              loss        = VmString(vm, "mse");
  auto              optimiser   = VmString(vm, "adam");
  std::vector<bool> activations = {true, true};

  std::vector<SizeType> sizes_small  = {10, 10, 10};
  auto                  model_small  = VmSequentialModel(vm, sizes_small, activations);
  auto                  charge_small = CompileSequentialCharge(model_small, loss, optimiser);

  std::vector<SizeType> sizes_big  = {10, 10, 100};
  auto                  model_big  = VmSequentialModel(vm, sizes_big, activations);
  auto                  charge_big = CompileSequentialCharge(model_big, loss, optimiser);

  EXPECT_LT(charge_small, charge_big);
}

TEST_F(VMModelEstimatorTests, fit_charge_correlate_with_number_of_layers)
{
  auto     loss       = std::string("mse");
  auto     optimiser  = std::string("adam");
  SizeType datapoints = 128;
  SizeType batch_size = 32;

  std::vector<SizeType> sizes_small       = {10, 10};
  std::vector<bool>     activations_small = {true};
  auto model_small = VmSequentialModel(vm, sizes_small, activations_small, loss, optimiser);
  std::vector<SizeType> data_shape_small{sizes_small[0], datapoints};
  std::vector<SizeType> label_shape_small{sizes_small[sizes_small.size() - 1], datapoints};
  auto                  data_small   = VmTensor(vm, data_shape_small);
  auto                  label_small  = VmTensor(vm, label_shape_small);
  auto                  charge_small = FitCharge(model_small, data_small, label_small, batch_size);

  std::vector<SizeType> sizes_big       = {10, 10, 10};
  std::vector<bool>     activations_big = {true, true};
  auto model_big = VmSequentialModel(vm, sizes_big, activations_big, loss, optimiser);
  std::vector<SizeType> data_shape_big{sizes_big[0], datapoints};
  std::vector<SizeType> label_shape_big{sizes_big[sizes_big.size() - 1], datapoints};
  auto                  data_big   = VmTensor(vm, data_shape_big);
  auto                  label_big  = VmTensor(vm, label_shape_big);
  auto                  charge_big = FitCharge(model_big, data_big, label_big, batch_size);

  EXPECT_LT(charge_small, charge_big);
}

TEST_F(VMModelEstimatorTests, fit_charge_correlate_with_size_of_layers)
{
  auto              loss        = std::string("mse");
  auto              optimiser   = std::string("adam");
  SizeType          datapoints  = 128;
  SizeType          batch_size  = 32;
  std::vector<bool> activations = {true, true};

  std::vector<SizeType> sizes_small = {10, 10, 10};
  auto model_small = VmSequentialModel(vm, sizes_small, activations, loss, optimiser);
  std::vector<SizeType> data_shape_small{sizes_small[0], datapoints};
  std::vector<SizeType> label_shape_small{sizes_small[sizes_small.size() - 1], datapoints};
  auto                  data_small   = VmTensor(vm, data_shape_small);
  auto                  label_small  = VmTensor(vm, label_shape_small);
  auto                  charge_small = FitCharge(model_small, data_small, label_small, batch_size);

  std::vector<SizeType> sizes_big = {10, 10, 100};
  auto                  model_big = VmSequentialModel(vm, sizes_big, activations, loss, optimiser);
  std::vector<SizeType> data_shape_big{sizes_big[0], datapoints};
  std::vector<SizeType> label_shape_big{sizes_big[sizes_big.size() - 1], datapoints};
  auto                  data_big   = VmTensor(vm, data_shape_big);
  auto                  label_big  = VmTensor(vm, label_shape_big);
  auto                  charge_big = FitCharge(model_big, data_big, label_big, batch_size);

  EXPECT_LT(charge_small, charge_big);
}

TEST_F(VMModelEstimatorTests, fit_charge_correlate_with_number_of_datapoints)
{
  auto                  loss        = std::string("mse");
  auto                  optimiser   = std::string("adam");
  std::vector<bool>     activations = {true, true};
  std::vector<SizeType> sizes       = {10, 100, 10};
  auto                  model       = VmSequentialModel(vm, sizes, activations, loss, optimiser);
  SizeType              batch_size  = 32;

  SizeType              datapoints_small = 32;
  std::vector<SizeType> data_shape_small{sizes[0], datapoints_small};
  std::vector<SizeType> label_shape_small{sizes[sizes.size() - 1], datapoints_small};
  auto                  data_small   = VmTensor(vm, data_shape_small);
  auto                  label_small  = VmTensor(vm, label_shape_small);
  auto                  charge_small = FitCharge(model, data_small, label_small, batch_size);

  SizeType              datapoints_big = 128;
  std::vector<SizeType> data_shape_big{sizes[0], datapoints_big};
  std::vector<SizeType> label_shape_big{sizes[sizes.size() - 1], datapoints_big};
  auto                  data_big   = VmTensor(vm, data_shape_big);
  auto                  label_big  = VmTensor(vm, label_shape_big);
  auto                  charge_big = FitCharge(model, data_big, label_big, batch_size);

  EXPECT_LT(charge_small, charge_big);
}

TEST_F(VMModelEstimatorTests, fit_charge_correlate_negatively_with_batchsize)
{
  auto                  loss        = std::string("mse");
  auto                  optimiser   = std::string("adam");
  std::vector<bool>     activations = {true, true};
  std::vector<SizeType> sizes       = {10, 100, 10};
  auto                  model       = VmSequentialModel(vm, sizes, activations, loss, optimiser);
  SizeType              datapoints  = 128;
  std::vector<SizeType> data_shape{sizes[0], datapoints};
  std::vector<SizeType> label_shape{sizes[sizes.size() - 1], datapoints};
  auto                  data  = VmTensor(vm, data_shape);
  auto                  label = VmTensor(vm, label_shape);

  SizeType batch_size_big = 64;
  auto     charge_small   = FitCharge(model, data, label, batch_size_big);

  SizeType batch_size_small = 32;
  auto     charge_big       = FitCharge(model, data, label, batch_size_small);

  EXPECT_LT(charge_small, charge_big);
}

TEST_F(VMModelEstimatorTests, predict_charge_correlate_with_number_of_layers)
{
  auto     loss       = std::string("mse");
  auto     optimiser  = std::string("adam");
  SizeType datapoints = 128;

  std::vector<SizeType> sizes_small       = {10, 10};
  std::vector<bool>     activations_small = {true};
  auto model_small = VmSequentialModel(vm, sizes_small, activations_small, loss, optimiser);
  std::vector<SizeType> data_shape_small{sizes_small[0], datapoints};
  auto                  data_small   = VmTensor(vm, data_shape_small);
  auto                  charge_small = PredictCharge(model_small, data_small);

  std::vector<SizeType> sizes_big       = {10, 10, 10};
  std::vector<bool>     activations_big = {true, true};
  auto model_big = VmSequentialModel(vm, sizes_big, activations_big, loss, optimiser);
  std::vector<SizeType> data_shape_big{sizes_big[0], datapoints};
  auto                  data_big   = VmTensor(vm, data_shape_big);
  auto                  charge_big = PredictCharge(model_big, data_big);

  EXPECT_LT(charge_small, charge_big);
}

TEST_F(VMModelEstimatorTests, predict_charge_correlate_with_size_of_layers)
{
  auto              loss        = std::string("mse");
  auto              optimiser   = std::string("adam");
  SizeType          datapoints  = 128;
  std::vector<bool> activations = {true, true};

  std::vector<SizeType> sizes_small = {10, 10, 10};
  auto model_small = VmSequentialModel(vm, sizes_small, activations, loss, optimiser);
  std::vector<SizeType> data_shape_small{sizes_small[0], datapoints};
  auto                  data_small   = VmTensor(vm, data_shape_small);
  auto                  charge_small = PredictCharge(model_small, data_small);

  std::vector<SizeType> sizes_big = {10, 100, 10};
  auto                  model_big = VmSequentialModel(vm, sizes_big, activations, loss, optimiser);
  std::vector<SizeType> data_shape_big{sizes_big[0], datapoints};
  auto                  data_big   = VmTensor(vm, data_shape_big);
  auto                  charge_big = PredictCharge(model_big, data_big);

  EXPECT_LT(charge_small, charge_big);
}

TEST_F(VMModelEstimatorTests, predict_charge_correlate_with_number_of_datapoints)
{
  auto                  loss        = std::string("mse");
  auto                  optimiser   = std::string("adam");
  std::vector<bool>     activations = {true, true};
  std::vector<SizeType> sizes       = {10, 100, 10};
  auto                  model       = VmSequentialModel(vm, sizes, activations, loss, optimiser);

  SizeType              datapoints_small = 32;
  std::vector<SizeType> data_shape_small{sizes[0], datapoints_small};
  auto                  data_small   = VmTensor(vm, data_shape_small);
  auto                  charge_small = PredictCharge(model, data_small);

  SizeType              datapoints_big = 128;
  std::vector<SizeType> data_shape_big{sizes[0], datapoints_big};
  auto                  data_big   = VmTensor(vm, data_shape_big);
  auto                  charge_big = PredictCharge(model, data_big);

  EXPECT_LT(charge_small, charge_big);
}

TEST_F(VMModelEstimatorTests, serializetostring_charge_correlate_with_number_of_layers)
{
  auto loss      = std::string("mse");
  auto optimiser = std::string("adam");

  std::vector<SizeType> sizes_small       = {10, 10};
  std::vector<bool>     activations_small = {true};
  auto model_small  = VmSequentialModel(vm, sizes_small, activations_small, loss, optimiser);
  auto charge_small = SerializeToStringCharge(model_small);

  std::vector<SizeType> sizes_big       = {10, 10, 10};
  std::vector<bool>     activations_big = {true, true};
  auto model_big  = VmSequentialModel(vm, sizes_big, activations_big, loss, optimiser);
  auto charge_big = SerializeToStringCharge(model_big);

  EXPECT_LT(charge_small, charge_big);
}

TEST_F(VMModelEstimatorTests, serializetostring_charge_correlate_with_size_of_layers)
{
  auto              loss        = std::string("mse");
  auto              optimiser   = std::string("adam");
  std::vector<bool> activations = {true, true};

  std::vector<SizeType> sizes_small = {10, 10, 10};
  auto model_small  = VmSequentialModel(vm, sizes_small, activations, loss, optimiser);
  auto charge_small = SerializeToStringCharge(model_small);

  std::vector<SizeType> sizes_big  = {10, 100, 10};
  auto                  model_big  = VmSequentialModel(vm, sizes_big, activations, loss, optimiser);
  auto                  charge_big = SerializeToStringCharge(model_big);

  EXPECT_LT(charge_small, charge_big);
}

TEST_F(VMModelEstimatorTests, deserializefromstring_charge_correlate_with_number_of_layers)
{
  auto loss      = std::string("mse");
  auto optimiser = std::string("adam");

  std::vector<SizeType> sizes_small       = {10, 10};
  std::vector<bool>     activations_small = {true};
  auto model_small = VmSequentialModel(vm, sizes_small, activations_small, loss, optimiser);
  auto model_small_serialized = model_small->SerializeToString();
  auto model_small_new        = VmSequentialModel(vm);
  auto charge_small = DeserializeFromStringCharge(model_small_new, model_small_serialized);

  std::vector<SizeType> sizes_big       = {10, 10, 10};
  std::vector<bool>     activations_big = {true, true};
  auto model_big            = VmSequentialModel(vm, sizes_big, activations_big, loss, optimiser);
  auto model_big_serialized = model_big->SerializeToString();
  auto model_big_new        = VmSequentialModel(vm);
  auto charge_big           = DeserializeFromStringCharge(model_big_new, model_big_serialized);

  EXPECT_LT(charge_small, charge_big);
}

TEST_F(VMModelEstimatorTests, deserializefromstring_charge_correlate_with_size_of_layers)
{
  auto              loss        = std::string("mse");
  auto              optimiser   = std::string("adam");
  std::vector<bool> activations = {true, true};

  std::vector<SizeType> sizes_small = {10, 10, 10};
  auto model_small            = VmSequentialModel(vm, sizes_small, activations, loss, optimiser);
  auto model_small_serialized = model_small->SerializeToString();
  auto model_small_new        = VmSequentialModel(vm);
  auto charge_small = DeserializeFromStringCharge(model_small_new, model_small_serialized);

  std::vector<SizeType> sizes_big = {10, 100, 10};
  auto                  model_big = VmSequentialModel(vm, sizes_big, activations, loss, optimiser);
  auto                  model_big_serialized = model_big->SerializeToString();
  auto                  model_big_new        = VmSequentialModel(vm);
  auto charge_big = DeserializeFromStringCharge(model_big_new, model_big_serialized);

  EXPECT_LT(charge_small, charge_big);
}

//////////////////////////////////////////////////
// Estimator state consistency with its VMModel //
//////////////////////////////////////////////////

TEST_F(VMModelEstimatorTests, estimator_state_consistency_after_serialization_deserialization)
{
  fetch::serializers::MsgPackSerializer serializer;

  std::vector<SizeType> sizes          = {10, 10, 10};
  std::vector<bool>     activations    = {true, true};
  auto                  model_original = VmSequentialModel(vm, sizes, activations, "mse", "adam");
  auto                  model_from_serializer = VmSequentialModel(vm);

  model_original->SerializeTo(serializer);
  serializer.seek(0);
  model_from_serializer->DeserializeFrom(serializer);

  ChargeAmount charge_original        = 0;
  ChargeAmount charge_from_serializer = 0;

  //
  SizeType input_size  = 10;
  SizeType output_size = 100;
  auto     layer_type  = VmString(vm, "dense");
  charge_original      = LayerAddDenseCharge(model_original, layer_type, input_size, output_size);
  charge_from_serializer =
      LayerAddDenseCharge(model_from_serializer, layer_type, input_size, output_size);
  EXPECT_EQ(charge_original, charge_from_serializer);

  //
  auto activation_type   = VmString(vm, "relu");
  charge_original        = LayerAddDenseActivationCharge(model_original, layer_type, input_size,
                                                  output_size, activation_type);
  charge_from_serializer = LayerAddDenseActivationCharge(model_from_serializer, layer_type,
                                                         input_size, output_size, activation_type);
  EXPECT_EQ(charge_original, charge_from_serializer);

  //
  auto loss              = VmString(vm, "mse");
  auto optimiser         = VmString(vm, "adam");
  charge_original        = CompileSequentialCharge(model_original, loss, optimiser);
  charge_from_serializer = CompileSequentialCharge(model_from_serializer, loss, optimiser);
  EXPECT_EQ(charge_original, charge_from_serializer);

  //
  SizeType              batch_size = 64;
  SizeType              datapoints = 128;
  std::vector<SizeType> data_shape{sizes[0], datapoints};
  std::vector<SizeType> label_shape{sizes[sizes.size() - 1], datapoints};
  auto                  data  = VmTensor(vm, data_shape);
  auto                  label = VmTensor(vm, label_shape);
  charge_original             = FitCharge(model_original, data, label, batch_size);
  charge_from_serializer      = FitCharge(model_from_serializer, data, label, batch_size);
  EXPECT_EQ(charge_original, charge_from_serializer);

  //
  charge_original        = PredictCharge(model_original, data);
  charge_from_serializer = PredictCharge(model_from_serializer, data);
  EXPECT_EQ(charge_original, charge_from_serializer);

  //
  charge_original        = SerializeToStringCharge(model_original);
  charge_from_serializer = SerializeToStringCharge(model_from_serializer);
  EXPECT_EQ(charge_original, charge_from_serializer);

  //
  auto original_serialized        = model_original->SerializeToString();
  auto from_serializer_serialized = model_from_serializer->SerializeToString();
  charge_original = DeserializeFromStringCharge(model_original, original_serialized);
  charge_from_serializer =
      DeserializeFromStringCharge(model_from_serializer, from_serializer_serialized);
  EXPECT_EQ(charge_original, charge_from_serializer);
}

TEST_F(VMModelEstimatorTests,
       estimator_state_consistency_after_serialization_deserialization_from_string)
{
  std::vector<SizeType> sizes          = {10, 10, 10};
  std::vector<bool>     activations    = {true, true};
  auto                  model_original = VmSequentialModel(vm, sizes, activations, "mse", "adam");
  auto                  model_from_serializer = VmSequentialModel(vm);

  auto serialized_model = model_original->SerializeToString();
  model_from_serializer->DeserializeFromString(serialized_model);
  ChargeAmount charge_original        = 0;
  ChargeAmount charge_from_serializer = 0;

  //
  SizeType input_size  = 10;
  SizeType output_size = 100;
  auto     layer_type  = VmString(vm, "dense");
  charge_original      = LayerAddDenseCharge(model_original, layer_type, input_size, output_size);
  charge_from_serializer =
      LayerAddDenseCharge(model_from_serializer, layer_type, input_size, output_size);
  EXPECT_EQ(charge_original, charge_from_serializer);

  //
  auto activation_type   = VmString(vm, "relu");
  charge_original        = LayerAddDenseActivationCharge(model_original, layer_type, input_size,
                                                  output_size, activation_type);
  charge_from_serializer = LayerAddDenseActivationCharge(model_from_serializer, layer_type,
                                                         input_size, output_size, activation_type);
  EXPECT_EQ(charge_original, charge_from_serializer);

  //
  auto loss              = VmString(vm, "mse");
  auto optimiser         = VmString(vm, "adam");
  charge_original        = CompileSequentialCharge(model_original, loss, optimiser);
  charge_from_serializer = CompileSequentialCharge(model_from_serializer, loss, optimiser);
  EXPECT_EQ(charge_original, charge_from_serializer);

  //
  SizeType              batch_size = 64;
  SizeType              datapoints = 128;
  std::vector<SizeType> data_shape{sizes[0], datapoints};
  std::vector<SizeType> label_shape{sizes[sizes.size() - 1], datapoints};
  auto                  data  = VmTensor(vm, data_shape);
  auto                  label = VmTensor(vm, label_shape);
  charge_original             = FitCharge(model_original, data, label, batch_size);
  charge_from_serializer      = FitCharge(model_from_serializer, data, label, batch_size);
  EXPECT_EQ(charge_original, charge_from_serializer);

  //
  charge_original        = PredictCharge(model_original, data);
  charge_from_serializer = PredictCharge(model_from_serializer, data);
  EXPECT_EQ(charge_original, charge_from_serializer);

  //
  charge_original        = SerializeToStringCharge(model_original);
  charge_from_serializer = SerializeToStringCharge(model_from_serializer);
  EXPECT_EQ(charge_original, charge_from_serializer);

  //
  auto original_serialized        = model_original->SerializeToString();
  auto from_serializer_serialized = model_from_serializer->SerializeToString();
  charge_original = DeserializeFromStringCharge(model_original, original_serialized);
  charge_from_serializer =
      DeserializeFromStringCharge(model_from_serializer, from_serializer_serialized);
  EXPECT_EQ(charge_original, charge_from_serializer);
}

TEST_F(VMModelEstimatorTests, charge_forward_one_dense)
{
  using namespace fetch::ml::charge_estimation::ops;
  auto              loss        = VmString(vm, "mse");
  auto              optimiser   = VmString(vm, "adam");
  std::vector<bool> activations = {true, true};

  SizeType const inputs     = 10;
  SizeType const outputs    = 10;
  SizeType const batch_size = 20;

  VmModelPtr  model = VmSequentialModel(vm);
  VmStringPtr dense{new fetch::vm::String(vm.get(), "dense")};

  model->LayerAddDense(dense, inputs, outputs);
  model->CompileSequential(loss, optimiser);

  auto data = VmTensor(vm, {inputs, batch_size});
  data->FillRandom();

  const ChargeAmount cost = model->EstimatePredict(data);

  ChargeAmount expected_cost = 0;
  // For a Dense layer with n inputs and m outputs and empty activation there is expected
  // n placeholder readings

  expected_cost += inputs * PLACEHOLDER_READING_PER_ELEMENT * batch_size;

  // n*m Weights reading (100 weights total)
  expected_cost += (inputs * outputs) * WEIGHTS_READING_PER_ELEMENT * batch_size;
  // There is a second placeholder - one is in the graph and the other in the FC layer
  expected_cost += inputs * PLACEHOLDER_READING_PER_ELEMENT * batch_size;

  // n flattening operations (because Dense is not time-distributed in this test)
  // in this case we know that
<<<<<<< HEAD
  expected_cost += batch_size * (fetch::ml::charge_estimation::ops::OP_OVERHEAD +
                                 (fetch::ml::charge_estimation::ops::LOW_FLATTEN_PER_ELEMENT *
                                  TensorType::ChargeIterate({inputs, 1})));
=======
  expected_cost += (fetch::ml::charge_estimation::ops::OP_OVERHEAD +
                    (fetch::ml::charge_estimation::ops::LOW_FLATTEN_PER_ELEMENT *
                     TensorType::ChargeIterate({inputs, batch_size})));
>>>>>>> 6011796f

  // n*m*1 matmul operations
  expected_cost += (inputs * outputs) * LOW_MULTIPLICATION_PER_ELEMENT * batch_size;
  // m bias weights reading
  expected_cost += outputs * WEIGHTS_READING_PER_ELEMENT * batch_size;

  fetch::ml::OperationsCount add_charge{OP_OVERHEAD};

  // Addition cost
  // Type of tensor is not important for SizeFromShape
  fetch::math::SizeType num_elements =
      fetch::math::Tensor<float>::SizeFromShape({outputs, batch_size});
  add_charge += num_elements * LOW_ADDITION_PER_ELEMENT;

  // Iteration over 3 tensors (input1, input2, ret)
  // Type of tensor is not important for ChargeIterate
  fetch::ml::OperationsCount iteration_ops =
      fetch::math::Tensor<float>::ChargeIterate({outputs, batch_size});
  add_charge += iteration_ops * 3;

  // m adding (bias + matmul result)
  expected_cost += add_charge;

  ASSERT_EQ(cost, expected_cost);
}

}  // namespace<|MERGE_RESOLUTION|>--- conflicted
+++ resolved
@@ -1030,15 +1030,9 @@
 
   // n flattening operations (because Dense is not time-distributed in this test)
   // in this case we know that
-<<<<<<< HEAD
-  expected_cost += batch_size * (fetch::ml::charge_estimation::ops::OP_OVERHEAD +
-                                 (fetch::ml::charge_estimation::ops::LOW_FLATTEN_PER_ELEMENT *
-                                  TensorType::ChargeIterate({inputs, 1})));
-=======
   expected_cost += (fetch::ml::charge_estimation::ops::OP_OVERHEAD +
                     (fetch::ml::charge_estimation::ops::LOW_FLATTEN_PER_ELEMENT *
                      TensorType::ChargeIterate({inputs, batch_size})));
->>>>>>> 6011796f
 
   // n*m*1 matmul operations
   expected_cost += (inputs * outputs) * LOW_MULTIPLICATION_PER_ELEMENT * batch_size;
