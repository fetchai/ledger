//------------------------------------------------------------------------------
//
//   Copyright 2018-2020 Fetch.AI Limited
//
//   Licensed under the Apache License, Version 2.0 (the "License");
//   you may not use this file except in compliance with the License.
//   You may obtain a copy of the License at
//
//       http://www.apache.org/licenses/LICENSE-2.0
//
//   Unless required by applicable law or agreed to in writing, software
//   distributed under the License is distributed on an "AS IS" BASIS,
//   WITHOUT WARRANTIES OR CONDITIONS OF ANY KIND, either express or implied.
//   See the License for the specific language governing permissions and
//   limitations under the License.
//
//------------------------------------------------------------------------------

#include "core/serializers/main_serializer.hpp"
#include "math/base_types.hpp"
#include "ml/charge_estimation/types.hpp"
#include "ml/layers/fully_connected.hpp"
#include "vm_modules/ml/model/model.hpp"
#include "vm_modules/vm_factory.hpp"

#include "gmock/gmock.h"

namespace {

using SizeType     = fetch::math::SizeType;
using DataType     = fetch::vm_modules::math::DataType;
using VmStringPtr  = fetch::vm::Ptr<fetch::vm::String>;
using VmModel      = fetch::vm_modules::ml::model::VMModel;
using VmModelPtr   = fetch::vm::Ptr<VmModel>;
using ChargeAmount = fetch::vm::ChargeAmount;
using VmTensorPtr  = fetch::vm::Ptr<fetch::vm_modules::math::VMTensor>;
using VMPtr        = std::shared_ptr<fetch::vm::VM>;

////////////////////////
// VM objects helpers //
////////////////////////

fetch::vm::Ptr<fetch::vm::String> VmString(VMPtr &vm, std::string const &str)
{
  return fetch::vm::Ptr<fetch::vm::String>{new fetch::vm::String{vm.get(), str}};
}

fetch::vm::Ptr<fetch::vm_modules::math::VMTensor> VmTensor(
    VMPtr &vm, std::vector<fetch::math::SizeType> const &shape)
{
  return vm->CreateNewObject<fetch::vm_modules::math::VMTensor>(shape);
}

fetch::vm::Ptr<fetch::vm::Array<uint64_t>> VmArray(std::shared_ptr<fetch::vm::VM> &vm,
                                                   std::vector<uint64_t> const &   values)
{
  std::size_t                                size = values.size();
  fetch::vm::Ptr<fetch::vm::Array<uint64_t>> array =
      vm->CreateNewObject<fetch::vm::Array<uint64_t>>(vm->GetTypeId<uint64_t>(),
                                                      static_cast<int32_t>(size));

  for (std::size_t i{0}; i < size; ++i)
  {
    array->elements[i] = values[i];
  }

  return array;
}

fetch::vm::Ptr<fetch::vm_modules::ml::model::VMModel> VmSequentialModel(VMPtr &vm)
{
  auto model_category = VmString(vm, "sequential");
  auto model          = vm->CreateNewObject<fetch::vm_modules::ml::model::VMModel>(model_category);
  return model;
}

fetch::vm::Ptr<fetch::vm_modules::ml::model::VMModel> VmSequentialModel(
    VMPtr &vm, std::vector<SizeType> &sizes, std::vector<bool> &activations)
{
  if (sizes.size() != (activations.size() + 1))
  {
    throw std::runtime_error{"Wrong configuration for multilayer VMModel"};
  }

  auto model           = VmSequentialModel(vm);
  auto size            = activations.size();
  auto layer_type      = VmString(vm, "dense");
  auto activation_type = VmString(vm, "relu");

  for (std::size_t i{0}; i < size; ++i)
  {
    auto input_size  = sizes[i];
    auto output_size = sizes[i + 1];

    if (activations[i])
    {
      model->EstimateLayerAddDenseActivation(layer_type, input_size, output_size, activation_type);
      model->LayerAddDenseActivation(layer_type, input_size, output_size, activation_type);
    }
    else
    {
      model->EstimateLayerAddDense(layer_type, input_size, output_size);
      model->LayerAddDense(layer_type, input_size, output_size);
    }
  }

  return model;
}

fetch::vm::Ptr<fetch::vm_modules::ml::model::VMModel> VmSequentialModel(
    VMPtr &vm, std::vector<SizeType> &sizes, std::vector<bool> &activations,
    std::string const &loss, std::string const &optimiser)
{
  auto model = VmSequentialModel(vm, sizes, activations);

  // compile model
  auto vm_loss      = VmString(vm, loss);
  auto vm_optimiser = VmString(vm, optimiser);
  model->EstimateCompileSequential(vm_loss, vm_optimiser);
  model->CompileSequential(vm_loss, vm_optimiser);

  return model;
}

/////////////
// Fixture //
/////////////

class VMModelEstimatorTests : public ::testing::Test
{
public:
  VMPtr vm;

  void SetUp() override
  {
    // setup the VM
    using VMFactory = fetch::vm_modules::VMFactory;
    auto module     = VMFactory::GetModule(fetch::vm_modules::VMFactory::USE_ALL);
    vm              = std::make_shared<fetch::vm::VM>(module.get());
  }

  ChargeAmount LayerAddDenseCharge(VmModelPtr &model, VmStringPtr const &layer_type,
                                   SizeType input_size, SizeType output_size)
  {
    return model->EstimateLayerAddDense(layer_type, input_size, output_size);
  }

  ChargeAmount LayerAddDenseActivationCharge(VmModelPtr &model, VmStringPtr const &layer_type,
                                             SizeType input_size, SizeType output_size,
                                             VmStringPtr const &activation)
  {
    return model->EstimateLayerAddDenseActivation(layer_type, input_size, output_size, activation);
  }

  ChargeAmount CompileSequentialCharge(VmModelPtr &model, VmStringPtr const &loss,
                                       VmStringPtr const &optimiser)
  {
    return model->EstimateCompileSequential(loss, optimiser);
  }

  ChargeAmount FitCharge(VmModelPtr &model, VmTensorPtr const &data, VmTensorPtr const &label,
                         SizeType batch_size)
  {
    return model->EstimateFit(data, label, batch_size);
  }

  ChargeAmount PredictCharge(VmModelPtr &model, VmTensorPtr const &data)
  {
    return model->EstimatePredict(data);
  }

  ChargeAmount SerializeToStringCharge(VmModelPtr &model)
  {
    return model->EstimateSerializeToString();
  }

  ChargeAmount DeserializeFromStringCharge(VmModelPtr &model, VmStringPtr const &model_serialized)
  {
    return model->EstimateDeserializeFromString(model_serialized);
  }
};

/////////////////////////////////////////////////////
// sanity check that estimator behaves as intended //
/////////////////////////////////////////////////////

TEST_F(VMModelEstimatorTests, add_dense_layer_test)
{
  std::string model_type = "sequential";
  std::string layer_type = "dense";

  SizeType min_input_size  = 0;
  SizeType max_input_size  = 1000;
  SizeType input_step      = 10;
  SizeType min_output_size = 0;
  SizeType max_output_size = 1000;
  SizeType output_step     = 10;

  VmStringPtr       vm_ptr_layer_type{new fetch::vm::String(vm.get(), layer_type)};
  fetch::vm::TypeId type_id = 0;
  VmModel           model(vm.get(), type_id, model_type);

  for (SizeType inputs = min_input_size; inputs < max_input_size; inputs += input_step)
  {
    for (SizeType outputs = min_output_size; outputs < max_output_size; outputs += output_step)
    {
      SizeType val =
          fetch::ml::layers::FullyConnected<fetch::math::Tensor<DataType>>::ChargeConstruct(
              inputs, outputs);

      EXPECT_TRUE(model.EstimateLayerAddDense(vm_ptr_layer_type, inputs, outputs) ==
                  static_cast<ChargeAmount>(val) + 1);
    }
  }
}

TEST_F(VMModelEstimatorTests, add_dense_layer_activation_test)
{
  std::string                        model_type          = "sequential";
  std::string                        layer_type          = "dense";
  std::string                        activation_type_str = "relu";
  fetch::ml::details::ActivationType activation_type     = fetch::ml::details::ActivationType::RELU;

  SizeType min_input_size  = 0;
  SizeType max_input_size  = 1000;
  SizeType input_step      = 10;
  SizeType min_output_size = 0;
  SizeType max_output_size = 1000;
  SizeType output_step     = 10;

  VmStringPtr       vm_ptr_layer_type{new fetch::vm::String(vm.get(), layer_type)};
  VmStringPtr       vm_ptr_activation_type{new fetch::vm::String(vm.get(), activation_type_str)};
  fetch::vm::TypeId type_id = 0;
  VmModel           model(vm.get(), type_id, model_type);

  for (SizeType inputs = min_input_size; inputs < max_input_size; inputs += input_step)
  {
    for (SizeType outputs = min_output_size; outputs < max_output_size; outputs += output_step)
    {

      SizeType val =
          fetch::ml::layers::FullyConnected<fetch::math::Tensor<DataType>>::ChargeConstruct(
              inputs, outputs, activation_type);

      EXPECT_TRUE(model.EstimateLayerAddDenseActivation(vm_ptr_layer_type, inputs, outputs,
                                                        vm_ptr_activation_type) ==
                  static_cast<ChargeAmount>(val) + 1);
    }
  }
}

TEST_F(VMModelEstimatorTests, add_conv_layer_test)
{
  std::string model_type = "sequential";
  std::string layer_type = "convolution1D";

  SizeType min_input_size = 0;
  SizeType max_input_size = 500;
  SizeType input_step     = 10;

  SizeType min_output_size = 0;
  SizeType max_output_size = 500;
  SizeType output_step     = 10;

  SizeType min_kernel_size = 0;
  SizeType max_kernel_size = 100;
  SizeType kernel_step     = 10;

  SizeType min_stride_size = 0;
  SizeType max_stride_size = 100;
  SizeType stride_step     = 10;

  VmStringPtr       vm_ptr_layer_type{new fetch::vm::String(vm.get(), layer_type)};
  fetch::vm::TypeId type_id = 0;
  VmModel           model(vm.get(), type_id, model_type);

  for (SizeType output_channels = min_output_size; output_channels < max_output_size;
       output_channels += output_step)
  {
    for (SizeType input_channels = min_input_size; input_channels < max_input_size;
         input_channels += input_step)
    {
      for (SizeType kernel_size = min_kernel_size; kernel_size < max_kernel_size;
           kernel_size += kernel_step)
      {
        for (SizeType stride_size = min_stride_size; stride_size < max_stride_size;
             stride_size += stride_step)
        {

          EXPECT_TRUE(model.EstimateLayerAddConv(vm_ptr_layer_type, output_channels, input_channels,
                                                 kernel_size, stride_size) ==
                      static_cast<ChargeAmount>(fetch::vm::MAXIMUM_CHARGE));
        }
      }
    }
  }
}

TEST_F(VMModelEstimatorTests, add_conv_layer_activation_test)
{
  std::string model_type      = "sequential";
  std::string layer_type      = "convolution1D";
  std::string activation_type = "relu";

  SizeType min_input_size = 0;
  SizeType max_input_size = 500;
  SizeType input_step     = 10;

  SizeType min_output_size = 0;
  SizeType max_output_size = 500;
  SizeType output_step     = 10;

  SizeType min_kernel_size = 0;
  SizeType max_kernel_size = 100;
  SizeType kernel_step     = 10;

  SizeType min_stride_size = 0;
  SizeType max_stride_size = 100;
  SizeType stride_step     = 10;

  VmStringPtr       vm_ptr_layer_type{new fetch::vm::String(vm.get(), layer_type)};
  VmStringPtr       vm_ptr_activation_type{new fetch::vm::String(vm.get(), activation_type)};
  fetch::vm::TypeId type_id = 0;
  VmModel           model(vm.get(), type_id, model_type);

  for (SizeType output_channels = min_output_size; output_channels < max_output_size;
       output_channels += output_step)
  {
    for (SizeType input_channels = min_input_size; input_channels < max_input_size;
         input_channels += input_step)
    {
      for (SizeType kernel_size = min_kernel_size; kernel_size < max_kernel_size;
           kernel_size += kernel_step)
      {
        for (SizeType stride_size = min_stride_size; stride_size < max_stride_size;
             stride_size += stride_step)
        {

          EXPECT_TRUE(model.EstimateLayerAddConvActivation(vm_ptr_layer_type, output_channels,
                                                           input_channels, kernel_size, stride_size,
                                                           vm_ptr_activation_type) ==
                      static_cast<ChargeAmount>(fetch::vm::MAXIMUM_CHARGE));
        }
      }
    }
  }
}

TEST_F(VMModelEstimatorTests, compile_sequential_test)
{
  std::string model_type = "sequential";
  std::string layer_type = "dense";
  std::string loss_type  = "mse";
  std::string opt_type   = "adam";

  SizeType min_input_size  = 1;
  SizeType max_input_size  = 1001;
  SizeType input_step      = 100;
  SizeType min_output_size = 1;
  SizeType max_output_size = 1001;
  SizeType output_step     = 100;

  fetch::vm::TypeId type_id = 0;

  VmStringPtr vm_ptr_layer_type{new fetch::vm::String(vm.get(), layer_type)};
  VmStringPtr vm_ptr_loss_type{new fetch::vm::String(vm.get(), loss_type)};
  VmStringPtr vm_ptr_opt_type{new fetch::vm::String(vm.get(), opt_type)};

  for (SizeType inputs = min_input_size; inputs <= max_input_size; inputs += input_step)
  {
    for (SizeType outputs = min_output_size; outputs <= max_output_size; outputs += output_step)
    {
      VmModel model(vm.get(), type_id, model_type);

      // add some layers
      model.LayerAddDense(vm_ptr_layer_type, inputs, 10);
      model.LayerAddDense(vm_ptr_layer_type, 10, outputs);

      // FullyConnected1
      SizeType padded_size = fetch::math::Tensor<DataType>::PaddedSizeFromShape({10, inputs});
      padded_size += fetch::math::Tensor<DataType>::PaddedSizeFromShape({10, 1});

      // FullyConnected2
      padded_size += fetch::math::Tensor<DataType>::PaddedSizeFromShape({outputs, 10});
      padded_size += fetch::math::Tensor<DataType>::PaddedSizeFromShape({outputs, 1});

      SizeType val = padded_size * 5 + 17;

      EXPECT_EQ(model.EstimateCompileSequential(vm_ptr_loss_type, vm_ptr_opt_type),
                static_cast<ChargeAmount>(val));
    }
  }
}

TEST_F(VMModelEstimatorTests, estimator_fit_and_predict_test)
{
  std::string model_type      = "sequential";
  std::string layer_type      = "dense";
  std::string loss_type       = "mse";
  std::string opt_type        = "adam";
  std::string activation_type = "relu";

  SizeType min_data_size_1  = 10;
  SizeType max_data_size_1  = 80;
  SizeType data_size_1_step = 19;

  SizeType min_data_points  = 10;
  SizeType max_data_points  = 80;
  SizeType data_points_step = 13;

  SizeType min_label_size_1  = 1;
  SizeType max_label_size_1  = 80;
  SizeType label_size_1_step = 17;

  SizeType min_batch_size  = 1;
  SizeType batch_size_step = 23;

  fetch::vm::TypeId type_id = 0;
  VmStringPtr       vm_ptr_layer_type{new fetch::vm::String(vm.get(), layer_type)};
  VmStringPtr       vm_ptr_loss_type{new fetch::vm::String(vm.get(), loss_type)};
  VmStringPtr       vm_ptr_opt_type{new fetch::vm::String(vm.get(), opt_type)};
  VmStringPtr       vm_ptr_activation_type{new fetch::vm::String(vm.get(), activation_type)};

  for (SizeType data_size_1 = min_data_size_1; data_size_1 < max_data_size_1;
       data_size_1 += data_size_1_step)
  {
    for (SizeType n_data = min_data_points; n_data < max_data_points; n_data += data_points_step)
    {
      for (SizeType label_size_1 = min_label_size_1; label_size_1 < max_label_size_1;
           label_size_1 += label_size_1_step)
      {
        for (SizeType batch_size = min_batch_size; batch_size < n_data;
             batch_size += batch_size_step)
        {

          std::vector<uint64_t>                             data_shape{{data_size_1, n_data}};
          std::vector<uint64_t>                             label_shape{{label_size_1, n_data}};
          fetch::vm::Ptr<fetch::vm_modules::math::VMTensor> vm_ptr_tensor_data{
              new fetch::vm_modules::math::VMTensor(vm.get(), type_id, data_shape)};
          fetch::vm::Ptr<fetch::vm_modules::math::VMTensor> vm_ptr_tensor_labels{
              new fetch::vm_modules::math::VMTensor(vm.get(), type_id, label_shape)};

          VmModel model(vm.get(), type_id, model_type);

          model.LayerAddDenseActivation(vm_ptr_layer_type, data_size_1, label_size_1,
                                        vm_ptr_activation_type);

          model.CompileSequential(vm_ptr_loss_type, vm_ptr_opt_type);

          SizeType val{0};

          SizeType subset_size       = data_shape.at(data_shape.size() - 1);
          SizeType number_of_batches = subset_size / batch_size;

          // Forward pass
          val += model.ChargeForward(data_shape) * number_of_batches;

          // Backward pass
          val += model.ChargeBackward() * subset_size;

          // FullyConnected weight sizes
          SizeType weights_size =
              fetch::math::Tensor<DataType>::SizeFromShape({label_size_1, data_size_1});
          weights_size += fetch::math::Tensor<DataType>::SizeFromShape({label_size_1, 1});

          // Optimiser step - Adam
          val += (8 + weights_size * 15) * number_of_batches;

          EXPECT_EQ(model.EstimateFit(vm_ptr_tensor_data, vm_ptr_tensor_labels, batch_size),
                    static_cast<SizeType>(val) + 1);

          ChargeAmount const predict_val = model.ChargeForward(data_shape);

          EXPECT_EQ(model.EstimatePredict(vm_ptr_tensor_data), static_cast<SizeType>(predict_val));
        }
      }
    }
  }
}

TEST_F(VMModelEstimatorTests, estimator_evaluate_with_metrics)
{
  using fetch::vm::Array;
  using fetch::vm::Ptr;
  using fetch::vm::String;

  std::string model_type      = "sequential";
  std::string layer_type      = "dense";
  std::string loss_type       = "mse";
  std::string opt_type        = "adam";
  std::string activation_type = "relu";

  SizeType min_data_size_1  = 10;
  SizeType max_data_size_1  = 80;
  SizeType data_size_1_step = 19;

  SizeType min_data_points  = 10;
  SizeType max_data_points  = 80;
  SizeType data_points_step = 13;

  SizeType min_label_size_1  = 1;
  SizeType max_label_size_1  = 80;
  SizeType label_size_1_step = 17;

  SizeType min_batch_size  = 1;
  SizeType batch_size_step = 23;

  fetch::vm::TypeId type_id = 0;
  VmStringPtr       vm_ptr_layer_type{new fetch::vm::String(vm.get(), layer_type)};
  VmStringPtr       vm_ptr_loss_type{new fetch::vm::String(vm.get(), loss_type)};
  VmStringPtr       vm_ptr_opt_type{new fetch::vm::String(vm.get(), opt_type)};
  VmStringPtr       vm_ptr_activation_type{new fetch::vm::String(vm.get(), activation_type)};

  std::vector<std::string> mets      = {"categorical accuracy", "mse", "cel", "scel"};
  SizeType                 n_metrics = mets.size();

  Ptr<Array<Ptr<String>>> metrics = Ptr<Array<Ptr<String>>>(
      new Array<Ptr<String>>(vm.get(), vm->GetTypeId<fetch::vm::IArray>(), vm->GetTypeId<String>(),
                             static_cast<int32_t>(n_metrics)));

  for (SizeType i{0}; i < n_metrics; i++)
  {
    metrics->elements.at(i) = VmStringPtr(new fetch::vm::String(vm.get(), mets.at(i)));
  }

  for (SizeType data_size_1 = min_data_size_1; data_size_1 < max_data_size_1;
       data_size_1 += data_size_1_step)
  {
    for (SizeType n_data = min_data_points; n_data < max_data_points; n_data += data_points_step)
    {
      for (SizeType label_size_1 = min_label_size_1; label_size_1 < max_label_size_1;
           label_size_1 += label_size_1_step)
      {
        for (SizeType batch_size = min_batch_size; batch_size < n_data;
             batch_size += batch_size_step)
        {
          std::vector<uint64_t>                             data_shape{{data_size_1, n_data}};
          std::vector<uint64_t>                             label_shape{{label_size_1, n_data}};
          fetch::vm::Ptr<fetch::vm_modules::math::VMTensor> vm_ptr_tensor_data{
              new fetch::vm_modules::math::VMTensor(vm.get(), type_id, data_shape)};
          fetch::vm::Ptr<fetch::vm_modules::math::VMTensor> vm_ptr_tensor_labels{
              new fetch::vm_modules::math::VMTensor(vm.get(), type_id, label_shape)};

          VmModel model(vm.get(), type_id, model_type);

          auto input_name  = VmString(vm, "input");
          auto input_array = VmArray(vm, {data_size_1, batch_size});

          model.LayerAddInput(input_name, input_array);

          model.LayerAddDenseActivation(vm_ptr_layer_type, data_size_1, label_size_1,
                                        vm_ptr_activation_type);

          model.CompileSequentialWithMetrics(vm_ptr_loss_type, vm_ptr_opt_type, metrics);

          // Calling Fit is needed to set the data
          model.Fit(vm_ptr_tensor_data, vm_ptr_tensor_labels, batch_size);

          ChargeAmount const cost = model.ChargeForward(data_shape);

          EXPECT_EQ(model.EstimateEvaluate(), static_cast<ChargeAmount>(cost));
        }
      }
    }
  }
}

///////////////////////////////////////////////////////////////////////////////
// Operations estimators consistency relative to their args and object state //
///////////////////////////////////////////////////////////////////////////////

TEST_F(VMModelEstimatorTests, compilesequential_charge_correlate_with_number_of_layers)
{
  auto loss      = VmString(vm, "mse");
  auto optimiser = VmString(vm, "adam");

  std::vector<SizeType> sizes_small       = {10, 100};
  std::vector<bool>     activations_small = {true};
  auto                  model_small       = VmSequentialModel(vm, sizes_small, activations_small);
  auto                  charge_small      = CompileSequentialCharge(model_small, loss, optimiser);

  std::vector<SizeType> sizes_big       = {10, 100, 10};
  std::vector<bool>     activations_big = {true, true};
  auto                  model_big       = VmSequentialModel(vm, sizes_big, activations_big);
  auto                  charge_big      = CompileSequentialCharge(model_big, loss, optimiser);

  EXPECT_LT(charge_small, charge_big);
}

TEST_F(VMModelEstimatorTests, compilesequential_charge_correlate_with_size_of_layers)
{
  auto              loss        = VmString(vm, "mse");
  auto              optimiser   = VmString(vm, "adam");
  std::vector<bool> activations = {true, true};

  std::vector<SizeType> sizes_small  = {10, 10, 10};
  auto                  model_small  = VmSequentialModel(vm, sizes_small, activations);
  auto                  charge_small = CompileSequentialCharge(model_small, loss, optimiser);

  std::vector<SizeType> sizes_big  = {10, 10, 100};
  auto                  model_big  = VmSequentialModel(vm, sizes_big, activations);
  auto                  charge_big = CompileSequentialCharge(model_big, loss, optimiser);

  EXPECT_LT(charge_small, charge_big);
}

TEST_F(VMModelEstimatorTests, fit_charge_correlate_with_number_of_layers)
{
  auto     loss       = std::string("mse");
  auto     optimiser  = std::string("adam");
  SizeType datapoints = 128;
  SizeType batch_size = 32;

  std::vector<SizeType> sizes_small       = {10, 10};
  std::vector<bool>     activations_small = {true};
  auto model_small = VmSequentialModel(vm, sizes_small, activations_small, loss, optimiser);
  std::vector<SizeType> data_shape_small{sizes_small[0], datapoints};
  std::vector<SizeType> label_shape_small{sizes_small[sizes_small.size() - 1], datapoints};
  auto                  data_small   = VmTensor(vm, data_shape_small);
  auto                  label_small  = VmTensor(vm, label_shape_small);
  auto                  charge_small = FitCharge(model_small, data_small, label_small, batch_size);

  std::vector<SizeType> sizes_big       = {10, 10, 10};
  std::vector<bool>     activations_big = {true, true};
  auto model_big = VmSequentialModel(vm, sizes_big, activations_big, loss, optimiser);
  std::vector<SizeType> data_shape_big{sizes_big[0], datapoints};
  std::vector<SizeType> label_shape_big{sizes_big[sizes_big.size() - 1], datapoints};
  auto                  data_big   = VmTensor(vm, data_shape_big);
  auto                  label_big  = VmTensor(vm, label_shape_big);
  auto                  charge_big = FitCharge(model_big, data_big, label_big, batch_size);

  EXPECT_LT(charge_small, charge_big);
}

TEST_F(VMModelEstimatorTests, fit_charge_correlate_with_size_of_layers)
{
  auto              loss        = std::string("mse");
  auto              optimiser   = std::string("adam");
  SizeType          datapoints  = 128;
  SizeType          batch_size  = 32;
  std::vector<bool> activations = {true, true};

  std::vector<SizeType> sizes_small = {10, 10, 10};
  auto model_small = VmSequentialModel(vm, sizes_small, activations, loss, optimiser);
  std::vector<SizeType> data_shape_small{sizes_small[0], datapoints};
  std::vector<SizeType> label_shape_small{sizes_small[sizes_small.size() - 1], datapoints};
  auto                  data_small   = VmTensor(vm, data_shape_small);
  auto                  label_small  = VmTensor(vm, label_shape_small);
  auto                  charge_small = FitCharge(model_small, data_small, label_small, batch_size);

  std::vector<SizeType> sizes_big = {10, 10, 100};
  auto                  model_big = VmSequentialModel(vm, sizes_big, activations, loss, optimiser);
  std::vector<SizeType> data_shape_big{sizes_big[0], datapoints};
  std::vector<SizeType> label_shape_big{sizes_big[sizes_big.size() - 1], datapoints};
  auto                  data_big   = VmTensor(vm, data_shape_big);
  auto                  label_big  = VmTensor(vm, label_shape_big);
  auto                  charge_big = FitCharge(model_big, data_big, label_big, batch_size);

  EXPECT_LT(charge_small, charge_big);
}

TEST_F(VMModelEstimatorTests, fit_charge_correlate_with_number_of_datapoints)
{
  auto                  loss        = std::string("mse");
  auto                  optimiser   = std::string("adam");
  std::vector<bool>     activations = {true, true};
  std::vector<SizeType> sizes       = {10, 100, 10};
  auto                  model       = VmSequentialModel(vm, sizes, activations, loss, optimiser);
  SizeType              batch_size  = 32;

  SizeType              datapoints_small = 32;
  std::vector<SizeType> data_shape_small{sizes[0], datapoints_small};
  std::vector<SizeType> label_shape_small{sizes[sizes.size() - 1], datapoints_small};
  auto                  data_small   = VmTensor(vm, data_shape_small);
  auto                  label_small  = VmTensor(vm, label_shape_small);
  auto                  charge_small = FitCharge(model, data_small, label_small, batch_size);

  SizeType              datapoints_big = 128;
  std::vector<SizeType> data_shape_big{sizes[0], datapoints_big};
  std::vector<SizeType> label_shape_big{sizes[sizes.size() - 1], datapoints_big};
  auto                  data_big   = VmTensor(vm, data_shape_big);
  auto                  label_big  = VmTensor(vm, label_shape_big);
  auto                  charge_big = FitCharge(model, data_big, label_big, batch_size);

  EXPECT_LT(charge_small, charge_big);
}

TEST_F(VMModelEstimatorTests, fit_charge_correlate_negatively_with_batchsize)
{
  auto                  loss        = std::string("mse");
  auto                  optimiser   = std::string("adam");
  std::vector<bool>     activations = {true, true};
  std::vector<SizeType> sizes       = {10, 100, 10};
  auto                  model       = VmSequentialModel(vm, sizes, activations, loss, optimiser);
  SizeType              datapoints  = 128;
  std::vector<SizeType> data_shape{sizes[0], datapoints};
  std::vector<SizeType> label_shape{sizes[sizes.size() - 1], datapoints};
  auto                  data  = VmTensor(vm, data_shape);
  auto                  label = VmTensor(vm, label_shape);

  SizeType batch_size_big = 64;
  auto     charge_small   = FitCharge(model, data, label, batch_size_big);

  SizeType batch_size_small = 32;
  auto     charge_big       = FitCharge(model, data, label, batch_size_small);

  EXPECT_LT(charge_small, charge_big);
}

TEST_F(VMModelEstimatorTests, predict_charge_correlate_with_number_of_layers)
{
  auto     loss       = std::string("mse");
  auto     optimiser  = std::string("adam");
  SizeType datapoints = 128;

  std::vector<SizeType> sizes_small       = {10, 10};
  std::vector<bool>     activations_small = {true};
  auto model_small = VmSequentialModel(vm, sizes_small, activations_small, loss, optimiser);
  std::vector<SizeType> data_shape_small{sizes_small[0], datapoints};
  auto                  data_small   = VmTensor(vm, data_shape_small);
  auto                  charge_small = PredictCharge(model_small, data_small);

  std::vector<SizeType> sizes_big       = {10, 10, 10};
  std::vector<bool>     activations_big = {true, true};
  auto model_big = VmSequentialModel(vm, sizes_big, activations_big, loss, optimiser);
  std::vector<SizeType> data_shape_big{sizes_big[0], datapoints};
  auto                  data_big   = VmTensor(vm, data_shape_big);
  auto                  charge_big = PredictCharge(model_big, data_big);

  EXPECT_LT(charge_small, charge_big);
}

TEST_F(VMModelEstimatorTests, predict_charge_correlate_with_size_of_layers)
{
  auto              loss        = std::string("mse");
  auto              optimiser   = std::string("adam");
  SizeType          datapoints  = 128;
  std::vector<bool> activations = {true, true};

  std::vector<SizeType> sizes_small = {10, 10, 10};
  auto model_small = VmSequentialModel(vm, sizes_small, activations, loss, optimiser);
  std::vector<SizeType> data_shape_small{sizes_small[0], datapoints};
  auto                  data_small   = VmTensor(vm, data_shape_small);
  auto                  charge_small = PredictCharge(model_small, data_small);

  std::vector<SizeType> sizes_big = {10, 100, 10};
  auto                  model_big = VmSequentialModel(vm, sizes_big, activations, loss, optimiser);
  std::vector<SizeType> data_shape_big{sizes_big[0], datapoints};
  auto                  data_big   = VmTensor(vm, data_shape_big);
  auto                  charge_big = PredictCharge(model_big, data_big);

  EXPECT_LT(charge_small, charge_big);
}

TEST_F(VMModelEstimatorTests, predict_charge_correlate_with_number_of_datapoints)
{
  auto                  loss        = std::string("mse");
  auto                  optimiser   = std::string("adam");
  std::vector<bool>     activations = {true, true};
  std::vector<SizeType> sizes       = {10, 100, 10};
  auto                  model       = VmSequentialModel(vm, sizes, activations, loss, optimiser);

  SizeType              datapoints_small = 32;
  std::vector<SizeType> data_shape_small{sizes[0], datapoints_small};
  auto                  data_small   = VmTensor(vm, data_shape_small);
  auto                  charge_small = PredictCharge(model, data_small);

  SizeType              datapoints_big = 128;
  std::vector<SizeType> data_shape_big{sizes[0], datapoints_big};
  auto                  data_big   = VmTensor(vm, data_shape_big);
  auto                  charge_big = PredictCharge(model, data_big);

  EXPECT_LT(charge_small, charge_big);
}

TEST_F(VMModelEstimatorTests, serializetostring_charge_correlate_with_number_of_layers)
{
  auto loss      = std::string("mse");
  auto optimiser = std::string("adam");

  std::vector<SizeType> sizes_small       = {10, 10};
  std::vector<bool>     activations_small = {true};
  auto model_small  = VmSequentialModel(vm, sizes_small, activations_small, loss, optimiser);
  auto charge_small = SerializeToStringCharge(model_small);

  std::vector<SizeType> sizes_big       = {10, 10, 10};
  std::vector<bool>     activations_big = {true, true};
  auto model_big  = VmSequentialModel(vm, sizes_big, activations_big, loss, optimiser);
  auto charge_big = SerializeToStringCharge(model_big);

  EXPECT_LT(charge_small, charge_big);
}

TEST_F(VMModelEstimatorTests, serializetostring_charge_correlate_with_size_of_layers)
{
  auto              loss        = std::string("mse");
  auto              optimiser   = std::string("adam");
  std::vector<bool> activations = {true, true};

  std::vector<SizeType> sizes_small = {10, 10, 10};
  auto model_small  = VmSequentialModel(vm, sizes_small, activations, loss, optimiser);
  auto charge_small = SerializeToStringCharge(model_small);

  std::vector<SizeType> sizes_big  = {10, 100, 10};
  auto                  model_big  = VmSequentialModel(vm, sizes_big, activations, loss, optimiser);
  auto                  charge_big = SerializeToStringCharge(model_big);

  EXPECT_LT(charge_small, charge_big);
}

TEST_F(VMModelEstimatorTests, deserializefromstring_charge_correlate_with_number_of_layers)
{
  auto loss      = std::string("mse");
  auto optimiser = std::string("adam");

  std::vector<SizeType> sizes_small       = {10, 10};
  std::vector<bool>     activations_small = {true};
  auto model_small = VmSequentialModel(vm, sizes_small, activations_small, loss, optimiser);
  auto model_small_serialized = model_small->SerializeToString();
  auto model_small_new        = VmSequentialModel(vm);
  auto charge_small = DeserializeFromStringCharge(model_small_new, model_small_serialized);

  std::vector<SizeType> sizes_big       = {10, 10, 10};
  std::vector<bool>     activations_big = {true, true};
  auto model_big            = VmSequentialModel(vm, sizes_big, activations_big, loss, optimiser);
  auto model_big_serialized = model_big->SerializeToString();
  auto model_big_new        = VmSequentialModel(vm);
  auto charge_big           = DeserializeFromStringCharge(model_big_new, model_big_serialized);

  EXPECT_LT(charge_small, charge_big);
}

TEST_F(VMModelEstimatorTests, deserializefromstring_charge_correlate_with_size_of_layers)
{
  auto              loss        = std::string("mse");
  auto              optimiser   = std::string("adam");
  std::vector<bool> activations = {true, true};

  std::vector<SizeType> sizes_small = {10, 10, 10};
  auto model_small            = VmSequentialModel(vm, sizes_small, activations, loss, optimiser);
  auto model_small_serialized = model_small->SerializeToString();
  auto model_small_new        = VmSequentialModel(vm);
  auto charge_small = DeserializeFromStringCharge(model_small_new, model_small_serialized);

  std::vector<SizeType> sizes_big = {10, 100, 10};
  auto                  model_big = VmSequentialModel(vm, sizes_big, activations, loss, optimiser);
  auto                  model_big_serialized = model_big->SerializeToString();
  auto                  model_big_new        = VmSequentialModel(vm);
  auto charge_big = DeserializeFromStringCharge(model_big_new, model_big_serialized);

  EXPECT_LT(charge_small, charge_big);
}

//////////////////////////////////////////////////
// Estimator state consistency with its VMModel //
//////////////////////////////////////////////////

TEST_F(VMModelEstimatorTests, estimator_state_consistency_after_serialization_deserialization)
{
  fetch::serializers::MsgPackSerializer serializer;

  std::vector<SizeType> sizes          = {10, 10, 10};
  std::vector<bool>     activations    = {true, true};
  auto                  model_original = VmSequentialModel(vm, sizes, activations, "mse", "adam");
  auto                  model_from_serializer = VmSequentialModel(vm);

  model_original->SerializeTo(serializer);
  serializer.seek(0);
  model_from_serializer->DeserializeFrom(serializer);

  ChargeAmount charge_original        = 0;
  ChargeAmount charge_from_serializer = 0;

  //
  SizeType input_size  = 10;
  SizeType output_size = 100;
  auto     layer_type  = VmString(vm, "dense");
  charge_original      = LayerAddDenseCharge(model_original, layer_type, input_size, output_size);
  charge_from_serializer =
      LayerAddDenseCharge(model_from_serializer, layer_type, input_size, output_size);
  EXPECT_EQ(charge_original, charge_from_serializer);

  //
  auto activation_type   = VmString(vm, "relu");
  charge_original        = LayerAddDenseActivationCharge(model_original, layer_type, input_size,
                                                  output_size, activation_type);
  charge_from_serializer = LayerAddDenseActivationCharge(model_from_serializer, layer_type,
                                                         input_size, output_size, activation_type);
  EXPECT_EQ(charge_original, charge_from_serializer);

  //
  auto loss              = VmString(vm, "mse");
  auto optimiser         = VmString(vm, "adam");
  charge_original        = CompileSequentialCharge(model_original, loss, optimiser);
  charge_from_serializer = CompileSequentialCharge(model_from_serializer, loss, optimiser);
  EXPECT_EQ(charge_original, charge_from_serializer);

  //
  SizeType              batch_size = 64;
  SizeType              datapoints = 128;
  std::vector<SizeType> data_shape{sizes[0], datapoints};
  std::vector<SizeType> label_shape{sizes[sizes.size() - 1], datapoints};
  auto                  data  = VmTensor(vm, data_shape);
  auto                  label = VmTensor(vm, label_shape);
  charge_original             = FitCharge(model_original, data, label, batch_size);
  charge_from_serializer      = FitCharge(model_from_serializer, data, label, batch_size);
  EXPECT_EQ(charge_original, charge_from_serializer);

  //
  charge_original        = PredictCharge(model_original, data);
  charge_from_serializer = PredictCharge(model_from_serializer, data);
  EXPECT_EQ(charge_original, charge_from_serializer);

  //
  charge_original        = SerializeToStringCharge(model_original);
  charge_from_serializer = SerializeToStringCharge(model_from_serializer);
  EXPECT_EQ(charge_original, charge_from_serializer);

  //
  auto original_serialized        = model_original->SerializeToString();
  auto from_serializer_serialized = model_from_serializer->SerializeToString();
  charge_original = DeserializeFromStringCharge(model_original, original_serialized);
  charge_from_serializer =
      DeserializeFromStringCharge(model_from_serializer, from_serializer_serialized);
  EXPECT_EQ(charge_original, charge_from_serializer);
}

TEST_F(VMModelEstimatorTests,
       estimator_state_consistency_after_serialization_deserialization_from_string)
{
  std::vector<SizeType> sizes          = {10, 10, 10};
  std::vector<bool>     activations    = {true, true};
  auto                  model_original = VmSequentialModel(vm, sizes, activations, "mse", "adam");
  auto                  model_from_serializer = VmSequentialModel(vm);

  auto serialized_model = model_original->SerializeToString();
  model_from_serializer->DeserializeFromString(serialized_model);
  ChargeAmount charge_original        = 0;
  ChargeAmount charge_from_serializer = 0;

  //
  SizeType input_size  = 10;
  SizeType output_size = 100;
  auto     layer_type  = VmString(vm, "dense");
  charge_original      = LayerAddDenseCharge(model_original, layer_type, input_size, output_size);
  charge_from_serializer =
      LayerAddDenseCharge(model_from_serializer, layer_type, input_size, output_size);
  EXPECT_EQ(charge_original, charge_from_serializer);

  //
  auto activation_type   = VmString(vm, "relu");
  charge_original        = LayerAddDenseActivationCharge(model_original, layer_type, input_size,
                                                  output_size, activation_type);
  charge_from_serializer = LayerAddDenseActivationCharge(model_from_serializer, layer_type,
                                                         input_size, output_size, activation_type);
  EXPECT_EQ(charge_original, charge_from_serializer);

  //
  auto loss              = VmString(vm, "mse");
  auto optimiser         = VmString(vm, "adam");
  charge_original        = CompileSequentialCharge(model_original, loss, optimiser);
  charge_from_serializer = CompileSequentialCharge(model_from_serializer, loss, optimiser);
  EXPECT_EQ(charge_original, charge_from_serializer);

  //
  SizeType              batch_size = 64;
  SizeType              datapoints = 128;
  std::vector<SizeType> data_shape{sizes[0], datapoints};
  std::vector<SizeType> label_shape{sizes[sizes.size() - 1], datapoints};
  auto                  data  = VmTensor(vm, data_shape);
  auto                  label = VmTensor(vm, label_shape);
  charge_original             = FitCharge(model_original, data, label, batch_size);
  charge_from_serializer      = FitCharge(model_from_serializer, data, label, batch_size);
  EXPECT_EQ(charge_original, charge_from_serializer);

  //
  charge_original        = PredictCharge(model_original, data);
  charge_from_serializer = PredictCharge(model_from_serializer, data);
  EXPECT_EQ(charge_original, charge_from_serializer);

  //
  charge_original        = SerializeToStringCharge(model_original);
  charge_from_serializer = SerializeToStringCharge(model_from_serializer);
  EXPECT_EQ(charge_original, charge_from_serializer);

  //
  auto original_serialized        = model_original->SerializeToString();
  auto from_serializer_serialized = model_from_serializer->SerializeToString();
  charge_original = DeserializeFromStringCharge(model_original, original_serialized);
  charge_from_serializer =
      DeserializeFromStringCharge(model_from_serializer, from_serializer_serialized);
  EXPECT_EQ(charge_original, charge_from_serializer);
}

TEST_F(VMModelEstimatorTests, charge_forward_one_dense)
{
  using namespace fetch::ml::charge_estimation::ops;
  auto              loss        = VmString(vm, "mse");
  auto              optimiser   = VmString(vm, "adam");
  std::vector<bool> activations = {true, true};

  SizeType const inputs     = 10;
  SizeType const outputs    = 10;
  SizeType const batch_size = 20;

  VmModelPtr  model = VmSequentialModel(vm);
  VmStringPtr dense{new fetch::vm::String(vm.get(), "dense")};

  model->LayerAddDense(dense, inputs, outputs);
  model->CompileSequential(loss, optimiser);

  auto data = VmTensor(vm, {inputs, batch_size});
  data->FillRandom();

  const ChargeAmount cost = model->EstimatePredict(data);

  ChargeAmount expected_cost = 0;
  // For a Dense layer with n inputs and m outputs and empty activation there is expected
  // n placeholder readings
<<<<<<< HEAD
  expected_cost += inputs * PLACEHOLDER_READING_PER_ELEMENT;
  // n flattening operations (because Dense is not time-distributed in this test)

  bool max_charge = false;
  if (inputs < fetch::ml::charge_estimation::ops::PIECEWISE_LOWER_THRESHOLD)
  {
    expected_cost += fetch::ml::charge_estimation::ops::LOW_FLATTEN_PER_ELEMENT * inputs;
  }
  else if (inputs < fetch::ml::charge_estimation::ops::PIECEWISE_HARD_CAP)
  {
    expected_cost += fetch::ml::charge_estimation::ops::HIGH_FLATTEN_PER_ELEMENT * inputs;
  }
  else
  {
    expected_cost = fetch::math::numeric_max<fetch::ml::OperationsCount>();
    max_charge    = true;
  }

  if (!max_charge)
  {
    // n*m Weights reading (100 weights total)
    expected_cost += (inputs * outputs) * WEIGHTS_READING_PER_ELEMENT;
    // n*m*1 matmul operations
    expected_cost += (inputs * outputs) * MULTIPLICATION_PER_ELEMENT;
    // m bias weights reading
    expected_cost += outputs * WEIGHTS_READING_PER_ELEMENT;

    fetch::ml::OperationsCount add_charge{1};

    // Addition cost
    // Type of tensor is not important for SizeFromShape
    fetch::math::SizeType num_elements = fetch::math::Tensor<float>::SizeFromShape({outputs, 1});
    add_charge += num_elements;

    // Iteration over 3 tensors (input1, input2, ret)
    // Type of tensor is not important for ChargeIterate
    fetch::ml::OperationsCount iteration_ops =
        fetch::math::Tensor<float>::ChargeIterate({outputs, 1});
    add_charge += iteration_ops * 3;

    // m adding (bias + matmul result)
    expected_cost += add_charge;
  }
=======
  expected_cost += inputs * PLACEHOLDER_READING_PER_ELEMENT * batch_size;
  // n*m Weights reading (100 weights total)
  expected_cost += (inputs * outputs) * WEIGHTS_READING_PER_ELEMENT * batch_size;
  // There is a second placeholder - one is in the graph and the other in the FC layer
  expected_cost += inputs * PLACEHOLDER_READING_PER_ELEMENT * batch_size;
  // n flattening operations (because Dense is not time-distributed in this test)
  expected_cost += inputs * FLATTEN_PER_ELEMENT * batch_size;
  // n*m*1 matmul operations
  expected_cost += (inputs * outputs) * MULTIPLICATION_PER_ELEMENT * batch_size;
  // m bias weights reading
  expected_cost += outputs * WEIGHTS_READING_PER_ELEMENT * batch_size;

  fetch::ml::OperationsCount add_charge{1};

  // Addition cost
  // Type of tensor is not important for SizeFromShape
  fetch::math::SizeType num_elements =
      fetch::math::Tensor<float>::SizeFromShape({outputs, batch_size});
  add_charge += num_elements;

  // Iteration over 3 tensors (input1, input2, ret)
  // Type of tensor is not important for ChargeIterate
  fetch::ml::OperationsCount iteration_ops =
      fetch::math::Tensor<float>::ChargeIterate({outputs, batch_size});
  add_charge += iteration_ops * 3;

  // m adding (bias + matmul result)
  expected_cost += add_charge;
>>>>>>> 2a5897bd

  ASSERT_EQ(cost, expected_cost);
}

}  // namespace<|MERGE_RESOLUTION|>--- conflicted
+++ resolved
@@ -1017,51 +1017,7 @@
   ChargeAmount expected_cost = 0;
   // For a Dense layer with n inputs and m outputs and empty activation there is expected
   // n placeholder readings
-<<<<<<< HEAD
-  expected_cost += inputs * PLACEHOLDER_READING_PER_ELEMENT;
-  // n flattening operations (because Dense is not time-distributed in this test)
-
-  bool max_charge = false;
-  if (inputs < fetch::ml::charge_estimation::ops::PIECEWISE_LOWER_THRESHOLD)
-  {
-    expected_cost += fetch::ml::charge_estimation::ops::LOW_FLATTEN_PER_ELEMENT * inputs;
-  }
-  else if (inputs < fetch::ml::charge_estimation::ops::PIECEWISE_HARD_CAP)
-  {
-    expected_cost += fetch::ml::charge_estimation::ops::HIGH_FLATTEN_PER_ELEMENT * inputs;
-  }
-  else
-  {
-    expected_cost = fetch::math::numeric_max<fetch::ml::OperationsCount>();
-    max_charge    = true;
-  }
-
-  if (!max_charge)
-  {
-    // n*m Weights reading (100 weights total)
-    expected_cost += (inputs * outputs) * WEIGHTS_READING_PER_ELEMENT;
-    // n*m*1 matmul operations
-    expected_cost += (inputs * outputs) * MULTIPLICATION_PER_ELEMENT;
-    // m bias weights reading
-    expected_cost += outputs * WEIGHTS_READING_PER_ELEMENT;
-
-    fetch::ml::OperationsCount add_charge{1};
-
-    // Addition cost
-    // Type of tensor is not important for SizeFromShape
-    fetch::math::SizeType num_elements = fetch::math::Tensor<float>::SizeFromShape({outputs, 1});
-    add_charge += num_elements;
-
-    // Iteration over 3 tensors (input1, input2, ret)
-    // Type of tensor is not important for ChargeIterate
-    fetch::ml::OperationsCount iteration_ops =
-        fetch::math::Tensor<float>::ChargeIterate({outputs, 1});
-    add_charge += iteration_ops * 3;
-
-    // m adding (bias + matmul result)
-    expected_cost += add_charge;
-  }
-=======
+
   expected_cost += inputs * PLACEHOLDER_READING_PER_ELEMENT * batch_size;
   // n*m Weights reading (100 weights total)
   expected_cost += (inputs * outputs) * WEIGHTS_READING_PER_ELEMENT * batch_size;
@@ -1090,7 +1046,6 @@
 
   // m adding (bias + matmul result)
   expected_cost += add_charge;
->>>>>>> 2a5897bd
 
   ASSERT_EQ(cost, expected_cost);
 }
