//------------------------------------------------------------------------------
//
//   Copyright 2018-2019 Fetch.AI Limited
//
//   Licensed under the Apache License, Version 2.0 (the "License");
//   you may not use this file except in compliance with the License.
//   You may obtain a copy of the License at
//
//       http://www.apache.org/licenses/LICENSE-2.0
//
//   Unless required by applicable law or agreed to in writing, software
//   distributed under the License is distributed on an "AS IS" BASIS,
//   WITHOUT WARRANTIES OR CONDITIONS OF ANY KIND, either express or implied.
//   See the License for the specific language governing permissions and
//   limitations under the License.
//
//------------------------------------------------------------------------------

#include "math/standard_functions/abs.hpp"
#include "vm/array.hpp"
#include "vm_modules/math/math.hpp"
#include "vm_modules/math/tensor/tensor.hpp"
#include "vm_modules/math/type.hpp"
#include "vm_test_toolkit.hpp"

#include "gmock/gmock.h"

#include <sstream>

using namespace fetch::vm;

namespace {

using ::testing::Between;

using DataType = fetch::vm_modules::math::DataType;
using SizeType = fetch::vm_modules::math::SizeType;

class MathTensorTests : public ::testing::Test
{
public:
  std::stringstream stdout;
  VmTestToolkit     toolkit{&stdout};
};

/// GETTER AND SETTER TESTS ///

TEST_F(MathTensorTests, tensor_1_dim_fixed64_fill)
{
  static char const *FILL_1_DIM_SRC = R"(
            function main()
              var tensor_shape = Array<UInt64>(1);
              tensor_shape[0] = 10u64;
              var d = Tensor(tensor_shape);
              d.fill(toFixed64(123456.0));
              assert(d.at(1u64) == toFixed64(123456.0));
            endfunction
          )";
  ASSERT_TRUE(toolkit.Compile(FILL_1_DIM_SRC));
  ASSERT_TRUE(toolkit.Run());
}

TEST_F(MathTensorTests, tensor_2_dim_fixed64_fill)
{
  static char const *FILL_2_DIM_SRC = R"(
            function main()
              var tensor_shape = Array<UInt64>(2);
              tensor_shape[0] = 10u64;
              tensor_shape[1] = 10u64;
              var d = Tensor(tensor_shape);
              d.fill(toFixed64(123456.0));
              assert(d.at(1u64,1u64) == toFixed64(123456.0));
            endfunction
          )";

  ASSERT_TRUE(toolkit.Compile(FILL_2_DIM_SRC));
  ASSERT_TRUE(toolkit.Run());
}

TEST_F(MathTensorTests, tensor_3_dim_fixed64_fill)
{
  static char const *FILL_3_DIM_SRC = R"(
            function main()
              var tensor_shape = Array<UInt64>(3);
              tensor_shape[0] = 10u64;
              tensor_shape[1] = 10u64;
              tensor_shape[2] = 10u64;
              var d = Tensor(tensor_shape);
              d.fill(toFixed64(123456.0));
              assert(d.at(1u64,1u64,1u64) == toFixed64(123456.0));
            endfunction
          )";

  ASSERT_TRUE(toolkit.Compile(FILL_3_DIM_SRC));
  ASSERT_TRUE(toolkit.Run());
}

TEST_F(MathTensorTests, tensor_4_dim_fixed64_fill)
{
  static char const *FILL_4_DIM_SRC = R"(
            function main()
              var tensor_shape = Array<UInt64>(4);
              tensor_shape[0] = 10u64;
              tensor_shape[1] = 10u64;
              tensor_shape[2] = 10u64;
              tensor_shape[3] = 10u64;
              var d = Tensor(tensor_shape);
              d.fill(toFixed64(123456.0));
              assert(d.at(1u64,1u64,1u64,1u64) == toFixed64(123456.0));
            endfunction
          )";
  ASSERT_TRUE(toolkit.Compile(FILL_4_DIM_SRC));
  ASSERT_TRUE(toolkit.Run());
}

TEST_F(MathTensorTests, tensor_at_on_invalid_index)
{
  static char const *SRC = R"(
    function main()
      var tensor_shape = Array<UInt64>(1);
      tensor_shape[0] = 2u64;

      var x = Tensor(tensor_shape);

      printLn(toString(x.at(3u64)));
    endfunction
  )";

  ASSERT_TRUE(toolkit.Compile(SRC));
  EXPECT_FALSE(toolkit.Run());
}

TEST_F(MathTensorTests, tensor_at_invalid_index_count_too_many)
{
  static char const *SRC = R"(
    function main()
      var tensor_shape = Array<UInt64>(1);
      tensor_shape[0] = 2u64;

      var x = Tensor(tensor_shape);

      printLn(toString(x.at(0u64, 0u64)));
    endfunction
  )";

  ASSERT_TRUE(toolkit.Compile(SRC));
  EXPECT_FALSE(toolkit.Run());
}

TEST_F(MathTensorTests, tensor_at_invalid_index_count_too_few)
{
  static char const *SRC = R"(
    function main()
      var tensor_shape = Array<UInt64>(2);
      tensor_shape[0] = 2u64;
      tensor_shape[1] = 2u64;

      var x = Tensor(tensor_shape);

      printLn(toString(x.at(0u64)));
    endfunction
  )";

  ASSERT_TRUE(toolkit.Compile(SRC));
  EXPECT_FALSE(toolkit.Run());
}

TEST_F(MathTensorTests, tensor_set_on_invalid_index)
{
  static char const *SRC = R"(
    function main()
      var tensor_shape = Array<UInt64>(1);
      tensor_shape[0] = 2u64;

      var x = Tensor(tensor_shape);

      x.setAt(3u64, 1.0fp64);
    endfunction
  )";

  ASSERT_TRUE(toolkit.Compile(SRC));
  EXPECT_FALSE(toolkit.Run());
}

TEST_F(MathTensorTests, tensor_set_and_at_one_test)
{
  static char const *tensor_serialiase_src = R"(
    function main() : Tensor
      var tensor_shape = Array<UInt64>(1);
      tensor_shape[0] = 2u64;

      var x = Tensor(tensor_shape);
      var y = Tensor(tensor_shape);
      x.fill(2.0fp64);

      y.setAt(0u64,x.at(0u64));
      y.setAt(1u64,x.at(1u64));

     return y;
    endfunction
  )";

  ASSERT_TRUE(toolkit.Compile(tensor_serialiase_src));
  Variant res;
  ASSERT_TRUE(toolkit.Run(&res));

  auto const                    tensor = res.Get<Ptr<fetch::vm_modules::math::VMTensor>>();
  fetch::math::Tensor<DataType> gt({2});
  gt.Fill(static_cast<DataType>(2.0));

  EXPECT_TRUE(gt.AllClose(tensor->GetTensor()));
}

TEST_F(MathTensorTests, tensor_set_and_at_two_test)
{
  static char const *tensor_serialiase_src = R"(
    function main() : Tensor
      var tensor_shape = Array<UInt64>(2);
      tensor_shape[0] = 2u64;
      tensor_shape[1] = 2u64;

      var x = Tensor(tensor_shape);
      var y = Tensor(tensor_shape);
      x.fill(2.0fp64);

      y.setAt(0u64,0u64,x.at(0u64,0u64));
      y.setAt(0u64,1u64,x.at(0u64,1u64));
      y.setAt(1u64,0u64,x.at(1u64,0u64));
      y.setAt(1u64,1u64,x.at(1u64,1u64));

     return y;
    endfunction
  )";

  ASSERT_TRUE(toolkit.Compile(tensor_serialiase_src));
  Variant res;
  ASSERT_TRUE(toolkit.Run(&res));

  auto const                    tensor = res.Get<Ptr<fetch::vm_modules::math::VMTensor>>();
  fetch::math::Tensor<DataType> gt({2, 2});
  gt.Fill(static_cast<DataType>(2.0));

  EXPECT_TRUE(gt.AllClose(tensor->GetTensor()));
}

TEST_F(MathTensorTests, tensor_set_and_at_three_test)
{
  static char const *tensor_serialiase_src = R"(
    function main() : Tensor
      var tensor_shape = Array<UInt64>(3);
      tensor_shape[0] = 2u64;
      tensor_shape[1] = 2u64;
      tensor_shape[2] = 2u64;

      var x = Tensor(tensor_shape);
      var y = Tensor(tensor_shape);
      x.fill(2.0fp64);

      y.setAt(0u64,0u64,0u64,x.at(0u64,0u64,0u64));
      y.setAt(0u64,1u64,0u64,x.at(0u64,1u64,0u64));
      y.setAt(1u64,0u64,0u64,x.at(1u64,0u64,0u64));
      y.setAt(1u64,1u64,0u64,x.at(1u64,1u64,0u64));
      y.setAt(0u64,0u64,1u64,x.at(0u64,0u64,1u64));
      y.setAt(0u64,1u64,1u64,x.at(0u64,1u64,1u64));
      y.setAt(1u64,0u64,1u64,x.at(1u64,0u64,1u64));
      y.setAt(1u64,1u64,1u64,x.at(1u64,1u64,1u64));

     return y;
    endfunction
  )";

  ASSERT_TRUE(toolkit.Compile(tensor_serialiase_src));
  Variant res;
  ASSERT_TRUE(toolkit.Run(&res));

  auto const                    tensor = res.Get<Ptr<fetch::vm_modules::math::VMTensor>>();
  fetch::math::Tensor<DataType> gt({2, 2, 2});
  gt.Fill(static_cast<DataType>(2.0));

  EXPECT_TRUE(gt.AllClose(tensor->GetTensor()));
}

TEST_F(MathTensorTests, tensor_set_and_at_four_test)
{
  static char const *tensor_serialiase_src = R"(
    function main() : Tensor
      var tensor_shape = Array<UInt64>(4);
      tensor_shape[0] = 2u64;
      tensor_shape[1] = 2u64;
      tensor_shape[2] = 2u64;
      tensor_shape[3] = 2u64;

      var x = Tensor(tensor_shape);
      var y = Tensor(tensor_shape);
      x.fill(2.0fp64);

      y.setAt(0u64,0u64,0u64,0u64,x.at(0u64,0u64,0u64,0u64));
      y.setAt(0u64,1u64,0u64,0u64,x.at(0u64,1u64,0u64,0u64));
      y.setAt(1u64,0u64,0u64,0u64,x.at(1u64,0u64,0u64,0u64));
      y.setAt(1u64,1u64,0u64,0u64,x.at(1u64,1u64,0u64,0u64));
      y.setAt(0u64,0u64,1u64,0u64,x.at(0u64,0u64,1u64,0u64));
      y.setAt(0u64,1u64,1u64,0u64,x.at(0u64,1u64,1u64,0u64));
      y.setAt(1u64,0u64,1u64,0u64,x.at(1u64,0u64,1u64,0u64));
      y.setAt(1u64,1u64,1u64,0u64,x.at(1u64,1u64,1u64,0u64));
      y.setAt(0u64,0u64,0u64,1u64,x.at(0u64,0u64,0u64,1u64));
      y.setAt(0u64,1u64,0u64,1u64,x.at(0u64,1u64,0u64,1u64));
      y.setAt(1u64,0u64,0u64,1u64,x.at(1u64,0u64,0u64,1u64));
      y.setAt(1u64,1u64,0u64,1u64,x.at(1u64,1u64,0u64,1u64));
      y.setAt(0u64,0u64,1u64,1u64,x.at(0u64,0u64,1u64,1u64));
      y.setAt(0u64,1u64,1u64,1u64,x.at(0u64,1u64,1u64,1u64));
      y.setAt(1u64,0u64,1u64,1u64,x.at(1u64,0u64,1u64,1u64));
      y.setAt(1u64,1u64,1u64,1u64,x.at(1u64,1u64,1u64,1u64));

     return y;
    endfunction
  )";

  ASSERT_TRUE(toolkit.Compile(tensor_serialiase_src));
  Variant res;
  ASSERT_TRUE(toolkit.Run(&res));

  auto const                    tensor = res.Get<Ptr<fetch::vm_modules::math::VMTensor>>();
  fetch::math::Tensor<DataType> gt({2, 2, 2, 2});
  gt.Fill(static_cast<DataType>(2.0));

  EXPECT_TRUE(gt.AllClose(tensor->GetTensor()));
}

TEST_F(MathTensorTests, tensor_set_from_string)
{
  static char const *tensor_from_string_src = R"(
    function main() : Tensor
      var tensor_shape = Array<UInt64>(3);
      tensor_shape[0] = 4u64;
      tensor_shape[1] = 1u64;
      tensor_shape[2] = 1u64;

      var x = Tensor(tensor_shape);
      x.fill(2.0fp64);

      var string_vals = "1.0, 1.0, 1.0, 1.0";
      x.fromString(string_vals);

      return x;

    endfunction
  )";

  ASSERT_TRUE(toolkit.Compile(tensor_from_string_src));
  Variant res;
  ASSERT_TRUE(toolkit.Run(&res));

  auto const                    tensor = res.Get<Ptr<fetch::vm_modules::math::VMTensor>>();
  fetch::math::Tensor<DataType> gt({4, 1, 1});
  gt.Fill(static_cast<DataType>(1.0));

  EXPECT_TRUE(gt.AllClose(tensor->GetTensor()));
}

TEST_F(MathTensorTests, tensor_shape_from_tensor)
{
  static char const *tensor_from_string_src = R"(
    function main() : Array<UInt64>
      var tensor_shape = Array<UInt64>(3);
      tensor_shape[0] = 2u64;
      tensor_shape[1] = 3u64;
      tensor_shape[2] = 4u64;
      var x = Tensor(tensor_shape);

      var shape = x.shape();

      return shape;

    endfunction
  )";

  ASSERT_TRUE(toolkit.Compile(tensor_from_string_src));
  Variant res;
  ASSERT_TRUE(toolkit.Run(&res));

  auto tensor_shape{res.Get<Ptr<IArray>>()};

  std::vector<SizeType>       ret;
  std::vector<SizeType> const gt({2, 3, 4});

  while (tensor_shape->Count() > 0)
  {
    ret.emplace_back(tensor_shape->PopFrontOne().Get<uint64_t>());
  }

  EXPECT_EQ(gt, ret);
}

TEST_F(MathTensorTests, tensor_copy_from_tensor)
{
  static char const *tensor_from_string_src = R"(
    function main() : Tensor
      var tensor_shape = Array<UInt64>(1);
      tensor_shape[0] = 4u64;

      var x = Tensor(tensor_shape);
      var y = Tensor(tensor_shape);
      x.fill(2.0fp64);
      y = x.copy();
      x.setAt(0u64, 1.0fp64);

      return y;

    endfunction
  )";

  ASSERT_TRUE(toolkit.Compile(tensor_from_string_src));
  Variant res;
  ASSERT_TRUE(toolkit.Run(&res));

  auto const                    tensor = res.Get<Ptr<fetch::vm_modules::math::VMTensor>>();
  fetch::math::Tensor<DataType> gt({4});
  gt.Fill(static_cast<DataType>(2.0));

  EXPECT_TRUE(gt.AllClose(tensor->GetTensor()));
}

/// TENSOR ARITHMETIC TESTS ///

TEST_F(MathTensorTests, tensor_equal_etch_test)
{

  // TODO (ML-340) - replace member function test with operator test
  static char const *tensor_equal_true_src = R"(
    function main() : Bool
      var tensor_shape = Array<UInt64>(2);
      tensor_shape[0] = 3u64;
      tensor_shape[1] = 3u64;
      var x = Tensor(tensor_shape);
      var y = Tensor(tensor_shape);
      x.fill(7.0fp64);
      y.fill(7.0fp64);
      var result : Bool = x.isEqual(y);
      return result;
    endfunction
  )";

  //  static char const *tensor_equal_true_src = R"(
  //    function main() : Bool
  //      var tensor_shape = Array<UInt64>(2);
  //      tensor_shape[0] = 3u64;
  //      tensor_shape[1] = 3u64;
  //      var x = Tensor(tensor_shape);
  //      var y = Tensor(tensor_shape);
  //      x.fill(7.0fp64);
  //      y.fill(7.0fp64);
  //      var result : Bool = (x == y);
  //      return result;
  //    endfunction
  //  )";

  ASSERT_TRUE(toolkit.Compile(tensor_equal_true_src));
  Variant res;
  ASSERT_TRUE(toolkit.Run(&res));

  auto const result = res.Get<bool>();
  EXPECT_TRUE(result == true);

  // TODO (ML-340) - replace member function test with operator test
  // test again for when not equal
  static char const *tensor_equal_false_src = R"(
    function main() : Bool
      var tensor_shape = Array<UInt64>(2);
      tensor_shape[0] = 3u64;
      tensor_shape[1] = 3u64;
      var x = Tensor(tensor_shape);
      var y = Tensor(tensor_shape);
      x.fill(7.0fp64);
      y.fill(7.0fp64);
      y.setAt(0u64, 0u64, 1.0fp64);
      var result : Bool = x.isEqual(y);
      return result;
    endfunction
  )";

  //  // test again for when not equal
  //  static char const *tensor_equal_false_src = R"(
  //    function main() : Bool
  //      var tensor_shape = Array<UInt64>(2);
  //      tensor_shape[0] = 3u64;
  //      tensor_shape[1] = 3u64;
  //      var x = Tensor(tensor_shape);
  //      var y = Tensor(tensor_shape);
  //      x.fill(7.0fp64);
  //      y.fill(7.0fp64);
  //      y.setAt(0u64, 0u64, 1.0fp64);
  //      var result : Bool = (x == y);
  //      return result;
  //    endfunction
  //  )";

  ASSERT_TRUE(toolkit.Compile(tensor_equal_false_src));
  ASSERT_TRUE(toolkit.Run(&res));

  auto const result2 = res.Get<bool>();
  EXPECT_TRUE(result2 == false);
}

TEST_F(MathTensorTests, tensor_not_equal_etch_test)
{

  // TODO (ML-340) - replace member function test with operator test

  static char const *tensor_not_equal_true_src = R"(
    function main() : Bool
      var tensor_shape = Array<UInt64>(2);
      tensor_shape[0] = 3u64;
      tensor_shape[1] = 3u64;
      var x = Tensor(tensor_shape);
      var y = Tensor(tensor_shape);
      x.fill(7.0fp64);
      y.fill(7.0fp64);
      var result : Bool = x.isNotEqual(y);
      return result;
    endfunction
  )";
  //  static char const *tensor_not_equal_true_src = R"(
  //    function main() : Bool
  //      var tensor_shape = Array<UInt64>(2);
  //      tensor_shape[0] = 3u64;
  //      tensor_shape[1] = 3u64;
  //      var x = Tensor(tensor_shape);
  //      var y = Tensor(tensor_shape);
  //      x.fill(7.0fp64);
  //      y.fill(7.0fp64);
  //      var result : Bool = (x != y);
  //      return result;
  //    endfunction
  //  )";

  ASSERT_TRUE(toolkit.Compile(tensor_not_equal_true_src));
  Variant res;
  ASSERT_TRUE(toolkit.Run(&res));

  auto const result = res.Get<bool>();
  EXPECT_TRUE(result == false);

  // TODO (ML-340) - replace member function test with operator test

  // test again for when not equal
  static char const *tensor_not_equal_false_src = R"(
    function main() : Bool
      var tensor_shape = Array<UInt64>(2);
      tensor_shape[0] = 3u64;
      tensor_shape[1] = 3u64;
      var x = Tensor(tensor_shape);
      var y = Tensor(tensor_shape);
      x.fill(7.0fp64);
      y.fill(7.0fp64);
      y.setAt(0u64, 0u64, 1.0fp64);
      var result : Bool = x.isNotEqual(y);
      return result;
    endfunction
  )";

  //  // test again for when not equal
  //  static char const *tensor_not_equal_false_src = R"(
  //    function main() : Bool
  //      var tensor_shape = Array<UInt64>(2);
  //      tensor_shape[0] = 3u64;
  //      tensor_shape[1] = 3u64;
  //      var x = Tensor(tensor_shape);
  //      var y = Tensor(tensor_shape);
  //      x.fill(7.0fp64);
  //      y.fill(7.0fp64);
  //      y.setAt(0u64, 0u64, 1.0fp64);
  //      var result : Bool = (x != y);
  //      return result;
  //    endfunction
  //  )";

  ASSERT_TRUE(toolkit.Compile(tensor_not_equal_false_src));
  ASSERT_TRUE(toolkit.Run(&res));

  auto const result2 = res.Get<bool>();
  EXPECT_TRUE(result2 == true);
}

TEST_F(MathTensorTests, tensor_add_test)
{

  // TODO (ML-340) - replace member function test with operator test
  static char const *tensor_add_src = R"(
    function main() : Tensor
      var tensor_shape = Array<UInt64>(2);
      tensor_shape[0] = 3u64;
      tensor_shape[1] = 3u64;
      var x = Tensor(tensor_shape);
      var y = Tensor(tensor_shape);
      x.fill(7.0fp64);
      y.fill(7.0fp64);
      var result = x.add(y);
      return result;
    endfunction
  )";
  //  static char const *tensor_add_src = R"(
  //    function main() : Tensor
  //      var tensor_shape = Array<UInt64>(2);
  //      tensor_shape[0] = 3u64;
  //      tensor_shape[1] = 3u64;
  //      var x = Tensor(tensor_shape);
  //      var y = Tensor(tensor_shape);
  //      x.fill(7.0fp64);
  //      y.fill(7.0fp64);
  //      var result = x + y;
  //      return result;
  //    endfunction
  //  )";

  ASSERT_TRUE(toolkit.Compile(tensor_add_src));
  Variant res;
  ASSERT_TRUE(toolkit.Run(&res));

  auto const                    tensor_ptr = res.Get<Ptr<fetch::vm_modules::math::VMTensor>>();
  auto                          tensor     = tensor_ptr->GetTensor();
  fetch::math::Tensor<DataType> gt({3, 3});
  gt.Fill(DataType(14.0));

  EXPECT_TRUE(gt.AllClose(tensor));
}

TEST_F(MathTensorTests, tensor_subtract_test)
{
  // TODO (ML-340) - replace member function test with operator test
  static char const *tensor_add_src = R"(
    function main() : Tensor
      var tensor_shape = Array<UInt64>(2);
      tensor_shape[0] = 3u64;
      tensor_shape[1] = 3u64;
      var x = Tensor(tensor_shape);
      var y = Tensor(tensor_shape);
      x.fill(7.0fp64);
      y.fill(9.0fp64);
      var result = x.subtract(y);
      return result;
    endfunction
  )";
  //  static char const *tensor_add_src = R"(
  //    function main() : Tensor
  //      var tensor_shape = Array<UInt64>(2);
  //      tensor_shape[0] = 3u64;
  //      tensor_shape[1] = 3u64;
  //      var x = Tensor(tensor_shape);
  //      var y = Tensor(tensor_shape);
  //      x.fill(7.0fp64);
  //      y.fill(9.0fp64);
  //      var result = x - y;
  //      return result;
  //    endfunction
  //  )";

  ASSERT_TRUE(toolkit.Compile(tensor_add_src));
  Variant res;
  ASSERT_TRUE(toolkit.Run(&res));

  auto const                    tensor_ptr = res.Get<Ptr<fetch::vm_modules::math::VMTensor>>();
  auto                          tensor     = tensor_ptr->GetTensor();
  fetch::math::Tensor<DataType> gt({3, 3});
  gt.Fill(DataType(-2.0));

  EXPECT_TRUE(gt.AllClose(tensor));
}

TEST_F(MathTensorTests, tensor_multiply_test)
{
  // TODO (ML-340) - replace member function test with operator test
  static char const *tensor_mul_src = R"(
    function main() : Tensor
      var tensor_shape = Array<UInt64>(2);
      tensor_shape[0] = 3u64;
      tensor_shape[1] = 3u64;
      var x = Tensor(tensor_shape);
      var y = Tensor(tensor_shape);
      x.fill(7.0fp64);
      y.fill(7.0fp64);
      var result = x.multiply(y);
      return result;
    endfunction
  )";
  //  static char const *tensor_mul_src = R"(
  //    function main() : Tensor
  //      var tensor_shape = Array<UInt64>(2);
  //      tensor_shape[0] = 3u64;
  //      tensor_shape[1] = 3u64;
  //      var x = Tensor(tensor_shape);
  //      var y = Tensor(tensor_shape);
  //      x.fill(7.0fp64);
  //      y.fill(7.0fp64);
  //      var result = x * y;
  //      return result;
  //    endfunction
  //  )";

  ASSERT_TRUE(toolkit.Compile(tensor_mul_src));
  Variant res;
  ASSERT_TRUE(toolkit.Run(&res));

  auto const                    tensor_ptr = res.Get<Ptr<fetch::vm_modules::math::VMTensor>>();
  auto                          tensor     = tensor_ptr->GetTensor();
  fetch::math::Tensor<DataType> gt({3, 3});
  gt.Fill(DataType(49.0));

  EXPECT_TRUE(gt.AllClose(tensor));
}

TEST_F(MathTensorTests, tensor_divide_test)
{
  // TODO (ML-340) - replace member function test with operator test
  static char const *tensor_div_src = R"(
    function main() : Tensor
      var tensor_shape = Array<UInt64>(2);
      tensor_shape[0] = 3u64;
      tensor_shape[1] = 3u64;
      var x = Tensor(tensor_shape);
      var y = Tensor(tensor_shape);
      x.fill(7.0fp64);
      y.fill(14.0fp64);
      var result = x.divide(y);
      return result;
    endfunction
  )";
  //  static char const *tensor_div_src = R"(
  //    function main() : Tensor
  //      var tensor_shape = Array<UInt64>(2);
  //      tensor_shape[0] = 3u64;
  //      tensor_shape[1] = 3u64;
  //      var x = Tensor(tensor_shape);
  //      var y = Tensor(tensor_shape);
  //      x.fill(7.0fp64);
  //      y.fill(14.0fp64);
  //      var result = x / y;
  //      return result;
  //    endfunction
  //  )";

  ASSERT_TRUE(toolkit.Compile(tensor_div_src));
  Variant res;
  ASSERT_TRUE(toolkit.Run(&res));

  auto const                    tensor_ptr = res.Get<Ptr<fetch::vm_modules::math::VMTensor>>();
  auto                          tensor     = tensor_ptr->GetTensor();
  fetch::math::Tensor<DataType> gt({3, 3});
  gt.Fill(DataType(0.5));

  EXPECT_TRUE(gt.AllClose(tensor));
}

// TODO (ML-340) - enable test when operators can take estimators and inplace operator can be bound
// to tensor
TEST_F(MathTensorTests, DISABLED_tensor_inplace_multiply_test)
{
  static char const *tensor_inplace_mul_src = R"(
    function main() : Tensor
      var tensor_shape = Array<UInt64>(2);
      tensor_shape[0] = 3u64;
      tensor_shape[1] = 3u64;
      var x = Tensor(tensor_shape);
      var y = Tensor(tensor_shape);
      x.fill(7.0fp64);
      y.fill(7.0fp64);
      x *= y;
      return x;
    endfunction
  )";

  ASSERT_TRUE(toolkit.Compile(tensor_inplace_mul_src));
  Variant res;
  ASSERT_TRUE(toolkit.Run(&res));

  auto const                    tensor_ptr = res.Get<Ptr<fetch::vm_modules::math::VMTensor>>();
  auto                          tensor     = tensor_ptr->GetTensor();
  fetch::math::Tensor<DataType> gt({3, 3});
  gt.Fill(DataType(49.0));

  EXPECT_TRUE(gt.AllClose(tensor));
}

// TODO (ML-340) - enable test when operators can take estimators and inplace operator can be bound
// to tensor
TEST_F(MathTensorTests, DISABLED_tensor_inplace_divide_test)
{
  static char const *tensor_inplace_div_src = R"(
    function main() : Tensor
      var tensor_shape = Array<UInt64>(2);
      tensor_shape[0] = 3u64;
      tensor_shape[1] = 3u64;
      var x = Tensor(tensor_shape);
      var y = Tensor(tensor_shape);
      x.fill(7.0fp64);
      y.fill(14.0fp64);
      x /= y;
      return x;
    endfunction
  )";

  ASSERT_TRUE(toolkit.Compile(tensor_inplace_div_src));
  Variant res;
  ASSERT_TRUE(toolkit.Run(&res));

  auto const                    tensor_ptr = res.Get<Ptr<fetch::vm_modules::math::VMTensor>>();
  auto                          tensor     = tensor_ptr->GetTensor();
  fetch::math::Tensor<DataType> gt({3, 3});
  gt.Fill(DataType(0.5));

  EXPECT_TRUE(gt.AllClose(tensor));
}

// TODO (ML-340) - enable test when operators can take estimators and inplace operator can be bound
// to tensor
TEST_F(MathTensorTests, DISABLED_tensor_inplace_add_test)
{
  static char const *tensor_add_src = R"(
    function main() : Tensor
      var tensor_shape = Array<UInt64>(2);
      tensor_shape[0] = 3u64;
      tensor_shape[1] = 3u64;
      var x = Tensor(tensor_shape);
      var y = Tensor(tensor_shape);
      x.fill(7.0fp64);
      y.fill(7.0fp64);
      x += y;
      return x;
    endfunction
  )";

  ASSERT_TRUE(toolkit.Compile(tensor_add_src));
  Variant res;
  ASSERT_TRUE(toolkit.Run(&res));

  auto const                    tensor_ptr = res.Get<Ptr<fetch::vm_modules::math::VMTensor>>();
  auto                          tensor     = tensor_ptr->GetTensor();
  fetch::math::Tensor<DataType> gt({3, 3});
  gt.Fill(DataType(14.0));

  EXPECT_TRUE(gt.AllClose(tensor));
}

// TODO (ML-340) - enable test when operators can take estimators and inplace operator can be bound
// to tensor
TEST_F(MathTensorTests, DISABLED_tensor_inplace_subtract_test)
{
  static char const *tensor_add_src = R"(
    function main() : Tensor
      var tensor_shape = Array<UInt64>(2);
      tensor_shape[0] = 3u64;
      tensor_shape[1] = 3u64;
      var x = Tensor(tensor_shape);
      var y = Tensor(tensor_shape);
      x.fill(7.0fp64);
      y.fill(9.0fp64);
      x -= y;
      return x;
    endfunction
  )";

  ASSERT_TRUE(toolkit.Compile(tensor_add_src));
  Variant res;
  ASSERT_TRUE(toolkit.Run(&res));

  auto const                    tensor_ptr = res.Get<Ptr<fetch::vm_modules::math::VMTensor>>();
  auto                          tensor     = tensor_ptr->GetTensor();
  fetch::math::Tensor<DataType> gt({3, 3});
  gt.Fill(DataType(-2.0));

  EXPECT_TRUE(gt.AllClose(tensor));
}

TEST_F(MathTensorTests, tensor_negate_etch_test)
{
  // TODO (ML-340) - replace member function test with operator test
  static char const *tensor_negate_src = R"(
    function main() : Tensor
      var tensor_shape = Array<UInt64>(2);
      tensor_shape[0] = 3u64;
      tensor_shape[1] = 3u64;
      var x = Tensor(tensor_shape);
      x.fill(7.0fp64);
      x = x.negate();
      return x;
    endfunction
  )";
  //  static char const *tensor_negate_src = R"(
  //    function main() : Tensor
  //      var tensor_shape = Array<UInt64>(2);
  //      tensor_shape[0] = 3u64;
  //      tensor_shape[1] = 3u64;
  //      var x = Tensor(tensor_shape);
  //      x.fill(7.0fp64);
  //      x = -x;
  //      return x;
  //    endfunction
  //  )";

  std::string const state_name{"tensor"};

  ASSERT_TRUE(toolkit.Compile(tensor_negate_src));
  Variant res;
  ASSERT_TRUE(toolkit.Run(&res));

  auto const tensor_ptr = res.Get<Ptr<fetch::vm_modules::math::VMTensor>>();
  auto       tensor     = tensor_ptr->GetTensor();

  fetch::math::Tensor<DataType> gt({3, 3});
  gt.Fill(DataType(-7.0));

  EXPECT_TRUE(gt.AllClose(tensor));
}

/// MATRIX OPERATION TESTS ///

TEST_F(MathTensorTests, tensor_min_test)
{
  fetch::math::Tensor<DataType> tensor = fetch::math::Tensor<DataType>::FromString(
      "0.5, 7.1, 9.1; 6.2, 7.1, 4.; -99.1, 14328.1, 10.0;");
  fetch::vm_modules::math::VMTensor vm_tensor(&toolkit.vm(), 0, tensor);

  DataType const result = vm_tensor.Min();
  DataType const expected{-99.1};

  EXPECT_EQ(result, expected);
}

TEST_F(MathTensorTests, tensor_min_etch_test)
{
  static char const *tensor_min_src = R"(
    function main() : Fixed64
      var tensor_shape = Array<UInt64>(2);
      tensor_shape[0] = 3u64;
      tensor_shape[1] = 3u64;
      var x = Tensor(tensor_shape);
      x.fill(7.0fp64);
      x.setAt(0u64, 1u64, -7.0fp64);
      x.setAt(1u64, 1u64, 23.1fp64);
      var ret = x.min();
      return ret;
    endfunction
  )";

  ASSERT_TRUE(toolkit.Compile(tensor_min_src));
  Variant res;
  ASSERT_TRUE(toolkit.Run(&res));

  auto const     min_val = res.Get<DataType>();
  DataType const expected{-7.0};

  EXPECT_EQ(expected, min_val);
}

TEST_F(MathTensorTests, tensor_max_test)
{
  fetch::math::Tensor<DataType> tensor = fetch::math::Tensor<DataType>::FromString(
      "0.5, 7.1, 9.1; 6.2, 7.1, 4.; -99.1, 14328.1, 10.0;");
  fetch::vm_modules::math::VMTensor vm_tensor(&toolkit.vm(), 0, tensor);

  DataType const result = vm_tensor.Max();
  DataType const expected{14328.1};

  EXPECT_EQ(result, expected);
}

TEST_F(MathTensorTests, tensor_max_etch_test)
{
  static char const *tensor_max_src = R"(
    function main() : Fixed64
      var tensor_shape = Array<UInt64>(2);
      tensor_shape[0] = 3u64;
      tensor_shape[1] = 3u64;
      var x = Tensor(tensor_shape);
      x.fill(7.0fp64);
      x.setAt(0u64, 1u64, -7.0fp64);
      x.setAt(1u64, 1u64, 23.1fp64);
      var ret = x.max();
      return ret;
    endfunction
  )";

  ASSERT_TRUE(toolkit.Compile(tensor_max_src));
  Variant res;
  ASSERT_TRUE(toolkit.Run(&res));

  auto const     max_val = res.Get<DataType>();
  DataType const expected{23.1};

<<<<<<< HEAD
  EXPECT_TRUE(gt == max_val);
=======
  EXPECT_EQ(expected, max_val);
>>>>>>> 4615369a
}

TEST_F(MathTensorTests, tensor_sum_test)
{
  fetch::math::Tensor<DataType> tensor = fetch::math::Tensor<DataType>::FromString(
      "0.5, 7.1, 9.1; 6.2, 7.1, 4.; -99.1, 14328.1, 10.0;");
  fetch::vm_modules::math::VMTensor vm_tensor(&toolkit.vm(), 0, tensor);

  DataType const result = vm_tensor.Sum();
  DataType const expected{"14273.0"};

  EXPECT_LE(fetch::math::Abs(expected - result), DataType::TOLERANCE);
}

TEST_F(MathTensorTests, tensor_sum_etch_test)
{
  static char const *tensor_sum_src = R"(
    function main() : Fixed64
      var tensor_shape = Array<UInt64>(2);
      tensor_shape[0] = 3u64;
      tensor_shape[1] = 3u64;
      var x = Tensor(tensor_shape);
      x.fill(7.0fp64);
      x.setAt(0u64, 1u64, -7.0fp64);
      x.setAt(1u64, 1u64, 23.1fp64);
      var ret = x.sum();
      return ret;
    endfunction
  )";

  ASSERT_TRUE(toolkit.Compile(tensor_sum_src));
  Variant res;
  ASSERT_TRUE(toolkit.Run(&res));

  auto const     sum_val = res.Get<DataType>();
  DataType const expected{"65.1"};

  EXPECT_LE(fetch::math::Abs(expected - sum_val), DataType::TOLERANCE);
}

TEST_F(MathTensorTests, tensor_transpose_test)
{
  fetch::math::Tensor<DataType> tensor =
      fetch::math::Tensor<DataType>::FromString("1.1, 2.2, 3.3; 4.4, 5.5, 6.6;");
  ASSERT_TRUE(tensor.shape().size() == 2);

  fetch::vm_modules::math::VMTensor vm_tensor(&toolkit.vm(), 0, tensor);

  auto const transposed = vm_tensor.Transpose()->GetTensor();

  DataType const result = transposed.At<fetch::math::SizeType, fetch::math::SizeType>(1, 0);
  DataType const expected{2.2};

  EXPECT_EQ(tensor.shape().at(0), transposed.shape().at(1));
  EXPECT_EQ(tensor.shape().at(1), transposed.shape().at(0));

  EXPECT_EQ(expected, result);
}

TEST_F(MathTensorTests, tensor_invalid_shape_transpose_test)
{
  fetch::math::Tensor<DataType> tensor;
  tensor.Reshape({4, 4, 4});
  fetch::vm_modules::math::VMTensor vm_tensor(&toolkit.vm(), 0, tensor);

  EXPECT_THROW(vm_tensor.GetTensor().Transpose(), std::exception);
}

TEST_F(MathTensorTests, tensor_transpose_etch_test)
{
  static char const *SOURCE = R"(
    function main() : Fixed64
      var tensor_shape = Array<UInt64>(2);
      tensor_shape[0] = 10u64;
      tensor_shape[1] = 2u64;
      var x = Tensor(tensor_shape);
      x.fill(42.0fp64);
      x.setAt(0u64, 1u64, -1.0fp64);
      var transposed = x.transpose();
      var ret = transposed.at(0u64, 1u64);
      return ret;
    endfunction
  )";

  ASSERT_TRUE(toolkit.Compile(SOURCE));
  Variant res;
  ASSERT_TRUE(toolkit.Run(&res));

  auto const     result = res.Get<DataType>();
  DataType const expected{"42.0"};

  EXPECT_EQ(expected, result);
}

TEST_F(MathTensorTests, tensor_invalid_shape_transpose_etch_test)
{
  static char const *SOURCE = R"(
    function main()
      var tensor_shape = Array<UInt64>(3);
      tensor_shape[0] = 10u64;
      tensor_shape[1] = 2u64;
      tensor_shape[2] = 2u64;
      var x = Tensor(tensor_shape);
      var transposed = x.transpose();
    endfunction
  )";

  ASSERT_TRUE(toolkit.Compile(SOURCE));
  ASSERT_FALSE(toolkit.Run());
}

TEST_F(MathTensorTests, tensor_reshape_to_invalid_shape_etch_test)
{
  static char const *SRC = R"(
      function main()
        var tensor_shape = Array<UInt64>(2);
        tensor_shape[0] = 2u64;
        tensor_shape[1] = 2u64;

        var x = Tensor(tensor_shape);

        var new_shape = Array<UInt64>(2);
        new_shape[0] = 0u64;
        new_shape[1] = 2u64;

        x.reshape(new_shape);
      endfunction
    )";

  ASSERT_TRUE(toolkit.Compile(SRC));
  EXPECT_FALSE(toolkit.Run());
}

TEST_F(MathTensorTests, tensor_reshape_to_incompatible_shape_etch_test)
{
  static char const *SRC = R"(
    function main()
      var tensor_shape = Array<UInt64>(2);
      tensor_shape[0] = 2u64;
      tensor_shape[1] = 2u64;

      var x = Tensor(tensor_shape);

      var new_shape = Array<UInt64>(2);
      new_shape[0] = 3u64;
      new_shape[1] = 2u64;

      x.reshape(new_shape);
    endfunction
  )";

  ASSERT_TRUE(toolkit.Compile(SRC));
  EXPECT_FALSE(toolkit.Run());
}

TEST_F(MathTensorTests, tensor_reshape_to_compatible_shape_test)
{
  using namespace fetch::vm;
  using SizeType = fetch::math::SizeType;

  fetch::math::Tensor<DataType> const tensor =
      fetch::math::Tensor<DataType>::FromString("1.1, 2.2, 3.3; 4.4, 5.5, 6.6;");

  // Index transposition table from [6,1] to [2,3]
  static std::map<SizeType, std::pair<SizeType, SizeType>> const TRANSPOSED_INDEXES = {
      {0, {0, 0}}, {1, {1, 0}}, {2, {0, 1}}, {3, {1, 1}}, {4, {0, 2}}, {5, {1, 2}},
  };

  // Initial shape of the Tensor is [2, 3]
  fetch::vm_modules::math::VMTensor vm_tensor(&toolkit.vm(), 0, tensor);

  Array<SizeType> e_shape(&toolkit.vm(), TypeIds::Unknown, TypeIds::Int32, int32_t(0));
  static std::vector<SizeType> const COMPATIBLE_SHAPE_RAW = {6, 1};
  for (SizeType dim_size : COMPATIBLE_SHAPE_RAW)
  {
    e_shape.Append(TemplateParameter1(dim_size, TypeIds::Int32));
  }
  auto const new_equal_shape = Ptr<IArray>::PtrFromThis(&e_shape);

  // Reshaping to an compatible shape should return TRUE;
  EXPECT_TRUE(vm_tensor.Reshape(new_equal_shape));

  fetch::math::Tensor<DataType> const reshaped = vm_tensor.GetTensor();

  // Assert the new shape is correct
  for (std::size_t i = 0; i < COMPATIBLE_SHAPE_RAW.size(); ++i)
  {
    EXPECT_EQ(reshaped.shape().at(i), COMPATIBLE_SHAPE_RAW.at(i));
  }

  // Assert all new elements are equal to initial ones and element indexes are transposed properly.
  for (SizeType i = 0; i < COMPATIBLE_SHAPE_RAW.at(0); ++i)
  {
    DataType const result = reshaped.At<fetch::math::SizeType, fetch::math::SizeType>(i, 0);

    std::pair<SizeType, SizeType> const index = TRANSPOSED_INDEXES.at(i);

    DataType const expected =
        tensor.At<fetch::math::SizeType, fetch::math::SizeType>(index.first, index.second);

    EXPECT_EQ(expected, result);
  }
}

TEST_F(MathTensorTests, tensor_argmax_test)
{
  static char const *tensor_argmax_src = R"(
    function main() : Tensor
      var tensor_shape = Array<UInt64>(2);
      tensor_shape[0] = 2u64;
      tensor_shape[1] = 2u64;

      var x = Tensor(tensor_shape);
      x.setAt(0u64, 0u64, 1.0fp64);
      x.setAt(0u64, 1u64, 2.0fp64);
      x.setAt(1u64, 0u64, 4.0fp64);
      x.setAt(1u64, 1u64, 3.0fp64);


      var ret_shape = Array<UInt64>(2);
      ret_shape[0] = 3u64;
      ret_shape[1] = 2u64;
      var ret = Tensor(ret_shape);

      var res1 = x.argMax();
      var res2 = x.argMax(0u64);
      var res3 = x.argMax(1u64);

      ret.setAt(0u64, 0u64, res1.at(0u64));
      ret.setAt(0u64, 1u64, res1.at(1u64));
      ret.setAt(1u64, 0u64, res2.at(0u64));
      ret.setAt(1u64, 1u64, res2.at(1u64));
      ret.setAt(2u64, 0u64, res3.at(0u64));
      ret.setAt(2u64, 1u64, res3.at(1u64));

      return ret;

    endfunction
  )";

  ASSERT_TRUE(toolkit.Compile(tensor_argmax_src));
  Variant res;
  ASSERT_TRUE(toolkit.Run(&res));

  auto const                    tensor = res.Get<Ptr<fetch::vm_modules::math::VMTensor>>();
  fetch::math::Tensor<DataType> gt({3, 2});
  gt.Set(SizeType(0), SizeType(0), DataType{1.0});
  gt.Set(SizeType(0), SizeType(1), DataType{1.0});
  gt.Set(SizeType(1), SizeType(0), DataType{1.0});
  gt.Set(SizeType(1), SizeType(1), DataType{1.0});
  gt.Set(SizeType(2), SizeType(0), DataType{1.0});
  gt.Set(SizeType(2), SizeType(1), DataType{0.0});

  EXPECT_TRUE(gt.AllClose(tensor->GetTensor()));
}

TEST_F(MathTensorTests, tensor_dot_test)
{
  static char const *tensor_dot_src = R"(
    function main() : Tensor
      var tensor_shape = Array<UInt64>(2);
      tensor_shape[0] = 2u64;
      tensor_shape[1] = 2u64;

      var x = Tensor(tensor_shape);
      var y = Tensor(tensor_shape);
      x.fill(1.0fp64);
      y.fill(1.0fp64);

      var ret = x.dot(y);

      return ret;

    endfunction
  )";

  ASSERT_TRUE(toolkit.Compile(tensor_dot_src));
  Variant res;
  ASSERT_TRUE(toolkit.Run(&res));

  auto const                    tensor = res.Get<Ptr<fetch::vm_modules::math::VMTensor>>();
  fetch::math::Tensor<DataType> gt({2, 2});
  gt.Fill(static_cast<DataType>(2.0));

  EXPECT_TRUE(gt.AllClose(tensor->GetTensor()));
}

TEST_F(MathTensorTests, tensor_squeeze_test)
{
  static char const *tensor_serialiase_src = R"(
    function main() : Tensor
      var tensor_shape = Array<UInt64>(3);
      tensor_shape[0] = 4u64;
      tensor_shape[1] = 1u64;
      tensor_shape[2] = 4u64;
      var x = Tensor(tensor_shape);
      var squeezed_x = x.squeeze();
      return squeezed_x;
    endfunction
  )";

  Variant res;
  ASSERT_TRUE(toolkit.Compile(tensor_serialiase_src));
  ASSERT_TRUE(toolkit.Run(&res));

  auto const                    tensor = res.Get<Ptr<fetch::vm_modules::math::VMTensor>>();
  fetch::math::Tensor<DataType> gt({4, 4});

  EXPECT_TRUE(tensor->GetTensor().shape() == gt.shape());
}

TEST_F(MathTensorTests, tensor_invalid_squeeze_test)
{
  static char const *SOURCE = R"(
    function main() : Tensor
      var tensor_shape = Array<UInt64>(3);
      tensor_shape[0] = 4u64;
      tensor_shape[1] = 4u64;
      tensor_shape[2] = 4u64;
      var x = Tensor(tensor_shape);
      var squeezed_x = x.squeeze();
      return squeezed_x;
    endfunction
  )";

  ASSERT_TRUE(toolkit.Compile(SOURCE));
  ASSERT_FALSE(toolkit.Run());
}

TEST_F(MathTensorTests, tensor_unsqueeze_test)
{
  static char const *SOURCE = R"(
    function main() : Tensor
      var tensor_shape = Array<UInt64>(4);
      tensor_shape[0] = 2u64;
      tensor_shape[1] = 3u64;
      tensor_shape[2] = 4u64;
      tensor_shape[3] = 5u64;
      var x = Tensor(tensor_shape);
      var unsqueezed_x = x.unsqueeze();
      return unsqueezed_x;
    endfunction
  )";

  Variant res;
  ASSERT_TRUE(toolkit.Compile(SOURCE));
  ASSERT_TRUE(toolkit.Run(&res));

  auto const tensor            = res.Get<Ptr<fetch::vm_modules::math::VMTensor>>();
  auto const constructed_shape = tensor->shape();

  // Expected shape of a unsqueezed [2,3,4,5] is [2,3,4,5,1]
  fetch::math::Tensor<fetch::fixed_point::fp64_t> expected({2, 3, 4, 5, 1});

  EXPECT_TRUE(constructed_shape == expected.shape());
}

/// SERIALISATION TESTS ///

TEST_F(MathTensorTests, tensor_state_test)
{
  static char const *tensor_serialiase_src = R"(
    function main()
      var tensor_shape = Array<UInt64>(2);
      tensor_shape[0] = 2u64;
      tensor_shape[1] = 10u64;
      var x = Tensor(tensor_shape);
      x.fill(7.0fp64);
      var state = State<Tensor>("tensor");
      state.set(x);
    endfunction
  )";

  std::string const state_name{"tensor"};

  ASSERT_TRUE(toolkit.Compile(tensor_serialiase_src));

  EXPECT_CALL(toolkit.observer(), Write(state_name, _, _));
  ASSERT_TRUE(toolkit.Run());

  static char const *tensor_deserialiase_src = R"(
    function main() : Tensor
      var state = State<Tensor>("tensor");
      return state.get();
    endfunction
  )";

  ASSERT_TRUE(toolkit.Compile(tensor_deserialiase_src));

  Variant res;
  EXPECT_CALL(toolkit.observer(), Exists(state_name));
  EXPECT_CALL(toolkit.observer(), Read(state_name, _, _)).Times(Between(1, 2));
  ASSERT_TRUE(toolkit.Run(&res));

  auto const                    tensor = res.Get<Ptr<fetch::vm_modules::math::VMTensor>>();
  fetch::math::Tensor<DataType> gt({2, 10});
  gt.Fill(static_cast<DataType>(7.0));

  EXPECT_TRUE(gt.AllClose(tensor->GetTensor()));
}

TEST_F(MathTensorTests, tensor_invalid_from_string)
{
  static char const *SOURCE = R"(
      function main()
        var tensor_shape = Array<UInt64>(3);
        tensor_shape[0] = 4u64;
        tensor_shape[1] = 1u64;
        tensor_shape[2] = 1u64;

        var x = Tensor(tensor_shape);
        x.fill(2.0fp64);

        var string_vals = "INVALID_STRING";
        x.fromString(string_vals);
      endfunction
    )";

  ASSERT_TRUE(toolkit.Compile(SOURCE));
  ASSERT_FALSE(toolkit.Run());
}

}  // namespace<|MERGE_RESOLUTION|>--- conflicted
+++ resolved
@@ -986,11 +986,7 @@
   auto const     max_val = res.Get<DataType>();
   DataType const expected{23.1};
 
-<<<<<<< HEAD
-  EXPECT_TRUE(gt == max_val);
-=======
   EXPECT_EQ(expected, max_val);
->>>>>>> 4615369a
 }
 
 TEST_F(MathTensorTests, tensor_sum_test)
