--- conflicted
+++ resolved
@@ -73,36 +73,27 @@
   return vm->CreateNewObject<fetch::vm_modules::math::VMTensor>(shape);
 }
 
-    struct BM_Tensor_config
+struct BM_Tensor_config
+{
+  using SizeType = fetch::math::SizeType;
+
+  explicit BM_Tensor_config(::benchmark::State const &state)
+  {
+    SizeType size_len = static_cast<SizeType>(state.range(0));
+
+    shape.reserve(size_len);
+    for (SizeType i{0}; i < size_len; ++i)
     {
-        using SizeType   = fetch::math::SizeType;
-
-        explicit BM_Tensor_config(::benchmark::State const &state)
-        {
-          SizeType size_len = static_cast<SizeType>(state.range(0));
-
-          shape.reserve(size_len);
-          for (SizeType i{0}; i < size_len; ++i)
-          {
-            shape.emplace_back(static_cast<SizeType>(state.range(1 + i)));
-          }
-        }
-
-        std::vector<SizeType> shape;        // layers input/output sizes
-    };
-/*
+      shape.emplace_back(static_cast<SizeType>(state.range(1 + i)));
+    }
+  }
+
+  std::vector<SizeType> shape;  // layers input/output sizes
+};
+
 void BM_Construct(::benchmark::State &state)
 {
-  using VMPtr      = std::shared_ptr<VM>;
-<<<<<<< HEAD
-=======
-  using SizeType   = fetch::math::SizeType;
-  using SizeVector = std::vector<SizeType>;
-
-  SizeVector shape{};
-
-  auto elements = static_cast<SizeType>(state.range(0));
->>>>>>> c0c495e9
+  using VMPtr = std::shared_ptr<VM>;
 
   // Get args form state
   BM_Tensor_config config{state};
@@ -194,342 +185,339 @@
 BENCHMARK(BM_Construct)->Args({5, 1, 1, 1, 1000000, 1})->Unit(::benchmark::kMicrosecond);
 BENCHMARK(BM_Construct)->Args({5, 1, 1, 1, 1, 1000000})->Unit(::benchmark::kMicrosecond);
 
-    void BM_Fill(::benchmark::State &state)
+void BM_Fill(::benchmark::State &state)
+{
+  using VMPtr    = std::shared_ptr<VM>;
+  using DataType = fetch::vm_modules::math::DataType;
+
+  // Get args form state
+  BM_Tensor_config config{state};
+
+  state.counters["PaddedSize"] =
+      static_cast<double>(fetch::math::Tensor<float>::PaddedSizeFromShape(config.shape));
+
+  for (auto _ : state)
+  {
+    state.PauseTiming();
+    VMPtr vm;
+    SetUp(vm);
+
+    DataType val;
+    auto     data = CreateTensor(vm, config.shape);
+
+    state.ResumeTiming();
+    data->Fill(val);
+  }
+}
+
+BENCHMARK(BM_Fill)->Args({1, 100000})->Unit(::benchmark::kMicrosecond);
+
+BENCHMARK(BM_Fill)->Args({2, 100000, 1})->Unit(::benchmark::kMicrosecond);
+BENCHMARK(BM_Fill)->Args({2, 1, 100000})->Unit(::benchmark::kMicrosecond);
+
+BENCHMARK(BM_Fill)->Args({3, 100000, 1, 1})->Unit(::benchmark::kMicrosecond);
+BENCHMARK(BM_Fill)->Args({3, 1, 100000, 1})->Unit(::benchmark::kMicrosecond);
+BENCHMARK(BM_Fill)->Args({3, 1, 1, 100000})->Unit(::benchmark::kMicrosecond);
+
+BENCHMARK(BM_Fill)->Args({4, 100000, 1, 1, 1})->Unit(::benchmark::kMicrosecond);
+BENCHMARK(BM_Fill)->Args({4, 1, 100000, 1, 1})->Unit(::benchmark::kMicrosecond);
+BENCHMARK(BM_Fill)->Args({4, 1, 1, 100000, 1})->Unit(::benchmark::kMicrosecond);
+BENCHMARK(BM_Fill)->Args({4, 1, 1, 1, 100000})->Unit(::benchmark::kMicrosecond);
+
+BENCHMARK(BM_Fill)->Args({5, 100000, 1, 1, 1, 1})->Unit(::benchmark::kMicrosecond);
+BENCHMARK(BM_Fill)->Args({5, 1, 100000, 1, 1, 1})->Unit(::benchmark::kMicrosecond);
+BENCHMARK(BM_Fill)->Args({5, 1, 1, 100000, 1, 1})->Unit(::benchmark::kMicrosecond);
+BENCHMARK(BM_Fill)->Args({5, 1, 1, 1, 100000, 1})->Unit(::benchmark::kMicrosecond);
+BENCHMARK(BM_Fill)->Args({5, 1, 1, 1, 1, 100000})->Unit(::benchmark::kMicrosecond);
+
+BENCHMARK(BM_Fill)->Args({6, 100000, 1, 1, 1, 1, 1})->Unit(::benchmark::kMicrosecond);
+BENCHMARK(BM_Fill)->Args({6, 1, 100000, 1, 1, 1, 1})->Unit(::benchmark::kMicrosecond);
+BENCHMARK(BM_Fill)->Args({6, 1, 1, 100000, 1, 1, 1})->Unit(::benchmark::kMicrosecond);
+BENCHMARK(BM_Fill)->Args({6, 1, 1, 1, 100000, 1, 1})->Unit(::benchmark::kMicrosecond);
+BENCHMARK(BM_Fill)->Args({6, 1, 1, 1, 1, 100000, 1})->Unit(::benchmark::kMicrosecond);
+BENCHMARK(BM_Fill)->Args({6, 1, 1, 1, 1, 1, 100000})->Unit(::benchmark::kMicrosecond);
+
+BENCHMARK(BM_Fill)->Args({7, 100000, 1, 1, 1, 1, 1, 1})->Unit(::benchmark::kMicrosecond);
+BENCHMARK(BM_Fill)->Args({7, 1, 100000, 1, 1, 1, 1, 1})->Unit(::benchmark::kMicrosecond);
+BENCHMARK(BM_Fill)->Args({7, 1, 1, 100000, 1, 1, 1, 1})->Unit(::benchmark::kMicrosecond);
+BENCHMARK(BM_Fill)->Args({7, 1, 1, 1, 100000, 1, 1, 1})->Unit(::benchmark::kMicrosecond);
+BENCHMARK(BM_Fill)->Args({7, 1, 1, 1, 1, 100000, 1, 1})->Unit(::benchmark::kMicrosecond);
+BENCHMARK(BM_Fill)->Args({7, 1, 1, 1, 1, 1, 100000, 1})->Unit(::benchmark::kMicrosecond);
+BENCHMARK(BM_Fill)->Args({7, 1, 1, 1, 1, 1, 1, 100000})->Unit(::benchmark::kMicrosecond);
+
+BENCHMARK(BM_Fill)->Args({3, 1000, 1000, 1000})->Unit(::benchmark::kMicrosecond);
+BENCHMARK(BM_Fill)->Args({3, 1, 10000, 1000})->Unit(::benchmark::kMicrosecond);
+BENCHMARK(BM_Fill)->Args({3, 1, 1000, 10000})->Unit(::benchmark::kMicrosecond);
+BENCHMARK(BM_Fill)->Args({3, 1000000, 1, 1000})->Unit(::benchmark::kMicrosecond);
+BENCHMARK(BM_Fill)->Args({3, 1000000, 1000, 1})->Unit(::benchmark::kMicrosecond);
+BENCHMARK(BM_Fill)->Args({3, 1000, 1, 1000000})->Unit(::benchmark::kMicrosecond);
+BENCHMARK(BM_Fill)->Args({3, 1000, 1000000, 1})->Unit(::benchmark::kMicrosecond);
+BENCHMARK(BM_Fill)->Args({3, 1000000000, 1, 1})->Unit(::benchmark::kMicrosecond);
+BENCHMARK(BM_Fill)->Args({3, 1, 10000000, 1})->Unit(::benchmark::kMicrosecond);
+BENCHMARK(BM_Fill)->Args({3, 1, 1, 10000000})->Unit(::benchmark::kMicrosecond);
+
+BENCHMARK(BM_Fill)->Args({3, 1, 1000, 1000})->Unit(::benchmark::kMicrosecond);
+BENCHMARK(BM_Fill)->Args({3, 1000, 1, 1000})->Unit(::benchmark::kMicrosecond);
+BENCHMARK(BM_Fill)->Args({3, 1000, 1000, 1})->Unit(::benchmark::kMicrosecond);
+
+BENCHMARK(BM_Fill)->Args({4, 1, 1, 1000, 1000})->Unit(::benchmark::kMicrosecond);
+BENCHMARK(BM_Fill)->Args({4, 1, 1000, 1, 1000})->Unit(::benchmark::kMicrosecond);
+BENCHMARK(BM_Fill)->Args({4, 1000, 1, 1, 1000})->Unit(::benchmark::kMicrosecond);
+BENCHMARK(BM_Fill)->Args({4, 1000, 1, 1000, 1})->Unit(::benchmark::kMicrosecond);
+BENCHMARK(BM_Fill)->Args({4, 1000, 1000, 1, 1})->Unit(::benchmark::kMicrosecond);
+BENCHMARK(BM_Fill)->Args({4, 1, 1000, 1, 1000})->Unit(::benchmark::kMicrosecond);
+BENCHMARK(BM_Fill)->Args({4, 1, 1000, 1000, 1})->Unit(::benchmark::kMicrosecond);
+
+BENCHMARK(BM_Fill)->Args({10, 1, 1, 1, 1, 1, 1, 1, 1, 1, 1})->Unit(::benchmark::kMicrosecond);
+BENCHMARK(BM_Fill)->Args({2, 1000000, 1})->Unit(::benchmark::kMicrosecond);
+BENCHMARK(BM_Fill)->Args({2, 1, 1000000})->Unit(::benchmark::kMicrosecond);
+BENCHMARK(BM_Fill)->Args({3, 1000000, 1, 1})->Unit(::benchmark::kMicrosecond);
+BENCHMARK(BM_Fill)->Args({3, 1, 1000000, 1})->Unit(::benchmark::kMicrosecond);
+BENCHMARK(BM_Fill)->Args({3, 1, 1, 1000000})->Unit(::benchmark::kMicrosecond);
+BENCHMARK(BM_Fill)->Args({3, 1, 1000, 1000})->Unit(::benchmark::kMicrosecond);
+BENCHMARK(BM_Fill)->Args({3, 1000, 1000, 1000})->Unit(::benchmark::kMicrosecond);
+BENCHMARK(BM_Fill)->Args({3, 1000, 1000, 1})->Unit(::benchmark::kMicrosecond);
+BENCHMARK(BM_Fill)->Args({5, 1000000, 1, 1, 1, 1})->Unit(::benchmark::kMicrosecond);
+BENCHMARK(BM_Fill)->Args({5, 1, 1000000, 1, 1, 1})->Unit(::benchmark::kMicrosecond);
+BENCHMARK(BM_Fill)->Args({5, 1, 1, 1000000, 1, 1})->Unit(::benchmark::kMicrosecond);
+BENCHMARK(BM_Fill)->Args({5, 1, 1, 1, 1000000, 1})->Unit(::benchmark::kMicrosecond);
+BENCHMARK(BM_Fill)->Args({5, 1, 1, 1, 1, 1000000})->Unit(::benchmark::kMicrosecond);
+
+struct BM_Reshape_config
+{
+  using SizeType = fetch::math::SizeType;
+
+  explicit BM_Reshape_config(::benchmark::State const &state)
+  {
+    SizeType size_len = static_cast<SizeType>(state.range(0));
+
+    shape_from.reserve(size_len);
+    for (SizeType i{0}; i < size_len; ++i)
     {
-      using VMPtr      = std::shared_ptr<VM>;
-      using DataType   = fetch::vm_modules::math::DataType;
-
-      // Get args form state
-      BM_Tensor_config config{state};
-
-      state.counters["PaddedSize"] =
-              static_cast<double>(fetch::math::Tensor<float>::PaddedSizeFromShape(config.shape));
-
-      for (auto _ : state)
-      {
-        state.PauseTiming();
-        VMPtr vm;
-        SetUp(vm);
-
-        DataType val;
-        auto data = CreateTensor(vm, config.shape);
-
-        state.ResumeTiming();
-        data->Fill(val);
-      }
+      shape_from.emplace_back(static_cast<SizeType>(state.range(1 + i)));
     }
 
-    BENCHMARK(BM_Fill)->Args({1, 100000})->Unit(::benchmark::kMicrosecond);
-
-    BENCHMARK(BM_Fill)->Args({2, 100000, 1})->Unit(::benchmark::kMicrosecond);
-    BENCHMARK(BM_Fill)->Args({2, 1, 100000})->Unit(::benchmark::kMicrosecond);
-
-    BENCHMARK(BM_Fill)->Args({3, 100000, 1, 1})->Unit(::benchmark::kMicrosecond);
-    BENCHMARK(BM_Fill)->Args({3, 1, 100000, 1})->Unit(::benchmark::kMicrosecond);
-    BENCHMARK(BM_Fill)->Args({3, 1, 1, 100000})->Unit(::benchmark::kMicrosecond);
-
-    BENCHMARK(BM_Fill)->Args({4, 100000, 1, 1, 1})->Unit(::benchmark::kMicrosecond);
-    BENCHMARK(BM_Fill)->Args({4, 1, 100000, 1, 1})->Unit(::benchmark::kMicrosecond);
-    BENCHMARK(BM_Fill)->Args({4, 1, 1, 100000, 1})->Unit(::benchmark::kMicrosecond);
-    BENCHMARK(BM_Fill)->Args({4, 1, 1, 1, 100000})->Unit(::benchmark::kMicrosecond);
-
-    BENCHMARK(BM_Fill)->Args({5, 100000, 1, 1, 1, 1})->Unit(::benchmark::kMicrosecond);
-    BENCHMARK(BM_Fill)->Args({5, 1, 100000, 1, 1, 1})->Unit(::benchmark::kMicrosecond);
-    BENCHMARK(BM_Fill)->Args({5, 1, 1, 100000, 1, 1})->Unit(::benchmark::kMicrosecond);
-    BENCHMARK(BM_Fill)->Args({5, 1, 1, 1, 100000, 1})->Unit(::benchmark::kMicrosecond);
-    BENCHMARK(BM_Fill)->Args({5, 1, 1, 1, 1, 100000})->Unit(::benchmark::kMicrosecond);
-
-    BENCHMARK(BM_Fill)->Args({6, 100000, 1, 1, 1, 1, 1})->Unit(::benchmark::kMicrosecond);
-    BENCHMARK(BM_Fill)->Args({6, 1, 100000, 1, 1, 1, 1})->Unit(::benchmark::kMicrosecond);
-    BENCHMARK(BM_Fill)->Args({6, 1, 1, 100000, 1, 1, 1})->Unit(::benchmark::kMicrosecond);
-    BENCHMARK(BM_Fill)->Args({6, 1, 1, 1, 100000, 1, 1})->Unit(::benchmark::kMicrosecond);
-    BENCHMARK(BM_Fill)->Args({6, 1, 1, 1, 1, 100000, 1})->Unit(::benchmark::kMicrosecond);
-    BENCHMARK(BM_Fill)->Args({6, 1, 1, 1, 1, 1, 100000})->Unit(::benchmark::kMicrosecond);
-
-    BENCHMARK(BM_Fill)->Args({7, 100000, 1, 1, 1, 1, 1, 1})->Unit(::benchmark::kMicrosecond);
-    BENCHMARK(BM_Fill)->Args({7, 1, 100000, 1, 1, 1, 1, 1})->Unit(::benchmark::kMicrosecond);
-    BENCHMARK(BM_Fill)->Args({7, 1, 1, 100000, 1, 1, 1, 1})->Unit(::benchmark::kMicrosecond);
-    BENCHMARK(BM_Fill)->Args({7, 1, 1, 1, 100000, 1, 1, 1})->Unit(::benchmark::kMicrosecond);
-    BENCHMARK(BM_Fill)->Args({7, 1, 1, 1, 1, 100000, 1, 1})->Unit(::benchmark::kMicrosecond);
-    BENCHMARK(BM_Fill)->Args({7, 1, 1, 1, 1, 1, 100000, 1})->Unit(::benchmark::kMicrosecond);
-    BENCHMARK(BM_Fill)->Args({7, 1, 1, 1, 1, 1, 1, 100000})->Unit(::benchmark::kMicrosecond);
-
-    BENCHMARK(BM_Fill)->Args({3, 1000, 1000, 1000})->Unit(::benchmark::kMicrosecond);
-    BENCHMARK(BM_Fill)->Args({3, 1, 10000, 1000})->Unit(::benchmark::kMicrosecond);
-    BENCHMARK(BM_Fill)->Args({3, 1, 1000, 10000})->Unit(::benchmark::kMicrosecond);
-    BENCHMARK(BM_Fill)->Args({3, 1000000, 1, 1000})->Unit(::benchmark::kMicrosecond);
-    BENCHMARK(BM_Fill)->Args({3, 1000000, 1000, 1})->Unit(::benchmark::kMicrosecond);
-    BENCHMARK(BM_Fill)->Args({3, 1000, 1, 1000000})->Unit(::benchmark::kMicrosecond);
-    BENCHMARK(BM_Fill)->Args({3, 1000, 1000000, 1})->Unit(::benchmark::kMicrosecond);
-    BENCHMARK(BM_Fill)->Args({3, 1000000000, 1, 1})->Unit(::benchmark::kMicrosecond);
-    BENCHMARK(BM_Fill)->Args({3, 1, 10000000, 1})->Unit(::benchmark::kMicrosecond);
-    BENCHMARK(BM_Fill)->Args({3, 1, 1, 10000000})->Unit(::benchmark::kMicrosecond);
-
-    BENCHMARK(BM_Fill)->Args({3, 1, 1000, 1000})->Unit(::benchmark::kMicrosecond);
-    BENCHMARK(BM_Fill)->Args({3, 1000, 1, 1000})->Unit(::benchmark::kMicrosecond);
-    BENCHMARK(BM_Fill)->Args({3, 1000, 1000, 1})->Unit(::benchmark::kMicrosecond);
-
-    BENCHMARK(BM_Fill)->Args({4, 1, 1, 1000, 1000})->Unit(::benchmark::kMicrosecond);
-    BENCHMARK(BM_Fill)->Args({4, 1, 1000, 1, 1000})->Unit(::benchmark::kMicrosecond);
-    BENCHMARK(BM_Fill)->Args({4, 1000, 1, 1, 1000})->Unit(::benchmark::kMicrosecond);
-    BENCHMARK(BM_Fill)->Args({4, 1000, 1, 1000, 1})->Unit(::benchmark::kMicrosecond);
-    BENCHMARK(BM_Fill)->Args({4, 1000, 1000, 1, 1})->Unit(::benchmark::kMicrosecond);
-    BENCHMARK(BM_Fill)->Args({4, 1, 1000, 1, 1000})->Unit(::benchmark::kMicrosecond);
-    BENCHMARK(BM_Fill)->Args({4, 1, 1000, 1000, 1})->Unit(::benchmark::kMicrosecond);
-
-    BENCHMARK(BM_Fill)->Args({10, 1, 1, 1, 1, 1, 1, 1, 1, 1, 1})->Unit(::benchmark::kMicrosecond);
-    BENCHMARK(BM_Fill)->Args({2, 1000000, 1})->Unit(::benchmark::kMicrosecond);
-    BENCHMARK(BM_Fill)->Args({2, 1, 1000000})->Unit(::benchmark::kMicrosecond);
-    BENCHMARK(BM_Fill)->Args({3, 1000000, 1, 1})->Unit(::benchmark::kMicrosecond);
-    BENCHMARK(BM_Fill)->Args({3, 1, 1000000, 1})->Unit(::benchmark::kMicrosecond);
-    BENCHMARK(BM_Fill)->Args({3, 1, 1, 1000000})->Unit(::benchmark::kMicrosecond);
-    BENCHMARK(BM_Fill)->Args({3, 1, 1000, 1000})->Unit(::benchmark::kMicrosecond);
-    BENCHMARK(BM_Fill)->Args({3, 1000, 1000, 1000})->Unit(::benchmark::kMicrosecond);
-    BENCHMARK(BM_Fill)->Args({3, 1000, 1000, 1})->Unit(::benchmark::kMicrosecond);
-    BENCHMARK(BM_Fill)->Args({5, 1000000, 1, 1, 1, 1})->Unit(::benchmark::kMicrosecond);
-    BENCHMARK(BM_Fill)->Args({5, 1, 1000000, 1, 1, 1})->Unit(::benchmark::kMicrosecond);
-    BENCHMARK(BM_Fill)->Args({5, 1, 1, 1000000, 1, 1})->Unit(::benchmark::kMicrosecond);
-    BENCHMARK(BM_Fill)->Args({5, 1, 1, 1, 1000000, 1})->Unit(::benchmark::kMicrosecond);
-    BENCHMARK(BM_Fill)->Args({5, 1, 1, 1, 1, 1000000})->Unit(::benchmark::kMicrosecond);
-
-    struct BM_Reshape_config
+    shape_to.reserve(size_len);
+    for (SizeType i{0}; i < size_len; ++i)
     {
-        using SizeType   = fetch::math::SizeType;
-
-        explicit BM_Reshape_config(::benchmark::State const &state)
-        {
-          SizeType size_len = static_cast<SizeType>(state.range(0));
-
-          shape_from.reserve(size_len);
-          for (SizeType i{0}; i < size_len; ++i)
-          {
-            shape_from.emplace_back(static_cast<SizeType>(state.range(1 + i)));
-          }
-
-          shape_to.reserve(size_len);
-          for (SizeType i{0}; i < size_len; ++i)
-          {
-            shape_to.emplace_back(static_cast<SizeType>(state.range(1 + size_len + i)));
-          }
-        }
-
-        std::vector<SizeType> shape_from;        // layers input/output sizes
-        std::vector<SizeType> shape_to;        // layers input/output sizes
-    };
-
-    void BM_Reshape(::benchmark::State &state)
+      shape_to.emplace_back(static_cast<SizeType>(state.range(1 + size_len + i)));
+    }
+  }
+
+  std::vector<SizeType> shape_from;  // layers input/output sizes
+  std::vector<SizeType> shape_to;    // layers input/output sizes
+};
+
+void BM_Reshape(::benchmark::State &state)
+{
+  using VMPtr = std::shared_ptr<VM>;
+
+  // Get args form state
+  BM_Reshape_config config{state};
+
+  state.counters["PaddedSizeFrom"] =
+      static_cast<double>(fetch::math::Tensor<float>::PaddedSizeFromShape(config.shape_from));
+
+  state.counters["SizeFrom"] =
+      static_cast<double>(fetch::math::Tensor<float>::SizeFromShape(config.shape_from));
+
+  state.counters["PaddedSizeTo"] =
+      static_cast<double>(fetch::math::Tensor<float>::PaddedSizeFromShape(config.shape_to));
+
+  state.counters["SizeTo"] =
+      static_cast<double>(fetch::math::Tensor<float>::SizeFromShape(config.shape_to));
+
+  for (auto _ : state)
+  {
+    state.PauseTiming();
+    VMPtr vm;
+    SetUp(vm);
+
+    auto data      = CreateTensor(vm, config.shape_from);
+    auto new_shape = CreateArray(vm, config.shape_to);
+
+    state.ResumeTiming();
+    data->Reshape(new_shape);
+  }
+}
+
+BENCHMARK(BM_Reshape)->Args({3, 10, 1, 1, 1, 10, 1})->Unit(::benchmark::kMicrosecond);
+BENCHMARK(BM_Reshape)->Args({3, 10, 1, 1, 1, 1, 10})->Unit(::benchmark::kMicrosecond);
+BENCHMARK(BM_Reshape)->Args({3, 1, 10, 1, 10, 1, 1})->Unit(::benchmark::kMicrosecond);
+BENCHMARK(BM_Reshape)->Args({3, 1, 10, 1, 1, 1, 10})->Unit(::benchmark::kMicrosecond);
+BENCHMARK(BM_Reshape)->Args({3, 1, 1, 10, 10, 1, 1})->Unit(::benchmark::kMicrosecond);
+BENCHMARK(BM_Reshape)->Args({3, 1, 1, 10, 1, 10, 1})->Unit(::benchmark::kMicrosecond);
+
+BENCHMARK(BM_Reshape)->Args({3, 1000000, 1, 1, 1, 1000000, 1})->Unit(::benchmark::kMicrosecond);
+BENCHMARK(BM_Reshape)->Args({3, 1000000, 1, 1, 1, 1, 1000000})->Unit(::benchmark::kMicrosecond);
+BENCHMARK(BM_Reshape)->Args({3, 1, 1000000, 1, 1000000, 1, 1})->Unit(::benchmark::kMicrosecond);
+BENCHMARK(BM_Reshape)->Args({3, 1, 1000000, 1, 1, 1, 1000000})->Unit(::benchmark::kMicrosecond);
+BENCHMARK(BM_Reshape)->Args({3, 1, 1, 1000000, 1000000, 1, 1})->Unit(::benchmark::kMicrosecond);
+BENCHMARK(BM_Reshape)->Args({3, 1, 1, 1000000, 1, 1000000, 1})->Unit(::benchmark::kMicrosecond);
+
+BENCHMARK(BM_Reshape)->Args({3, 1, 1000, 1000, 1000, 1000, 1})->Unit(::benchmark::kMicrosecond);
+BENCHMARK(BM_Reshape)->Args({3, 1, 1000, 1000, 1000, 1, 1000})->Unit(::benchmark::kMicrosecond);
+BENCHMARK(BM_Reshape)->Args({3, 1000, 1, 1000, 1, 1000, 1000})->Unit(::benchmark::kMicrosecond);
+BENCHMARK(BM_Reshape)->Args({3, 1000, 1, 1000, 1000, 1000, 1})->Unit(::benchmark::kMicrosecond);
+BENCHMARK(BM_Reshape)->Args({3, 1000, 1000, 1, 1, 1000, 1000})->Unit(::benchmark::kMicrosecond);
+BENCHMARK(BM_Reshape)->Args({3, 1000, 1000, 1, 1000, 1, 1000})->Unit(::benchmark::kMicrosecond);
+
+// Same shape reshape
+BENCHMARK(BM_Reshape)->Args({3, 100, 100, 100, 100, 100, 100})->Unit(::benchmark::kMicrosecond);
+BENCHMARK(BM_Reshape)->Args({3, 1000000, 1, 1, 1000000, 1, 1})->Unit(::benchmark::kMicrosecond);
+BENCHMARK(BM_Reshape)->Args({3, 1, 1000000, 1, 1, 1000000, 1})->Unit(::benchmark::kMicrosecond);
+BENCHMARK(BM_Reshape)->Args({3, 1, 1, 1000000, 1, 1, 1000000})->Unit(::benchmark::kMicrosecond);
+
+BENCHMARK(BM_Reshape)->Args({3, 1, 1000, 1000, 1, 1000, 1000})->Unit(::benchmark::kMicrosecond);
+BENCHMARK(BM_Reshape)->Args({3, 1000, 1, 1000, 1000, 1, 1000})->Unit(::benchmark::kMicrosecond);
+BENCHMARK(BM_Reshape)->Args({3, 1000, 1000, 1, 1000, 1000, 1})->Unit(::benchmark::kMicrosecond);
+
+BENCHMARK(BM_Reshape)->Args({3, 1, 1, 1, 1, 1, 1})->Unit(::benchmark::kMicrosecond);
+BENCHMARK(BM_Reshape)
+    ->Args({10, 1, 1, 1, 1, 1, 1, 1, 1, 1, 1, 1, 1, 1, 1, 1, 1, 1, 1, 1, 1})
+    ->Unit(::benchmark::kMicrosecond);
+
+void BM_Transpose(::benchmark::State &state)
+{
+  using VMPtr = std::shared_ptr<VM>;
+
+  // Get args form state
+  BM_Tensor_config config{state};
+
+  state.counters["PaddedSizeBefore"] =
+      static_cast<double>(fetch::math::Tensor<float>::PaddedSizeFromShape(config.shape));
+
+  state.counters["PaddedSizeAfter"] = static_cast<double>(
+      fetch::math::Tensor<float>::PaddedSizeFromShape({config.shape.at(1), config.shape.at(0)}));
+
+  for (auto _ : state)
+  {
+    state.PauseTiming();
+    VMPtr vm;
+    SetUp(vm);
+
+    auto data = CreateTensor(vm, config.shape);
+
+    state.ResumeTiming();
+    data->Transpose();
+  }
+}
+
+BENCHMARK(BM_Transpose)->Args({2, 1, 1})->Unit(::benchmark::kMicrosecond);
+BENCHMARK(BM_Transpose)->Args({2, 1, 10})->Unit(::benchmark::kMicrosecond);
+BENCHMARK(BM_Transpose)->Args({2, 1, 100})->Unit(::benchmark::kMicrosecond);
+BENCHMARK(BM_Transpose)->Args({2, 1, 1000})->Unit(::benchmark::kMicrosecond);
+BENCHMARK(BM_Transpose)->Args({2, 1, 10000})->Unit(::benchmark::kMicrosecond);
+BENCHMARK(BM_Transpose)->Args({2, 1, 100000})->Unit(::benchmark::kMicrosecond);
+BENCHMARK(BM_Transpose)->Args({2, 1, 1000000})->Unit(::benchmark::kMicrosecond);
+BENCHMARK(BM_Transpose)->Args({2, 1, 10000000})->Unit(::benchmark::kMicrosecond);
+
+BENCHMARK(BM_Transpose)->Args({2, 10, 100})->Unit(::benchmark::kMicrosecond);
+BENCHMARK(BM_Transpose)->Args({2, 100, 10})->Unit(::benchmark::kMicrosecond);
+BENCHMARK(BM_Transpose)->Args({2, 1000, 100})->Unit(::benchmark::kMicrosecond);
+BENCHMARK(BM_Transpose)->Args({2, 100, 1000})->Unit(::benchmark::kMicrosecond);
+BENCHMARK(BM_Transpose)->Args({2, 10000, 1000})->Unit(::benchmark::kMicrosecond);
+BENCHMARK(BM_Transpose)->Args({2, 1000, 10000})->Unit(::benchmark::kMicrosecond);
+BENCHMARK(BM_Transpose)->Args({2, 10000, 10000})->Unit(::benchmark::kMicrosecond);
+
+BENCHMARK(BM_Transpose)->Args({2, 10, 1})->Unit(::benchmark::kMicrosecond);
+BENCHMARK(BM_Transpose)->Args({2, 100, 1})->Unit(::benchmark::kMicrosecond);
+BENCHMARK(BM_Transpose)->Args({2, 1000, 1})->Unit(::benchmark::kMicrosecond);
+BENCHMARK(BM_Transpose)->Args({2, 10000, 1})->Unit(::benchmark::kMicrosecond);
+BENCHMARK(BM_Transpose)->Args({2, 100000, 1})->Unit(::benchmark::kMicrosecond);
+BENCHMARK(BM_Transpose)->Args({2, 1000000, 1})->Unit(::benchmark::kMicrosecond);
+BENCHMARK(BM_Transpose)->Args({2, 10000000, 1})->Unit(::benchmark::kMicrosecond);
+
+struct BM_At_config
+{
+  using SizeType = fetch::math::SizeType;
+
+  explicit BM_At_config(::benchmark::State const &state)
+  {
+    SizeType size_len = static_cast<SizeType>(state.range(0));
+
+    shape.reserve(size_len);
+    for (SizeType i{0}; i < size_len; ++i)
     {
-      using VMPtr      = std::shared_ptr<VM>;
-
-      // Get args form state
-      BM_Reshape_config config{state};
-
-      state.counters["PaddedSizeFrom"] =
-              static_cast<double>(fetch::math::Tensor<float>::PaddedSizeFromShape(config.shape_from));
-
-        state.counters["SizeFrom"] =
-                static_cast<double>(fetch::math::Tensor<float>::SizeFromShape(config.shape_from));
-
-        state.counters["PaddedSizeTo"] =
-              static_cast<double>(fetch::math::Tensor<float>::PaddedSizeFromShape(config.shape_to));
-
-        state.counters["SizeTo"] =
-                static_cast<double>(fetch::math::Tensor<float>::SizeFromShape(config.shape_to));
-
-        for (auto _ : state)
-      {
-        state.PauseTiming();
-        VMPtr vm;
-        SetUp(vm);
-
-        auto data = CreateTensor(vm, config.shape_from);
-        auto new_shape = CreateArray(vm,config.shape_to);
-
-        state.ResumeTiming();
-        data->Reshape(new_shape);
-      }
+      shape.emplace_back(static_cast<SizeType>(state.range(1 + i)));
     }
 
-    BENCHMARK(BM_Reshape)->Args({3, 10, 1, 1, 1, 10, 1})->Unit(::benchmark::kMicrosecond);
-    BENCHMARK(BM_Reshape)->Args({3, 10, 1, 1, 1, 1, 10})->Unit(::benchmark::kMicrosecond);
-    BENCHMARK(BM_Reshape)->Args({3, 1, 10, 1, 10, 1, 1})->Unit(::benchmark::kMicrosecond);
-    BENCHMARK(BM_Reshape)->Args({3, 1, 10, 1, 1, 1, 10})->Unit(::benchmark::kMicrosecond);
-    BENCHMARK(BM_Reshape)->Args({3, 1, 1, 10, 10, 1, 1})->Unit(::benchmark::kMicrosecond);
-    BENCHMARK(BM_Reshape)->Args({3, 1, 1, 10, 1, 10, 1})->Unit(::benchmark::kMicrosecond);
-
-
-    BENCHMARK(BM_Reshape)->Args({3, 1000000, 1, 1, 1, 1000000, 1})->Unit(::benchmark::kMicrosecond);
-    BENCHMARK(BM_Reshape)->Args({3, 1000000, 1, 1, 1, 1, 1000000})->Unit(::benchmark::kMicrosecond);
-    BENCHMARK(BM_Reshape)->Args({3, 1, 1000000, 1, 1000000, 1, 1})->Unit(::benchmark::kMicrosecond);
-    BENCHMARK(BM_Reshape)->Args({3, 1, 1000000, 1, 1, 1, 1000000})->Unit(::benchmark::kMicrosecond);
-    BENCHMARK(BM_Reshape)->Args({3, 1, 1, 1000000, 1000000, 1, 1})->Unit(::benchmark::kMicrosecond);
-    BENCHMARK(BM_Reshape)->Args({3, 1, 1, 1000000, 1, 1000000, 1})->Unit(::benchmark::kMicrosecond);
-
-    BENCHMARK(BM_Reshape)->Args({3, 1, 1000,1000, 1000, 1000, 1})->Unit(::benchmark::kMicrosecond);
-    BENCHMARK(BM_Reshape)->Args({3, 1, 1000,1000, 1000, 1, 1000})->Unit(::benchmark::kMicrosecond);
-    BENCHMARK(BM_Reshape)->Args({3, 1000, 1,1000, 1, 1000, 1000})->Unit(::benchmark::kMicrosecond);
-    BENCHMARK(BM_Reshape)->Args({3, 1000, 1,1000, 1000, 1000, 1})->Unit(::benchmark::kMicrosecond);
-    BENCHMARK(BM_Reshape)->Args({3, 1000, 1000,1, 1, 1000, 1000})->Unit(::benchmark::kMicrosecond);
-    BENCHMARK(BM_Reshape)->Args({3, 1000, 1000,1, 1000, 1, 1000})->Unit(::benchmark::kMicrosecond);
-
-    // Same shape reshape
-    BENCHMARK(BM_Reshape)->Args({3, 100, 100, 100, 100, 100, 100})->Unit(::benchmark::kMicrosecond);
-    BENCHMARK(BM_Reshape)->Args({3, 1000000, 1, 1, 1000000, 1, 1})->Unit(::benchmark::kMicrosecond);
-    BENCHMARK(BM_Reshape)->Args({3, 1, 1000000, 1, 1, 1000000, 1})->Unit(::benchmark::kMicrosecond);
-    BENCHMARK(BM_Reshape)->Args({3, 1, 1, 1000000, 1, 1, 1000000})->Unit(::benchmark::kMicrosecond);
-
-    BENCHMARK(BM_Reshape)->Args({3, 1, 1000, 1000, 1, 1000, 1000})->Unit(::benchmark::kMicrosecond);
-    BENCHMARK(BM_Reshape)->Args({3, 1000, 1, 1000, 1000, 1, 1000})->Unit(::benchmark::kMicrosecond);
-    BENCHMARK(BM_Reshape)->Args({3, 1000, 1000, 1, 1000, 1000, 1})->Unit(::benchmark::kMicrosecond);
-
-    BENCHMARK(BM_Reshape)->Args({3, 1, 1, 1, 1, 1, 1})->Unit(::benchmark::kMicrosecond);
-    BENCHMARK(BM_Reshape)->Args({10, 1, 1, 1, 1, 1, 1, 1, 1, 1, 1, 1, 1, 1, 1, 1, 1, 1, 1, 1, 1})->Unit(::benchmark::kMicrosecond);
-
-
-    void BM_Transpose(::benchmark::State &state)
+    indices.reserve(size_len);
+    for (SizeType i{0}; i < size_len; ++i)
     {
-        using VMPtr      = std::shared_ptr<VM>;
-
-        // Get args form state
-        BM_Tensor_config config{state};
-
-        state.counters["PaddedSizeBefore"] =
-                static_cast<double>(fetch::math::Tensor<float>::PaddedSizeFromShape(config.shape));
-
-        state.counters["PaddedSizeAfter"] =
-                static_cast<double>(fetch::math::Tensor<float>::PaddedSizeFromShape({config.shape.at(1),config.shape.at(0)}));
-
-        for (auto _ : state)
-        {
-            state.PauseTiming();
-            VMPtr vm;
-            SetUp(vm);
-
-            auto data = CreateTensor(vm, config.shape);
-
-            state.ResumeTiming();
-            data->Transpose();
-        }
+      indices.emplace_back(static_cast<SizeType>(state.range(1 + size_len + i)));
     }
-
-    BENCHMARK(BM_Transpose)->Args({2, 1, 1})->Unit(::benchmark::kMicrosecond);
-    BENCHMARK(BM_Transpose)->Args({2, 1, 10})->Unit(::benchmark::kMicrosecond);
-    BENCHMARK(BM_Transpose)->Args({2, 1, 100})->Unit(::benchmark::kMicrosecond);
-    BENCHMARK(BM_Transpose)->Args({2, 1, 1000})->Unit(::benchmark::kMicrosecond);
-    BENCHMARK(BM_Transpose)->Args({2, 1, 10000})->Unit(::benchmark::kMicrosecond);
-    BENCHMARK(BM_Transpose)->Args({2, 1, 100000})->Unit(::benchmark::kMicrosecond);
-    BENCHMARK(BM_Transpose)->Args({2, 1, 1000000})->Unit(::benchmark::kMicrosecond);
-    BENCHMARK(BM_Transpose)->Args({2, 1, 10000000})->Unit(::benchmark::kMicrosecond);
-
-    BENCHMARK(BM_Transpose)->Args({2, 10,100})->Unit(::benchmark::kMicrosecond);
-    BENCHMARK(BM_Transpose)->Args({2, 100,10})->Unit(::benchmark::kMicrosecond);
-    BENCHMARK(BM_Transpose)->Args({2, 1000,100})->Unit(::benchmark::kMicrosecond);
-    BENCHMARK(BM_Transpose)->Args({2, 100,1000})->Unit(::benchmark::kMicrosecond);
-    BENCHMARK(BM_Transpose)->Args({2, 10000,1000})->Unit(::benchmark::kMicrosecond);
-    BENCHMARK(BM_Transpose)->Args({2, 1000,10000})->Unit(::benchmark::kMicrosecond);
-    BENCHMARK(BM_Transpose)->Args({2, 10000,10000})->Unit(::benchmark::kMicrosecond);
-
-    BENCHMARK(BM_Transpose)->Args({2, 10,1})->Unit(::benchmark::kMicrosecond);
-    BENCHMARK(BM_Transpose)->Args({2, 100,1})->Unit(::benchmark::kMicrosecond);
-    BENCHMARK(BM_Transpose)->Args({2, 1000,1})->Unit(::benchmark::kMicrosecond);
-    BENCHMARK(BM_Transpose)->Args({2, 10000,1})->Unit(::benchmark::kMicrosecond);
-    BENCHMARK(BM_Transpose)->Args({2, 100000,1})->Unit(::benchmark::kMicrosecond);
-    BENCHMARK(BM_Transpose)->Args({2, 1000000,1})->Unit(::benchmark::kMicrosecond);
-    BENCHMARK(BM_Transpose)->Args({2, 10000000,1})->Unit(::benchmark::kMicrosecond);
-*/
-
-    struct BM_At_config
+  }
+
+  std::vector<SizeType> shape;    // layers input/output sizes
+  std::vector<SizeType> indices;  // layers input/output sizes
+};
+
+void BM_At(::benchmark::State &state)
+{
+  using VMPtr = std::shared_ptr<VM>;
+
+  // Get args form state
+  BM_At_config config{state};
+
+  state.counters["PaddedSizeFrom"] =
+      static_cast<double>(fetch::math::Tensor<float>::PaddedSizeFromShape(config.shape));
+
+  state.counters["SizeFrom"] =
+      static_cast<double>(fetch::math::Tensor<float>::SizeFromShape(config.shape));
+
+  VMPtr vm;
+  SetUp(vm);
+
+  auto data      = CreateTensor(vm, config.shape);
+  auto new_shape = CreateArray(vm, config.indices);
+
+  for (auto _ : state)
+  {
+    state.PauseTiming();
+
+    switch (config.shape.size())
     {
-        using SizeType   = fetch::math::SizeType;
-
-        explicit BM_At_config(::benchmark::State const &state)
-        {
-            SizeType size_len = static_cast<SizeType>(state.range(0));
-
-            shape.reserve(size_len);
-            for (SizeType i{0}; i < size_len; ++i)
-            {
-                shape.emplace_back(static_cast<SizeType>(state.range(1 + i)));
-            }
-
-            indices.reserve(size_len);
-            for (SizeType i{0}; i < size_len; ++i)
-            {
-                indices.emplace_back(static_cast<SizeType>(state.range(1 + size_len + i)));
-            }
-        }
-
-        std::vector<SizeType> shape;        // layers input/output sizes
-        std::vector<SizeType> indices;        // layers input/output sizes
-    };
-
-    void BM_At(::benchmark::State &state)
-    {
-        using VMPtr      = std::shared_ptr<VM>;
-
-        // Get args form state
-        BM_At_config config{state};
-
-        state.counters["PaddedSizeFrom"] =
-                static_cast<double>(fetch::math::Tensor<float>::PaddedSizeFromShape(config.shape));
-
-        state.counters["SizeFrom"] =
-                static_cast<double>(fetch::math::Tensor<float>::SizeFromShape(config.shape));
-
-        VMPtr vm;
-        SetUp(vm);
-
-        auto data = CreateTensor(vm, config.shape);
-        auto new_shape = CreateArray(vm,config.indices);
-
-        for (auto _ : state)
-        {
-            state.PauseTiming();
-
-            switch(config.shape.size())
-            {
-                case 1:
-                    state.ResumeTiming();
-                    data->At(config.indices.at(0));
-                    state.PauseTiming();
-                    break;
-
-                case 2:
-                    state.ResumeTiming();
-                    data->At(config.indices.at(0),config.indices.at(1));
-                    state.PauseTiming();
-                    break;
-
-                case 3:
-                    state.ResumeTiming();
-                    data->At(config.indices.at(0),config.indices.at(1),config.indices.at(2));
-                    state.PauseTiming();
-                    break;
-
-                case 4:
-                    state.ResumeTiming();
-                    data->At(config.indices.at(0),config.indices.at(1),config.indices.at(2),config.indices.at(3));
-                    state.PauseTiming();
-                    break;
-
-            }
-        }
+    case 1:
+      state.ResumeTiming();
+      data->At(config.indices.at(0));
+      state.PauseTiming();
+      break;
+
+    case 2:
+      state.ResumeTiming();
+      data->At(config.indices.at(0), config.indices.at(1));
+      state.PauseTiming();
+      break;
+
+    case 3:
+      state.ResumeTiming();
+      data->At(config.indices.at(0), config.indices.at(1), config.indices.at(2));
+      state.PauseTiming();
+      break;
+
+    case 4:
+      state.ResumeTiming();
+      data->At(config.indices.at(0), config.indices.at(1), config.indices.at(2),
+               config.indices.at(3));
+      state.PauseTiming();
+      break;
     }
-
-    BENCHMARK(BM_At)->Args({4, 30, 30, 30,30, 1,1,1,1})->Unit(::benchmark::kMicrosecond);
-    BENCHMARK(BM_At)->Args({4, 30, 30, 30,30, 29,1,1,1})->Unit(::benchmark::kMicrosecond);
-    BENCHMARK(BM_At)->Args({4, 30, 30, 30,30, 1,29,1,1})->Unit(::benchmark::kMicrosecond);
-    BENCHMARK(BM_At)->Args({4, 30, 30, 30,30, 1,1,29,1})->Unit(::benchmark::kMicrosecond);
-    BENCHMARK(BM_At)->Args({4, 30, 30, 30,30, 1,1,1,29})->Unit(::benchmark::kMicrosecond);
-    BENCHMARK(BM_At)->Args({4, 30, 30, 30,30, 29,29,29,29})->Unit(::benchmark::kMicrosecond);
-
-    BENCHMARK(BM_At)->Args({3, 100, 100, 100, 1,1,1})->Unit(::benchmark::kMicrosecond);
-    BENCHMARK(BM_At)->Args({3, 100, 100, 100, 99,1,1})->Unit(::benchmark::kMicrosecond);
-    BENCHMARK(BM_At)->Args({3, 100, 100, 100, 1,99,1})->Unit(::benchmark::kMicrosecond);
-    BENCHMARK(BM_At)->Args({3, 100, 100, 100, 1,1,99})->Unit(::benchmark::kMicrosecond);
-    BENCHMARK(BM_At)->Args({3, 100, 100, 100, 99,99,99})->Unit(::benchmark::kMicrosecond);
-
-
+  }
+}
+
+BENCHMARK(BM_At)->Args({4, 30, 30, 30, 30, 1, 1, 1, 1})->Unit(::benchmark::kMicrosecond);
+BENCHMARK(BM_At)->Args({4, 30, 30, 30, 30, 29, 1, 1, 1})->Unit(::benchmark::kMicrosecond);
+BENCHMARK(BM_At)->Args({4, 30, 30, 30, 30, 1, 29, 1, 1})->Unit(::benchmark::kMicrosecond);
+BENCHMARK(BM_At)->Args({4, 30, 30, 30, 30, 1, 1, 29, 1})->Unit(::benchmark::kMicrosecond);
+BENCHMARK(BM_At)->Args({4, 30, 30, 30, 30, 1, 1, 1, 29})->Unit(::benchmark::kMicrosecond);
+BENCHMARK(BM_At)->Args({4, 30, 30, 30, 30, 29, 29, 29, 29})->Unit(::benchmark::kMicrosecond);
+
+BENCHMARK(BM_At)->Args({3, 100, 100, 100, 1, 1, 1})->Unit(::benchmark::kMicrosecond);
+BENCHMARK(BM_At)->Args({3, 100, 100, 100, 99, 1, 1})->Unit(::benchmark::kMicrosecond);
+BENCHMARK(BM_At)->Args({3, 100, 100, 100, 1, 99, 1})->Unit(::benchmark::kMicrosecond);
+BENCHMARK(BM_At)->Args({3, 100, 100, 100, 1, 1, 99})->Unit(::benchmark::kMicrosecond);
+BENCHMARK(BM_At)->Args({3, 100, 100, 100, 99, 99, 99})->Unit(::benchmark::kMicrosecond);
 
 }  // namespace tensor
 }  // namespace ml
