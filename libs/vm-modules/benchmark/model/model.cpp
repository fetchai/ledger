--- conflicted
+++ resolved
@@ -153,7 +153,6 @@
 }
 /*
 // batch_size, number_of_layers, input_size, hidden_1_size, ...., output_size
-<<<<<<< HEAD
 BENCHMARK(BM_Predict)->Args({1,6,1,10, 100,1000,10000,1})->Unit(::benchmark::kMicrosecond);
 BENCHMARK(BM_Predict)->Args({2,6,1,10, 100,1000,10000,1})->Unit(::benchmark::kMicrosecond);
 BENCHMARK(BM_Predict)->Args({4,6,1,10, 100,1000,10000,1})->Unit(::benchmark::kMicrosecond);
@@ -227,86 +226,7 @@
 BENCHMARK(BM_Predict)->Args({256,5,1000,1000, 1000,1000,1000})->Unit(::benchmark::kMicrosecond);
 BENCHMARK(BM_Predict)->Args({512,5,1000,1000, 1000,1000,1000})->Unit(::benchmark::kMicrosecond);
 */
-=======
-BENCHMARK(BM_Predict)->Args({1, 6, 1, 10, 100, 1000, 10000, 1})->Unit(::benchmark::kMicrosecond);
-BENCHMARK(BM_Predict)->Args({2, 6, 1, 10, 100, 1000, 10000, 1})->Unit(::benchmark::kMicrosecond);
-BENCHMARK(BM_Predict)->Args({4, 6, 1, 10, 100, 1000, 10000, 1})->Unit(::benchmark::kMicrosecond);
-BENCHMARK(BM_Predict)->Args({8, 6, 1, 10, 100, 1000, 10000, 1})->Unit(::benchmark::kMicrosecond);
-BENCHMARK(BM_Predict)->Args({16, 6, 1, 10, 100, 1000, 10000, 1})->Unit(::benchmark::kMicrosecond);
-BENCHMARK(BM_Predict)->Args({32, 6, 1, 10, 100, 1000, 10000, 1})->Unit(::benchmark::kMicrosecond);
-BENCHMARK(BM_Predict)->Args({64, 6, 1, 10, 100, 1000, 10000, 1})->Unit(::benchmark::kMicrosecond);
-BENCHMARK(BM_Predict)->Args({128, 6, 1, 10, 100, 1000, 10000, 1})->Unit(::benchmark::kMicrosecond);
-BENCHMARK(BM_Predict)->Args({256, 6, 1, 10, 100, 1000, 10000, 1})->Unit(::benchmark::kMicrosecond);
-
-BENCHMARK(BM_Predict)->Args({1, 5, 10000, 1000, 100, 10, 1})->Unit(::benchmark::kMicrosecond);
-BENCHMARK(BM_Predict)->Args({2, 5, 10000, 1000, 100, 10, 1})->Unit(::benchmark::kMicrosecond);
-BENCHMARK(BM_Predict)->Args({4, 5, 10000, 1000, 100, 10, 1})->Unit(::benchmark::kMicrosecond);
-BENCHMARK(BM_Predict)->Args({8, 5, 10000, 1000, 100, 10, 1})->Unit(::benchmark::kMicrosecond);
-BENCHMARK(BM_Predict)->Args({16, 5, 10000, 1000, 100, 10, 1})->Unit(::benchmark::kMicrosecond);
-BENCHMARK(BM_Predict)->Args({32, 5, 10000, 1000, 100, 10, 1})->Unit(::benchmark::kMicrosecond);
-BENCHMARK(BM_Predict)->Args({64, 5, 10000, 1000, 100, 10, 1})->Unit(::benchmark::kMicrosecond);
-BENCHMARK(BM_Predict)->Args({128, 5, 10000, 1000, 100, 10, 1})->Unit(::benchmark::kMicrosecond);
-BENCHMARK(BM_Predict)->Args({256, 5, 10000, 1000, 100, 10, 1})->Unit(::benchmark::kMicrosecond);
-
-BENCHMARK(BM_Predict)->Args({128, 4, 1, 1, 1, 1})->Unit(::benchmark::kMicrosecond);
-BENCHMARK(BM_Predict)->Args({256, 4, 1, 1, 1, 1})->Unit(::benchmark::kMicrosecond);
-BENCHMARK(BM_Predict)->Args({512, 4, 1, 1, 1, 1})->Unit(::benchmark::kMicrosecond);
-BENCHMARK(BM_Predict)->Args({1024, 4, 1, 1, 1, 1})->Unit(::benchmark::kMicrosecond);
-BENCHMARK(BM_Predict)->Args({2048, 4, 1, 1, 1, 1})->Unit(::benchmark::kMicrosecond);
-
-BENCHMARK(BM_Predict)->Args({128, 8, 1, 1, 1, 1, 1, 1, 1, 1})->Unit(::benchmark::kMicrosecond);
-BENCHMARK(BM_Predict)->Args({256, 8, 1, 1, 1, 1, 1, 1, 1, 1})->Unit(::benchmark::kMicrosecond);
-BENCHMARK(BM_Predict)->Args({512, 8, 1, 1, 1, 1, 1, 1, 1, 1})->Unit(::benchmark::kMicrosecond);
-BENCHMARK(BM_Predict)->Args({1024, 8, 1, 1, 1, 1, 1, 1, 1, 1})->Unit(::benchmark::kMicrosecond);
-BENCHMARK(BM_Predict)->Args({2048, 8, 1, 1, 1, 1, 1, 1, 1, 1})->Unit(::benchmark::kMicrosecond);
-
-BENCHMARK(BM_Predict)->Args({128, 5, 10000, 1, 1, 1, 1})->Unit(::benchmark::kMicrosecond);
-BENCHMARK(BM_Predict)->Args({128, 5, 1, 10000, 1, 1, 1})->Unit(::benchmark::kMicrosecond);
-BENCHMARK(BM_Predict)->Args({128, 5, 1, 1, 10000, 1, 1})->Unit(::benchmark::kMicrosecond);
-BENCHMARK(BM_Predict)->Args({128, 5, 1, 1, 1, 10000, 1})->Unit(::benchmark::kMicrosecond);
-BENCHMARK(BM_Predict)->Args({128, 5, 1, 1, 1, 1, 10000})->Unit(::benchmark::kMicrosecond);
-
-BENCHMARK(BM_Predict)->Args({512, 5, 10000, 1, 1, 1, 1})->Unit(::benchmark::kMicrosecond);
-BENCHMARK(BM_Predict)->Args({512, 5, 1, 10000, 1, 1, 1})->Unit(::benchmark::kMicrosecond);
-BENCHMARK(BM_Predict)->Args({512, 5, 1, 1, 10000, 1, 1})->Unit(::benchmark::kMicrosecond);
-BENCHMARK(BM_Predict)->Args({512, 5, 1, 1, 1, 10000, 1})->Unit(::benchmark::kMicrosecond);
-BENCHMARK(BM_Predict)->Args({512, 5, 1, 1, 1, 1, 10000})->Unit(::benchmark::kMicrosecond);
-
-BENCHMARK(BM_Predict)->Args({1, 2, 1, 1})->Unit(::benchmark::kMicrosecond);
-BENCHMARK(BM_Predict)->Args({1, 2, 1, 10})->Unit(::benchmark::kMicrosecond);
-BENCHMARK(BM_Predict)->Args({1, 2, 1, 100})->Unit(::benchmark::kMicrosecond);
-BENCHMARK(BM_Predict)->Args({1, 2, 1, 1000})->Unit(::benchmark::kMicrosecond);
-BENCHMARK(BM_Predict)->Args({1, 2, 1, 10000})->Unit(::benchmark::kMicrosecond);
-BENCHMARK(BM_Predict)->Args({1, 2, 1, 100000})->Unit(::benchmark::kMicrosecond);
-
-BENCHMARK(BM_Predict)->Args({1, 3, 1, 1, 1})->Unit(::benchmark::kMicrosecond);
-BENCHMARK(BM_Predict)->Args({1, 3, 1, 10, 1})->Unit(::benchmark::kMicrosecond);
-BENCHMARK(BM_Predict)->Args({1, 3, 1, 100, 1})->Unit(::benchmark::kMicrosecond);
-BENCHMARK(BM_Predict)->Args({1, 3, 1, 1000, 1})->Unit(::benchmark::kMicrosecond);
-BENCHMARK(BM_Predict)->Args({1, 3, 1, 10000, 1})->Unit(::benchmark::kMicrosecond);
-BENCHMARK(BM_Predict)->Args({1, 3, 1, 100000, 1})->Unit(::benchmark::kMicrosecond);
-
-BENCHMARK(BM_Predict)->Args({1, 2, 10, 1})->Unit(::benchmark::kMicrosecond);
-BENCHMARK(BM_Predict)->Args({1, 2, 100, 1})->Unit(::benchmark::kMicrosecond);
-BENCHMARK(BM_Predict)->Args({1, 2, 1000, 1})->Unit(::benchmark::kMicrosecond);
-BENCHMARK(BM_Predict)->Args({1, 2, 10000, 1})->Unit(::benchmark::kMicrosecond);
-BENCHMARK(BM_Predict)->Args({1, 2, 100000, 1})->Unit(::benchmark::kMicrosecond);
-
-BENCHMARK(BM_Predict)->Args({1, 2, 10000, 10000})->Unit(::benchmark::kMicrosecond);
-BENCHMARK(BM_Predict)->Args({1, 2, 1000, 1000})->Unit(::benchmark::kMicrosecond);
-BENCHMARK(BM_Predict)->Args({1, 2, 100, 100})->Unit(::benchmark::kMicrosecond);
-BENCHMARK(BM_Predict)->Args({1, 2, 10, 10})->Unit(::benchmark::kMicrosecond);
-
-BENCHMARK(BM_Predict)
-    ->Args({128, 5, 1000, 1000, 1000, 1000, 1000})
-    ->Unit(::benchmark::kMicrosecond);
-BENCHMARK(BM_Predict)
-    ->Args({256, 5, 1000, 1000, 1000, 1000, 1000})
-    ->Unit(::benchmark::kMicrosecond);
-BENCHMARK(BM_Predict)
-    ->Args({512, 5, 1000, 1000, 1000, 1000, 1000})
-    ->Unit(::benchmark::kMicrosecond);
->>>>>>> 5a66a576
+
 
 void BM_Compile(::benchmark::State &state)
 {
@@ -336,7 +256,7 @@
 }
 /*
 // number_of_layers, input_size, hidden_1_size, ...., output_size
-<<<<<<< HEAD
+
 BENCHMARK(BM_Compile)->Args({6,1,10, 100,1000,10000,1})->Unit(::benchmark::kMicrosecond);
 BENCHMARK(BM_Compile)->Args({5,10000,1000, 100,10,1})->Unit(::benchmark::kMicrosecond);
 BENCHMARK(BM_Compile)->Args({4,1,1, 1,1})->Unit(::benchmark::kMicrosecond);
@@ -384,6 +304,11 @@
             using SizeRef = fetch::math::SizeType const &;
             using SizeType = fetch::math::SizeType;
 
+
+            SizeType batch_size = static_cast<SizeType>(state.range(1));
+            SizeType args_size = static_cast<SizeType>(state.range(2)+3);
+
+
             for (auto _ : state)
             {
                 state.PauseTiming();
@@ -400,14 +325,14 @@
                 auto model = CreateSequentialModel(vm);
 
 
-                for(SizeType i{3};i< static_cast<SizeType>(state.range(2)+2);i++){
+                for(SizeType i{3};i<args_size-1;i++){
                     model->AddLayer<SizeRef, SizeRef>(CreateString(vm, "dense"), static_cast<SizeType>(state.range(i)),
                                                       static_cast<SizeType>(state.range(i+1)));  // input_size, output_size
                 }
 
                 model->CompileSequential(CreateString(vm, "mse"), CreateString(vm, "adam"));
                 state.ResumeTiming();
-                auto res = model->Predict(data);
+                 model->Fit(data,label,batch_size);
             }
         }
 
@@ -425,89 +350,6 @@
         BENCHMARK(BM_Fit)->Args({1000000,10000,2,10, 100})->Unit(::benchmark::kMicrosecond);
         BENCHMARK(BM_Fit)->Args({1000000,100000,2,10, 100})->Unit(::benchmark::kMicrosecond);
         BENCHMARK(BM_Fit)->Args({1000000,1000000,2,10, 100})->Unit(::benchmark::kMicrosecond);
-=======
-BENCHMARK(BM_Compile)->Args({6, 1, 10, 100, 1000, 10000, 1})->Unit(::benchmark::kMicrosecond);
-BENCHMARK(BM_Compile)->Args({5, 10000, 1000, 100, 10, 1})->Unit(::benchmark::kMicrosecond);
-BENCHMARK(BM_Compile)->Args({4, 1, 1, 1, 1})->Unit(::benchmark::kMicrosecond);
-
-BENCHMARK(BM_Compile)->Args({8, 1, 1, 1, 1, 1, 1, 1, 1})->Unit(::benchmark::kMicrosecond);
-
-BENCHMARK(BM_Compile)->Args({5, 10000, 1, 1, 1, 1})->Unit(::benchmark::kMicrosecond);
-BENCHMARK(BM_Compile)->Args({5, 1, 10000, 1, 1, 1})->Unit(::benchmark::kMicrosecond);
-BENCHMARK(BM_Compile)->Args({5, 1, 1, 10000, 1, 1})->Unit(::benchmark::kMicrosecond);
-BENCHMARK(BM_Compile)->Args({5, 1, 1, 1, 10000, 1})->Unit(::benchmark::kMicrosecond);
-BENCHMARK(BM_Compile)->Args({5, 1, 1, 1, 1, 10000})->Unit(::benchmark::kMicrosecond);
-
-BENCHMARK(BM_Compile)->Args({2, 1, 1})->Unit(::benchmark::kMicrosecond);
-BENCHMARK(BM_Compile)->Args({2, 1, 10})->Unit(::benchmark::kMicrosecond);
-BENCHMARK(BM_Compile)->Args({2, 1, 100})->Unit(::benchmark::kMicrosecond);
-BENCHMARK(BM_Compile)->Args({2, 1, 1000})->Unit(::benchmark::kMicrosecond);
-BENCHMARK(BM_Compile)->Args({2, 1, 10000})->Unit(::benchmark::kMicrosecond);
-BENCHMARK(BM_Compile)->Args({2, 1, 100000})->Unit(::benchmark::kMicrosecond);
-
-BENCHMARK(BM_Compile)->Args({3, 1, 1, 1})->Unit(::benchmark::kMicrosecond);
-BENCHMARK(BM_Compile)->Args({3, 1, 10, 1})->Unit(::benchmark::kMicrosecond);
-BENCHMARK(BM_Compile)->Args({3, 1, 100, 1})->Unit(::benchmark::kMicrosecond);
-BENCHMARK(BM_Compile)->Args({3, 1, 1000, 1})->Unit(::benchmark::kMicrosecond);
-BENCHMARK(BM_Compile)->Args({3, 1, 10000, 1})->Unit(::benchmark::kMicrosecond);
-BENCHMARK(BM_Compile)->Args({3, 1, 100000, 1})->Unit(::benchmark::kMicrosecond);
-
-BENCHMARK(BM_Compile)->Args({2, 10, 1})->Unit(::benchmark::kMicrosecond);
-BENCHMARK(BM_Compile)->Args({2, 100, 1})->Unit(::benchmark::kMicrosecond);
-BENCHMARK(BM_Compile)->Args({2, 1000, 1})->Unit(::benchmark::kMicrosecond);
-BENCHMARK(BM_Compile)->Args({2, 10000, 1})->Unit(::benchmark::kMicrosecond);
-BENCHMARK(BM_Compile)->Args({2, 100000, 1})->Unit(::benchmark::kMicrosecond);
-
-BENCHMARK(BM_Compile)->Args({2, 10000, 10000})->Unit(::benchmark::kMicrosecond);
-BENCHMARK(BM_Compile)->Args({2, 1000, 1000})->Unit(::benchmark::kMicrosecond);
-BENCHMARK(BM_Compile)->Args({2, 100, 100})->Unit(::benchmark::kMicrosecond);
-BENCHMARK(BM_Compile)->Args({2, 10, 10})->Unit(::benchmark::kMicrosecond);
-
-BENCHMARK(BM_Compile)->Args({5, 1000, 1000, 1000, 1000, 1000})->Unit(::benchmark::kMicrosecond);
-
-/// FIT BENCHMARKS ///
-
-// 1. benchmark model->DeserialiseFromString
-void BM_Fit(::benchmark::State &state)
-{
-  using VMPtr    = std::shared_ptr<VM>;
-  using SizeRef  = fetch::math::SizeType const &;
-  using SizeType = fetch::math::SizeType;
-
-  for (auto _ : state)
-  {
-    state.PauseTiming();
-    VMPtr vm;
-    SetUp(vm);
->>>>>>> 5a66a576
-
-    // set up data and labels
-    auto model = CreateSequentialModel(vm);
-
-    std::vector<std::uint64_t> input_shape{static_cast<std::uint64_t>(state.range(1)), 1};
-    std::vector<std::uint64_t> label_shape{1, 1};
-
-    auto batch_size = static_cast<fetch::math::SizeType>(state.range(0));
-
-    fetch::vm::Ptr<fetch::vm_modules::math::VMTensor> input_data{};
-    fetch::vm::Ptr<fetch::vm_modules::math::VMTensor> input_labels{};
-    auto                                              data_tensor  = input_data->GetTensor();
-    auto                                              label_tensor = input_labels->GetTensor();
-    data_tensor.Reshape(input_shape);
-    label_tensor.Reshape(label_shape);
-
-    for (SizeType i{2}; i < static_cast<SizeType>(state.range(0)); i++)
-    {
-      model->AddLayer<SizeRef, SizeRef>(
-          CreateString(vm, "dense"), static_cast<SizeType>(state.range(i)),
-          static_cast<SizeType>(state.range(i + 1)));  // input_size, output_size
-    }
-    model->CompileSequential(CreateString(vm, "mse"), CreateString(vm, "adam"));
-
-    state.ResumeTiming();
-    model->Fit(input_data, input_labels, batch_size);
-  }
-}
 
 //// batch_size, number_of_layers, input_size, hidden_1_size, ...., output_size
 // BENCHMARK(BM_Fit)->Args({1, 1, 6, 1, 10, 100, 1000, 10000,
@@ -561,14 +403,6 @@
   using SizeRef  = fetch::math::SizeType const &;
   using SizeType = fetch::math::SizeType;
 
-<<<<<<< HEAD
-} // model
-} // ml
-} // benchmark
-} // vm_modules
-
-BENCHMARK_MAIN();
-=======
   for (auto _ : state)
   {
     state.PauseTiming();
@@ -603,4 +437,3 @@
 }  // namespace ml
 }  // namespace benchmark
 }  // namespace vm_modules
->>>>>>> 5a66a576
