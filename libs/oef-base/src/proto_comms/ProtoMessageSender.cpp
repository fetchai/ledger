//------------------------------------------------------------------------------
//
//   Copyright 2018-2020 Fetch.AI Limited
//
//   Licensed under the Apache License, Version 2.0 (the "License");
//   you may not use this file except in compliance with the License.
//   You may obtain a copy of the License at
//
//       http://www.apache.org/licenses/LICENSE-2.0
//
//   Unless required by applicable law or agreed to in writing, software
//   distributed under the License is distributed on an "AS IS" BASIS,
//   WITHOUT WARRANTIES OR CONDITIONS OF ANY KIND, either express or implied.
//   See the License for the specific language governing permissions and
//   limitations under the License.
//
//------------------------------------------------------------------------------

#include "oef-base/proto_comms/ProtoMessageEndpoint.hpp"
#include "oef-base/proto_comms/ProtoMessageSender.hpp"
#include <google/protobuf/message.h>

ProtoMessageSender::consumed_needed_pair ProtoMessageSender::CheckForSpace(
    const mutable_buffers &data, IMessageWriter<TXType>::TXQ &txq)
{
  CharArrayBuffer chars(data);
  std::ostream    os(&chars);

  std::size_t consumed = 0;
  while (true)
  {
    {
      auto ep = endpoint.lock();
      if (ep == nullptr)
      {
        break;
      }
      if (!ep->IsTXQFull())
      {
        ep->wake();

        if (txq.empty())
        {
          break;
        }
      }
      Lock lock(mutex);

<<<<<<< HEAD
      auto     body_size = static_cast<uint32_t>(txq.front()->ByteSizeLong());
=======
#ifdef FETCH_PLATFORM_MACOS
      auto body_size = static_cast<uint32_t>(txq.front()->ByteSizeLong());
#else
      auto body_size = static_cast<uint32_t>(txq.front()->ByteSize());
#endif

>>>>>>> 0c7304cc
      uint32_t head_size = sizeof(uint32_t);
      uint32_t mesg_size = body_size + head_size;
      if (chars.RemainingSpace() < mesg_size)
      {
        FETCH_LOG_WARN(LOGGING_NAME, "out of space on write buffer.");
        break;
      }

      switch (endianness)
      {
      case fetch::oef::base::Endianness::DUNNO:
        throw std::invalid_argument("Refusing to send when endianness is DUNNO.");
        break;
      case fetch::oef::base::Endianness::LITTLE:
        // std::cout << "send little-endian size " << body_size << std::endl;
        chars.write_little_endian(body_size);
        break;
      case fetch::oef::base::Endianness::NETWORK:
        // std::cout << "send network-endian size" << body_size << std::endl;
        chars.write(body_size);
        break;
      case fetch::oef::base::Endianness::BAD:
        throw std::invalid_argument("Refusing to send when endianness is BAD.");
        break;
      }

      txq.front()->SerializeToOstream(&os);
      txq.pop_front();
      // std::cout << "Ready for sending! bytes=" << mesg_size << std::endl;
      // chars.diagnostic();

      consumed += mesg_size;
    }
  }
  return consumed_needed_pair(consumed, 0);
}<|MERGE_RESOLUTION|>--- conflicted
+++ resolved
@@ -46,16 +46,12 @@
       }
       Lock lock(mutex);
 
-<<<<<<< HEAD
-      auto     body_size = static_cast<uint32_t>(txq.front()->ByteSizeLong());
-=======
 #ifdef FETCH_PLATFORM_MACOS
       auto body_size = static_cast<uint32_t>(txq.front()->ByteSizeLong());
 #else
       auto body_size = static_cast<uint32_t>(txq.front()->ByteSize());
 #endif
 
->>>>>>> 0c7304cc
       uint32_t head_size = sizeof(uint32_t);
       uint32_t mesg_size = body_size + head_size;
       if (chars.RemainingSpace() < mesg_size)
