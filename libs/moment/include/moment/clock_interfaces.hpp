#pragma once
//------------------------------------------------------------------------------
//
//   Copyright 2018-2019 Fetch.AI Limited
//
//   Licensed under the Apache License, Version 2.0 (the "License");
//   you may not use this file except in compliance with the License.
//   You may obtain a copy of the License at
//
//       http://www.apache.org/licenses/LICENSE-2.0
//
//   Unless required by applicable law or agreed to in writing, software
//   distributed under the License is distributed on an "AS IS" BASIS,
//   WITHOUT WARRANTIES OR CONDITIONS OF ANY KIND, either express or implied.
//   See the License for the specific language governing permissions and
//   limitations under the License.
//
//------------------------------------------------------------------------------

#include <chrono>
#include <memory>

namespace fetch {
namespace moment {

/**
 * Basic Clock Interface
 */
class ClockInterface
{
public:
  using ChronoClock = std::chrono::steady_clock;
  using SystemClock = std::chrono::system_clock;
<<<<<<< HEAD
  using Timestamp   = ChronoClock::time_point;
  /* using Timepoint     = SystemClock::time_point; */
  using Duration = SystemClock::duration;
=======

  using TimestampChrono = ChronoClock::time_point;
  using TimestampSystem = SystemClock::time_point;

  using Duration = ChronoClock::duration;
>>>>>>> 0ad284d4

  // Construction / Destruction
  ClockInterface()          = default;
  virtual ~ClockInterface() = default;

  /// @name Clock Interface
  /// @{

  /**
   * Get the current time of the clock
   *
   * @return The current timestamp
   */
<<<<<<< HEAD
  virtual Timestamp Now() const = 0;

  //  /**
  //   * Get the current time of the clock
  //   *
  //   * @return The current timepoint
  //   */
  //  virtual Timepoint GetTimepoint() const = 0;

  /**
   * Returns a duration representing the amount of time between current time and the clock's epoch.
   *
   * @return The current epoch
   */
  virtual Duration TimeSinceEpoch() const = 0;

=======
  virtual TimestampChrono NowChrono() const = 0;
  virtual TimestampSystem NowSystem() const = 0;
>>>>>>> 0ad284d4
  /// @}
};

/**
 * Adjustable Clock Interface
 */
class AdjustableClockInterface : public ClockInterface
{
public:
  // Construction / Destruction
  AdjustableClockInterface()           = default;
  ~AdjustableClockInterface() override = default;

  /// @name Adjustable ClockInterface
  /// @{

  /**
   * Add an additional offset to the clock
   *
   * @param duration The offset to apply to the clock
   */
  virtual void AddOffset(Duration const &duration) = 0;

  /// @}

  // Helpers
  template <typename R, typename P>
  void Advance(std::chrono::duration<R, P> const &duration);
};

/**
 * Advance the clock by a specified duration
 *
 * @tparam R The representation of the duration
 * @tparam P The period of the duration
 * @param duration The offset to be applied to the clock
 */
template <typename R, typename P>
void AdjustableClockInterface::Advance(std::chrono::duration<R, P> const &duration)
{
  AddOffset(std::chrono::duration_cast<Duration>(duration));
}

using ClockPtr           = std::shared_ptr<ClockInterface>;
using AdjustableClockPtr = std::shared_ptr<AdjustableClockInterface>;

}  // namespace moment
}  // namespace fetch<|MERGE_RESOLUTION|>--- conflicted
+++ resolved
@@ -31,17 +31,11 @@
 public:
   using ChronoClock = std::chrono::steady_clock;
   using SystemClock = std::chrono::system_clock;
-<<<<<<< HEAD
-  using Timestamp   = ChronoClock::time_point;
-  /* using Timepoint     = SystemClock::time_point; */
-  using Duration = SystemClock::duration;
-=======
 
   using TimestampChrono = ChronoClock::time_point;
   using TimestampSystem = SystemClock::time_point;
 
   using Duration = ChronoClock::duration;
->>>>>>> 0ad284d4
 
   // Construction / Destruction
   ClockInterface()          = default;
@@ -55,27 +49,8 @@
    *
    * @return The current timestamp
    */
-<<<<<<< HEAD
-  virtual Timestamp Now() const = 0;
-
-  //  /**
-  //   * Get the current time of the clock
-  //   *
-  //   * @return The current timepoint
-  //   */
-  //  virtual Timepoint GetTimepoint() const = 0;
-
-  /**
-   * Returns a duration representing the amount of time between current time and the clock's epoch.
-   *
-   * @return The current epoch
-   */
-  virtual Duration TimeSinceEpoch() const = 0;
-
-=======
   virtual TimestampChrono NowChrono() const = 0;
   virtual TimestampSystem NowSystem() const = 0;
->>>>>>> 0ad284d4
   /// @}
 };
 
