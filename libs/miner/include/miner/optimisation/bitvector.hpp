#pragma once
//------------------------------------------------------------------------------
//
//   Copyright 2018 Fetch.AI Limited
//
//   Licensed under the Apache License, Version 2.0 (the "License");
//   you may not use this file except in compliance with the License.
//   You may obtain a copy of the License at
//
//       http://www.apache.org/licenses/LICENSE-2.0
//
//   Unless required by applicable law or agreed to in writing, software
//   distributed under the License is distributed on an "AS IS" BASIS,
//   WITHOUT WARRANTIES OR CONDITIONS OF ANY KIND, either express or implied.
//   See the License for the specific language governing permissions and
//   limitations under the License.
//
//------------------------------------------------------------------------------

#include <initializer_list>
#include <type_traits>
#include <vectorise/memory/shared_array.hpp>
#include <vectorise/platform.hpp>

namespace fetch {
namespace bitmanip {
namespace details {

class BitVectorImplementation
{
public:
  using data_type      = uint64_t;
  using container_type = memory::SharedArray<data_type>;

  enum
  {
    ELEMENT_BIT_SIZE = sizeof(data_type) << 3,
    LOG_BITS  = meta::Log2<8 * sizeof(data_type)>::value,
    BIT_MASK  = (1ull << LOG_BITS) - 1,
    SIMD_SIZE = container_type::E_SIMD_COUNT
  };

  BitVectorImplementation()
  {
    Resize(0);
  }

<<<<<<< HEAD
  explicit BitVectorImplementation(std::size_t bit_size) { Resize(bit_size); }
=======
  explicit BitVectorImplementation(std::size_t const &n)
  {
    Resize(n);
  }
>>>>>>> c3d0aa37

  BitVectorImplementation(BitVectorImplementation const &other)
    : data_(other.data_.Copy())
    , size_(other.size_)
    , blocks_(other.blocks_)
  {}

#if 0
  BitVectorImplementation(std::size_t const &size, std::initializer_list<uint64_t> const &data)
    : BitVectorImplementation(data)
  {
    assert(size <= size_);
    size_ = size;
  }
#endif

#if 0
  BitVectorImplementation(std::initializer_list<uint64_t> const &data)
  {
    data_         = container_type(data.size());
    std::size_t i = 0;
    for (auto const &a : data)
    {
      data_[i++] = a;
    }
    blocks_ = data.size();
    size_   = 8 * sizeof(data_type) * blocks_;
  }
#endif

  /**
   * Resize the vector to n bits
   *
   * @param bit_size The size in bits of the vector
   */
  void Resize(std::size_t bit_size)
  {
    container_type old = data_;

    // calculate
    std::size_t const num_elements = (bit_size + (ELEMENT_BIT_SIZE - 1)) / ELEMENT_BIT_SIZE;

    data_   = container_type(num_elements);
    blocks_ = num_elements;
    size_   = bit_size;

    if (bit_size > 0)
    {
      SetAllZero();  // TODO(issue 29): Only set those
    }

    // TODO(issue 29): Copy data;
  }

  void SetAllZero()
  {
    data_.SetAllZero();
  }

  bool operator==(BitVectorImplementation const &other)
  {
    bool ret = this->size_ == other.size_;
    if (!ret)
    {
      return ret;
    }
    for (std::size_t i = 0; i < blocks_; ++i)
    {
      ret &= (this->operator()(i) == other(i));
    }
    return ret;
  }

  bool operator!=(BitVectorImplementation const &other)
  {
    return !(this->operator==(other));
  }

  BitVectorImplementation &operator^=(BitVectorImplementation const &other)
  {
    assert(size_ == other.size_);
    for (std::size_t i = 0; i < blocks_; ++i)
    {
      data_[i] ^= other.data_[i];
    }

    return *this;
  }

  BitVectorImplementation operator^(BitVectorImplementation const &other) const
  {
    assert(size_ == other.size_);
    BitVectorImplementation ret(*this);
    ret ^= other;
    return ret;
  }

  BitVectorImplementation &operator&=(BitVectorImplementation const &other)
  {
    assert(size_ == other.size_);
    for (std::size_t i = 0; i < blocks_; ++i)
    {
      data_[i] &= other.data_[i];
    }

    return *this;
  }

  BitVectorImplementation operator&(BitVectorImplementation const &other) const
  {
    assert(size_ == other.size_);
    BitVectorImplementation ret(*this);
    ret &= other;
    return ret;
  }

  void InlineAndAssign(BitVectorImplementation const &a, BitVectorImplementation const &b)
  {
    for (std::size_t i = 0; i < blocks_; ++i)
    {
<<<<<<< HEAD
      assert(i < data_.size());

=======
>>>>>>> c3d0aa37
      data_[i] = a.data_[i] & b.data_[i];
    }
  }

  BitVectorImplementation &operator|=(BitVectorImplementation const &other)
  {
    assert(size_ == other.size_);
    for (std::size_t i = 0; i < blocks_; ++i)
    {
      data_[i] |= other.data_[i];
    }

    return *this;
  }

  BitVectorImplementation operator|(BitVectorImplementation const &other) const
  {
    assert(size_ == other.size_);
    BitVectorImplementation ret(*this);
    ret |= other;
    return ret;
  }

  void conditional_flip(std::size_t const &block, std::size_t const &bit, uint64_t const &base)
  {
    assert((base == 1) || (base == 0));
    data_[block] ^= base << bit;
  }

  void conditional_flip(std::size_t const &bit, uint64_t const &base)
  {
    conditional_flip(bit >> LOG_BITS, bit & BIT_MASK, base);
  }

  void flip(std::size_t const &block, std::size_t const &bit)
  {
    data_[block] ^= 1ull << bit;
  }

  void flip(std::size_t const &bit)
  {
    flip(bit >> LOG_BITS, bit & BIT_MASK);
  }

  data_type bit(std::size_t const &block, std::size_t const &b) const
  {
    assert(block < data_.size());
    return (data_[block] >> b) & 1;
  }

  data_type bit(std::size_t const &b) const
  {
    return bit(b >> LOG_BITS, b & BIT_MASK);
  }

  void set(std::size_t const &block, std::size_t const &bit, uint64_t const &val)
  {
    uint64_t mask_bit = 1ull << bit;
    data_[block] &= ~mask_bit;
    data_[block] |= val << bit;
  }

  void set(std::size_t const &bit, uint64_t const &val)
  {
    set(bit >> LOG_BITS, bit & BIT_MASK, val);
  }

  data_type &operator()(std::size_t const &n)
  {
    return data_.At(n);
  }
  data_type const &operator()(std::size_t const &n) const
  {
    return data_.At(n);
  }

  std::size_t const &size() const
  {
    return size_;
  }
  std::size_t const &blocks() const
  {
    return blocks_;
  }
  container_type const &data() const
  {
    return data_;
  }
  container_type &data()
  {
    return data_;
  }

  std::size_t PopCount() const
  {
    std::size_t ret = 0;

    for (std::size_t i = 0; i < blocks_; ++i)
    {
      ret += static_cast<std::size_t>(__builtin_popcountl(data_[i]));
    }

    return ret;
  }

private:
  container_type data_;
  std::size_t    size_;
  std::size_t    blocks_;
};

inline std::ostream &operator<<(std::ostream &s, BitVectorImplementation const &b)
{
#if 1
  for (std::size_t i = 0; i < b.size(); ++i)
  {
    if (i && ((i % 10) == 0)) s << ' ';
    s << b.bit(i);
  }
#else
  for (std::size_t i = 0; i < b.blocks(); ++i)
  {
    if (i != 0)
    {
      s << " ";
    }
    s << std::hex << b(i);
  }
#endif

  return s;
}

}  // namespace details

using BitVector = details::BitVectorImplementation;

}  // namespace bitmanip
}  // namespace fetch<|MERGE_RESOLUTION|>--- conflicted
+++ resolved
@@ -45,14 +45,10 @@
     Resize(0);
   }
 
-<<<<<<< HEAD
-  explicit BitVectorImplementation(std::size_t bit_size) { Resize(bit_size); }
-=======
-  explicit BitVectorImplementation(std::size_t const &n)
+  explicit BitVectorImplementation(std::size_t n)
   {
     Resize(n);
   }
->>>>>>> c3d0aa37
 
   BitVectorImplementation(BitVectorImplementation const &other)
     : data_(other.data_.Copy())
@@ -173,11 +169,8 @@
   {
     for (std::size_t i = 0; i < blocks_; ++i)
     {
-<<<<<<< HEAD
       assert(i < data_.size());
 
-=======
->>>>>>> c3d0aa37
       data_[i] = a.data_[i] & b.data_[i];
     }
   }
