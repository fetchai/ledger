<<<<<<< HEAD
#ifndef BITMANIP_BITVECTOR_HPP
#define BITMANIP_BITVECTOR_HPP
#include <initializer_list>
#include <type_traits>
#include <vectorise/memory/shared_array.hpp>
#include <vectorise/platform.hpp>
=======
#pragma once
#include<vectorise/memory/shared_array.hpp>
#include<vectorise/platform.hpp>
#include<type_traits>
#include<initializer_list>
>>>>>>> 9d7af97f

namespace fetch {
namespace bitmanip {
namespace details {

template <std::size_t IMPL>
class BitVectorImplementation
{
public:
  typedef uint64_t                       data_type;
  typedef memory::SharedArray<data_type> container_type;

  enum
  {
    LOG_BITS  = meta::Log2<8 * sizeof(data_type)>::value,
    BIT_MASK  = (1ull << LOG_BITS) - 1,
    SIMD_SIZE = container_type::E_SIMD_COUNT
  };

  BitVectorImplementation() { Resize(0); }

  explicit BitVectorImplementation(std::size_t const &n) { Resize(n); }

  BitVectorImplementation(BitVectorImplementation const &other)
      : data_(other.data_.Copy()), size_(other.size_), blocks_(other.blocks_)
  {}

  BitVectorImplementation(std::size_t const &                    size,
                          std::initializer_list<uint64_t> const &data)
      : BitVectorImplementation(data)
  {
    assert(size <= size_);
    size_ = size;
  }

  BitVectorImplementation(std::initializer_list<uint64_t> const &data)
  {
    data_         = container_type(data.size());
    std::size_t i = 0;
    for (auto const &a : data) data_[i++] = a;
    blocks_ = data.size();
    size_   = 8 * sizeof(data_type) * blocks_;
  }

  void Resize(std::size_t const &n)
  {
    container_type old = data_;

    std::size_t q = n / (sizeof(data_type) * 8);
    if ((q * 8 * sizeof(data_type)) < n)
    {
      ++q;
    }

    data_   = container_type(q);
    blocks_ = q;
    size_   = n;

    SetAllZero();  // TODO: Only  set those
    // TODO: Copy data;
  }

  void SetAllZero() { data_.SetAllZero(); }

  bool operator==(BitVectorImplementation const &other)
  {
    bool ret = this->size_ == other.size_;
    if (!ret) return ret;
    for (std::size_t i = 0; i < blocks_; ++i)
      ret &= (this->operator()(i) == other(i));
    return ret;
  }

  bool operator!=(BitVectorImplementation const &other)
  {
    return !(this->operator==(other));
  }

  BitVectorImplementation &operator^=(BitVectorImplementation const &other)
  {
    assert(size_ == other.size_);
    for (std::size_t i = 0; i < blocks_; ++i) data_[i] ^= other.data_[i];

    return *this;
  }

  BitVectorImplementation operator^(BitVectorImplementation const &other) const
  {
    assert(size_ == other.size_);
    BitVectorImplementation ret(*this);
    ret ^= other;
    return ret;
  }

  BitVectorImplementation &operator&=(BitVectorImplementation const &other)
  {
    assert(size_ == other.size_);
    for (std::size_t i = 0; i < blocks_; ++i) data_[i] &= other.data_[i];

    return *this;
  }

  BitVectorImplementation operator&(BitVectorImplementation const &other) const
  {
    assert(size_ == other.size_);
    BitVectorImplementation ret(*this);
    ret &= other;
    return ret;
  }

  void InlineAndAssign(BitVectorImplementation const &a,
                       BitVectorImplementation const &b)
  {
    for (std::size_t i = 0; i < blocks_; ++i)
      data_[i] = a.data_[i] & b.data_[i];
  }

  BitVectorImplementation &operator|=(BitVectorImplementation const &other)
  {
    assert(size_ == other.size_);
    for (std::size_t i = 0; i < blocks_; ++i) data_[i] |= other.data_[i];

    return *this;
  }

  BitVectorImplementation operator|(BitVectorImplementation const &other) const
  {
    assert(size_ == other.size_);
    BitVectorImplementation ret(*this);
    ret |= other;
    return ret;
  }

  void conditional_flip(std::size_t const &block, std::size_t const &bit,
                        uint64_t const &base)
  {
    assert((base == 1) || (base == 0));
    data_[block] ^= base << bit;
  }

  void conditional_flip(std::size_t const &bit, uint64_t const &base)
  {
    conditional_flip(bit >> LOG_BITS, bit & BIT_MASK, base);
  }

  void flip(std::size_t const &block, std::size_t const &bit)
  {
    data_[block] ^= 1ull << bit;
  }

  void flip(std::size_t const &bit) { flip(bit >> LOG_BITS, bit & BIT_MASK); }

  data_type bit(std::size_t const &block, std::size_t const &b) const
  {
    return (data_[block] >> b) & 1;
  }

  data_type bit(std::size_t const &b) const
  {
    return bit(b >> LOG_BITS, b & BIT_MASK);
  }

  void set(std::size_t const &block, std::size_t const &bit,
           uint64_t const &val)
  {
    uint64_t mask_bit = 1ull << bit;
    data_[block] &= ~mask_bit;
    data_[block] |= val << bit;
  }

  void set(std::size_t const &bit, uint64_t const &val)
  {
    set(bit >> LOG_BITS, bit & BIT_MASK, val);
  }

  data_type &      operator()(std::size_t const &n) { return data_.At(n); }
  data_type const &operator()(std::size_t const &n) const
  {
    return data_.At(n);
  }

  std::size_t const &   size() const { return size_; }
  std::size_t const &   blocks() const { return blocks_; }
  container_type const &data() const { return data_; }
  container_type &      data() { return data_; }

private:
  container_type data_;
  std::size_t    size_, blocks_;
};

template <std::size_t N>
inline int PopCount(BitVectorImplementation<N> const &n)
{
  int ret = 0;
  for (std::size_t i = 0; i < n.blocks(); ++i)
  {
    ret += __builtin_popcountl(n(i));
  }
  return ret;
}

template <std::size_t N>
std::ostream &operator<<(std::ostream &s, BitVectorImplementation<N> const &b)
{
  for (std::size_t i = 0; i < b.blocks(); ++i)
  {
    if (i != 0) s << " ";
    s << std::hex << b(i);
  }

  return s;
}

}  // namespace details

typedef details::BitVectorImplementation<0> BitVector;

<<<<<<< HEAD
}  // namespace bitmanip
}  // namespace fetch

#endif
=======
  
}
}



>>>>>>> 9d7af97f
<|MERGE_RESOLUTION|>--- conflicted
+++ resolved
@@ -1,17 +1,8 @@
-<<<<<<< HEAD
-#ifndef BITMANIP_BITVECTOR_HPP
-#define BITMANIP_BITVECTOR_HPP
+#pragma once
 #include <initializer_list>
 #include <type_traits>
 #include <vectorise/memory/shared_array.hpp>
 #include <vectorise/platform.hpp>
-=======
-#pragma once
-#include<vectorise/memory/shared_array.hpp>
-#include<vectorise/platform.hpp>
-#include<type_traits>
-#include<initializer_list>
->>>>>>> 9d7af97f
 
 namespace fetch {
 namespace bitmanip {
@@ -230,16 +221,5 @@
 
 typedef details::BitVectorImplementation<0> BitVector;
 
-<<<<<<< HEAD
 }  // namespace bitmanip
 }  // namespace fetch
-
-#endif
-=======
-  
-}
-}
-
-
-
->>>>>>> 9d7af97f
