#pragma once

#include <string/trim.hpp>

#include <fstream>
#include <sstream>
#include <string>
#include <unordered_map>
#include <vector>

namespace fetch {
namespace optimisers {

template <typename T>
bool Load(T &optimiser, std::string const &filename)
{
  std::fstream fin(filename, std::ios::in);
  if (!fin) return false;

  std::string line;

  struct Coupling
  {
    uint64_t i = uint64_t(-1), j = uint64_t(-1);
    double   c = 0;
  };

  std::vector<Coupling>             couplings;
  std::unordered_map<int, uint64_t> indices;
  std::unordered_map<int, uint64_t> connectivity;

  uint64_t k = 0;

  while (fin)
  {
    std::getline(fin, line);

    uint64_t p = uint64_t(line.find('#'));
    if (p != std::string::npos) line = line.substr(0, std::size_t(p));
    string::Trim(line);
    if (line == "") continue;
    std::stringstream ss(line);
    Coupling          c;
    int               i, j;

    ss >> i >> j >> c.c;
    if ((i == -1) || (j == -1)) break;

    if (indices.find(i) == indices.end())
    {
      indices[i]      = k++;
      connectivity[i] = 0;
    }

    if (indices.find(j) == indices.end())
    {
      indices[j]      = k++;
      connectivity[j] = 0;
    }

    c.i = indices[i];
    c.j = indices[j];

    ++connectivity[i];
    ++connectivity[j];

    couplings.push_back(c);
  }

  std::size_t connect_count = 0;
  for (auto &p : connectivity)
  {
    if (connect_count < p.second) connect_count = p.second;
  }

  optimiser.Resize(k, connect_count);

  for (auto &c : couplings) optimiser.Insert(c.i, c.j, c.c);
  return true;
}
<<<<<<< HEAD
}  // namespace optimisers
}  // namespace fetch

#endif
=======
}
}
>>>>>>> 9d7af97f
<|MERGE_RESOLUTION|>--- conflicted
+++ resolved
@@ -78,12 +78,5 @@
   for (auto &c : couplings) optimiser.Insert(c.i, c.j, c.c);
   return true;
 }
-<<<<<<< HEAD
 }  // namespace optimisers
 }  // namespace fetch
-
-#endif
-=======
-}
-}
->>>>>>> 9d7af97f
