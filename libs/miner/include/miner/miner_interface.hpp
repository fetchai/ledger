--- conflicted
+++ resolved
@@ -21,12 +21,5 @@
   /// @}
 };
 
-<<<<<<< HEAD
 }  // namespace miner
 }  // namespace fetch
-
-#endif  // FETCH_MINER_INTERFACE_HPP
-=======
-} // namespace miner
-} // namespace fetch
->>>>>>> 9d7af97f
