#pragma once
//------------------------------------------------------------------------------
//
//   Copyright 2018 Fetch.AI Limited
//
//   Licensed under the Apache License, Version 2.0 (the "License");
//   you may not use this file except in compliance with the License.
//   You may obtain a copy of the License at
//
//       http://www.apache.org/licenses/LICENSE-2.0
//
//   Unless required by applicable law or agreed to in writing, software
//   distributed under the License is distributed on an "AS IS" BASIS,
//   WITHOUT WARRANTIES OR CONDITIONS OF ANY KIND, either express or implied.
//   See the License for the specific language governing permissions and
//   limitations under the License.
//
//------------------------------------------------------------------------------

#include "core/assert.hpp"

#include "core/byte_array/const_byte_array.hpp"
#include "crypto/fnv.hpp"

#include "ledger/chain/block.hpp"
#include "ledger/chain/consensus/proof_of_work.hpp"
#include "ledger/chain/transaction.hpp"

#include "miner/optimisation/binary_annealer.hpp"
#include "miner/transaction_item.hpp"
#include "miner/resource_mapper.hpp"

#include <algorithm>
#include <numeric>
#include <map>
#include <memory>
#include <unordered_map>
#include <unordered_set>

namespace fetch {
namespace chain {

class BlockGenerator
{
public:
  using transaction_type        = std::shared_ptr<miner::TransactionItem>;
  using block_index_map_type    = std::vector<std::vector<uint64_t>>;
  using block_fees_list_type    = std::vector<uint64_t>;
  using digest_type             = TransactionSummary::digest_type;
  using transaction_map_type    = std::unordered_map<digest_type, transaction_type>;
  using transaction_list_type   = std::vector<transaction_type>;
  using transaction_matrix_type = std::vector<transaction_list_type>;
  using annealer_type           = fetch::optimisers::BinaryAnnealer;
  using state_type              = annealer_type::state_type;

  enum class Strategy : uint8_t
  {
    NOME,
    FEE_OCCUPANCY,
    FEE,
    RANDOM
  };

  static constexpr char const *LOGGING_NAME = "BlockGenerator";

  /* Pushes a transaction into the queue of transactions that needs to
   * be mined.
   * @tx is the transaction summary of the transaction.
   * @check whether to check if the transaction is already known.
   *
   * If check is false, the transaction is registered and marked as
   * unspent. It will only appear once in the register with all
   * transactions.
   */
  void PushTransactionSummary(transaction_type const &tx, bool check = true)
  {
    // TODO(issue 30):  The size of the `all_` make grows forever!
    if (check)
    {
      if (all_.find(tx->summary().transaction_hash) != all_.end())
      {
        return;
      }
    }

    all_[tx->summary().transaction_hash] = tx;

    unspent_.push_back(tx);
  }

  /* Configures the annealing algorithm used for the heuristic search.
   * @sweeps is the number of sweeps done by the annealer.
   * @b0 is the initial inverse temperature.
   * @b1 is the final inverse temperature.
   *
   * We define a sweep as one attempted variable update for every binary
   * variable in the problem considered. Normally the optimal amount of
   * sweeps depends on the problem size (i.e. the number of lanes and
   * the batch size). Likewise the inverse temperatures are likely to
   * change as the problem is changing.
   */
  void ConfigureAnnealer(std::size_t const &sweeps, double const &b0, double const &b1)
  {
    annealer_.SetSweeps(sweeps);
    annealer_.SetBetaStart(b0);
    annealer_.SetBetaEnd(b1);
  }

  /* Generates the next block.
   * @lane_count is the number of count.
   * @slice_count is the number of slices.
   * @strategy defines the strategy for transaction inclusion.
   * @batch_size the number of transactions considered for each slice.
   * @explore it the number of solutions considered for each slice.
   *
   * This method populates a block with a number of block slices. The
   * block slices are generated one at a time using a variant of
   * simulated annealing for binary optimsations problems. The algorithm
   * heuristically searches for optimal block slices (although most of
   * the time sub optimal ones will be found) and populates the block
   * slice by slice.
   *
   * The resulting block is garantueed (issue 30) to be valid.
   */
  void GenerateBlock(std::size_t const &lane_count, std::size_t const &slice_count,
                     Strategy strategy = Strategy::NOME, std::size_t batch_size = 1, std::size_t explore = 10)
  {
    block_.clear();
    block_fees_.clear();
    occupancy_ = 0;

    staged_.resize(slice_count);
    for (std::size_t slice_idx = 0; slice_idx < slice_count; ++slice_idx)
    {
      Init(lane_count, strategy, batch_size);

      // Computing next slice
      for (std::size_t i = 0; i < explore; ++i)
      {
        GenerateBlockSlice();
      }

      // Adding next slice to block
      block_.push_back(std::vector<uint64_t>());
      auto &vec = block_.back();

      std::vector<std::size_t> used;

      // TODO(issue 30): Correct incorrect states
      std::size_t i = 0;
      uint64_t fee = 0;
      for (auto &s : best_solution_)
      {
        if (s == 1)
        {
          auto &tx = unspent_[i];

          occupancy_ += tx->summary().resources.size();
          fee += tx->summary().fee;

          vec.push_back(tx->id());
          used.push_back(i);
        }
        ++i;
      }

      // TODO(issue 30):  Check that this is actually correct
      FETCH_LOG_DEBUG(LOGGING_NAME, "Best solution Energy: ", best_solution_energy_);

      block_fees_.push_back(fee);

      // Erasing from unspent pool
      std::reverse(used.begin(), used.end());
      for (auto tx_idx : used)
      {
        staged_[slice_idx].push_back(unspent_[tx_idx]);

        // remove the element from the vector
//        unspent_[tx_idx] = unspent_[unspent_.size() - 1];
        unspent_.at(tx_idx) = unspent_.at(unspent_.size() - 1);
        unspent_.pop_back();
      }
    }

    uint64_t const total_fee = std::accumulate(block_fees_.begin(), block_fees_.end(), 0llu);
    FETCH_LOG_INFO(LOGGING_NAME, "Total fee is: ", total_fee);
  }

  /* Unstages staged transactions.
   *
   * This method is can be used to reset the state of the unspent
   * transactions after generating a block.
   */
  void Reset()
  {
    for (auto const &slice : staged_)
    {
      for (auto const &tx : slice)
      {
        unspent_.push_back(tx);
      }
    }
    staged_.clear();
  }

  /* Returns a constant reference to the vector containing unspent
   * transactions.
   */
  transaction_list_type const &unspent() const
  {
    return unspent_;
  };

  transaction_list_type &unspent()
  {
    return unspent_;
  }

  transaction_matrix_type const &staged() const
  {
    return staged_;
  }

  transaction_matrix_type &staged()
  {
    return staged_;
  }

  /* Returns the number of unspent transactions.
   */
  std::size_t unspent_count() const
  {
    return unspent_.size();
  }

  /* Returns the lane count.
   */
  std::size_t lane_count()
  {
    return lane_count_;
  }

  /* Returns the batch size.
   */
  std::size_t batch_size()
  {
    return batch_size_;
  }

  /* Returns a constant reference to the last generated block.
   *
   * TODO(issue 30): change to system block
   */
  block_index_map_type const &block() const
  {
    return block_;
  }

  /* Returns a constant reference to a vector with the fees earned from
   * each slice.
   */
  block_fees_list_type const &block_fees() const
  {
    return block_fees_;
  }

  /* Returns the absolute number of
   */
  std::size_t const &block_occupancy()
  {
    return occupancy_;
  }

  /*
  std::vector< int16_t > const & block() const {
    return block_;
  }
  */
private:
  /* Prepares the class instance to generate the next block slice.
   * @lane_count is the number of lanes.
   * @strategy is the strategy by which a batch is generated.
   * @batch_size is the size of the batch used to generate a solution.
   * @penalty is the penalty used to prevent conflicting transactions.
   *
   * This function identifies conflicts between transactions and uses
   * this to create the binary optimisation problem.
   */
  void Init(std::size_t const &lane_count = 16, Strategy strategy = Strategy::NOME,
            std::size_t batch_size = std::size_t(-1), uint64_t penalty = 10)
  {

    best_solution_energy_ = 0;
    state_energy_         = 0;
    best_solution_.clear();
    state_.clear();

    switch (strategy)
    {
    case Strategy::FEE_OCCUPANCY:
      std::sort(unspent_.begin(), unspent_.end(),
                [](std::shared_ptr<miner::TransactionItem> const &a,
                   std::shared_ptr<miner::TransactionItem> const &b) {
                  return (a->summary().fee / a->summary().resources.size()) <
                         (b->summary().fee / b->summary().resources.size());
                });
      break;
    case Strategy::FEE:

      std::sort(unspent_.begin(), unspent_.end(),
                [](std::shared_ptr<miner::TransactionItem> const &a,
                   std::shared_ptr<miner::TransactionItem> const &b) {
                  return (a->summary().fee) < (b->summary().fee);
                });
      break;
    case Strategy::RANDOM:
      std::random_shuffle(unspent_.begin(), unspent_.end());
      break;
    default:
      break;
    }

    batch_size = std::min(batch_size, unspent_.size());

    lane_count_ = lane_count;
    log2_lane_count_ =
        uint32_t((sizeof(uint32_t) << 3) - uint32_t(__builtin_clz(uint32_t(lane_count)) + 1));
    detailed_assert(lane_count_ == (1u << log2_lane_count_));
    batch_size_ = batch_size;

    // Adjusting the penalty  such that it is always higher than the highest
    // possible earning
    for (std::size_t i = 0; i < batch_size; ++i)
    {
      assert(i < unspent_.size());
      penalty = std::max(1 + unspent_[i]->summary().fee, penalty);
    }

    // Computing collisions
    std::vector<std::vector<std::size_t>> lane_collisions;
    lane_collisions.resize(lane_count_);

    for (std::size_t i = 0; i < batch_size_; ++i)
    {
      assert(i < unspent_.size());
      auto &tx = unspent_[i];

      for (auto &resource : tx->summary().resources)
      {
        // TODO(issue 30):  Move to Transaction item?
        uint32_t const lane_index =
            miner::MapResourceToLane(resource, tx->summary().contract_name, log2_lane_count_);

        tx->lanes.insert(lane_index);

        assert(lane_index < lane_collisions.size());
        lane_collisions[lane_index].push_back(i);
      }
    }

    std::vector<int> group_matrix;
    group_matrix.resize(batch_size * batch_size);
    for (auto &b : group_matrix)
    {
      b = 0;
    }

    for (std::size_t i = 0; i < lane_count_; ++i)
    {
      assert(i < lane_collisions.size());
      auto &lane = lane_collisions[i];

      for (std::size_t j = 0; j < lane.size(); ++j)
      {
        assert(j < lane.size());

        auto &a = lane[j];
        assert(a < batch_size_);

        for (std::size_t k = j + 1; k < lane.size(); ++k)
        {
          auto &b = lane[k];
          assert(b < batch_size_);

          assert((a * batch_size + b) < group_matrix.size());
          assert((b * batch_size + a) < group_matrix.size());

          group_matrix[a * batch_size + b] = 1;
          group_matrix[b * batch_size + a] = 1;
        }
      }
    }

    std::size_t k = 0;
    annealer_.Resize(batch_size);
    //annealer_.Reset();

    uint64_t max_fee = 0;
    for (std::size_t i = 0; i < batch_size; ++i)
    {
<<<<<<< HEAD
      assert(i < unspent_.size());

      max_fee = std::max(max_fee, unspent_[i]->summary().fee);
=======
      if (unspent_[i]->summary().fee > max_fee)
      {
        max_fee = unspent_[i]->summary().fee;
      }
>>>>>>> c3d0aa37
    }

    for (std::size_t i = 0; i < batch_size; ++i)
    {
      annealer_.Insert(i, i, int(-unspent_[i]->summary().fee));

      for (std::size_t j = 0; j < batch_size; ++j)
      {
        if ((i < j) && (group_matrix[k] == 1))
        {
          annealer_.Insert(i, j, int(2 * max_fee));
        }
        ++k;
      }
    }

    annealer_.Normalise();
  }

  void GenerateBlockSlice()
  {
    state_energy_ = annealer_.FindMinimum(state_);

    FETCH_LOG_DEBUG(LOGGING_NAME, "Slice State Energy: ", state_energy_);

    if (state_energy_ < best_solution_energy_)
    {
      best_solution_energy_ = state_energy_;
      best_solution_        = state_;
    }
  }

  block_index_map_type block_;
  block_fees_list_type block_fees_;

  std::size_t occupancy_            = 0;
  std::size_t lane_count_           = 0;
  uint32_t    log2_lane_count_      = 0;
  std::size_t batch_size_           = 0;
  double      best_solution_energy_ = 0;
  double      state_energy_         = 0;

  state_type    state_;
  state_type    best_solution_;
  annealer_type annealer_;

  transaction_map_type    all_;
  transaction_list_type   unspent_;
  transaction_matrix_type staged_;
};

}  // namespace chain
}  // namespace fetch<|MERGE_RESOLUTION|>--- conflicted
+++ resolved
@@ -398,16 +398,9 @@
     uint64_t max_fee = 0;
     for (std::size_t i = 0; i < batch_size; ++i)
     {
-<<<<<<< HEAD
       assert(i < unspent_.size());
 
       max_fee = std::max(max_fee, unspent_[i]->summary().fee);
-=======
-      if (unspent_[i]->summary().fee > max_fee)
-      {
-        max_fee = unspent_[i]->summary().fee;
-      }
->>>>>>> c3d0aa37
     }
 
     for (std::size_t i = 0; i < batch_size; ++i)
