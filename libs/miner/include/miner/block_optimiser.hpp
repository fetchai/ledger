--- conflicted
+++ resolved
@@ -43,7 +43,6 @@
 class BlockGenerator
 {
 public:
-  using contract_id_type        = ledger::Identifier::string_type;
   using transaction_type        = std::shared_ptr<miner::TransactionItem>;
   using block_index_map_type    = std::vector<std::vector<uint64_t>>;
   using block_fees_list_type    = std::vector<uint64_t>;
@@ -54,16 +53,6 @@
   using annealer_type           = fetch::optimisers::BinaryAnnealer;
   using state_type              = annealer_type::state_type;
 
-<<<<<<< HEAD
-  static uint32_t MapResourceToLane(byte_array::ConstByteArray const &resource,
-                                    contract_id_type const &contract, uint32_t log2_num_lanes)
-  {
-    ledger::Identifier    identifier(contract);
-    byte_array::ByteArray address;
-    address.Append(identifier.name_space(), byte_array::ConstByteArray(".state."), resource);
-    return storage::ResourceAddress{address}.lane(log2_num_lanes);
-  }
-=======
   enum class Strategy : uint8_t
   {
     NOME,
@@ -73,7 +62,6 @@
   };
 
   static constexpr char const *LOGGING_NAME = "BlockGenerator";
->>>>>>> 044f4eb3
 
   /* Pushes a transaction into the queue of transactions that needs to
    * be mined.
