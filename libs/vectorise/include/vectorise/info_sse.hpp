#pragma once

#include <cstddef>
#include <cstdint>
#include <emmintrin.h>
#include <immintrin.h>
#include <smmintrin.h>

namespace fetch {
namespace vectorize {

template <>
struct VectorInfo<uint8_t, 128>
{
  typedef uint8_t naitve_type;
  typedef __m128i register_type;
};

template <>
struct VectorInfo<uint16_t, 128>
{
  typedef uint16_t naitve_type;
  typedef __m128i  register_type;
};

template <>
struct VectorInfo<uint32_t, 128>
{
  typedef uint32_t naitve_type;
  typedef __m128i  register_type;
};

template <>
struct VectorInfo<uint64_t, 128>
{
  typedef uint64_t naitve_type;
  typedef __m128i  register_type;
};

template <>
struct VectorInfo<int, 128>
{
  typedef int     naitve_type;
  typedef __m128i register_type;
};

template <>
struct VectorInfo<float, 128>
{
  typedef float  naitve_type;
  typedef __m128 register_type;
};

template <>
struct VectorInfo<double, 128>
{
  typedef double  naitve_type;
  typedef __m128d register_type;
};
<<<<<<< HEAD
}  // namespace vectorize
}  // namespace fetch

#endif
=======
}
}
>>>>>>> 9d7af97f
<|MERGE_RESOLUTION|>--- conflicted
+++ resolved
@@ -57,12 +57,5 @@
   typedef double  naitve_type;
   typedef __m128d register_type;
 };
-<<<<<<< HEAD
 }  // namespace vectorize
 }  // namespace fetch
-
-#endif
-=======
-}
-}
->>>>>>> 9d7af97f
