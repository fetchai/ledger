#pragma once
//------------------------------------------------------------------------------
//
//   Copyright 2018 Fetch.AI Limited
//
//   Licensed under the Apache License, Version 2.0 (the "License");
//   you may not use this file except in compliance with the License.
//   You may obtain a copy of the License at
//
//       http://www.apache.org/licenses/LICENSE-2.0
//
//   Unless required by applicable law or agreed to in writing, software
//   distributed under the License is distributed on an "AS IS" BASIS,
//   WITHOUT WARRANTIES OR CONDITIONS OF ANY KIND, either express or implied.
//   See the License for the specific language governing permissions and
//   limitations under the License.
//
//------------------------------------------------------------------------------

#include "vectorise/info.hpp"

#include <iostream>
#include <type_traits>
#include <typeinfo>

// clang-format off
// NOLINTNEXTLINE
#define APPLY_OPERATOR_LIST(FUNCTION) \
  FUNCTION(*)                         \
  FUNCTION(/)                         \
  FUNCTION(+)                         \
  FUNCTION(-)                         \
  FUNCTION(&)                         \
  FUNCTION(|)                         \
<<<<<<< HEAD
  FUNCTION(^)
=======
  FUNCTION (^)
// clang-format on
>>>>>>> ff91260e

namespace fetch {
namespace vectorize {

template <typename T, std::size_t N = sizeof(T)>
class VectorRegister
{
public:
  using type             = T;
  using mm_register_type = T;

  enum
  {
    E_VECTOR_SIZE   = sizeof(mm_register_type),
    E_REGISTER_SIZE = sizeof(mm_register_type),
    E_BLOCK_COUNT   = E_REGISTER_SIZE / sizeof(type)
  };

  static_assert((E_BLOCK_COUNT * sizeof(type)) == E_REGISTER_SIZE,
                "type cannot be contained in the given register size.");

  VectorRegister()
  {}
  VectorRegister(type const *d)
    : data_(*d)
  {}
  VectorRegister(type const &d)
    : data_(d)
  {}
  VectorRegister(type &&d)
    : data_(d)
  {}

  explicit operator T()
  {
    return data_;
  }

  template <typename G>
  static G dsp_sum(G const *a, std::size_t const &n)
  {
    G ret(0);
    for (std::size_t i = 0; i < n; ++i)
    {
      ret += a[i];
    }
    return ret;
  }

  template <typename G>
  static G dsp_sum_of_product(G const *a, G const *b, std::size_t const &n)
  {
    T ret(0);
    for (std::size_t i = 0; i < n; ++i)
    {
      ret += a[i] * b[i];
    }
    return ret;
  }

#define FETCH_ADD_OPERATOR(OP)                            \
  VectorRegister operator OP(VectorRegister const &other) \
  {                                                       \
    return VectorRegister(type(data_ OP other.data_));    \
  }
  APPLY_OPERATOR_LIST(FETCH_ADD_OPERATOR);
#undef FETCH_ADD_OPERATOR

  void Store(type *ptr) const
  {
    *ptr = data_;
  }

private:
  type data_;
};

#undef APPLY_OPERATOR_LIST
}  // namespace vectorize
}  // namespace fetch<|MERGE_RESOLUTION|>--- conflicted
+++ resolved
@@ -32,12 +32,8 @@
   FUNCTION(-)                         \
   FUNCTION(&)                         \
   FUNCTION(|)                         \
-<<<<<<< HEAD
-  FUNCTION(^)
-=======
   FUNCTION (^)
 // clang-format on
->>>>>>> ff91260e
 
 namespace fetch {
 namespace vectorize {
