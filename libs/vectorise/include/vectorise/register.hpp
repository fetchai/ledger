--- conflicted
+++ resolved
@@ -77,11 +77,5 @@
 };
 
 #undef APPLY_OPERATOR_LIST
-<<<<<<< HEAD
 }  // namespace vectorize
-}  // namespace fetch
-#endif
-=======
-}
-}
->>>>>>> 9d7af97f
+}  // namespace fetch