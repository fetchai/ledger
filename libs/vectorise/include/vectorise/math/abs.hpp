#pragma once

#include "vectorise/sse.hpp"

#include <emmintrin.h>
#include <limits>

namespace fetch {
namespace vectorize {

inline VectorRegister<float, 128> abs(VectorRegister<float, 128> const &a)
{
  const __m128 sign = _mm_castsi128_ps(_mm_set1_epi32(1 << 31));
  return VectorRegister<float, 128>(_mm_andnot_ps(sign, a.data()));
}

inline VectorRegister<double, 128> abs(VectorRegister<double, 128> const &a)
{
  const __m128d mask =
      _mm_castsi128_pd(_mm_set1_epi64x(std::numeric_limits<int64_t>::max()));
  return VectorRegister<double, 128>(_mm_and_pd(mask, a.data()));
}

<<<<<<< HEAD
}  // namespace vectorize
}  // namespace fetch

#endif
=======
}
}
>>>>>>> 9d7af97f
<|MERGE_RESOLUTION|>--- conflicted
+++ resolved
@@ -21,12 +21,5 @@
   return VectorRegister<double, 128>(_mm_and_pd(mask, a.data()));
 }
 
-<<<<<<< HEAD
 }  // namespace vectorize
 }  // namespace fetch
-
-#endif
-=======
-}
-}
->>>>>>> 9d7af97f
