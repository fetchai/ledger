--- conflicted
+++ resolved
@@ -14,13 +14,5 @@
   return VectorRegister<double, 128>(_mm_max_pd(a.data(), b.data()));
 }
 
-<<<<<<< HEAD
 }  // namespace vectorize
 }  // namespace fetch
-
-#endif
-=======
-
-}
-}
->>>>>>> 9d7af97f
