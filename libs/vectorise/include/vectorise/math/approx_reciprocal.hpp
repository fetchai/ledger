--- conflicted
+++ resolved
@@ -17,13 +17,5 @@
       _mm_cvtps_pd(_mm_rcp_ps(_mm_cvtpd_ps(x.data()))));
 }
 
-<<<<<<< HEAD
 }  // namespace vectorize
 }  // namespace fetch
-
-#endif
-=======
-
-}
-}
->>>>>>> 9d7af97f
