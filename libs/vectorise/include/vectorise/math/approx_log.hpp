--- conflicted
+++ resolved
@@ -48,11 +48,6 @@
 
   return a * (y - b);
 }
-<<<<<<< HEAD
 
 }  // namespace vectorize
 }  // namespace fetch
-
-#endif
-=======
->>>>>>> 9d7af97f
