#pragma once
#include "vectorise/info.hpp"
#include "vectorise/info_sse.hpp"
#include "vectorise/register.hpp"

#include <cstddef>
#include <cstdint>
#include <emmintrin.h>
#include <immintrin.h>
#include <math.h>
#include <smmintrin.h>

namespace fetch {
namespace vectorize {

namespace details {
template <typename T, std::size_t N>
struct UnrollSet
{
  static void Set(T *ptr, T const &c)
  {
    (*ptr) = c;
    UnrollSet<T, N - 1>::Set(ptr + 1, c);
  }
};

template <typename T>
struct UnrollSet<T, 0>
{
  static void Set(T *ptr, T const &c) {}
};
}  // namespace details

// SSE integers
template <typename T>
class VectorRegister<T, 128>
{
public:
  typedef T       type;
  typedef __m128i mm_register_type;

  enum
  {
    E_VECTOR_SIZE   = 128,
    E_REGISTER_SIZE = sizeof(mm_register_type),
    E_BLOCK_COUNT   = E_REGISTER_SIZE / sizeof(type)
  };

  static_assert((E_BLOCK_COUNT * sizeof(type)) == E_REGISTER_SIZE,
                "type cannot be contained in the given register size.");

  VectorRegister() {}
  VectorRegister(type const *d)
  {
    data_ = _mm_load_si128((mm_register_type *)d);
  }
  VectorRegister(type const &c)
  {
    alignas(16) type constant[E_BLOCK_COUNT];
    details::UnrollSet<type, E_BLOCK_COUNT>::Set(constant, c);
    data_ = _mm_load_si128((mm_register_type *)constant);
  }
  VectorRegister(mm_register_type const &d) : data_(d) {}
  VectorRegister(mm_register_type &&d) : data_(d) {}

  explicit operator mm_register_type() { return data_; }

  void Store(type *ptr) const
  {
    _mm_store_si128((mm_register_type *)ptr, data_);
  }
  void Stream(type *ptr) const
  {
    _mm_stream_si128((mm_register_type *)ptr, data_);
  }

  mm_register_type const &data() const { return data_; }
  mm_register_type &      data() { return data_; }

private:
  mm_register_type data_;
};

template <>
class VectorRegister<float, 128>
{
public:
  typedef float  type;
  typedef __m128 mm_register_type;

  enum
  {
    E_VECTOR_SIZE   = 128,
    E_REGISTER_SIZE = sizeof(mm_register_type),
    E_BLOCK_COUNT   = E_REGISTER_SIZE / sizeof(type)
  };

  static_assert((E_BLOCK_COUNT * sizeof(type)) == E_REGISTER_SIZE,
                "type cannot be contained in the given register size.");

  VectorRegister() {}
  VectorRegister(type const *d) { data_ = _mm_load_ps(d); }
  VectorRegister(mm_register_type const &d) : data_(d) {}
  VectorRegister(mm_register_type &&d) : data_(d) {}
  VectorRegister(type const &c) { data_ = _mm_load_ps1(&c); }

  explicit operator mm_register_type() { return data_; }

  void Store(type *ptr) const { _mm_store_ps(ptr, data_); }
  void Stream(type *ptr) const { _mm_stream_ps(ptr, data_); }

  mm_register_type const &data() const { return data_; }
  mm_register_type &      data() { return data_; }

private:
  mm_register_type data_;
};

template <>
class VectorRegister<double, 128>
{
public:
  typedef double  type;
  typedef __m128d mm_register_type;

  enum
  {
    E_VECTOR_SIZE   = 128,
    E_REGISTER_SIZE = sizeof(mm_register_type),
    E_BLOCK_COUNT   = E_REGISTER_SIZE / sizeof(type)
  };

  static_assert((E_BLOCK_COUNT * sizeof(type)) == E_REGISTER_SIZE,
                "type cannot be contained in the given register size.");

  VectorRegister() {}
  VectorRegister(type const *d) { data_ = _mm_load_pd(d); }
  VectorRegister(mm_register_type const &d) : data_(d) {}
  VectorRegister(mm_register_type &&d) : data_(d) {}
  VectorRegister(type const &c) { data_ = _mm_load_pd1(&c); }

  explicit operator mm_register_type() { return data_; }

  void Store(type *ptr) const { _mm_stream_pd(ptr, data_); }
  void Stream(type *ptr) const { _mm_stream_pd(ptr, data_); }

  mm_register_type const &data() const { return data_; }
  mm_register_type &      data() { return data_; }

private:
  mm_register_type data_;
};

#define FETCH_ADD_OPERATOR(zero, type, fnc)                  \
  inline VectorRegister<type, 128> operator-(                \
      VectorRegister<type, 128> const &x)                    \
  {                                                          \
    return VectorRegister<type, 128>(fnc(zero(), x.data())); \
  }

FETCH_ADD_OPERATOR(_mm_setzero_si128, int, _mm_sub_epi32)
FETCH_ADD_OPERATOR(_mm_setzero_ps, float, _mm_sub_ps)
FETCH_ADD_OPERATOR(_mm_setzero_pd, double, _mm_sub_pd)
#undef FETCH_ADD_OPERATOR

#define FETCH_ADD_OPERATOR(op, type, L, fnc)                                  \
  inline VectorRegister<type, 128> operator op(                               \
      VectorRegister<type, 128> const &a, VectorRegister<type, 128> const &b) \
  {                                                                           \
    L ret = fnc(a.data(), b.data());                                          \
    return VectorRegister<type, 128>(ret);                                    \
  }

FETCH_ADD_OPERATOR(*, int, __m128i, _mm_mullo_epi32)
FETCH_ADD_OPERATOR(-, int, __m128i, _mm_sub_epi32)
// FETCH_ADD_OPERATOR(/, int, __m128i, _mm_div_epi32);
FETCH_ADD_OPERATOR(+, int, __m128i, _mm_add_epi32)

FETCH_ADD_OPERATOR(==, int, __m128i, _mm_cmpeq_epi32)
// FETCH_ADD_OPERATOR(!=, int, __m128i, _mm_cmpneq_epi32)
// FETCH_ADD_OPERATOR(>=, int, __m128i, _mm_cmpge_epi32)
// FETCH_ADD_OPERATOR(>, int, __m128i, _mm_cmpgt_epi32)
// FETCH_ADD_OPERATOR(<=, int, __m128i, _mm_cmple_epi32)
FETCH_ADD_OPERATOR(<, int, __m128i, _mm_cmplt_epi32)

FETCH_ADD_OPERATOR(*, float, __m128, _mm_mul_ps)
FETCH_ADD_OPERATOR(-, float, __m128, _mm_sub_ps)
FETCH_ADD_OPERATOR(/, float, __m128, _mm_div_ps)
FETCH_ADD_OPERATOR(+, float, __m128, _mm_add_ps)

FETCH_ADD_OPERATOR(*, double, __m128d, _mm_mul_pd)
FETCH_ADD_OPERATOR(-, double, __m128d, _mm_sub_pd)
FETCH_ADD_OPERATOR(/, double, __m128d, _mm_div_pd)
FETCH_ADD_OPERATOR(+, double, __m128d, _mm_add_pd)

#undef FETCH_ADD_OPERATOR

#define FETCH_ADD_OPERATOR(op, type, L, fnc)                                  \
  inline VectorRegister<type, 128> operator op(                               \
      VectorRegister<type, 128> const &a, VectorRegister<type, 128> const &b) \
  {                                                                           \
    L              imm  = fnc(a.data(), b.data());                            \
    __m128i        ival = _mm_castps_si128(imm);                              \
    constexpr type done = type(1);                                            \
    const __m128i  one  = _mm_castps_si128(_mm_load_ps1(&done));              \
    __m128i        ret  = _mm_and_si128(ival, one);                           \
    return VectorRegister<type, 128>(_mm_castsi128_ps(ret));                  \
  }

FETCH_ADD_OPERATOR(==, float, __m128, _mm_cmpeq_ps)
FETCH_ADD_OPERATOR(!=, float, __m128, _mm_cmpneq_ps)
FETCH_ADD_OPERATOR(>=, float, __m128, _mm_cmpge_ps)
FETCH_ADD_OPERATOR(>, float, __m128, _mm_cmpgt_ps)
FETCH_ADD_OPERATOR(<=, float, __m128, _mm_cmple_ps)
FETCH_ADD_OPERATOR(<, float, __m128, _mm_cmplt_ps)

#undef FETCH_ADD_OPERATOR

#define FETCH_ADD_OPERATOR(op, type, L, fnc)                                  \
  inline VectorRegister<type, 128> operator op(                               \
      VectorRegister<type, 128> const &a, VectorRegister<type, 128> const &b) \
  {                                                                           \
    L              imm  = fnc(a.data(), b.data());                            \
    __m128i        ival = _mm_castpd_si128(imm);                              \
    constexpr type done = type(1);                                            \
    const __m128i  one  = _mm_castpd_si128(_mm_load_pd1(&done));              \
    __m128i        ret  = _mm_and_si128(ival, one);                           \
    return VectorRegister<type, 128>(_mm_castsi128_pd(ret));                  \
  }

FETCH_ADD_OPERATOR(==, double, __m128d, _mm_cmpeq_pd)
FETCH_ADD_OPERATOR(!=, double, __m128d, _mm_cmpneq_pd)
FETCH_ADD_OPERATOR(>=, double, __m128d, _mm_cmpge_pd)
FETCH_ADD_OPERATOR(>, double, __m128d, _mm_cmpgt_pd)
FETCH_ADD_OPERATOR(<=, double, __m128d, _mm_cmple_pd)
FETCH_ADD_OPERATOR(<, double, __m128d, _mm_cmplt_pd)

// Manage NaN
//__m128d _mm_cmpord_pd (__m128d a, __m128d b)
//__m128d _mm_cmpunord_pd (__m128d a, __m128d b)

#undef FETCH_ADD_OPERATOR

// FREE FUNCTIONS

inline VectorRegister<double, 128> vector_zero_below_element(
    VectorRegister<double, 128> const &a, int const &n)
{
  alignas(16) uint64_t mask[2] = {uint64_t(-(0 >= n)), uint64_t(-(1 >= n))};

  __m128i conv = _mm_castpd_si128(a.data());
  conv         = _mm_and_si128(conv, *(__m128i *)mask);

  return VectorRegister<double, 128>(_mm_castsi128_pd(conv));
}

inline VectorRegister<double, 128> vector_zero_above_element(
    VectorRegister<double, 128> const &a, int const &n)
{
  alignas(16) uint64_t mask[2] = {uint64_t(-(0 <= n)), uint64_t(-(1 <= n))};

  __m128i conv = _mm_castpd_si128(a.data());
  conv         = _mm_and_si128(conv, *(__m128i *)mask);

  return VectorRegister<double, 128>(_mm_castsi128_pd(conv));
}

inline VectorRegister<double, 128> shift_elements_left(
    VectorRegister<double, 128> const &x)
{
  __m128i n = _mm_castpd_si128(x.data());
  n         = _mm_bslli_si128(n, 8);
  return VectorRegister<double, 128>(_mm_castsi128_pd(n));
}

inline VectorRegister<double, 128> shift_elements_right(
    VectorRegister<double, 128> const &x)
{
  __m128i n = _mm_castpd_si128(x.data());
  n         = _mm_bsrli_si128(n, 8);
  return VectorRegister<double, 128>(_mm_castsi128_pd(n));
}

inline double first_element(VectorRegister<double, 128> const &x)
{
  return _mm_cvtsd_f64(x.data());
}

// Floats
inline VectorRegister<float, 128> vector_zero_below_element(
    VectorRegister<float, 128> const &a, int const &n)
{
  alignas(16)
      const uint32_t mask[4] = {uint32_t(-(0 >= n)), uint32_t(-(1 >= n)),
                                uint32_t(-(2 >= n)), uint32_t(-(3 >= n))};

  __m128i conv = _mm_castps_si128(a.data());
  conv         = _mm_and_si128(conv, *(__m128i *)mask);

  return VectorRegister<float, 128>(_mm_castsi128_ps(conv));
}

inline VectorRegister<float, 128> vector_zero_above_element(
    VectorRegister<float, 128> const &a, int const &n)
{
  alignas(16)
      const uint32_t mask[4] = {uint32_t(-(0 <= n)), uint32_t(-(1 <= n)),
                                uint32_t(-(2 <= n)), uint32_t(-(3 <= n))};

  __m128i conv = _mm_castps_si128(a.data());
  conv         = _mm_and_si128(conv, *(__m128i *)mask);

  return VectorRegister<float, 128>(_mm_castsi128_ps(conv));
}

inline VectorRegister<float, 128> shift_elements_left(
    VectorRegister<float, 128> const &x)
{
  __m128i n = _mm_castps_si128(x.data());
  n         = _mm_bslli_si128(n, 4);
  return VectorRegister<float, 128>(_mm_castsi128_ps(n));
}

inline VectorRegister<float, 128> shift_elements_right(
    VectorRegister<float, 128> const &x)
{
  __m128i n = _mm_castps_si128(x.data());
  n         = _mm_bsrli_si128(n, 4);
  return VectorRegister<float, 128>(_mm_castsi128_ps(n));
}

inline float first_element(VectorRegister<float, 128> const &x)
{
  return _mm_cvtss_f32(x.data());
}

// TODO: Rename and move
inline double reduce(VectorRegister<double, 128> const &x)
{
  __m128d r = _mm_hadd_pd(x.data(), _mm_setzero_pd());
  return _mm_cvtsd_f64(r);
}

inline float reduce(VectorRegister<float, 128> const &x)
{
  __m128 r = _mm_hadd_ps(x.data(), _mm_setzero_ps());
  r        = _mm_hadd_ps(r, _mm_setzero_ps());
  return _mm_cvtss_f32(r);
}

inline bool all_less_than(VectorRegister<double, 128> const &x,
                          VectorRegister<double, 128> const &y)
{
  __m128i r = _mm_castpd_si128(_mm_cmplt_pd(x.data(), y.data()));
  return _mm_movemask_epi8(r) == 0xFFFF;
}

inline bool any_less_than(VectorRegister<double, 128> const &x,
                          VectorRegister<double, 128> const &y)
{
  __m128i r = _mm_castpd_si128(_mm_cmplt_pd(x.data(), y.data()));
  return _mm_movemask_epi8(r) != 0;
}

<<<<<<< HEAD
}  // namespace vectorize
}  // namespace fetch
#endif
=======


}
}
>>>>>>> 9d7af97f
<|MERGE_RESOLUTION|>--- conflicted
+++ resolved
@@ -362,13 +362,5 @@
   return _mm_movemask_epi8(r) != 0;
 }
 
-<<<<<<< HEAD
 }  // namespace vectorize
-}  // namespace fetch
-#endif
-=======
-
-
-}
-}
->>>>>>> 9d7af97f
+}  // namespace fetch