<<<<<<< HEAD
#ifndef MEMORY_DETAILS_HPP
#define MEMORY_DETAILS_HPP
#include <algorithm>
#include <functional>
#include <type_traits>
#include <utility>
=======
#pragma once
#include<type_traits>
#include<utility>
#include<algorithm>
#include<functional>
>>>>>>> 9d7af97f

namespace fetch {
namespace memory {

namespace details {

template <typename B, typename R, typename... Args>
struct MatrixApplyFreeFunction
{

  template <typename T, typename... Remaining>
  struct Unroll
  {
    typedef typename MatrixApplyFreeFunction<B, R, Args..., B const &>::
        template Unroll<Remaining...>::signature_type signature_type;

    static R Apply(B const *regs, signature_type &&fnc, B &ret, Args &&... args)
    {
      return MatrixApplyFreeFunction<B, R, Args..., B const &>::template Unroll<
          Remaining...>::Apply(regs + 1, std::move(fnc), ret,
                               std::forward<Args>(args)..., *regs);
    }
  };

  template <typename T>
  struct Unroll<T>
  {
    typedef R (*signature_type)(Args..., B const &, B &);
    static R Apply(B const *regs, signature_type &&fnc, B &ret, Args &&... args)
    {
      return fnc(std::forward<Args>(args)..., *regs, ret);
    }
  };
};

template <typename B, typename... Args>
struct MatrixReduceFreeFunction
{

  template <typename T, typename... Remaining>
  struct Unroll
  {
    typedef typename MatrixReduceFreeFunction<B, Args..., B const &>::
        template Unroll<Remaining...>::signature_type signature_type;

    static B Apply(B const &self, B const *regs, signature_type &&fnc,
                   Args &&... args)
    {

      return MatrixReduceFreeFunction<B, Args..., B const &>::template Unroll<
          Remaining...>::Apply(self, regs + 1, std::move(fnc),
                               std::forward<Args>(args)..., *regs);
    }
  };

  template <typename T>
  struct Unroll<T>
  {
    //    typedef B(*signature_type)(B const&, Args..., B const&);
    typedef std::function<B(B const &, Args..., B const &)> signature_type;
    static B Apply(B const &self, B const *regs, signature_type &&fnc,
                   Args &&... args)
    {
      return fnc(self, std::forward<Args>(args)..., *regs);
    }
  };
};

template <typename C, typename B, typename R, typename... Args>
struct MatrixApplyClassMember
{

  template <typename T, typename... Remaining>
  struct Unroll
  {
    typedef typename MatrixApplyClassMember<C, B, R, Args..., B const &>::
        template Unroll<Remaining...>::signature_type signature_type;
    static R Apply(B const *regs, C const &cls, signature_type &&fnc, B &ret,
                   Args... args)
    {
      return MatrixApplyClassMember<C, B, R, Args..., B const &>::
          template Unroll<Remaining...>::Apply(regs + 1, cls, std::move(fnc),
                                               ret, args..., *regs);
    }

    static R Apply(B const **regs, C const &cls, signature_type &&fnc, B &ret,
                   Args... args)
    {
      return MatrixApplyClassMember<C, B, R, Args..., B const &>::
          template Unroll<Remaining...>::Apply(regs + 1, cls, std::move(fnc),
                                               ret, args..., **regs);
    }
  };

  template <typename T>
  struct Unroll<T>
  {
    typedef R (C::*signature_type)(Args..., B const &, B &) const;
    static R Apply(B const *regs, C const &cls, signature_type &&fnc, B &ret,
                   Args... args)
    {
      return (cls.*fnc)(args..., *regs, ret);
    }

    static R Apply(B const **regs, C const &cls, signature_type &&fnc, B &ret,
                   Args... args)
    {
      return (cls.*fnc)(args..., **regs, ret);
    }
  };
};

template <std::size_t N, typename A, typename B>
struct UnrollNext
{
  static void Apply(A *regs, B *iters)
  {
    (*iters).Next(*regs);
    UnrollNext<N - 1, A, B>::Apply(regs + 1, iters + 1);
  }
};

template <typename A, typename B>
struct UnrollNext<0, A, B>
{

  static void Apply(A *regs, B *iters) {}
};
}  // namespace details

<<<<<<< HEAD
}  // namespace memory
}  // namespace fetch
#endif
=======
}
}
>>>>>>> 9d7af97f
<|MERGE_RESOLUTION|>--- conflicted
+++ resolved
@@ -1,17 +1,8 @@
-<<<<<<< HEAD
-#ifndef MEMORY_DETAILS_HPP
-#define MEMORY_DETAILS_HPP
+#pragma once
 #include <algorithm>
 #include <functional>
 #include <type_traits>
 #include <utility>
-=======
-#pragma once
-#include<type_traits>
-#include<utility>
-#include<algorithm>
-#include<functional>
->>>>>>> 9d7af97f
 
 namespace fetch {
 namespace memory {
@@ -142,11 +133,5 @@
 };
 }  // namespace details
 
-<<<<<<< HEAD
 }  // namespace memory
-}  // namespace fetch
-#endif
-=======
-}
-}
->>>>>>> 9d7af97f
+}  // namespace fetch