#pragma once
//------------------------------------------------------------------------------
//
//   Copyright 2018-2019 Fetch.AI Limited
//
//   Licensed under the Apache License, Version 2.0 (the "License");
//   you may not use this file except in compliance with the License.
//   You may obtain a copy of the License at
//
//       http://www.apache.org/licenses/LICENSE-2.0
//
//   Unless required by applicable law or agreed to in writing, software
//   distributed under the License is distributed on an "AS IS" BASIS,
//   WITHOUT WARRANTIES OR CONDITIONS OF ANY KIND, either express or implied.
//   See the License for the specific language governing permissions and
//   limitations under the License.
//
//------------------------------------------------------------------------------

#include <algorithm>
#include <functional>
#include <type_traits>
#include <utility>

namespace fetch {
namespace memory {

namespace details {

template <typename B, typename R, typename... Args>
struct MatrixApplyFreeFunction
{

  template <typename T, typename... Remaining>
  struct Unroll
  {
    using signature_type =
        typename MatrixApplyFreeFunction<B, R, Args...,
                                         B const &>::template Unroll<Remaining...>::signature_type;

    static R Apply(B const *regs, signature_type &&fnc, B &ret, Args &&... args)
    {
      return MatrixApplyFreeFunction<B, R, Args..., B const &>::template Unroll<
          Remaining...>::Apply(regs + 1, std::move(fnc), ret, std::forward<Args>(args)..., *regs);
    }
  };

  template <typename T>
  struct Unroll<T>
  {
    using signature_type = std::function<R(Args..., const B &, B &ret)>;
    static R Apply(B const *regs, signature_type const &fnc, B &ret, Args &&... args)
    {
      return fnc(std::forward<Args>(args)..., *regs, ret);
    }
  };
};

template <typename B, typename... Args>
struct MatrixReduceFreeFunction
{

  template <typename T, typename... Remaining>
  struct Unroll
  {
    using SignatureType =
        typename MatrixReduceFreeFunction<B, Args...,
                                          B const &>::template Unroll<Remaining...>::SignatureType;

    static B Apply(B const &self, B const *regs, SignatureType &&fnc, Args &&... args)
    {

      return MatrixReduceFreeFunction<B, Args..., B const &>::template Unroll<Remaining...>::Apply(
          self, regs + 1, std::move(fnc), std::forward<Args>(args)..., *regs);
    }
  };

  template <typename T>
  struct Unroll<T>
  {
    using SignatureType = std::function<B(const B &, Args..., const B &)>;
    static B Apply(B const &self, B const *regs, SignatureType const &fnc, Args &&... args)
    {
      return fnc(self, std::forward<Args>(args)..., *regs);
    }
  };
};

<<<<<<< HEAD
=======
template <typename C, typename B, typename R, typename... Args>
struct MatrixApplyClassMember
{

  template <typename T, typename... Remaining>
  struct Unroll
  {
    using SignatureType =
        typename MatrixApplyClassMember<C, B, R, Args...,
                                        B const &>::template Unroll<Remaining...>::SignatureType;

    static R Apply(B const *regs, C const &cls, SignatureType const &fnc, B &ret, Args... args)
    {
      return MatrixApplyClassMember<C, B, R, Args..., B const &>::template Unroll<
          Remaining...>::Apply(regs + 1, cls, fnc, ret, args..., *regs);
    }

    static R Apply(B const **regs, C const &cls, SignatureType const &fnc, B &ret, Args... args)
    {
      return MatrixApplyClassMember<C, B, R, Args..., B const &>::template Unroll<
          Remaining...>::Apply(regs + 1, cls, fnc, ret, args..., **regs);
    }
  };

  template <typename T>
  struct Unroll<T>
  {
    using SignatureType = R (C::*)(Args..., const B &, B &) const;

    static R Apply(B const *regs, C const &cls, SignatureType const &fnc, B &ret, Args... args)
    {
      return (cls.*fnc)(std::forward<Args>(args)..., *regs, ret);
    }

    static R Apply(B const **regs, C const &cls, SignatureType const &fnc, B &ret, Args... args)
    {
      return (cls.*fnc)(std::forward<Args>(args)..., **regs, ret);
    }
  };
};

>>>>>>> dad29f72
template <std::size_t N, typename A, typename B>
struct UnrollNext
{
  static void Apply(A *regs, B *iters)
  {
    (*iters).Next(*regs);
    UnrollNext<N - 1, A, B>::Apply(regs + 1, iters + 1);
  }
};

template <typename A, typename B>
struct UnrollNext<0, A, B>
{
  static void Apply(A * /*regs*/, B * /*iters*/)
  {}
};
}  // namespace details

}  // namespace memory
}  // namespace fetch<|MERGE_RESOLUTION|>--- conflicted
+++ resolved
@@ -86,50 +86,6 @@
   };
 };
 
-<<<<<<< HEAD
-=======
-template <typename C, typename B, typename R, typename... Args>
-struct MatrixApplyClassMember
-{
-
-  template <typename T, typename... Remaining>
-  struct Unroll
-  {
-    using SignatureType =
-        typename MatrixApplyClassMember<C, B, R, Args...,
-                                        B const &>::template Unroll<Remaining...>::SignatureType;
-
-    static R Apply(B const *regs, C const &cls, SignatureType const &fnc, B &ret, Args... args)
-    {
-      return MatrixApplyClassMember<C, B, R, Args..., B const &>::template Unroll<
-          Remaining...>::Apply(regs + 1, cls, fnc, ret, args..., *regs);
-    }
-
-    static R Apply(B const **regs, C const &cls, SignatureType const &fnc, B &ret, Args... args)
-    {
-      return MatrixApplyClassMember<C, B, R, Args..., B const &>::template Unroll<
-          Remaining...>::Apply(regs + 1, cls, fnc, ret, args..., **regs);
-    }
-  };
-
-  template <typename T>
-  struct Unroll<T>
-  {
-    using SignatureType = R (C::*)(Args..., const B &, B &) const;
-
-    static R Apply(B const *regs, C const &cls, SignatureType const &fnc, B &ret, Args... args)
-    {
-      return (cls.*fnc)(std::forward<Args>(args)..., *regs, ret);
-    }
-
-    static R Apply(B const **regs, C const &cls, SignatureType const &fnc, B &ret, Args... args)
-    {
-      return (cls.*fnc)(std::forward<Args>(args)..., **regs, ret);
-    }
-  };
-};
-
->>>>>>> dad29f72
 template <std::size_t N, typename A, typename B>
 struct UnrollNext
 {
