--- conflicted
+++ resolved
@@ -193,11 +193,5 @@
   size_type size_ = 0;
   T *       data_ = nullptr;
 };
-<<<<<<< HEAD
 }  // namespace memory
-}  // namespace fetch
-#endif
-=======
-}
-}
->>>>>>> 9d7af97f
+}  // namespace fetch