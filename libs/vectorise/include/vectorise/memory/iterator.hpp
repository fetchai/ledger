#pragma once

#include <cassert>

namespace fetch {
namespace memory {

template <typename T>
class ForwardIterator
{
public:
  ForwardIterator() = delete;

  ForwardIterator(ForwardIterator const &other) = default;
  ForwardIterator(ForwardIterator &&other)      = default;
  ForwardIterator &operator=(ForwardIterator const &other) = default;
  ForwardIterator &operator=(ForwardIterator &&other) = default;

  ForwardIterator(T *pos) : pos_(pos) {}
  ForwardIterator(T *pos, T *end) : pos_(pos), end_(end) {}

  ForwardIterator &operator++()
  {
    ++pos_;
    return *this;
  }

  T &operator*()
  {
    assert(pos_ != nullptr);
    assert((end_ != nullptr) && (pos_ < end_));
    return *pos_;
  }

  bool operator==(ForwardIterator const &other) { return other.pos_ == pos_; }
  bool operator!=(ForwardIterator const &other) { return other.pos_ != pos_; }

private:
  T *pos_ = nullptr;
  T *end_ = nullptr;
};

template <typename T>
class BackwardIterator
{
public:
  BackwardIterator() = delete;

  BackwardIterator(BackwardIterator const &other) = default;
  BackwardIterator(BackwardIterator &&other)      = default;
  BackwardIterator &operator=(BackwardIterator const &other) = default;
  BackwardIterator &operator=(BackwardIterator &&other) = default;

  BackwardIterator(T *pos) : pos_(pos) {}
  BackwardIterator(T *pos, T *begin) : pos_(pos), begin_(begin) {}

  BackwardIterator &operator++()
  {
    --pos_;
    return *this;
  }

  T &operator*()
  {
    assert(pos_ != nullptr);
    assert((begin_ != nullptr) && (pos_ > begin_));
    return *pos_;
  }

  bool operator==(BackwardIterator const &other) { return other.pos_ == pos_; }
  bool operator!=(BackwardIterator const &other) { return other.pos_ != pos_; }

private:
  T *pos_   = nullptr;
  T *begin_ = nullptr;
};
<<<<<<< HEAD
}  // namespace memory
}  // namespace fetch
#endif
=======
}
}
>>>>>>> 9d7af97f
<|MERGE_RESOLUTION|>--- conflicted
+++ resolved
@@ -74,11 +74,5 @@
   T *pos_   = nullptr;
   T *begin_ = nullptr;
 };
-<<<<<<< HEAD
 }  // namespace memory
-}  // namespace fetch
-#endif
-=======
-}
-}
->>>>>>> 9d7af97f
+}  // namespace fetch