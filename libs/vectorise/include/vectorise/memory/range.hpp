#pragma once

namespace fetch {
namespace memory {

class TrivialRange
{
public:
  typedef std::size_t size_type;

  TrivialRange(size_type const &from, size_type const &to)
      : from_(from), to_(to)
  {}

  size_type const &from() const { return from_; }
  size_type const &to() const { return to_; }
  size_type        step() const { return 1; }

  template <std::size_t S>
  size_type SIMDFromLower() const
  {
    size_type G = from_ / S;
    return G * S;
  }

  template <std::size_t S>
  size_type SIMDFromUpper() const
  {
    size_type G = from_ / S;
    if (G * S < from_) ++G;
    return G * S;
  }

  template <std::size_t S>
  size_type SIMDToLower() const
  {
    size_type G = to_ / S;
    return G * S;
  }

  template <std::size_t S>
  size_type SIMDToUpper() const
  {
    size_type G = to_ / S;
    if (G * S < to_) ++G;
    return G * S;
  }

private:
  size_type from_ = 0, to_ = 0;
};

class Range
{
public:
  typedef std::size_t size_type;

  Range(size_type const &from = 0, size_type const &to = size_type(-1),
        size_type const &step = 1)
      : from_(from), to_(to), step_(step)
  {}

  size_type const &from() const { return from_; }
  size_type const &to() const { return to_; }
  size_type const &step() const { return step_; }

  bool is_trivial() const { return (step_ == 1); }

  bool is_undefined() const { return ((from_ == 0) && (to_ == size_type(-1))); }

  TrivialRange ToTrivialRange(size_type const &size) const
  {
    return TrivialRange(from_, std::min(size, to_));
  }

private:
  size_type from_ = 0, to_ = 0, step_ = 1;
};

<<<<<<< HEAD
}  // namespace memory
}  // namespace fetch
#endif
=======
}
}
>>>>>>> 9d7af97f
<|MERGE_RESOLUTION|>--- conflicted
+++ resolved
@@ -77,11 +77,5 @@
   size_type from_ = 0, to_ = 0, step_ = 1;
 };
 
-<<<<<<< HEAD
 }  // namespace memory
-}  // namespace fetch
-#endif
-=======
-}
-}
->>>>>>> 9d7af97f
+}  // namespace fetch