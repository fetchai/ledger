--- conflicted
+++ resolved
@@ -72,11 +72,7 @@
     , data_(other.data_)
   {}
 
-<<<<<<< HEAD
   SharedArray(SharedArray const &other, uint64_t offset, uint64_t size) noexcept
-=======
-  SharedArray(SharedArray const &other, uint64_t offset, uint64_t size)
->>>>>>> 82577e4f
     : super_type(other.data_.get() + offset, size)
     , data_(other.data_)
   {}
