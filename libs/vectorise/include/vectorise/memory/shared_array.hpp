#pragma once
//------------------------------------------------------------------------------
//
//   Copyright 2018-2019 Fetch.AI Limited
//
//   Licensed under the Apache License, Version 2.0 (the "License");
//   you may not use this file except in compliance with the License.
//   You may obtain a copy of the License at
//
//       http://www.apache.org/licenses/LICENSE-2.0
//
//   Unless required by applicable law or agreed to in writing, software
//   distributed under the License is distributed on an "AS IS" BASIS,
//   WITHOUT WARRANTIES OR CONDITIONS OF ANY KIND, either express or implied.
//   See the License for the specific language governing permissions and
//   limitations under the License.
//
//------------------------------------------------------------------------------

#include "meta/log2.hpp"
#include "vectorise/memory/iterator.hpp"
#include "vectorise/memory/parallel_dispatcher.hpp"
#include "vectorise/memory/vector_slice.hpp"

#include <mm_malloc.h>

#include <algorithm>
#include <atomic>
#include <cassert>
#include <cstdint>
#include <cstdlib>
#include <cstring>
#include <memory>
#include <utility>

namespace fetch {
namespace memory {

template <typename T, std::size_t type_size = sizeof(T)>
class SharedArray : public VectorSlice<T, type_size>
{
public:
  static_assert(sizeof(T) >= type_size, "Invalid object size");

  // TODO(check IfIsPodOrFixedPoint memory safe)
  //  static_assert(std::is_pod<T>::value, "Can only be used with POD types");
  //  static_assert(meta::IfIsPodOrFixedPoint<T>::value, "can only be used with POD or FixedPoint");
  using size_type = std::size_t;
  using DataType  = std::shared_ptr<T>;
  using SuperType = VectorSlice<T, type_size>;
  using SelfType  = SharedArray<T, type_size>;
  using type      = T;

  explicit SharedArray(std::size_t n)
    : SuperType()
  {
    this->size_ = n;

    if (n > 0)
    {
      data_ = std::shared_ptr<T>(
          static_cast<T *>(_mm_malloc(this->padded_size() * sizeof(type), 64)), _mm_free);

      this->pointer_ = data_.get();
    }
  }

  constexpr SharedArray() = default;

  SharedArray(SharedArray const &other) noexcept
    : SuperType(other.pointer_, other.size())
    , data_(other.data_)
  {}

  SharedArray(SharedArray const &other, uint64_t offset, uint64_t size) noexcept
    : SuperType(other.data_.get() + offset, size)
    , data_(other.data_)
  {}

  SharedArray(SharedArray &&other) noexcept
  {
    std::swap(this->size_, other.size_);
    std::swap(this->data_, other.data_);
    std::swap(this->pointer_, other.pointer_);
  }

  SharedArray &operator=(SharedArray &&other) noexcept
  {
    std::swap(this->size_, other.size_);
    std::swap(this->data_, other.data_);
    std::swap(this->pointer_, other.pointer_);
    return *this;
  }

<<<<<<< HEAD
  SharedArray &operator=(SharedArray const &other) noexcept
=======
  SelfType &operator=(SharedArray const &other) noexcept
>>>>>>> dad29f72
  {
    if (&other == this)
    {
      return *this;
    }

    this->size_ = other.size_;

    if (other.data_)
    {
      this->data_    = other.data_;
      this->pointer_ = other.pointer_;
    }
    else
    {
      this->data_.reset();
      this->pointer_ = nullptr;
    }

    return *this;
  }

  ~SharedArray() = default;

  SelfType Copy() const
  {
    // TODO(issue 2): Use memcopy
    SelfType ret(this->size_);
    for (std::size_t i = 0; i < this->size_; ++i)
    {
      ret[i] = this->At(i);
    }

    return ret;
  }

  bool IsUnique() const noexcept
  {
    return data_.use_count() < 2;
  }

  uint64_t UseCount() const noexcept
  {
    int64_t const use_count = data_.use_count();
    return use_count < 0 ? 0 : static_cast<uint64_t>(use_count);
  }

private:
  DataType data_ = nullptr;
};

}  // namespace memory
}  // namespace fetch<|MERGE_RESOLUTION|>--- conflicted
+++ resolved
@@ -92,11 +92,7 @@
     return *this;
   }
 
-<<<<<<< HEAD
-  SharedArray &operator=(SharedArray const &other) noexcept
-=======
   SelfType &operator=(SharedArray const &other) noexcept
->>>>>>> dad29f72
   {
     if (&other == this)
     {
@@ -140,7 +136,7 @@
 
   uint64_t UseCount() const noexcept
   {
-    int64_t const use_count = data_.use_count();
+    long const use_count = data_.use_count();
     return use_count < 0 ? 0 : static_cast<uint64_t>(use_count);
   }
 
