#pragma once
//------------------------------------------------------------------------------
//
//   Copyright 2018 Fetch.AI Limited
//
//   Licensed under the Apache License, Version 2.0 (the "License");
//   you may not use this file except in compliance with the License.
//   You may obtain a copy of the License at
//
//       http://www.apache.org/licenses/LICENSE-2.0
//
//   Unless required by applicable law or agreed to in writing, software
//   distributed under the License is distributed on an "AS IS" BASIS,
//   WITHOUT WARRANTIES OR CONDITIONS OF ANY KIND, either express or implied.
//   See the License for the specific language governing permissions and
//   limitations under the License.
//
//------------------------------------------------------------------------------

#include "vectorise/memory/iterator.hpp"
#include "vectorise/memory/parallel_dispatcher.hpp"
#include "vectorise/memory/vector_slice.hpp"
#include "vectorise/meta/log2.hpp"

#include <algorithm>
#include <atomic>
#include <cassert>
#include <cstdint>
#include <cstdlib>
#include <cstring>
#include <memory>
#include <mm_malloc.h>
#include <type_traits>
namespace fetch {
namespace memory {

template <typename T, std::size_t type_size = sizeof(T)>
class SharedArray : public VectorSlice<T, type_size>
{
public:
  static_assert(sizeof(T) >= type_size, "Invalid object size");
  static_assert(std::is_pod<T>::value, "Can only be used with POD types");

  using size_type  = std::size_t;
  using data_type  = std::shared_ptr<T>;
  using super_type = VectorSlice<T, type_size>;
  using self_type  = SharedArray<T, type_size>;
  using type       = T;

  SharedArray(std::size_t const &n)
    : super_type()
  {
    this->size_ = n;

    if (n > 0)
    {
      data_ = std::shared_ptr<T>(
          reinterpret_cast<type *>(_mm_malloc(this->padded_size() * sizeof(type), 16)), _mm_free);

      this->pointer_ = data_.get();
    }
  }

  SharedArray() = default;
  SharedArray(SharedArray const &other)
    : super_type(other.data_.get(), other.size())
    , data_(other.data_)
  {}

  SharedArray(SharedArray &&other)
  {
    std::swap(this->size_, other.size_);
    std::swap(this->data_, other.data_);
    std::swap(this->pointer_, other.pointer_);
  }

  SharedArray &operator=(SharedArray &&other)
  {
    std::swap(this->size_, other.size_);
    std::swap(this->data_, other.data_);
    std::swap(this->pointer_, other.pointer_);
    return *this;
  }

  self_type &operator=(SharedArray const &other)
  {
    if (&other == this)
    {
      return *this;
    }

    this->size_ = other.size_;

    if (other.data_)
    {
      this->data_ = other.data_;
    }
    else
    {
      this->data_.reset();
    }

    this->pointer_ = other.pointer_;
    return *this;
  }

  ~SharedArray() = default;

  self_type Copy() const
  {
    // TODO(issue 2): Use memcopy
    self_type ret(this->size_);
    for (std::size_t i = 0; i < this->size_; ++i)
    {
      ret[i] = this->At(i);
    }

    return ret;
  }

<<<<<<< HEAD
  long IsUnique() const noexcept
=======
  bool IsUnique() const noexcept
>>>>>>> 7a197fd8
  {
    return data_.use_count() < 2;
  }

<<<<<<< HEAD
  long UseCount() const noexcept
  {
    return data_.use_count();
=======
  uint64_t UseCount() const noexcept
  {
    long const use_count = data_.use_count();
    return use_count < 0 ? 0 : static_cast<uint64_t>(use_count);
>>>>>>> 7a197fd8
  }

private:
  data_type data_ = nullptr;
};

}  // namespace memory
}  // namespace fetch<|MERGE_RESOLUTION|>--- conflicted
+++ resolved
@@ -118,25 +118,15 @@
     return ret;
   }
 
-<<<<<<< HEAD
-  long IsUnique() const noexcept
-=======
   bool IsUnique() const noexcept
->>>>>>> 7a197fd8
   {
     return data_.use_count() < 2;
   }
 
-<<<<<<< HEAD
-  long UseCount() const noexcept
-  {
-    return data_.use_count();
-=======
   uint64_t UseCount() const noexcept
   {
     long const use_count = data_.use_count();
     return use_count < 0 ? 0 : static_cast<uint64_t>(use_count);
->>>>>>> 7a197fd8
   }
 
 private:
