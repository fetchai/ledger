--- conflicted
+++ resolved
@@ -132,7 +132,6 @@
     assert(n < padded_size());
     return pointer_[n];
   }
-<<<<<<< HEAD
 
   T const &Set(std::size_t const &n, T const &v)
   {
@@ -164,8 +163,3 @@
 
 }  // namespace memory
 }  // namespace fetch
-
-#endif
-=======
-}
->>>>>>> 9d7af97f
