#pragma once
//------------------------------------------------------------------------------
//
//   Copyright 2018-2019 Fetch.AI Limited
//
//   Licensed under the Apache License, Version 2.0 (the "License");
//   you may not use this file except in compliance with the License.
//   You may obtain a copy of the License at
//
//       http://www.apache.org/licenses/LICENSE-2.0
//
//   Unless required by applicable law or agreed to in writing, software
//   distributed under the License is distributed on an "AS IS" BASIS,
//   WITHOUT WARRANTIES OR CONDITIONS OF ANY KIND, either express or implied.
//   See the License for the specific language governing permissions and
//   limitations under the License.
//
//------------------------------------------------------------------------------

#include "meta/tags.hpp"
#include "meta/type_traits.hpp"
#include "vectorise/platform.hpp"
#include "vectorise/uint/int.hpp"
#include "vectorise/uint/uint.hpp"

#include <algorithm>
#include <cassert>
#include <cmath>
#include <cstddef>
#include <cstdint>
#include <functional>
#include <iomanip>
#include <limits>
#include <ostream>

namespace fetch {
namespace fixed_point {

template <uint16_t I, uint16_t F>
class FixedPoint;

using fp32_t  = FixedPoint<16, 16>;
using fp64_t  = FixedPoint<32, 32>;
using fp128_t = FixedPoint<64, 64>;

// struct for inferring what underlying types to use
template <int T>
struct TypeFromSize
{
  static const bool is_valid = false;  // for template matches specialisation
  using ValueType            = void;
};

#if (__SIZEOF_INT128__ == 16)
// 256 bit implementation
template <>
struct TypeFromSize<256>
{
  static constexpr bool     is_valid = true;
  static constexpr uint16_t size     = 256;
  using ValueType                    = fetch::vectorise::Int<256>;
  using UnsignedType                 = fetch::vectorise::UInt<256>;
  using SignedType                   = fetch::vectorise::Int<256>;
  // using NextSize                   = TypeFromSize<256>;
};
// 128 bit implementation
template <>
struct TypeFromSize<128>
{
  static constexpr bool     is_valid   = true;
  static constexpr uint16_t size       = 128;
  using ValueType                      = int128_t;
  using UnsignedType                   = uint128_t;
  using SignedType                     = int128_t;
  using NextSize                       = TypeFromSize<256>;
  static constexpr uint16_t  decimals  = 19;
  static constexpr ValueType tolerance = 0x100000000000;  // 0,00000095367431640625
  static constexpr ValueType max_exp =
      (static_cast<uint128_t>(0x2b) << 64) | 0xab13e5fca20e0000;  // 43.6682723752765511
  static constexpr UnsignedType min_exp = (static_cast<uint128_t>(0xffffffffffffffd4) << 64) |
                                          0x54ec1a035df20000;  // -43.6682723752765511
};
#endif

// 64 bit implementation
template <>
struct TypeFromSize<64>
{
  static constexpr bool     is_valid      = true;
  static constexpr uint16_t size          = 64;
  using ValueType                         = int64_t;
  using UnsignedType                      = uint64_t;
  using SignedType                        = int64_t;
  using NextSize                          = TypeFromSize<128>;
  static constexpr uint16_t     decimals  = 9;
  static constexpr ValueType    tolerance = 0x200;                 // 0.00000012
  static constexpr ValueType    max_exp   = 0x000000157cd0e6e8LL;  // 21.48756259
  static constexpr UnsignedType min_exp   = 0xffffffea832f1918LL;  // -21.48756259
};

// 32 bit implementation
template <>
struct TypeFromSize<32>
{
  static constexpr bool     is_valid      = true;
  static constexpr uint16_t size          = 32;
  using ValueType                         = int32_t;
  using UnsignedType                      = uint32_t;
  using SignedType                        = int32_t;
  using NextSize                          = TypeFromSize<64>;
  static constexpr uint16_t     decimals  = 4;
  static constexpr ValueType    tolerance = 0x15;         // 0.0003
  static constexpr ValueType    max_exp   = 0x000a65adL;  //  10.3971
  static constexpr UnsignedType min_exp   = 0xfff59a53L;  // -10.3972
};

// 16 bit implementation
template <>
struct TypeFromSize<16>
{
  static constexpr bool     is_valid = true;
  static constexpr uint16_t size     = 16;
  using ValueType                    = int16_t;
  using UnsignedType                 = uint16_t;
  using SignedType                   = int16_t;
  using NextSize                     = TypeFromSize<32>;
};

// 8 bit implementation
template <>
struct TypeFromSize<8>
{
  static constexpr bool     is_valid = true;
  static constexpr uint16_t size     = 8;
  using ValueType                    = int8_t;
  using UnsignedType                 = uint8_t;
  using SignedType                   = int8_t;
  using NextSize                     = TypeFromSize<16>;
};

struct BaseFixedpointType
{
};

template <uint16_t I, uint16_t F>
class FixedPoint : public BaseFixedpointType
{
  static_assert(TypeFromSize<I + F>::is_valid, "invalid combination of sizes");

public:
  enum
  {
    FRACTIONAL_BITS = F,
    TOTAL_BITS      = I + F
  };

  using BaseTypeInfo = TypeFromSize<TOTAL_BITS>;
  using Type         = typename BaseTypeInfo::ValueType;
  using NextType     = typename BaseTypeInfo::NextSize::ValueType;
  using UnsignedType = typename BaseTypeInfo::UnsignedType;

  static constexpr Type FRACTIONAL_MASK = Type((Type(1ull) << FRACTIONAL_BITS) - 1);
  static constexpr Type INTEGER_MASK    = Type(~FRACTIONAL_MASK);
  static constexpr Type ONE_MASK        = Type(1) << FRACTIONAL_BITS;

  ////////////////////////
  /// Constants/Limits ///
  ////////////////////////

  static constexpr Type          SMALLEST_FRACTION{1};
  static constexpr Type          LARGEST_FRACTION{FRACTIONAL_MASK};
  static constexpr Type          MAX_INT{((Type(FRACTIONAL_MASK >> 1) - 1) << FRACTIONAL_BITS)};
  static constexpr Type          MIN_INT{-MAX_INT};
  static constexpr Type          MAX{MAX_INT | LARGEST_FRACTION};
  static constexpr Type          MIN{MIN_INT - LARGEST_FRACTION};
  static constexpr std::uint16_t DECIMAL_DIGITS{BaseTypeInfo::decimals};

  static FixedPoint const TOLERANCE;
  static FixedPoint const _0;    /* 0 */
  static FixedPoint const _1;    /* 1 */
  static FixedPoint const _half; /* 0.5 */

  static FixedPoint const CONST_SMALLEST_FRACTION;
  static FixedPoint const CONST_E;              /* e */
  static FixedPoint const CONST_LOG2E;          /* log_2 e */
  static FixedPoint const CONST_LOG210;         /* log_2 10 */
  static FixedPoint const CONST_LOG10E;         /* log_10 e */
  static FixedPoint const CONST_LN2;            /* log_e 2 */
  static FixedPoint const CONST_LN10;           /* log_e 10 */
  static FixedPoint const CONST_PI;             /* pi */
  static FixedPoint const CONST_PI_2;           /* pi/2 */
  static FixedPoint const CONST_PI_4;           /* pi/4 */
  static FixedPoint const CONST_INV_PI;         /* 1/pi */
  static FixedPoint const CONST_TWO_INV_PI;     /* 2/pi */
  static FixedPoint const CONST_TWO_INV_SQRTPI; /* 2/sqrt(pi) */
  static FixedPoint const CONST_SQRT2;          /* sqrt(2) */
  static FixedPoint const CONST_INV_SQRT2;      /* 1/sqrt(2) */
  static FixedPoint const MAX_EXP;
  static FixedPoint const MIN_EXP;
  static FixedPoint const FP_MAX;
  static FixedPoint const FP_MIN;
  static FixedPoint const NaN;
  static FixedPoint const POSITIVE_INFINITY;
  static FixedPoint const NEGATIVE_INFINITY;

  ///////////////////////////
  /// State of operations ///
  ///////////////////////////

  enum
  {
    STATE_OK               = 0,
    STATE_NAN              = 1 << 0,
    STATE_DIVISION_BY_ZERO = 1 << 1,
    STATE_UNDERFLOW        = 1 << 2,
    STATE_OVERFLOW         = 1 << 3,
    STATE_INFINITY         = 1 << 4,
  };
  static uint32_t fp_state;

  static constexpr void StateClear();
  static constexpr bool IsState(uint32_t state);
  static constexpr bool IsStateNaN();
  static constexpr bool IsStateUnderflow();
  static constexpr bool IsStateOverflow();
  static constexpr bool IsStateInfinity();
  static constexpr bool IsStateDivisionByZero();

  ////////////////////
  /// constructors ///
  ////////////////////

  constexpr FixedPoint() = default;

  /**
   * Templated constructor existing only for T is an integer and assigns data
   * @tparam T any integer type
   * @param n integer value to set FixedPoint to
   */
  template <typename T>
  constexpr explicit FixedPoint(T n, meta::IfIsInteger<T> * /*unused*/ = nullptr);
  template <typename T>
  constexpr explicit FixedPoint(T n, meta::IfIsFloat<T> * /*unused*/ = nullptr);
  constexpr FixedPoint(FixedPoint const &o);
  constexpr FixedPoint(Type const &integer, UnsignedType const &fraction);
  template <uint16_t N, uint16_t M>
  constexpr explicit FixedPoint(FixedPoint<N, M> const &o);
  explicit FixedPoint(std::string const &s);

  ///////////////////
  /// conversions ///
  ///////////////////

  constexpr Type              Integer() const;
  constexpr Type              Fraction() const;
  static constexpr FixedPoint Floor(FixedPoint const &o);
  static constexpr FixedPoint Round(FixedPoint const &o);
  static constexpr FixedPoint FromBase(Type n);

  /////////////////////////
  /// casting operators ///
  /////////////////////////

  explicit operator double() const;
  explicit operator float() const;
  template <typename T>
  explicit operator T() const;

  ////////////////////////////
  /// assignment operators ///
  ////////////////////////////

  constexpr FixedPoint &operator=(FixedPoint const &o);
  template <typename T>
  constexpr meta::IfIsInteger<T, FixedPoint> &operator=(T const &n);  // NOLINT
  template <typename T>
  constexpr meta::IfIsFloat<T, FixedPoint> &operator=(T const &n);  // NOLINT

  ///////////////////////////////////////////////////
  /// comparison operators for FixedPoint objects ///
  ///////////////////////////////////////////////////

  constexpr bool operator==(FixedPoint const &o) const;
  constexpr bool operator!=(FixedPoint const &o) const;
  constexpr bool operator<(FixedPoint const &o) const;
  constexpr bool operator>(FixedPoint const &o) const;
  constexpr bool operator<=(FixedPoint const &o) const;
  constexpr bool operator>=(FixedPoint const &o) const;
  constexpr bool Near(FixedPoint const &o) const;

  ////////////////////////////////////////////////
  /// comparison operators against other types ///
  ////////////////////////////////////////////////

  template <typename OtherType>
  constexpr bool operator==(OtherType const &o) const;
  template <typename OtherType>
  constexpr bool operator!=(OtherType const &o) const;
  template <typename OtherType>
  constexpr bool operator<(OtherType const &o) const;
  template <typename OtherType>
  constexpr bool operator>(OtherType const &o) const;
  template <typename OtherType>
  constexpr bool operator<=(OtherType const &o) const;
  template <typename OtherType>
  constexpr bool operator>=(OtherType const &o) const;
  template <typename OtherType>
  constexpr bool Near(OtherType const &o) const;

  ///////////////////////
  /// unary operators ///
  ///////////////////////

  constexpr bool        operator!() const;
  constexpr FixedPoint  operator~() const;
  constexpr FixedPoint  operator-() const;
  constexpr FixedPoint &operator++();
  constexpr FixedPoint &operator--();
  FixedPoint const      operator++(int) &;
  FixedPoint const      operator--(int) &;

  //////////////////////////////
  /// math and bit operators ///
  //////////////////////////////

  constexpr FixedPoint  operator+(FixedPoint const &n) const;
  constexpr FixedPoint  operator-(FixedPoint const &n) const;
  constexpr FixedPoint  operator*(FixedPoint const &n) const;
  constexpr FixedPoint  operator/(FixedPoint const &n) const;
  constexpr FixedPoint  operator&(FixedPoint const &n) const;
  constexpr FixedPoint  operator|(FixedPoint const &n) const;
  constexpr FixedPoint  operator^(FixedPoint const &n) const;
  constexpr FixedPoint &operator+=(FixedPoint const &n);
  constexpr FixedPoint &operator-=(FixedPoint const &n);
  constexpr FixedPoint &operator*=(FixedPoint const &n);
  constexpr FixedPoint &operator/=(FixedPoint const &n);
  constexpr FixedPoint &operator&=(FixedPoint const &n);
  constexpr FixedPoint &operator|=(FixedPoint const &n);
  constexpr FixedPoint &operator^=(FixedPoint const &n);
  constexpr FixedPoint &operator>>=(FixedPoint const &n);
  constexpr FixedPoint &operator<<=(FixedPoint const &n);
  template <typename T>
  constexpr FixedPoint operator+(T const &n) const;
  template <typename T>
  constexpr FixedPoint operator-(T const &n) const;
  template <typename T>
  constexpr FixedPoint operator*(T const &n) const;
  template <typename T>
  constexpr FixedPoint operator/(T const &n) const;
  template <typename T>
  constexpr FixedPoint operator&(T const &n) const;
  template <typename T>
  constexpr FixedPoint operator|(T const &n) const;
  template <typename T>
  constexpr FixedPoint operator^(T const &n) const;
  template <typename T>
  constexpr FixedPoint &operator+=(T const &n) const;
  template <typename T>
  constexpr FixedPoint &operator-=(T const &n) const;
  template <typename T>
  constexpr FixedPoint &operator&=(T const &n) const;
  template <typename T>
  constexpr FixedPoint &operator|=(T const &n) const;
  template <typename T>
  constexpr FixedPoint &operator^=(T const &n) const;
  template <typename T>
  constexpr FixedPoint &operator*=(T const &n) const;
  template <typename T>
  constexpr FixedPoint &operator/=(T const &n) const;
  constexpr FixedPoint &operator<<=(int n);
  constexpr FixedPoint &operator>>=(int n);

  ///////////////////////////
  /// NaN/Infinity checks ///
  ///////////////////////////

  static constexpr bool       IsNaN(FixedPoint const &x);
  static constexpr bool       IsPosInfinity(FixedPoint const &x);
  static constexpr bool       IsNegInfinity(FixedPoint const &x);
  static constexpr bool       IsInfinity(FixedPoint const &x);
  static constexpr FixedPoint infinity(bool isPositive);

  ////////////
  /// swap ///
  ////////////

  constexpr void Swap(FixedPoint &rhs);

  /////////////////////
  /// Getter/Setter ///
  /////////////////////

  constexpr Type        Data() const;
  constexpr Type &      Data();
  constexpr void        SetData(Type n) const;
  constexpr Type const *pointer() const;
  constexpr Type *      pointer();

  ///////////////////////////////////////////////////////////////////
  /// FixedPoint implementations of common mathematical functions ///
  ///////////////////////////////////////////////////////////////////

  static constexpr FixedPoint Remainder(FixedPoint const &x, FixedPoint const &y);
  static constexpr FixedPoint Fmod(FixedPoint const &x, FixedPoint const &y);
  static constexpr FixedPoint Abs(FixedPoint const &x);
  static constexpr FixedPoint Sign(FixedPoint const &x);
  static constexpr FixedPoint Exp(FixedPoint const &x);
  static constexpr FixedPoint Log2(FixedPoint const &x);
  static constexpr FixedPoint Log(FixedPoint const &x);
  static constexpr FixedPoint Log10(FixedPoint const &x);
  static constexpr FixedPoint Sqrt(FixedPoint const &x);
  static constexpr FixedPoint Pow(FixedPoint const &x, FixedPoint const &y);
  static constexpr FixedPoint Sin(FixedPoint const &x);
  static constexpr FixedPoint Cos(FixedPoint const &x);
  static constexpr FixedPoint Tan(FixedPoint const &x);
  static constexpr FixedPoint ASin(FixedPoint const &x);
  static constexpr FixedPoint ACos(FixedPoint const &x);
  static constexpr FixedPoint ATan(FixedPoint const &x);
  static constexpr FixedPoint ATan2(FixedPoint const &y, FixedPoint const &x);
  static constexpr FixedPoint SinH(FixedPoint const &x);
  static constexpr FixedPoint CosH(FixedPoint const &x);
  static constexpr FixedPoint TanH(FixedPoint const &x);
  static constexpr FixedPoint ASinH(FixedPoint const &x);
  static constexpr FixedPoint ACosH(FixedPoint const &x);
  static constexpr FixedPoint ATanH(FixedPoint const &x);

  /**
   * helper function that checks there is no overflow
   * @tparam T the input original type
   * @param n the value of the datum
   * @return true if there is no overflow, false otherwise
   */
  static constexpr bool CheckOverflow(NextType x)
  {
    return (x > NextType(MAX));
  }

  /**
   * helper function that checks there is no underflow
   * @tparam T the input original type
   * @param n the value of the datum
   * @return true if there is no overflow, false otherwise
   */
  static constexpr bool CheckUnderflow(NextType x)
  {
    return (x < NextType(MIN));
  }

private:
  Type data_{0};  // the value to be stored

  static std::function<FixedPoint(FixedPoint const &x)> SinPi2QuadrantFuncs[4];
  static std::function<FixedPoint(FixedPoint const &x)> CosPi2QuadrantFuncs[4];

  // this makes it simpler to create a fixed point object from
  // a native type without scaling
  struct NoScale
  {
  };

  constexpr FixedPoint(Type n, const NoScale & /*unused*/)
    : data_(n)
  {}

  /**
   * helper function that checks no rounding error when casting
   * @tparam T
   * @param n
   * @return true if there is no overflow, false otherwise
   */
  template <typename T>
  static constexpr bool CheckNoRounding()
  {
    // sufficient bits to guarantee no rounding
    return std::numeric_limits<T>::max_digits10 < DECIMAL_DIGITS;
  }

  static constexpr int ReduceSqrt(FixedPoint &x)
  {
    /* Given x, find k such as x = 2^{2*k} * y, where 1 < y < 4
     */
    int k = 0;
    while (x > 4)
    {
      k++;
      x >>= 2;
    }
    if (x < _1)
    {
      while (x < _1)
      {
        k++;
        x <<= 2;
      }
      k = -k;
    }
    return k;
  }

  static constexpr FixedPoint         SinPi2(FixedPoint const &r);
  static constexpr FixedPoint         CosPi2(FixedPoint const &r);
  static constexpr FixedPoint<16, 16> SinApproxPi4(FixedPoint<16, 16> const &r);
  static constexpr FixedPoint<32, 32> SinApproxPi4(FixedPoint<32, 32> const &r);
  static constexpr FixedPoint<64, 64> SinApproxPi4(FixedPoint<64, 64> const &r);
  static constexpr FixedPoint         CosApproxPi4(FixedPoint const &r);
};

template <typename T>
static inline bool IsMinusZero(T n);

template <>
inline bool IsMinusZero<float>(float const n)
{
  // Have to dereference the pointer as char const *, else we get a strict-aliasing error
  uint32_t n_int = *(reinterpret_cast<uint8_t const *>(&n));
  return (n_int == 0x80000000);
}

template <>
inline bool IsMinusZero<double>(double const n)
{
  // Have to dereference the pointer as char const *, else we get a strict-aliasing error
  uint64_t n_int = *(reinterpret_cast<uint8_t const *>(&n));
  return (n_int == 0x8000000000000000);
}

template <uint16_t I, uint16_t F>
std::function<FixedPoint<I, F>(FixedPoint<I, F> const &x)>
    FixedPoint<I, F>::SinPi2QuadrantFuncs[4] = {
        [](FixedPoint<I, F> const &x) { return FixedPoint<I, F>::SinPi2(x); },
        [](FixedPoint<I, F> const &x) { return FixedPoint<I, F>::CosPi2(x); },
        [](FixedPoint<I, F> const &x) { return -FixedPoint<I, F>::SinPi2(x); },
        [](FixedPoint<I, F> const &x) { return -FixedPoint<I, F>::CosPi2(x); }};

template <uint16_t I, uint16_t F>
std::function<FixedPoint<I, F>(FixedPoint<I, F> const &x)>
    FixedPoint<I, F>::CosPi2QuadrantFuncs[4] = {
        [](FixedPoint<I, F> const &x) { return FixedPoint<I, F>::CosPi2(x); },
        [](FixedPoint<I, F> const &x) { return -FixedPoint<I, F>::SinPi2(x); },
        [](FixedPoint<I, F> const &x) { return -FixedPoint<I, F>::CosPi2(x); },
        [](FixedPoint<I, F> const &x) { return FixedPoint<I, F>::SinPi2(x); }};

template <uint16_t I, uint16_t F>
uint32_t FixedPoint<I, F>::fp_state{FixedPoint<I, F>::STATE_OK};

template <uint16_t I, uint16_t F>
constexpr typename FixedPoint<I, F>::Type FixedPoint<I, F>::SMALLEST_FRACTION;
template <uint16_t I, uint16_t F>
constexpr typename FixedPoint<I, F>::Type FixedPoint<I, F>::LARGEST_FRACTION;
template <uint16_t I, uint16_t F>
constexpr typename FixedPoint<I, F>::Type FixedPoint<I, F>::MAX_INT;
template <uint16_t I, uint16_t F>
constexpr typename FixedPoint<I, F>::Type FixedPoint<I, F>::MIN_INT;
template <uint16_t I, uint16_t F>
constexpr typename FixedPoint<I, F>::Type FixedPoint<I, F>::MAX;
template <uint16_t I, uint16_t F>
constexpr typename FixedPoint<I, F>::Type FixedPoint<I, F>::MIN;
template <uint16_t I, uint16_t F>
constexpr uint16_t FixedPoint<I, F>::DECIMAL_DIGITS;

// Instantiate these constants, but define them in the cpp here, earlier compilers need this.

/* e = 2.718281828459045235360287471352662498 */
template <>
FixedPoint<64, 64> const FixedPoint<64, 64>::CONST_E;
template <>
FixedPoint<32, 32> const FixedPoint<32, 32>::CONST_E;
template <>
FixedPoint<16, 16> const FixedPoint<16, 16>::CONST_E;

/* log_2(e) = 1.442695040888963407359924681001892137 */
template <>
FixedPoint<64, 64> const FixedPoint<64, 64>::CONST_LOG2E;
template <>
FixedPoint<32, 32> const FixedPoint<32, 32>::CONST_LOG2E;
template <>
FixedPoint<16, 16> const FixedPoint<16, 16>::CONST_LOG2E;

/* log_2(10) = 3.32192809488736234787 */
template <>
FixedPoint<64, 64> const FixedPoint<64, 64>::CONST_LOG210;
template <>
FixedPoint<32, 32> const FixedPoint<32, 32>::CONST_LOG210;
template <>
FixedPoint<16, 16> const FixedPoint<16, 16>::CONST_LOG210;

/* log_10(e) = 0.434294481903251827651128918916605082 */
template <>
FixedPoint<64, 64> const FixedPoint<64, 64>::CONST_LOG10E;
template <>
FixedPoint<32, 32> const FixedPoint<32, 32>::CONST_LOG10E;
template <>
FixedPoint<16, 16> const FixedPoint<16, 16>::CONST_LOG10E;

/* ln(2) = 0.693147180559945309417232121458176568 */
template <>
FixedPoint<64, 64> const FixedPoint<64, 64>::CONST_LN2;
template <>
FixedPoint<32, 32> const FixedPoint<32, 32>::CONST_LN2;
template <>
FixedPoint<16, 16> const FixedPoint<16, 16>::CONST_LN2;

/* ln(10) = 2.302585092994045684017991454684364208 */
template <>
FixedPoint<64, 64> const FixedPoint<64, 64>::CONST_LN10;
template <>
FixedPoint<32, 32> const FixedPoint<32, 32>::CONST_LN10;
template <>
FixedPoint<16, 16> const FixedPoint<16, 16>::CONST_LN10;

/* Pi = 3.141592653589793238462643383279502884 */
template <>
FixedPoint<64, 64> const FixedPoint<64, 64>::CONST_PI;
template <>
FixedPoint<32, 32> const FixedPoint<32, 32>::CONST_PI;
template <>
FixedPoint<16, 16> const FixedPoint<16, 16>::CONST_PI;

/* Pi/2 = 1.570796326794896619231321691639751442 */
template <>
FixedPoint<64, 64> const FixedPoint<64, 64>::CONST_PI_2;
template <>
FixedPoint<32, 32> const FixedPoint<32, 32>::CONST_PI_2;
template <>
FixedPoint<16, 16> const FixedPoint<16, 16>::CONST_PI_2;

/* Pi/4 = 0.785398163397448309615660845819875721 */
template <>
FixedPoint<64, 64> const FixedPoint<64, 64>::CONST_PI_4;
template <>
FixedPoint<32, 32> const FixedPoint<32, 32>::CONST_PI_4;
template <>
FixedPoint<16, 16> const FixedPoint<16, 16>::CONST_PI_4;

/* 1/Pi = 0.318309886183790671537767526745028724 */
template <>
FixedPoint<64, 64> const FixedPoint<64, 64>::CONST_INV_PI;
template <>
FixedPoint<32, 32> const FixedPoint<32, 32>::CONST_INV_PI;
template <>
FixedPoint<16, 16> const FixedPoint<16, 16>::CONST_INV_PI;

/* 2/Pi = 0.636619772367581343075535053490057448 */
template <>
FixedPoint<64, 64> const FixedPoint<64, 64>::CONST_TWO_INV_PI;
template <>
FixedPoint<32, 32> const FixedPoint<32, 32>::CONST_TWO_INV_PI;
template <>
FixedPoint<16, 16> const FixedPoint<16, 16>::CONST_TWO_INV_PI;

/* 2/Sqrt(Pi) = 1.128379167095512573896158903121545172 */
template <>
FixedPoint<64, 64> const FixedPoint<64, 64>::CONST_TWO_INV_SQRTPI;
template <>
FixedPoint<32, 32> const FixedPoint<32, 32>::CONST_TWO_INV_SQRTPI;
template <>
FixedPoint<16, 16> const FixedPoint<16, 16>::CONST_TWO_INV_SQRTPI;

/* Sqrt(2) = 1.414213562373095048801688724209698079 */
template <>
FixedPoint<64, 64> const FixedPoint<64, 64>::CONST_SQRT2;
template <>
FixedPoint<32, 32> const FixedPoint<32, 32>::CONST_SQRT2;
template <>
FixedPoint<16, 16> const FixedPoint<16, 16>::CONST_SQRT2;

/* 1/Sqrt(2) = 0.707106781186547524400844362104849039 */
template <>
FixedPoint<64, 64> const FixedPoint<64, 64>::CONST_INV_SQRT2;
template <>
FixedPoint<32, 32> const FixedPoint<32, 32>::CONST_INV_SQRT2;
template <>
FixedPoint<16, 16> const FixedPoint<16, 16>::CONST_INV_SQRT2;

template <uint16_t I, uint16_t F>
FixedPoint<I, F> const FixedPoint<I, F>::_0{0}; /* 0 */
template <uint16_t I, uint16_t F>
FixedPoint<I, F> const FixedPoint<I, F>::_1{1}; /* 1 */
template <uint16_t I, uint16_t F>
FixedPoint<I, F> const FixedPoint<I, F>::_half{0.5}; /* 0.5 */
template <uint16_t I, uint16_t F>
FixedPoint<I, F> const FixedPoint<I, F>::TOLERANCE(
    0, FixedPoint<I, F>::BaseTypeInfo::tolerance); /* 0 */
template <uint16_t I, uint16_t F>
FixedPoint<I, F> const FixedPoint<I, F>::CONST_SMALLEST_FRACTION{
    FixedPoint<I, F>(0, FixedPoint<I, F>::SMALLEST_FRACTION)};
template <uint16_t I, uint16_t F>
FixedPoint<I, F> const FixedPoint<I, F>::MAX_EXP{FixedPoint<I, F>::FromBase(
    FixedPoint<I, F>::BaseTypeInfo::max_exp)}; /* maximum exponent for Exp() */
template <uint16_t I, uint16_t F>
FixedPoint<I, F> const FixedPoint<I, F>::MIN_EXP{
    FixedPoint<I, F>::FromBase(static_cast<FixedPoint<I, F>::Type>(
        FixedPoint<I, F>::BaseTypeInfo::min_exp))}; /* minimum exponent for Exp() */
template <uint16_t I, uint16_t F>
FixedPoint<I, F> const FixedPoint<I, F>::FP_MAX{FixedPoint<I, F>::FromBase(FixedPoint<I, F>::MAX)};
template <uint16_t I, uint16_t F>
FixedPoint<I, F> const FixedPoint<I, F>::FP_MIN{FixedPoint<I, F>::FromBase(FixedPoint<I, F>::MIN)};
template <std::uint16_t I, std::uint16_t F>
FixedPoint<I, F> const FixedPoint<I, F>::NaN{
    FixedPoint<I, F>::FromBase(Type(1) << (TOTAL_BITS - 1) | FRACTIONAL_MASK)};
template <std::uint16_t I, std::uint16_t F>
FixedPoint<I, F> const FixedPoint<I, F>::POSITIVE_INFINITY{
    FixedPoint<I, F>::FromBase(FixedPoint<I, F>::MAX + FixedPoint<I, F>::ONE_MASK)};
template <std::uint16_t I, std::uint16_t F>
FixedPoint<I, F> const FixedPoint<I, F>::NEGATIVE_INFINITY{
    FixedPoint<I, F>::FromBase(FixedPoint<I, F>::MIN - FixedPoint<I, F>::ONE_MASK)};

inline std::ostream &operator<<(std::ostream &s, int128_t const &x)
{
  s << static_cast<uint64_t>(x >> 64) << "|" << static_cast<uint64_t>(x);
  return s;
}

inline std::ostream &operator<<(std::ostream &s, uint128_t const &x)
{
  s << static_cast<uint64_t>(x >> 64) << "|" << static_cast<uint64_t>(x);
  return s;
}

template <uint16_t I, uint16_t F>
inline std::ostream &operator<<(std::ostream &s, FixedPoint<I, F> const &n)
{
  std::ios_base::fmtflags f(s.flags());
  s << std::setfill('0');
  s << std::setw(I / 4);
  s << std::setprecision(FixedPoint<I, F>::DECIMAL_DIGITS);
  s << std::fixed;
  if (FixedPoint<I, F>::IsNaN(n))
  {
    s << "NaN";
  }
  else if (FixedPoint<I, F>::IsPosInfinity(n))
  {
    s << "+∞";
  }
  else if (FixedPoint<I, F>::IsNegInfinity(n))
  {
    s << "-∞";
  }
  else
  {
    s << double(n);
  }
#ifdef FETCH_FIXEDPOINT_DEBUG_HEX
  // Only output the hex value in DEBUG mode
  s << " (0x" << std::hex << static_cast<typename FixedPoint<I, F>::Type>(n.Data()) << ")";
#endif
  s.flags(f);
  return s;
}

///////////////////////////
/// State of operations ///
///////////////////////////

template <uint16_t I, uint16_t F>
constexpr void FixedPoint<I, F>::StateClear()
{
  fp_state = 0;
}

template <uint16_t I, uint16_t F>
constexpr bool FixedPoint<I, F>::IsState(uint32_t const state)
{
  return (fp_state & state) != 0u;
}

template <uint16_t I, uint16_t F>
constexpr bool FixedPoint<I, F>::IsStateNaN()
{
  return IsState(STATE_NAN);
}

template <uint16_t I, uint16_t F>
constexpr bool FixedPoint<I, F>::IsStateUnderflow()
{
  return IsState(STATE_UNDERFLOW);
}

template <uint16_t I, uint16_t F>
constexpr bool FixedPoint<I, F>::IsStateOverflow()
{
  return IsState(STATE_OVERFLOW);
}

template <uint16_t I, uint16_t F>
constexpr bool FixedPoint<I, F>::IsStateInfinity()
{
  return IsState(STATE_INFINITY);
}

template <uint16_t I, uint16_t F>
constexpr bool FixedPoint<I, F>::IsStateDivisionByZero()
{
  return IsState(STATE_DIVISION_BY_ZERO);
}

////////////////////
/// constructors ///
////////////////////

/**
 * Templated constructor when T is an integer type
 * @tparam T any integer type
 * @param n integer value to set FixedPoint to
 */
template <uint16_t I, uint16_t F>
template <typename T>
constexpr FixedPoint<I, F>::FixedPoint(T n, meta::IfIsInteger<T> * /*unused*/)
  : data_{static_cast<typename FixedPoint<I, F>::Type>(n)}
{
  if (CheckOverflow(static_cast<NextType>(n)))
  {
    fp_state |= STATE_OVERFLOW;
    data_ = MAX;
  }
  else if (CheckUnderflow(static_cast<NextType>(n)))
  {
    fp_state |= STATE_OVERFLOW;
    data_ = MIN;
  }
  else
  {
    Type s    = (data_ < 0) - (data_ > 0);
    Type abs_ = s * data_;
    abs_ <<= FRACTIONAL_BITS;
    data_ = s * abs_;
  }
}

/**
 * Templated constructor only when T is a float/double type
 * @tparam T any float/double type
 * @param n float/double value to set FixedPoint to
 */
template <uint16_t I, uint16_t F>
template <typename T>
constexpr FixedPoint<I, F>::FixedPoint(T n, meta::IfIsFloat<T> * /*unused*/)
  : data_(static_cast<typename FixedPoint<I, F>::Type>(n * ONE_MASK))
{
  if (IsMinusZero(n))
  {
    data_ = 0;
  }
  else if (CheckOverflow(static_cast<NextType>(n * ONE_MASK)))
  {
    fp_state |= STATE_OVERFLOW;
    data_ = MAX;
  }
  else if (CheckUnderflow(static_cast<NextType>(n * ONE_MASK)))
  {
    fp_state |= STATE_OVERFLOW;
    data_ = MIN;
  }
}

/**
 * Copy constructor
 * @param o other FixedPoint object to copy
 */
template <uint16_t I, uint16_t F>
constexpr FixedPoint<I, F>::FixedPoint(FixedPoint<I, F> const &o)
  : data_{o.data_}
{}

/**
 * Templated constructor taking 2 arguments, integer and fraction part
 * @param integer
 * @param fraction
 */
template <uint16_t I, uint16_t F>
constexpr FixedPoint<I, F>::FixedPoint(typename FixedPoint<I, F>::Type const &        integer,
                                       typename FixedPoint<I, F>::UnsignedType const &fraction)
  : data_{(INTEGER_MASK & (Type(integer) << FRACTIONAL_BITS)) | Type(fraction & FRACTIONAL_MASK)}
{
  if (CheckOverflow(static_cast<NextType>(data_)))
  {
    fp_state |= STATE_OVERFLOW;
    data_ = MAX;
  }
  else if (CheckUnderflow(static_cast<NextType>(data_)))
  {
    fp_state |= STATE_OVERFLOW;
    data_ = MIN;
  }
}

template <>
template <>
constexpr FixedPoint<32, 32>::FixedPoint(FixedPoint<16, 16> const &o)
  : data_{static_cast<int64_t>(o.Data()) << 16}
{}

template <>
template <>
constexpr FixedPoint<64, 64>::FixedPoint(FixedPoint<16, 16> const &o)
  : data_{static_cast<int128_t>(o.Data()) << 48}
{}

template <>
template <>
constexpr FixedPoint<64, 64>::FixedPoint(FixedPoint<32, 32> const &o)
  : data_{static_cast<int128_t>(o.Data()) << 32}
{}

template <>
template <>
constexpr FixedPoint<32, 32>::FixedPoint(FixedPoint<64, 64> const &o)
  : data_{static_cast<int64_t>(o.Data() >> 32)}
{
  if (CheckOverflow(static_cast<NextType>(data_)))
  {
    fp_state |= STATE_OVERFLOW;
    data_ = MAX;
  }
  else if (CheckUnderflow(static_cast<NextType>(data_)))
  {
    fp_state |= STATE_OVERFLOW;
    data_ = MIN;
  }
}

template <>
template <>
constexpr FixedPoint<16, 16>::FixedPoint(FixedPoint<64, 64> const &o)
  : data_{static_cast<int32_t>(o.Data() >> 48)}
{
  if (CheckOverflow(static_cast<NextType>(data_)))
  {
    fp_state |= STATE_OVERFLOW;
    data_ = MAX;
  }
  else if (CheckUnderflow(static_cast<NextType>(data_)))
  {
    fp_state |= STATE_OVERFLOW;
    data_ = MIN;
  }
}

template <>
template <>
constexpr FixedPoint<16, 16>::FixedPoint(FixedPoint<32, 32> const &o)
  : data_{static_cast<int32_t>(o.Data() >> 16)}
{
  if (CheckOverflow(static_cast<NextType>(data_)))
  {
    fp_state |= STATE_OVERFLOW;
    data_ = MAX;
  }
  else if (CheckUnderflow(static_cast<NextType>(data_)))
  {
    fp_state |= STATE_OVERFLOW;
    data_ = MIN;
  }
}

template <uint16_t I, uint16_t F>
FixedPoint<I, F>::FixedPoint(std::string const &s)
  : data_{0}
{
<<<<<<< HEAD
  if (s.find("e") != std::string::npos || s.find("E") != std::string::npos)
=======
  if (s.find('e') != std::string::npos || s.find('E') != std::string::npos)
>>>>>>> 1c82e249
  {
    throw std::runtime_error("FixedPoint string parsing does not support scientific notation!");
  }
  auto index  = s.find("fp");
  auto s_copy = std::string(s, 0, index);

  Type         integer_part{0};
  UnsignedType fractional_part{0};
  bool         is_negative{false};

  std::string integer_match;
  std::string fractional_match;
  auto        decimal_pos = s_copy.find('.');
  if (decimal_pos != std::string::npos)
  {
    integer_match    = std::string(s_copy, 0, decimal_pos);
    fractional_match = std::string(s_copy, decimal_pos + 1, s_copy.length());

    // Trim right zeroes in fractional part
    fractional_match.erase(fractional_match.find_last_not_of('0') + 1, std::string::npos);

    // Parse the fractional part and convert to FixedPoint.
    // Ignore more than the supported decimal digits
    if (fractional_match.length() > DECIMAL_DIGITS)
    {
      fractional_match.erase(DECIMAL_DIGITS, fractional_match.length() - DECIMAL_DIGITS);
    }
    UnsignedType power10{10};

    // find last digit in the fraction and calculate the power of 10 to divide by
    auto   last_digit = fractional_match.find_last_not_of('0');
    size_t digit_pos;
    if (last_digit != std::string::npos)
    {
      digit_pos = std::min(last_digit, fractional_match.size() - 1);
      fractional_match.erase(digit_pos + 1, fractional_match.length() - digit_pos);
    }
    else
    {
      digit_pos = fractional_match.size();
    }
    for (size_t zeros = 0; zeros < digit_pos; zeros++)
    {
      power10 *= 10;
    }
    // read into the integer type and divide by largest possible power of 10 to get
    // the needed fractional part in binary
    fractional_part =
        static_cast<UnsignedType>(std::strtoul(fractional_match.c_str(), nullptr, 10));

    fractional_part = (fractional_part * ONE_MASK) / power10;
  }
  else
  {
    integer_match = s_copy;
  }

  // Trim left zeroes
  integer_match.erase(0, std::min(integer_match.find_first_not_of('0'), integer_match.size() - 1));

  // We definitely have an overflow, check the sign and set to MAX/MIN
  if (integer_match.length() > DECIMAL_DIGITS)
  {
    if (integer_match[0] == '-')
    {
      fp_state |= STATE_OVERFLOW;
      data_ = MIN;
    }
    else
    {
      fp_state |= STATE_OVERFLOW;
      data_ = MAX;
    }
    return;
  }

  // Check the sign separetely, as -0 will be parsed as just 0 in strtoll() below.
  if (integer_match[0] == '-')
  {
    is_negative = true;
  }

  // Read the (signed) integer
  integer_part = static_cast<Type>(std::strtoll(integer_match.c_str(), nullptr, 10));
  if (fractional_part != 0 && is_negative)
  {
    // If it's negative, we need to add one and complement the fractional part
    --integer_part;
    fractional_part = ~fractional_part + 1;
  }

  // Construct the data value from integer and fractional parts
  data_ = (INTEGER_MASK & (Type(integer_part) << FRACTIONAL_BITS)) |
          Type(fractional_part & FRACTIONAL_MASK);

  // Finally check for overflow/underflow
  if (CheckOverflow(static_cast<NextType>(data_)))
  {
    fp_state |= STATE_OVERFLOW;
    data_ = MAX;
  }
  else if (CheckUnderflow(static_cast<NextType>(data_)))
  {
    fp_state |= STATE_OVERFLOW;
    data_ = MIN;
  }
}

///////////////////
/// conversions ///
///////////////////

/**
 * Method to return the integer part of the FixedPoint object
 * @return the integer part of the FixedPoint object
 */
template <uint16_t I, uint16_t F>
constexpr typename FixedPoint<I, F>::Type FixedPoint<I, F>::Integer() const
{
  if (IsNaN(*this))
  {
    fp_state |= STATE_NAN;
  }
  return Type((data_ & INTEGER_MASK) >> FRACTIONAL_BITS);
}

/**
 * Method to return the fraction part of the FixedPoint object
 * @return the fraction part of the FixedPoint object
 */
template <uint16_t I, uint16_t F>
constexpr typename FixedPoint<I, F>::Type FixedPoint<I, F>::Fraction() const
{
  if (IsNaN(*this))
  {
    fp_state |= STATE_NAN;
  }
  return (data_ & FRACTIONAL_MASK);
}

/**
 * Same as Integer()
 * @param the FixedPoint object to use Floor() on
 * @return the integer part of the FixedPoint object
 */
template <uint16_t I, uint16_t F>
constexpr FixedPoint<I, F> FixedPoint<I, F>::Floor(FixedPoint<I, F> const &o)
{
  if (IsNaN(o))
  {
    fp_state |= STATE_NAN;
    return NaN;
  }
  return FixedPoint{o.Integer()};
}

/**
 * Return the nearest greater integer to the FixedPoint number o
 * @param the FixedPoint object to use Round() on
 * @return the nearest greater integer to the FixedPoint number o
 */
template <uint16_t I, uint16_t F>
constexpr FixedPoint<I, F> FixedPoint<I, F>::Round(FixedPoint<I, F> const &o)
{
  if (IsNaN(o))
  {
    fp_state |= STATE_NAN;
    return NaN;
  }
  return Floor(o + FixedPoint{0.5});
}

/**
 * Take a raw primitive of Type and convert it to a FixedPoint object
 * @param the primitive to convert to FixedPoint
 * @return the converted FixedPoint
 */
template <uint16_t I, uint16_t F>
constexpr FixedPoint<I, F> FixedPoint<I, F>::FromBase(typename FixedPoint<I, F>::Type n)
{
  return FixedPoint(n, NoScale());
}

/////////////////////////
/// casting operators ///
/////////////////////////

/**
 * Cast the FixedPoint object to a double primitive
 * @return the cast FixedPoint object to double
 */
template <uint16_t I, uint16_t F>
FixedPoint<I, F>::operator double() const
{
  return (static_cast<double>(data_) / ONE_MASK);
}

/**
 * Cast the FixedPoint object to a float primitive
 * @return the cast FixedPoint object to float
 */
template <uint16_t I, uint16_t F>
FixedPoint<I, F>::operator float() const
{
  return (static_cast<float>(data_) / ONE_MASK);
}

/**
 * Cast the FixedPoint object to an integer primitive
 * @return the cast FixedPoint object to an integer primitive
 */
template <uint16_t I, uint16_t F>
template <typename T>
FixedPoint<I, F>::operator T() const
{
  return (static_cast<T>(Integer()));
}

/////////////////
/// operators ///
/////////////////

/**
 * Assignment operator, same as copy constructor
 * @param the FixedPoint object to assign from
 * @return copies the given FixedPoint object o
 */
template <uint16_t I, uint16_t F>
constexpr FixedPoint<I, F> &FixedPoint<I, F>::operator=(FixedPoint<I, F> const &o)
{
  if (IsNaN(o))
  {
    fp_state |= STATE_NAN;
  }
  data_ = o.data_;
  return *this;
}

/**
 * Assignment operator for primitive integer types
 * @param the primitive to assign the FixedPoint object from
 * @return copies the given primitive integer n
 */
template <uint16_t I, uint16_t F>  // NOLINT
template <typename T>
constexpr meta::IfIsInteger<T, FixedPoint<I, F>> &FixedPoint<I, F>::operator=(T const &n)  // NOLINT
{
  if (CheckOverflow(static_cast<NextType>(n)))
  {
    fp_state |= STATE_OVERFLOW;
    data_ = MAX;
  }
  else if (CheckUnderflow(static_cast<NextType>(n)))
  {
    fp_state |= STATE_OVERFLOW;
    data_ = MIN;
  }
  else
  {
    data_ = {static_cast<Type>(n) << static_cast<Type>(FRACTIONAL_BITS)};
  }
  return *this;
}

/**
 * Assignment operator for primitive float types
 * @param the primitive to assign the FixedPoint object from
 * @return copies the given primitive float n
 */
template <uint16_t I, uint16_t F>  // NOLINT
template <typename T>
constexpr meta::IfIsFloat<T, FixedPoint<I, F>> &FixedPoint<I, F>::operator=(T const &n)  // NOLINT
{
  if (CheckOverflow(static_cast<NextType>(n * ONE_MASK)))
  {
    fp_state |= STATE_OVERFLOW;
    data_ = MAX;
  }
  else if (CheckUnderflow(static_cast<NextType>(n * ONE_MASK)))
  {
    fp_state |= STATE_OVERFLOW;
    data_ = MIN;
  }
  else
  {
    data_ = static_cast<typename FixedPoint<I, F>::Type>(n * ONE_MASK);
  }
  return *this;
}

///////////////////////////////////////////////////
/// comparison operators for FixedPoint objects ///
///////////////////////////////////////////////////

/**
 * Equality comparison operator, note, NaN objects are never equal to each other
 * @param the FixedPoint object to compare to
 * @return true if objects are equal, false otherwise
 */
template <uint16_t I, uint16_t F>
constexpr bool FixedPoint<I, F>::operator==(FixedPoint const &o) const
{
  if (IsNaN(*this) || IsNaN(o))
  {
    return false;
  }

  return (data_ == o.Data());
}

/**
 * Inequality comparison operator, note, NaN objects are never equal to each other
 * @param the FixedPoint object to compare to
 * @return true if objects are unequal, false otherwise
 */
template <uint16_t I, uint16_t F>
constexpr bool FixedPoint<I, F>::operator!=(FixedPoint const &o) const
{
  if (IsNaN(*this) || IsNaN(o))
  {
    return true;
  }

  return (data_ != o.Data());
}

/**
 * Less than comparison operator, note, NaN objects are never equal to each other
 * @param the FixedPoint object to compare to
 * @return true if object is less than o, false otherwise
 */
template <uint16_t I, uint16_t F>
constexpr bool FixedPoint<I, F>::operator<(FixedPoint const &o) const
{
  if (IsNaN(*this) || IsNaN(o))
  {
    return false;
  }
  if (IsNegInfinity(*this))
  {
    // Negative infinity is always smaller than all other quantities except itself
    return !IsNegInfinity(o);
  }
  if (IsPosInfinity(*this))
  {
    // Positive infinity is never smaller than any other quantity
    return false;
  }

  if (IsNegInfinity(o))
  {
    return false;
  }
  if (IsPosInfinity(o))
  {
    return true;
  }

  return (data_ < o.Data());
}

/**
 * Less than or equal comparison operator, note, NaN objects are never equal to each other
 * @param the FixedPoint object to compare to
 * @return true if object is less than or equal to o, false otherwise
 */
template <uint16_t I, uint16_t F>
constexpr bool FixedPoint<I, F>::operator<=(FixedPoint const &o) const
{
  return (*this < o) || (*this == o);
}

/**
 * Greater than comparison operator, note, NaN objects are never equal to each other
 * @param the FixedPoint object to compare to
 * @return true if object is greater than o, false otherwise
 */
template <uint16_t I, uint16_t F>
constexpr bool FixedPoint<I, F>::operator>(FixedPoint const &o) const
{
  return (o < *this);
}

/**
 * Greater than or equal comparison operator, note, NaN objects are never equal to each other
 * @param the FixedPoint object to compare to
 * @return true if object is greater than or equal to o, false otherwise
 */
template <uint16_t I, uint16_t F>
constexpr bool FixedPoint<I, F>::operator>=(FixedPoint const &o) const
{
  return (o < *this) || (*this == o);
}

/**
 * Check if two numbers are near according to abs(*this - o) < tolerance
 * @param the FixedPoint object to compare to
 * @return true if object is close to o, false otherwise
 */
template <uint16_t I, uint16_t F>
constexpr bool FixedPoint<I, F>::Near(FixedPoint const &o) const
{
  return (Abs(*this - o) < TOLERANCE);
}

////////////////////////////////////////////////
/// comparison operators against other types ///
////////////////////////////////////////////////

/**
 * Equality comparison operator, note, NaN objects are never equal to each other
 * @param the primitive object to compare to
 * @return true if objects are equal, false otherwise
 */
template <uint16_t I, uint16_t F>
template <typename OtherType>
constexpr bool FixedPoint<I, F>::operator==(OtherType const &o) const
{
  return (*this == FixedPoint(o));
}

/**
 * Inequality comparison operator, note, NaN objects are never equal to each other
 * @param the FixedPoint object to compare to
 * @return true if objects are unequal, false otherwise
 */
template <uint16_t I, uint16_t F>
template <typename OtherType>
constexpr bool FixedPoint<I, F>::operator!=(OtherType const &o) const
{
  return (*this != FixedPoint(o));
}

/**
 * Less than comparison operator, note, NaN objects are never equal to each other
 * @param the FixedPoint object to compare to
 * @return true if object is less than o, false otherwise
 */
template <uint16_t I, uint16_t F>
template <typename OtherType>
constexpr bool FixedPoint<I, F>::operator<(OtherType const &o) const
{
  return (*this < FixedPoint(o));
}

/**
 * Greater than comparison operator, note, NaN objects are never equal to each other
 * @param the FixedPoint object to compare to
 * @return true if object is greater than o, false otherwise
 */
template <uint16_t I, uint16_t F>
template <typename OtherType>
constexpr bool FixedPoint<I, F>::operator>(OtherType const &o) const
{
  return (*this > FixedPoint(o));
}

/**
 * Less than or equal comparison operator, note, NaN objects are never equal to each other
 * @param the FixedPoint object to compare to
 * @return true if object is less than or equal to o, false otherwise
 */
template <uint16_t I, uint16_t F>
template <typename OtherType>
constexpr bool FixedPoint<I, F>::operator<=(OtherType const &o) const
{
  return (*this <= FixedPoint(o));
}

/**
 * Greater than or equal comparison operator, note, NaN objects are never equal to each other
 * @param the FixedPoint object to compare to
 * @return true if object is greater than o, false otherwise
 */
template <uint16_t I, uint16_t F>
template <typename OtherType>
constexpr bool FixedPoint<I, F>::operator>=(OtherType const &o) const
{
  return (*this >= FixedPoint(o));
}

/**
 * Check if two numbers are near according to abs(*this - o) < tolerance
 * @param the FixedPoint object to compare to
 * @return true if object is close to o, false otherwise
 */
template <uint16_t I, uint16_t F>
template <typename OtherType>
constexpr bool FixedPoint<I, F>::Near(OtherType const &o) const
{
  return Near(FixedPoint{o});
}

///////////////////////
/// unary operators ///
///////////////////////

/**
 * Unary minus operator
 * @return the negative number
 */
template <uint16_t I, uint16_t F>
constexpr FixedPoint<I, F> FixedPoint<I, F>::operator-() const
{
  if (IsNaN(*this))
  {
    fp_state |= STATE_NAN;
    return NaN;
  }
  if (IsPosInfinity(*this))
  {
    fp_state |= STATE_INFINITY;
    return NEGATIVE_INFINITY;
  }
  if (IsNegInfinity(*this))
  {
    fp_state |= STATE_INFINITY;
    return POSITIVE_INFINITY;
  }
  FixedPoint t(*this);
  t.data_ = -t.data_;
  return t;
}

/**
 * Logical Negation operator, note, NaN objects are never equal to each other
 * @return true if object is greater than o, false otherwise
 */
template <uint16_t I, uint16_t F>
constexpr bool FixedPoint<I, F>::operator!() const
{
  return !data_;
}

/**
 * Bitwise NOT operator
 * @return the bitwise NOT of the number
 */
template <uint16_t I, uint16_t F>
constexpr FixedPoint<I, F> FixedPoint<I, F>::operator~() const
{
  FixedPoint t(*this);
  t.data_ = ~t.data_;
  return t;
}

/**
 * Prefix increment operator, increase the number by one
 * @return the number increased by one, prefix mode
 */
template <uint16_t I, uint16_t F>
constexpr FixedPoint<I, F> &FixedPoint<I, F>::operator++()
{
  if (CheckOverflow(static_cast<NextType>(data_) + static_cast<NextType>(_1.Data())))
  {
    fp_state |= STATE_OVERFLOW;
    data_ = MAX;
  }
  else if (CheckUnderflow(static_cast<NextType>(data_) + static_cast<NextType>(_1.Data())))
  {
    fp_state |= STATE_OVERFLOW;
    data_ = MIN;
  }
  else
  {
    data_ += ONE_MASK;
  }
  return *this;
}

/**
 * Prefix decrement operator, decrease the number by one
 * @return the number decreased by one, prefix mode
 */
template <uint16_t I, uint16_t F>
constexpr FixedPoint<I, F> &FixedPoint<I, F>::operator--()
{
  if (CheckOverflow(static_cast<NextType>(data_) - static_cast<NextType>(_1.Data())))
  {
    fp_state |= STATE_OVERFLOW;
    data_ = MAX;
  }
  else if (CheckUnderflow(static_cast<NextType>(data_) - static_cast<NextType>(_1.Data())))
  {
    fp_state |= STATE_OVERFLOW;
    data_ = MIN;
  }
  else
  {
    data_ -= ONE_MASK;
  }
  return *this;
}

/**
 * Postfix increment operator, increase the number by one
 * @return the number increased by one, prefix mode
 */
template <uint16_t I, uint16_t F>
FixedPoint<I, F> const FixedPoint<I, F>::operator++(int) &
{
  FixedPoint<I, F> result{*this};
  ++result;
  return result;
}

/**
 * Postfix decrement operator, decrease the number by one
 * @return the number decreased by one, prefix mode
 */
template <uint16_t I, uint16_t F>
FixedPoint<I, F> const FixedPoint<I, F>::operator--(int) &
{
  FixedPoint<I, F> result{*this};
  --result;
  return result;
}

/////////////////////////////////////////////////
/// math operators against FixedPoint objects ///
/////////////////////////////////////////////////

/**
 * Addition operator
 * @param the FixedPoint object to add to
 * @return the sum of the two FixedPoint objects
 */
template <uint16_t I, uint16_t F>
constexpr FixedPoint<I, F> FixedPoint<I, F>::operator+(FixedPoint<I, F> const &n) const
{
  FixedPoint res{*this};
  res += n;
  return res;
}

/**
 * Subtraction operator
 * @param the FixedPoint object to subtract from
 * @return the difference of the two FixedPoint objects
 */
template <uint16_t I, uint16_t F>
constexpr FixedPoint<I, F> FixedPoint<I, F>::operator-(FixedPoint<I, F> const &n) const
{
  FixedPoint res{*this};
  res -= n;
  return res;
}

/**
 * Multiplication operator
 * @param the FixedPoint object to multiply against
 * @return the product of the two FixedPoint objects
 */
template <uint16_t I, uint16_t F>
constexpr FixedPoint<I, F> FixedPoint<I, F>::operator*(FixedPoint<I, F> const &n) const
{
  FixedPoint res{*this};
  res *= n;
  return res;
}

/**
 * Division operator
 * @param the FixedPoint object to divide against
 * @return the division of the two FixedPoint objects
 */
template <uint16_t I, uint16_t F>
constexpr FixedPoint<I, F> FixedPoint<I, F>::operator/(FixedPoint<I, F> const &n) const
{
  FixedPoint res{*this};
  res /= n;
  return res;
}

/**
 * Bitwise AND operator, does bitwise AND between the given FixedPoint object and self
 * @param the given FixedPoint object to AND against
 * @return the bitwise AND operation between the two FixedPoint objects
 */
template <uint16_t I, uint16_t F>
constexpr FixedPoint<I, F> FixedPoint<I, F>::operator&(FixedPoint<I, F> const &n) const
{
  FixedPoint t{*this};
  t &= n;
  return t;
}

/**
 * Bitwise OR operator, does bitwise OR between the given FixedPoint object and self
 * @param the given FixedPoint object to OR against
 * @return the bitwise OR operation between the two FixedPoint objects
 */
template <uint16_t I, uint16_t F>
constexpr FixedPoint<I, F> FixedPoint<I, F>::operator|(FixedPoint<I, F> const &n) const
{
  FixedPoint t{*this};
  t |= n;
  return t;
}

/**
 * Bitwise XOR operator, does bitwise XOR between the given FixedPoint object and self
 * @param the given FixedPoint object to XOR against
 * @return the bitwise XOR operation between the two FixedPoint objects
 */
template <uint16_t I, uint16_t F>
constexpr FixedPoint<I, F> FixedPoint<I, F>::operator^(FixedPoint<I, F> const &n) const
{
  FixedPoint t{*this};
  t ^= n;
  return t;
}

/**
 * Addition assignment operator, adds given object to self
 * @param the given FixedPoint object to add to
 * @return the sum of the two FixedPoint objects
 */
template <uint16_t I, uint16_t F>
constexpr FixedPoint<I, F> &FixedPoint<I, F>::operator+=(FixedPoint<I, F> const &n)
{
  if (IsNaN(*this) || IsNaN(n))
  {
    fp_state |= STATE_NAN;
    *this = NaN;
  }
  else if (IsPosInfinity(*this))
  {
    // Adding +∞ to -∞ gives NaN, +∞ otherwise
    if (IsNegInfinity(n))
    {
      fp_state |= STATE_NAN;
      *this = NaN;
    }
    else
    {
      fp_state |= STATE_INFINITY;
      *this = POSITIVE_INFINITY;
    }
  }
  else if (IsNegInfinity(*this))
  {
    // Adding +∞ to -∞ gives NaN, -∞ otherwise
    if (IsPosInfinity(n))
    {
      fp_state |= STATE_NAN;
      *this = NaN;
    }
    else
    {
      fp_state |= STATE_INFINITY;
      *this = NEGATIVE_INFINITY;
    }
  }
  else
  {
    if (IsPosInfinity(n))
    {
      fp_state |= STATE_INFINITY;
      *this = POSITIVE_INFINITY;
    }
    else if (IsNegInfinity(n))
    {
      fp_state |= STATE_INFINITY;
      *this = NEGATIVE_INFINITY;
    }
    else if (CheckOverflow(static_cast<NextType>(data_) + static_cast<NextType>(n.Data())))
    {
      fp_state |= STATE_OVERFLOW;
      data_ = MAX;
    }
    else if (CheckUnderflow(static_cast<NextType>(data_) + static_cast<NextType>(n.Data())))
    {
      fp_state |= STATE_OVERFLOW;
      data_ = MIN;
    }
    else
    {
      Type fp = data_ + n.Data();
      *this   = FromBase(fp);
    }
  }
  return *this;
}

/**
 * Subtraction assignment operator, subtracts given object from self
 * @param the given FixedPoint object to subtract from
 * @return the difference of the two FixedPoint objects
 */
template <uint16_t I, uint16_t F>
constexpr FixedPoint<I, F> &FixedPoint<I, F>::operator-=(FixedPoint<I, F> const &n)
{

  if (IsNaN(*this) || IsNaN(n))
  {
    fp_state |= STATE_NAN;
    *this = NaN;
  }
  else if (IsPosInfinity(*this))
  {
    // Subtracting -∞ from +∞ gives NaN, +∞ otherwise
    if (IsPosInfinity(n))
    {
      fp_state |= STATE_NAN;
      *this = NaN;
    }
    else
    {
      fp_state |= STATE_INFINITY;
      *this = POSITIVE_INFINITY;
    }
  }
  else if (IsNegInfinity(*this))
  {
    // Subtracting -∞ from -∞ gives NaN, -∞ otherwise
    if (IsNegInfinity(n))
    {
      fp_state |= STATE_NAN;
      *this = NaN;
    }
    else
    {
      fp_state |= STATE_INFINITY;
      *this = NEGATIVE_INFINITY;
    }
  }
  else if (IsPosInfinity(n))
  {
    fp_state |= STATE_INFINITY;
    *this = NEGATIVE_INFINITY;
  }
  else if (IsNegInfinity(n))
  {
    fp_state |= STATE_INFINITY;
    *this = POSITIVE_INFINITY;
  }
  else
  {
    if (IsNegInfinity(n))
    {
      fp_state |= STATE_INFINITY;
      *this = POSITIVE_INFINITY;
    }
    else if (IsPosInfinity(n))
    {
      fp_state |= STATE_INFINITY;
      *this = NEGATIVE_INFINITY;
    }
    else if (CheckOverflow(static_cast<NextType>(data_) - static_cast<NextType>(n.Data())))
    {
      fp_state |= STATE_OVERFLOW;
      data_ = MAX;
    }
    else if (CheckUnderflow(static_cast<NextType>(data_) - static_cast<NextType>(n.Data())))
    {
      fp_state |= STATE_OVERFLOW;
      data_ = MIN;
    }
    else
    {
      Type fp = data_ - n.Data();
      *this   = FromBase(fp);
    }
  }
  return *this;
}

/**
 * Multiplication assignment operator, multiply given object to self
 * @param the given FixedPoint object to multiply against
 * @return the product of the two FixedPoint objects
 */
template <uint16_t I, uint16_t F>
constexpr FixedPoint<I, F> &FixedPoint<I, F>::operator*=(FixedPoint<I, F> const &n)
{
  if (IsNaN(*this) || IsNaN(n))
  {
    fp_state |= STATE_NAN;
    *this = NaN;
  }
  else if (IsInfinity(*this) && IsInfinity(n))
  {
    fp_state |= STATE_INFINITY;
    *this = infinity((IsPosInfinity(*this) && IsPosInfinity(n)) ||
                     (IsNegInfinity(*this) && IsNegInfinity(n)));
  }
  else if (IsInfinity(*this))
  {
    if (n == _0)
    {
      // ∞ * 0 is NaN
      fp_state |= STATE_NAN;
      *this = NaN;
    }
    else
    {
      // Normal number, return +/-∞ depending on the sign of n
      fp_state |= STATE_INFINITY;
      *this = infinity((IsPosInfinity(*this) && n > _0) || (IsNegInfinity(*this) && n < _0));
    }
  }
  else if (IsInfinity(n))
  {
    if (*this == _0)
    {
      // 0 * ∞ is NaN
      fp_state |= STATE_NAN;
      *this = NaN;
    }
    else
    {
      // Normal number, return +/-∞ depending on the sign of *this
      fp_state |= STATE_INFINITY;
      *this = infinity((*this > _0 && IsPosInfinity(n)) || (*this < _0 && IsNegInfinity(n)));
    }
  }
  else
  {
    NextType prod = NextType(data_) * NextType(n.Data());
    if (CheckOverflow(static_cast<NextType>(prod >> size_t(FRACTIONAL_BITS))))
    {
      fp_state |= STATE_OVERFLOW;
      data_ = MAX;
    }
    else if (CheckUnderflow(static_cast<NextType>(prod >> size_t(FRACTIONAL_BITS))))
    {
      fp_state |= STATE_OVERFLOW;
      data_ = MIN;
    }
    else
    {
      auto fp = static_cast<Type>(prod >> size_t(FRACTIONAL_BITS));
      *this   = FromBase(fp);
    }
  }
  return *this;
}

/**
 * Division assignment operator, divide self against given object
 * @param the given FixedPoint object to divide against
 * @return the division of the two FixedPoint objects
 */
template <uint16_t I, uint16_t F>
constexpr FixedPoint<I, F> &FixedPoint<I, F>::operator/=(FixedPoint<I, F> const &n)
{
  if (IsNaN(*this) || IsNaN(n))
  {
    fp_state |= STATE_NAN;
    *this = NaN;
  }
  else if (n == _0)
  {
    if (*this == _0)
    {
      fp_state |= STATE_NAN;
      *this = NaN;
    }
    else
    {
      fp_state |= STATE_DIVISION_BY_ZERO;
      *this = NaN;
    }
  }
  else if (IsInfinity(*this))
  {
    if (IsInfinity(n))
    {
      fp_state |= STATE_NAN;
      *this = NaN;
    }
    else
    {
      fp_state |= STATE_INFINITY;
      *this = infinity((IsPosInfinity(*this) && n > _0) || (IsNegInfinity(*this) && n < 0));
    }
  }
  else
  {
    FixedPoint sign        = Sign(*this);
    FixedPoint abs_n       = Abs(*this);
    auto       numerator   = NextType(abs_n.Data()) << size_t(FRACTIONAL_BITS);
    auto       denominator = NextType(n.Data());
    NextType   quotient    = numerator / denominator;
    *this                  = sign * FromBase(Type(quotient));
  }
  return *this;
}

/**
 * Bitwise AND assignment operator, does bitwise AND between the given FixedPoint object and self
 * @param the given FixedPoint object to AND against
 * @return the bitwise AND operation between the two FixedPoint objects
 */
template <uint16_t I, uint16_t F>
constexpr FixedPoint<I, F> &FixedPoint<I, F>::operator&=(FixedPoint<I, F> const &n)
{
  data_ &= n.Data();
  return *this;
}

/**
 * Bitwise OR assignment operator, does bitwise OR between the given FixedPoint object and self
 * @param the given FixedPoint object to OR against
 * @return the bitwise OR operation between the two FixedPoint objects
 */
template <uint16_t I, uint16_t F>
constexpr FixedPoint<I, F> &FixedPoint<I, F>::operator|=(FixedPoint<I, F> const &n)
{
  data_ |= n.Data();
  return *this;
}

/**
 * Bitwise XOR assignment operator, does bitwise XOR between the given FixedPoint object and self
 * @param the given FixedPoint object to XOR against
 * @return the bitwise XOR operation between the two FixedPoint objects
 */
template <uint16_t I, uint16_t F>
constexpr FixedPoint<I, F> &FixedPoint<I, F>::operator^=(FixedPoint<I, F> const &n)
{
  data_ ^= n.Data();
  return *this;
}

/**
 * Shift right assignment operator, shift self object right as many bits as Integer() part of the
 * given object
 * @param the given object
 * @return the result of the shift right operation
 */
template <uint16_t I, uint16_t F>
constexpr FixedPoint<I, F> &FixedPoint<I, F>::operator>>=(FixedPoint<I, F> const &n)
{
  data_ >>= n.Integer();
  return *this;
}

/**
 * Shift left assignment operator, shift self object left as many bits as Integer() part of the
 * given object
 * @param the given object
 * @return the result of the shift left operation
 */
template <uint16_t I, uint16_t F>
constexpr FixedPoint<I, F> &FixedPoint<I, F>::operator<<=(FixedPoint<I, F> const &n)
{
  data_ <<= n.Integer();
  return *this;
}

/////////////////////////////////////////
/// math operators against primitives ///
/////////////////////////////////////////

/**
 * Addition operator
 * @param the primitive object to add to
 * @return the sum of the two FixedPoint objects
 */
template <uint16_t I, uint16_t F>
template <typename T>
constexpr FixedPoint<I, F> FixedPoint<I, F>::operator+(T const &n) const
{
  return *this + FixedPoint(n);
}

/**
 * Subtraction operator
 * @param the primitive object to subtract from
 * @return the difference of the two FixedPoint objects
 */
template <uint16_t I, uint16_t F>
template <typename T>
constexpr FixedPoint<I, F> FixedPoint<I, F>::operator-(T const &n) const
{
  return *this - FixedPoint(n);
}

/**
 * Multiplication operator against primitive object
 * @param the primitive number to multiply against
 * @return the product of the two numbers
 */
template <uint16_t I, uint16_t F>
template <typename T>
constexpr FixedPoint<I, F> FixedPoint<I, F>::operator*(T const &n) const
{
  return *this * FixedPoint(n);
}

/**
 * Division operator
 * @param the primitive number to multiply against
 * @return the division of the two FixedPoint objects
 */
template <uint16_t I, uint16_t F>
template <typename T>
constexpr FixedPoint<I, F> FixedPoint<I, F>::operator/(T const &n) const
{
  return *this / FixedPoint(n);
}

/**
 * Bitwise AND assignment operator, does bitwise AND between the given FixedPoint object and self
 * @param the given FixedPoint object to AND against
 * @return the bitwise AND operation between the two FixedPoint objects
 */
template <uint16_t I, uint16_t F>
template <typename T>
constexpr FixedPoint<I, F> FixedPoint<I, F>::operator&(T const &n) const
{
  return *this & FixedPoint(n);
}

/**
 * Bitwise OR assignment operator, does bitwise OR between the given FixedPoint object and self
 * @param the given FixedPoint object to OR against
 * @return the bitwise OR operation between the two FixedPoint objects
 */
template <uint16_t I, uint16_t F>
template <typename T>
constexpr FixedPoint<I, F> FixedPoint<I, F>::operator|(T const &n) const
{
  return *this | FixedPoint(n);
}

/**
 * Bitwise XOR assignment operator, does bitwise XOR between the given FixedPoint object and self
 * @param the given FixedPoint object to XOR against
 * @return the bitwise XOR operation between the two FixedPoint objects
 */
template <uint16_t I, uint16_t F>
template <typename T>
constexpr FixedPoint<I, F> FixedPoint<I, F>::operator^(T const &n) const
{
  return *this ^ FixedPoint(n);
}

/**
 * Shift right assignment operator, shift self object right as many bits as Integer() part of the
 * given object
 * @param the given object
 * @return the result of the shift right operation
 */
template <uint16_t I, uint16_t F>
constexpr FixedPoint<I, F> &FixedPoint<I, F>::operator>>=(int n)
{
  data_ >>= n;
  return *this;
}

/**
 * Shift left assignment operator, shift self object left as many bits as Integer() part of the
 * given object
 * @param the given object
 * @return the result of the shift left operation
 */
template <uint16_t I, uint16_t F>
constexpr FixedPoint<I, F> &FixedPoint<I, F>::operator<<=(int n)
{
  data_ <<= n;
  return *this;
}

///////////////////////////
/// NaN/Infinity checks ///
///////////////////////////

/**
 * Check if given FixedPoint object represents a NaN
 * @param the given object to check for NaN
 * @return true if x is NaN, false otherwise
 */
template <uint16_t I, uint16_t F>
constexpr bool FixedPoint<I, F>::IsNaN(FixedPoint<I, F> const &x)
{
  return x.Data() == NaN.Data();
}

/**
 * Check if given FixedPoint object is +infinity
 * @param the given object to check for +infinity
 * @return true if x is +infinity, false otherwise
 */
template <uint16_t I, uint16_t F>
constexpr bool FixedPoint<I, F>::IsPosInfinity(FixedPoint<I, F> const &x)
{
  return x.Data() == POSITIVE_INFINITY.Data();
}

/**
 * Check if given FixedPoint object is -infinity
 * @param the given object to check for -infinity
 * @return true if x is -infinity, false otherwise
 */
template <uint16_t I, uint16_t F>
constexpr bool FixedPoint<I, F>::IsNegInfinity(FixedPoint<I, F> const &x)
{
  return x.Data() == NEGATIVE_INFINITY.Data();
}

/**
 * Check if given FixedPoint object is +/- infinity
 * @param the given object to check for infinity
 * @return true if x is +/- infinity, false otherwise
 */
template <uint16_t I, uint16_t F>
constexpr bool FixedPoint<I, F>::IsInfinity(FixedPoint<I, F> const &x)
{
  return IsPosInfinity(x) || IsNegInfinity(x);
}

/**
 * helper function to return +∞ is isPositive is true -∞ otherwise
 * @param true if +∞ is needed, false otherwise
 * @return +∞ is isPositive is true -∞ otherwise
 */
template <uint16_t I, uint16_t F>
constexpr FixedPoint<I, F> FixedPoint<I, F>::infinity(bool const isPositive)
{
  return isPositive ? POSITIVE_INFINITY : NEGATIVE_INFINITY;
}

////////////
/// swap ///
////////////

/**
 * Swap two FixedPoint objects
 * @param the secondary object to swap self with
 */
template <uint16_t I, uint16_t F>
constexpr void FixedPoint<I, F>::Swap(FixedPoint<I, F> &rhs)
{
  Type tmp = data_;
  data_    = rhs.Data();
  rhs.SetData(tmp);
}

/////////////////////
/// Getter/Setter ///
/////////////////////

/**
 * Return the contents of the FixedPoint object
 * @return the contents of the FixedPoint object
 */
template <uint16_t I, uint16_t F>
constexpr typename FixedPoint<I, F>::Type FixedPoint<I, F>::Data() const
{
  return data_;
}

/**
 * Return the contents of the FixedPoint object
 * @return the contents of the FixedPoint object
 */
template <std::uint16_t I, std::uint16_t F>
constexpr typename FixedPoint<I, F>::Type &FixedPoint<I, F>::Data()
{
  return data_;
}

/**
 * Set the contents of the FixedPoint object
 * @param the new contents
 */
template <uint16_t I, uint16_t F>
constexpr void FixedPoint<I, F>::SetData(typename FixedPoint<I, F>::Type const n) const
{
  data_ = n;
}

/**
 * Return a pointer to the contents of the FixedPoint object
 * @return a pointer to the contents of the FixedPoint object
 */
template <uint16_t I, uint16_t F>
constexpr typename FixedPoint<I, F>::Type const *FixedPoint<I, F>::pointer() const
{
  return &data_;
}

/**
 * Return a pointer to the contents of the FixedPoint object
 * @return a pointer to the contents of the FixedPoint object
 */
template <uint16_t I, uint16_t F>
constexpr typename FixedPoint<I, F>::Type *FixedPoint<I, F>::pointer()
{
  return &data_;
}

///////////////////////////////////////////////////////////////////
/// FixedPoint implementations of common mathematical functions ///
///////////////////////////////////////////////////////////////////

/**
 * Return the remainder of the division between x/y
 * @param the numerator x
 * @param the denominator y
 * @return the result of x - Round(x/y) * y
 */
template <uint16_t I, uint16_t F>
constexpr FixedPoint<I, F> FixedPoint<I, F>::Remainder(FixedPoint<I, F> const &x,
                                                       FixedPoint<I, F> const &y)
{
  FixedPoint result = x / y;
  return x - Round(result) * y;
}

/**
 * Return the result Fmod of the division between x/y
 * @param the numerator x
 * @param the denominator y
 * @return the result of the Fmod operation
 */
template <uint16_t I, uint16_t F>
constexpr FixedPoint<I, F> FixedPoint<I, F>::Fmod(FixedPoint<I, F> const &x,
                                                  FixedPoint<I, F> const &y)
{
  FixedPoint result = Remainder(Abs(x), Abs(y));
  if (result < _0)
  {
    result += Abs(y);
  }
  return Sign(x) * result;
}

/**
 * Return the absolute value of FixedPoint number x
 * @param the given x
 * @return the absolute value of x
 */
template <uint16_t I, uint16_t F>
constexpr FixedPoint<I, F> FixedPoint<I, F>::Abs(FixedPoint<I, F> const &x)
{
  if (IsNaN(x))
  {
    fp_state |= STATE_NAN;
    return NaN;
  }
  if (IsInfinity(x))
  {
    fp_state |= STATE_INFINITY;
    return POSITIVE_INFINITY;
  }

  if (Sign(x) > 0)
  {
    return x;
  }
<<<<<<< HEAD
  else
  {
    return -x;
  }
=======
  return -x;
>>>>>>> 1c82e249
}

/**
 * Return the sign of a FixedPoint number
 * @param the given x
 * @return 1 if x is positive or zero, -1 if x is negative
 */
template <uint16_t I, uint16_t F>
constexpr FixedPoint<I, F> FixedPoint<I, F>::Sign(FixedPoint<I, F> const &x)
{
  return FixedPoint{Type((x >= _0) - (x < _0))};
}

/**
 * Calculate the FixedPoint exponent e^x.
 * Because this is a FixedPoint implementation, the range is restricted:
 * for FixedPoint<16,16> the range is [-10.3974, 10.3974],
 * for FixedPoint<32,32> the range is [-21.48756260, 21.48756260]
 *
 * Special cases
 * * x is NaN    -> e^x = NaN
 * * x < MIN_EXP -> e^x = 0
 * * x > MAX_EXP -> overflow_error exception
 * * x == 1      -> e^x = e
 * * x == 0      -> e^x = 1
 * * x == -inf   -> e^(-inf) = 0
 * * x == +inf   -> e^(+inf) = +inf
 * * x < 0       -> e^x = 1/e^(-x)
 *
 * Calculation of e^x is done by doing range reduction of x
 * Find integer k and r ∈ [-0.5, 0.5) such as: x = k*ln2 + r
 * Then e^x = 2^k * e^r
 *
 * The e^r is calculated using a Pade approximant, 5th order,
 *
 *        1 + r/2 + r^2/9 + r^3/72 + r^4/1008 + r^5/30240
 * e^r = --------------------------------------------------
 *        1 - r/2 + r^2/9 - r^3/72 + r^4/1008 - r^5/30240
 *
 * You can reproduce the result in Mathematica using:
 * PadeApproximant[Exp[x], {x, 0, 5}]
 *
 * errors for x ∈ [-10, 5):
 * FixedPoint<16,16>: average: 0.000178116, max: 0.00584819
 * FixedPoint<32,32>: average: 4.97318e-09, max: 1.66689e-07
 *
 * @param the given x
 * @return the result of e^x
 */

static const FixedPoint<64, 64> Exp_P01(0, 0x8000000000000000);  //  1 / 2
static const FixedPoint<64, 64> Exp_P02(0, 0x1C71C71C71C71C71);  //  1 / 9
static const FixedPoint<64, 64> Exp_P03(0, 0x038E38E38E38E38E);  //  1 / 72
static const FixedPoint<64, 64> Exp_P04(0, 0x0041041041041041);  //  1 / 1008
static const FixedPoint<64, 64> Exp_P05(0, 0x00022ACD578022AC);  //  1 / 30240

template <uint16_t I, uint16_t F>
constexpr FixedPoint<I, F> FixedPoint<I, F>::Exp(FixedPoint<I, F> const &x)
{
  if (IsNaN(x))
  {
    fp_state |= STATE_NAN;
    return NaN;
  }
  if (IsNegInfinity(x))
  {
    return _0;
  }
  if (IsPosInfinity(x))
  {
    fp_state |= STATE_INFINITY;
    return POSITIVE_INFINITY;
  }
  if (x < MIN_EXP)
  {
    return _0;
  }
  if (x > MAX_EXP)
  {
    fp_state |= STATE_OVERFLOW;
    return FP_MAX;
  }
  if (x == _1)
  {
    return CONST_E;
  }
  if (x == _0)
  {
    return _1;
  }
  if (x < _0)
  {
    return _1 / Exp(-x);
  }

  // Find integer k and r ∈ [-0.5, 0.5) such as: x = k*ln2 + r
  // Then exp(x) = 2^k * e^r
  FixedPoint k = x / CONST_LN2;
  k            = Floor(k);

  FixedPoint r = x - k * CONST_LN2;
  FixedPoint e1{_1};
  e1 <<= k;

  FixedPoint r2 = r * r;
  FixedPoint r3 = r2 * r;
  FixedPoint r4 = r3 * r;
  FixedPoint r5 = r4 * r;
  // Multiply the coefficients as they are the same in both numerator and denominator
  r *= static_cast<FixedPoint>(Exp_P01);
  r2 *= static_cast<FixedPoint>(Exp_P02);
  r3 *= static_cast<FixedPoint>(Exp_P03);
  r4 *= static_cast<FixedPoint>(Exp_P04);
  r5 *= static_cast<FixedPoint>(Exp_P05);
  FixedPoint P  = _1 + r + r2 + r3 + r4 + r5;
  FixedPoint Q  = _1 - r + r2 - r3 + r4 - r5;
  FixedPoint e2 = P / Q;

  return e1 * e2;
}

/**
 * Calculate the FixedPoint base2 logarithm log2(x).
 *
 * Special cases
 * * x is NaN    -> log2(NaN) = NaN
 * * x == 1      -> log2(x) = 0
 * * x == 0      -> log2(x) = -infinity
 * * x < 0       -> log2(x) = NaN
 * * x == +inf   -> log2(+inf) = +inf
 *
 * Calculation of log2(x) is done by doing range reduction of x
 * Find integer k and r ∈ (sqrt(2)/2, sqrt(2)) such as: x = 2^k * r
 * Then log2(x) = k + log2(r)
 *
 * The log2(r) is calculated using a Pade approximant, 4th order,
 *
 *                (-1 + r) * (137 + r * (1762 + r * (3762 + r * (1762 + r * 137))))
 * log2(r) = --------------------------------------------------
 *            30 * (1 + r) * (1 + r * (24 + r * (76 + r * (24 + r)))) * Log(2)
 *
 * You can reproduce the result in Mathematica using:
 * PadeApproximant[Log2[x], {x, 1, 4}]
 *
 * errors for x ∈ (0, 5):
 * FixedPoint<16,16>: average: 9.38213e-06, max: 5.34362e-05
 * FixedPoint<32,32>: average: 2.43861e-09, max: 2.27512e-08
 *
 * @param the given x
 * @return the result of log2(x)
 */
template <uint16_t I, uint16_t F>
constexpr FixedPoint<I, F> FixedPoint<I, F>::Log2(FixedPoint<I, F> const &x)
{
  if (x == _1)
  {
    return _0;
  }
  if (x == _0)
  {
    fp_state |= STATE_INFINITY;
    return NEGATIVE_INFINITY;
  }
  if (x == CONST_SMALLEST_FRACTION)
  {
    return FixedPoint{-FRACTIONAL_BITS};
  }
  if (IsNaN(x))
  {
    fp_state |= STATE_NAN;
    return NaN;
  }
  if (IsPosInfinity(x))
  {
    fp_state |= STATE_INFINITY;
    return POSITIVE_INFINITY;
  }
  if (x < _0)
  {
    fp_state |= STATE_NAN;
    return NaN;
  }

  /* Range Reduction: find k and f such that
     x = 2^k * r,
     We can get k easily with HighestSetBit(), but we have to subtract the fractional bits to
     mark negative logarithms for numbers < 1.
  */
  FixedPoint sign = Sign(x - _1);
  FixedPoint y{x};
  if (y < _1)
  {
    y = _1 / x;
  }
  Type       k = platform::HighestSetBit(y.Data()) - Type(FRACTIONAL_BITS);
  FixedPoint k_shifted{FixedPoint::FromBase((_1.Data()) << k)};
  FixedPoint r = y / k_shifted;

  FixedPoint P00{137};
  FixedPoint P01{1762};  // P03 also
  FixedPoint P02{3762};
  FixedPoint P04{137};
  FixedPoint Q0{30};
  FixedPoint Q01{24};  // Q03 also
  FixedPoint Q02{76};
  FixedPoint P = (-_1 + r) * (P00 + r * (P01 + r * (P02 + r * (P01 + r * P04))));
  FixedPoint Q = Q0 * (_1 + r) * (_1 + r * (Q01 + r * (Q02 + r * (Q01 + r)))) * CONST_LN2;
  FixedPoint R = P / Q;

  return sign * (FixedPoint(k) + R);
}

/**
 * Calculate the FixedPoint natural logarithm log(x).
 * Return the Log2(x) / Log2(e)
 * @param the given x
 * @return the result of log(x)
 */
template <uint16_t I, uint16_t F>
constexpr FixedPoint<I, F> FixedPoint<I, F>::Log(FixedPoint<I, F> const &x)
{
  return Log2(x) / CONST_LOG2E;
}

/**
 * Calculate the FixedPoint base10 logarithm log(x).
 * Return the Log2(x) / Log2(10)
 * @param the given x
 * @return the result of log10(x)
 */
template <uint16_t I, uint16_t F>
constexpr FixedPoint<I, F> FixedPoint<I, F>::Log10(FixedPoint<I, F> const &x)
{
  return Log2(x) / CONST_LOG210;
}

/**
 * Calculate the FixedPoint square root of x sqrt(x).
 *
 * Special cases
 * * x is NaN    -> sqrt(NaN) = NaN
 * * x == 1      -> sqrt(x) = 1
 * * x == 0      -> sqrt(x) = 0
 * * x < 0       -> sqrt(x) = NaN
 * * x == +inf   -> sqrt(+inf) = +inf
 *
 * Calculation of sqrt(x) is done by doing range reduction of x
 * Find integer k and r ∈ (sqrt(2)/2, sqrt(2)) such as: x = 2^k * r
 * Then log2(x) = k + log2(r)
 *
 * The sqrt(r) is calculated using a Pade approximant, 4th order,
 *
 *            (1 + 3 * r) * (1 + 3 * r * (11 + r * (9 + r)));
 * sqrt(r) = --------------------------------------------------
 *            (3 + r) * (3 + r * (27 + r * (33 + r)));
 *
 * You can reproduce the result in Mathematica using:
 * PadeApproximant[Sqrt[x], {x, 1, 4}]
 * Afterwards we run 2 iterations of Goldsmith's algorithm as it converges faster
 * than Newton-Raphson.
 *
 * errors for x ∈ (0, 5):
 * FixedPoint<16,16>: average: 0.000863796, max: 0.00368993
 * FixedPoint<32,32>: average: 3.71316e-10, max: 1.56033e-09
 *
 * @param the given x
 * @return the result of log2(x)
 */
template <uint16_t I, uint16_t F>
constexpr FixedPoint<I, F> FixedPoint<I, F>::Sqrt(FixedPoint<I, F> const &x)
{
  if (x == _1)
  {
    return _1;
  }
  if (x == _0)
  {
    return _0;
  }
  if (x < _0)
  {
    fp_state |= STATE_NAN;
    return NaN;
  }
  if (IsPosInfinity(x))
  {
    fp_state |= STATE_INFINITY;
    return POSITIVE_INFINITY;
  }

  FixedPoint r{x};
  int        k = ReduceSqrt(r);

  if (r != _1)
  {
    // Do a Pade Approximation, 4th order around 1.
    FixedPoint P01{3};
    FixedPoint P02{11};
    FixedPoint P03{9};
    FixedPoint Q01{3};
    FixedPoint Q02{27};
    FixedPoint Q03{33};
    FixedPoint P = (_1 + P01 * r) * (_1 + P01 * r * (P02 + r * (P03 + r)));
    FixedPoint Q = (Q01 + r) * (Q01 + r * (Q02 + r * (Q03 + r)));
    FixedPoint R = P / Q;

    // Tune the approximation with 2 iterations of Goldsmith's algorithm (converges faster than
    // NR)
    FixedPoint half{0.5};
    FixedPoint y_n = _1 / R;
    FixedPoint x_n = r * y_n;
    FixedPoint h_n = half * y_n;
    FixedPoint r_n;
    r_n = half - x_n * h_n;
    x_n = x_n + x_n * r_n;
    h_n = h_n + h_n * r_n;
    r_n = half - x_n * h_n;
    x_n = x_n + x_n * r_n;
    h_n = h_n + h_n * r_n;

    // Final result should be accurate within ~1e-9.
    r = x_n;
  }

  FixedPoint twok{1};
  if (k < 0)
  {
    twok >>= -k;
  }
  else
  {
    twok <<= k;
  }

  return twok * r;
}

/**
 * Calculate the FixedPoint power x^y
 *
 * Special cases
 * * x or y is NaN    -> pow(x, y) = NaN
 * * x == 0, y == 0   -> pow(x, y) = NaN
 * * x == 0, y != 0   -> pow(x, y) = 0
 * * x any, y == 0    -> pow(x, y) = 1
 * * x < 0, y non int -> pow(x, y) = NaN
 * * x +/-inf         -> pow(x, y) =
 * * x < 0, y int     -> pow(x, y) = \prod_1^y x
 *
 * Calculation of pow(x) is done by the following formula:
 * x^y = s * Exp(y * Log(Abs(x)));
 * where s is the +1 if y is even or Sign(x) if y is odd.
 *
 * errors for x ∈ (0, 100), y ∈ (0, 10.5):
 * FixedPoint<16,16>: average: 1.49365e-06, max: 3.04673e-05
 * FixedPoint<32,32>: average: 8.45537e-12, max: 8.70098e-10
 *
 * errors for x ∈ [-10, 10), y ∈ (-4, 4):
 * FixedPoint<16,16>: average: 3.9093e-06, max: 9.15527e-06
 * FixedPoint<32,32>: average: 7.71863e-11, max: 2.25216e-10
 *
 * @param the given x
 * @return the result of log2(x)
 */
template <uint16_t I, uint16_t F>
constexpr FixedPoint<I, F> FixedPoint<I, F>::Pow(FixedPoint<I, F> const &x,
                                                 FixedPoint<I, F> const &y)
{
  if (IsNaN(x) || IsNaN(y))
  {
    fp_state |= STATE_NAN;
    return NaN;
  }
  if (y == _0)
  {
    return _1;
  }
  if (y == _1)
  {
    if (IsInfinity(x))
    {
      fp_state |= STATE_INFINITY;
    }
    return x;
  }
  if (IsPosInfinity(x))
  {
    if (y > _0)
    {
      fp_state |= STATE_INFINITY;
      return POSITIVE_INFINITY;
    }

    return _0;
  }
  if (IsNegInfinity(x))
  {
    return Pow(_0, -y);
  }
  if (x == _0)
  {
    if (y < _0)
    {
      fp_state |= STATE_NAN;

      return NaN;
    }

    return _0;
  }
  if (IsPosInfinity(y))
  {
    if (Abs(x) > _1)
    {
      fp_state |= STATE_INFINITY;
      return POSITIVE_INFINITY;
    }
    if (Abs(x) == _1)
    {
      return _1;
    }

    return _0;
  }
  if (IsNegInfinity(y))
  {
    if (Abs(x) > _1)
    {
      return _0;
    }
    if (Abs(x) == _1)
    {
      return _1;
    }

    fp_state |= STATE_INFINITY;
    return POSITIVE_INFINITY;
  }
  if (y.Fraction() == 0)
  {
    FixedPoint x1{x};

    if (y < _0)
    {
      x1 = _1 / x;
    }
    FixedPoint pow{x1};
    FixedPoint t{Abs(y)};
    while (--t)
    {
      pow *= x1;
    }
    return pow;
  }
  if (x < _0)
  {
    // Already checked the case for integer y
    fp_state |= STATE_NAN;
    return NaN;
  }

  FixedPoint s = _1 * ((y.Integer() + 1) & 1) + Sign(x) * (y.Integer() & 1);
  return s * Exp(y * Log(Abs(x)));
}

template <uint16_t I, uint16_t F>
constexpr FixedPoint<I, F> FixedPoint<I, F>::SinPi2(FixedPoint<I, F> const &r)
{
  assert(r <= CONST_PI_2);

  if (r > CONST_PI_4)
  {
    return CosPi2(r - CONST_PI_2);
  }

  return SinApproxPi4(r);
}

template <uint16_t I, uint16_t F>
constexpr FixedPoint<I, F> FixedPoint<I, F>::CosPi2(FixedPoint<I, F> const &r)
{
  assert(r <= CONST_PI_2);

  if (r > CONST_PI_4)
  {
    return SinPi2(CONST_PI_2 - r);
  }

  return CosApproxPi4(r);
}

template <>
constexpr FixedPoint<16, 16> FixedPoint<16, 16>::SinApproxPi4(FixedPoint<16, 16> const &r)
{
  assert(r <= CONST_PI_4);

  FixedPoint<16, 16> r2 = r * r;
  FixedPoint<16, 16> r3 = r2 * r;
  FixedPoint<16, 16> r4 = r3 * r;
  FixedPoint<16, 16> Q00{5880};
  FixedPoint<16, 16> P = r * Q00 - r3 * 620;
  FixedPoint<16, 16> Q = Q00 + r2 * 360 + r4 * 11;
  return P / Q;
}

template <>
constexpr FixedPoint<32, 32> FixedPoint<32, 32>::SinApproxPi4(FixedPoint<32, 32> const &r)
{
  assert(r <= CONST_PI_4);

  FixedPoint<32, 32> r2 = r * r;
  FixedPoint<32, 32> r3 = r2 * r;
  FixedPoint<32, 32> r4 = r3 * r;
  FixedPoint<32, 32> r5 = r4 * r;
  FixedPoint<32, 32> Q00{166320};
  FixedPoint<32, 32> P = r * Q00 - r3 * 22260 + r5 * 551;
  FixedPoint<32, 32> Q = Q00 + r2 * 5460 + r4 * 75;
  return P / Q;
}

template <>
constexpr FixedPoint<64, 64> FixedPoint<64, 64>::SinApproxPi4(FixedPoint<64, 64> const &r)
{
  assert(r <= CONST_PI_4);

  FixedPoint<64, 64> r2 = r * r;
  FixedPoint<64, 64> r3 = r2 * r;
  FixedPoint<64, 64> r4 = r3 * r;
  FixedPoint<64, 64> r5 = r4 * r;
  FixedPoint<64, 64> Q00{166320};
  FixedPoint<64, 64> P   = r * Q00 - r3 * 22260 + r5 * 551;
  FixedPoint<64, 64> Q   = Q00 + r2 * 5460 + r4 * 75;
  FixedPoint<64, 64> sin = P / Q;

  return sin;
}

template <uint16_t I, uint16_t F>
constexpr FixedPoint<I, F> FixedPoint<I, F>::CosApproxPi4(FixedPoint<I, F> const &r)
{
  assert(r <= CONST_PI_4);

  FixedPoint<I, F> r2 = r * r;
  FixedPoint<I, F> r4 = r2 * r2;
  FixedPoint<I, F> Q00{15120};
  FixedPoint<I, F> P   = Q00 - r2 * 6900 + r4 * 313;
  FixedPoint<I, F> Q   = Q00 + r2 * 660 + r4 * 13;
  FixedPoint<I, F> cos = P / Q;

  return cos;
}

/**
 * Calculate the FixedPoint sine of x sin(x).
 *
 * Special cases
 * * x is NaN    -> sin(x) = NaN
 * * x is +/-inf -> sin(x) = NaN
 * * x == 0      -> sin(x) = 0
 * * x < 0       -> sin(x) = -sin(-x)
 *
 * Calculation of sin(x) is done by doing range reduction of x in the range [0, 2*PI]
 * Then we further reduce x to the [0, Pi/2] quadrant and  use the respective trigonometry identity:
 *
 * x in [0, Pi/2)       ->  SinPi2(x)
 * x in [Pi/2, Pi)      ->  CosPi2(x)
 * x in [Pi, 3*Pi/2)    -> -SinPi2(x)
 * x in [3*Pi/2, 2*Pi)  -> -CosPi2(x)
 *
 * errors for x ∈ (-100 * Pi/2, 100 *Pi/2):
 * FixedPoint<16,16>: average: 0.000552292, max: 0.108399
 * FixedPoint<32,32>: average: 4.52891e-09, max: 1.38022e-06
 *
 * @param the given x
 * @return the result of sin(x)
 */
template <uint16_t I, uint16_t F>
constexpr FixedPoint<I, F> FixedPoint<I, F>::Sin(FixedPoint<I, F> const &x)
{
  if (IsNaN(x) || IsInfinity(x))
  {
    fp_state |= STATE_NAN;
    return NaN;
  }
  if (x < _0)
  {
    return -Sin(-x);
  }

  FixedPoint r = Fmod(x, CONST_PI * 2);

  if (r == _0)
  {
    return _0;
  }

  FixedPoint quadrant = Floor(r / CONST_PI_2);

  return SinPi2QuadrantFuncs[static_cast<std::size_t>(quadrant)](r - CONST_PI_2 * quadrant);
}

/**
 * Calculate the FixedPoint cosine of x cos(x).
 *
 * Special cases
 * * x is NaN    -> cos(x) = NaN
 * * x is +/-inf -> cos(x) = NaN
 * * x == 0      -> cos(x) = 1
 *
 * Calculation of cos(x) is done by doing range reduction of x in the range [0, 2*PI]
 * Then we further reduce x to the [0, Pi/2] quadrant and  use the respective trigonometry identity:
 *
 * x in [0, Pi/2)       ->  CosPi2(x)
 * x in [Pi/2, Pi)      -> -SinPi2(x)
 * x in [Pi, 3*Pi/2)    -> -CosPi2(x)
 * x in [3*Pi/2, 2*Pi)  ->  SinPi2(x)
 *
 * errors for x ∈ (-100 * Pi/2, 100 *Pi/2):
 * FixedPoint<16,16>: average: 0.000552292, max: 0.108399
 * FixedPoint<32,32>: average: 4.52891e-09, max: 1.38022e-06
 *
 * @param the given x
 * @return the result of cos(x)
 */
template <uint16_t I, uint16_t F>
constexpr FixedPoint<I, F> FixedPoint<I, F>::Cos(FixedPoint<I, F> const &x)
{
  if (IsNaN(x) || IsInfinity(x))
  {
    fp_state |= STATE_NAN;
    return NaN;
  }

  FixedPoint r = Fmod(Abs(x), CONST_PI * 2);
  if (r == _0)
  {
    return _1;
  }

  FixedPoint quadrant = Floor(r / CONST_PI_2);

  return CosPi2QuadrantFuncs[static_cast<std::size_t>(quadrant)](r - CONST_PI_2 * quadrant);
}

/**
 * Calculate the FixedPoint tangent of x tan(x).
 *
 * Special cases
 * * x is NaN    -> tan(NaN) = NaN
 * * x == 1      -> tan(x) = 1
 * * x == 0      -> tan(x) = 0
 * * x < 0       -> tan(x) = NaN
 * * x == +inf   -> tan(+inf) = +inf
 *
 * Calculation of tan(x) is done by doing range reduction of x in the range [0, 2*PI]
 * The tan(r) is calculated using a Pade approximant, 6th order,
 *
 * if x < Pi/4:
 *
 *            r * (1 + r^2 * (4/33 + r^2 * 1/495))
 * tan(r) = --------------------------------------------------
 *            1 + r^2 * (5/11 + r^2 * (2/99 + r^2 * 1/10395))
 *
 * You can reproduce the result in Mathematica using:
 * PadeApproximant[Tan[x], {x, 0, 6}] and
 *
 * if Pi/4 < x < Pi/2:
 * let y = r - Pi/2
 *
 *            y * (1 + y^2 * (4/33 + y^2 * 1/495))
 * tan(r) = --------------------------------------------------
 *            1 + r + y^2 * (5/11 + y^2 * (2/99 + y^2 * 1/10395))
 *
 * You can reproduce the result in Mathematica using:
 * PadeApproximant[Tan[x], {x, Pi/2, 6}]
 *
 * errors for x ∈ (-Pi/2 + 0.01, Pi/2 - 0.01):
 * FixedPoint<16,16>: average: 0.000552292, max: 0.108399
 * FixedPoint<32,32>: average: 4.52891e-09, max: 1.38022e-06
 *
 * @param the given x
 * @return the result of tan(x)
 */

static constexpr FixedPoint<64, 64> Tan_P01(0, 0x1F07C1F07C1F07C1);  //  4 / 33
static constexpr FixedPoint<64, 64> Tan_P02(0, 0x0084655D9BAB2F10);  //  1 / 495
static constexpr FixedPoint<64, 64> Tan_Q01(0, 0x745D1745D1745D17);  //  5 / 11
static constexpr FixedPoint<64, 64> Tan_Q02(0, 0x052BF5A814AFD6A0);  //  2 / 99
static constexpr FixedPoint<64, 64> Tan_Q03(0, 0x00064DF8445D7C25);  //  1 / 10395

template <uint16_t I, uint16_t F>
constexpr FixedPoint<I, F> FixedPoint<I, F>::Tan(FixedPoint<I, F> const &x)
{
  if (IsNaN(x) || IsInfinity(x))
  {
    fp_state |= STATE_NAN;
    return NaN;
  }
  if (x == CONST_PI_2)
  {
    fp_state |= STATE_INFINITY;
    return POSITIVE_INFINITY;
  }
  if (x == -CONST_PI_2)
  {
    fp_state |= STATE_INFINITY;
    return NEGATIVE_INFINITY;
  }
  if (x < _0)
  {
    return -Tan(-x);
  }

  FixedPoint r   = Fmod(x, CONST_PI);
  auto       P01 = static_cast<FixedPoint>(-Tan_P01);  // -4 / 33
  auto       P02 = static_cast<FixedPoint>(Tan_P02);   //  1 / 495
  auto       Q01 = static_cast<FixedPoint>(-Tan_Q01);  // -5 / 11
  auto       Q02 = static_cast<FixedPoint>(Tan_Q02);   //  2 / 99
  auto       Q03 = static_cast<FixedPoint>(-Tan_Q03);  // -1 / 10395
  if (r <= CONST_PI_4)
  {
    FixedPoint r2 = r * r;
    FixedPoint P  = r * (_1 + r2 * (P01 + r2 * P02));
    FixedPoint Q  = _1 + r2 * (Q01 + r2 * (Q02 + r2 * Q03));
    return P / Q;
  }
  if (r < CONST_PI_2)
  {
    FixedPoint y  = r - CONST_PI_2;
    FixedPoint y2 = y * y;
    FixedPoint P  = -(_1 + y2 * (Q01 + y2 * (Q02 + y2 * Q03)));
    FixedPoint Q  = -CONST_PI_2 + r + y2 * y * (P01 + y2 * P02);
    return P / Q;
  }

  return Tan(r - CONST_PI);
}

/**
 * Calculate the FixedPoint arcsin of x asin(x).
 * Based on the NetBSD libm asin() implementation
 *
 * Special cases
 * * x is NaN    -> asin(x) = NaN
 * * x is +/-inf -> asin(x) = NaN
 * * |x| > 1     -> asin(x) = NaN
 * * x < 0       -> asin(x) = -asin(-x)
 *
 * errors for x ∈ (-1, 1):
 * FixedPoint<16,16>: average: 1.76928e-05, max: 0.000294807
 * FixedPoint<32,32>: average: 2.62396e-10, max: 1.87484e-09
 *
 * @param the given x
 * @return the result of asin(x)
 */

static constexpr FixedPoint<64, 64> ASin_P00(0, 0x2AAAAAAAAAAAAA00);  //  1.66666666666666657415e-01
static constexpr FixedPoint<64, 64> ASin_P01(0, 0x5358480FADBDF3FF);  //  3.25565818622400915405e-01
static constexpr FixedPoint<64, 64> ASin_P02(0, 0x3382AA1D1088A9FF);  //  2.01212532134862925881e-01
static constexpr FixedPoint<64, 64> ASin_P03(0, 0x0A41145AB4479D80);  //  4.00555345006794114027e-02
static constexpr FixedPoint<64, 64> ASin_P04(0, 0x0033DFC0EA036510);  //  7.91534994289814532176e-04
static constexpr FixedPoint<64, 64> ASin_P05(0, 0x000247BC21BFBEE1);  //  3.47933107596021167570e-05
static constexpr FixedPoint<64, 64> ASin_Q01(2, 0x6744E39145A95FFF);  //  2.40339491173441421878e+00
static constexpr FixedPoint<64, 64> ASin_Q02(2, 0x055CB38B3158FFFF);  //  2.02094576023350569471e+00
static constexpr FixedPoint<64, 64> ASin_Q03(0, 0xB03360DC680AC7FF);  //  6.88283971605453293030e-01
static constexpr FixedPoint<64, 64> ASin_Q04(0, 0x13B8C5B12E9281FF);  //  7.70381505559019352791e-02

template <uint16_t I, uint16_t F>
constexpr FixedPoint<I, F> FixedPoint<I, F>::ASin(FixedPoint<I, F> const &x)
{
  if (IsNaN(x) || IsInfinity(x))
  {
    fp_state |= STATE_NAN;
    return NaN;
  }
  if (x < _0)
  {
    return -ASin(-x);
  }
  if (x > _1)
  {
    fp_state |= STATE_NAN;
    return NaN;
  }

  auto       P00 = static_cast<FixedPoint>(ASin_P00);   //  1.66666666666666657415e-01
  auto       P01 = static_cast<FixedPoint>(-ASin_P01);  // -3.25565818622400915405e-01
  auto       P02 = static_cast<FixedPoint>(ASin_P02);   //  2.01212532134862925881e-01
  auto       P03 = static_cast<FixedPoint>(-ASin_P03);  // -4.00555345006794114027e-02
  auto       P04 = static_cast<FixedPoint>(ASin_P04);   //  7.91534994289814532176e-04
  auto       P05 = static_cast<FixedPoint>(ASin_P05);   //  3.47933107596021167570e-05
  auto       Q01 = static_cast<FixedPoint>(-ASin_Q01);  // -2.40339491173441421878e+00
  auto       Q02 = static_cast<FixedPoint>(ASin_Q02);   //  2.02094576023350569471e+00
  auto       Q03 = static_cast<FixedPoint>(-ASin_Q03);  // -6.88283971605453293030e-01
  auto       Q04 = static_cast<FixedPoint>(ASin_Q04);   //  7.70381505559019352791e-02
  FixedPoint c;
  if (x < 0.5)
  {
    FixedPoint t = x * x;
    FixedPoint P = t * (P00 + t * (P01 + t * (P02 + t * (P03 + t * (P04 + t * P05)))));
    FixedPoint Q = _1 + t * (Q01 + t * (Q02 + t * (Q03 + t * Q04)));
    FixedPoint R = P / Q;
    return x + x * R;
  }

  FixedPoint w = _1 - x;
  FixedPoint t = w * 0.5;
  FixedPoint P = t * (P00 + t * (P01 + t * (P02 + t * (P03 + t * (P04 + t * P05)))));
  FixedPoint Q = _1 + t * (Q01 + t * (Q02 + t * (Q03 + t * Q04)));
  FixedPoint s = Sqrt(t);
  FixedPoint R = P / Q;
  if (x < 0.975)
  {
    w = s;
    c = (t - w * w) / (s + w);
    P = s * R * 2.0 + c * 2.0;
    Q = CONST_PI_4 - w * 2.0;
    t = CONST_PI_4 - (P - Q);
    return t;
  }

  w = P / Q;
  t = CONST_PI_2 - ((s + s * R) * 2.0);
  return t;
}

/**
 * Calculate the FixedPoint arccos of x acos(x).
 *
 * Special cases
 * * x is NaN    -> acos(x) = NaN
 * * x is +/-inf -> acos(x) = NaN
 * * |x| > 1     -> acos(x) = NaN
 *
 * We use the identity acos(x) = Pi/2 - asin(x) to calculate the value
 *
 * errors for x ∈ [-1, 1):
 * FixedPoint<16,16>: average: 1.94115e-05, max: 0.000305612
 * FixedPoint<32,32>: average: 2.65666e-10, max: 1.78974e-09
 *
 * @param the given x
 * @return the result of acos(x)
 */
template <uint16_t I, uint16_t F>
constexpr FixedPoint<I, F> FixedPoint<I, F>::ACos(FixedPoint<I, F> const &x)
{
  if (Abs(x) > _1)
  {
    fp_state |= STATE_NAN;
    return NaN;
  }

  return CONST_PI_2 - ASin(x);
}

/**
 * Calculate the FixedPoint arctan of x atan(x).
 *
 * Special cases
 * * x is NaN    -> atan(x) = NaN
 * * x is +/-inf -> atan(x) = +/- Pi/2
 * * x < 0       -> atan(x) = -atan(-x)
 * * x > 1       -> atan(x) = Pi/2 - Atan(1/x)
 *
 * The atan(x) is calculated using a Pade approximant, 10th order,
 *
 *            x * (1 + x^2 * (116/57 + x^2 * (2198/1615 + x^2 * (44/133 + x^2 * 5597/264537)))
 * tan(r) = --------------------------------------------------
 *            1 + x^2 * (45/19 + x^2 * (630/323 + x^2 * (210/323 + x^2 * (315/4199 + x^2 *
 63/46189))))
 *
 * errors for x ∈ [-5, 5):
 * FixedPoint<16,16>: average: 9.41805e-06, max: 3.11978e-05
 * FixedPoint<32,32>: average: 9.69576e-10, max: 2.84322e-08

 * @param the given x
 * @return the result of atan(x)
 */

static constexpr FixedPoint<64, 64> ATan_P03(2, 0x08FB823EE08FB824);  //  116 / 57
static constexpr FixedPoint<64, 64> ATan_P05(1, 0x5C69E32684D5AD41);  // 2198 / 1615
static constexpr FixedPoint<64, 64> ATan_P07(0, 0x54B1152C454B1152);  //   44 / 133
static constexpr FixedPoint<64, 64> ATan_P09(0, 0x056A97A719C012E3);  // 5597 / 264537
static constexpr FixedPoint<64, 64> ATan_Q02(2, 0x5E50D79435E50D79);  //   45 / 19
static constexpr FixedPoint<64, 64> ATan_Q04(1, 0xF351A27A0E442936);  //  630 / 323
static constexpr FixedPoint<64, 64> ATan_Q06(0, 0xA6708B7E04C16312);  //  210 / 323
static constexpr FixedPoint<64, 64> ATan_Q08(0, 0x13345EDD4F51640B);  //  315 / 4199
static constexpr FixedPoint<64, 64> ATan_Q10(0, 0x0059637863300679);  //   63 / 46189

template <uint16_t I, uint16_t F>
constexpr FixedPoint<I, F> FixedPoint<I, F>::ATan(FixedPoint<I, F> const &x)
{
  if (IsNaN(x))
  {
    fp_state |= STATE_NAN;
    return NaN;
  }
  if (IsPosInfinity(x))
  {
    return CONST_PI_2;
  }
  if (IsNegInfinity(x))
  {
    return -CONST_PI_2;
  }
  if (x < _0)
  {
    return -ATan(-x);
  }
  if (x > _1)
  {
    return CONST_PI_2 - ATan(_1 / x);
  }

  auto       P03 = static_cast<FixedPoint>(ATan_P03);  //  116 / 57
  auto       P05 = static_cast<FixedPoint>(ATan_P05);  // 2198 / 1615
  auto       P07 = static_cast<FixedPoint>(ATan_P07);  //   44 / 133
  auto       P09 = static_cast<FixedPoint>(ATan_P09);  // 5597 / 264537
  auto       Q02 = static_cast<FixedPoint>(ATan_Q02);  //   45 / 19
  auto       Q04 = static_cast<FixedPoint>(ATan_Q04);  //  630 / 323
  auto       Q06 = static_cast<FixedPoint>(ATan_Q06);  //  210 / 323
  auto       Q08 = static_cast<FixedPoint>(ATan_Q08);  //  315 / 4199
  auto       Q10 = static_cast<FixedPoint>(ATan_Q10);  //   63 / 46189
  FixedPoint x2  = x * x;
  FixedPoint P   = x * (_1 + x2 * (P03 + x2 * (P05 + x2 * (P07 + x2 * P09))));
  FixedPoint Q   = _1 + x2 * (Q02 + x2 * (Q04 + x2 * (Q06 + x2 * (Q08 + x2 * Q10))));

  return P / Q;
}

/**
 * Calculate the FixedPoint version of atan2(y, x).
 *
 * Special cases
 * * x is NaN    -> atan2(y, x) = NaN
 * * y is NaN    -> atan2(y, x) = NaN
 * * x is +/-inf -> atan(x) = +/- Pi/2
 * * x < 0       -> atan(x) = -atan(-x)
 * * x > 1       -> atan(x) = Pi/2 - Atan(1/x)
 *
 * The atan(x) is calculated using a Pade approximant, 10th order,
 *
 *            x * (1 + x^2 * (116/57 + x^2 * (2198/1615 + x^2 * (44/133 + x^2 * 5597/264537)))
 * tan(r) = --------------------------------------------------
 *            1 + x^2 * (45/19 + x^2 * (630/323 + x^2 * (210/323 + x^2 * (315/4199 + x^2 *
 * 63/46189))))
 *
 * errors for x ∈ (-2, 2), y ∈ (-2, 2):
 * FixedPoint<16,16>: average: 9.10062e-06, max: 2.69345e-05
 * FixedPoint<32,32>: average: 1.81937e-09, max: 2.83877e-08
 *
 * @param the given y
 * @param the given x
 * @return the result of atan2(y, x)
 */
template <uint16_t I, uint16_t F>
constexpr FixedPoint<I, F> FixedPoint<I, F>::ATan2(FixedPoint<I, F> const &y,
                                                   FixedPoint<I, F> const &x)
{
  if (IsNaN(y) || IsNaN(x))
  {
    fp_state |= STATE_NAN;
    return NaN;
  }
  if (IsPosInfinity(y))
  {
    if (IsPosInfinity(x))
    {
      return CONST_PI_4;
    }
    if (IsNegInfinity(x))
    {
      return CONST_PI_4 * 3;
    }

    return CONST_PI_2;
  }
  if (IsNegInfinity(y))
  {
    if (IsPosInfinity(x))
    {
      return -CONST_PI_4;
    }
    if (IsNegInfinity(x))
    {
      return -CONST_PI_4 * 3;
    }

    return -CONST_PI_2;
  }
  if (IsPosInfinity(x))
  {
    return _0;
  }
  if (IsNegInfinity(x))
  {
    return Sign(y) * CONST_PI;
  }

  if (y < _0)
  {
    return -ATan2(-y, x);
  }

  if (x == _0)
  {
    return Sign(y) * CONST_PI_2;
  }

  FixedPoint u    = y / Abs(x);
  FixedPoint atan = ATan(u);
  if (x < _0)
  {
    return CONST_PI - atan;
  }

  return atan;
}

/**
 * Calculate the FixedPoint hyperbolic sine of x sinh(x).
 *
 * Special cases
 * * x is NaN    -> sinh(x) = NaN
 * * x is +/-inf -> sinh(x) = +/-inf
 * Calculated using the definition formula:
 *
 *            e^x - e^(-x)
 * sinh(x) = --------------
 *                2
 *
 * errors for x ∈ [-3, 3):
 * FixedPoint<16,16>: average: 6.63577e-05, max: 0.000479903
 * errors for x ∈ [-5, 5):
 * FixedPoint<32,32>: average: 7.39076e-09, max: 7.90546e-08

 * @param the given x
 * @return the result of sinh(x)
 */
template <uint16_t I, uint16_t F>
constexpr FixedPoint<I, F> FixedPoint<I, F>::SinH(FixedPoint<I, F> const &x)
{
  if (IsNaN(x))
  {
    fp_state |= STATE_NAN;
    return NaN;
  }
  if (IsPosInfinity(x))
  {
    fp_state |= STATE_INFINITY;
    return POSITIVE_INFINITY;
  }
  if (IsNegInfinity(x))
  {
    fp_state |= STATE_INFINITY;
    return NEGATIVE_INFINITY;
  }

  FixedPoint half{0.5};
  return half * (Exp(x) - Exp(-x));
}

/**
 * Calculate the FixedPoint hyperbolic cosine of x cosh(x).
 *
 * Special cases
 * * x is NaN    -> cosh(x) = NaN
 * * x is +/-inf -> cosh(x) = +inf
 * Calculated using the definition formula:
 *
 *            e^x + e^(-x)
 * cosh(x) = --------------
 *                2
 *
 * errors for x ∈ [-3, 3):
 * FixedPoint<16,16>: average: 6.92127e-05, max: 0.000487532
 * errors for x ∈ [-5, 5):
 * FixedPoint<32,32>: average: 7.30786e-09, max: 7.89509e-08

 * @param the given x
 * @return the result of cosh(x)
 */
template <uint16_t I, uint16_t F>
constexpr FixedPoint<I, F> FixedPoint<I, F>::CosH(FixedPoint<I, F> const &x)
{
  if (IsNaN(x))
  {
    fp_state |= STATE_NAN;
    return NaN;
  }
  if (IsInfinity(x))
  {
    fp_state |= STATE_INFINITY;
    return POSITIVE_INFINITY;
  }

  FixedPoint half{0.5};
  return half * (Exp(x) + Exp(-x));
}

/**
 * Calculate the FixedPoint hyperbolic tangent of x, tanh(x).
 *
 * Special cases
 * * x is NaN    -> tanh(x) = NaN
 * * x is +/-inf -> tanh(x) = +/-1
 * Calculated using the definition formula:
 *
 *            e^x - e^(-x)
 * tanh(x) = --------------
 *            e^x + e^(-x)
 *
 * errors for x ∈ [-3, 3):
 * FixedPoint<16,16>: average: 1.25046e-05, max: 7.0897e-05
 * FixedPoint<32,32>: average: 1.7648e-10,  max: 1.19186e-09

 * @param the given x
 * @return the result of tanh(x)
 */
template <uint16_t I, uint16_t F>
constexpr FixedPoint<I, F> FixedPoint<I, F>::TanH(FixedPoint<I, F> const &x)
{
  if (IsNaN(x))
  {
    fp_state |= STATE_NAN;
    return NaN;
  }
  if (IsPosInfinity(x))
  {
    fp_state |= STATE_INFINITY;
    return POSITIVE_INFINITY;
  }
  if (IsNegInfinity(x))
  {
    fp_state |= STATE_INFINITY;
    return NEGATIVE_INFINITY;
  }

  FixedPoint e1 = Exp(x);
  FixedPoint e2 = Exp(-x);
  return (e1 - e2) / (e1 + e2);
}

/**
 * Calculate the FixedPoint inverse of hyperbolic sine of x, asinh(x).
 *
 * Special cases
 * * x is NaN    -> asinh(x) = NaN
 * * x is +/-inf -> asinh(x) = +/-inf
 * Calculated using the  formula:
 *
 * asinh(x) = Log(x + Sqrt(x^2 + 1))
 *
 * errors for x ∈ [-3, 3):
 * FixedPoint<16,16>: average: 5.59257e-05, max: 0.00063489
 * FixedPoint<32,32>: average: 3.49254e-09, max: 2.62839e-08

 * @param the given x
 * @return the result of asinh(x)
 */
template <uint16_t I, uint16_t F>
constexpr FixedPoint<I, F> FixedPoint<I, F>::ASinH(FixedPoint<I, F> const &x)
{
  if (IsNaN(x))
  {
    fp_state |= STATE_NAN;
    return NaN;
  }
  if (IsPosInfinity(x))
  {
    fp_state |= STATE_INFINITY;
    return POSITIVE_INFINITY;
  }
  if (IsNegInfinity(x))
  {
    fp_state |= STATE_INFINITY;
    return NEGATIVE_INFINITY;
  }

  return Log(x + Sqrt(x * x + _1));
}

/**
 * Calculate the FixedPoint inverse of hyperbolic cosine of x, acosh(x).
 *
 * Special cases
 * * x is NaN    -> acosh(x) = NaN
 * * x is +inf   -> acosh(x) = +inf
 * * x < 1       -> acosh(x) = NaN
 * Calculated using the definition formula:
 *
 * acosh(x) = Log(x + Sqrt(x^2 - 1))
 *
 * errors for x ∈ [1, 3):
 * FixedPoint<16,16>: average: 8.53834e-06, max: 6.62567e-05
* errors for x ∈ [1, 5):
 * FixedPoint<32,32>: average: 2.37609e-09, max: 2.28507e-08

 * @param the given x
 * @return the result of acosh(x)
 */
template <uint16_t I, uint16_t F>
constexpr FixedPoint<I, F> FixedPoint<I, F>::ACosH(FixedPoint<I, F> const &x)
{
  if (IsNaN(x))
  {
    fp_state |= STATE_NAN;
    return NaN;
  }
  if (IsPosInfinity(x))
  {
    fp_state |= STATE_INFINITY;
    return POSITIVE_INFINITY;
  }
  if (IsNegInfinity(x))
  {
    fp_state |= STATE_NAN;
    return NaN;
  }

  // ACosH(x) is defined in the [1, +inf) range
  if (x < _1)
  {
    return NaN;
  }
  return Log(x + Sqrt(x * x - _1));
}

/**
 * Calculate the FixedPoint inverse of hyperbolic tangent of x, atanh(x).
 *
 * Special cases
 * * x is NaN    -> atanh(x) = NaN
 * * x is +/-inf -> atanh(x) = NaN
 * Calculated using the definition formula:
 *
 *            1        1 + x
 * atanh(x) = - * Log(-------)
 *            2        1 - x
 *
 * errors for x ∈ (-1, 1):
 * FixedPoint<16,16>: average: 2.08502e-05, max: 0.000954267
 * FixedPoint<32,32>: average: 1.47673e-09, max: 1.98984e-07

 * @param the given x
 * @return the result of atanh(x)
 */
template <uint16_t I, uint16_t F>
constexpr FixedPoint<I, F> FixedPoint<I, F>::ATanH(FixedPoint<I, F> const &x)
{
  if (IsNaN(x))
  {
    fp_state |= STATE_NAN;
    return NaN;
  }
  if (IsInfinity(x))
  {
    fp_state |= STATE_NAN;
    return NaN;
  }

  // ATanH(x) is defined in the (-1, 1) range
  if (Abs(x) > _1)
  {
    return NaN;
  }
  FixedPoint half{0.5};
  return half * Log((_1 + x) / (_1 - x));
}

}  // namespace fixed_point
}  // namespace fetch<|MERGE_RESOLUTION|>--- conflicted
+++ resolved
@@ -958,11 +958,7 @@
 FixedPoint<I, F>::FixedPoint(std::string const &s)
   : data_{0}
 {
-<<<<<<< HEAD
-  if (s.find("e") != std::string::npos || s.find("E") != std::string::npos)
-=======
   if (s.find('e') != std::string::npos || s.find('E') != std::string::npos)
->>>>>>> 1c82e249
   {
     throw std::runtime_error("FixedPoint string parsing does not support scientific notation!");
   }
@@ -2317,14 +2313,7 @@
   {
     return x;
   }
-<<<<<<< HEAD
-  else
-  {
-    return -x;
-  }
-=======
   return -x;
->>>>>>> 1c82e249
 }
 
 /**
