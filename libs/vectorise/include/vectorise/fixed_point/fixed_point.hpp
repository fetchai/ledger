#pragma once
//------------------------------------------------------------------------------
//
//   Copyright 2018-2019 Fetch.AI Limited
//
//   Licensed under the Apache License, Version 2.0 (the "License");
//   you may not use this file except in compliance with the License.
//   You may obtain a copy of the License at
//
//       http://www.apache.org/licenses/LICENSE-2.0
//
//   Unless required by applicable law or agreed to in writing, software
//   distributed under the License is distributed on an "AS IS" BASIS,
//   WITHOUT WARRANTIES OR CONDITIONS OF ANY KIND, either express or implied.
//   See the License for the specific language governing permissions and
//   limitations under the License.
//
//------------------------------------------------------------------------------

#include "meta/tags.hpp"
#include "meta/type_traits.hpp"
#include "vectorise/platform.hpp"

#include <cassert>
#include <cmath>
#include <cstddef>
#include <cstdint>
#include <functional>
#include <iomanip>
#include <limits>
#include <ostream>

namespace fetch {
namespace fixed_point {

template <uint16_t I, uint16_t F>
class FixedPoint;

using fp32_t  = FixedPoint<16, 16>;
using fp64_t  = FixedPoint<32, 32>;
using fp128_t = FixedPoint<64, 64>;

// struct for inferring what underlying types to use
template <int T>
struct TypeFromSize
{
  static const bool is_valid = false;  // for template matches specialisation
  using ValueType            = void;
};

#if (__SIZEOF_INT128__ == 16)
// 128 bit implementation
template <>
struct TypeFromSize<128>
{
  static constexpr bool     is_valid = true;
  static constexpr uint16_t size     = 128;
  using ValueType                    = __int128_t;
  using UnsignedType                 = __uint128_t;
  using SignedType                   = __int128_t;
  // Commented out, when we need to implement FixedPoint<128,128> fully, we will deal with that
  // then.
  // using NextSize                        = TypeFromSize<256>;
};
#endif

// 64 bit implementation
template <>
struct TypeFromSize<64>
{
<<<<<<< HEAD
  static constexpr bool          is_valid  = true;
  static constexpr std::uint16_t size      = 64;
  using ValueType                          = int64_t;
  using UnsignedType                       = uint64_t;
  using SignedType                         = int64_t;
  using NextSize                           = TypeFromSize<128>;
  static constexpr std::uint16_t decimals  = 9;
  static constexpr ValueType     tolerance = 0x200;                 // 0.00000012
  static constexpr ValueType     max_exp   = 0x000000157cd0e6e8LL;  // 21.48756259
=======
  static constexpr bool     is_valid   = true;
  static constexpr uint16_t size       = 64;
  using ValueType                      = int64_t;
  using UnsignedType                   = uint64_t;
  using SignedType                     = int64_t;
  using NextSize                       = TypeFromSize<128>;
  static constexpr uint16_t  decimals  = 9;
  static constexpr ValueType tolerance = 0x200;                 // 0.00000012
  static constexpr ValueType max_exp   = 0x000000157cd0e714LL;  // 21.48756260
>>>>>>> 22f6310a
};

// 32 bit implementation
template <>
struct TypeFromSize<32>
{
<<<<<<< HEAD
  static constexpr bool          is_valid  = true;
  static constexpr std::uint16_t size      = 32;
  using ValueType                          = int32_t;
  using UnsignedType                       = uint32_t;
  using SignedType                         = int32_t;
  using NextSize                           = TypeFromSize<64>;
  static constexpr std::uint16_t decimals  = 4;
  static constexpr ValueType     tolerance = 0x15;         // 0.0003
  static constexpr ValueType     max_exp   = 0x000a65adL;  // 10.3971
=======
  static constexpr bool     is_valid   = true;
  static constexpr uint16_t size       = 32;
  using ValueType                      = int32_t;
  using UnsignedType                   = uint32_t;
  using SignedType                     = int32_t;
  using NextSize                       = TypeFromSize<64>;
  static constexpr uint16_t  decimals  = 4;
  static constexpr ValueType tolerance = 0x15;         // 0.0003
  static constexpr ValueType max_exp   = 0x000a65b9L;  // 10.3974
>>>>>>> 22f6310a
};

// 16 bit implementation
template <>
struct TypeFromSize<16>
{
  static constexpr bool     is_valid = true;
  static constexpr uint16_t size     = 16;
  using ValueType                    = int16_t;
  using UnsignedType                 = uint16_t;
  using SignedType                   = int16_t;
  using NextSize                     = TypeFromSize<32>;
};

// 8 bit implementation
template <>
struct TypeFromSize<8>
{
  static constexpr bool     is_valid = true;
  static constexpr uint16_t size     = 8;
  using ValueType                    = int8_t;
  using UnsignedType                 = uint8_t;
  using SignedType                   = int8_t;
  using NextSize                     = TypeFromSize<16>;
};

struct BaseFixedpointType
{
};

template <uint16_t I, uint16_t F>
class FixedPoint : public BaseFixedpointType
{
  static_assert(TypeFromSize<I + F>::is_valid, "invalid combination of sizes");

public:
  enum
  {
    FRACTIONAL_BITS = F,
    TOTAL_BITS      = I + F
  };

  using BaseTypeInfo = TypeFromSize<TOTAL_BITS>;
  using Type         = typename BaseTypeInfo::ValueType;
  using NextType     = typename BaseTypeInfo::NextSize::ValueType;
  using UnsignedType = typename BaseTypeInfo::UnsignedType;

  enum
  {
    FRACTIONAL_MASK = Type(((1ull << FRACTIONAL_BITS) - 1)),
    INTEGER_MASK    = Type(~FRACTIONAL_MASK),
    ONE_MASK        = Type(1) << FRACTIONAL_BITS
  };

  ////////////////////////
  /// Constants/Limits ///
  ////////////////////////

<<<<<<< HEAD
  static constexpr Type          SMALLEST_FRACTION{1};
  static constexpr Type          LARGEST_FRACTION{FRACTIONAL_MASK};
  static constexpr Type          MAX_INT{((Type(FRACTIONAL_MASK >> 1) - 1) << FRACTIONAL_BITS)};
  static constexpr Type          MIN_INT{-MAX_INT};
  static constexpr Type          MAX{MAX_INT | LARGEST_FRACTION};
  static constexpr Type          MIN{MIN_INT - LARGEST_FRACTION};
  static constexpr std::uint16_t DECIMAL_DIGITS{BaseTypeInfo::decimals};
=======
  static constexpr Type     SMALLEST_FRACTION{1};
  static constexpr Type     LARGEST_FRACTION{FRACTIONAL_MASK};
  static constexpr Type     MAX_INT{Type(FRACTIONAL_MASK >> 1) << FRACTIONAL_BITS};
  static constexpr Type     MIN_INT{INTEGER_MASK & ((Type(1) << (TOTAL_BITS - 1)))};
  static constexpr Type     MAX{MAX_INT | LARGEST_FRACTION};
  static constexpr Type     MIN{MIN_INT | LARGEST_FRACTION};
  static constexpr uint16_t DECIMAL_DIGITS{BaseTypeInfo::decimals};
>>>>>>> 22f6310a

  static FixedPoint const TOLERANCE;
  static FixedPoint const _0; /* 0 */
  static FixedPoint const _1; /* 1 */

  static FixedPoint const CONST_SMALLEST_FRACTION;
  static FixedPoint const CONST_E;              /* e */
  static FixedPoint const CONST_LOG2E;          /* log_2 e */
  static FixedPoint const CONST_LOG210;         /* log_2 10 */
  static FixedPoint const CONST_LOG10E;         /* log_10 e */
  static FixedPoint const CONST_LN2;            /* log_e 2 */
  static FixedPoint const CONST_LN10;           /* log_e 10 */
  static FixedPoint const CONST_PI;             /* pi */
  static FixedPoint const CONST_PI_2;           /* pi/2 */
  static FixedPoint const CONST_PI_4;           /* pi/4 */
  static FixedPoint const CONST_INV_PI;         /* 1/pi */
  static FixedPoint const CONST_TWO_INV_PI;     /* 2/pi */
  static FixedPoint const CONST_TWO_INV_SQRTPI; /* 2/sqrt(pi) */
  static FixedPoint const CONST_SQRT2;          /* sqrt(2) */
  static FixedPoint const CONST_INV_SQRT2;      /* 1/sqrt(2) */
  static FixedPoint const MAX_EXP;
  static FixedPoint const MIN_EXP;
  static FixedPoint const FP_MAX;
  static FixedPoint const FP_MIN;
  static FixedPoint const NaN;
  static FixedPoint const POSITIVE_INFINITY;
  static FixedPoint const NEGATIVE_INFINITY;

  ///////////////////////////
  /// State of operations ///
  ///////////////////////////

  enum
  {
    STATE_OK               = 0,
    STATE_NAN              = 1 << 0,
    STATE_DIVISION_BY_ZERO = 1 << 1,
    STATE_UNDERFLOW        = 1 << 2,
    STATE_OVERFLOW         = 1 << 3,
    STATE_INFINITY         = 1 << 4,
  };
  static uint32_t fp_state;

  static constexpr void StateClear();
  static constexpr bool IsState(uint32_t state);
  static constexpr bool IsStateNaN();
  static constexpr bool IsStateUnderflow();
  static constexpr bool IsStateOverflow();
  static constexpr bool IsStateInfinity();
  static constexpr bool IsStateDivisionByZero();

  ////////////////////
  /// constructors ///
  ////////////////////

  constexpr FixedPoint() = default;

  /**
   * Templated constructor existing only for T is an integer and assigns data
   * @tparam T any integer type
   * @param n integer value to set FixedPoint to
   */
  template <typename T>
  constexpr explicit FixedPoint(T n, meta::IfIsInteger<T> * /*unused*/ = nullptr);
  template <typename T>
  constexpr explicit FixedPoint(T n, meta::IfIsFloat<T> * /*unused*/ = nullptr);
  constexpr FixedPoint(FixedPoint const &o);
  constexpr FixedPoint(Type const &integer, UnsignedType const &fraction);

  ///////////////////
  /// conversions ///
  ///////////////////

  constexpr Type              Integer() const;
  constexpr Type              Fraction() const;
  static constexpr FixedPoint Floor(FixedPoint const &o);
  static constexpr FixedPoint Round(FixedPoint const &o);
  static constexpr FixedPoint FromBase(Type n);

  /////////////////////////
  /// casting operators ///
  /////////////////////////

  explicit operator double() const;
  explicit operator float() const;
  template <typename T>
  explicit operator T() const;

  ////////////////////////////
  /// assignment operators ///
  ////////////////////////////

  constexpr FixedPoint &operator=(FixedPoint const &o);
  template <typename T>
  constexpr meta::IfIsInteger<T, FixedPoint> &operator=(T const &n);  // NOLINT
  template <typename T>
  constexpr meta::IfIsFloat<T, FixedPoint> &operator=(T const &n);  // NOLINT

  ///////////////////////////////////////////////////
  /// comparison operators for FixedPoint objects ///
  ///////////////////////////////////////////////////

  constexpr bool operator==(FixedPoint const &o) const;
  constexpr bool operator!=(FixedPoint const &o) const;
  constexpr bool operator<(FixedPoint const &o) const;
  constexpr bool operator>(FixedPoint const &o) const;
  constexpr bool operator<=(FixedPoint const &o) const;
  constexpr bool operator>=(FixedPoint const &o) const;

  ////////////////////////////////////////////////
  /// comparison operators against other types ///
  ////////////////////////////////////////////////

  template <typename OtherType>
  constexpr bool operator==(OtherType const &o) const;
  template <typename OtherType>
  constexpr bool operator!=(OtherType const &o) const;
  template <typename OtherType>
  constexpr bool operator<(OtherType const &o) const;
  template <typename OtherType>
  constexpr bool operator>(OtherType const &o) const;
  template <typename OtherType>
  constexpr bool operator<=(OtherType const &o) const;
  template <typename OtherType>
  constexpr bool operator>=(OtherType const &o) const;

  ///////////////////////
  /// unary operators ///
  ///////////////////////

  constexpr bool        operator!() const;
  constexpr FixedPoint  operator~() const;
  constexpr FixedPoint  operator-() const;
  constexpr FixedPoint &operator++();
  constexpr FixedPoint &operator--();

  //////////////////////////////
  /// math and bit operators ///
  //////////////////////////////

  constexpr FixedPoint  operator+(FixedPoint const &n) const;
  constexpr FixedPoint  operator-(FixedPoint const &n) const;
  constexpr FixedPoint  operator*(FixedPoint const &n) const;
  constexpr FixedPoint  operator/(FixedPoint const &n) const;
  constexpr FixedPoint  operator&(FixedPoint const &n) const;
  constexpr FixedPoint  operator|(FixedPoint const &n) const;
  constexpr FixedPoint  operator^(FixedPoint const &n) const;
  constexpr FixedPoint &operator+=(FixedPoint const &n);
  constexpr FixedPoint &operator-=(FixedPoint const &n);
  constexpr FixedPoint &operator*=(FixedPoint const &n);
  constexpr FixedPoint &operator/=(FixedPoint const &n);
  constexpr FixedPoint &operator&=(FixedPoint const &n);
  constexpr FixedPoint &operator|=(FixedPoint const &n);
  constexpr FixedPoint &operator^=(FixedPoint const &n);
  constexpr FixedPoint &operator>>=(FixedPoint const &n);
  constexpr FixedPoint &operator<<=(FixedPoint const &n);
  template <typename T>
  constexpr FixedPoint operator+(T const &n) const;
  template <typename T>
  constexpr FixedPoint operator-(T const &n) const;
  template <typename T>
  constexpr FixedPoint operator*(T const &n) const;
  template <typename T>
  constexpr FixedPoint operator/(T const &n) const;
  template <typename T>
  constexpr FixedPoint operator&(T const &n) const;
  template <typename T>
  constexpr FixedPoint operator|(T const &n) const;
  template <typename T>
  constexpr FixedPoint operator^(T const &n) const;
  template <typename T>
  constexpr FixedPoint &operator+=(T const &n) const;
  template <typename T>
  constexpr FixedPoint &operator-=(T const &n) const;
  template <typename T>
  constexpr FixedPoint &operator&=(T const &n) const;
  template <typename T>
  constexpr FixedPoint &operator|=(T const &n) const;
  template <typename T>
  constexpr FixedPoint &operator^=(T const &n) const;
  template <typename T>
  constexpr FixedPoint &operator*=(T const &n) const;
  template <typename T>
  constexpr FixedPoint &operator/=(T const &n) const;
  constexpr FixedPoint &operator<<=(int n);
  constexpr FixedPoint &operator>>=(int n);

  ///////////////////////////
  /// NaN/Infinity checks ///
  ///////////////////////////

  static constexpr bool       IsNaN(FixedPoint const &x);
  static constexpr bool       IsPosInfinity(FixedPoint const &x);
  static constexpr bool       IsNegInfinity(FixedPoint const &x);
  static constexpr bool       IsInfinity(FixedPoint const &x);
  static constexpr FixedPoint infinity(bool isPositive);

  ////////////
  /// swap ///
  ////////////

  constexpr void Swap(FixedPoint &rhs);

  /////////////////////
  /// Getter/Setter ///
  /////////////////////

  constexpr Type        Data() const;
  constexpr Type &      Data();
  constexpr void        SetData(Type n) const;
  constexpr Type const *pointer() const;
  constexpr Type *      pointer();

  ///////////////////////////////////////////////////////////////////
  /// FixedPoint implementations of common mathematical functions ///
  ///////////////////////////////////////////////////////////////////

  static constexpr FixedPoint Remainder(FixedPoint const &x, FixedPoint const &y);
  static constexpr FixedPoint Fmod(FixedPoint const &x, FixedPoint const &y);
  static constexpr FixedPoint Abs(FixedPoint const &x);
  static constexpr FixedPoint Sign(FixedPoint const &x);
  static constexpr FixedPoint Exp(FixedPoint const &x);
  static constexpr FixedPoint Log2(FixedPoint const &x);
  static constexpr FixedPoint Log(FixedPoint const &x);
  static constexpr FixedPoint Log10(FixedPoint const &x);
  static constexpr FixedPoint Sqrt(FixedPoint const &x);
  static constexpr FixedPoint Pow(FixedPoint const &x, FixedPoint const &y);
  static constexpr FixedPoint Sin(FixedPoint const &x);
  static constexpr FixedPoint Cos(FixedPoint const &x);
  static constexpr FixedPoint Tan(FixedPoint const &x);
  static constexpr FixedPoint ASin(FixedPoint const &x);
  static constexpr FixedPoint ACos(FixedPoint const &x);
  static constexpr FixedPoint ATan(FixedPoint const &x);
  static constexpr FixedPoint ATan2(FixedPoint const &y, FixedPoint const &x);
  static constexpr FixedPoint SinH(FixedPoint const &x);
  static constexpr FixedPoint CosH(FixedPoint const &x);
  static constexpr FixedPoint TanH(FixedPoint const &x);
  static constexpr FixedPoint ASinH(FixedPoint const &x);
  static constexpr FixedPoint ACosH(FixedPoint const &x);
  static constexpr FixedPoint ATanH(FixedPoint const &x);

  /**
   * helper function that checks there is no overflow
   * @tparam T the input original type
   * @param n the value of the datum
   * @return true if there is no overflow, false otherwise
   */
  static constexpr bool CheckOverflow(NextType x)
  {
    return (x > NextType(MAX));
  }

  /**
   * helper function that checks there is no underflow
   * @tparam T the input original type
   * @param n the value of the datum
   * @return true if there is no overflow, false otherwise
   */
  static constexpr bool CheckUnderflow(NextType x)
  {
    return (x < NextType(MIN));
  }

private:
  Type data_{0};  // the value to be stored

  static std::function<FixedPoint(FixedPoint const &x)> SinPi2QuadrantFuncs[4];
  static std::function<FixedPoint(FixedPoint const &x)> CosPi2QuadrantFuncs[4];

  // this makes it simpler to create a fixed point object from
  // a native type without scaling
  struct NoScale
  {
  };

  constexpr FixedPoint(Type n, const NoScale & /*unused*/)
    : data_(n)
  {}

  /**
   * helper function that checks no rounding error when casting
   * @tparam T
   * @param n
   * @return true if there is no overflow, false otherwise
   */
  template <typename T>
  static constexpr bool CheckNoRounding()
  {
    // sufficient bits to guarantee no rounding
    return std::numeric_limits<T>::max_digits10 < DECIMAL_DIGITS;
  }

  static constexpr int ReduceSqrt(FixedPoint &x)
  {
    /* Given x, find k such as x = 2^{2*k} * y, where 1 < y < 4
     */
    int k = 0;
    while (x > 4)
    {
      k++;
      x >>= 2;
    }
    if (x < _1)
    {
      while (x < _1)
      {
        k++;
        x <<= 2;
      }
      k = -k;
    }
    return k;
  }

  static constexpr FixedPoint         SinPi2(FixedPoint const &r);
  static constexpr FixedPoint         CosPi2(FixedPoint const &r);
  static constexpr FixedPoint<16, 16> SinApproxPi4(FixedPoint<16, 16> const &r);
  static constexpr FixedPoint<32, 32> SinApproxPi4(FixedPoint<32, 32> const &r);
  static constexpr FixedPoint         CosApproxPi4(FixedPoint const &r);
};

template <uint16_t I, uint16_t F>
std::function<FixedPoint<I, F>(FixedPoint<I, F> const &x)>
    FixedPoint<I, F>::SinPi2QuadrantFuncs[4] = {
        [](FixedPoint<I, F> const &x) { return FixedPoint<I, F>::SinPi2(x); },
        [](FixedPoint<I, F> const &x) { return FixedPoint<I, F>::CosPi2(x); },
        [](FixedPoint<I, F> const &x) { return -FixedPoint<I, F>::SinPi2(x); },
        [](FixedPoint<I, F> const &x) { return -FixedPoint<I, F>::CosPi2(x); }};

template <uint16_t I, uint16_t F>
std::function<FixedPoint<I, F>(FixedPoint<I, F> const &x)>
    FixedPoint<I, F>::CosPi2QuadrantFuncs[4] = {
        [](FixedPoint<I, F> const &x) { return FixedPoint<I, F>::CosPi2(x); },
        [](FixedPoint<I, F> const &x) { return -FixedPoint<I, F>::SinPi2(x); },
        [](FixedPoint<I, F> const &x) { return -FixedPoint<I, F>::CosPi2(x); },
        [](FixedPoint<I, F> const &x) { return FixedPoint<I, F>::SinPi2(x); }};

template <uint16_t I, uint16_t F>
uint32_t FixedPoint<I, F>::fp_state{FixedPoint<I, F>::STATE_OK};

template <uint16_t I, uint16_t F>
constexpr typename FixedPoint<I, F>::Type FixedPoint<I, F>::SMALLEST_FRACTION;
template <uint16_t I, uint16_t F>
constexpr typename FixedPoint<I, F>::Type FixedPoint<I, F>::LARGEST_FRACTION;
template <uint16_t I, uint16_t F>
constexpr typename FixedPoint<I, F>::Type FixedPoint<I, F>::MAX_INT;
template <uint16_t I, uint16_t F>
constexpr typename FixedPoint<I, F>::Type FixedPoint<I, F>::MIN_INT;
template <uint16_t I, uint16_t F>
constexpr typename FixedPoint<I, F>::Type FixedPoint<I, F>::MAX;
template <uint16_t I, uint16_t F>
constexpr typename FixedPoint<I, F>::Type FixedPoint<I, F>::MIN;
template <uint16_t I, uint16_t F>
constexpr uint16_t FixedPoint<I, F>::DECIMAL_DIGITS;

template <uint16_t I, uint16_t F>
FixedPoint<I, F> const FixedPoint<I, F>::_0{0}; /* 0 */
template <uint16_t I, uint16_t F>
FixedPoint<I, F> const FixedPoint<I, F>::_1{1}; /* 1 */
template <uint16_t I, uint16_t F>
FixedPoint<I, F> const FixedPoint<I, F>::TOLERANCE(
    0, FixedPoint<I, F>::BaseTypeInfo::tolerance); /* 0 */
template <uint16_t I, uint16_t F>
FixedPoint<I, F> const FixedPoint<I, F>::CONST_SMALLEST_FRACTION{
    FixedPoint<I, F>(0, FixedPoint<I, F>::SMALLEST_FRACTION)};
template <uint16_t I, uint16_t F>
FixedPoint<I, F> const FixedPoint<I, F>::CONST_E{2.718281828459045235360287471352662498}; /* e */
template <uint16_t I, uint16_t F>
FixedPoint<I, F> const FixedPoint<I, F>::CONST_LOG2E{
    1.442695040888963407359924681001892137}; /* log_2 e */
template <uint16_t I, uint16_t F>
FixedPoint<I, F> const FixedPoint<I, F>::CONST_LOG210{3.3219280948874}; /* log_2 10 */
template <uint16_t I, uint16_t F>
FixedPoint<I, F> const FixedPoint<I, F>::CONST_LOG10E{
    0.434294481903251827651128918916605082}; /* log_10 e */
template <uint16_t I, uint16_t F>
FixedPoint<I, F> const FixedPoint<I, F>::CONST_LN2{
    0.693147180559945309417232121458176568}; /* log_e 2 */
template <uint16_t I, uint16_t F>
FixedPoint<I, F> const FixedPoint<I, F>::CONST_LN10{
    2.302585092994045684017991454684364208}; /* log_e 10 */
template <uint16_t I, uint16_t F>
FixedPoint<I, F> const FixedPoint<I, F>::CONST_PI{3.141592653589793238462643383279502884}; /* pi */
template <uint16_t I, uint16_t F>
FixedPoint<I, F> const FixedPoint<I, F>::CONST_PI_2{
    1.570796326794896619231321691639751442}; /* pi/2 */
template <uint16_t I, uint16_t F>
FixedPoint<I, F> const FixedPoint<I, F>::CONST_PI_4{
    0.785398163397448309615660845819875721}; /* pi/4 */
template <uint16_t I, uint16_t F>
FixedPoint<I, F> const FixedPoint<I, F>::CONST_INV_PI{
    0.318309886183790671537767526745028724}; /* 1/pi */
template <uint16_t I, uint16_t F>
FixedPoint<I, F> const FixedPoint<I, F>::CONST_TWO_INV_PI{
    0.636619772367581343075535053490057448}; /* 2/pi */
template <uint16_t I, uint16_t F>
FixedPoint<I, F> const FixedPoint<I, F>::CONST_TWO_INV_SQRTPI{
    1.128379167095512573896158903121545172}; /* 2/sqrt(pi) */
template <uint16_t I, uint16_t F>
FixedPoint<I, F> const FixedPoint<I, F>::CONST_SQRT2{
    1.414213562373095048801688724209698079}; /* sqrt(2) */
template <uint16_t I, uint16_t F>
FixedPoint<I, F> const FixedPoint<I, F>::CONST_INV_SQRT2{
    0.707106781186547524400844362104849039}; /* 1/sqrt(2) */
template <uint16_t I, uint16_t F>
FixedPoint<I, F> const FixedPoint<I, F>::MAX_EXP{FixedPoint<I, F>::FromBase(
    FixedPoint<I, F>::BaseTypeInfo::max_exp)}; /* maximum exponent for Exp() */
template <uint16_t I, uint16_t F>
FixedPoint<I, F> const FixedPoint<I, F>::MIN_EXP{-FixedPoint<I, F>::FromBase(
    FixedPoint<I, F>::BaseTypeInfo::max_exp)}; /* minimum exponent for Exp() */
template <uint16_t I, uint16_t F>
FixedPoint<I, F> const FixedPoint<I, F>::FP_MAX{FixedPoint<I, F>::FromBase(FixedPoint<I, F>::MAX)};
template <uint16_t I, uint16_t F>
FixedPoint<I, F> const FixedPoint<I, F>::FP_MIN{FixedPoint<I, F>::FromBase(FixedPoint<I, F>::MIN)};
<<<<<<< HEAD
template <std::uint16_t I, std::uint16_t F>
FixedPoint<I, F> const FixedPoint<I, F>::NaN{
    FixedPoint<I, F>::FromBase(Type(1) << (TOTAL_BITS - 1) | FRACTIONAL_MASK)};
template <std::uint16_t I, std::uint16_t F>
FixedPoint<I, F> const FixedPoint<I, F>::POSITIVE_INFINITY{
    FixedPoint<I, F>::FromBase(FixedPoint<I, F>::MAX + FixedPoint<I, F>::_1.Data())};
template <std::uint16_t I, std::uint16_t F>
FixedPoint<I, F> const FixedPoint<I, F>::NEGATIVE_INFINITY{
    FixedPoint<I, F>::FromBase(FixedPoint<I, F>::MIN - FixedPoint<I, F>::_1.Data())};
=======
template <uint16_t I, uint16_t F>
FixedPoint<I, F> const FixedPoint<I, F>::NaN{
    FixedPoint<I, F>::FromBase(static_cast<typename FixedPoint<I, F>::Type>(1)
                                   << static_cast<uint32_t>(FixedPoint<I, F>::TOTAL_BITS - 1) |
                               static_cast<typename FixedPoint<I, F>::Type>(1))};
template <uint16_t I, uint16_t F>
FixedPoint<I, F> const FixedPoint<I, F>::POSITIVE_INFINITY{
    FixedPoint<I, F>::NaN |
    FixedPoint<I, F>::FromBase(static_cast<typename FixedPoint<I, F>::Type>(1)
                               << static_cast<uint32_t>(FixedPoint<I, F>::FRACTIONAL_BITS - 1))};
template <uint16_t I, uint16_t F>
FixedPoint<I, F> const FixedPoint<I, F>::NEGATIVE_INFINITY{
    FixedPoint<I, F>::NaN |
    FixedPoint<I, F>::FromBase(static_cast<typename FixedPoint<I, F>::Type>(3)
                               << static_cast<uint32_t>(FixedPoint<I, F>::FRACTIONAL_BITS - 2))};
>>>>>>> 22f6310a

template <uint16_t I, uint16_t F>
std::ostream &operator<<(std::ostream &s, FixedPoint<I, F> const &n)
{
  std::ios_base::fmtflags f(s.flags());
  s << std::setprecision(F / 4);
  s << std::fixed;
  if (FixedPoint<I, F>::IsNaN(n))
  {
    s << "NaN";
  }
  else if (FixedPoint<I, F>::IsPosInfinity(n))
  {
    s << "+∞";
  }
  else if (FixedPoint<I, F>::IsNegInfinity(n))
  {
    s << "-∞";
  }
  else
  {
    s << double(n);
  }
  s << " (0x" << std::hex << n.Data() << ")";
  s.flags(f);
  return s;
}

///////////////////////////
/// State of operations ///
///////////////////////////

template <uint16_t I, uint16_t F>
constexpr void FixedPoint<I, F>::StateClear()
{
  fp_state = 0;
}

template <uint16_t I, uint16_t F>
constexpr bool FixedPoint<I, F>::IsState(uint32_t const state)
{
  return (fp_state & state) != 0u;
}

template <uint16_t I, uint16_t F>
constexpr bool FixedPoint<I, F>::IsStateNaN()
{
  return IsState(STATE_NAN);
}

template <uint16_t I, uint16_t F>
constexpr bool FixedPoint<I, F>::IsStateUnderflow()
{
  return IsState(STATE_UNDERFLOW);
}

template <uint16_t I, uint16_t F>
constexpr bool FixedPoint<I, F>::IsStateOverflow()
{
  return IsState(STATE_OVERFLOW);
}

template <uint16_t I, uint16_t F>
constexpr bool FixedPoint<I, F>::IsStateInfinity()
{
  return IsState(STATE_INFINITY);
}

template <uint16_t I, uint16_t F>
constexpr bool FixedPoint<I, F>::IsStateDivisionByZero()
{
  return IsState(STATE_DIVISION_BY_ZERO);
}

////////////////////
/// constructors ///
////////////////////

/**
 * Templated constructor when T is an integer type
 * @tparam T any integer type
 * @param n integer value to set FixedPoint to
 */
template <uint16_t I, uint16_t F>
template <typename T>
constexpr FixedPoint<I, F>::FixedPoint(T n, meta::IfIsInteger<T> * /*unused*/)
  : data_{static_cast<typename FixedPoint<I, F>::Type>(n)}
{
  if (CheckOverflow(static_cast<NextType>(n)))
  {
    fp_state |= STATE_OVERFLOW;
    data_ = MAX;
  }
  else if (CheckUnderflow(static_cast<NextType>(n)))
  {
    fp_state |= STATE_OVERFLOW;
    data_ = MIN;
  }
  else
  {
    Type s    = (data_ < 0) - (data_ > 0);
    Type abs_ = s * data_;
    abs_ <<= FRACTIONAL_BITS;
    data_ = s * abs_;
  }
}

/**
 * Templated constructor only when T is a float/double type
 * @tparam T any float/double type
 * @param n float/double value to set FixedPoint to
 */
template <uint16_t I, uint16_t F>
template <typename T>
constexpr FixedPoint<I, F>::FixedPoint(T n, meta::IfIsFloat<T> * /*unused*/)
  : data_(static_cast<typename FixedPoint<I, F>::Type>(n * ONE_MASK))
{
  if (CheckOverflow(static_cast<NextType>(n) * static_cast<NextType>(ONE_MASK)))
  {
    fp_state |= STATE_OVERFLOW;
    data_ = MAX;
  }
  else if (CheckUnderflow(static_cast<NextType>(n) * static_cast<NextType>(ONE_MASK)))
  {
    fp_state |= STATE_OVERFLOW;
    data_ = MIN;
  }
}

/**
 * Copy constructor
 * @param o other FixedPoint object to copy
 */
template <uint16_t I, uint16_t F>
constexpr FixedPoint<I, F>::FixedPoint(FixedPoint<I, F> const &o)
  : data_{o.data_}
{}

/**
 * Templated constructor taking 2 arguments, integer and fraction part
 * @param integer
 * @param fraction
 */
template <uint16_t I, uint16_t F>
constexpr FixedPoint<I, F>::FixedPoint(typename FixedPoint<I, F>::Type const &        integer,
                                       typename FixedPoint<I, F>::UnsignedType const &fraction)
  : data_{(INTEGER_MASK & (Type(integer) << FRACTIONAL_BITS)) | Type(fraction & FRACTIONAL_MASK)}
{}

///////////////////
/// conversions ///
///////////////////

/**
 * Method to return the integer part of the FixedPoint object
 * @return the integer part of the FixedPoint object
 */
template <uint16_t I, uint16_t F>
constexpr typename FixedPoint<I, F>::Type FixedPoint<I, F>::Integer() const
{
  if (IsNaN(*this))
  {
    fp_state |= STATE_NAN;
  }
  return Type((data_ & INTEGER_MASK) >> FRACTIONAL_BITS);
}

/**
 * Method to return the fraction part of the FixedPoint object
 * @return the fraction part of the FixedPoint object
 */
template <uint16_t I, uint16_t F>
constexpr typename FixedPoint<I, F>::Type FixedPoint<I, F>::Fraction() const
{
  if (IsNaN(*this))
  {
    fp_state |= STATE_NAN;
  }
  return (data_ & FRACTIONAL_MASK);
}

/**
 * Same as Integer()
 * @param the FixedPoint object to use Floor() on
 * @return the integer part of the FixedPoint object
 */
template <uint16_t I, uint16_t F>
constexpr FixedPoint<I, F> FixedPoint<I, F>::Floor(FixedPoint<I, F> const &o)
{
  if (IsNaN(o))
  {
    fp_state |= STATE_NAN;
    return NaN;
  }
  return FixedPoint{o.Integer()};
}

/**
 * Return the nearest greater integer to the FixedPoint number o
 * @param the FixedPoint object to use Round() on
 * @return the nearest greater integer to the FixedPoint number o
 */
template <uint16_t I, uint16_t F>
constexpr FixedPoint<I, F> FixedPoint<I, F>::Round(FixedPoint<I, F> const &o)
{
  if (IsNaN(o))
  {
    fp_state |= STATE_NAN;
    return NaN;
  }
  return Floor(o + FixedPoint{0.5});
}

/**
 * Take a raw primitive of Type and convert it to a FixedPoint object
 * @param the primitive to convert to FixedPoint
 * @return the converted FixedPoint
 */
template <uint16_t I, uint16_t F>
constexpr FixedPoint<I, F> FixedPoint<I, F>::FromBase(typename FixedPoint<I, F>::Type n)
{
  return FixedPoint(n, NoScale());
}

/////////////////////////
/// casting operators ///
/////////////////////////

/**
 * Cast the FixedPoint object to a double primitive
 * @return the cast FixedPoint object to double
 */
template <uint16_t I, uint16_t F>
FixedPoint<I, F>::operator double() const
{
  return (static_cast<double>(data_) / ONE_MASK);
}

/**
 * Cast the FixedPoint object to a float primitive
 * @return the cast FixedPoint object to float
 */
template <uint16_t I, uint16_t F>
FixedPoint<I, F>::operator float() const
{
  return (static_cast<float>(data_) / ONE_MASK);
}

/**
 * Cast the FixedPoint object to an integer primitive
 * @return the cast FixedPoint object to an integer primitive
 */
template <uint16_t I, uint16_t F>
template <typename T>
FixedPoint<I, F>::operator T() const
{
  return (static_cast<T>(Integer()));
}

/////////////////
/// operators ///
/////////////////

/**
 * Assignment operator, same as copy constructor
 * @param the FixedPoint object to assign from
 * @return copies the given FixedPoint object o
 */
template <uint16_t I, uint16_t F>
constexpr FixedPoint<I, F> &FixedPoint<I, F>::operator=(FixedPoint<I, F> const &o)
{
  if (IsNaN(o))
  {
    fp_state |= STATE_NAN;
  }
  data_ = o.data_;
  return *this;
}

/**
 * Assignment operator for primitive integer types
 * @param the primitive to assign the FixedPoint object from
 * @return copies the given primitive integer n
 */
template <uint16_t I, uint16_t F>  // NOLINT
template <typename T>
constexpr meta::IfIsInteger<T, FixedPoint<I, F>> &FixedPoint<I, F>::operator=(T const &n)  // NOLINT
{
  if (CheckOverflow(static_cast<NextType>(n)))
  {
    fp_state |= STATE_OVERFLOW;
    data_ = MAX;
  }
  else if (CheckUnderflow(static_cast<NextType>(n)))
  {
    fp_state |= STATE_OVERFLOW;
    data_ = MIN;
  }
  else
  {
    data_ = {static_cast<Type>(n) << static_cast<Type>(FRACTIONAL_BITS)};
  }
  return *this;
}

/**
 * Assignment operator for primitive float types
 * @param the primitive to assign the FixedPoint object from
 * @return copies the given primitive float n
 */
template <uint16_t I, uint16_t F>  // NOLINT
template <typename T>
constexpr meta::IfIsFloat<T, FixedPoint<I, F>> &FixedPoint<I, F>::operator=(T const &n)  // NOLINT
{
  if (CheckOverflow(static_cast<NextType>(n) * static_cast<NextType>(ONE_MASK)))
  {
    fp_state |= STATE_OVERFLOW;
    data_ = MAX;
  }
  else if (CheckUnderflow(static_cast<NextType>(n) * static_cast<NextType>(ONE_MASK)))
  {
    fp_state |= STATE_OVERFLOW;
    data_ = MIN;
  }
  else
  {
    data_ = static_cast<typename FixedPoint<I, F>::Type>(n * ONE_MASK);
  }
  return *this;
}

///////////////////////////////////////////////////
/// comparison operators for FixedPoint objects ///
///////////////////////////////////////////////////

/**
 * Equality comparison operator, note, NaN objects are never equal to each other
 * @param the FixedPoint object to compare to
 * @return true if objects are equal, false otherwise
 */
template <uint16_t I, uint16_t F>
constexpr bool FixedPoint<I, F>::operator==(FixedPoint const &o) const
{
  if (IsNaN(*this) || IsNaN(o))
  {
    return false;
  }

  return (data_ == o.Data());
}

/**
 * Inequality comparison operator, note, NaN objects are never equal to each other
 * @param the FixedPoint object to compare to
 * @return true if objects are unequal, false otherwise
 */
template <uint16_t I, uint16_t F>
constexpr bool FixedPoint<I, F>::operator!=(FixedPoint const &o) const
{
  if (IsNaN(*this) || IsNaN(o))
  {
    return true;
  }

  return (data_ != o.Data());
}

/**
 * Less than comparison operator, note, NaN objects are never equal to each other
 * @param the FixedPoint object to compare to
 * @return true if object is less than o, false otherwise
 */
template <uint16_t I, uint16_t F>
constexpr bool FixedPoint<I, F>::operator<(FixedPoint const &o) const
{
  if (IsNaN(*this) || IsNaN(o))
  {
    return false;
  }
  if (IsNegInfinity(*this))
  {
    // Negative infinity is always smaller than all other quantities except itself
    return !IsNegInfinity(o);
  }
  if (IsPosInfinity(*this))
  {
    // Positive infinity is never smaller than any other quantity
    return false;
  }

  if (IsNegInfinity(o))
  {
    return false;
  }
  if (IsPosInfinity(o))
  {
    return true;
  }

  return (data_ < o.Data());
}

/**
 * Less than or equal comparison operator, note, NaN objects are never equal to each other
 * @param the FixedPoint object to compare to
 * @return true if object is less than or equal to o, false otherwise
 */
template <uint16_t I, uint16_t F>
constexpr bool FixedPoint<I, F>::operator<=(FixedPoint const &o) const
{
  return (*this < o) || (*this == o);
}

/**
 * Greater than comparison operator, note, NaN objects are never equal to each other
 * @param the FixedPoint object to compare to
 * @return true if object is greater than o, false otherwise
 */
template <uint16_t I, uint16_t F>
constexpr bool FixedPoint<I, F>::operator>(FixedPoint const &o) const
{
  return (o < *this);
}

/**
 * Greater than or equal comparison operator, note, NaN objects are never equal to each other
 * @param the FixedPoint object to compare to
 * @return true if object is greater than or equal to o, false otherwise
 */
template <uint16_t I, uint16_t F>
constexpr bool FixedPoint<I, F>::operator>=(FixedPoint const &o) const
{
  return (o < *this) || (*this == o);
}

////////////////////////////////////////////////
/// comparison operators against other types ///
////////////////////////////////////////////////

/**
 * Equality comparison operator, note, NaN objects are never equal to each other
 * @param the primitive object to compare to
 * @return true if objects are equal, false otherwise
 */
template <uint16_t I, uint16_t F>
template <typename OtherType>
constexpr bool FixedPoint<I, F>::operator==(OtherType const &o) const
{
  return (*this == FixedPoint(o));
}

/**
 * Inequality comparison operator, note, NaN objects are never equal to each other
 * @param the FixedPoint object to compare to
 * @return true if objects are unequal, false otherwise
 */
template <uint16_t I, uint16_t F>
template <typename OtherType>
constexpr bool FixedPoint<I, F>::operator!=(OtherType const &o) const
{
  return (*this != FixedPoint(o));
}

/**
 * Less than comparison operator, note, NaN objects are never equal to each other
 * @param the FixedPoint object to compare to
 * @return true if object is less than o, false otherwise
 */
template <uint16_t I, uint16_t F>
template <typename OtherType>
constexpr bool FixedPoint<I, F>::operator<(OtherType const &o) const
{
  return (*this < FixedPoint(o));
}

/**
 * Greater than comparison operator, note, NaN objects are never equal to each other
 * @param the FixedPoint object to compare to
 * @return true if object is greater than o, false otherwise
 */
template <uint16_t I, uint16_t F>
template <typename OtherType>
constexpr bool FixedPoint<I, F>::operator>(OtherType const &o) const
{
  return (*this > FixedPoint(o));
}

/**
 * Less than or equal comparison operator, note, NaN objects are never equal to each other
 * @param the FixedPoint object to compare to
 * @return true if object is less than or equal to o, false otherwise
 */
template <uint16_t I, uint16_t F>
template <typename OtherType>
constexpr bool FixedPoint<I, F>::operator<=(OtherType const &o) const
{
  return (*this <= FixedPoint(o));
}

/**
 * Greater than or equal comparison operator, note, NaN objects are never equal to each other
 * @param the FixedPoint object to compare to
 * @return true if object is greater than o, false otherwise
 */
template <uint16_t I, uint16_t F>
template <typename OtherType>
constexpr bool FixedPoint<I, F>::operator>=(OtherType const &o) const
{
  return (*this >= FixedPoint(o));
}

///////////////////////
/// unary operators ///
///////////////////////

/**
 * Unary minus operator
 * @return the negative number
 */
template <uint16_t I, uint16_t F>
constexpr FixedPoint<I, F> FixedPoint<I, F>::operator-() const
{
  if (IsNaN(*this))
  {
    fp_state |= STATE_NAN;
    return NaN;
  }
  if (IsPosInfinity(*this))
  {
    fp_state |= STATE_INFINITY;
    return NEGATIVE_INFINITY;
  }
  if (IsNegInfinity(*this))
  {
    fp_state |= STATE_INFINITY;
    return POSITIVE_INFINITY;
  }
  FixedPoint t(*this);
  t.data_ = -t.data_;
  return t;
}

/**
 * Logical Negation operator, note, NaN objects are never equal to each other
 * @return true if object is greater than o, false otherwise
 */
template <uint16_t I, uint16_t F>
constexpr bool FixedPoint<I, F>::operator!() const
{
  return !data_;
}

/**
 * Bitwise NOT operator
 * @return the bitwise NOT of the number
 */
template <uint16_t I, uint16_t F>
constexpr FixedPoint<I, F> FixedPoint<I, F>::operator~() const
{
  FixedPoint t(*this);
  t.data_ = ~t.data_;
  return t;
}

/**
 * Prefix increment operator, increase the number by one
 * @return the number increased by one, prefix mode
 */
template <uint16_t I, uint16_t F>
constexpr FixedPoint<I, F> &FixedPoint<I, F>::operator++()
{
  if (CheckOverflow(static_cast<NextType>(data_) + static_cast<NextType>(_1.Data())))
  {
    fp_state |= STATE_OVERFLOW;
    data_ = MAX;
  }
  else if (CheckUnderflow(static_cast<NextType>(data_) + static_cast<NextType>(_1.Data())))
  {
    fp_state |= STATE_OVERFLOW;
    data_ = MIN;
  }
  else
  {
    data_ += ONE_MASK;
  }
  return *this;
}

/**
 * Prefix decrement operator, decrease the number by one
 * @return the number decreased by one, prefix mode
 */
template <uint16_t I, uint16_t F>
constexpr FixedPoint<I, F> &FixedPoint<I, F>::operator--()
{
  if (CheckOverflow(static_cast<NextType>(data_) - static_cast<NextType>(_1.Data())))
  {
    fp_state |= STATE_OVERFLOW;
    data_ = MAX;
  }
  else if (CheckUnderflow(static_cast<NextType>(data_) - static_cast<NextType>(_1.Data())))
  {
    fp_state |= STATE_OVERFLOW;
    data_ = MIN;
  }
  else
  {
    data_ -= ONE_MASK;
  }
  return *this;
}

/////////////////////////////////////////////////
/// math operators against FixedPoint objects ///
/////////////////////////////////////////////////

/**
 * Addition operator
 * @param the FixedPoint object to add to
 * @return the sum of the two FixedPoint objects
 */
template <uint16_t I, uint16_t F>
constexpr FixedPoint<I, F> FixedPoint<I, F>::operator+(FixedPoint<I, F> const &n) const
{
  FixedPoint res{*this};
  res += n;
  return res;
}

/**
 * Subtraction operator
 * @param the FixedPoint object to subtract from
 * @return the difference of the two FixedPoint objects
 */
template <uint16_t I, uint16_t F>
constexpr FixedPoint<I, F> FixedPoint<I, F>::operator-(FixedPoint<I, F> const &n) const
{
  FixedPoint res{*this};
  res -= n;
  return res;
}

/**
 * Multiplication operator
 * @param the FixedPoint object to multiply against
 * @return the product of the two FixedPoint objects
 */
template <uint16_t I, uint16_t F>
constexpr FixedPoint<I, F> FixedPoint<I, F>::operator*(FixedPoint<I, F> const &n) const
{
  FixedPoint res{*this};
  res *= n;
  return res;
}

/**
 * Division operator
 * @param the FixedPoint object to divide against
 * @return the division of the two FixedPoint objects
 */
template <uint16_t I, uint16_t F>
constexpr FixedPoint<I, F> FixedPoint<I, F>::operator/(FixedPoint<I, F> const &n) const
{
  FixedPoint res{*this};
  res /= n;
  return res;
}

/**
 * Bitwise AND operator, does bitwise AND between the given FixedPoint object and self
 * @param the given FixedPoint object to AND against
 * @return the bitwise AND operation between the two FixedPoint objects
 */
template <uint16_t I, uint16_t F>
constexpr FixedPoint<I, F> FixedPoint<I, F>::operator&(FixedPoint<I, F> const &n) const
{
  FixedPoint t{*this};
  t &= n;
  return t;
}

/**
 * Bitwise OR operator, does bitwise OR between the given FixedPoint object and self
 * @param the given FixedPoint object to OR against
 * @return the bitwise OR operation between the two FixedPoint objects
 */
template <uint16_t I, uint16_t F>
constexpr FixedPoint<I, F> FixedPoint<I, F>::operator|(FixedPoint<I, F> const &n) const
{
  FixedPoint t{*this};
  t |= n;
  return t;
}

/**
 * Bitwise XOR operator, does bitwise XOR between the given FixedPoint object and self
 * @param the given FixedPoint object to XOR against
 * @return the bitwise XOR operation between the two FixedPoint objects
 */
template <uint16_t I, uint16_t F>
constexpr FixedPoint<I, F> FixedPoint<I, F>::operator^(FixedPoint<I, F> const &n) const
{
  FixedPoint t{*this};
  t ^= n;
  return t;
}

/**
 * Addition assignment operator, adds given object to self
 * @param the given FixedPoint object to add to
 * @return the sum of the two FixedPoint objects
 */
template <uint16_t I, uint16_t F>
constexpr FixedPoint<I, F> &FixedPoint<I, F>::operator+=(FixedPoint<I, F> const &n)
{
  if (IsNaN(*this) || IsNaN(n))
  {
    fp_state |= STATE_NAN;
    *this = NaN;
  }
  else if (IsPosInfinity(*this))
  {
    // Adding +∞ to -∞ gives NaN, +∞ otherwise
    if (IsNegInfinity(n))
    {
      fp_state |= STATE_NAN;
      *this = NaN;
    }
    else
    {
      fp_state |= STATE_INFINITY;
      *this = POSITIVE_INFINITY;
    }
  }
  else if (IsNegInfinity(*this))
  {
    // Adding +∞ to -∞ gives NaN, -∞ otherwise
    if (IsPosInfinity(n))
    {
      fp_state |= STATE_NAN;
      *this = NaN;
    }
    else
    {
      fp_state |= STATE_INFINITY;
      *this = NEGATIVE_INFINITY;
    }
  }
  else
  {
    if (IsNegInfinity(n))
    {
      fp_state |= STATE_INFINITY;
      *this = NEGATIVE_INFINITY;
    }
    else if (IsPosInfinity(n))
    {
      fp_state |= STATE_INFINITY;
      *this = POSITIVE_INFINITY;
    }
    else if (CheckOverflow(static_cast<NextType>(data_) + static_cast<NextType>(n.Data())))
    {
      fp_state |= STATE_OVERFLOW;
      data_ = MAX;
    }
    else if (CheckUnderflow(static_cast<NextType>(data_) + static_cast<NextType>(n.Data())))
    {
      fp_state |= STATE_OVERFLOW;
      data_ = MIN;
    }
    else
    {
      Type fp = data_ + n.Data();
      *this   = FromBase(fp);
    }
  }
  return *this;
}

/**
 * Subtraction assignment operator, subtracts given object from self
 * @param the given FixedPoint object to subtract from
 * @return the difference of the two FixedPoint objects
 */
template <uint16_t I, uint16_t F>
constexpr FixedPoint<I, F> &FixedPoint<I, F>::operator-=(FixedPoint<I, F> const &n)
{

  if (IsNaN(*this) || IsNaN(n))
  {
    fp_state |= STATE_NAN;
    *this = NaN;
  }
  else if (IsPosInfinity(*this))
  {
    // Subtracting -∞ from +∞ gives NaN, +∞ otherwise
    if (IsPosInfinity(n))
    {
      fp_state |= STATE_NAN;
      *this = NaN;
    }
    else
    {
      fp_state |= STATE_INFINITY;
      *this = POSITIVE_INFINITY;
    }
  }
  else if (IsNegInfinity(*this))
  {
    // Subtracting -∞ from -∞ gives NaN, -∞ otherwise
    if (IsNegInfinity(n))
    {
      fp_state |= STATE_NAN;
      *this = NaN;
    }
    else
    {
      fp_state |= STATE_INFINITY;
      *this = NEGATIVE_INFINITY;
    }
  }
  else if (IsPosInfinity(n))
  {
    fp_state |= STATE_INFINITY;
    *this = NEGATIVE_INFINITY;
  }
  else if (IsNegInfinity(n))
  {
    fp_state |= STATE_INFINITY;
    *this = POSITIVE_INFINITY;
  }
  else
  {
    if (IsNegInfinity(n))
    {
      fp_state |= STATE_INFINITY;
      *this = POSITIVE_INFINITY;
    }
    else if (IsPosInfinity(n))
    {
      fp_state |= STATE_INFINITY;
      *this = NEGATIVE_INFINITY;
    }
    else if (CheckOverflow(static_cast<NextType>(data_) - static_cast<NextType>(n.Data())))
    {
      fp_state |= STATE_OVERFLOW;
      data_ = MAX;
    }
    else if (CheckUnderflow(static_cast<NextType>(data_) - static_cast<NextType>(n.Data())))
    {
      fp_state |= STATE_OVERFLOW;
      data_ = MIN;
    }
    else
    {
      Type fp = data_ - n.Data();
      *this   = FromBase(fp);
    }
  }
  return *this;
}

/**
 * Multiplication assignment operator, multiply given object to self
 * @param the given FixedPoint object to multiply against
 * @return the product of the two FixedPoint objects
 */
template <uint16_t I, uint16_t F>
constexpr FixedPoint<I, F> &FixedPoint<I, F>::operator*=(FixedPoint<I, F> const &n)
{
  if (IsNaN(*this) || IsNaN(n))
  {
    fp_state |= STATE_NAN;
    *this = NaN;
  }
  else if (IsInfinity(*this) && IsInfinity(n))
  {
    fp_state |= STATE_INFINITY;
    *this = infinity((IsPosInfinity(*this) && IsPosInfinity(n)) ||
                     (IsNegInfinity(*this) && IsNegInfinity(n)));
  }
  else if (IsInfinity(*this))
  {
    if (n == _0)
    {
      // ∞ * 0 is NaN
      fp_state |= STATE_NAN;
      *this = NaN;
    }
    else
    {
      // Normal number, return +/-∞ depending on the sign of n
      fp_state |= STATE_INFINITY;
      *this = infinity((IsPosInfinity(*this) && n > _0) || (IsNegInfinity(*this) && n < _0));
    }
  }
  else if (IsInfinity(n))
  {
    if (*this == _0)
    {
      // 0 * ∞ is NaN
      fp_state |= STATE_NAN;
      *this = NaN;
    }
    else
    {
      // Normal number, return +/-∞ depending on the sign of *this
      fp_state |= STATE_INFINITY;
      *this = infinity((*this > _0 && IsPosInfinity(n)) || (*this < _0 && IsNegInfinity(n)));
    }
  }
  else
  {
    NextType prod = NextType(data_) * NextType(n.Data());
    if (CheckOverflow(static_cast<NextType>(prod >> FRACTIONAL_BITS)))
    {
      fp_state |= STATE_OVERFLOW;
      data_ = MAX;
    }
    else if (CheckUnderflow(static_cast<NextType>(prod >> FRACTIONAL_BITS)))
    {
      fp_state |= STATE_OVERFLOW;
      data_ = MIN;
    }
    else
    {
      auto fp = Type(prod >> FRACTIONAL_BITS);
      *this   = FromBase(fp);
    }
  }
  return *this;
}

/**
 * Division assignment operator, divide self against given object
 * @param the given FixedPoint object to divide against
 * @return the division of the two FixedPoint objects
 */
template <uint16_t I, uint16_t F>
constexpr FixedPoint<I, F> &FixedPoint<I, F>::operator/=(FixedPoint<I, F> const &n)
{
  if (IsNaN(*this) || IsNaN(n))
  {
    fp_state |= STATE_NAN;
    *this = NaN;
  }
  else if (n == _0)
  {
    if (*this == _0)
    {
      fp_state |= STATE_NAN;
      *this = NaN;
    }
    else
    {
      fp_state |= STATE_DIVISION_BY_ZERO;
      *this = NaN;
    }
  }
  else if (IsInfinity(*this))
  {
    if (IsInfinity(n))
    {
      fp_state |= STATE_NAN;
      *this = NaN;
    }
    else
    {
      fp_state |= STATE_INFINITY;
      *this = infinity((IsPosInfinity(*this) && n > _0) || (IsNegInfinity(*this) && n < 0));
    }
  }
  else
  {
    FixedPoint sign      = Sign(*this);
    FixedPoint abs_n     = Abs(*this);
    NextType   numerator = NextType(abs_n.Data()) << FRACTIONAL_BITS;
    NextType   quotient  = numerator / NextType(n.Data());
    *this                = sign * FromBase(Type(quotient));
  }
  return *this;
}

/**
 * Bitwise AND assignment operator, does bitwise AND between the given FixedPoint object and self
 * @param the given FixedPoint object to AND against
 * @return the bitwise AND operation between the two FixedPoint objects
 */
template <uint16_t I, uint16_t F>
constexpr FixedPoint<I, F> &FixedPoint<I, F>::operator&=(FixedPoint<I, F> const &n)
{
  data_ &= n.Data();
  return *this;
}

/**
 * Bitwise OR assignment operator, does bitwise OR between the given FixedPoint object and self
 * @param the given FixedPoint object to OR against
 * @return the bitwise OR operation between the two FixedPoint objects
 */
template <uint16_t I, uint16_t F>
constexpr FixedPoint<I, F> &FixedPoint<I, F>::operator|=(FixedPoint<I, F> const &n)
{
  data_ |= n.Data();
  return *this;
}

/**
 * Bitwise XOR assignment operator, does bitwise XOR between the given FixedPoint object and self
 * @param the given FixedPoint object to XOR against
 * @return the bitwise XOR operation between the two FixedPoint objects
 */
template <uint16_t I, uint16_t F>
constexpr FixedPoint<I, F> &FixedPoint<I, F>::operator^=(FixedPoint<I, F> const &n)
{
  data_ ^= n.Data();
  return *this;
}

/**
 * Shift right assignment operator, shift self object right as many bits as Integer() part of the
 * given object
 * @param the given object
 * @return the result of the shift right operation
 */
template <uint16_t I, uint16_t F>
constexpr FixedPoint<I, F> &FixedPoint<I, F>::operator>>=(FixedPoint<I, F> const &n)
{
  data_ >>= n.Integer();
  return *this;
}

/**
 * Shift left assignment operator, shift self object left as many bits as Integer() part of the
 * given object
 * @param the given object
 * @return the result of the shift left operation
 */
template <uint16_t I, uint16_t F>
constexpr FixedPoint<I, F> &FixedPoint<I, F>::operator<<=(FixedPoint<I, F> const &n)
{
  data_ <<= n.Integer();
  return *this;
}

/////////////////////////////////////////
/// math operators against primitives ///
/////////////////////////////////////////

/**
 * Addition operator
 * @param the primitive object to add to
 * @return the sum of the two FixedPoint objects
 */
template <uint16_t I, uint16_t F>
template <typename T>
constexpr FixedPoint<I, F> FixedPoint<I, F>::operator+(T const &n) const
{
  return *this + FixedPoint(n);
}

/**
 * Subtraction operator
 * @param the primitive object to subtract from
 * @return the difference of the two FixedPoint objects
 */
template <uint16_t I, uint16_t F>
template <typename T>
constexpr FixedPoint<I, F> FixedPoint<I, F>::operator-(T const &n) const
{
  return *this - FixedPoint(n);
}

/**
 * Multiplication operator against primitive object
 * @param the primitive number to multiply against
 * @return the product of the two numbers
 */
template <uint16_t I, uint16_t F>
template <typename T>
constexpr FixedPoint<I, F> FixedPoint<I, F>::operator*(T const &n) const
{
  return *this * FixedPoint(n);
}

/**
 * Division operator
 * @param the primitive number to multiply against
 * @return the division of the two FixedPoint objects
 */
template <uint16_t I, uint16_t F>
template <typename T>
constexpr FixedPoint<I, F> FixedPoint<I, F>::operator/(T const &n) const
{
  return *this / FixedPoint(n);
}

/**
 * Bitwise AND assignment operator, does bitwise AND between the given FixedPoint object and self
 * @param the given FixedPoint object to AND against
 * @return the bitwise AND operation between the two FixedPoint objects
 */
template <uint16_t I, uint16_t F>
template <typename T>
constexpr FixedPoint<I, F> FixedPoint<I, F>::operator&(T const &n) const
{
  return *this & FixedPoint(n);
}

/**
 * Bitwise OR assignment operator, does bitwise OR between the given FixedPoint object and self
 * @param the given FixedPoint object to OR against
 * @return the bitwise OR operation between the two FixedPoint objects
 */
template <uint16_t I, uint16_t F>
template <typename T>
constexpr FixedPoint<I, F> FixedPoint<I, F>::operator|(T const &n) const
{
  return *this | FixedPoint(n);
}

/**
 * Bitwise XOR assignment operator, does bitwise XOR between the given FixedPoint object and self
 * @param the given FixedPoint object to XOR against
 * @return the bitwise XOR operation between the two FixedPoint objects
 */
template <uint16_t I, uint16_t F>
template <typename T>
constexpr FixedPoint<I, F> FixedPoint<I, F>::operator^(T const &n) const
{
  return *this ^ FixedPoint(n);
}

/**
 * Shift right assignment operator, shift self object right as many bits as Integer() part of the
 * given object
 * @param the given object
 * @return the result of the shift right operation
 */
template <uint16_t I, uint16_t F>
constexpr FixedPoint<I, F> &FixedPoint<I, F>::operator>>=(int n)
{
  data_ >>= n;
  return *this;
}

/**
 * Shift left assignment operator, shift self object left as many bits as Integer() part of the
 * given object
 * @param the given object
 * @return the result of the shift left operation
 */
template <uint16_t I, uint16_t F>
constexpr FixedPoint<I, F> &FixedPoint<I, F>::operator<<=(int n)
{
  data_ <<= n;
  return *this;
}

///////////////////////////
/// NaN/Infinity checks ///
///////////////////////////

/**
 * Check if given FixedPoint object represents a NaN
 * @param the given object to check for NaN
 * @return true if x is NaN, false otherwise
 */
template <uint16_t I, uint16_t F>
constexpr bool FixedPoint<I, F>::IsNaN(FixedPoint<I, F> const &x)
{
  return x.Data() == NaN.Data();
}

/**
 * Check if given FixedPoint object is +infinity
 * @param the given object to check for +infinity
 * @return true if x is +infinity, false otherwise
 */
template <uint16_t I, uint16_t F>
constexpr bool FixedPoint<I, F>::IsPosInfinity(FixedPoint<I, F> const &x)
{
  return x.Data() == POSITIVE_INFINITY.Data();
}

/**
 * Check if given FixedPoint object is -infinity
 * @param the given object to check for -infinity
 * @return true if x is -infinity, false otherwise
 */
template <uint16_t I, uint16_t F>
constexpr bool FixedPoint<I, F>::IsNegInfinity(FixedPoint<I, F> const &x)
{
  return x.Data() == NEGATIVE_INFINITY.Data();
}

/**
 * Check if given FixedPoint object is +/- infinity
 * @param the given object to check for infinity
 * @return true if x is +/- infinity, false otherwise
 */
template <uint16_t I, uint16_t F>
constexpr bool FixedPoint<I, F>::IsInfinity(FixedPoint<I, F> const &x)
{
  return IsPosInfinity(x) || IsNegInfinity(x);
}

/**
 * helper function to return +∞ is isPositive is true -∞ otherwise
 * @param true if +∞ is needed, false otherwise
 * @return +∞ is isPositive is true -∞ otherwise
 */
template <uint16_t I, uint16_t F>
constexpr FixedPoint<I, F> FixedPoint<I, F>::infinity(bool const isPositive)
{
  return isPositive ? POSITIVE_INFINITY : NEGATIVE_INFINITY;
}

////////////
/// swap ///
////////////

/**
 * Swap two FixedPoint objects
 * @param the secondary object to swap self with
 */
template <uint16_t I, uint16_t F>
constexpr void FixedPoint<I, F>::Swap(FixedPoint<I, F> &rhs)
{
  Type tmp = data_;
  data_    = rhs.Data();
  rhs.SetData(tmp);
}

/////////////////////
/// Getter/Setter ///
/////////////////////

/**
 * Return the contents of the FixedPoint object
 * @return the contents of the FixedPoint object
 */
template <uint16_t I, uint16_t F>
constexpr typename FixedPoint<I, F>::Type FixedPoint<I, F>::Data() const
{
  return data_;
}

/**
 * Return the contents of the FixedPoint object
 * @return the contents of the FixedPoint object
 */
template <std::uint16_t I, std::uint16_t F>
constexpr typename FixedPoint<I, F>::Type &FixedPoint<I, F>::Data()
{
  return data_;
}

/**
 * Set the contents of the FixedPoint object
 * @param the new contents
 */
template <uint16_t I, uint16_t F>
constexpr void FixedPoint<I, F>::SetData(typename FixedPoint<I, F>::Type const n) const
{
  data_ = n;
}

/**
 * Return a pointer to the contents of the FixedPoint object
 * @return a pointer to the contents of the FixedPoint object
 */
template <uint16_t I, uint16_t F>
constexpr typename FixedPoint<I, F>::Type const *FixedPoint<I, F>::pointer() const
{
  return &data_;
}

/**
 * Return a pointer to the contents of the FixedPoint object
 * @return a pointer to the contents of the FixedPoint object
 */
template <uint16_t I, uint16_t F>
constexpr typename FixedPoint<I, F>::Type *FixedPoint<I, F>::pointer()
{
  return &data_;
}

///////////////////////////////////////////////////////////////////
/// FixedPoint implementations of common mathematical functions ///
///////////////////////////////////////////////////////////////////

/**
 * Return the remainder of the division between x/y
 * @param the numerator x
 * @param the denominator y
 * @return the result of x - Round(x/y) * y
 */
template <uint16_t I, uint16_t F>
constexpr FixedPoint<I, F> FixedPoint<I, F>::Remainder(FixedPoint<I, F> const &x,
                                                       FixedPoint<I, F> const &y)
{
  FixedPoint result = x / y;
  return x - Round(result) * y;
}

/**
 * Return the result Fmod of the division between x/y
 * @param the numerator x
 * @param the denominator y
 * @return the result of the Fmod operation
 */
template <uint16_t I, uint16_t F>
constexpr FixedPoint<I, F> FixedPoint<I, F>::Fmod(FixedPoint<I, F> const &x,
                                                  FixedPoint<I, F> const &y)
{
  FixedPoint result = Remainder(Abs(x), Abs(y));
  if (result < _0)
  {
    result += Abs(y);
  }
  return Sign(x) * result;
}

/**
 * Return the absolute value of FixedPoint number x
 * @param the given x
 * @return the absolute value of x
 */
template <uint16_t I, uint16_t F>
constexpr FixedPoint<I, F> FixedPoint<I, F>::Abs(FixedPoint<I, F> const &x)
{
  if (IsNaN(x))
  {
    fp_state |= STATE_NAN;
    return NaN;
  }
  if (IsInfinity(x))
  {
    fp_state |= STATE_INFINITY;
    return POSITIVE_INFINITY;
  }

  return x * Sign(x);
}

/**
 * Return the sign of a FixedPoint number
 * @param the given x
 * @return 1 if x is positive or zero, -1 if x is negative
 */
template <uint16_t I, uint16_t F>
constexpr FixedPoint<I, F> FixedPoint<I, F>::Sign(FixedPoint<I, F> const &x)
{
  return FixedPoint{Type((x >= _0) - (x < _0))};
}

/**
 * Calculate the FixedPoint exponent e^x.
 * Because this is a FixedPoint implementation, the range is restricted:
 * for FixedPoint<16,16> the range is [-10.3974, 10.3974],
 * for FixedPoint<32,32> the range is [-21.48756260, 21.48756260]
 *
 * Special cases
 * * x is NaN    -> e^x = NaN
 * * x < MIN_EXP -> e^x = 0
 * * x > MAX_EXP -> overflow_error exception
 * * x == 1      -> e^x = e
 * * x == 0      -> e^x = 1
 * * x == -inf   -> e^(-inf) = 0
 * * x == +inf   -> e^(+inf) = +inf
 * * x < 0       -> e^x = 1/e^(-x)
 *
 * Calculation of e^x is done by doing range reduction of x
 * Find integer k and r ∈ [-0.5, 0.5) such as: x = k*ln2 + r
 * Then e^x = 2^k * e^r
 *
 * The e^r is calculated using a Pade approximant, 5th order,
 *
 *        1 + r/2 + r^2/9 + r^3/72 + r^4/1008 + r^5/30240
 * e^r = --------------------------------------------------
 *        1 - r/2 + r^2/9 - r^3/72 + r^4/1008 - r^5/30240
 *
 * You can reproduce the result in Mathematica using:
 * PadeApproximant[Exp[x], {x, 0, 5}]
 *
 * errors for x ∈ [-10, 5):
 * FixedPoint<16,16>: average: 0.000178116, max: 0.00584819
 * FixedPoint<32,32>: average: 4.97318e-09, max: 1.66689e-07
 *
 * @param the given x
 * @return the result of e^x
 */
template <uint16_t I, uint16_t F>
constexpr FixedPoint<I, F> FixedPoint<I, F>::Exp(FixedPoint<I, F> const &x)
{
  if (IsNaN(x))
  {
    fp_state |= STATE_NAN;
    return NaN;
  }
  if (IsNegInfinity(x))
  {
    return _0;
  }
  if (IsPosInfinity(x))
  {
    fp_state |= STATE_INFINITY;
    return POSITIVE_INFINITY;
  }
  if (x < MIN_EXP)
  {
    return _0;
  }
  if (x > MAX_EXP)
  {
    fp_state |= STATE_OVERFLOW;
    return FP_MAX;
  }
  if (x == _1)
  {
    return CONST_E;
  }
  if (x == _0)
  {
    return _1;
  }
  if (x < _0)
  {
    return _1 / Exp(-x);
  }

  // Find integer k and r ∈ [-0.5, 0.5) such as: x = k*ln2 + r
  // Then exp(x) = 2^k * e^r
  FixedPoint k = x / CONST_LN2;
  k            = Floor(k);

  FixedPoint r = x - k * CONST_LN2;
  FixedPoint e1{_1};
  e1 <<= k;

  FixedPoint r2 = r * r;
  FixedPoint r3 = r2 * r;
  FixedPoint r4 = r3 * r;
  FixedPoint r5 = r4 * r;
  // Multiply the coefficients as they are the same in both numerator and denominator
  r *= FixedPoint{0.5};
  r2 *= FixedPoint{0.1111111111111111};     // 1/9
  r3 *= FixedPoint{0.01388888888888889};    // 1/72
  r4 *= FixedPoint{0.0009920634920634921};  // 1/1008
  r5 *= FixedPoint{3.306878306878307e-05};  // 1/30240
  FixedPoint P  = _1 + r + r2 + r3 + r4 + r5;
  FixedPoint Q  = _1 - r + r2 - r3 + r4 - r5;
  FixedPoint e2 = P / Q;

  return e1 * e2;
}

/**
 * Calculate the FixedPoint base2 logarithm log2(x).
 *
 * Special cases
 * * x is NaN    -> log2(NaN) = NaN
 * * x == 1      -> log2(x) = 0
 * * x == 0      -> log2(x) = -infinity
 * * x < 0       -> log2(x) = NaN
 * * x == +inf   -> log2(+inf) = +inf
 *
 * Calculation of log2(x) is done by doing range reduction of x
 * Find integer k and r ∈ (sqrt(2)/2, sqrt(2)) such as: x = 2^k * r
 * Then log2(x) = k + log2(r)
 *
 * The log2(r) is calculated using a Pade approximant, 4th order,
 *
 *                (-1 + r) * (137 + r * (1762 + r * (3762 + r * (1762 + r * 137))))
 * log2(r) = --------------------------------------------------
 *            30 * (1 + r) * (1 + r * (24 + r * (76 + r * (24 + r)))) * Log(2)
 *
 * You can reproduce the result in Mathematica using:
 * PadeApproximant[Log2[x], {x, 1, 4}]
 *
 * errors for x ∈ (0, 5):
 * FixedPoint<16,16>: average: 9.38213e-06, max: 5.34362e-05
 * FixedPoint<32,32>: average: 2.43861e-09, max: 2.27512e-08
 *
 * @param the given x
 * @return the result of log2(x)
 */
template <uint16_t I, uint16_t F>
constexpr FixedPoint<I, F> FixedPoint<I, F>::Log2(FixedPoint<I, F> const &x)
{
  if (x == _1)
  {
    return _0;
  }
  if (x == _0)
  {
    fp_state |= STATE_INFINITY;
    return NEGATIVE_INFINITY;
  }
  if (x == CONST_SMALLEST_FRACTION)
  {
    return FixedPoint{-FRACTIONAL_BITS};
  }
  if (IsNaN(x))
  {
    fp_state |= STATE_NAN;
    return NaN;
  }
  if (IsPosInfinity(x))
  {
    fp_state |= STATE_INFINITY;
    return POSITIVE_INFINITY;
  }
  if (x < _0)
  {
    fp_state |= STATE_NAN;
    return NaN;
  }

  /* Range Reduction: find k and f such that
     x = 2^k * r,
     We can get k easily with HighestSetBit(), but we have to subtract the fractional bits to
     mark negative logarithms for numbers < 1.
  */
  FixedPoint sign = Sign(x - _1);
  FixedPoint y{x};
  if (y < _1)
  {
    y = _1 / x;
  }
  Type       k = platform::HighestSetBit(y.Data()) - Type(FRACTIONAL_BITS);
  FixedPoint k_shifted{FixedPoint::FromBase((_1.Data()) << k)};
  FixedPoint r = y / k_shifted;

  FixedPoint P00{137};
  FixedPoint P01{1762};  // P03 also
  FixedPoint P02{3762};
  FixedPoint P04{137};
  FixedPoint Q0{30};
  FixedPoint Q01{24};  // Q03 also
  FixedPoint Q02{76};
  FixedPoint P = (-_1 + r) * (P00 + r * (P01 + r * (P02 + r * (P01 + r * P04))));
  FixedPoint Q = Q0 * (_1 + r) * (_1 + r * (Q01 + r * (Q02 + r * (Q01 + r)))) * CONST_LN2;
  FixedPoint R = P / Q;

  return sign * (FixedPoint(k) + R);
}

/**
 * Calculate the FixedPoint natural logarithm log(x).
 * Return the Log2(x) / Log2(e)
 * @param the given x
 * @return the result of log(x)
 */
template <uint16_t I, uint16_t F>
constexpr FixedPoint<I, F> FixedPoint<I, F>::Log(FixedPoint<I, F> const &x)
{
  return Log2(x) / CONST_LOG2E;
}

/**
 * Calculate the FixedPoint base10 logarithm log(x).
 * Return the Log2(x) / Log2(10)
 * @param the given x
 * @return the result of log10(x)
 */
template <uint16_t I, uint16_t F>
constexpr FixedPoint<I, F> FixedPoint<I, F>::Log10(FixedPoint<I, F> const &x)
{
  return Log2(x) / CONST_LOG210;
}

/**
 * Calculate the FixedPoint square root of x sqrt(x).
 *
 * Special cases
 * * x is NaN    -> sqrt(NaN) = NaN
 * * x == 1      -> sqrt(x) = 1
 * * x == 0      -> sqrt(x) = 0
 * * x < 0       -> sqrt(x) = NaN
 * * x == +inf   -> sqrt(+inf) = +inf
 *
 * Calculation of sqrt(x) is done by doing range reduction of x
 * Find integer k and r ∈ (sqrt(2)/2, sqrt(2)) such as: x = 2^k * r
 * Then log2(x) = k + log2(r)
 *
 * The sqrt(r) is calculated using a Pade approximant, 4th order,
 *
 *            (1 + 3 * r) * (1 + 3 * r * (11 + r * (9 + r)));
 * sqrt(r) = --------------------------------------------------
 *            (3 + r) * (3 + r * (27 + r * (33 + r)));
 *
 * You can reproduce the result in Mathematica using:
 * PadeApproximant[Sqrt[x], {x, 1, 4}]
 * Afterwards we run 2 iterations of Goldsmith's algorithm as it converges faster
 * than Newton-Raphson.
 *
 * errors for x ∈ (0, 5):
 * FixedPoint<16,16>: average: 0.000863796, max: 0.00368993
 * FixedPoint<32,32>: average: 3.71316e-10, max: 1.56033e-09
 *
 * @param the given x
 * @return the result of log2(x)
 */
template <uint16_t I, uint16_t F>
constexpr FixedPoint<I, F> FixedPoint<I, F>::Sqrt(FixedPoint<I, F> const &x)
{
  if (x == _1)
  {
    return _1;
  }
  if (x == _0)
  {
    return _0;
  }
  if (x < _0)
  {
    fp_state |= STATE_NAN;
    return NaN;
  }
  if (IsPosInfinity(x))
  {
    fp_state |= STATE_INFINITY;
    return POSITIVE_INFINITY;
  }

  FixedPoint r{x};
  int        k = ReduceSqrt(r);

  if (r != _1)
  {
    // Do a Pade Approximation, 4th order around 1.
    FixedPoint P01{3};
    FixedPoint P02{11};
    FixedPoint P03{9};
    FixedPoint Q01{3};
    FixedPoint Q02{27};
    FixedPoint Q03{33};
    FixedPoint P = (_1 + P01 * r) * (_1 + P01 * r * (P02 + r * (P03 + r)));
    FixedPoint Q = (Q01 + r) * (Q01 + r * (Q02 + r * (Q03 + r)));
    FixedPoint R = P / Q;

    // Tune the approximation with 2 iterations of Goldsmith's algorithm (converges faster than
    // NR)
    FixedPoint half{0.5};
    FixedPoint y_n = _1 / R;
    FixedPoint x_n = r * y_n;
    FixedPoint h_n = half * y_n;
    FixedPoint r_n;
    r_n = half - x_n * h_n;
    x_n = x_n + x_n * r_n;
    h_n = h_n + h_n * r_n;
    r_n = half - x_n * h_n;
    x_n = x_n + x_n * r_n;
    h_n = h_n + h_n * r_n;

    // Final result should be accurate within ~1e-9.
    r = x_n;
  }

  FixedPoint twok{1};
  if (k < 0)
  {
    twok >>= -k;
  }
  else
  {
    twok <<= k;
  }

  return twok * r;
}

/**
 * Calculate the FixedPoint power x^y
 *
 * Special cases
 * * x or y is NaN    -> pow(x, y) = NaN
 * * x == 0, y == 0   -> pow(x, y) = NaN
 * * x == 0, y != 0   -> pow(x, y) = 0
 * * x any, y == 0    -> pow(x, y) = 1
 * * x < 0, y non int -> pow(x, y) = NaN
 * * x +/-inf         -> pow(x, y) =
 * * x < 0, y int     -> pow(x, y) = \prod_1^y x
 *
 * Calculation of pow(x) is done by the following formula:
 * x^y = s * Exp(y * Log(Abs(x)));
 * where s is the +1 if y is even or Sign(x) if y is odd.
 *
 * errors for x ∈ (0, 100), y ∈ (0, 10.5):
 * FixedPoint<16,16>: average: 1.49365e-06, max: 3.04673e-05
 * FixedPoint<32,32>: average: 8.45537e-12, max: 8.70098e-10
 *
 * errors for x ∈ [-10, 10), y ∈ (-4, 4):
 * FixedPoint<16,16>: average: 3.9093e-06, max: 9.15527e-06
 * FixedPoint<32,32>: average: 7.71863e-11, max: 2.25216e-10
 *
 * @param the given x
 * @return the result of log2(x)
 */
template <uint16_t I, uint16_t F>
constexpr FixedPoint<I, F> FixedPoint<I, F>::Pow(FixedPoint<I, F> const &x,
                                                 FixedPoint<I, F> const &y)
{
  if (IsNaN(x) || IsNaN(y))
  {
    fp_state |= STATE_NAN;
    return NaN;
  }
  if (y == _0)
  {
    return _1;
  }
  if (y == _1)
  {
    if (IsInfinity(x))
    {
      fp_state |= STATE_INFINITY;
    }
    return x;
  }
  if (IsPosInfinity(x))
  {
    if (y > _0)
    {
      fp_state |= STATE_INFINITY;
      return POSITIVE_INFINITY;
    }

    return _0;
  }
  if (IsNegInfinity(x))
  {
    return Pow(_0, -y);
  }
  if (x == _0)
  {
    if (y < _0)
    {
      fp_state |= STATE_NAN;

      return NaN;
    }

    return _0;
  }
  if (IsPosInfinity(y))
  {
    if (Abs(x) > _1)
    {
      fp_state |= STATE_INFINITY;
      return POSITIVE_INFINITY;
    }
    if (Abs(x) == _1)
    {
      return _1;
    }

    return _0;
  }
  if (IsNegInfinity(y))
  {
    if (Abs(x) > _1)
    {
      return _0;
    }
    if (Abs(x) == _1)
    {
      return _1;
    }

    fp_state |= STATE_INFINITY;
    return POSITIVE_INFINITY;
  }
  if (y.Fraction() == 0)
  {
    FixedPoint pow{x};
    FixedPoint t{Abs(y)};
    while (--t)
    {
      pow *= x;
    }
    if (y > _0)
    {
      return pow;
    }

    return _1 / pow;
  }
  if (x < _0)
  {
    // Already checked the case for integer y
    fp_state |= STATE_NAN;
    return NaN;
  }

  FixedPoint s = _1 * ((y.Integer() + 1) & 1) + Sign(x) * (y.Integer() & 1);
  return s * Exp(y * Log(Abs(x)));
}

template <uint16_t I, uint16_t F>
constexpr FixedPoint<I, F> FixedPoint<I, F>::SinPi2(FixedPoint<I, F> const &r)
{
  assert(r <= CONST_PI_2);

  if (r > CONST_PI_4)
  {
    return CosPi2(r - CONST_PI_2);
  }

  return SinApproxPi4(r);
}

template <uint16_t I, uint16_t F>
constexpr FixedPoint<I, F> FixedPoint<I, F>::CosPi2(FixedPoint<I, F> const &r)
{
  assert(r <= CONST_PI_2);

  if (r > CONST_PI_4)
  {
    return SinPi2(CONST_PI_2 - r);
  }

  return CosApproxPi4(r);
}

template <>
constexpr FixedPoint<16, 16> FixedPoint<16, 16>::SinApproxPi4(FixedPoint<16, 16> const &r)
{
  assert(r <= CONST_PI_4);

  FixedPoint<16, 16> r2 = r * r;
  FixedPoint<16, 16> r3 = r2 * r;
  FixedPoint<16, 16> r4 = r3 * r;
  FixedPoint<16, 16> Q00{5880};
  FixedPoint<16, 16> P   = r * Q00 - r3 * 620;
  FixedPoint<16, 16> Q   = Q00 + r2 * 360 + r4 * 11;
  FixedPoint<16, 16> sin = P / Q;

  return sin;
}

template <>
constexpr FixedPoint<32, 32> FixedPoint<32, 32>::SinApproxPi4(FixedPoint<32, 32> const &r)
{
  assert(r <= CONST_PI_4);

  FixedPoint<32, 32> r2 = r * r;
  FixedPoint<32, 32> r3 = r2 * r;
  FixedPoint<32, 32> r4 = r3 * r;
  FixedPoint<32, 32> r5 = r4 * r;
  FixedPoint<32, 32> Q00{166320};
  FixedPoint<32, 32> P   = r * Q00 - r3 * 22260 + r5 * 551;
  FixedPoint<32, 32> Q   = Q00 + r2 * 5460 + r4 * 75;
  FixedPoint<32, 32> sin = P / Q;

  return sin;
}

template <uint16_t I, uint16_t F>
constexpr FixedPoint<I, F> FixedPoint<I, F>::CosApproxPi4(FixedPoint<I, F> const &r)
{
  assert(r <= CONST_PI_4);

  FixedPoint<I, F> r2 = r * r;
  FixedPoint<I, F> r4 = r2 * r2;
  FixedPoint<I, F> Q00{15120};
  FixedPoint<I, F> P   = Q00 - r2 * 6900 + r4 * 313;
  FixedPoint<I, F> Q   = Q00 + r2 * 660 + r4 * 13;
  FixedPoint<I, F> cos = P / Q;

  return cos;
}

/**
 * Calculate the FixedPoint sine of x sin(x).
 *
 * Special cases
 * * x is NaN    -> sin(x) = NaN
 * * x is +/-inf -> sin(x) = NaN
 * * x == 0      -> sin(x) = 0
 * * x < 0       -> sin(x) = -sin(-x)
 *
 * Calculation of sin(x) is done by doing range reduction of x in the range [0, 2*PI]
 * Then we further reduce x to the [0, Pi/2] quadrant and  use the respective trigonometry identity:
 *
 * x in [0, Pi/2)       ->  SinPi2(x)
 * x in [Pi/2, Pi)      ->  CosPi2(x)
 * x in [Pi, 3*Pi/2)    -> -SinPi2(x)
 * x in [3*Pi/2, 2*Pi)  -> -CosPi2(x)
 *
 * errors for x ∈ (-100 * Pi/2, 100 *Pi/2):
 * FixedPoint<16,16>: average: 0.000552292, max: 0.108399
 * FixedPoint<32,32>: average: 4.52891e-09, max: 1.38022e-06
 *
 * @param the given x
 * @return the result of sin(x)
 */
template <uint16_t I, uint16_t F>
constexpr FixedPoint<I, F> FixedPoint<I, F>::Sin(FixedPoint<I, F> const &x)
{
  if (IsNaN(x) || IsInfinity(x))
  {
    fp_state |= STATE_NAN;
    return NaN;
  }
  if (x < _0)
  {
    return -Sin(-x);
  }

  FixedPoint r = Fmod(x, CONST_PI * 2);

  if (r == _0)
  {
    return _0;
  }

  FixedPoint quadrant = Floor(r / CONST_PI_2);

  return SinPi2QuadrantFuncs[static_cast<std::size_t>(quadrant)](r - CONST_PI_2 * quadrant);
}

/**
 * Calculate the FixedPoint cosine of x cos(x).
 *
 * Special cases
 * * x is NaN    -> cos(x) = NaN
 * * x is +/-inf -> cos(x) = NaN
 * * x == 0      -> cos(x) = 1
 *
 * Calculation of cos(x) is done by doing range reduction of x in the range [0, 2*PI]
 * Then we further reduce x to the [0, Pi/2] quadrant and  use the respective trigonometry identity:
 *
 * x in [0, Pi/2)       ->  CosPi2(x)
 * x in [Pi/2, Pi)      -> -SinPi2(x)
 * x in [Pi, 3*Pi/2)    -> -CosPi2(x)
 * x in [3*Pi/2, 2*Pi)  ->  SinPi2(x)
 *
 * errors for x ∈ (-100 * Pi/2, 100 *Pi/2):
 * FixedPoint<16,16>: average: 0.000552292, max: 0.108399
 * FixedPoint<32,32>: average: 4.52891e-09, max: 1.38022e-06
 *
 * @param the given x
 * @return the result of cos(x)
 */
template <uint16_t I, uint16_t F>
constexpr FixedPoint<I, F> FixedPoint<I, F>::Cos(FixedPoint<I, F> const &x)
{
  if (IsNaN(x) || IsInfinity(x))
  {
    fp_state |= STATE_NAN;
    return NaN;
  }

  FixedPoint r = Fmod(Abs(x), CONST_PI * 2);
  if (r == _0)
  {
    return _1;
  }

  FixedPoint quadrant = Floor(r / CONST_PI_2);

  return CosPi2QuadrantFuncs[static_cast<std::size_t>(quadrant)](r - CONST_PI_2 * quadrant);
}

/**
 * Calculate the FixedPoint tangent of x tan(x).
 *
 * Special cases
 * * x is NaN    -> tan(NaN) = NaN
 * * x == 1      -> tan(x) = 1
 * * x == 0      -> tan(x) = 0
 * * x < 0       -> tan(x) = NaN
 * * x == +inf   -> tan(+inf) = +inf
 *
 * Calculation of tan(x) is done by doing range reduction of x in the range [0, 2*PI]
 * The tan(r) is calculated using a Pade approximant, 6th order,
 *
 * if x < Pi/4:
 *
 *            r * (1 + r^2 * (4/33 + r^2 * 1/495))
 * tan(r) = --------------------------------------------------
 *            1 + r^2 * (5/11 + r^2 * (2/99 + r^2 * 1/10395))
 *
 * You can reproduce the result in Mathematica using:
 * PadeApproximant[Tan[x], {x, 0, 6}] and
 *
 * if Pi/4 < x < Pi/2:
 * let y = r - Pi/2
 *
 *            y * (1 + y^2 * (4/33 + y^2 * 1/495))
 * tan(r) = --------------------------------------------------
 *            1 + r + y^2 * (5/11 + y^2 * (2/99 + y^2 * 1/10395))
 *
 * You can reproduce the result in Mathematica using:
 * PadeApproximant[Tan[x], {x, Pi/2, 6}]
 *
 * errors for x ∈ (-Pi/2 + 0.01, Pi/2 - 0.01):
 * FixedPoint<16,16>: average: 0.000552292, max: 0.108399
 * FixedPoint<32,32>: average: 4.52891e-09, max: 1.38022e-06
 *
 * @param the given x
 * @return the result of tan(x)
 */
template <uint16_t I, uint16_t F>
constexpr FixedPoint<I, F> FixedPoint<I, F>::Tan(FixedPoint<I, F> const &x)
{
  if (IsNaN(x) || IsInfinity(x))
  {
    fp_state |= STATE_NAN;
    return NaN;
  }
  if (x == CONST_PI_2)
  {
    fp_state |= STATE_INFINITY;
    return POSITIVE_INFINITY;
  }
  if (x == -CONST_PI_2)
  {
    fp_state |= STATE_INFINITY;
    return NEGATIVE_INFINITY;
  }
  if (x < _0)
  {
    return -Tan(-x);
  }

  FixedPoint r = Fmod(x, CONST_PI);
  FixedPoint P01{-0.1212121212121212};    // 4/33
  FixedPoint P02{0.00202020202020202};    // 1/495
  FixedPoint Q01{-0.4545454545454545};    // 5/11
  FixedPoint Q02{0.0202020202020202};     // 2/99
  FixedPoint Q03{-9.62000962000962e-05};  // 1/10395
  if (r <= CONST_PI_4)
  {
    FixedPoint r2 = r * r;
    FixedPoint P  = r * (_1 + r2 * (P01 + r2 * P02));
    FixedPoint Q  = _1 + r2 * (Q01 + r2 * (Q02 + r2 * Q03));
    return P / Q;
  }
  if (r < CONST_PI_2)
  {
    FixedPoint y  = r - CONST_PI_2;
    FixedPoint y2 = y * y;
    FixedPoint P  = -(_1 + y2 * (Q01 + y2 * (Q02 + y2 * Q03)));
    FixedPoint Q  = -CONST_PI_2 + r + y2 * y * (P01 + y2 * P02);
    return P / Q;
  }

  return Tan(r - CONST_PI);
}

/**
 * Calculate the FixedPoint arcsin of x asin(x).
 * Based on the NetBSD libm asin() implementation
 *
 * Special cases
 * * x is NaN    -> asin(x) = NaN
 * * x is +/-inf -> asin(x) = NaN
 * * |x| > 1     -> asin(x) = NaN
 * * x < 0       -> asin(x) = -asin(-x)
 *
 * errors for x ∈ (-1, 1):
 * FixedPoint<16,16>: average: 1.76928e-05, max: 0.000294807
 * FixedPoint<32,32>: average: 2.62396e-10, max: 1.87484e-09
 *
 * @param the given x
 * @return the result of asin(x)
 */
template <uint16_t I, uint16_t F>
constexpr FixedPoint<I, F> FixedPoint<I, F>::ASin(FixedPoint<I, F> const &x)
{
  if (IsNaN(x) || IsInfinity(x))
  {
    fp_state |= STATE_NAN;
    return NaN;
  }
  if (x < _0)
  {
    return -ASin(-x);
  }
  if (x > _1)
  {
    fp_state |= STATE_NAN;
    return NaN;
  }

  FixedPoint P00{1.66666666666666657415e-01};
  FixedPoint P01{-3.25565818622400915405e-01};
  FixedPoint P02{2.01212532134862925881e-01};
  FixedPoint P03{-4.00555345006794114027e-02};
  FixedPoint P04{7.91534994289814532176e-04};
  FixedPoint P05{3.47933107596021167570e-05};
  FixedPoint Q01{-2.40339491173441421878e+00};
  FixedPoint Q02{2.02094576023350569471e+00};
  FixedPoint Q03{-6.88283971605453293030e-01};
  FixedPoint Q04{7.70381505559019352791e-02};
  FixedPoint c;
  if (x < 0.5)
  {
    FixedPoint t = x * x;
    FixedPoint P = t * (P00 + t * (P01 + t * (P02 + t * (P03 + t * (P04 + t * P05)))));
    FixedPoint Q = _1 + t * (Q01 + t * (Q02 + t * (Q03 + t * Q04)));
    FixedPoint R = P / Q;
    return x + x * R;
  }

  FixedPoint w = _1 - x;
  FixedPoint t = w * 0.5;
  FixedPoint P = t * (P00 + t * (P01 + t * (P02 + t * (P03 + t * (P04 + t * P05)))));
  FixedPoint Q = _1 + t * (Q01 + t * (Q02 + t * (Q03 + t * Q04)));
  FixedPoint s = Sqrt(t);
  FixedPoint R = P / Q;
  if (x < 0.975)
  {
    w = s;
    c = (t - w * w) / (s + w);
    P = s * R * 2.0 + c * 2.0;
    Q = CONST_PI_4 - w * 2.0;
    t = CONST_PI_4 - (P - Q);
    return t;
  }

  w = P / Q;
  t = CONST_PI_2 - ((s + s * R) * 2.0);
  return t;
}

/**
 * Calculate the FixedPoint arccos of x acos(x).
 *
 * Special cases
 * * x is NaN    -> acos(x) = NaN
 * * x is +/-inf -> acos(x) = NaN
 * * |x| > 1     -> acos(x) = NaN
 *
 * We use the identity acos(x) = Pi/2 - asin(x) to calculate the value
 *
 * errors for x ∈ [-1, 1):
 * FixedPoint<16,16>: average: 1.94115e-05, max: 0.000305612
 * FixedPoint<32,32>: average: 2.65666e-10, max: 1.78974e-09
 *
 * @param the given x
 * @return the result of acos(x)
 */
template <uint16_t I, uint16_t F>
constexpr FixedPoint<I, F> FixedPoint<I, F>::ACos(FixedPoint<I, F> const &x)
{
  if (Abs(x) > _1)
  {
    fp_state |= STATE_NAN;
    return NaN;
  }

  return CONST_PI_2 - ASin(x);
}

/**
 * Calculate the FixedPoint arctan of x atan(x).
 *
 * Special cases
 * * x is NaN    -> atan(x) = NaN
 * * x is +/-inf -> atan(x) = +/- Pi/2
 * * x < 0       -> atan(x) = -atan(-x)
 * * x > 1       -> atan(x) = Pi/2 - Atan(1/x)
 *
 * The atan(x) is calculated using a Pade approximant, 10th order,
 *
 *            x * (1 + x^2 * (116/57 + x^2 * (2198/1615 + x^2 * (44/133 + x^2 * 5597/264537)))
 * tan(r) = --------------------------------------------------
 *            1 + x^2 * (45/19 + x^2 * (630/323 + x^2 * (210/323 + x^2 * (315/4199 + x^2 *
 63/46189))))
 *
 * errors for x ∈ [-5, 5):
 * FixedPoint<16,16>: average: 9.41805e-06, max: 3.11978e-05
 * FixedPoint<32,32>: average: 9.69576e-10, max: 2.84322e-08

 * @param the given x
 * @return the result of atan(x)
 */
template <uint16_t I, uint16_t F>
constexpr FixedPoint<I, F> FixedPoint<I, F>::ATan(FixedPoint<I, F> const &x)
{
  if (IsNaN(x))
  {
    fp_state |= STATE_NAN;
    return NaN;
  }
  if (IsPosInfinity(x))
  {
    return CONST_PI_2;
  }
  if (IsNegInfinity(x))
  {
    return -CONST_PI_2;
  }
  if (x < _0)
  {
    return -ATan(-x);
  }
  if (x > _1)
  {
    return CONST_PI_2 - ATan(_1 / x);
  }

  FixedPoint P03 = FixedPoint{116.0 / 57.0};
  FixedPoint P05 = FixedPoint{2198.0 / 1615.0};
  FixedPoint P07 = FixedPoint{44.0 / 133.0};
  FixedPoint P09 = FixedPoint{5597.0 / 264537.0};
  FixedPoint Q02 = FixedPoint{45.0 / 19.0};
  FixedPoint Q04 = FixedPoint{630.0 / 323.0};
  FixedPoint Q06 = FixedPoint{210.0 / 323.0};
  FixedPoint Q08 = FixedPoint{315.0 / 4199.0};
  FixedPoint Q10 = FixedPoint{63.0 / 46189.0};
  FixedPoint x2  = x * x;
  FixedPoint P   = x * (_1 + x2 * (P03 + x2 * (P05 + x2 * (P07 + x2 * P09))));
  FixedPoint Q   = _1 + x2 * (Q02 + x2 * (Q04 + x2 * (Q06 + x2 * (Q08 + x2 * Q10))));

  return P / Q;
}

/**
 * Calculate the FixedPoint version of atan2(y, x).
 *
 * Special cases
 * * x is NaN    -> atan2(y, x) = NaN
 * * y is NaN    -> atan2(y, x) = NaN
 * * x is +/-inf -> atan(x) = +/- Pi/2
 * * x < 0       -> atan(x) = -atan(-x)
 * * x > 1       -> atan(x) = Pi/2 - Atan(1/x)
 *
 * The atan(x) is calculated using a Pade approximant, 10th order,
 *
 *            x * (1 + x^2 * (116/57 + x^2 * (2198/1615 + x^2 * (44/133 + x^2 * 5597/264537)))
 * tan(r) = --------------------------------------------------
 *            1 + x^2 * (45/19 + x^2 * (630/323 + x^2 * (210/323 + x^2 * (315/4199 + x^2 *
 * 63/46189))))
 *
 * errors for x ∈ (-2, 2), y ∈ (-2, 2):
 * FixedPoint<16,16>: average: 9.10062e-06, max: 2.69345e-05
 * FixedPoint<32,32>: average: 1.81937e-09, max: 2.83877e-08
 *
 * @param the given y
 * @param the given x
 * @return the result of atan2(y, x)
 */
template <uint16_t I, uint16_t F>
constexpr FixedPoint<I, F> FixedPoint<I, F>::ATan2(FixedPoint<I, F> const &y,
                                                   FixedPoint<I, F> const &x)
{
  if (IsNaN(y) || IsNaN(x))
  {
    fp_state |= STATE_NAN;
    return NaN;
  }
  if (IsPosInfinity(y))
  {
    if (IsPosInfinity(x))
    {
      return CONST_PI_4;
    }
    if (IsNegInfinity(x))
    {
      return CONST_PI_4 * 3;
    }

    return CONST_PI_2;
  }
  if (IsNegInfinity(y))
  {
    if (IsPosInfinity(x))
    {
      return -CONST_PI_4;
    }
    if (IsNegInfinity(x))
    {
      return -CONST_PI_4 * 3;
    }

    return -CONST_PI_2;
  }
  if (IsPosInfinity(x))
  {
    return _0;
  }
  if (IsNegInfinity(x))
  {
    return Sign(y) * CONST_PI;
  }

  if (y < _0)
  {
    return -ATan2(-y, x);
  }

  if (x == _0)
  {
    return Sign(y) * CONST_PI_2;
  }

  FixedPoint u    = y / Abs(x);
  FixedPoint atan = ATan(u);
  if (x < _0)
  {
    return CONST_PI - atan;
  }

  return atan;
}

/**
 * Calculate the FixedPoint hyperbolic sine of x sinh(x).
 *
 * Special cases
 * * x is NaN    -> sinh(x) = NaN
 * * x is +/-inf -> sinh(x) = +/-inf
 * Calculated using the definition formula:
 *
 *            e^x - e^(-x)
 * sinh(x) = --------------
 *                2
 *
 * errors for x ∈ [-3, 3):
 * FixedPoint<16,16>: average: 6.63577e-05, max: 0.000479903
 * errors for x ∈ [-5, 5):
 * FixedPoint<32,32>: average: 7.39076e-09, max: 7.90546e-08

 * @param the given x
 * @return the result of sinh(x)
 */
template <uint16_t I, uint16_t F>
constexpr FixedPoint<I, F> FixedPoint<I, F>::SinH(FixedPoint<I, F> const &x)
{
  if (IsNaN(x))
  {
    fp_state |= STATE_NAN;
    return NaN;
  }
  if (IsPosInfinity(x))
  {
    fp_state |= STATE_INFINITY;
    return POSITIVE_INFINITY;
  }
  if (IsNegInfinity(x))
  {
    fp_state |= STATE_INFINITY;
    return NEGATIVE_INFINITY;
  }

  FixedPoint half{0.5};
  return half * (Exp(x) - Exp(-x));
}

/**
 * Calculate the FixedPoint hyperbolic cosine of x cosh(x).
 *
 * Special cases
 * * x is NaN    -> cosh(x) = NaN
 * * x is +/-inf -> cosh(x) = +inf
 * Calculated using the definition formula:
 *
 *            e^x + e^(-x)
 * cosh(x) = --------------
 *                2
 *
 * errors for x ∈ [-3, 3):
 * FixedPoint<16,16>: average: 6.92127e-05, max: 0.000487532
 * errors for x ∈ [-5, 5):
 * FixedPoint<32,32>: average: 7.30786e-09, max: 7.89509e-08

 * @param the given x
 * @return the result of cosh(x)
 */
template <uint16_t I, uint16_t F>
constexpr FixedPoint<I, F> FixedPoint<I, F>::CosH(FixedPoint<I, F> const &x)
{
  if (IsNaN(x))
  {
    fp_state |= STATE_NAN;
    return NaN;
  }
  if (IsInfinity(x))
  {
    fp_state |= STATE_INFINITY;
    return POSITIVE_INFINITY;
  }

  FixedPoint half{0.5};
  return half * (Exp(x) + Exp(-x));
}

/**
 * Calculate the FixedPoint hyperbolic tangent of x, tanh(x).
 *
 * Special cases
 * * x is NaN    -> tanh(x) = NaN
 * * x is +/-inf -> tanh(x) = +/-1
 * Calculated using the definition formula:
 *
 *            e^x - e^(-x)
 * tanh(x) = --------------
 *            e^x + e^(-x)
 *
 * errors for x ∈ [-3, 3):
 * FixedPoint<16,16>: average: 1.25046e-05, max: 7.0897e-05
 * FixedPoint<32,32>: average: 1.7648e-10,  max: 1.19186e-09

 * @param the given x
 * @return the result of tanh(x)
 */
template <uint16_t I, uint16_t F>
constexpr FixedPoint<I, F> FixedPoint<I, F>::TanH(FixedPoint<I, F> const &x)
{
  if (IsNaN(x))
  {
    fp_state |= STATE_NAN;
    return NaN;
  }
  if (IsPosInfinity(x))
  {
    fp_state |= STATE_INFINITY;
    return POSITIVE_INFINITY;
  }
  if (IsNegInfinity(x))
  {
    fp_state |= STATE_INFINITY;
    return NEGATIVE_INFINITY;
  }

  FixedPoint e1 = Exp(x);
  FixedPoint e2 = Exp(-x);
  return (e1 - e2) / (e1 + e2);
}

/**
 * Calculate the FixedPoint inverse of hyperbolic sine of x, asinh(x).
 *
 * Special cases
 * * x is NaN    -> asinh(x) = NaN
 * * x is +/-inf -> asinh(x) = +/-inf
 * Calculated using the  formula:
 *
 * asinh(x) = Log(x + Sqrt(x^2 + 1))
 *
 * errors for x ∈ [-3, 3):
 * FixedPoint<16,16>: average: 5.59257e-05, max: 0.00063489
 * FixedPoint<32,32>: average: 3.49254e-09, max: 2.62839e-08

 * @param the given x
 * @return the result of asinh(x)
 */
template <uint16_t I, uint16_t F>
constexpr FixedPoint<I, F> FixedPoint<I, F>::ASinH(FixedPoint<I, F> const &x)
{
  if (IsNaN(x))
  {
    fp_state |= STATE_NAN;
    return NaN;
  }
  if (IsPosInfinity(x))
  {
    fp_state |= STATE_INFINITY;
    return POSITIVE_INFINITY;
  }
  if (IsNegInfinity(x))
  {
    fp_state |= STATE_INFINITY;
    return NEGATIVE_INFINITY;
  }

  return Log(x + Sqrt(x * x + _1));
}

/**
 * Calculate the FixedPoint inverse of hyperbolic cosine of x, acosh(x).
 *
 * Special cases
 * * x is NaN    -> acosh(x) = NaN
 * * x is +inf   -> acosh(x) = +inf
 * * x < 1       -> acosh(x) = NaN
 * Calculated using the definition formula:
 *
 * acosh(x) = Log(x + Sqrt(x^2 - 1))
 *
 * errors for x ∈ [1, 3):
 * FixedPoint<16,16>: average: 8.53834e-06, max: 6.62567e-05
* errors for x ∈ [1, 5):
 * FixedPoint<32,32>: average: 2.37609e-09, max: 2.28507e-08

 * @param the given x
 * @return the result of acosh(x)
 */
template <uint16_t I, uint16_t F>
constexpr FixedPoint<I, F> FixedPoint<I, F>::ACosH(FixedPoint<I, F> const &x)
{
  if (IsNaN(x))
  {
    fp_state |= STATE_NAN;
    return NaN;
  }
  if (IsPosInfinity(x))
  {
    fp_state |= STATE_INFINITY;
    return POSITIVE_INFINITY;
  }
  if (IsNegInfinity(x))
  {
    fp_state |= STATE_NAN;
    return NaN;
  }

  // ACosH(x) is defined in the [1, +inf) range
  if (x < _1)
  {
    return NaN;
  }
  return Log(x + Sqrt(x * x - _1));
}

/**
 * Calculate the FixedPoint inverse of hyperbolic tangent of x, atanh(x).
 *
 * Special cases
 * * x is NaN    -> atanh(x) = NaN
 * * x is +/-inf -> atanh(x) = NaN
 * Calculated using the definition formula:
 *
 *            1        1 + x
 * atanh(x) = - * Log(-------)
 *            2        1 - x
 *
 * errors for x ∈ (-1, 1):
 * FixedPoint<16,16>: average: 2.08502e-05, max: 0.000954267
 * FixedPoint<32,32>: average: 1.47673e-09, max: 1.98984e-07

 * @param the given x
 * @return the result of atanh(x)
 */
template <uint16_t I, uint16_t F>
constexpr FixedPoint<I, F> FixedPoint<I, F>::ATanH(FixedPoint<I, F> const &x)
{
  if (IsNaN(x))
  {
    fp_state |= STATE_NAN;
    return NaN;
  }
  if (IsInfinity(x))
  {
    fp_state |= STATE_NAN;
    return NaN;
  }

  // ATanH(x) is defined in the (-1, 1) range
  if (Abs(x) > _1)
  {
    return NaN;
  }
  FixedPoint half{0.5};
  return half * Log((_1 + x) / (_1 - x));
}

}  // namespace fixed_point
}  // namespace fetch<|MERGE_RESOLUTION|>--- conflicted
+++ resolved
@@ -68,7 +68,6 @@
 template <>
 struct TypeFromSize<64>
 {
-<<<<<<< HEAD
   static constexpr bool          is_valid  = true;
   static constexpr std::uint16_t size      = 64;
   using ValueType                          = int64_t;
@@ -78,24 +77,12 @@
   static constexpr std::uint16_t decimals  = 9;
   static constexpr ValueType     tolerance = 0x200;                 // 0.00000012
   static constexpr ValueType     max_exp   = 0x000000157cd0e6e8LL;  // 21.48756259
-=======
-  static constexpr bool     is_valid   = true;
-  static constexpr uint16_t size       = 64;
-  using ValueType                      = int64_t;
-  using UnsignedType                   = uint64_t;
-  using SignedType                     = int64_t;
-  using NextSize                       = TypeFromSize<128>;
-  static constexpr uint16_t  decimals  = 9;
-  static constexpr ValueType tolerance = 0x200;                 // 0.00000012
-  static constexpr ValueType max_exp   = 0x000000157cd0e714LL;  // 21.48756260
->>>>>>> 22f6310a
 };
 
 // 32 bit implementation
 template <>
 struct TypeFromSize<32>
 {
-<<<<<<< HEAD
   static constexpr bool          is_valid  = true;
   static constexpr std::uint16_t size      = 32;
   using ValueType                          = int32_t;
@@ -105,17 +92,6 @@
   static constexpr std::uint16_t decimals  = 4;
   static constexpr ValueType     tolerance = 0x15;         // 0.0003
   static constexpr ValueType     max_exp   = 0x000a65adL;  // 10.3971
-=======
-  static constexpr bool     is_valid   = true;
-  static constexpr uint16_t size       = 32;
-  using ValueType                      = int32_t;
-  using UnsignedType                   = uint32_t;
-  using SignedType                     = int32_t;
-  using NextSize                       = TypeFromSize<64>;
-  static constexpr uint16_t  decimals  = 4;
-  static constexpr ValueType tolerance = 0x15;         // 0.0003
-  static constexpr ValueType max_exp   = 0x000a65b9L;  // 10.3974
->>>>>>> 22f6310a
 };
 
 // 16 bit implementation
@@ -174,7 +150,6 @@
   /// Constants/Limits ///
   ////////////////////////
 
-<<<<<<< HEAD
   static constexpr Type          SMALLEST_FRACTION{1};
   static constexpr Type          LARGEST_FRACTION{FRACTIONAL_MASK};
   static constexpr Type          MAX_INT{((Type(FRACTIONAL_MASK >> 1) - 1) << FRACTIONAL_BITS)};
@@ -182,15 +157,6 @@
   static constexpr Type          MAX{MAX_INT | LARGEST_FRACTION};
   static constexpr Type          MIN{MIN_INT - LARGEST_FRACTION};
   static constexpr std::uint16_t DECIMAL_DIGITS{BaseTypeInfo::decimals};
-=======
-  static constexpr Type     SMALLEST_FRACTION{1};
-  static constexpr Type     LARGEST_FRACTION{FRACTIONAL_MASK};
-  static constexpr Type     MAX_INT{Type(FRACTIONAL_MASK >> 1) << FRACTIONAL_BITS};
-  static constexpr Type     MIN_INT{INTEGER_MASK & ((Type(1) << (TOTAL_BITS - 1)))};
-  static constexpr Type     MAX{MAX_INT | LARGEST_FRACTION};
-  static constexpr Type     MIN{MIN_INT | LARGEST_FRACTION};
-  static constexpr uint16_t DECIMAL_DIGITS{BaseTypeInfo::decimals};
->>>>>>> 22f6310a
 
   static FixedPoint const TOLERANCE;
   static FixedPoint const _0; /* 0 */
@@ -605,7 +571,6 @@
 FixedPoint<I, F> const FixedPoint<I, F>::FP_MAX{FixedPoint<I, F>::FromBase(FixedPoint<I, F>::MAX)};
 template <uint16_t I, uint16_t F>
 FixedPoint<I, F> const FixedPoint<I, F>::FP_MIN{FixedPoint<I, F>::FromBase(FixedPoint<I, F>::MIN)};
-<<<<<<< HEAD
 template <std::uint16_t I, std::uint16_t F>
 FixedPoint<I, F> const FixedPoint<I, F>::NaN{
     FixedPoint<I, F>::FromBase(Type(1) << (TOTAL_BITS - 1) | FRACTIONAL_MASK)};
@@ -615,23 +580,6 @@
 template <std::uint16_t I, std::uint16_t F>
 FixedPoint<I, F> const FixedPoint<I, F>::NEGATIVE_INFINITY{
     FixedPoint<I, F>::FromBase(FixedPoint<I, F>::MIN - FixedPoint<I, F>::_1.Data())};
-=======
-template <uint16_t I, uint16_t F>
-FixedPoint<I, F> const FixedPoint<I, F>::NaN{
-    FixedPoint<I, F>::FromBase(static_cast<typename FixedPoint<I, F>::Type>(1)
-                                   << static_cast<uint32_t>(FixedPoint<I, F>::TOTAL_BITS - 1) |
-                               static_cast<typename FixedPoint<I, F>::Type>(1))};
-template <uint16_t I, uint16_t F>
-FixedPoint<I, F> const FixedPoint<I, F>::POSITIVE_INFINITY{
-    FixedPoint<I, F>::NaN |
-    FixedPoint<I, F>::FromBase(static_cast<typename FixedPoint<I, F>::Type>(1)
-                               << static_cast<uint32_t>(FixedPoint<I, F>::FRACTIONAL_BITS - 1))};
-template <uint16_t I, uint16_t F>
-FixedPoint<I, F> const FixedPoint<I, F>::NEGATIVE_INFINITY{
-    FixedPoint<I, F>::NaN |
-    FixedPoint<I, F>::FromBase(static_cast<typename FixedPoint<I, F>::Type>(3)
-                               << static_cast<uint32_t>(FixedPoint<I, F>::FRACTIONAL_BITS - 2))};
->>>>>>> 22f6310a
 
 template <uint16_t I, uint16_t F>
 std::ostream &operator<<(std::ostream &s, FixedPoint<I, F> const &n)
