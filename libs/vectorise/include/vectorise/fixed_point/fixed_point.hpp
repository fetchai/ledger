#pragma once
//------------------------------------------------------------------------------
//
//   Copyright 2018-2019 Fetch.AI Limited
//
//   Licensed under the Apache License, Version 2.0 (the "License");
//   you may not use this file except in compliance with the License.
//   You may obtain a copy of the License at
//
//       http://www.apache.org/licenses/LICENSE-2.0
//
//   Unless required by applicable law or agreed to in writing, software
//   distributed under the License is distributed on an "AS IS" BASIS,
//   WITHOUT WARRANTIES OR CONDITIONS OF ANY KIND, either express or implied.
//   See the License for the specific language governing permissions and
//   limitations under the License.
//
//------------------------------------------------------------------------------

#include "meta/tags.hpp"
#include "meta/type_traits.hpp"
#include "vectorise/platform.hpp"

#include <cassert>
#include <cmath>
#include <cstddef>
#include <cstdint>
#include <functional>
#include <iomanip>
#include <limits>
#include <ostream>

namespace fetch {
namespace fixed_point {

template <uint16_t I, uint16_t F>
class FixedPoint;

using fp32_t  = FixedPoint<16, 16>;
using fp64_t  = FixedPoint<32, 32>;
using fp128_t = FixedPoint<64, 64>;

// struct for inferring what underlying types to use
template <int T>
struct TypeFromSize
{
  static const bool is_valid = false;  // for template matches specialisation
  using ValueType            = void;
};

#if (__SIZEOF_INT128__ == 16)
// 128 bit implementation
template <>
struct TypeFromSize<128>
{
  static constexpr bool     is_valid = true;
  static constexpr uint16_t size     = 128;
  using ValueType                    = __int128_t;
  using UnsignedType                 = __uint128_t;
  using SignedType                   = __int128_t;
  // Commented out, when we need to implement FixedPoint<128,128> fully, we will deal with that
  // then.
  // using NextSize                        = TypeFromSize<256>;
};
#endif

// 64 bit implementation
template <>
struct TypeFromSize<64>
{
  static constexpr bool          is_valid  = true;
  static constexpr std::uint16_t size      = 64;
  using ValueType                          = int64_t;
  using UnsignedType                       = uint64_t;
  using SignedType                         = int64_t;
  using NextSize                           = TypeFromSize<128>;
  static constexpr std::uint16_t decimals  = 9;
  static constexpr ValueType     tolerance = 0x200;                 // 0.00000012
  static constexpr ValueType     max_exp   = 0x000000157cd0e6e8LL;  // 21.48756259
};

// 32 bit implementation
template <>
struct TypeFromSize<32>
{
  static constexpr bool          is_valid  = true;
  static constexpr std::uint16_t size      = 32;
  using ValueType                          = int32_t;
  using UnsignedType                       = uint32_t;
  using SignedType                         = int32_t;
  using NextSize                           = TypeFromSize<64>;
  static constexpr std::uint16_t decimals  = 4;
  static constexpr ValueType     tolerance = 0x15;         // 0.0003
  static constexpr ValueType     max_exp   = 0x000a65adL;  // 10.3971
};

// 16 bit implementation
template <>
struct TypeFromSize<16>
{
  static constexpr bool     is_valid = true;
  static constexpr uint16_t size     = 16;
  using ValueType                    = int16_t;
  using UnsignedType                 = uint16_t;
  using SignedType                   = int16_t;
  using NextSize                     = TypeFromSize<32>;
};

// 8 bit implementation
template <>
struct TypeFromSize<8>
{
  static constexpr bool     is_valid = true;
  static constexpr uint16_t size     = 8;
  using ValueType                    = int8_t;
  using UnsignedType                 = uint8_t;
  using SignedType                   = int8_t;
  using NextSize                     = TypeFromSize<16>;
};

struct BaseFixedpointType
{
};

template <uint16_t I, uint16_t F>
class FixedPoint : public BaseFixedpointType
{
  static_assert(TypeFromSize<I + F>::is_valid, "invalid combination of sizes");

public:
  enum
  {
    FRACTIONAL_BITS = F,
    TOTAL_BITS      = I + F
  };

  using BaseTypeInfo = TypeFromSize<TOTAL_BITS>;
  using Type         = typename BaseTypeInfo::ValueType;
  using NextType     = typename BaseTypeInfo::NextSize::ValueType;
  using UnsignedType = typename BaseTypeInfo::UnsignedType;

  enum
  {
    FRACTIONAL_MASK = Type(((1ull << FRACTIONAL_BITS) - 1)),
    INTEGER_MASK    = Type(~FRACTIONAL_MASK),
    ONE_MASK        = Type(1) << FRACTIONAL_BITS
  };

  ////////////////////////
  /// Constants/Limits ///
  ////////////////////////

  static constexpr Type          SMALLEST_FRACTION{1};
  static constexpr Type          LARGEST_FRACTION{FRACTIONAL_MASK};
  static constexpr Type          MAX_INT{((Type(FRACTIONAL_MASK >> 1) - 1) << FRACTIONAL_BITS)};
  static constexpr Type          MIN_INT{-MAX_INT};
  static constexpr Type          MAX{MAX_INT | LARGEST_FRACTION};
  static constexpr Type          MIN{MIN_INT - LARGEST_FRACTION};
  static constexpr std::uint16_t DECIMAL_DIGITS{BaseTypeInfo::decimals};

  static FixedPoint const TOLERANCE;
  static FixedPoint const _0; /* 0 */
  static FixedPoint const _1; /* 1 */

  static FixedPoint const CONST_SMALLEST_FRACTION;
  static FixedPoint const CONST_E;              /* e */
  static FixedPoint const CONST_LOG2E;          /* log_2 e */
  static FixedPoint const CONST_LOG210;         /* log_2 10 */
  static FixedPoint const CONST_LOG10E;         /* log_10 e */
  static FixedPoint const CONST_LN2;            /* log_e 2 */
  static FixedPoint const CONST_LN10;           /* log_e 10 */
  static FixedPoint const CONST_PI;             /* pi */
  static FixedPoint const CONST_PI_2;           /* pi/2 */
  static FixedPoint const CONST_PI_4;           /* pi/4 */
  static FixedPoint const CONST_INV_PI;         /* 1/pi */
  static FixedPoint const CONST_TWO_INV_PI;     /* 2/pi */
  static FixedPoint const CONST_TWO_INV_SQRTPI; /* 2/sqrt(pi) */
  static FixedPoint const CONST_SQRT2;          /* sqrt(2) */
  static FixedPoint const CONST_INV_SQRT2;      /* 1/sqrt(2) */
  static FixedPoint const MAX_EXP;
  static FixedPoint const MIN_EXP;
  static FixedPoint const FP_MAX;
  static FixedPoint const FP_MIN;
  static FixedPoint const NaN;
  static FixedPoint const POSITIVE_INFINITY;
  static FixedPoint const NEGATIVE_INFINITY;

  ///////////////////////////
  /// State of operations ///
  ///////////////////////////

  enum
  {
    STATE_OK               = 0,
    STATE_NAN              = 1 << 0,
    STATE_DIVISION_BY_ZERO = 1 << 1,
    STATE_UNDERFLOW        = 1 << 2,
    STATE_OVERFLOW         = 1 << 3,
    STATE_INFINITY         = 1 << 4,
  };
  static uint32_t fp_state;

  static constexpr void StateClear();
  static constexpr bool IsState(uint32_t state);
  static constexpr bool IsStateNaN();
  static constexpr bool IsStateUnderflow();
  static constexpr bool IsStateOverflow();
  static constexpr bool IsStateInfinity();
  static constexpr bool IsStateDivisionByZero();

  ////////////////////
  /// constructors ///
  ////////////////////

  constexpr FixedPoint() = default;

  /**
   * Templated constructor existing only for T is an integer and assigns data
   * @tparam T any integer type
   * @param n integer value to set FixedPoint to
   */
  template <typename T>
  constexpr explicit FixedPoint(T n, meta::IfIsInteger<T> * /*unused*/ = nullptr);
  template <typename T>
  constexpr explicit FixedPoint(T n, meta::IfIsFloat<T> * /*unused*/ = nullptr);
  constexpr FixedPoint(FixedPoint const &o);
  constexpr FixedPoint(Type const &integer, UnsignedType const &fraction);

  ///////////////////
  /// conversions ///
  ///////////////////

  constexpr Type              Integer() const;
  constexpr Type              Fraction() const;
  static constexpr FixedPoint Floor(FixedPoint const &o);
  static constexpr FixedPoint Round(FixedPoint const &o);
  static constexpr FixedPoint FromBase(Type n);

  /////////////////////////
  /// casting operators ///
  /////////////////////////

  explicit operator double() const;
  explicit operator float() const;
  template <typename T>
  explicit operator T() const;

  ////////////////////////////
  /// assignment operators ///
  ////////////////////////////

  constexpr FixedPoint &operator=(FixedPoint const &o);
  template <typename T>
  constexpr meta::IfIsInteger<T, FixedPoint> &operator=(T const &n);  // NOLINT
  template <typename T>
  constexpr meta::IfIsFloat<T, FixedPoint> &operator=(T const &n);  // NOLINT

  ///////////////////////////////////////////////////
  /// comparison operators for FixedPoint objects ///
  ///////////////////////////////////////////////////

  constexpr bool operator==(FixedPoint const &o) const;
  constexpr bool operator!=(FixedPoint const &o) const;
  constexpr bool operator<(FixedPoint const &o) const;
  constexpr bool operator>(FixedPoint const &o) const;
  constexpr bool operator<=(FixedPoint const &o) const;
  constexpr bool operator>=(FixedPoint const &o) const;

  ////////////////////////////////////////////////
  /// comparison operators against other types ///
  ////////////////////////////////////////////////

  template <typename OtherType>
  constexpr bool operator==(OtherType const &o) const;
  template <typename OtherType>
  constexpr bool operator!=(OtherType const &o) const;
  template <typename OtherType>
  constexpr bool operator<(OtherType const &o) const;
  template <typename OtherType>
  constexpr bool operator>(OtherType const &o) const;
  template <typename OtherType>
  constexpr bool operator<=(OtherType const &o) const;
  template <typename OtherType>
  constexpr bool operator>=(OtherType const &o) const;

  ///////////////////////
  /// unary operators ///
  ///////////////////////

  constexpr bool        operator!() const;
  constexpr FixedPoint  operator~() const;
  constexpr FixedPoint  operator-() const;
  constexpr FixedPoint &operator++();
  constexpr FixedPoint &operator--();

  //////////////////////////////
  /// math and bit operators ///
  //////////////////////////////

  constexpr FixedPoint  operator+(FixedPoint const &n) const;
  constexpr FixedPoint  operator-(FixedPoint const &n) const;
  constexpr FixedPoint  operator*(FixedPoint const &n) const;
  constexpr FixedPoint  operator/(FixedPoint const &n) const;
  constexpr FixedPoint  operator&(FixedPoint const &n) const;
  constexpr FixedPoint  operator|(FixedPoint const &n) const;
  constexpr FixedPoint  operator^(FixedPoint const &n) const;
  constexpr FixedPoint &operator+=(FixedPoint const &n);
  constexpr FixedPoint &operator-=(FixedPoint const &n);
  constexpr FixedPoint &operator*=(FixedPoint const &n);
  constexpr FixedPoint &operator/=(FixedPoint const &n);
  constexpr FixedPoint &operator&=(FixedPoint const &n);
  constexpr FixedPoint &operator|=(FixedPoint const &n);
  constexpr FixedPoint &operator^=(FixedPoint const &n);
  constexpr FixedPoint &operator>>=(FixedPoint const &n);
  constexpr FixedPoint &operator<<=(FixedPoint const &n);
  template <typename T>
  constexpr FixedPoint operator+(T const &n) const;
  template <typename T>
  constexpr FixedPoint operator-(T const &n) const;
  template <typename T>
  constexpr FixedPoint operator*(T const &n) const;
  template <typename T>
  constexpr FixedPoint operator/(T const &n) const;
  template <typename T>
  constexpr FixedPoint operator&(T const &n) const;
  template <typename T>
  constexpr FixedPoint operator|(T const &n) const;
  template <typename T>
  constexpr FixedPoint operator^(T const &n) const;
  template <typename T>
  constexpr FixedPoint &operator+=(T const &n) const;
  template <typename T>
  constexpr FixedPoint &operator-=(T const &n) const;
  template <typename T>
  constexpr FixedPoint &operator&=(T const &n) const;
  template <typename T>
  constexpr FixedPoint &operator|=(T const &n) const;
  template <typename T>
  constexpr FixedPoint &operator^=(T const &n) const;
  template <typename T>
  constexpr FixedPoint &operator*=(T const &n) const;
  template <typename T>
  constexpr FixedPoint &operator/=(T const &n) const;
  constexpr FixedPoint &operator<<=(int n);
  constexpr FixedPoint &operator>>=(int n);

  ///////////////////////////
  /// NaN/Infinity checks ///
  ///////////////////////////

  static constexpr bool       IsNaN(FixedPoint const &x);
  static constexpr bool       IsPosInfinity(FixedPoint const &x);
  static constexpr bool       IsNegInfinity(FixedPoint const &x);
  static constexpr bool       IsInfinity(FixedPoint const &x);
  static constexpr FixedPoint infinity(bool isPositive);

  ////////////
  /// swap ///
  ////////////

  constexpr void Swap(FixedPoint &rhs);

  /////////////////////
  /// Getter/Setter ///
  /////////////////////

  constexpr Type        Data() const;
  constexpr Type &      Data();
  constexpr void        SetData(Type n) const;
  constexpr Type const *pointer() const;
  constexpr Type *      pointer();

  ///////////////////////////////////////////////////////////////////
  /// FixedPoint implementations of common mathematical functions ///
  ///////////////////////////////////////////////////////////////////

  static constexpr FixedPoint Remainder(FixedPoint const &x, FixedPoint const &y);
  static constexpr FixedPoint Fmod(FixedPoint const &x, FixedPoint const &y);
  static constexpr FixedPoint Abs(FixedPoint const &x);
  static constexpr FixedPoint Sign(FixedPoint const &x);
  static constexpr FixedPoint Exp(FixedPoint const &x);
  static constexpr FixedPoint Log2(FixedPoint const &x);
  static constexpr FixedPoint Log(FixedPoint const &x);
  static constexpr FixedPoint Log10(FixedPoint const &x);
  static constexpr FixedPoint Sqrt(FixedPoint const &x);
  static constexpr FixedPoint Pow(FixedPoint const &x, FixedPoint const &y);
  static constexpr FixedPoint Sin(FixedPoint const &x);
  static constexpr FixedPoint Cos(FixedPoint const &x);
  static constexpr FixedPoint Tan(FixedPoint const &x);
  static constexpr FixedPoint ASin(FixedPoint const &x);
  static constexpr FixedPoint ACos(FixedPoint const &x);
  static constexpr FixedPoint ATan(FixedPoint const &x);
  static constexpr FixedPoint ATan2(FixedPoint const &y, FixedPoint const &x);
  static constexpr FixedPoint SinH(FixedPoint const &x);
  static constexpr FixedPoint CosH(FixedPoint const &x);
  static constexpr FixedPoint TanH(FixedPoint const &x);
  static constexpr FixedPoint ASinH(FixedPoint const &x);
  static constexpr FixedPoint ACosH(FixedPoint const &x);
  static constexpr FixedPoint ATanH(FixedPoint const &x);

  /**
   * helper function that checks there is no overflow
   * @tparam T the input original type
   * @param n the value of the datum
   * @return true if there is no overflow, false otherwise
   */
  static constexpr bool CheckOverflow(NextType x)
  {
    return (x > NextType(MAX));
  }

  /**
   * helper function that checks there is no underflow
   * @tparam T the input original type
   * @param n the value of the datum
   * @return true if there is no overflow, false otherwise
   */
  static constexpr bool CheckUnderflow(NextType x)
  {
    return (x < NextType(MIN));
  }

private:
  Type data_{0};  // the value to be stored

  static std::function<FixedPoint(FixedPoint const &x)> SinPi2QuadrantFuncs[4];
  static std::function<FixedPoint(FixedPoint const &x)> CosPi2QuadrantFuncs[4];

  // this makes it simpler to create a fixed point object from
  // a native type without scaling
  struct NoScale
  {
  };

  constexpr FixedPoint(Type n, const NoScale & /*unused*/)
    : data_(n)
  {}

  /**
   * helper function that checks no rounding error when casting
   * @tparam T
   * @param n
   * @return true if there is no overflow, false otherwise
   */
  template <typename T>
  static constexpr bool CheckNoRounding()
  {
    // sufficient bits to guarantee no rounding
    return std::numeric_limits<T>::max_digits10 < DECIMAL_DIGITS;
  }

  static constexpr int ReduceSqrt(FixedPoint &x)
  {
    /* Given x, find k such as x = 2^{2*k} * y, where 1 < y < 4
     */
    int k = 0;
    while (x > 4)
    {
      k++;
      x >>= 2;
    }
    if (x < _1)
    {
      while (x < _1)
      {
        k++;
        x <<= 2;
      }
      k = -k;
    }
    return k;
  }

  static constexpr FixedPoint         SinPi2(FixedPoint const &r);
  static constexpr FixedPoint         CosPi2(FixedPoint const &r);
  static constexpr FixedPoint<16, 16> SinApproxPi4(FixedPoint<16, 16> const &r);
  static constexpr FixedPoint<32, 32> SinApproxPi4(FixedPoint<32, 32> const &r);
  static constexpr FixedPoint         CosApproxPi4(FixedPoint const &r);
};

template <uint16_t I, uint16_t F>
std::function<FixedPoint<I, F>(FixedPoint<I, F> const &x)>
    FixedPoint<I, F>::SinPi2QuadrantFuncs[4] = {
        [](FixedPoint<I, F> const &x) { return FixedPoint<I, F>::SinPi2(x); },
        [](FixedPoint<I, F> const &x) { return FixedPoint<I, F>::CosPi2(x); },
        [](FixedPoint<I, F> const &x) { return -FixedPoint<I, F>::SinPi2(x); },
        [](FixedPoint<I, F> const &x) { return -FixedPoint<I, F>::CosPi2(x); }};

template <uint16_t I, uint16_t F>
std::function<FixedPoint<I, F>(FixedPoint<I, F> const &x)>
    FixedPoint<I, F>::CosPi2QuadrantFuncs[4] = {
        [](FixedPoint<I, F> const &x) { return FixedPoint<I, F>::CosPi2(x); },
        [](FixedPoint<I, F> const &x) { return -FixedPoint<I, F>::SinPi2(x); },
        [](FixedPoint<I, F> const &x) { return -FixedPoint<I, F>::CosPi2(x); },
        [](FixedPoint<I, F> const &x) { return FixedPoint<I, F>::SinPi2(x); }};

template <uint16_t I, uint16_t F>
uint32_t FixedPoint<I, F>::fp_state{FixedPoint<I, F>::STATE_OK};

template <uint16_t I, uint16_t F>
constexpr typename FixedPoint<I, F>::Type FixedPoint<I, F>::SMALLEST_FRACTION;
template <uint16_t I, uint16_t F>
constexpr typename FixedPoint<I, F>::Type FixedPoint<I, F>::LARGEST_FRACTION;
template <uint16_t I, uint16_t F>
constexpr typename FixedPoint<I, F>::Type FixedPoint<I, F>::MAX_INT;
template <uint16_t I, uint16_t F>
constexpr typename FixedPoint<I, F>::Type FixedPoint<I, F>::MIN_INT;
template <uint16_t I, uint16_t F>
constexpr typename FixedPoint<I, F>::Type FixedPoint<I, F>::MAX;
template <uint16_t I, uint16_t F>
constexpr typename FixedPoint<I, F>::Type FixedPoint<I, F>::MIN;
template <uint16_t I, uint16_t F>
constexpr uint16_t FixedPoint<I, F>::DECIMAL_DIGITS;

template <uint16_t I, uint16_t F>
FixedPoint<I, F> const FixedPoint<I, F>::_0{0}; /* 0 */
template <uint16_t I, uint16_t F>
FixedPoint<I, F> const FixedPoint<I, F>::_1{1}; /* 1 */
template <uint16_t I, uint16_t F>
FixedPoint<I, F> const FixedPoint<I, F>::TOLERANCE(
    0, FixedPoint<I, F>::BaseTypeInfo::tolerance); /* 0 */
template <uint16_t I, uint16_t F>
FixedPoint<I, F> const FixedPoint<I, F>::CONST_SMALLEST_FRACTION{
    FixedPoint<I, F>(0, FixedPoint<I, F>::SMALLEST_FRACTION)};
template <uint16_t I, uint16_t F>
FixedPoint<I, F> const FixedPoint<I, F>::CONST_E{2.718281828459045235360287471352662498}; /* e */
template <uint16_t I, uint16_t F>
FixedPoint<I, F> const FixedPoint<I, F>::CONST_LOG2E{
    1.442695040888963407359924681001892137}; /* log_2 e */
template <uint16_t I, uint16_t F>
FixedPoint<I, F> const FixedPoint<I, F>::CONST_LOG210{3.3219280948874}; /* log_2 10 */
template <uint16_t I, uint16_t F>
FixedPoint<I, F> const FixedPoint<I, F>::CONST_LOG10E{
    0.434294481903251827651128918916605082}; /* log_10 e */
template <uint16_t I, uint16_t F>
FixedPoint<I, F> const FixedPoint<I, F>::CONST_LN2{
    0.693147180559945309417232121458176568}; /* log_e 2 */
template <uint16_t I, uint16_t F>
FixedPoint<I, F> const FixedPoint<I, F>::CONST_LN10{
    2.302585092994045684017991454684364208}; /* log_e 10 */
template <uint16_t I, uint16_t F>
FixedPoint<I, F> const FixedPoint<I, F>::CONST_PI{3.141592653589793238462643383279502884}; /* pi */
template <uint16_t I, uint16_t F>
FixedPoint<I, F> const FixedPoint<I, F>::CONST_PI_2{
    1.570796326794896619231321691639751442}; /* pi/2 */
template <uint16_t I, uint16_t F>
FixedPoint<I, F> const FixedPoint<I, F>::CONST_PI_4{
    0.785398163397448309615660845819875721}; /* pi/4 */
template <uint16_t I, uint16_t F>
FixedPoint<I, F> const FixedPoint<I, F>::CONST_INV_PI{
    0.318309886183790671537767526745028724}; /* 1/pi */
template <uint16_t I, uint16_t F>
FixedPoint<I, F> const FixedPoint<I, F>::CONST_TWO_INV_PI{
    0.636619772367581343075535053490057448}; /* 2/pi */
template <uint16_t I, uint16_t F>
FixedPoint<I, F> const FixedPoint<I, F>::CONST_TWO_INV_SQRTPI{
    1.128379167095512573896158903121545172}; /* 2/sqrt(pi) */
template <uint16_t I, uint16_t F>
FixedPoint<I, F> const FixedPoint<I, F>::CONST_SQRT2{
    1.414213562373095048801688724209698079}; /* sqrt(2) */
template <uint16_t I, uint16_t F>
FixedPoint<I, F> const FixedPoint<I, F>::CONST_INV_SQRT2{
    0.707106781186547524400844362104849039}; /* 1/sqrt(2) */
template <uint16_t I, uint16_t F>
FixedPoint<I, F> const FixedPoint<I, F>::MAX_EXP{FixedPoint<I, F>::FromBase(
    FixedPoint<I, F>::BaseTypeInfo::max_exp)}; /* maximum exponent for Exp() */
template <uint16_t I, uint16_t F>
FixedPoint<I, F> const FixedPoint<I, F>::MIN_EXP{-FixedPoint<I, F>::FromBase(
    FixedPoint<I, F>::BaseTypeInfo::max_exp)}; /* minimum exponent for Exp() */
template <uint16_t I, uint16_t F>
FixedPoint<I, F> const FixedPoint<I, F>::FP_MAX{FixedPoint<I, F>::FromBase(FixedPoint<I, F>::MAX)};
template <uint16_t I, uint16_t F>
FixedPoint<I, F> const FixedPoint<I, F>::FP_MIN{FixedPoint<I, F>::FromBase(FixedPoint<I, F>::MIN)};
template <std::uint16_t I, std::uint16_t F>
FixedPoint<I, F> const FixedPoint<I, F>::NaN{
    FixedPoint<I, F>::FromBase(Type(1) << (TOTAL_BITS - 1) | FRACTIONAL_MASK)};
template <std::uint16_t I, std::uint16_t F>
FixedPoint<I, F> const FixedPoint<I, F>::POSITIVE_INFINITY{
<<<<<<< HEAD
    FixedPoint<I, F>::FromBase(FixedPoint<I, F>::MAX + FixedPoint<I, F>::_1.Data())};
template <std::uint16_t I, std::uint16_t F>
FixedPoint<I, F> const FixedPoint<I, F>::NEGATIVE_INFINITY{
    FixedPoint<I, F>::FromBase(FixedPoint<I, F>::MIN - FixedPoint<I, F>::_1.Data())};
=======
    FixedPoint<I, F>::FromBase(FixedPoint<I, F>::MAX + FixedPoint<I, F>::ONE_MASK)};
template <std::uint16_t I, std::uint16_t F>
FixedPoint<I, F> const FixedPoint<I, F>::NEGATIVE_INFINITY{
    FixedPoint<I, F>::FromBase(FixedPoint<I, F>::MIN - FixedPoint<I, F>::ONE_MASK)};
>>>>>>> 574fea93

template <uint16_t I, uint16_t F>
std::ostream &operator<<(std::ostream &s, FixedPoint<I, F> const &n)
{
  std::ios_base::fmtflags f(s.flags());
  s << std::setprecision(F / 4);
  s << std::fixed;
  if (FixedPoint<I, F>::IsNaN(n))
  {
    s << "NaN";
  }
  else if (FixedPoint<I, F>::IsPosInfinity(n))
  {
    s << "+∞";
  }
  else if (FixedPoint<I, F>::IsNegInfinity(n))
  {
    s << "-∞";
  }
  else
  {
    s << double(n);
  }
  s << " (0x" << std::hex << n.Data() << ")";
  s.flags(f);
  return s;
}

///////////////////////////
/// State of operations ///
///////////////////////////

template <uint16_t I, uint16_t F>
constexpr void FixedPoint<I, F>::StateClear()
{
  fp_state = 0;
}

template <uint16_t I, uint16_t F>
constexpr bool FixedPoint<I, F>::IsState(uint32_t const state)
{
  return (fp_state & state) != 0u;
}

template <uint16_t I, uint16_t F>
constexpr bool FixedPoint<I, F>::IsStateNaN()
{
  return IsState(STATE_NAN);
}

template <uint16_t I, uint16_t F>
constexpr bool FixedPoint<I, F>::IsStateUnderflow()
{
  return IsState(STATE_UNDERFLOW);
}

template <uint16_t I, uint16_t F>
constexpr bool FixedPoint<I, F>::IsStateOverflow()
{
  return IsState(STATE_OVERFLOW);
}

template <uint16_t I, uint16_t F>
constexpr bool FixedPoint<I, F>::IsStateInfinity()
{
  return IsState(STATE_INFINITY);
}

template <uint16_t I, uint16_t F>
constexpr bool FixedPoint<I, F>::IsStateDivisionByZero()
{
  return IsState(STATE_DIVISION_BY_ZERO);
}

////////////////////
/// constructors ///
////////////////////

/**
 * Templated constructor when T is an integer type
 * @tparam T any integer type
 * @param n integer value to set FixedPoint to
 */
template <uint16_t I, uint16_t F>
template <typename T>
constexpr FixedPoint<I, F>::FixedPoint(T n, meta::IfIsInteger<T> * /*unused*/)
  : data_{static_cast<typename FixedPoint<I, F>::Type>(n)}
{
  if (CheckOverflow(static_cast<NextType>(n)))
  {
    fp_state |= STATE_OVERFLOW;
    data_ = MAX;
  }
  else if (CheckUnderflow(static_cast<NextType>(n)))
  {
    fp_state |= STATE_OVERFLOW;
    data_ = MIN;
  }
  else
  {
    Type s    = (data_ < 0) - (data_ > 0);
    Type abs_ = s * data_;
    abs_ <<= FRACTIONAL_BITS;
    data_ = s * abs_;
  }
}

/**
 * Templated constructor only when T is a float/double type
 * @tparam T any float/double type
 * @param n float/double value to set FixedPoint to
 */
template <uint16_t I, uint16_t F>
template <typename T>
constexpr FixedPoint<I, F>::FixedPoint(T n, meta::IfIsFloat<T> * /*unused*/)
  : data_(static_cast<typename FixedPoint<I, F>::Type>(n * ONE_MASK))
{
  if (CheckOverflow(static_cast<NextType>(n) * static_cast<NextType>(ONE_MASK)))
  {
    fp_state |= STATE_OVERFLOW;
    data_ = MAX;
  }
  else if (CheckUnderflow(static_cast<NextType>(n) * static_cast<NextType>(ONE_MASK)))
  {
    fp_state |= STATE_OVERFLOW;
    data_ = MIN;
  }
}

/**
 * Copy constructor
 * @param o other FixedPoint object to copy
 */
template <uint16_t I, uint16_t F>
constexpr FixedPoint<I, F>::FixedPoint(FixedPoint<I, F> const &o)
  : data_{o.data_}
{}

/**
 * Templated constructor taking 2 arguments, integer and fraction part
 * @param integer
 * @param fraction
 */
template <uint16_t I, uint16_t F>
constexpr FixedPoint<I, F>::FixedPoint(typename FixedPoint<I, F>::Type const &        integer,
                                       typename FixedPoint<I, F>::UnsignedType const &fraction)
  : data_{(INTEGER_MASK & (Type(integer) << FRACTIONAL_BITS)) | Type(fraction & FRACTIONAL_MASK)}
{}

///////////////////
/// conversions ///
///////////////////

/**
 * Method to return the integer part of the FixedPoint object
 * @return the integer part of the FixedPoint object
 */
template <uint16_t I, uint16_t F>
constexpr typename FixedPoint<I, F>::Type FixedPoint<I, F>::Integer() const
{
  if (IsNaN(*this))
  {
    fp_state |= STATE_NAN;
  }
  return Type((data_ & INTEGER_MASK) >> FRACTIONAL_BITS);
}

/**
 * Method to return the fraction part of the FixedPoint object
 * @return the fraction part of the FixedPoint object
 */
template <uint16_t I, uint16_t F>
constexpr typename FixedPoint<I, F>::Type FixedPoint<I, F>::Fraction() const
{
  if (IsNaN(*this))
  {
    fp_state |= STATE_NAN;
  }
  return (data_ & FRACTIONAL_MASK);
}

/**
 * Same as Integer()
 * @param the FixedPoint object to use Floor() on
 * @return the integer part of the FixedPoint object
 */
template <uint16_t I, uint16_t F>
constexpr FixedPoint<I, F> FixedPoint<I, F>::Floor(FixedPoint<I, F> const &o)
{
  if (IsNaN(o))
  {
    fp_state |= STATE_NAN;
    return NaN;
  }
  return FixedPoint{o.Integer()};
}

/**
 * Return the nearest greater integer to the FixedPoint number o
 * @param the FixedPoint object to use Round() on
 * @return the nearest greater integer to the FixedPoint number o
 */
template <uint16_t I, uint16_t F>
constexpr FixedPoint<I, F> FixedPoint<I, F>::Round(FixedPoint<I, F> const &o)
{
  if (IsNaN(o))
  {
    fp_state |= STATE_NAN;
    return NaN;
  }
  return Floor(o + FixedPoint{0.5});
}

/**
 * Take a raw primitive of Type and convert it to a FixedPoint object
 * @param the primitive to convert to FixedPoint
 * @return the converted FixedPoint
 */
template <uint16_t I, uint16_t F>
constexpr FixedPoint<I, F> FixedPoint<I, F>::FromBase(typename FixedPoint<I, F>::Type n)
{
  return FixedPoint(n, NoScale());
}

/////////////////////////
/// casting operators ///
/////////////////////////

/**
 * Cast the FixedPoint object to a double primitive
 * @return the cast FixedPoint object to double
 */
template <uint16_t I, uint16_t F>
FixedPoint<I, F>::operator double() const
{
  return (static_cast<double>(data_) / ONE_MASK);
}

/**
 * Cast the FixedPoint object to a float primitive
 * @return the cast FixedPoint object to float
 */
template <uint16_t I, uint16_t F>
FixedPoint<I, F>::operator float() const
{
  return (static_cast<float>(data_) / ONE_MASK);
}

/**
 * Cast the FixedPoint object to an integer primitive
 * @return the cast FixedPoint object to an integer primitive
 */
template <uint16_t I, uint16_t F>
template <typename T>
FixedPoint<I, F>::operator T() const
{
  return (static_cast<T>(Integer()));
}

/////////////////
/// operators ///
/////////////////

/**
 * Assignment operator, same as copy constructor
 * @param the FixedPoint object to assign from
 * @return copies the given FixedPoint object o
 */
template <uint16_t I, uint16_t F>
constexpr FixedPoint<I, F> &FixedPoint<I, F>::operator=(FixedPoint<I, F> const &o)
{
  if (IsNaN(o))
  {
    fp_state |= STATE_NAN;
  }
  data_ = o.data_;
  return *this;
}

/**
 * Assignment operator for primitive integer types
 * @param the primitive to assign the FixedPoint object from
 * @return copies the given primitive integer n
 */
template <uint16_t I, uint16_t F>  // NOLINT
template <typename T>
constexpr meta::IfIsInteger<T, FixedPoint<I, F>> &FixedPoint<I, F>::operator=(T const &n)  // NOLINT
{
  if (CheckOverflow(static_cast<NextType>(n)))
  {
    fp_state |= STATE_OVERFLOW;
    data_ = MAX;
  }
  else if (CheckUnderflow(static_cast<NextType>(n)))
  {
    fp_state |= STATE_OVERFLOW;
    data_ = MIN;
  }
  else
  {
    data_ = {static_cast<Type>(n) << static_cast<Type>(FRACTIONAL_BITS)};
  }
  return *this;
}

/**
 * Assignment operator for primitive float types
 * @param the primitive to assign the FixedPoint object from
 * @return copies the given primitive float n
 */
template <uint16_t I, uint16_t F>  // NOLINT
template <typename T>
constexpr meta::IfIsFloat<T, FixedPoint<I, F>> &FixedPoint<I, F>::operator=(T const &n)  // NOLINT
{
  if (CheckOverflow(static_cast<NextType>(n) * static_cast<NextType>(ONE_MASK)))
  {
    fp_state |= STATE_OVERFLOW;
    data_ = MAX;
  }
  else if (CheckUnderflow(static_cast<NextType>(n) * static_cast<NextType>(ONE_MASK)))
  {
    fp_state |= STATE_OVERFLOW;
    data_ = MIN;
  }
  else
  {
    data_ = static_cast<typename FixedPoint<I, F>::Type>(n * ONE_MASK);
  }
  return *this;
}

///////////////////////////////////////////////////
/// comparison operators for FixedPoint objects ///
///////////////////////////////////////////////////

/**
 * Equality comparison operator, note, NaN objects are never equal to each other
 * @param the FixedPoint object to compare to
 * @return true if objects are equal, false otherwise
 */
template <uint16_t I, uint16_t F>
constexpr bool FixedPoint<I, F>::operator==(FixedPoint const &o) const
{
  if (IsNaN(*this) || IsNaN(o))
  {
    return false;
  }

  return (data_ == o.Data());
}

/**
 * Inequality comparison operator, note, NaN objects are never equal to each other
 * @param the FixedPoint object to compare to
 * @return true if objects are unequal, false otherwise
 */
template <uint16_t I, uint16_t F>
constexpr bool FixedPoint<I, F>::operator!=(FixedPoint const &o) const
{
  if (IsNaN(*this) || IsNaN(o))
  {
    return true;
  }

  return (data_ != o.Data());
}

/**
 * Less than comparison operator, note, NaN objects are never equal to each other
 * @param the FixedPoint object to compare to
 * @return true if object is less than o, false otherwise
 */
template <uint16_t I, uint16_t F>
constexpr bool FixedPoint<I, F>::operator<(FixedPoint const &o) const
{
  if (IsNaN(*this) || IsNaN(o))
  {
    return false;
  }
  if (IsNegInfinity(*this))
  {
    // Negative infinity is always smaller than all other quantities except itself
    return !IsNegInfinity(o);
  }
  if (IsPosInfinity(*this))
  {
    // Positive infinity is never smaller than any other quantity
    return false;
  }

  if (IsNegInfinity(o))
  {
    return false;
  }
  if (IsPosInfinity(o))
  {
    return true;
  }

  return (data_ < o.Data());
}

/**
 * Less than or equal comparison operator, note, NaN objects are never equal to each other
 * @param the FixedPoint object to compare to
 * @return true if object is less than or equal to o, false otherwise
 */
template <uint16_t I, uint16_t F>
constexpr bool FixedPoint<I, F>::operator<=(FixedPoint const &o) const
{
  return (*this < o) || (*this == o);
}

/**
 * Greater than comparison operator, note, NaN objects are never equal to each other
 * @param the FixedPoint object to compare to
 * @return true if object is greater than o, false otherwise
 */
template <uint16_t I, uint16_t F>
constexpr bool FixedPoint<I, F>::operator>(FixedPoint const &o) const
{
  return (o < *this);
}

/**
 * Greater than or equal comparison operator, note, NaN objects are never equal to each other
 * @param the FixedPoint object to compare to
 * @return true if object is greater than or equal to o, false otherwise
 */
template <uint16_t I, uint16_t F>
constexpr bool FixedPoint<I, F>::operator>=(FixedPoint const &o) const
{
  return (o < *this) || (*this == o);
}

////////////////////////////////////////////////
/// comparison operators against other types ///
////////////////////////////////////////////////

/**
 * Equality comparison operator, note, NaN objects are never equal to each other
 * @param the primitive object to compare to
 * @return true if objects are equal, false otherwise
 */
template <uint16_t I, uint16_t F>
template <typename OtherType>
constexpr bool FixedPoint<I, F>::operator==(OtherType const &o) const
{
  return (*this == FixedPoint(o));
}

/**
 * Inequality comparison operator, note, NaN objects are never equal to each other
 * @param the FixedPoint object to compare to
 * @return true if objects are unequal, false otherwise
 */
template <uint16_t I, uint16_t F>
template <typename OtherType>
constexpr bool FixedPoint<I, F>::operator!=(OtherType const &o) const
{
  return (*this != FixedPoint(o));
}

/**
 * Less than comparison operator, note, NaN objects are never equal to each other
 * @param the FixedPoint object to compare to
 * @return true if object is less than o, false otherwise
 */
template <uint16_t I, uint16_t F>
template <typename OtherType>
constexpr bool FixedPoint<I, F>::operator<(OtherType const &o) const
{
  return (*this < FixedPoint(o));
}

/**
 * Greater than comparison operator, note, NaN objects are never equal to each other
 * @param the FixedPoint object to compare to
 * @return true if object is greater than o, false otherwise
 */
template <uint16_t I, uint16_t F>
template <typename OtherType>
constexpr bool FixedPoint<I, F>::operator>(OtherType const &o) const
{
  return (*this > FixedPoint(o));
}

/**
 * Less than or equal comparison operator, note, NaN objects are never equal to each other
 * @param the FixedPoint object to compare to
 * @return true if object is less than or equal to o, false otherwise
 */
template <uint16_t I, uint16_t F>
template <typename OtherType>
constexpr bool FixedPoint<I, F>::operator<=(OtherType const &o) const
{
  return (*this <= FixedPoint(o));
}

/**
 * Greater than or equal comparison operator, note, NaN objects are never equal to each other
 * @param the FixedPoint object to compare to
 * @return true if object is greater than o, false otherwise
 */
template <uint16_t I, uint16_t F>
template <typename OtherType>
constexpr bool FixedPoint<I, F>::operator>=(OtherType const &o) const
{
  return (*this >= FixedPoint(o));
}

///////////////////////
/// unary operators ///
///////////////////////

/**
 * Unary minus operator
 * @return the negative number
 */
template <uint16_t I, uint16_t F>
constexpr FixedPoint<I, F> FixedPoint<I, F>::operator-() const
{
  if (IsNaN(*this))
  {
    fp_state |= STATE_NAN;
    return NaN;
  }
  if (IsPosInfinity(*this))
  {
    fp_state |= STATE_INFINITY;
    return NEGATIVE_INFINITY;
  }
  if (IsNegInfinity(*this))
  {
    fp_state |= STATE_INFINITY;
    return POSITIVE_INFINITY;
  }
  FixedPoint t(*this);
  t.data_ = -t.data_;
  return t;
}

/**
 * Logical Negation operator, note, NaN objects are never equal to each other
 * @return true if object is greater than o, false otherwise
 */
template <uint16_t I, uint16_t F>
constexpr bool FixedPoint<I, F>::operator!() const
{
  return !data_;
}

/**
 * Bitwise NOT operator
 * @return the bitwise NOT of the number
 */
template <uint16_t I, uint16_t F>
constexpr FixedPoint<I, F> FixedPoint<I, F>::operator~() const
{
  FixedPoint t(*this);
  t.data_ = ~t.data_;
  return t;
}

/**
 * Prefix increment operator, increase the number by one
 * @return the number increased by one, prefix mode
 */
template <uint16_t I, uint16_t F>
constexpr FixedPoint<I, F> &FixedPoint<I, F>::operator++()
{
  if (CheckOverflow(static_cast<NextType>(data_) + static_cast<NextType>(_1.Data())))
  {
    fp_state |= STATE_OVERFLOW;
    data_ = MAX;
  }
  else if (CheckUnderflow(static_cast<NextType>(data_) + static_cast<NextType>(_1.Data())))
  {
    fp_state |= STATE_OVERFLOW;
    data_ = MIN;
  }
  else
  {
    data_ += ONE_MASK;
  }
  return *this;
}

/**
 * Prefix decrement operator, decrease the number by one
 * @return the number decreased by one, prefix mode
 */
template <uint16_t I, uint16_t F>
constexpr FixedPoint<I, F> &FixedPoint<I, F>::operator--()
{
  if (CheckOverflow(static_cast<NextType>(data_) - static_cast<NextType>(_1.Data())))
  {
    fp_state |= STATE_OVERFLOW;
    data_ = MAX;
  }
  else if (CheckUnderflow(static_cast<NextType>(data_) - static_cast<NextType>(_1.Data())))
  {
    fp_state |= STATE_OVERFLOW;
    data_ = MIN;
  }
  else
  {
    data_ -= ONE_MASK;
  }
  return *this;
}

/////////////////////////////////////////////////
/// math operators against FixedPoint objects ///
/////////////////////////////////////////////////

/**
 * Addition operator
 * @param the FixedPoint object to add to
 * @return the sum of the two FixedPoint objects
 */
template <uint16_t I, uint16_t F>
constexpr FixedPoint<I, F> FixedPoint<I, F>::operator+(FixedPoint<I, F> const &n) const
{
  FixedPoint res{*this};
  res += n;
  return res;
}

/**
 * Subtraction operator
 * @param the FixedPoint object to subtract from
 * @return the difference of the two FixedPoint objects
 */
template <uint16_t I, uint16_t F>
constexpr FixedPoint<I, F> FixedPoint<I, F>::operator-(FixedPoint<I, F> const &n) const
{
  FixedPoint res{*this};
  res -= n;
  return res;
}

/**
 * Multiplication operator
 * @param the FixedPoint object to multiply against
 * @return the product of the two FixedPoint objects
 */
template <uint16_t I, uint16_t F>
constexpr FixedPoint<I, F> FixedPoint<I, F>::operator*(FixedPoint<I, F> const &n) const
{
  FixedPoint res{*this};
  res *= n;
  return res;
}

/**
 * Division operator
 * @param the FixedPoint object to divide against
 * @return the division of the two FixedPoint objects
 */
template <uint16_t I, uint16_t F>
constexpr FixedPoint<I, F> FixedPoint<I, F>::operator/(FixedPoint<I, F> const &n) const
{
  FixedPoint res{*this};
  res /= n;
  return res;
}

/**
 * Bitwise AND operator, does bitwise AND between the given FixedPoint object and self
 * @param the given FixedPoint object to AND against
 * @return the bitwise AND operation between the two FixedPoint objects
 */
template <uint16_t I, uint16_t F>
constexpr FixedPoint<I, F> FixedPoint<I, F>::operator&(FixedPoint<I, F> const &n) const
{
  FixedPoint t{*this};
  t &= n;
  return t;
}

/**
 * Bitwise OR operator, does bitwise OR between the given FixedPoint object and self
 * @param the given FixedPoint object to OR against
 * @return the bitwise OR operation between the two FixedPoint objects
 */
template <uint16_t I, uint16_t F>
constexpr FixedPoint<I, F> FixedPoint<I, F>::operator|(FixedPoint<I, F> const &n) const
{
  FixedPoint t{*this};
  t |= n;
  return t;
}

/**
 * Bitwise XOR operator, does bitwise XOR between the given FixedPoint object and self
 * @param the given FixedPoint object to XOR against
 * @return the bitwise XOR operation between the two FixedPoint objects
 */
template <uint16_t I, uint16_t F>
constexpr FixedPoint<I, F> FixedPoint<I, F>::operator^(FixedPoint<I, F> const &n) const
{
  FixedPoint t{*this};
  t ^= n;
  return t;
}

/**
 * Addition assignment operator, adds given object to self
 * @param the given FixedPoint object to add to
 * @return the sum of the two FixedPoint objects
 */
template <uint16_t I, uint16_t F>
constexpr FixedPoint<I, F> &FixedPoint<I, F>::operator+=(FixedPoint<I, F> const &n)
{
  if (IsNaN(*this) || IsNaN(n))
  {
    fp_state |= STATE_NAN;
    *this = NaN;
  }
  else if (IsPosInfinity(*this))
  {
    // Adding +∞ to -∞ gives NaN, +∞ otherwise
    if (IsNegInfinity(n))
    {
      fp_state |= STATE_NAN;
      *this = NaN;
    }
    else
    {
      fp_state |= STATE_INFINITY;
      *this = POSITIVE_INFINITY;
    }
  }
  else if (IsNegInfinity(*this))
  {
    // Adding +∞ to -∞ gives NaN, -∞ otherwise
    if (IsPosInfinity(n))
    {
      fp_state |= STATE_NAN;
      *this = NaN;
    }
    else
    {
      fp_state |= STATE_INFINITY;
      *this = NEGATIVE_INFINITY;
    }
  }
  else
  {
    if (IsNegInfinity(n))
    {
      fp_state |= STATE_INFINITY;
      *this = NEGATIVE_INFINITY;
    }
    else if (IsPosInfinity(n))
    {
      fp_state |= STATE_INFINITY;
      *this = POSITIVE_INFINITY;
    }
    else if (CheckOverflow(static_cast<NextType>(data_) + static_cast<NextType>(n.Data())))
    {
      fp_state |= STATE_OVERFLOW;
      data_ = MAX;
    }
    else if (CheckUnderflow(static_cast<NextType>(data_) + static_cast<NextType>(n.Data())))
    {
      fp_state |= STATE_OVERFLOW;
      data_ = MIN;
    }
    else
    {
      Type fp = data_ + n.Data();
      *this   = FromBase(fp);
    }
  }
  return *this;
}

/**
 * Subtraction assignment operator, subtracts given object from self
 * @param the given FixedPoint object to subtract from
 * @return the difference of the two FixedPoint objects
 */
template <uint16_t I, uint16_t F>
constexpr FixedPoint<I, F> &FixedPoint<I, F>::operator-=(FixedPoint<I, F> const &n)
{

  if (IsNaN(*this) || IsNaN(n))
  {
    fp_state |= STATE_NAN;
    *this = NaN;
  }
  else if (IsPosInfinity(*this))
  {
    // Subtracting -∞ from +∞ gives NaN, +∞ otherwise
    if (IsPosInfinity(n))
    {
      fp_state |= STATE_NAN;
      *this = NaN;
    }
    else
    {
      fp_state |= STATE_INFINITY;
      *this = POSITIVE_INFINITY;
    }
  }
  else if (IsNegInfinity(*this))
  {
    // Subtracting -∞ from -∞ gives NaN, -∞ otherwise
    if (IsNegInfinity(n))
    {
      fp_state |= STATE_NAN;
      *this = NaN;
    }
    else
    {
      fp_state |= STATE_INFINITY;
      *this = NEGATIVE_INFINITY;
    }
  }
  else if (IsPosInfinity(n))
  {
    fp_state |= STATE_INFINITY;
    *this = NEGATIVE_INFINITY;
  }
  else if (IsNegInfinity(n))
  {
    fp_state |= STATE_INFINITY;
    *this = POSITIVE_INFINITY;
  }
  else
  {
    if (IsNegInfinity(n))
    {
      fp_state |= STATE_INFINITY;
      *this = POSITIVE_INFINITY;
    }
    else if (IsPosInfinity(n))
    {
      fp_state |= STATE_INFINITY;
      *this = NEGATIVE_INFINITY;
    }
    else if (CheckOverflow(static_cast<NextType>(data_) - static_cast<NextType>(n.Data())))
    {
      fp_state |= STATE_OVERFLOW;
      data_ = MAX;
    }
    else if (CheckUnderflow(static_cast<NextType>(data_) - static_cast<NextType>(n.Data())))
    {
      fp_state |= STATE_OVERFLOW;
      data_ = MIN;
    }
    else
    {
      Type fp = data_ - n.Data();
      *this   = FromBase(fp);
    }
  }
  return *this;
}

/**
 * Multiplication assignment operator, multiply given object to self
 * @param the given FixedPoint object to multiply against
 * @return the product of the two FixedPoint objects
 */
template <uint16_t I, uint16_t F>
constexpr FixedPoint<I, F> &FixedPoint<I, F>::operator*=(FixedPoint<I, F> const &n)
{
  if (IsNaN(*this) || IsNaN(n))
  {
    fp_state |= STATE_NAN;
    *this = NaN;
  }
  else if (IsInfinity(*this) && IsInfinity(n))
  {
    fp_state |= STATE_INFINITY;
    *this = infinity((IsPosInfinity(*this) && IsPosInfinity(n)) ||
                     (IsNegInfinity(*this) && IsNegInfinity(n)));
  }
  else if (IsInfinity(*this))
  {
    if (n == _0)
    {
      // ∞ * 0 is NaN
      fp_state |= STATE_NAN;
      *this = NaN;
    }
    else
    {
      // Normal number, return +/-∞ depending on the sign of n
      fp_state |= STATE_INFINITY;
      *this = infinity((IsPosInfinity(*this) && n > _0) || (IsNegInfinity(*this) && n < _0));
    }
  }
  else if (IsInfinity(n))
  {
    if (*this == _0)
    {
      // 0 * ∞ is NaN
      fp_state |= STATE_NAN;
      *this = NaN;
    }
    else
    {
      // Normal number, return +/-∞ depending on the sign of *this
      fp_state |= STATE_INFINITY;
      *this = infinity((*this > _0 && IsPosInfinity(n)) || (*this < _0 && IsNegInfinity(n)));
    }
  }
  else
  {
    NextType prod = NextType(data_) * NextType(n.Data());
    if (CheckOverflow(static_cast<NextType>(prod >> FRACTIONAL_BITS)))
    {
      fp_state |= STATE_OVERFLOW;
      data_ = MAX;
    }
    else if (CheckUnderflow(static_cast<NextType>(prod >> FRACTIONAL_BITS)))
    {
      fp_state |= STATE_OVERFLOW;
      data_ = MIN;
    }
    else
    {
      auto fp = Type(prod >> FRACTIONAL_BITS);
      *this   = FromBase(fp);
    }
  }
  return *this;
}

/**
 * Division assignment operator, divide self against given object
 * @param the given FixedPoint object to divide against
 * @return the division of the two FixedPoint objects
 */
template <uint16_t I, uint16_t F>
constexpr FixedPoint<I, F> &FixedPoint<I, F>::operator/=(FixedPoint<I, F> const &n)
{
  if (IsNaN(*this) || IsNaN(n))
  {
    fp_state |= STATE_NAN;
    *this = NaN;
  }
  else if (n == _0)
  {
    if (*this == _0)
    {
      fp_state |= STATE_NAN;
      *this = NaN;
    }
    else
    {
      fp_state |= STATE_DIVISION_BY_ZERO;
      *this = NaN;
    }
  }
  else if (IsInfinity(*this))
  {
    if (IsInfinity(n))
    {
      fp_state |= STATE_NAN;
      *this = NaN;
    }
    else
    {
      fp_state |= STATE_INFINITY;
      *this = infinity((IsPosInfinity(*this) && n > _0) || (IsNegInfinity(*this) && n < 0));
    }
  }
  else
  {
    FixedPoint sign      = Sign(*this);
    FixedPoint abs_n     = Abs(*this);
    NextType   numerator = NextType(abs_n.Data()) << FRACTIONAL_BITS;
    NextType   quotient  = numerator / NextType(n.Data());
    *this                = sign * FromBase(Type(quotient));
  }
  return *this;
}

/**
 * Bitwise AND assignment operator, does bitwise AND between the given FixedPoint object and self
 * @param the given FixedPoint object to AND against
 * @return the bitwise AND operation between the two FixedPoint objects
 */
template <uint16_t I, uint16_t F>
constexpr FixedPoint<I, F> &FixedPoint<I, F>::operator&=(FixedPoint<I, F> const &n)
{
  data_ &= n.Data();
  return *this;
}

/**
 * Bitwise OR assignment operator, does bitwise OR between the given FixedPoint object and self
 * @param the given FixedPoint object to OR against
 * @return the bitwise OR operation between the two FixedPoint objects
 */
template <uint16_t I, uint16_t F>
constexpr FixedPoint<I, F> &FixedPoint<I, F>::operator|=(FixedPoint<I, F> const &n)
{
  data_ |= n.Data();
  return *this;
}

/**
 * Bitwise XOR assignment operator, does bitwise XOR between the given FixedPoint object and self
 * @param the given FixedPoint object to XOR against
 * @return the bitwise XOR operation between the two FixedPoint objects
 */
template <uint16_t I, uint16_t F>
constexpr FixedPoint<I, F> &FixedPoint<I, F>::operator^=(FixedPoint<I, F> const &n)
{
  data_ ^= n.Data();
  return *this;
}

/**
 * Shift right assignment operator, shift self object right as many bits as Integer() part of the
 * given object
 * @param the given object
 * @return the result of the shift right operation
 */
template <uint16_t I, uint16_t F>
constexpr FixedPoint<I, F> &FixedPoint<I, F>::operator>>=(FixedPoint<I, F> const &n)
{
  data_ >>= n.Integer();
  return *this;
}

/**
 * Shift left assignment operator, shift self object left as many bits as Integer() part of the
 * given object
 * @param the given object
 * @return the result of the shift left operation
 */
template <uint16_t I, uint16_t F>
constexpr FixedPoint<I, F> &FixedPoint<I, F>::operator<<=(FixedPoint<I, F> const &n)
{
  data_ <<= n.Integer();
  return *this;
}

/////////////////////////////////////////
/// math operators against primitives ///
/////////////////////////////////////////

/**
 * Addition operator
 * @param the primitive object to add to
 * @return the sum of the two FixedPoint objects
 */
template <uint16_t I, uint16_t F>
template <typename T>
constexpr FixedPoint<I, F> FixedPoint<I, F>::operator+(T const &n) const
{
  return *this + FixedPoint(n);
}

/**
 * Subtraction operator
 * @param the primitive object to subtract from
 * @return the difference of the two FixedPoint objects
 */
template <uint16_t I, uint16_t F>
template <typename T>
constexpr FixedPoint<I, F> FixedPoint<I, F>::operator-(T const &n) const
{
  return *this - FixedPoint(n);
}

/**
 * Multiplication operator against primitive object
 * @param the primitive number to multiply against
 * @return the product of the two numbers
 */
template <uint16_t I, uint16_t F>
template <typename T>
constexpr FixedPoint<I, F> FixedPoint<I, F>::operator*(T const &n) const
{
  return *this * FixedPoint(n);
}

/**
 * Division operator
 * @param the primitive number to multiply against
 * @return the division of the two FixedPoint objects
 */
template <uint16_t I, uint16_t F>
template <typename T>
constexpr FixedPoint<I, F> FixedPoint<I, F>::operator/(T const &n) const
{
  return *this / FixedPoint(n);
}

/**
 * Bitwise AND assignment operator, does bitwise AND between the given FixedPoint object and self
 * @param the given FixedPoint object to AND against
 * @return the bitwise AND operation between the two FixedPoint objects
 */
template <uint16_t I, uint16_t F>
template <typename T>
constexpr FixedPoint<I, F> FixedPoint<I, F>::operator&(T const &n) const
{
  return *this & FixedPoint(n);
}

/**
 * Bitwise OR assignment operator, does bitwise OR between the given FixedPoint object and self
 * @param the given FixedPoint object to OR against
 * @return the bitwise OR operation between the two FixedPoint objects
 */
template <uint16_t I, uint16_t F>
template <typename T>
constexpr FixedPoint<I, F> FixedPoint<I, F>::operator|(T const &n) const
{
  return *this | FixedPoint(n);
}

/**
 * Bitwise XOR assignment operator, does bitwise XOR between the given FixedPoint object and self
 * @param the given FixedPoint object to XOR against
 * @return the bitwise XOR operation between the two FixedPoint objects
 */
template <uint16_t I, uint16_t F>
template <typename T>
constexpr FixedPoint<I, F> FixedPoint<I, F>::operator^(T const &n) const
{
  return *this ^ FixedPoint(n);
}

/**
 * Shift right assignment operator, shift self object right as many bits as Integer() part of the
 * given object
 * @param the given object
 * @return the result of the shift right operation
 */
template <uint16_t I, uint16_t F>
constexpr FixedPoint<I, F> &FixedPoint<I, F>::operator>>=(int n)
{
  data_ >>= n;
  return *this;
}

/**
 * Shift left assignment operator, shift self object left as many bits as Integer() part of the
 * given object
 * @param the given object
 * @return the result of the shift left operation
 */
template <uint16_t I, uint16_t F>
constexpr FixedPoint<I, F> &FixedPoint<I, F>::operator<<=(int n)
{
  data_ <<= n;
  return *this;
}

///////////////////////////
/// NaN/Infinity checks ///
///////////////////////////

/**
 * Check if given FixedPoint object represents a NaN
 * @param the given object to check for NaN
 * @return true if x is NaN, false otherwise
 */
template <uint16_t I, uint16_t F>
constexpr bool FixedPoint<I, F>::IsNaN(FixedPoint<I, F> const &x)
{
  return x.Data() == NaN.Data();
}

/**
 * Check if given FixedPoint object is +infinity
 * @param the given object to check for +infinity
 * @return true if x is +infinity, false otherwise
 */
template <uint16_t I, uint16_t F>
constexpr bool FixedPoint<I, F>::IsPosInfinity(FixedPoint<I, F> const &x)
{
  return x.Data() == POSITIVE_INFINITY.Data();
}

/**
 * Check if given FixedPoint object is -infinity
 * @param the given object to check for -infinity
 * @return true if x is -infinity, false otherwise
 */
template <uint16_t I, uint16_t F>
constexpr bool FixedPoint<I, F>::IsNegInfinity(FixedPoint<I, F> const &x)
{
  return x.Data() == NEGATIVE_INFINITY.Data();
}

/**
 * Check if given FixedPoint object is +/- infinity
 * @param the given object to check for infinity
 * @return true if x is +/- infinity, false otherwise
 */
template <uint16_t I, uint16_t F>
constexpr bool FixedPoint<I, F>::IsInfinity(FixedPoint<I, F> const &x)
{
  return IsPosInfinity(x) || IsNegInfinity(x);
}

/**
 * helper function to return +∞ is isPositive is true -∞ otherwise
 * @param true if +∞ is needed, false otherwise
 * @return +∞ is isPositive is true -∞ otherwise
 */
template <uint16_t I, uint16_t F>
constexpr FixedPoint<I, F> FixedPoint<I, F>::infinity(bool const isPositive)
{
  return isPositive ? POSITIVE_INFINITY : NEGATIVE_INFINITY;
}

////////////
/// swap ///
////////////

/**
 * Swap two FixedPoint objects
 * @param the secondary object to swap self with
 */
template <uint16_t I, uint16_t F>
constexpr void FixedPoint<I, F>::Swap(FixedPoint<I, F> &rhs)
{
  Type tmp = data_;
  data_    = rhs.Data();
  rhs.SetData(tmp);
}

/////////////////////
/// Getter/Setter ///
/////////////////////

/**
 * Return the contents of the FixedPoint object
 * @return the contents of the FixedPoint object
 */
template <uint16_t I, uint16_t F>
constexpr typename FixedPoint<I, F>::Type FixedPoint<I, F>::Data() const
{
  return data_;
}

/**
 * Return the contents of the FixedPoint object
 * @return the contents of the FixedPoint object
 */
template <std::uint16_t I, std::uint16_t F>
constexpr typename FixedPoint<I, F>::Type &FixedPoint<I, F>::Data()
{
  return data_;
}

/**
 * Set the contents of the FixedPoint object
 * @param the new contents
 */
template <uint16_t I, uint16_t F>
constexpr void FixedPoint<I, F>::SetData(typename FixedPoint<I, F>::Type const n) const
{
  data_ = n;
}

/**
 * Return a pointer to the contents of the FixedPoint object
 * @return a pointer to the contents of the FixedPoint object
 */
template <uint16_t I, uint16_t F>
constexpr typename FixedPoint<I, F>::Type const *FixedPoint<I, F>::pointer() const
{
  return &data_;
}

/**
 * Return a pointer to the contents of the FixedPoint object
 * @return a pointer to the contents of the FixedPoint object
 */
template <uint16_t I, uint16_t F>
constexpr typename FixedPoint<I, F>::Type *FixedPoint<I, F>::pointer()
{
  return &data_;
}

///////////////////////////////////////////////////////////////////
/// FixedPoint implementations of common mathematical functions ///
///////////////////////////////////////////////////////////////////

/**
 * Return the remainder of the division between x/y
 * @param the numerator x
 * @param the denominator y
 * @return the result of x - Round(x/y) * y
 */
template <uint16_t I, uint16_t F>
constexpr FixedPoint<I, F> FixedPoint<I, F>::Remainder(FixedPoint<I, F> const &x,
                                                       FixedPoint<I, F> const &y)
{
  FixedPoint result = x / y;
  return x - Round(result) * y;
}

/**
 * Return the result Fmod of the division between x/y
 * @param the numerator x
 * @param the denominator y
 * @return the result of the Fmod operation
 */
template <uint16_t I, uint16_t F>
constexpr FixedPoint<I, F> FixedPoint<I, F>::Fmod(FixedPoint<I, F> const &x,
                                                  FixedPoint<I, F> const &y)
{
  FixedPoint result = Remainder(Abs(x), Abs(y));
  if (result < _0)
  {
    result += Abs(y);
  }
  return Sign(x) * result;
}

/**
 * Return the absolute value of FixedPoint number x
 * @param the given x
 * @return the absolute value of x
 */
template <uint16_t I, uint16_t F>
constexpr FixedPoint<I, F> FixedPoint<I, F>::Abs(FixedPoint<I, F> const &x)
{
  if (IsNaN(x))
  {
    fp_state |= STATE_NAN;
    return NaN;
  }
  if (IsInfinity(x))
  {
    fp_state |= STATE_INFINITY;
    return POSITIVE_INFINITY;
  }

  return x * Sign(x);
}

/**
 * Return the sign of a FixedPoint number
 * @param the given x
 * @return 1 if x is positive or zero, -1 if x is negative
 */
template <uint16_t I, uint16_t F>
constexpr FixedPoint<I, F> FixedPoint<I, F>::Sign(FixedPoint<I, F> const &x)
{
  return FixedPoint{Type((x >= _0) - (x < _0))};
}

/**
 * Calculate the FixedPoint exponent e^x.
 * Because this is a FixedPoint implementation, the range is restricted:
 * for FixedPoint<16,16> the range is [-10.3974, 10.3974],
 * for FixedPoint<32,32> the range is [-21.48756260, 21.48756260]
 *
 * Special cases
 * * x is NaN    -> e^x = NaN
 * * x < MIN_EXP -> e^x = 0
 * * x > MAX_EXP -> overflow_error exception
 * * x == 1      -> e^x = e
 * * x == 0      -> e^x = 1
 * * x == -inf   -> e^(-inf) = 0
 * * x == +inf   -> e^(+inf) = +inf
 * * x < 0       -> e^x = 1/e^(-x)
 *
 * Calculation of e^x is done by doing range reduction of x
 * Find integer k and r ∈ [-0.5, 0.5) such as: x = k*ln2 + r
 * Then e^x = 2^k * e^r
 *
 * The e^r is calculated using a Pade approximant, 5th order,
 *
 *        1 + r/2 + r^2/9 + r^3/72 + r^4/1008 + r^5/30240
 * e^r = --------------------------------------------------
 *        1 - r/2 + r^2/9 - r^3/72 + r^4/1008 - r^5/30240
 *
 * You can reproduce the result in Mathematica using:
 * PadeApproximant[Exp[x], {x, 0, 5}]
 *
 * errors for x ∈ [-10, 5):
 * FixedPoint<16,16>: average: 0.000178116, max: 0.00584819
 * FixedPoint<32,32>: average: 4.97318e-09, max: 1.66689e-07
 *
 * @param the given x
 * @return the result of e^x
 */
template <uint16_t I, uint16_t F>
constexpr FixedPoint<I, F> FixedPoint<I, F>::Exp(FixedPoint<I, F> const &x)
{
  if (IsNaN(x))
  {
    fp_state |= STATE_NAN;
    return NaN;
  }
  if (IsNegInfinity(x))
  {
    return _0;
  }
  if (IsPosInfinity(x))
  {
    fp_state |= STATE_INFINITY;
    return POSITIVE_INFINITY;
  }
  if (x < MIN_EXP)
  {
    return _0;
  }
  if (x > MAX_EXP)
  {
    fp_state |= STATE_OVERFLOW;
    return FP_MAX;
  }
  if (x == _1)
  {
    return CONST_E;
  }
  if (x == _0)
  {
    return _1;
  }
  if (x < _0)
  {
    return _1 / Exp(-x);
  }

  // Find integer k and r ∈ [-0.5, 0.5) such as: x = k*ln2 + r
  // Then exp(x) = 2^k * e^r
  FixedPoint k = x / CONST_LN2;
  k            = Floor(k);

  FixedPoint r = x - k * CONST_LN2;
  FixedPoint e1{_1};
  e1 <<= k;

  FixedPoint r2 = r * r;
  FixedPoint r3 = r2 * r;
  FixedPoint r4 = r3 * r;
  FixedPoint r5 = r4 * r;
  // Multiply the coefficients as they are the same in both numerator and denominator
  r *= FixedPoint{0.5};
  r2 *= FixedPoint{0.1111111111111111};     // 1/9
  r3 *= FixedPoint{0.01388888888888889};    // 1/72
  r4 *= FixedPoint{0.0009920634920634921};  // 1/1008
  r5 *= FixedPoint{3.306878306878307e-05};  // 1/30240
  FixedPoint P  = _1 + r + r2 + r3 + r4 + r5;
  FixedPoint Q  = _1 - r + r2 - r3 + r4 - r5;
  FixedPoint e2 = P / Q;

  return e1 * e2;
}

/**
 * Calculate the FixedPoint base2 logarithm log2(x).
 *
 * Special cases
 * * x is NaN    -> log2(NaN) = NaN
 * * x == 1      -> log2(x) = 0
 * * x == 0      -> log2(x) = -infinity
 * * x < 0       -> log2(x) = NaN
 * * x == +inf   -> log2(+inf) = +inf
 *
 * Calculation of log2(x) is done by doing range reduction of x
 * Find integer k and r ∈ (sqrt(2)/2, sqrt(2)) such as: x = 2^k * r
 * Then log2(x) = k + log2(r)
 *
 * The log2(r) is calculated using a Pade approximant, 4th order,
 *
 *                (-1 + r) * (137 + r * (1762 + r * (3762 + r * (1762 + r * 137))))
 * log2(r) = --------------------------------------------------
 *            30 * (1 + r) * (1 + r * (24 + r * (76 + r * (24 + r)))) * Log(2)
 *
 * You can reproduce the result in Mathematica using:
 * PadeApproximant[Log2[x], {x, 1, 4}]
 *
 * errors for x ∈ (0, 5):
 * FixedPoint<16,16>: average: 9.38213e-06, max: 5.34362e-05
 * FixedPoint<32,32>: average: 2.43861e-09, max: 2.27512e-08
 *
 * @param the given x
 * @return the result of log2(x)
 */
template <uint16_t I, uint16_t F>
constexpr FixedPoint<I, F> FixedPoint<I, F>::Log2(FixedPoint<I, F> const &x)
{
  if (x == _1)
  {
    return _0;
  }
  if (x == _0)
  {
    fp_state |= STATE_INFINITY;
    return NEGATIVE_INFINITY;
  }
  if (x == CONST_SMALLEST_FRACTION)
  {
    return FixedPoint{-FRACTIONAL_BITS};
  }
  if (IsNaN(x))
  {
    fp_state |= STATE_NAN;
    return NaN;
  }
  if (IsPosInfinity(x))
  {
    fp_state |= STATE_INFINITY;
    return POSITIVE_INFINITY;
  }
  if (x < _0)
  {
    fp_state |= STATE_NAN;
    return NaN;
  }

  /* Range Reduction: find k and f such that
     x = 2^k * r,
     We can get k easily with HighestSetBit(), but we have to subtract the fractional bits to
     mark negative logarithms for numbers < 1.
  */
  FixedPoint sign = Sign(x - _1);
  FixedPoint y{x};
  if (y < _1)
  {
    y = _1 / x;
  }
  Type       k = platform::HighestSetBit(y.Data()) - Type(FRACTIONAL_BITS);
  FixedPoint k_shifted{FixedPoint::FromBase((_1.Data()) << k)};
  FixedPoint r = y / k_shifted;

  FixedPoint P00{137};
  FixedPoint P01{1762};  // P03 also
  FixedPoint P02{3762};
  FixedPoint P04{137};
  FixedPoint Q0{30};
  FixedPoint Q01{24};  // Q03 also
  FixedPoint Q02{76};
  FixedPoint P = (-_1 + r) * (P00 + r * (P01 + r * (P02 + r * (P01 + r * P04))));
  FixedPoint Q = Q0 * (_1 + r) * (_1 + r * (Q01 + r * (Q02 + r * (Q01 + r)))) * CONST_LN2;
  FixedPoint R = P / Q;

  return sign * (FixedPoint(k) + R);
}

/**
 * Calculate the FixedPoint natural logarithm log(x).
 * Return the Log2(x) / Log2(e)
 * @param the given x
 * @return the result of log(x)
 */
template <uint16_t I, uint16_t F>
constexpr FixedPoint<I, F> FixedPoint<I, F>::Log(FixedPoint<I, F> const &x)
{
  return Log2(x) / CONST_LOG2E;
}

/**
 * Calculate the FixedPoint base10 logarithm log(x).
 * Return the Log2(x) / Log2(10)
 * @param the given x
 * @return the result of log10(x)
 */
template <uint16_t I, uint16_t F>
constexpr FixedPoint<I, F> FixedPoint<I, F>::Log10(FixedPoint<I, F> const &x)
{
  return Log2(x) / CONST_LOG210;
}

/**
 * Calculate the FixedPoint square root of x sqrt(x).
 *
 * Special cases
 * * x is NaN    -> sqrt(NaN) = NaN
 * * x == 1      -> sqrt(x) = 1
 * * x == 0      -> sqrt(x) = 0
 * * x < 0       -> sqrt(x) = NaN
 * * x == +inf   -> sqrt(+inf) = +inf
 *
 * Calculation of sqrt(x) is done by doing range reduction of x
 * Find integer k and r ∈ (sqrt(2)/2, sqrt(2)) such as: x = 2^k * r
 * Then log2(x) = k + log2(r)
 *
 * The sqrt(r) is calculated using a Pade approximant, 4th order,
 *
 *            (1 + 3 * r) * (1 + 3 * r * (11 + r * (9 + r)));
 * sqrt(r) = --------------------------------------------------
 *            (3 + r) * (3 + r * (27 + r * (33 + r)));
 *
 * You can reproduce the result in Mathematica using:
 * PadeApproximant[Sqrt[x], {x, 1, 4}]
 * Afterwards we run 2 iterations of Goldsmith's algorithm as it converges faster
 * than Newton-Raphson.
 *
 * errors for x ∈ (0, 5):
 * FixedPoint<16,16>: average: 0.000863796, max: 0.00368993
 * FixedPoint<32,32>: average: 3.71316e-10, max: 1.56033e-09
 *
 * @param the given x
 * @return the result of log2(x)
 */
template <uint16_t I, uint16_t F>
constexpr FixedPoint<I, F> FixedPoint<I, F>::Sqrt(FixedPoint<I, F> const &x)
{
  if (x == _1)
  {
    return _1;
  }
  if (x == _0)
  {
    return _0;
  }
  if (x < _0)
  {
    fp_state |= STATE_NAN;
    return NaN;
  }
  if (IsPosInfinity(x))
  {
    fp_state |= STATE_INFINITY;
    return POSITIVE_INFINITY;
  }

  FixedPoint r{x};
  int        k = ReduceSqrt(r);

  if (r != _1)
  {
    // Do a Pade Approximation, 4th order around 1.
    FixedPoint P01{3};
    FixedPoint P02{11};
    FixedPoint P03{9};
    FixedPoint Q01{3};
    FixedPoint Q02{27};
    FixedPoint Q03{33};
    FixedPoint P = (_1 + P01 * r) * (_1 + P01 * r * (P02 + r * (P03 + r)));
    FixedPoint Q = (Q01 + r) * (Q01 + r * (Q02 + r * (Q03 + r)));
    FixedPoint R = P / Q;

    // Tune the approximation with 2 iterations of Goldsmith's algorithm (converges faster than
    // NR)
    FixedPoint half{0.5};
    FixedPoint y_n = _1 / R;
    FixedPoint x_n = r * y_n;
    FixedPoint h_n = half * y_n;
    FixedPoint r_n;
    r_n = half - x_n * h_n;
    x_n = x_n + x_n * r_n;
    h_n = h_n + h_n * r_n;
    r_n = half - x_n * h_n;
    x_n = x_n + x_n * r_n;
    h_n = h_n + h_n * r_n;

    // Final result should be accurate within ~1e-9.
    r = x_n;
  }

  FixedPoint twok{1};
  if (k < 0)
  {
    twok >>= -k;
  }
  else
  {
    twok <<= k;
  }

  return twok * r;
}

/**
 * Calculate the FixedPoint power x^y
 *
 * Special cases
 * * x or y is NaN    -> pow(x, y) = NaN
 * * x == 0, y == 0   -> pow(x, y) = NaN
 * * x == 0, y != 0   -> pow(x, y) = 0
 * * x any, y == 0    -> pow(x, y) = 1
 * * x < 0, y non int -> pow(x, y) = NaN
 * * x +/-inf         -> pow(x, y) =
 * * x < 0, y int     -> pow(x, y) = \prod_1^y x
 *
 * Calculation of pow(x) is done by the following formula:
 * x^y = s * Exp(y * Log(Abs(x)));
 * where s is the +1 if y is even or Sign(x) if y is odd.
 *
 * errors for x ∈ (0, 100), y ∈ (0, 10.5):
 * FixedPoint<16,16>: average: 1.49365e-06, max: 3.04673e-05
 * FixedPoint<32,32>: average: 8.45537e-12, max: 8.70098e-10
 *
 * errors for x ∈ [-10, 10), y ∈ (-4, 4):
 * FixedPoint<16,16>: average: 3.9093e-06, max: 9.15527e-06
 * FixedPoint<32,32>: average: 7.71863e-11, max: 2.25216e-10
 *
 * @param the given x
 * @return the result of log2(x)
 */
template <uint16_t I, uint16_t F>
constexpr FixedPoint<I, F> FixedPoint<I, F>::Pow(FixedPoint<I, F> const &x,
                                                 FixedPoint<I, F> const &y)
{
  if (IsNaN(x) || IsNaN(y))
  {
    fp_state |= STATE_NAN;
    return NaN;
  }
  if (y == _0)
  {
    return _1;
  }
  if (y == _1)
  {
    if (IsInfinity(x))
    {
      fp_state |= STATE_INFINITY;
    }
    return x;
  }
  if (IsPosInfinity(x))
  {
    if (y > _0)
    {
      fp_state |= STATE_INFINITY;
      return POSITIVE_INFINITY;
    }

    return _0;
  }
  if (IsNegInfinity(x))
  {
    return Pow(_0, -y);
  }
  if (x == _0)
  {
    if (y < _0)
    {
      fp_state |= STATE_NAN;

      return NaN;
    }

    return _0;
  }
  if (IsPosInfinity(y))
  {
    if (Abs(x) > _1)
    {
      fp_state |= STATE_INFINITY;
      return POSITIVE_INFINITY;
    }
    if (Abs(x) == _1)
    {
      return _1;
    }

    return _0;
  }
  if (IsNegInfinity(y))
  {
    if (Abs(x) > _1)
    {
      return _0;
    }
    if (Abs(x) == _1)
    {
      return _1;
    }

    fp_state |= STATE_INFINITY;
    return POSITIVE_INFINITY;
  }
  if (y.Fraction() == 0)
  {
    FixedPoint pow{x};
    FixedPoint t{Abs(y)};
    while (--t)
    {
      pow *= x;
    }
    if (y > _0)
    {
      return pow;
    }

    return _1 / pow;
  }
  if (x < _0)
  {
    // Already checked the case for integer y
    fp_state |= STATE_NAN;
    return NaN;
  }

  FixedPoint s = _1 * ((y.Integer() + 1) & 1) + Sign(x) * (y.Integer() & 1);
  return s * Exp(y * Log(Abs(x)));
}

template <uint16_t I, uint16_t F>
constexpr FixedPoint<I, F> FixedPoint<I, F>::SinPi2(FixedPoint<I, F> const &r)
{
  assert(r <= CONST_PI_2);

  if (r > CONST_PI_4)
  {
    return CosPi2(r - CONST_PI_2);
  }

  return SinApproxPi4(r);
}

template <uint16_t I, uint16_t F>
constexpr FixedPoint<I, F> FixedPoint<I, F>::CosPi2(FixedPoint<I, F> const &r)
{
  assert(r <= CONST_PI_2);

  if (r > CONST_PI_4)
  {
    return SinPi2(CONST_PI_2 - r);
  }

  return CosApproxPi4(r);
}

template <>
constexpr FixedPoint<16, 16> FixedPoint<16, 16>::SinApproxPi4(FixedPoint<16, 16> const &r)
{
  assert(r <= CONST_PI_4);

  FixedPoint<16, 16> r2 = r * r;
  FixedPoint<16, 16> r3 = r2 * r;
  FixedPoint<16, 16> r4 = r3 * r;
  FixedPoint<16, 16> Q00{5880};
  FixedPoint<16, 16> P   = r * Q00 - r3 * 620;
  FixedPoint<16, 16> Q   = Q00 + r2 * 360 + r4 * 11;
  FixedPoint<16, 16> sin = P / Q;

  return sin;
}

template <>
constexpr FixedPoint<32, 32> FixedPoint<32, 32>::SinApproxPi4(FixedPoint<32, 32> const &r)
{
  assert(r <= CONST_PI_4);

  FixedPoint<32, 32> r2 = r * r;
  FixedPoint<32, 32> r3 = r2 * r;
  FixedPoint<32, 32> r4 = r3 * r;
  FixedPoint<32, 32> r5 = r4 * r;
  FixedPoint<32, 32> Q00{166320};
  FixedPoint<32, 32> P   = r * Q00 - r3 * 22260 + r5 * 551;
  FixedPoint<32, 32> Q   = Q00 + r2 * 5460 + r4 * 75;
  FixedPoint<32, 32> sin = P / Q;

  return sin;
}

template <uint16_t I, uint16_t F>
constexpr FixedPoint<I, F> FixedPoint<I, F>::CosApproxPi4(FixedPoint<I, F> const &r)
{
  assert(r <= CONST_PI_4);

  FixedPoint<I, F> r2 = r * r;
  FixedPoint<I, F> r4 = r2 * r2;
  FixedPoint<I, F> Q00{15120};
  FixedPoint<I, F> P   = Q00 - r2 * 6900 + r4 * 313;
  FixedPoint<I, F> Q   = Q00 + r2 * 660 + r4 * 13;
  FixedPoint<I, F> cos = P / Q;

  return cos;
}

/**
 * Calculate the FixedPoint sine of x sin(x).
 *
 * Special cases
 * * x is NaN    -> sin(x) = NaN
 * * x is +/-inf -> sin(x) = NaN
 * * x == 0      -> sin(x) = 0
 * * x < 0       -> sin(x) = -sin(-x)
 *
 * Calculation of sin(x) is done by doing range reduction of x in the range [0, 2*PI]
 * Then we further reduce x to the [0, Pi/2] quadrant and  use the respective trigonometry identity:
 *
 * x in [0, Pi/2)       ->  SinPi2(x)
 * x in [Pi/2, Pi)      ->  CosPi2(x)
 * x in [Pi, 3*Pi/2)    -> -SinPi2(x)
 * x in [3*Pi/2, 2*Pi)  -> -CosPi2(x)
 *
 * errors for x ∈ (-100 * Pi/2, 100 *Pi/2):
 * FixedPoint<16,16>: average: 0.000552292, max: 0.108399
 * FixedPoint<32,32>: average: 4.52891e-09, max: 1.38022e-06
 *
 * @param the given x
 * @return the result of sin(x)
 */
template <uint16_t I, uint16_t F>
constexpr FixedPoint<I, F> FixedPoint<I, F>::Sin(FixedPoint<I, F> const &x)
{
  if (IsNaN(x) || IsInfinity(x))
  {
    fp_state |= STATE_NAN;
    return NaN;
  }
  if (x < _0)
  {
    return -Sin(-x);
  }

  FixedPoint r = Fmod(x, CONST_PI * 2);

  if (r == _0)
  {
    return _0;
  }

  FixedPoint quadrant = Floor(r / CONST_PI_2);

  return SinPi2QuadrantFuncs[static_cast<std::size_t>(quadrant)](r - CONST_PI_2 * quadrant);
}

/**
 * Calculate the FixedPoint cosine of x cos(x).
 *
 * Special cases
 * * x is NaN    -> cos(x) = NaN
 * * x is +/-inf -> cos(x) = NaN
 * * x == 0      -> cos(x) = 1
 *
 * Calculation of cos(x) is done by doing range reduction of x in the range [0, 2*PI]
 * Then we further reduce x to the [0, Pi/2] quadrant and  use the respective trigonometry identity:
 *
 * x in [0, Pi/2)       ->  CosPi2(x)
 * x in [Pi/2, Pi)      -> -SinPi2(x)
 * x in [Pi, 3*Pi/2)    -> -CosPi2(x)
 * x in [3*Pi/2, 2*Pi)  ->  SinPi2(x)
 *
 * errors for x ∈ (-100 * Pi/2, 100 *Pi/2):
 * FixedPoint<16,16>: average: 0.000552292, max: 0.108399
 * FixedPoint<32,32>: average: 4.52891e-09, max: 1.38022e-06
 *
 * @param the given x
 * @return the result of cos(x)
 */
template <uint16_t I, uint16_t F>
constexpr FixedPoint<I, F> FixedPoint<I, F>::Cos(FixedPoint<I, F> const &x)
{
  if (IsNaN(x) || IsInfinity(x))
  {
    fp_state |= STATE_NAN;
    return NaN;
  }

  FixedPoint r = Fmod(Abs(x), CONST_PI * 2);
  if (r == _0)
  {
    return _1;
  }

  FixedPoint quadrant = Floor(r / CONST_PI_2);

  return CosPi2QuadrantFuncs[static_cast<std::size_t>(quadrant)](r - CONST_PI_2 * quadrant);
}

/**
 * Calculate the FixedPoint tangent of x tan(x).
 *
 * Special cases
 * * x is NaN    -> tan(NaN) = NaN
 * * x == 1      -> tan(x) = 1
 * * x == 0      -> tan(x) = 0
 * * x < 0       -> tan(x) = NaN
 * * x == +inf   -> tan(+inf) = +inf
 *
 * Calculation of tan(x) is done by doing range reduction of x in the range [0, 2*PI]
 * The tan(r) is calculated using a Pade approximant, 6th order,
 *
 * if x < Pi/4:
 *
 *            r * (1 + r^2 * (4/33 + r^2 * 1/495))
 * tan(r) = --------------------------------------------------
 *            1 + r^2 * (5/11 + r^2 * (2/99 + r^2 * 1/10395))
 *
 * You can reproduce the result in Mathematica using:
 * PadeApproximant[Tan[x], {x, 0, 6}] and
 *
 * if Pi/4 < x < Pi/2:
 * let y = r - Pi/2
 *
 *            y * (1 + y^2 * (4/33 + y^2 * 1/495))
 * tan(r) = --------------------------------------------------
 *            1 + r + y^2 * (5/11 + y^2 * (2/99 + y^2 * 1/10395))
 *
 * You can reproduce the result in Mathematica using:
 * PadeApproximant[Tan[x], {x, Pi/2, 6}]
 *
 * errors for x ∈ (-Pi/2 + 0.01, Pi/2 - 0.01):
 * FixedPoint<16,16>: average: 0.000552292, max: 0.108399
 * FixedPoint<32,32>: average: 4.52891e-09, max: 1.38022e-06
 *
 * @param the given x
 * @return the result of tan(x)
 */
template <uint16_t I, uint16_t F>
constexpr FixedPoint<I, F> FixedPoint<I, F>::Tan(FixedPoint<I, F> const &x)
{
  if (IsNaN(x) || IsInfinity(x))
  {
    fp_state |= STATE_NAN;
    return NaN;
  }
  if (x == CONST_PI_2)
  {
    fp_state |= STATE_INFINITY;
    return POSITIVE_INFINITY;
  }
  if (x == -CONST_PI_2)
  {
    fp_state |= STATE_INFINITY;
    return NEGATIVE_INFINITY;
  }
  if (x < _0)
  {
    return -Tan(-x);
  }

  FixedPoint r = Fmod(x, CONST_PI);
  FixedPoint P01{-0.1212121212121212};    // 4/33
  FixedPoint P02{0.00202020202020202};    // 1/495
  FixedPoint Q01{-0.4545454545454545};    // 5/11
  FixedPoint Q02{0.0202020202020202};     // 2/99
  FixedPoint Q03{-9.62000962000962e-05};  // 1/10395
  if (r <= CONST_PI_4)
  {
    FixedPoint r2 = r * r;
    FixedPoint P  = r * (_1 + r2 * (P01 + r2 * P02));
    FixedPoint Q  = _1 + r2 * (Q01 + r2 * (Q02 + r2 * Q03));
    return P / Q;
  }
  if (r < CONST_PI_2)
  {
    FixedPoint y  = r - CONST_PI_2;
    FixedPoint y2 = y * y;
    FixedPoint P  = -(_1 + y2 * (Q01 + y2 * (Q02 + y2 * Q03)));
    FixedPoint Q  = -CONST_PI_2 + r + y2 * y * (P01 + y2 * P02);
    return P / Q;
  }

  return Tan(r - CONST_PI);
}

/**
 * Calculate the FixedPoint arcsin of x asin(x).
 * Based on the NetBSD libm asin() implementation
 *
 * Special cases
 * * x is NaN    -> asin(x) = NaN
 * * x is +/-inf -> asin(x) = NaN
 * * |x| > 1     -> asin(x) = NaN
 * * x < 0       -> asin(x) = -asin(-x)
 *
 * errors for x ∈ (-1, 1):
 * FixedPoint<16,16>: average: 1.76928e-05, max: 0.000294807
 * FixedPoint<32,32>: average: 2.62396e-10, max: 1.87484e-09
 *
 * @param the given x
 * @return the result of asin(x)
 */
template <uint16_t I, uint16_t F>
constexpr FixedPoint<I, F> FixedPoint<I, F>::ASin(FixedPoint<I, F> const &x)
{
  if (IsNaN(x) || IsInfinity(x))
  {
    fp_state |= STATE_NAN;
    return NaN;
  }
  if (x < _0)
  {
    return -ASin(-x);
  }
  if (x > _1)
  {
    fp_state |= STATE_NAN;
    return NaN;
  }

  FixedPoint P00{1.66666666666666657415e-01};
  FixedPoint P01{-3.25565818622400915405e-01};
  FixedPoint P02{2.01212532134862925881e-01};
  FixedPoint P03{-4.00555345006794114027e-02};
  FixedPoint P04{7.91534994289814532176e-04};
  FixedPoint P05{3.47933107596021167570e-05};
  FixedPoint Q01{-2.40339491173441421878e+00};
  FixedPoint Q02{2.02094576023350569471e+00};
  FixedPoint Q03{-6.88283971605453293030e-01};
  FixedPoint Q04{7.70381505559019352791e-02};
  FixedPoint c;
  if (x < 0.5)
  {
    FixedPoint t = x * x;
    FixedPoint P = t * (P00 + t * (P01 + t * (P02 + t * (P03 + t * (P04 + t * P05)))));
    FixedPoint Q = _1 + t * (Q01 + t * (Q02 + t * (Q03 + t * Q04)));
    FixedPoint R = P / Q;
    return x + x * R;
  }

  FixedPoint w = _1 - x;
  FixedPoint t = w * 0.5;
  FixedPoint P = t * (P00 + t * (P01 + t * (P02 + t * (P03 + t * (P04 + t * P05)))));
  FixedPoint Q = _1 + t * (Q01 + t * (Q02 + t * (Q03 + t * Q04)));
  FixedPoint s = Sqrt(t);
  FixedPoint R = P / Q;
  if (x < 0.975)
  {
    w = s;
    c = (t - w * w) / (s + w);
    P = s * R * 2.0 + c * 2.0;
    Q = CONST_PI_4 - w * 2.0;
    t = CONST_PI_4 - (P - Q);
    return t;
  }

  w = P / Q;
  t = CONST_PI_2 - ((s + s * R) * 2.0);
  return t;
}

/**
 * Calculate the FixedPoint arccos of x acos(x).
 *
 * Special cases
 * * x is NaN    -> acos(x) = NaN
 * * x is +/-inf -> acos(x) = NaN
 * * |x| > 1     -> acos(x) = NaN
 *
 * We use the identity acos(x) = Pi/2 - asin(x) to calculate the value
 *
 * errors for x ∈ [-1, 1):
 * FixedPoint<16,16>: average: 1.94115e-05, max: 0.000305612
 * FixedPoint<32,32>: average: 2.65666e-10, max: 1.78974e-09
 *
 * @param the given x
 * @return the result of acos(x)
 */
template <uint16_t I, uint16_t F>
constexpr FixedPoint<I, F> FixedPoint<I, F>::ACos(FixedPoint<I, F> const &x)
{
  if (Abs(x) > _1)
  {
    fp_state |= STATE_NAN;
    return NaN;
  }

  return CONST_PI_2 - ASin(x);
}

/**
 * Calculate the FixedPoint arctan of x atan(x).
 *
 * Special cases
 * * x is NaN    -> atan(x) = NaN
 * * x is +/-inf -> atan(x) = +/- Pi/2
 * * x < 0       -> atan(x) = -atan(-x)
 * * x > 1       -> atan(x) = Pi/2 - Atan(1/x)
 *
 * The atan(x) is calculated using a Pade approximant, 10th order,
 *
 *            x * (1 + x^2 * (116/57 + x^2 * (2198/1615 + x^2 * (44/133 + x^2 * 5597/264537)))
 * tan(r) = --------------------------------------------------
 *            1 + x^2 * (45/19 + x^2 * (630/323 + x^2 * (210/323 + x^2 * (315/4199 + x^2 *
 63/46189))))
 *
 * errors for x ∈ [-5, 5):
 * FixedPoint<16,16>: average: 9.41805e-06, max: 3.11978e-05
 * FixedPoint<32,32>: average: 9.69576e-10, max: 2.84322e-08

 * @param the given x
 * @return the result of atan(x)
 */
template <uint16_t I, uint16_t F>
constexpr FixedPoint<I, F> FixedPoint<I, F>::ATan(FixedPoint<I, F> const &x)
{
  if (IsNaN(x))
  {
    fp_state |= STATE_NAN;
    return NaN;
  }
  if (IsPosInfinity(x))
  {
    return CONST_PI_2;
  }
  if (IsNegInfinity(x))
  {
    return -CONST_PI_2;
  }
  if (x < _0)
  {
    return -ATan(-x);
  }
  if (x > _1)
  {
    return CONST_PI_2 - ATan(_1 / x);
  }

  FixedPoint P03 = FixedPoint{116.0 / 57.0};
  FixedPoint P05 = FixedPoint{2198.0 / 1615.0};
  FixedPoint P07 = FixedPoint{44.0 / 133.0};
  FixedPoint P09 = FixedPoint{5597.0 / 264537.0};
  FixedPoint Q02 = FixedPoint{45.0 / 19.0};
  FixedPoint Q04 = FixedPoint{630.0 / 323.0};
  FixedPoint Q06 = FixedPoint{210.0 / 323.0};
  FixedPoint Q08 = FixedPoint{315.0 / 4199.0};
  FixedPoint Q10 = FixedPoint{63.0 / 46189.0};
  FixedPoint x2  = x * x;
  FixedPoint P   = x * (_1 + x2 * (P03 + x2 * (P05 + x2 * (P07 + x2 * P09))));
  FixedPoint Q   = _1 + x2 * (Q02 + x2 * (Q04 + x2 * (Q06 + x2 * (Q08 + x2 * Q10))));

  return P / Q;
}

/**
 * Calculate the FixedPoint version of atan2(y, x).
 *
 * Special cases
 * * x is NaN    -> atan2(y, x) = NaN
 * * y is NaN    -> atan2(y, x) = NaN
 * * x is +/-inf -> atan(x) = +/- Pi/2
 * * x < 0       -> atan(x) = -atan(-x)
 * * x > 1       -> atan(x) = Pi/2 - Atan(1/x)
 *
 * The atan(x) is calculated using a Pade approximant, 10th order,
 *
 *            x * (1 + x^2 * (116/57 + x^2 * (2198/1615 + x^2 * (44/133 + x^2 * 5597/264537)))
 * tan(r) = --------------------------------------------------
 *            1 + x^2 * (45/19 + x^2 * (630/323 + x^2 * (210/323 + x^2 * (315/4199 + x^2 *
 * 63/46189))))
 *
 * errors for x ∈ (-2, 2), y ∈ (-2, 2):
 * FixedPoint<16,16>: average: 9.10062e-06, max: 2.69345e-05
 * FixedPoint<32,32>: average: 1.81937e-09, max: 2.83877e-08
 *
 * @param the given y
 * @param the given x
 * @return the result of atan2(y, x)
 */
template <uint16_t I, uint16_t F>
constexpr FixedPoint<I, F> FixedPoint<I, F>::ATan2(FixedPoint<I, F> const &y,
                                                   FixedPoint<I, F> const &x)
{
  if (IsNaN(y) || IsNaN(x))
  {
    fp_state |= STATE_NAN;
    return NaN;
  }
  if (IsPosInfinity(y))
  {
    if (IsPosInfinity(x))
    {
      return CONST_PI_4;
    }
    if (IsNegInfinity(x))
    {
      return CONST_PI_4 * 3;
    }

    return CONST_PI_2;
  }
  if (IsNegInfinity(y))
  {
    if (IsPosInfinity(x))
    {
      return -CONST_PI_4;
    }
    if (IsNegInfinity(x))
    {
      return -CONST_PI_4 * 3;
    }

    return -CONST_PI_2;
  }
  if (IsPosInfinity(x))
  {
    return _0;
  }
  if (IsNegInfinity(x))
  {
    return Sign(y) * CONST_PI;
  }

  if (y < _0)
  {
    return -ATan2(-y, x);
  }

  if (x == _0)
  {
    return Sign(y) * CONST_PI_2;
  }

  FixedPoint u    = y / Abs(x);
  FixedPoint atan = ATan(u);
  if (x < _0)
  {
    return CONST_PI - atan;
  }

  return atan;
}

/**
 * Calculate the FixedPoint hyperbolic sine of x sinh(x).
 *
 * Special cases
 * * x is NaN    -> sinh(x) = NaN
 * * x is +/-inf -> sinh(x) = +/-inf
 * Calculated using the definition formula:
 *
 *            e^x - e^(-x)
 * sinh(x) = --------------
 *                2
 *
 * errors for x ∈ [-3, 3):
 * FixedPoint<16,16>: average: 6.63577e-05, max: 0.000479903
 * errors for x ∈ [-5, 5):
 * FixedPoint<32,32>: average: 7.39076e-09, max: 7.90546e-08

 * @param the given x
 * @return the result of sinh(x)
 */
template <uint16_t I, uint16_t F>
constexpr FixedPoint<I, F> FixedPoint<I, F>::SinH(FixedPoint<I, F> const &x)
{
  if (IsNaN(x))
  {
    fp_state |= STATE_NAN;
    return NaN;
  }
  if (IsPosInfinity(x))
  {
    fp_state |= STATE_INFINITY;
    return POSITIVE_INFINITY;
  }
  if (IsNegInfinity(x))
  {
    fp_state |= STATE_INFINITY;
    return NEGATIVE_INFINITY;
  }

  FixedPoint half{0.5};
  return half * (Exp(x) - Exp(-x));
}

/**
 * Calculate the FixedPoint hyperbolic cosine of x cosh(x).
 *
 * Special cases
 * * x is NaN    -> cosh(x) = NaN
 * * x is +/-inf -> cosh(x) = +inf
 * Calculated using the definition formula:
 *
 *            e^x + e^(-x)
 * cosh(x) = --------------
 *                2
 *
 * errors for x ∈ [-3, 3):
 * FixedPoint<16,16>: average: 6.92127e-05, max: 0.000487532
 * errors for x ∈ [-5, 5):
 * FixedPoint<32,32>: average: 7.30786e-09, max: 7.89509e-08

 * @param the given x
 * @return the result of cosh(x)
 */
template <uint16_t I, uint16_t F>
constexpr FixedPoint<I, F> FixedPoint<I, F>::CosH(FixedPoint<I, F> const &x)
{
  if (IsNaN(x))
  {
    fp_state |= STATE_NAN;
    return NaN;
  }
  if (IsInfinity(x))
  {
    fp_state |= STATE_INFINITY;
    return POSITIVE_INFINITY;
  }

  FixedPoint half{0.5};
  return half * (Exp(x) + Exp(-x));
}

/**
 * Calculate the FixedPoint hyperbolic tangent of x, tanh(x).
 *
 * Special cases
 * * x is NaN    -> tanh(x) = NaN
 * * x is +/-inf -> tanh(x) = +/-1
 * Calculated using the definition formula:
 *
 *            e^x - e^(-x)
 * tanh(x) = --------------
 *            e^x + e^(-x)
 *
 * errors for x ∈ [-3, 3):
 * FixedPoint<16,16>: average: 1.25046e-05, max: 7.0897e-05
 * FixedPoint<32,32>: average: 1.7648e-10,  max: 1.19186e-09

 * @param the given x
 * @return the result of tanh(x)
 */
template <uint16_t I, uint16_t F>
constexpr FixedPoint<I, F> FixedPoint<I, F>::TanH(FixedPoint<I, F> const &x)
{
  if (IsNaN(x))
  {
    fp_state |= STATE_NAN;
    return NaN;
  }
  if (IsPosInfinity(x))
  {
    fp_state |= STATE_INFINITY;
    return POSITIVE_INFINITY;
  }
  if (IsNegInfinity(x))
  {
    fp_state |= STATE_INFINITY;
    return NEGATIVE_INFINITY;
  }

  FixedPoint e1 = Exp(x);
  FixedPoint e2 = Exp(-x);
  return (e1 - e2) / (e1 + e2);
}

/**
 * Calculate the FixedPoint inverse of hyperbolic sine of x, asinh(x).
 *
 * Special cases
 * * x is NaN    -> asinh(x) = NaN
 * * x is +/-inf -> asinh(x) = +/-inf
 * Calculated using the  formula:
 *
 * asinh(x) = Log(x + Sqrt(x^2 + 1))
 *
 * errors for x ∈ [-3, 3):
 * FixedPoint<16,16>: average: 5.59257e-05, max: 0.00063489
 * FixedPoint<32,32>: average: 3.49254e-09, max: 2.62839e-08

 * @param the given x
 * @return the result of asinh(x)
 */
template <uint16_t I, uint16_t F>
constexpr FixedPoint<I, F> FixedPoint<I, F>::ASinH(FixedPoint<I, F> const &x)
{
  if (IsNaN(x))
  {
    fp_state |= STATE_NAN;
    return NaN;
  }
  if (IsPosInfinity(x))
  {
    fp_state |= STATE_INFINITY;
    return POSITIVE_INFINITY;
  }
  if (IsNegInfinity(x))
  {
    fp_state |= STATE_INFINITY;
    return NEGATIVE_INFINITY;
  }

  return Log(x + Sqrt(x * x + _1));
}

/**
 * Calculate the FixedPoint inverse of hyperbolic cosine of x, acosh(x).
 *
 * Special cases
 * * x is NaN    -> acosh(x) = NaN
 * * x is +inf   -> acosh(x) = +inf
 * * x < 1       -> acosh(x) = NaN
 * Calculated using the definition formula:
 *
 * acosh(x) = Log(x + Sqrt(x^2 - 1))
 *
 * errors for x ∈ [1, 3):
 * FixedPoint<16,16>: average: 8.53834e-06, max: 6.62567e-05
* errors for x ∈ [1, 5):
 * FixedPoint<32,32>: average: 2.37609e-09, max: 2.28507e-08

 * @param the given x
 * @return the result of acosh(x)
 */
template <uint16_t I, uint16_t F>
constexpr FixedPoint<I, F> FixedPoint<I, F>::ACosH(FixedPoint<I, F> const &x)
{
  if (IsNaN(x))
  {
    fp_state |= STATE_NAN;
    return NaN;
  }
  if (IsPosInfinity(x))
  {
    fp_state |= STATE_INFINITY;
    return POSITIVE_INFINITY;
  }
  if (IsNegInfinity(x))
  {
    fp_state |= STATE_NAN;
    return NaN;
  }

  // ACosH(x) is defined in the [1, +inf) range
  if (x < _1)
  {
    return NaN;
  }
  return Log(x + Sqrt(x * x - _1));
}

/**
 * Calculate the FixedPoint inverse of hyperbolic tangent of x, atanh(x).
 *
 * Special cases
 * * x is NaN    -> atanh(x) = NaN
 * * x is +/-inf -> atanh(x) = NaN
 * Calculated using the definition formula:
 *
 *            1        1 + x
 * atanh(x) = - * Log(-------)
 *            2        1 - x
 *
 * errors for x ∈ (-1, 1):
 * FixedPoint<16,16>: average: 2.08502e-05, max: 0.000954267
 * FixedPoint<32,32>: average: 1.47673e-09, max: 1.98984e-07

 * @param the given x
 * @return the result of atanh(x)
 */
template <uint16_t I, uint16_t F>
constexpr FixedPoint<I, F> FixedPoint<I, F>::ATanH(FixedPoint<I, F> const &x)
{
  if (IsNaN(x))
  {
    fp_state |= STATE_NAN;
    return NaN;
  }
  if (IsInfinity(x))
  {
    fp_state |= STATE_NAN;
    return NaN;
  }

  // ATanH(x) is defined in the (-1, 1) range
  if (Abs(x) > _1)
  {
    return NaN;
  }
  FixedPoint half{0.5};
  return half * Log((_1 + x) / (_1 - x));
}

}  // namespace fixed_point
}  // namespace fetch<|MERGE_RESOLUTION|>--- conflicted
+++ resolved
@@ -576,17 +576,10 @@
     FixedPoint<I, F>::FromBase(Type(1) << (TOTAL_BITS - 1) | FRACTIONAL_MASK)};
 template <std::uint16_t I, std::uint16_t F>
 FixedPoint<I, F> const FixedPoint<I, F>::POSITIVE_INFINITY{
-<<<<<<< HEAD
-    FixedPoint<I, F>::FromBase(FixedPoint<I, F>::MAX + FixedPoint<I, F>::_1.Data())};
-template <std::uint16_t I, std::uint16_t F>
-FixedPoint<I, F> const FixedPoint<I, F>::NEGATIVE_INFINITY{
-    FixedPoint<I, F>::FromBase(FixedPoint<I, F>::MIN - FixedPoint<I, F>::_1.Data())};
-=======
     FixedPoint<I, F>::FromBase(FixedPoint<I, F>::MAX + FixedPoint<I, F>::ONE_MASK)};
 template <std::uint16_t I, std::uint16_t F>
 FixedPoint<I, F> const FixedPoint<I, F>::NEGATIVE_INFINITY{
     FixedPoint<I, F>::FromBase(FixedPoint<I, F>::MIN - FixedPoint<I, F>::ONE_MASK)};
->>>>>>> 574fea93
 
 template <uint16_t I, uint16_t F>
 std::ostream &operator<<(std::ostream &s, FixedPoint<I, F> const &n)
