#pragma once
//------------------------------------------------------------------------------
//
//   Copyright 2018-2019 Fetch.AI Limited
//
//   Licensed under the Apache License, Version 2.0 (the "License");
//   you may not use this file except in compliance with the License.
//   You may obtain a copy of the License at
//
//       http://www.apache.org/licenses/LICENSE-2.0
//
//   Unless required by applicable law or agreed to in writing, software
//   distributed under the License is distributed on an "AS IS" BASIS,
//   WITHOUT WARRANTIES OR CONDITIONS OF ANY KIND, either express or implied.
//   See the License for the specific language governing permissions and
//   limitations under the License.
//
//------------------------------------------------------------------------------

#include "meta/tags.hpp"
#include "meta/type_traits.hpp"
#include "vectorise/platform.hpp"

#include <cassert>
#include <cmath>
#include <functional>
#include <iomanip>
#include <iostream>
#include <limits>

namespace fetch {
namespace fixed_point {

template <std::uint16_t I, std::uint16_t F>
class FixedPoint;

using fp32_t  = FixedPoint<16, 16>;
using fp64_t  = FixedPoint<32, 32>;
using fp128_t = FixedPoint<64, 64>;

namespace {

// struct for inferring what underlying types to use
template <int T>
struct TypeFromSize
{
  static const bool is_valid = false;  // for template matches specialisation
  using ValueType            = void;
};

#if (__SIZEOF_INT128__ == 16)
// 128 bit implementation
template <>
struct TypeFromSize<128>
{
  static constexpr bool          is_valid = true;
  static constexpr std::uint16_t size     = 128;
  using ValueType                         = __int128_t;
  using UnsignedType                      = __uint128_t;
  using SignedType                        = __int128_t;
  // Commented out, when we need to implement FixedPoint<128,128> fully, we will deal with that
  // then.
  // using NextSize                        = TypeFromSize<256>;
};
#endif

// 64 bit implementation
template <>
struct TypeFromSize<64>
{
  static constexpr bool          is_valid  = true;
  static constexpr std::uint16_t size      = 64;
  using ValueType                          = int64_t;
  using UnsignedType                       = uint64_t;
  using SignedType                         = int64_t;
  using NextSize                           = TypeFromSize<128>;
  static constexpr std::uint16_t decimals  = 9;
  static constexpr ValueType     tolerance = 0x200;                 // 0.00000012
  static constexpr ValueType     max_exp   = 0x000000157cd0e714LL;  // 21.48756260
};

// 32 bit implementation
template <>
struct TypeFromSize<32>
{
  static constexpr bool          is_valid  = true;
  static constexpr std::uint16_t size      = 32;
  using ValueType                          = int32_t;
  using UnsignedType                       = uint32_t;
  using SignedType                         = int32_t;
  using NextSize                           = TypeFromSize<64>;
  static constexpr std::uint16_t decimals  = 4;
  static constexpr ValueType     tolerance = 0x15;         // 0.0003
  static constexpr ValueType     max_exp   = 0x000a65b9L;  // 10.3974
};

// 16 bit implementation
template <>
struct TypeFromSize<16>
{
  static constexpr bool          is_valid = true;
  static constexpr std::uint16_t size     = 16;
  using ValueType                         = int16_t;
  using UnsignedType                      = uint16_t;
  using SignedType                        = int16_t;
  using NextSize                          = TypeFromSize<32>;
};

// 8 bit implementation
template <>
struct TypeFromSize<8>
{
  static constexpr bool          is_valid = true;
  static constexpr std::uint16_t size     = 8;
  using ValueType                         = int8_t;
  using UnsignedType                      = uint8_t;
  using SignedType                        = int8_t;
  using NextSize                          = TypeFromSize<16>;
};

/**
 * Divides two fixed points
 * @tparam I
 * @tparam F
 * @param numerator
 * @param denominator
 * @param remainder
 * @return
 */
template <std::uint16_t I, std::uint16_t F>
inline FixedPoint<I, F> Divide(FixedPoint<I, F> const &numerator,
                               FixedPoint<I, F> const &denominator,
                               FixedPoint<I, F> & /*remainder*/)
{
  return numerator / denominator;
}

/**
 * multiplies two fixed points together
 * @tparam I
 * @tparam F
 * @param lhs
 * @param rhs
 * @param result
 */
template <std::uint16_t I, std::uint16_t F>
inline void Multiply(FixedPoint<I, F> const &lhs, FixedPoint<I, F> const &rhs,
                     FixedPoint<I, F> &result)
{
  result = rhs * lhs;
}

/**
 * finds most significant set bit in type
 * @tparam T
 * @param n
 * @return
 */
template <typename T>
constexpr inline int32_t HighestSetBit(T n_input)
{
  const auto n = static_cast<uint64_t>(n_input);

  if (n == 0)
  {
    return 0;
  }

  return static_cast<int32_t>((sizeof(uint64_t) * 8)) -
         static_cast<int32_t>(platform::CountLeadingZeroes64(n));
}

}  // namespace

struct BaseFixedpointType
{
};

template <std::uint16_t I, std::uint16_t F>
class FixedPoint : public BaseFixedpointType
{
  static_assert(TypeFromSize<I + F>::is_valid, "invalid combination of sizes");

public:
  enum
  {
    FRACTIONAL_BITS = F,
    TOTAL_BITS      = I + F
  };

  using BaseTypeInfo = TypeFromSize<TOTAL_BITS>;
  using Type         = typename BaseTypeInfo::ValueType;
  using NextType     = typename BaseTypeInfo::NextSize::ValueType;
  using UnsignedType = typename BaseTypeInfo::UnsignedType;

  enum
  {
    FRACTIONAL_MASK = Type(((1ull << FRACTIONAL_BITS) - 1)),
    INTEGER_MASK    = Type(~FRACTIONAL_MASK),
    ONE_MASK        = Type(1) << FRACTIONAL_BITS
  };

  ////////////////////////
  /// Constants/Limits ///
  ////////////////////////

  static constexpr Type          SMALLEST_FRACTION{1};
  static constexpr Type          LARGEST_FRACTION{FRACTIONAL_MASK};
  static constexpr Type          MAX_INT{Type(FRACTIONAL_MASK >> 1) << FRACTIONAL_BITS};
  static constexpr Type          MIN_INT{INTEGER_MASK & ((Type(1) << (TOTAL_BITS - 1)))};
  static constexpr Type          MAX{MAX_INT | LARGEST_FRACTION};
  static constexpr Type          MIN{MIN_INT | LARGEST_FRACTION};
  static constexpr std::uint16_t DECIMAL_DIGITS{BaseTypeInfo::decimals};

  static FixedPoint const TOLERANCE;
  static FixedPoint const _0; /* 0 */
  static FixedPoint const _1; /* 1 */

  static FixedPoint const CONST_SMALLEST_FRACTION;
  static FixedPoint const CONST_E;              /* e */
  static FixedPoint const CONST_LOG2E;          /* log_2 e */
  static FixedPoint const CONST_LOG210;         /* log_2 10 */
  static FixedPoint const CONST_LOG10E;         /* log_10 e */
  static FixedPoint const CONST_LN2;            /* log_e 2 */
  static FixedPoint const CONST_LN10;           /* log_e 10 */
  static FixedPoint const CONST_PI;             /* pi */
  static FixedPoint const CONST_PI_2;           /* pi/2 */
  static FixedPoint const CONST_PI_4;           /* pi/4 */
  static FixedPoint const CONST_INV_PI;         /* 1/pi */
  static FixedPoint const CONST_TWO_INV_PI;     /* 2/pi */
  static FixedPoint const CONST_TWO_INV_SQRTPI; /* 2/sqrt(pi) */
  static FixedPoint const CONST_SQRT2;          /* sqrt(2) */
  static FixedPoint const CONST_INV_SQRT2;      /* 1/sqrt(2) */
  static FixedPoint const MAX_EXP;
  static FixedPoint const MIN_EXP;
  static FixedPoint const FP_MAX;
  static FixedPoint const FP_MIN;
  static FixedPoint const NaN;
  static FixedPoint const POSITIVE_INFINITY;
  static FixedPoint const NEGATIVE_INFINITY;

  ///////////////////////////
  /// State of operations ///
  ///////////////////////////

  enum
  {
    STATE_OK               = 0,
    STATE_NAN              = 1 << 0,
    STATE_DIVISION_BY_ZERO = 1 << 1,
    STATE_UNDERFLOW        = 1 << 2,
    STATE_OVERFLOW         = 1 << 3,
    STATE_INFINITY         = 1 << 4,
  };
  static uint32_t fp_state;

  static constexpr void StateClear();
  static constexpr bool IsState(const uint32_t state);
  static constexpr bool IsStateNaN();
  static constexpr bool IsStateUnderflow();
  static constexpr bool IsStateOverflow();
  static constexpr bool IsStateInfinity();
  static constexpr bool IsStateDivisionByZero();

  ////////////////////
  /// constructors ///
  ////////////////////

  constexpr FixedPoint() = default;

  /**
   * Templated constructor existing only for T is an integer and assigns data
   * @tparam T any integer type
   * @param n integer value to set FixedPoint to
   */
  template <typename T>
  constexpr explicit FixedPoint(T n, meta::IfIsInteger<T> * = nullptr);
  template <typename T>
  constexpr explicit FixedPoint(T n, meta::IfIsFloat<T> * = nullptr);
  constexpr FixedPoint(FixedPoint const &o);
  constexpr FixedPoint(const Type &integer, const UnsignedType &fraction);

  ///////////////////
  /// conversions ///
  ///////////////////

  constexpr Type              Integer() const;
  constexpr Type              Fraction() const;
  static constexpr FixedPoint Floor(FixedPoint const &o);
  static constexpr FixedPoint Round(FixedPoint const &o);
  static constexpr FixedPoint FromBase(Type n);

  /////////////////////////
  /// casting operators ///
  /////////////////////////

  explicit operator double() const;
  explicit operator float() const;
  template <typename T>
  explicit operator T() const;

  /////////////////
  /// operators ///
  /////////////////

  constexpr FixedPoint &operator=(FixedPoint const &o);
  template <typename T>
  constexpr meta::IfIsInteger<T, FixedPoint> &operator=(T const &n);
  template <typename T>
  constexpr meta::IfIsFloat<T, FixedPoint> &operator=(T const &n);

  ///////////////////////////////////////////////////
  /// comparison operators for FixedPoint objects ///
  ///////////////////////////////////////////////////

  constexpr bool operator==(FixedPoint const &o) const;
  constexpr bool operator!=(FixedPoint const &o) const;
  constexpr bool operator<(FixedPoint const &o) const;
  constexpr bool operator>(FixedPoint const &o) const;
  constexpr bool operator<=(FixedPoint const &o) const;
  constexpr bool operator>=(FixedPoint const &o) const;

  ////////////////////////////////////////////////
  /// comparison operators against other types ///
  ////////////////////////////////////////////////

  template <typename OtherType>
  constexpr bool operator==(OtherType const &o) const;
  template <typename OtherType>
  constexpr bool operator!=(OtherType const &o) const;
  template <typename OtherType>
  constexpr bool operator<(OtherType const &o) const;
  template <typename OtherType>
  constexpr bool operator>(OtherType const &o) const;
  template <typename OtherType>
  constexpr bool operator<=(OtherType const &o) const;
  template <typename OtherType>
  constexpr bool operator>=(OtherType const &o) const;

  ///////////////////////
  /// unary operators ///
  ///////////////////////

  constexpr bool        operator!() const;
  constexpr FixedPoint  operator~() const;
  constexpr FixedPoint  operator-() const;
  constexpr FixedPoint &operator++();
  constexpr FixedPoint &operator--();

  //////////////////////////////
  /// math and bit operators ///
  //////////////////////////////

  constexpr FixedPoint  operator+(FixedPoint const &n) const;
  constexpr FixedPoint  operator-(FixedPoint const &n) const;
  constexpr FixedPoint  operator*(FixedPoint const &n) const;
  constexpr FixedPoint  operator/(FixedPoint const &n) const;
  constexpr FixedPoint  operator&(FixedPoint const &n) const;
  constexpr FixedPoint  operator|(FixedPoint const &n) const;
  constexpr FixedPoint  operator^(FixedPoint const &n) const;
  constexpr FixedPoint &operator+=(FixedPoint const &n);
  constexpr FixedPoint &operator-=(FixedPoint const &n);
  constexpr FixedPoint &operator*=(FixedPoint const &n);
  constexpr FixedPoint &operator/=(FixedPoint const &n);
  constexpr FixedPoint &operator&=(FixedPoint const &n);
  constexpr FixedPoint &operator|=(FixedPoint const &n);
  constexpr FixedPoint &operator^=(FixedPoint const &n);
  constexpr FixedPoint &operator>>=(FixedPoint const &n);
  constexpr FixedPoint &operator<<=(FixedPoint const &n);
  template <typename T>
  constexpr FixedPoint operator+(T const &n) const;
  template <typename T>
  constexpr FixedPoint operator-(T const &n) const;
  template <typename T>
  constexpr FixedPoint operator*(T const &n) const;
  template <typename T>
  constexpr FixedPoint operator/(T const &n) const;
  template <typename T>
  constexpr FixedPoint operator&(T const &n) const;
  template <typename T>
  constexpr FixedPoint operator|(T const &n) const;
  template <typename T>
  constexpr FixedPoint operator^(T const &n) const;
  template <typename T>
  constexpr FixedPoint &operator+=(T const &n) const;
  template <typename T>
  constexpr FixedPoint &operator-=(T const &n) const;
  template <typename T>
  constexpr FixedPoint &operator&=(T const &n) const;
  template <typename T>
  constexpr FixedPoint &operator|=(T const &n) const;
  template <typename T>
  constexpr FixedPoint &operator^=(T const &n) const;
  template <typename T>
  constexpr FixedPoint &operator*=(T const &n) const;
  template <typename T>
  constexpr FixedPoint &operator/=(T const &n) const;
  constexpr FixedPoint &operator<<=(const int &n);
  constexpr FixedPoint &operator>>=(const int &n);

  ///////////////////////////
  /// NaN/Infinity checks ///
  ///////////////////////////

  static constexpr bool       IsNaN(FixedPoint const &x);
  static constexpr bool       IsPosInfinity(FixedPoint const &x);
  static constexpr bool       IsNegInfinity(FixedPoint const &x);
  static constexpr bool       IsInfinity(FixedPoint const &x);
  static constexpr FixedPoint infinity(bool const isPositive);

  ////////////
  /// swap ///
  ////////////

  constexpr void Swap(FixedPoint &rhs);

  /////////////////////
  /// Getter/Setter ///
  /////////////////////

  constexpr Type Data() const;
  constexpr void SetData(Type n) const;

  ///////////////////////////////////////////////////////////////////
  /// FixedPoint implementations of common mathematical functions ///
  ///////////////////////////////////////////////////////////////////

  static constexpr FixedPoint Remainder(FixedPoint const &x, FixedPoint const &y);
  static constexpr FixedPoint Fmod(FixedPoint const &x, FixedPoint const &y);
  static constexpr FixedPoint Abs(FixedPoint const &x);
  static constexpr FixedPoint Sign(FixedPoint const &x);
  static constexpr FixedPoint Exp(FixedPoint const &x);
  static constexpr FixedPoint Log2(FixedPoint const &x);
  static constexpr FixedPoint Log(FixedPoint const &x);
  static constexpr FixedPoint Log10(FixedPoint const &x);
  static constexpr FixedPoint Sqrt(FixedPoint const &x);
  static constexpr FixedPoint Pow(FixedPoint const &x, FixedPoint const &y);
  static constexpr FixedPoint Sin(FixedPoint const &x);
  static constexpr FixedPoint Cos(FixedPoint const &x);
  static constexpr FixedPoint Tan(FixedPoint const &x);
  static constexpr FixedPoint ASin(FixedPoint const &x);
  static constexpr FixedPoint ACos(FixedPoint const &x);
  static constexpr FixedPoint ATan(FixedPoint const &x);
  static constexpr FixedPoint ATan2(FixedPoint const &y, FixedPoint const &x);
  static constexpr FixedPoint SinH(FixedPoint const &x);
  static constexpr FixedPoint CosH(FixedPoint const &x);
  static constexpr FixedPoint TanH(FixedPoint const &x);
  static constexpr FixedPoint ASinH(FixedPoint const &x);
  static constexpr FixedPoint ACosH(FixedPoint const &x);
  static constexpr FixedPoint ATanH(FixedPoint const &x);

private:
  Type data_{0};  // the value to be stored

  static std::function<FixedPoint(FixedPoint const &x)> SinPi2QuadrantFuncs[4];
  static std::function<FixedPoint(FixedPoint const &x)> CosPi2QuadrantFuncs[4];

  // this makes it simpler to create a fixed point object from
  // a native type without scaling
  struct NoScale
  {
  };

  constexpr FixedPoint(Type n, const NoScale &)
    : data_(n)
  {}

  /**
   * helper function that checks no bit overflow when shifting
   * @tparam T the input original type
   * @param n the value of the datum
   * @return true if there is no overflow, false otherwise
   */
  template <typename T>
  static constexpr bool CheckNoOverflow(T n)
  {
    auto const x = static_cast<Type>(n);

    return MIN <= x && x <= MAX;
  }

  /**
   * helper function that checks no rounding error when casting
   * @tparam T
   * @param n
   * @return true if there is no overflow, false otherwise
   */
  template <typename T>
  static constexpr bool CheckNoRounding()
  {
    // sufficient bits to guarantee no rounding
    return std::numeric_limits<T>::max_digits10 < DECIMAL_DIGITS;
  }

  static constexpr int ReduceSqrt(FixedPoint &x)
  {
    /* Given x, find k such as x = 2^{2*k} * y, where 1 < y < 4
     */
    int k = 0;
    while (x > 4)
    {
      k++;
      x >>= 2;
    }
    if (x < _1)
    {
      while (x < _1)
      {
        k++;
        x <<= 2;
      }
      k = -k;
    }
    return k;
  }

  static constexpr FixedPoint         SinPi2(FixedPoint const &r);
  static constexpr FixedPoint         CosPi2(FixedPoint const &r);
  static constexpr FixedPoint<16, 16> SinApproxPi4(FixedPoint<16, 16> const &r);
  static constexpr FixedPoint<32, 32> SinApproxPi4(FixedPoint<32, 32> const &r);
  static constexpr FixedPoint         CosApproxPi4(FixedPoint const &r);
};

template <std::uint16_t I, std::uint16_t F>
std::function<FixedPoint<I, F>(FixedPoint<I, F> const &x)>
    FixedPoint<I, F>::SinPi2QuadrantFuncs[4] = {
        [](FixedPoint<I, F> const &x) { return FixedPoint<I, F>::SinPi2(x); },
        [](FixedPoint<I, F> const &x) { return FixedPoint<I, F>::CosPi2(x); },
        [](FixedPoint<I, F> const &x) { return -FixedPoint<I, F>::SinPi2(x); },
        [](FixedPoint<I, F> const &x) { return -FixedPoint<I, F>::CosPi2(x); }};

template <std::uint16_t I, std::uint16_t F>
std::function<FixedPoint<I, F>(FixedPoint<I, F> const &x)>
    FixedPoint<I, F>::CosPi2QuadrantFuncs[4] = {
        [](FixedPoint<I, F> const &x) { return FixedPoint<I, F>::CosPi2(x); },
        [](FixedPoint<I, F> const &x) { return -FixedPoint<I, F>::SinPi2(x); },
        [](FixedPoint<I, F> const &x) { return -FixedPoint<I, F>::CosPi2(x); },
        [](FixedPoint<I, F> const &x) { return FixedPoint<I, F>::SinPi2(x); }};

template <std::uint16_t I, std::uint16_t F>
uint32_t FixedPoint<I, F>::fp_state{FixedPoint<I, F>::STATE_OK};

template <std::uint16_t I, std::uint16_t F>
constexpr typename FixedPoint<I, F>::Type FixedPoint<I, F>::SMALLEST_FRACTION;
template <std::uint16_t I, std::uint16_t F>
constexpr typename FixedPoint<I, F>::Type FixedPoint<I, F>::LARGEST_FRACTION;
template <std::uint16_t I, std::uint16_t F>
constexpr typename FixedPoint<I, F>::Type FixedPoint<I, F>::MAX_INT;
template <std::uint16_t I, std::uint16_t F>
constexpr typename FixedPoint<I, F>::Type FixedPoint<I, F>::MIN_INT;
template <std::uint16_t I, std::uint16_t F>
constexpr typename FixedPoint<I, F>::Type FixedPoint<I, F>::MAX;
template <std::uint16_t I, std::uint16_t F>
constexpr typename FixedPoint<I, F>::Type FixedPoint<I, F>::MIN;
template <std::uint16_t I, std::uint16_t F>
constexpr std::uint16_t FixedPoint<I, F>::DECIMAL_DIGITS;

template <std::uint16_t I, std::uint16_t F>
FixedPoint<I, F> const FixedPoint<I, F>::_0{0}; /* 0 */
template <std::uint16_t I, std::uint16_t F>
FixedPoint<I, F> const FixedPoint<I, F>::_1{1}; /* 1 */
template <std::uint16_t I, std::uint16_t F>
FixedPoint<I, F> const FixedPoint<I, F>::TOLERANCE(
    0, FixedPoint<I, F>::BaseTypeInfo::tolerance); /* 0 */
template <std::uint16_t I, std::uint16_t F>
FixedPoint<I, F> const FixedPoint<I, F>::CONST_SMALLEST_FRACTION{
    FixedPoint<I, F>(0, FixedPoint<I, F>::SMALLEST_FRACTION)};
template <std::uint16_t I, std::uint16_t F>
FixedPoint<I, F> const FixedPoint<I, F>::CONST_E{2.718281828459045235360287471352662498}; /* e */
template <std::uint16_t I, std::uint16_t F>
FixedPoint<I, F> const FixedPoint<I, F>::CONST_LOG2E{
    1.442695040888963407359924681001892137}; /* log_2 e */
template <std::uint16_t I, std::uint16_t F>
FixedPoint<I, F> const FixedPoint<I, F>::CONST_LOG210{3.3219280948874}; /* log_2 10 */
template <std::uint16_t I, std::uint16_t F>
FixedPoint<I, F> const FixedPoint<I, F>::CONST_LOG10E{
    0.434294481903251827651128918916605082}; /* log_10 e */
template <std::uint16_t I, std::uint16_t F>
FixedPoint<I, F> const FixedPoint<I, F>::CONST_LN2{
    0.693147180559945309417232121458176568}; /* log_e 2 */
template <std::uint16_t I, std::uint16_t F>
FixedPoint<I, F> const FixedPoint<I, F>::CONST_LN10{
    2.302585092994045684017991454684364208}; /* log_e 10 */
template <std::uint16_t I, std::uint16_t F>
FixedPoint<I, F> const FixedPoint<I, F>::CONST_PI{3.141592653589793238462643383279502884}; /* pi */
template <std::uint16_t I, std::uint16_t F>
FixedPoint<I, F> const FixedPoint<I, F>::CONST_PI_2{
    1.570796326794896619231321691639751442}; /* pi/2 */
template <std::uint16_t I, std::uint16_t F>
FixedPoint<I, F> const FixedPoint<I, F>::CONST_PI_4{
    0.785398163397448309615660845819875721}; /* pi/4 */
template <std::uint16_t I, std::uint16_t F>
FixedPoint<I, F> const FixedPoint<I, F>::CONST_INV_PI{
    0.318309886183790671537767526745028724}; /* 1/pi */
template <std::uint16_t I, std::uint16_t F>
FixedPoint<I, F> const FixedPoint<I, F>::CONST_TWO_INV_PI{
    0.636619772367581343075535053490057448}; /* 2/pi */
template <std::uint16_t I, std::uint16_t F>
FixedPoint<I, F> const FixedPoint<I, F>::CONST_TWO_INV_SQRTPI{
    1.128379167095512573896158903121545172}; /* 2/sqrt(pi) */
template <std::uint16_t I, std::uint16_t F>
FixedPoint<I, F> const FixedPoint<I, F>::CONST_SQRT2{
    1.414213562373095048801688724209698079}; /* sqrt(2) */
template <std::uint16_t I, std::uint16_t F>
FixedPoint<I, F> const FixedPoint<I, F>::CONST_INV_SQRT2{
    0.707106781186547524400844362104849039}; /* 1/sqrt(2) */
template <std::uint16_t I, std::uint16_t F>
FixedPoint<I, F> const FixedPoint<I, F>::MAX_EXP{FixedPoint<I, F>::FromBase(
    FixedPoint<I, F>::BaseTypeInfo::max_exp)}; /* maximum exponent for Exp() */
template <std::uint16_t I, std::uint16_t F>
FixedPoint<I, F> const FixedPoint<I, F>::MIN_EXP{-FixedPoint<I, F>::FromBase(
    FixedPoint<I, F>::BaseTypeInfo::max_exp)}; /* minimum exponent for Exp() */
template <std::uint16_t I, std::uint16_t F>
FixedPoint<I, F> const FixedPoint<I, F>::FP_MAX{FixedPoint<I, F>::FromBase(FixedPoint<I, F>::MAX)};
template <std::uint16_t I, std::uint16_t F>
FixedPoint<I, F> const FixedPoint<I, F>::FP_MIN{FixedPoint<I, F>::FromBase(FixedPoint<I, F>::MIN)};
template <std::uint16_t I, std::uint16_t F>
FixedPoint<I, F> const FixedPoint<I, F>::NaN{FixedPoint<I, F>::FromBase(
    (typename FixedPoint<I, F>::Type)(1) << (FixedPoint<I, F>::TOTAL_BITS - 1) |
    (typename FixedPoint<I, F>::Type)(1))};
template <std::uint16_t I, std::uint16_t F>
FixedPoint<I, F> const FixedPoint<I, F>::POSITIVE_INFINITY{
    FixedPoint<I, F>::NaN | FixedPoint<I, F>::FromBase((typename FixedPoint<I, F>::Type)(1)
                                                       << (FixedPoint<I, F>::FRACTIONAL_BITS - 1))};
template <std::uint16_t I, std::uint16_t F>
FixedPoint<I, F> const FixedPoint<I, F>::NEGATIVE_INFINITY{
    FixedPoint<I, F>::NaN | FixedPoint<I, F>::FromBase((typename FixedPoint<I, F>::Type)(3)
                                                       << (FixedPoint<I, F>::FRACTIONAL_BITS - 2))};

template <std::uint16_t I, std::uint16_t F>
std::ostream &operator<<(std::ostream &s, FixedPoint<I, F> const &n)
{
  std::ios_base::fmtflags f(s.flags());
  s << std::setprecision(F / 4);
  s << std::fixed;
  if (FixedPoint<I, F>::IsNaN(n))
  {
    s << "NaN";
  }
  else if (FixedPoint<I, F>::IsPosInfinity(n))
  {
    s << "+∞";
  }
  else if (FixedPoint<I, F>::IsNegInfinity(n))
  {
    s << "-∞";
  }
  else
  {
    s << double(n);
  }
  s << " (0x" << std::hex << n.Data() << ")";
  s.flags(f);
  return s;
}

///////////////////////////
/// State of operations ///
///////////////////////////

template <std::uint16_t I, std::uint16_t F>
constexpr void FixedPoint<I, F>::StateClear()
{
  fp_state = 0;
}

template <std::uint16_t I, std::uint16_t F>
constexpr bool FixedPoint<I, F>::IsState(const uint32_t state)
{
  if (fp_state & state)
  {
    return true;
  }
  else
  {
    return false;
  }
}

template <std::uint16_t I, std::uint16_t F>
constexpr bool FixedPoint<I, F>::IsStateNaN()
{
  return IsState(STATE_NAN);
}

template <std::uint16_t I, std::uint16_t F>
constexpr bool FixedPoint<I, F>::IsStateUnderflow()
{
  return IsState(STATE_UNDERFLOW);
}

template <std::uint16_t I, std::uint16_t F>
constexpr bool FixedPoint<I, F>::IsStateOverflow()
{
  return IsState(STATE_OVERFLOW);
}

template <std::uint16_t I, std::uint16_t F>
constexpr bool FixedPoint<I, F>::IsStateInfinity()
{
  return IsState(STATE_INFINITY);
}

template <std::uint16_t I, std::uint16_t F>
constexpr bool FixedPoint<I, F>::IsStateDivisionByZero()
{
  return IsState(STATE_DIVISION_BY_ZERO);
}

////////////////////
/// constructors ///
////////////////////

/**
 * Templated constructor when T is an integer type
 * @tparam T any integer type
 * @param n integer value to set FixedPoint to
 */
template <std::uint16_t I, std::uint16_t F>
template <typename T>
constexpr FixedPoint<I, F>::FixedPoint(T n, meta::IfIsInteger<T> *)
  : data_{static_cast<typename FixedPoint<I, F>::Type>(n)}
{
  if (CheckNoOverflow(n))
  {
    fp_state |= STATE_OVERFLOW;
  }
  Type s    = (data_ < 0) - (data_ > 0);
  Type abs_ = s * data_;
  abs_ <<= FRACTIONAL_BITS;
  data_ = s * abs_;
}

/**
 * Templated constructor only when T is a float/double type
 * @tparam T any float/double type
 * @param n float/double value to set FixedPoint to
 */
template <std::uint16_t I, std::uint16_t F>
template <typename T>
constexpr FixedPoint<I, F>::FixedPoint(T n, meta::IfIsFloat<T> *)
  : data_(static_cast<typename FixedPoint<I, F>::Type>(n * ONE_MASK))
{
  if (CheckNoOverflow(n * ONE_MASK))
  {
    fp_state |= STATE_OVERFLOW;
  }
}

/**
 * Copy constructor
 * @param o other FixedPoint object to copy
 */
template <std::uint16_t I, std::uint16_t F>
constexpr FixedPoint<I, F>::FixedPoint(FixedPoint<I, F> const &o)
  : data_{o.data_}
{}

/**
 * Templated constructor taking 2 arguments, integer and fraction part
 * @param integer
 * @param fraction
 */
template <std::uint16_t I, std::uint16_t F>
constexpr FixedPoint<I, F>::FixedPoint(const typename FixedPoint<I, F>::Type &        integer,
                                       const typename FixedPoint<I, F>::UnsignedType &fraction)
  : data_{(INTEGER_MASK & (Type(integer) << FRACTIONAL_BITS)) | Type(fraction & FRACTIONAL_MASK)}
{}

///////////////////
/// conversions ///
///////////////////

/**
 * Method to return the integer part of the FixedPoint object
 * @return the integer part of the FixedPoint object
 */
template <std::uint16_t I, std::uint16_t F>
constexpr typename FixedPoint<I, F>::Type FixedPoint<I, F>::Integer() const
{
  if (IsNaN(*this))
  {
    fp_state |= STATE_NAN;
  }
  return Type((data_ & INTEGER_MASK) >> FRACTIONAL_BITS);
}

/**
 * Method to return the fraction part of the FixedPoint object
 * @return the fraction part of the FixedPoint object
 */
template <std::uint16_t I, std::uint16_t F>
constexpr typename FixedPoint<I, F>::Type FixedPoint<I, F>::Fraction() const
{
  if (IsNaN(*this))
  {
    fp_state |= STATE_NAN;
  }
  return (data_ & FRACTIONAL_MASK);
}

/**
 * Same as Integer()
 * @param the FixedPoint object to use Floor() on
 * @return the integer part of the FixedPoint object
 */
template <std::uint16_t I, std::uint16_t F>
constexpr FixedPoint<I, F> FixedPoint<I, F>::Floor(FixedPoint<I, F> const &o)
{
  if (IsNaN(o))
  {
    fp_state |= STATE_NAN;
    return NaN;
  }
  return std::move(FixedPoint{o.Integer()});
}

/**
 * Return the nearest greater integer to the FixedPoint number o
 * @param the FixedPoint object to use Round() on
 * @return the nearest greater integer to the FixedPoint number o
 */
template <std::uint16_t I, std::uint16_t F>
constexpr FixedPoint<I, F> FixedPoint<I, F>::Round(FixedPoint<I, F> const &o)
{
  if (IsNaN(o))
  {
    fp_state |= STATE_NAN;
    return NaN;
  }
  return std::move(Floor(o + FixedPoint{0.5}));
}

/**
 * Take a raw primitive of Type and convert it to a FixedPoint object
 * @param the primitive to convert to FixedPoint
 * @return the converted FixedPoint
 */
template <std::uint16_t I, std::uint16_t F>
constexpr FixedPoint<I, F> FixedPoint<I, F>::FromBase(typename FixedPoint<I, F>::Type n)
{
  return FixedPoint(n, NoScale());
}

/////////////////////////
/// casting operators ///
/////////////////////////

/**
 * Cast the FixedPoint object to a double primitive
 * @return the cast FixedPoint object to double
 */
template <std::uint16_t I, std::uint16_t F>
FixedPoint<I, F>::operator double() const
{
  return (static_cast<double>(data_) / ONE_MASK);
}

/**
 * Cast the FixedPoint object to a float primitive
 * @return the cast FixedPoint object to float
 */
template <std::uint16_t I, std::uint16_t F>
FixedPoint<I, F>::operator float() const
{
  return (static_cast<float>(data_) / ONE_MASK);
}

/**
 * Cast the FixedPoint object to an integer primitive
 * @return the cast FixedPoint object to an integer primitive
 */
template <std::uint16_t I, std::uint16_t F>
template <typename T>
FixedPoint<I, F>::operator T() const
{
  return (static_cast<T>(Integer()));
}

/////////////////
/// operators ///
/////////////////

/**
 * Assignment operator, same as copy constructor
 * @param the FixedPoint object to assign from
 * @return copies the given FixedPoint object o
 */
template <std::uint16_t I, std::uint16_t F>
constexpr FixedPoint<I, F> &FixedPoint<I, F>::operator=(FixedPoint<I, F> const &o)
{
  if (IsNaN(o))
  {
    fp_state |= STATE_NAN;
  }
  data_ = o.data_;
  return *this;
}

/**
 * Assignment operator for primitive integer types
 * @param the primitive to assign the FixedPoint object from
 * @return copies the given primitive integer n
 */
template <std::uint16_t I, std::uint16_t F>
template <typename T>
constexpr meta::IfIsInteger<T, FixedPoint<I, F>> &FixedPoint<I, F>::operator=(T const &n)
{
  data_ = {static_cast<Type>(n) << static_cast<Type>(FRACTIONAL_BITS)};
  if (CheckNoOverflow(n))
  {
    fp_state |= STATE_OVERFLOW;
  }
  return *this;
}

/**
 * Assignment operator for primitive float types
 * @param the primitive to assign the FixedPoint object from
 * @return copies the given primitive float n
 */
template <std::uint16_t I, std::uint16_t F>
template <typename T>
constexpr meta::IfIsFloat<T, FixedPoint<I, F>> &FixedPoint<I, F>::operator=(T const &n)
{
  data_ = static_cast<typename FixedPoint<I, F>::Type>(n * ONE_MASK);
  if (CheckNoOverflow(n * ONE_MASK))
  {
    fp_state |= STATE_OVERFLOW;
  }
  return *this;
}

///////////////////////////////////////////////////
/// comparison operators for FixedPoint objects ///
///////////////////////////////////////////////////

/**
 * Equality comparison operator, note, NaN objects are never equal to each other
 * @param the FixedPoint object to compare to
 * @return true if objects are equal, false otherwise
 */
template <std::uint16_t I, std::uint16_t F>
constexpr bool FixedPoint<I, F>::operator==(FixedPoint const &o) const
{
  if (IsNaN(*this) || IsNaN(o))
  {
    return false;
  }
  else
  {
    return (data_ == o.Data());
  }
}

/**
 * Inequality comparison operator, note, NaN objects are never equal to each other
 * @param the FixedPoint object to compare to
 * @return true if objects are unequal, false otherwise
 */
template <std::uint16_t I, std::uint16_t F>
constexpr bool FixedPoint<I, F>::operator!=(FixedPoint const &o) const
{
  if (IsNaN(*this) || IsNaN(o))
  {
    return true;
  }
  else
  {
    return (data_ != o.Data());
  }
}

/**
 * Less than comparison operator, note, NaN objects are never equal to each other
 * @param the FixedPoint object to compare to
 * @return true if object is less than o, false otherwise
 */
template <std::uint16_t I, std::uint16_t F>
constexpr bool FixedPoint<I, F>::operator<(FixedPoint const &o) const
{
  if (IsNaN(*this) || IsNaN(o))
  {
    return false;
  }
  else if (IsNegInfinity(*this))
  {
    // Negative infinity is always smaller than all other quantities except itself
    if (IsNegInfinity(o))
    {
      return false;
    }
    else
    {
      return true;
    }
  }
  else if (IsPosInfinity(*this))
  {
    // Positive infinity is never smaller than any other quantity
    return false;
  }
  else
  {
    if (IsNegInfinity(o))
    {
      return false;
    }
    else if (IsPosInfinity(o))
    {
      return true;
    }
    else
    {
      return (data_ < o.Data());
    }
  }
}

/**
 * Less than or equal comparison operator, note, NaN objects are never equal to each other
 * @param the FixedPoint object to compare to
 * @return true if object is less than or equal to o, false otherwise
 */
template <std::uint16_t I, std::uint16_t F>
constexpr bool FixedPoint<I, F>::operator<=(FixedPoint const &o) const
{
  return (*this < o) || (*this == o);
}

/**
 * Greater than comparison operator, note, NaN objects are never equal to each other
 * @param the FixedPoint object to compare to
 * @return true if object is greater than o, false otherwise
 */
template <std::uint16_t I, std::uint16_t F>
constexpr bool FixedPoint<I, F>::operator>(FixedPoint const &o) const
{
  return (o < *this);
}

/**
 * Greater than or equal comparison operator, note, NaN objects are never equal to each other
 * @param the FixedPoint object to compare to
 * @return true if object is greater than or equal to o, false otherwise
 */
template <std::uint16_t I, std::uint16_t F>
constexpr bool FixedPoint<I, F>::operator>=(FixedPoint const &o) const
{
  return (o < *this) || (*this == o);
}

////////////////////////////////////////////////
/// comparison operators against other types ///
////////////////////////////////////////////////

/**
 * Equality comparison operator, note, NaN objects are never equal to each other
 * @param the primitive object to compare to
 * @return true if objects are equal, false otherwise
 */
template <std::uint16_t I, std::uint16_t F>
template <typename OtherType>
constexpr bool FixedPoint<I, F>::operator==(OtherType const &o) const
{
  return (*this == FixedPoint(o));
}

/**
 * Inequality comparison operator, note, NaN objects are never equal to each other
 * @param the FixedPoint object to compare to
 * @return true if objects are unequal, false otherwise
 */
template <std::uint16_t I, std::uint16_t F>
template <typename OtherType>
constexpr bool FixedPoint<I, F>::operator!=(OtherType const &o) const
{
  return (*this != FixedPoint(o));
}

/**
 * Less than comparison operator, note, NaN objects are never equal to each other
 * @param the FixedPoint object to compare to
 * @return true if object is less than o, false otherwise
 */
template <std::uint16_t I, std::uint16_t F>
template <typename OtherType>
constexpr bool FixedPoint<I, F>::operator<(OtherType const &o) const
{
  return (*this < FixedPoint(o));
}

/**
 * Greater than comparison operator, note, NaN objects are never equal to each other
 * @param the FixedPoint object to compare to
 * @return true if object is greater than o, false otherwise
 */
template <std::uint16_t I, std::uint16_t F>
template <typename OtherType>
constexpr bool FixedPoint<I, F>::operator>(OtherType const &o) const
{
  return (*this > FixedPoint(o));
}

/**
 * Less than or equal comparison operator, note, NaN objects are never equal to each other
 * @param the FixedPoint object to compare to
 * @return true if object is less than or equal to o, false otherwise
 */
template <std::uint16_t I, std::uint16_t F>
template <typename OtherType>
constexpr bool FixedPoint<I, F>::operator<=(OtherType const &o) const
{
  return (*this <= FixedPoint(o));
}

/**
 * Greater than or equal comparison operator, note, NaN objects are never equal to each other
 * @param the FixedPoint object to compare to
 * @return true if object is greater than o, false otherwise
 */
template <std::uint16_t I, std::uint16_t F>
template <typename OtherType>
constexpr bool FixedPoint<I, F>::operator>=(OtherType const &o) const
{
  return (*this >= FixedPoint(o));
}

///////////////////////
/// unary operators ///
///////////////////////

/**
 * Unary minus operator
 * @return the negative number
 */
template <std::uint16_t I, std::uint16_t F>
constexpr FixedPoint<I, F> FixedPoint<I, F>::operator-() const
{
  if (IsNaN(*this))
  {
    fp_state |= STATE_NAN;
    return NaN;
  }
  else if (IsPosInfinity(*this))
  {
    fp_state |= STATE_INFINITY;
    return NEGATIVE_INFINITY;
  }
  else if (IsNegInfinity(*this))
  {
    fp_state |= STATE_INFINITY;
    return POSITIVE_INFINITY;
  }
  FixedPoint t(*this);
  t.data_ = -t.data_;
  return std::move(t);
}

/**
 * Logical Negation operator, note, NaN objects are never equal to each other
 * @return true if object is greater than o, false otherwise
 */
template <std::uint16_t I, std::uint16_t F>
constexpr bool FixedPoint<I, F>::operator!() const
{
  return !data_;
}

/**
 * Bitwise NOT operator
 * @return the bitwise NOT of the number
 */
template <std::uint16_t I, std::uint16_t F>
constexpr FixedPoint<I, F> FixedPoint<I, F>::operator~() const
{
  FixedPoint t(*this);
  t.data_ = ~t.data_;
  return t;
}

/**
 * Prefix increment operator, increase the number by one
 * @return the number increased by one, prefix mode
 */
template <std::uint16_t I, std::uint16_t F>
constexpr FixedPoint<I, F> &FixedPoint<I, F>::operator++()
{
  if (CheckNoOverflow(data_ + _1.Data()))
  {
    fp_state |= STATE_OVERFLOW;
  }
  data_ += ONE_MASK;
  return *this;
}

/**
 * Prefix decrement operator, decrease the number by one
 * @return the number decreased by one, prefix mode
 */
template <std::uint16_t I, std::uint16_t F>
constexpr FixedPoint<I, F> &FixedPoint<I, F>::operator--()
{
  if (CheckNoOverflow(data_ - _1.Data()))
  {
    fp_state |= STATE_OVERFLOW;
  }
  data_ -= ONE_MASK;
  return *this;
}

/////////////////////////////////////////////////
/// math operators against FixedPoint objects ///
/////////////////////////////////////////////////

/**
 * Addition operator
 * @param the FixedPoint object to add to
 * @return the sum of the two FixedPoint objects
 */
template <std::uint16_t I, std::uint16_t F>
constexpr FixedPoint<I, F> FixedPoint<I, F>::operator+(FixedPoint<I, F> const &n) const
{
  if (IsNaN(*this) || IsNaN(n))
  {
    fp_state |= STATE_NAN;
    return NaN;
  }
  else if (IsPosInfinity(*this))
  {
    // Adding +∞ to -∞ gives NaN, +∞ otherwise
    if (IsNegInfinity(n))
    {
      fp_state |= STATE_NAN;
      return NaN;
    }
    else
    {
      fp_state |= STATE_INFINITY;
      return POSITIVE_INFINITY;
    }
  }
  else if (IsNegInfinity(*this))
  {
    // Adding +∞ to -∞ gives NaN, -∞ otherwise
    if (IsPosInfinity(n))
    {
      fp_state |= STATE_NAN;
      return NaN;
    }
    else
    {
      fp_state |= STATE_INFINITY;
      return NEGATIVE_INFINITY;
    }
  }
  else
  {
    if (CheckNoOverflow(data_ + n.Data()))
    {
      fp_state |= STATE_OVERFLOW;
    }
    Type fp = data_ + n.Data();
    return FromBase(fp);
  }
}

/**
 * Subtraction operator
 * @param the FixedPoint object to subtract from
 * @return the difference of the two FixedPoint objects
 */
template <std::uint16_t I, std::uint16_t F>
constexpr FixedPoint<I, F> FixedPoint<I, F>::operator-(FixedPoint<I, F> const &n) const
{
  if (IsNaN(*this) || IsNaN(n))
  {
    fp_state |= STATE_NAN;
    return NaN;
  }
  else if (IsPosInfinity(*this))
  {
    // Subtracting -∞ from +∞ gives NaN, +∞ otherwise
    if (IsPosInfinity(n))
    {
      fp_state |= STATE_NAN;
      return NaN;
    }
    else
    {
      fp_state |= STATE_INFINITY;
      return POSITIVE_INFINITY;
    }
  }
  else if (IsNegInfinity(*this))
  {
    // Subtracting -∞ from -∞ gives NaN, -∞ otherwise
    if (IsNegInfinity(n))
    {
      fp_state |= STATE_NAN;
      return NaN;
    }
    else
    {
      fp_state |= STATE_INFINITY;
      return NEGATIVE_INFINITY;
    }
  }
  else
  {
    if (CheckNoOverflow(data_ - n.Data()))
    {
      fp_state |= STATE_OVERFLOW;
    }
    Type fp = data_ - n.Data();
    return FromBase(fp);
  }
}

/**
 * Multiplication operator
 * @param the FixedPoint object to multiply against
 * @return the product of the two FixedPoint objects
 */
template <std::uint16_t I, std::uint16_t F>
constexpr FixedPoint<I, F> FixedPoint<I, F>::operator*(FixedPoint<I, F> const &n) const
{
  if (IsNaN(*this) || IsNaN(n))
  {
    fp_state |= STATE_NAN;
    return NaN;
  }
  else if (IsInfinity(*this) && IsInfinity(n))
  {
    fp_state |= STATE_INFINITY;
    return infinity((IsPosInfinity(*this) && IsPosInfinity(n)) ||
                    (IsNegInfinity(*this) && IsNegInfinity(n)));
  }
  else if (IsInfinity(*this))
  {
    if (n == _0)
    {
      // ∞ * 0 is NaN
      fp_state |= STATE_NAN;
      return NaN;
    }
    else
    {
      // Normal number, return +/-∞ depending on the sign of n
      fp_state |= STATE_INFINITY;
      return infinity(n > _0);
    }
  }
  else if (IsInfinity(n))
  {
    if (*this == _0)
    {
      // 0 * ∞ is NaN
      fp_state |= STATE_NAN;
      return NaN;
    }
    else
    {
      // Normal number, return +/-∞ depending on the sign of *this
      fp_state |= STATE_INFINITY;
      return infinity(*this > _0);
    }
  }
  NextType prod = NextType(data_) * NextType(n.Data());
  if (CheckNoOverflow(Type(prod >> FRACTIONAL_BITS)))
  {
    fp_state |= STATE_OVERFLOW;
  }
  Type fp = Type(prod >> FRACTIONAL_BITS);
  return FromBase(fp);
}

/**
 * Division operator
 * @param the FixedPoint object to divide against
 * @return the division of the two FixedPoint objects
 */
template <std::uint16_t I, std::uint16_t F>
constexpr FixedPoint<I, F> FixedPoint<I, F>::operator/(FixedPoint<I, F> const &n) const
{
  if (IsNaN(*this) || IsNaN(n))
  {
    fp_state |= STATE_NAN;
    return NaN;
  }
  else if (n == _0)
  {
    if (*this == _0)
    {
      fp_state |= STATE_NAN | STATE_DIVISION_BY_ZERO;
      return NaN;
    }
    else
    {
      fp_state |= STATE_DIVISION_BY_ZERO;
      return NaN;
    }
  }
  else if (IsInfinity(*this))
  {
    if (IsInfinity(n))
    {
      fp_state |= STATE_NAN;
      return NaN;
    }
    else
    {
      fp_state |= STATE_INFINITY;
      return infinity((IsPosInfinity(*this) && n > _0) || (IsNegInfinity(*this) && n < 0));
    }
  }
  FixedPoint sign      = Sign(*this);
  FixedPoint abs_n     = Abs(*this);
  NextType   numerator = NextType(abs_n.Data()) << FRACTIONAL_BITS;
  NextType   quotient  = numerator / NextType(n.Data());
  return sign * FromBase(Type(quotient));
}

/**
 * Bitwise AND operator, does bitwise AND between the given FixedPoint object and self
 * @param the given FixedPoint object to AND against
 * @return the bitwise AND operation between the two FixedPoint objects
 */
template <std::uint16_t I, std::uint16_t F>
constexpr FixedPoint<I, F> FixedPoint<I, F>::operator&(FixedPoint<I, F> const &n) const
{
  FixedPoint t{*this};
  t &= n;
  return std::move(t);
}

/**
 * Bitwise OR operator, does bitwise OR between the given FixedPoint object and self
 * @param the given FixedPoint object to OR against
 * @return the bitwise OR operation between the two FixedPoint objects
 */
template <std::uint16_t I, std::uint16_t F>
constexpr FixedPoint<I, F> FixedPoint<I, F>::operator|(FixedPoint<I, F> const &n) const
{
  FixedPoint t{*this};
  t |= n;
  return std::move(t);
}

/**
 * Bitwise XOR operator, does bitwise XOR between the given FixedPoint object and self
 * @param the given FixedPoint object to XOR against
 * @return the bitwise XOR operation between the two FixedPoint objects
 */
template <std::uint16_t I, std::uint16_t F>
constexpr FixedPoint<I, F> FixedPoint<I, F>::operator^(FixedPoint<I, F> const &n) const
{
  FixedPoint t{*this};
  t ^= n;
  return std::move(t);
}

/**
 * Addition assignment operator, adds given object to self
 * @param the given FixedPoint object to add to
 * @return the sum of the two FixedPoint objects
 */
template <std::uint16_t I, std::uint16_t F>
constexpr FixedPoint<I, F> &FixedPoint<I, F>::operator+=(FixedPoint<I, F> const &n)
{
  if (CheckNoOverflow(data_ + n.Data()))
  {
    fp_state |= STATE_OVERFLOW;
  }
  data_ += n.Data();
  return *this;
}

/**
 * Subtraction assignment operator, subtracts given object from self
 * @param the given FixedPoint object to subtract from
 * @return the difference of the two FixedPoint objects
 */
template <std::uint16_t I, std::uint16_t F>
constexpr FixedPoint<I, F> &FixedPoint<I, F>::operator-=(FixedPoint<I, F> const &n)
{
  if (CheckNoOverflow(data_ - n.Data()))
  {
    fp_state |= STATE_OVERFLOW;
  }
  data_ -= n.Data();
  return *this;
}

/**
 * Multiplication assignment operator, multiply given object to self
 * @param the given FixedPoint object to multiply against
 * @return the product of the two FixedPoint objects
 */
template <std::uint16_t I, std::uint16_t F>
constexpr FixedPoint<I, F> &FixedPoint<I, F>::operator*=(FixedPoint<I, F> const &n)
{
  Multiply(*this, n, *this);
  return *this;
}

/**
 * Division assignment operator, divide self against given object
 * @param the given FixedPoint object to divide against
 * @return the division of the two FixedPoint objects
 */
template <std::uint16_t I, std::uint16_t F>
constexpr FixedPoint<I, F> &FixedPoint<I, F>::operator/=(FixedPoint<I, F> const &n)
{
  FixedPoint temp;
  *this = Divide(*this, n, temp);
  return *this;
}

/**
 * Bitwise AND assignment operator, does bitwise AND between the given FixedPoint object and self
 * @param the given FixedPoint object to AND against
 * @return the bitwise AND operation between the two FixedPoint objects
 */
template <std::uint16_t I, std::uint16_t F>
constexpr FixedPoint<I, F> &FixedPoint<I, F>::operator&=(FixedPoint<I, F> const &n)
{
  data_ &= n.Data();
  return *this;
}

/**
 * Bitwise OR assignment operator, does bitwise OR between the given FixedPoint object and self
 * @param the given FixedPoint object to OR against
 * @return the bitwise OR operation between the two FixedPoint objects
 */
template <std::uint16_t I, std::uint16_t F>
constexpr FixedPoint<I, F> &FixedPoint<I, F>::operator|=(FixedPoint<I, F> const &n)
{
  data_ |= n.Data();
  return *this;
}

/**
 * Bitwise XOR assignment operator, does bitwise XOR between the given FixedPoint object and self
 * @param the given FixedPoint object to XOR against
 * @return the bitwise XOR operation between the two FixedPoint objects
 */
template <std::uint16_t I, std::uint16_t F>
constexpr FixedPoint<I, F> &FixedPoint<I, F>::operator^=(FixedPoint<I, F> const &n)
{
  data_ ^= n.Data();
  return *this;
}

/**
 * Shift right assignment operator, shift self object right as many bits as Integer() part of the
 * given object
 * @param the given object
 * @return the result of the shift right operation
 */
template <std::uint16_t I, std::uint16_t F>
constexpr FixedPoint<I, F> &FixedPoint<I, F>::operator>>=(FixedPoint<I, F> const &n)
{
  data_ >>= n.Integer();
  return *this;
}

/**
 * Shift left assignment operator, shift self object left as many bits as Integer() part of the
 * given object
 * @param the given object
 * @return the result of the shift left operation
 */
template <std::uint16_t I, std::uint16_t F>
constexpr FixedPoint<I, F> &FixedPoint<I, F>::operator<<=(FixedPoint<I, F> const &n)
{
  data_ <<= n.Integer();
  return *this;
}

/////////////////////////////////////////
/// math operators against primitives ///
/////////////////////////////////////////

/**
 * Addition operator
 * @param the primitive object to add to
 * @return the sum of the two FixedPoint objects
 */
template <std::uint16_t I, std::uint16_t F>
template <typename T>
constexpr FixedPoint<I, F> FixedPoint<I, F>::operator+(T const &n) const
{
  return std::move(*this + FixedPoint(n));
}

/**
 * Subtraction operator
 * @param the primitive object to subtract from
 * @return the difference of the two FixedPoint objects
 */
template <std::uint16_t I, std::uint16_t F>
template <typename T>
constexpr FixedPoint<I, F> FixedPoint<I, F>::operator-(T const &n) const
{
  return std::move(*this - FixedPoint(n));
}

/**
 * Multiplication operator against primitive object
 * @param the primitive number to multiply against
 * @return the product of the two numbers
 */
template <std::uint16_t I, std::uint16_t F>
template <typename T>
constexpr FixedPoint<I, F> FixedPoint<I, F>::operator*(T const &n) const
{
  return std::move(*this * FixedPoint(n));
}

/**
 * Division operator
 * @param the primitive number to multiply against
 * @return the division of the two FixedPoint objects
 */
template <std::uint16_t I, std::uint16_t F>
template <typename T>
constexpr FixedPoint<I, F> FixedPoint<I, F>::operator/(T const &n) const
{
  return std::move(*this / FixedPoint(n));
}

/**
 * Bitwise AND assignment operator, does bitwise AND between the given FixedPoint object and self
 * @param the given FixedPoint object to AND against
 * @return the bitwise AND operation between the two FixedPoint objects
 */
template <std::uint16_t I, std::uint16_t F>
template <typename T>
constexpr FixedPoint<I, F> FixedPoint<I, F>::operator&(T const &n) const
{
  return std::move(*this & FixedPoint(n));
}

/**
 * Bitwise OR assignment operator, does bitwise OR between the given FixedPoint object and self
 * @param the given FixedPoint object to OR against
 * @return the bitwise OR operation between the two FixedPoint objects
 */
template <std::uint16_t I, std::uint16_t F>
template <typename T>
constexpr FixedPoint<I, F> FixedPoint<I, F>::operator|(T const &n) const
{
  return std::move(*this | FixedPoint(n));
}

/**
 * Bitwise XOR assignment operator, does bitwise XOR between the given FixedPoint object and self
 * @param the given FixedPoint object to XOR against
 * @return the bitwise XOR operation between the two FixedPoint objects
 */
template <std::uint16_t I, std::uint16_t F>
template <typename T>
constexpr FixedPoint<I, F> FixedPoint<I, F>::operator^(T const &n) const
{
  return std::move(*this ^ FixedPoint(n));
}

/**
 * Shift right assignment operator, shift self object right as many bits as Integer() part of the
 * given object
 * @param the given object
 * @return the result of the shift right operation
 */
template <std::uint16_t I, std::uint16_t F>
constexpr FixedPoint<I, F> &FixedPoint<I, F>::operator>>=(const int &n)
{
  data_ >>= n;
  return *this;
}

/**
 * Shift left assignment operator, shift self object left as many bits as Integer() part of the
 * given object
 * @param the given object
 * @return the result of the shift left operation
 */
template <std::uint16_t I, std::uint16_t F>
constexpr FixedPoint<I, F> &FixedPoint<I, F>::operator<<=(const int &n)
{
  data_ <<= n;
  return *this;
}

///////////////////////////
/// NaN/Infinity checks ///
///////////////////////////

/**
 * Check if given FixedPoint object represents a NaN
 * @param the given object to check for NaN
 * @return true if x is NaN, false otherwise
 */
template <std::uint16_t I, std::uint16_t F>
constexpr bool FixedPoint<I, F>::IsNaN(FixedPoint<I, F> const &x)
{
  return x.Data() == NaN.Data();
}

/**
 * Check if given FixedPoint object is +infinity
 * @param the given object to check for +infinity
 * @return true if x is +infinity, false otherwise
 */
template <std::uint16_t I, std::uint16_t F>
constexpr bool FixedPoint<I, F>::IsPosInfinity(FixedPoint<I, F> const &x)
{
  return x.Data() == POSITIVE_INFINITY.Data();
}

/**
 * Check if given FixedPoint object is -infinity
 * @param the given object to check for -infinity
 * @return true if x is -infinity, false otherwise
 */
template <std::uint16_t I, std::uint16_t F>
constexpr bool FixedPoint<I, F>::IsNegInfinity(FixedPoint<I, F> const &x)
{
  return x.Data() == NEGATIVE_INFINITY.Data();
}

/**
 * Check if given FixedPoint object is +/- infinity
 * @param the given object to check for infinity
 * @return true if x is +/- infinity, false otherwise
 */
template <std::uint16_t I, std::uint16_t F>
constexpr bool FixedPoint<I, F>::IsInfinity(FixedPoint<I, F> const &x)
{
<<<<<<< HEAD
  if (IsPosInfinity(x) || IsNegInfinity(x))
  {
    return true;
  }
  else
  {
    return false;
  }
=======
  return isPosInfinity(x) || isNegInfinity(x);
>>>>>>> 099891c3
}

/**
 * helper function to return +∞ is isPositive is true -∞ otherwise
 * @param true if +∞ is needed, false otherwise
 * @return +∞ is isPositive is true -∞ otherwise
 */
template <std::uint16_t I, std::uint16_t F>
constexpr FixedPoint<I, F> FixedPoint<I, F>::infinity(bool const isPositive)
{
  return isPositive ? POSITIVE_INFINITY : NEGATIVE_INFINITY;
}

////////////
/// swap ///
////////////

/**
 * Swap two FixedPoint objects
 * @param the secondary object to swap self with
 */
template <std::uint16_t I, std::uint16_t F>
constexpr void FixedPoint<I, F>::Swap(FixedPoint<I, F> &rhs)
{
  Type tmp = data_;
  data_    = rhs.Data();
  rhs.SetData(tmp);
}

/////////////////////
/// Getter/Setter ///
/////////////////////

/**
 * Return the contents of the FixedPoint object
 * @return the contents of the FixedPoint object
 */
template <std::uint16_t I, std::uint16_t F>
constexpr typename FixedPoint<I, F>::Type FixedPoint<I, F>::Data() const
{
  return data_;
}

/**
 * Set the contents of the FixedPoint object
 * @param the new contents
 */
template <std::uint16_t I, std::uint16_t F>
constexpr void FixedPoint<I, F>::SetData(typename FixedPoint<I, F>::Type const n) const
{
  data_ = n;
}

///////////////////////////////////////////////////////////////////
/// FixedPoint implementations of common mathematical functions ///
///////////////////////////////////////////////////////////////////

/**
 * Return the remainder of the division between x/y
 * @param the numerator x
 * @param the denominator y
 * @return the result of x - Round(x/y) * y
 */
template <std::uint16_t I, std::uint16_t F>
constexpr FixedPoint<I, F> FixedPoint<I, F>::Remainder(FixedPoint<I, F> const &x,
                                                       FixedPoint<I, F> const &y)
{
  FixedPoint result = x / y;
  return std::move(x - Round(result) * y);
}

/**
 * Return the result Fmod of the division between x/y
 * @param the numerator x
 * @param the denominator y
 * @return the result of the Fmod operation
 */
template <std::uint16_t I, std::uint16_t F>
constexpr FixedPoint<I, F> FixedPoint<I, F>::Fmod(FixedPoint<I, F> const &x,
                                                  FixedPoint<I, F> const &y)
{
  FixedPoint result = Remainder(Abs(x), Abs(y));
  if (result < _0)
  {
    result += Abs(y);
  }
  return std::move(Sign(x) * result);
}

/**
 * Return the absolute value of FixedPoint number x
 * @param the given x
 * @return the absolute value of x
 */
template <std::uint16_t I, std::uint16_t F>
constexpr FixedPoint<I, F> FixedPoint<I, F>::Abs(FixedPoint<I, F> const &x)
{
  if (IsNaN(x))
  {
    fp_state |= STATE_NAN;
    return NaN;
  }
  else if (IsInfinity(x))
  {
    fp_state |= STATE_INFINITY;
    return POSITIVE_INFINITY;
  }

  return std::move(x * Sign(x));
}

/**
 * Return the sign of a FixedPoint number
 * @param the given x
 * @return 1 if x is positive or zero, -1 if x is negative
 */
template <std::uint16_t I, std::uint16_t F>
constexpr FixedPoint<I, F> FixedPoint<I, F>::Sign(FixedPoint<I, F> const &x)
{
  return std::move(FixedPoint{Type((x >= _0) - (x < _0))});
}

/**
 * Calculate the FixedPoint exponent e^x.
 * Because this is a FixedPoint implementation, the range is restricted:
 * for FixedPoint<16,16> the range is [-10.3974, 10.3974],
 * for FixedPoint<32,32> the range is [-21.48756260, 21.48756260]
 *
 * Special cases
 * * x is NaN    -> e^x = NaN
 * * x < MIN_EXP -> e^x = 0
 * * x > MAX_EXP -> overflow_error exception
 * * x == 1      -> e^x = e
 * * x == 0      -> e^x = 1
 * * x == -inf   -> e^(-inf) = 0
 * * x == +inf   -> e^(+inf) = +inf
 * * x < 0       -> e^x = 1/e^(-x)
 *
 * Calculation of e^x is done by doing range reduction of x
 * Find integer k and r ∈ [-0.5, 0.5) such as: x = k*ln2 + r
 * Then e^x = 2^k * e^r
 *
 * The e^r is calculated using a Pade approximant, 5th order,
 *
 *        1 + r/2 + r^2/9 + r^3/72 + r^4/1008 + r^5/30240
 * e^r = --------------------------------------------------
 *        1 - r/2 + r^2/9 - r^3/72 + r^4/1008 - r^5/30240
 *
 * You can reproduce the result in Mathematica using:
 * PadeApproximant[Exp[x], {x, 0, 5}]
 *
 * errors for x ∈ [-10, 5):
 * FixedPoint<16,16>: average: 0.000178116, max: 0.00584819
 * FixedPoint<32,32>: average: 4.97318e-09, max: 1.66689e-07
 *
 * @param the given x
 * @return the result of e^x
 */
template <std::uint16_t I, std::uint16_t F>
constexpr FixedPoint<I, F> FixedPoint<I, F>::Exp(FixedPoint<I, F> const &x)
{
  if (IsNaN(x))
  {
    fp_state |= STATE_NAN;
    return NaN;
  }
  else if (IsNegInfinity(x))
  {
    return _0;
  }
  else if (IsPosInfinity(x))
  {
    fp_state |= STATE_INFINITY;
    return POSITIVE_INFINITY;
  }
  else if (x < MIN_EXP)
  {
    return _0;
  }
  else if (x > MAX_EXP)
  {
    fp_state |= STATE_OVERFLOW;
    return FP_MAX;
  }
  else if (x == _1)
  {
    return CONST_E;
  }
  else if (x == _0)
  {
    return _1;
  }
  else if (x < _0)
  {
    return _1 / Exp(-x);
  }

  // Find integer k and r ∈ [-0.5, 0.5) such as: x = k*ln2 + r
  // Then exp(x) = 2^k * e^r
  FixedPoint k = x / CONST_LN2;
  k            = Floor(k);

  FixedPoint r = x - k * CONST_LN2;
  FixedPoint e1{_1};
  e1 <<= k;

  FixedPoint r2 = r * r;
  FixedPoint r3 = r2 * r;
  FixedPoint r4 = r3 * r;
  FixedPoint r5 = r4 * r;
  // Multiply the coefficients as they are the same in both numerator and denominator
  r *= FixedPoint{0.5};
  r2 *= FixedPoint{0.1111111111111111};     // 1/9
  r3 *= FixedPoint{0.01388888888888889};    // 1/72
  r4 *= FixedPoint{0.0009920634920634921};  // 1/1008
  r5 *= FixedPoint{3.306878306878307e-05};  // 1/30240
  FixedPoint P  = _1 + r + r2 + r3 + r4 + r5;
  FixedPoint Q  = _1 - r + r2 - r3 + r4 - r5;
  FixedPoint e2 = P / Q;

  return std::move(e1 * e2);
}

/**
 * Calculate the FixedPoint base2 logarithm log2(x).
 *
 * Special cases
 * * x is NaN    -> log2(NaN) = NaN
 * * x == 1      -> log2(x) = 0
 * * x == 0      -> log2(x) = -infinity
 * * x < 0       -> log2(x) = NaN
 * * x == +inf   -> log2(+inf) = +inf
 *
 * Calculation of log2(x) is done by doing range reduction of x
 * Find integer k and r ∈ (sqrt(2)/2, sqrt(2)) such as: x = 2^k * r
 * Then log2(x) = k + log2(r)
 *
 * The log2(r) is calculated using a Pade approximant, 4th order,
 *
 *                (-1 + r) * (137 + r * (1762 + r * (3762 + r * (1762 + r * 137))))
 * log2(r) = --------------------------------------------------
 *            30 * (1 + r) * (1 + r * (24 + r * (76 + r * (24 + r)))) * Log(2)
 *
 * You can reproduce the result in Mathematica using:
 * PadeApproximant[Log2[x], {x, 1, 4}]
 *
 * errors for x ∈ (0, 5):
 * FixedPoint<16,16>: average: 9.38213e-06, max: 5.34362e-05
 * FixedPoint<32,32>: average: 2.43861e-09, max: 2.27512e-08
 *
 * @param the given x
 * @return the result of log2(x)
 */
template <std::uint16_t I, std::uint16_t F>
constexpr FixedPoint<I, F> FixedPoint<I, F>::Log2(FixedPoint<I, F> const &x)
{
  if (x == _1)
  {
    return _0;
  }
  else if (x == _0)
  {
    fp_state |= STATE_INFINITY;
    return NEGATIVE_INFINITY;
  }
  else if (x == CONST_SMALLEST_FRACTION)
  {
    return FixedPoint{-FRACTIONAL_BITS};
  }
  else if (IsNaN(x))
  {
    fp_state |= STATE_NAN;
    return NaN;
  }
  else if (IsPosInfinity(x))
  {
    fp_state |= STATE_INFINITY;
    return POSITIVE_INFINITY;
  }
  else if (x < _0)
  {
    fp_state |= STATE_NAN;
    return NaN;
  }

  /* Range Reduction: find k and f such that
     x = 2^k * r,
     We can get k easily with HighestSetBit(), but we have to subtract the fractional bits to
     mark negative logarithms for numbers < 1.
  */
  FixedPoint sign = Sign(x - _1);
  FixedPoint y{x};
  if (y < _1)
  {
    y = _1 / x;
  }
  Type       k = HighestSetBit(y.Data()) - Type(FRACTIONAL_BITS);
  FixedPoint k_shifted{Type(1) << k};
  FixedPoint r = y / k_shifted;

  FixedPoint P00{137};
  FixedPoint P01{1762};  // P03 also
  FixedPoint P02{3762};
  FixedPoint P04{137};
  FixedPoint Q0{30};
  FixedPoint Q01{24};  // Q03 also
  FixedPoint Q02{76};
  FixedPoint P = (-_1 + r) * (P00 + r * (P01 + r * (P02 + r * (P01 + r * P04))));
  FixedPoint Q = Q0 * (_1 + r) * (_1 + r * (Q01 + r * (Q02 + r * (Q01 + r)))) * CONST_LN2;
  FixedPoint R = P / Q;

  return std::move(sign * (FixedPoint(k) + R));
}

/**
 * Calculate the FixedPoint natural logarithm log(x).
 * Return the Log2(x) / Log2(e)
 * @param the given x
 * @return the result of log(x)
 */
template <std::uint16_t I, std::uint16_t F>
constexpr FixedPoint<I, F> FixedPoint<I, F>::Log(FixedPoint<I, F> const &x)
{
  return Log2(x) / CONST_LOG2E;
}

/**
 * Calculate the FixedPoint base10 logarithm log(x).
 * Return the Log2(x) / Log2(10)
 * @param the given x
 * @return the result of log10(x)
 */
template <std::uint16_t I, std::uint16_t F>
constexpr FixedPoint<I, F> FixedPoint<I, F>::Log10(FixedPoint<I, F> const &x)
{
  return Log2(x) / CONST_LOG210;
}

/**
 * Calculate the FixedPoint square root of x sqrt(x).
 *
 * Special cases
 * * x is NaN    -> sqrt(NaN) = NaN
 * * x == 1      -> sqrt(x) = 1
 * * x == 0      -> sqrt(x) = 0
 * * x < 0       -> sqrt(x) = NaN
 * * x == +inf   -> sqrt(+inf) = +inf
 *
 * Calculation of sqrt(x) is done by doing range reduction of x
 * Find integer k and r ∈ (sqrt(2)/2, sqrt(2)) such as: x = 2^k * r
 * Then log2(x) = k + log2(r)
 *
 * The sqrt(r) is calculated using a Pade approximant, 4th order,
 *
 *            (1 + 3 * r) * (1 + 3 * r * (11 + r * (9 + r)));
 * sqrt(r) = --------------------------------------------------
 *            (3 + r) * (3 + r * (27 + r * (33 + r)));
 *
 * You can reproduce the result in Mathematica using:
 * PadeApproximant[Sqrt[x], {x, 1, 4}]
 * Afterwards we run 2 iterations of Goldsmith's algorithm as it converges faster
 * than Newton-Raphson.
 *
 * errors for x ∈ (0, 5):
 * FixedPoint<16,16>: average: 0.000863796, max: 0.00368993
 * FixedPoint<32,32>: average: 3.71316e-10, max: 1.56033e-09
 *
 * @param the given x
 * @return the result of log2(x)
 */
template <std::uint16_t I, std::uint16_t F>
constexpr FixedPoint<I, F> FixedPoint<I, F>::Sqrt(FixedPoint<I, F> const &x)
{
  if (x == _1)
  {
    return _1;
  }
  else if (x == _0)
  {
    return _0;
  }
  else if (x < _0)
  {
    fp_state |= STATE_NAN;
    return NaN;
  }
  else if (IsPosInfinity(x))
  {
    fp_state |= STATE_INFINITY;
    return POSITIVE_INFINITY;
  }

  FixedPoint r{x};
  int        k = ReduceSqrt(r);

  if (r != _1)
  {
    // Do a Pade Approximation, 4th order around 1.
    FixedPoint P01{3};
    FixedPoint P02{11};
    FixedPoint P03{9};
    FixedPoint Q01{3};
    FixedPoint Q02{27};
    FixedPoint Q03{33};
    FixedPoint P = (_1 + P01 * r) * (_1 + P01 * r * (P02 + r * (P03 + r)));
    FixedPoint Q = (Q01 + r) * (Q01 + r * (Q02 + r * (Q03 + r)));
    FixedPoint R = P / Q;

    // Tune the approximation with 2 iterations of Goldsmith's algorithm (converges faster than
    // NR)
    FixedPoint half{0.5};
    FixedPoint y_n = _1 / R;
    FixedPoint x_n = r * y_n;
    FixedPoint h_n = half * y_n;
    FixedPoint r_n;
    r_n = half - x_n * h_n;
    x_n = x_n + x_n * r_n;
    h_n = h_n + h_n * r_n;
    r_n = half - x_n * h_n;
    x_n = x_n + x_n * r_n;
    h_n = h_n + h_n * r_n;

    // Final result should be accurate within ~1e-9.
    r = x_n;
  }

  FixedPoint twok{1};
  if (k < 0)
  {
    twok >>= -k;
  }
  else
  {
    twok <<= k;
  }

  return std::move(twok * r);
}

/**
 * Calculate the FixedPoint power x^y
 *
 * Special cases
 * * x or y is NaN    -> pow(x, y) = NaN
 * * x == 0, y == 0   -> pow(x, y) = Nan
 * * x == 0, y != 0   -> pow(x, y) = 0
 * * x any, y == 0    -> pow(x, y) = 1
 * * x < 0, y non int -> pow(x, y) = NaN
 * * x +/-inf         -> pow(x, y) =
 * * x < 0, y int     -> pow(x, y) = \prod_1^y x
 *
 * Calculation of pow(x) is done by the following formula:
 * x^y = s * Exp(y * Log(Abs(x)));
 * where s is the +1 if y is even or Sign(x) if y is odd.
 *
 * errors for x ∈ (0, 100), y ∈ (0, 10.5):
 * FixedPoint<16,16>: average: 1.49365e-06, max: 3.04673e-05
 * FixedPoint<32,32>: average: 8.45537e-12, max: 8.70098e-10
 *
 * errors for x ∈ [-10, 10), y ∈ (-4, 4):
 * FixedPoint<16,16>: average: 3.9093e-06, max: 9.15527e-06
 * FixedPoint<32,32>: average: 7.71863e-11, max: 2.25216e-10
 *
 * @param the given x
 * @return the result of log2(x)
 */
template <std::uint16_t I, std::uint16_t F>
constexpr FixedPoint<I, F> FixedPoint<I, F>::Pow(FixedPoint<I, F> const &x,
                                                 FixedPoint<I, F> const &y)
{
  if (IsNaN(x) || IsNaN(y))
  {
    fp_state |= STATE_NAN;
    return NaN;
  }
  else if (y == _0)
  {
    return _1;
  }
  else if (y == _1)
  {
    if (IsInfinity(x))
    {
      fp_state |= STATE_INFINITY;
    }
    return x;
  }
  else if (IsPosInfinity(x))
  {
    if (y > _0)
    {
      fp_state |= STATE_INFINITY;
      return POSITIVE_INFINITY;
    }
    else
    {
      return _0;
    }
  }
  else if (IsNegInfinity(x))
  {
    return Pow(_0, -y);
  }
  else if (x == _0)
  {
    if (y < _0)
    {
      fp_state |= STATE_NAN;
      return NaN;
    }
    else
    {
      return _0;
    }
  }
  else if (IsPosInfinity(y))
  {
    if (Abs(x) > _1)
    {
      fp_state |= STATE_INFINITY;
      return POSITIVE_INFINITY;
    }
    else if (Abs(x) == _1)
    {
      return _1;
    }
    else
    {
      return _0;
    }
  }
  else if (IsNegInfinity(y))
  {
    if (Abs(x) > _1)
    {
      return _0;
    }
    else if (Abs(x) == _1)
    {
      return _1;
    }
    else
    {
      fp_state |= STATE_INFINITY;
      return POSITIVE_INFINITY;
    }
  }
  else if (y.Fraction() == 0)
  {
    FixedPoint pow{x};
    FixedPoint t{Abs(y)};
    while (--t)
    {
      pow *= x;
    }
    if (y > _0)
    {
      return pow;
    }
    else
    {
      return _1 / pow;
    }
  }
  else if (x < _0)
  {
    // Already checked the case for integer y
    fp_state |= STATE_NAN;
    return NaN;
  }

  FixedPoint s   = _1 * ((y.Integer() + 1) & 1) + Sign(x) * (y.Integer() & 1);
  FixedPoint pow = s * Exp(y * Log(Abs(x)));
  return std::move(pow);
}

template <std::uint16_t I, std::uint16_t F>
constexpr FixedPoint<I, F> FixedPoint<I, F>::SinPi2(FixedPoint<I, F> const &r)
{
  assert(r <= CONST_PI_2);

  if (r > CONST_PI_4)
  {
    return std::move(CosPi2(r - CONST_PI_2));
  }

  return std::move(SinApproxPi4(r));
}

template <std::uint16_t I, std::uint16_t F>
constexpr FixedPoint<I, F> FixedPoint<I, F>::CosPi2(FixedPoint<I, F> const &r)
{
  assert(r <= CONST_PI_2);

  if (r > CONST_PI_4)
  {
    return std::move(SinPi2(CONST_PI_2 - r));
  }

  return std::move(CosApproxPi4(r));
}

template <>
constexpr FixedPoint<16, 16> FixedPoint<16, 16>::SinApproxPi4(FixedPoint<16, 16> const &r)
{
  assert(r <= CONST_PI_4);

  FixedPoint<16, 16> r2 = r * r;
  FixedPoint<16, 16> r3 = r2 * r;
  FixedPoint<16, 16> r4 = r3 * r;
  FixedPoint<16, 16> Q00{5880};
  FixedPoint<16, 16> P   = r * Q00 - r3 * 620;
  FixedPoint<16, 16> Q   = Q00 + r2 * 360 + r4 * 11;
  FixedPoint<16, 16> sin = P / Q;

  return sin;
}

template <>
constexpr FixedPoint<32, 32> FixedPoint<32, 32>::SinApproxPi4(FixedPoint<32, 32> const &r)
{
  assert(r <= CONST_PI_4);

  FixedPoint<32, 32> r2 = r * r;
  FixedPoint<32, 32> r3 = r2 * r;
  FixedPoint<32, 32> r4 = r3 * r;
  FixedPoint<32, 32> r5 = r4 * r;
  FixedPoint<32, 32> Q00{166320};
  FixedPoint<32, 32> P   = r * Q00 - r3 * 22260 + r5 * 551;
  FixedPoint<32, 32> Q   = Q00 + r2 * 5460 + r4 * 75;
  FixedPoint<32, 32> sin = P / Q;

  return sin;
}

template <std::uint16_t I, std::uint16_t F>
constexpr FixedPoint<I, F> FixedPoint<I, F>::CosApproxPi4(FixedPoint<I, F> const &r)
{
  assert(r <= CONST_PI_4);

  FixedPoint<I, F> r2 = r * r;
  FixedPoint<I, F> r4 = r2 * r2;
  FixedPoint<I, F> Q00{15120};
  FixedPoint<I, F> P   = Q00 - r2 * 6900 + r4 * 313;
  FixedPoint<I, F> Q   = Q00 + r2 * 660 + r4 * 13;
  FixedPoint<I, F> cos = P / Q;

  return cos;
}

/**
 * Calculate the FixedPoint sinus of x sin(x).
 *
 * Special cases
 * * x is NaN    -> sin(x) = NaN
 * * x is +/-inf -> sin(x) = NaN
 * * x == 0      -> sin(x) = 0
 * * x < 0       -> sin(x) = -sin(-x)
 *
 * Calculation of sin(x) is done by doing range reduction of x in the range [0, 2*PI]
 * Then we further reduce x to the [0, Pi/2] quadrant and  use the respective trigonometry identity:
 *
 * x in [0, Pi/2)       ->  SinPi2(x)
 * x in [Pi/2, Pi)      ->  CosPi2(x)
 * x in [Pi, 3*Pi/2)    -> -SinPi2(x)
 * x in [3*Pi/2, 2*Pi)  -> -CosPi2(x)
 *
 * errors for x ∈ (-100 * Pi/2, 100 *Pi/2):
 * FixedPoint<16,16>: average: 0.000552292, max: 0.108399
 * FixedPoint<32,32>: average: 4.52891e-09, max: 1.38022e-06
 *
 * @param the given x
 * @return the result of sin(x)
 */
template <std::uint16_t I, std::uint16_t F>
constexpr FixedPoint<I, F> FixedPoint<I, F>::Sin(FixedPoint<I, F> const &x)
{
  if (IsNaN(x) || IsInfinity(x))
  {
    fp_state |= STATE_NAN;
    return NaN;
  }
  else if (x < _0)
  {
    return -Sin(-x);
  }

  FixedPoint r = Fmod(x, CONST_PI * 2);

  if (r == _0)
  {
    return _0;
  }

  FixedPoint quadrant = Floor(r / CONST_PI_2);

  return SinPi2QuadrantFuncs[static_cast<std::size_t>(quadrant)](r - CONST_PI_2 * quadrant);
}

/**
 * Calculate the FixedPoint cosinus of x cos(x).
 *
 * Special cases
 * * x is NaN    -> cos(x) = NaN
 * * x is +/-inf -> cos(x) = NaN
 * * x == 0      -> cos(x) = 1
 *
 * Calculation of cos(x) is done by doing range reduction of x in the range [0, 2*PI]
 * Then we further reduce x to the [0, Pi/2] quadrant and  use the respective trigonometry identity:
 *
 * x in [0, Pi/2)       ->  CosPi2(x)
 * x in [Pi/2, Pi)      -> -SinPi2(x)
 * x in [Pi, 3*Pi/2)    -> -CosPi2(x)
 * x in [3*Pi/2, 2*Pi)  ->  SinPi2(x)
 *
 * errors for x ∈ (-100 * Pi/2, 100 *Pi/2):
 * FixedPoint<16,16>: average: 0.000552292, max: 0.108399
 * FixedPoint<32,32>: average: 4.52891e-09, max: 1.38022e-06
 *
 * @param the given x
 * @return the result of cos(x)
 */
template <std::uint16_t I, std::uint16_t F>
constexpr FixedPoint<I, F> FixedPoint<I, F>::Cos(FixedPoint<I, F> const &x)
{
  if (IsNaN(x) || IsInfinity(x))
  {
    fp_state |= STATE_NAN;
    return NaN;
  }

  FixedPoint r = Fmod(Abs(x), CONST_PI * 2);
  if (r == _0)
  {
    return _1;
  }

  FixedPoint quadrant = Floor(r / CONST_PI_2);

  return CosPi2QuadrantFuncs[static_cast<std::size_t>(quadrant)](r - CONST_PI_2 * quadrant);
}

/**
 * Calculate the FixedPoint tangent of x tan(x).
 *
 * Special cases
 * * x is NaN    -> sqrt(NaN) = NaN
 * * x == 1      -> sqrt(x) = 1
 * * x == 0      -> sqrt(x) = 0
 * * x < 0       -> sqrt(x) = NaN
 * * x == +inf   -> sqrt(+inf) = +inf
 *
 * Calculation of cos(x) is done by doing range reduction of x in the range [0, 2*PI]
 * The tan(r) is calculated using a Pade approximant, 6th order,
 *
 * if x < Pi/4:
 *
 *            r * (1 + r^2 * (4/33 + r^2 * 1/495))
 * tan(r) = --------------------------------------------------
 *            1 + r^2 * (5/11 + r^2 * (2/99 + r^2 * 1/10395))
 *
 * You can reproduce the result in Mathematica using:
 * PadeApproximant[Tan[x], {x, 0, 6}] and
 *
 * if Pi/4 < x < Pi/2:
 * let y = r - Pi/2
 *
 *            y * (1 + y^2 * (4/33 + y^2 * 1/495))
 * tan(r) = --------------------------------------------------
 *            1 + r + y^2 * (5/11 + y^2 * (2/99 + y^2 * 1/10395))
 *
 * You can reproduce the result in Mathematica using:
 * PadeApproximant[Tan[x], {x, Pi/2, 6}]
 *
 * errors for x ∈ (-Pi/2 + 0.01, Pi/2 - 0.01):
 * FixedPoint<16,16>: average: 0.000552292, max: 0.108399
 * FixedPoint<32,32>: average: 4.52891e-09, max: 1.38022e-06
 *
 * @param the given x
 * @return the result of tan(x)
 */
template <std::uint16_t I, std::uint16_t F>
constexpr FixedPoint<I, F> FixedPoint<I, F>::Tan(FixedPoint<I, F> const &x)
{
  if (IsNaN(x) || IsInfinity(x))
  {
    fp_state |= STATE_NAN;
    return NaN;
  }
  else if (x == CONST_PI_2)
  {
    fp_state |= STATE_INFINITY;
    return POSITIVE_INFINITY;
  }
  else if (x == -CONST_PI_2)
  {
    fp_state |= STATE_INFINITY;
    return NEGATIVE_INFINITY;
  }
  else if (x < _0)
  {
    return -Tan(-x);
  }

  FixedPoint r = Fmod(x, CONST_PI);
  FixedPoint P01{-0.1212121212121212};    // 4/33
  FixedPoint P02{0.00202020202020202};    // 1/495
  FixedPoint Q01{-0.4545454545454545};    // 5/11
  FixedPoint Q02{0.0202020202020202};     // 2/99
  FixedPoint Q03{-9.62000962000962e-05};  // 1/10395
  if (r <= CONST_PI_4)
  {
    FixedPoint r2 = r * r;
    FixedPoint P  = r * (_1 + r2 * (P01 + r2 * P02));
    FixedPoint Q  = _1 + r2 * (Q01 + r2 * (Q02 + r2 * Q03));
    return std::move(P / Q);
  }
  else if (r < CONST_PI_2)
  {
    FixedPoint y  = r - CONST_PI_2;
    FixedPoint y2 = y * y;
    FixedPoint P  = -(_1 + y2 * (Q01 + y2 * (Q02 + y2 * Q03)));
    FixedPoint Q  = -CONST_PI_2 + r + y2 * y * (P01 + y2 * P02);
    return std::move(P / Q);
  }
  else
  {
    return Tan(r - CONST_PI);
  }
}

/**
 * Calculate the FixedPoint arcsin of x asin(x).
 * Based on the NetBSD libm asin() implementation
 *
 * Special cases
 * * x is NaN    -> asin(x) = NaN
 * * x is +/-inf -> asin(x) = NaN
 * * |x| > 1     -> asin(x) = Nan
 * * x < 0       -> asin(x) = -asin(-x)
 *
 * errors for x ∈ (-1, 1):
 * FixedPoint<16,16>: average: 1.76928e-05, max: 0.000294807
 * FixedPoint<32,32>: average: 2.62396e-10, max: 1.87484e-09
 *
 * @param the given x
 * @return the result of asin(x)
 */
template <std::uint16_t I, std::uint16_t F>
constexpr FixedPoint<I, F> FixedPoint<I, F>::ASin(FixedPoint<I, F> const &x)
{
  if (IsNaN(x) || IsInfinity(x))
  {
    fp_state |= STATE_NAN;
    return NaN;
  }
  else if (x < _0)
  {
    return -ASin(-x);
  }
  else if (x > _1)
  {
    fp_state |= STATE_NAN;
    return NaN;
  }

  FixedPoint P00{1.66666666666666657415e-01};
  FixedPoint P01{-3.25565818622400915405e-01};
  FixedPoint P02{2.01212532134862925881e-01};
  FixedPoint P03{-4.00555345006794114027e-02};
  FixedPoint P04{7.91534994289814532176e-04};
  FixedPoint P05{3.47933107596021167570e-05};
  FixedPoint Q01{-2.40339491173441421878e+00};
  FixedPoint Q02{2.02094576023350569471e+00};
  FixedPoint Q03{-6.88283971605453293030e-01};
  FixedPoint Q04{7.70381505559019352791e-02};
  FixedPoint c;
  if (x < 0.5)
  {
    FixedPoint t = x * x;
    FixedPoint P = t * (P00 + t * (P01 + t * (P02 + t * (P03 + t * (P04 + t * P05)))));
    FixedPoint Q = _1 + t * (Q01 + t * (Q02 + t * (Q03 + t * Q04)));
    FixedPoint R = P / Q;
    return x + x * R;
  }
  else
  {
    FixedPoint w = _1 - x;
    FixedPoint t = w * 0.5;
    FixedPoint P = t * (P00 + t * (P01 + t * (P02 + t * (P03 + t * (P04 + t * P05)))));
    FixedPoint Q = _1 + t * (Q01 + t * (Q02 + t * (Q03 + t * Q04)));
    FixedPoint s = Sqrt(t);
    FixedPoint R = P / Q;
    if (x < 0.975)
    {
      w = s;
      c = (t - w * w) / (s + w);
      P = s * R * 2.0 + c * 2.0;
      Q = CONST_PI_4 - w * 2.0;
      t = CONST_PI_4 - (P - Q);
      return t;
    }
    else
    {
      w = P / Q;
      t = CONST_PI_2 - ((s + s * R) * 2.0);
      return t;
    }
  }
}

/**
 * Calculate the FixedPoint arccos of x acos(x).
 *
 * Special cases
 * * x is NaN    -> asin(x) = NaN
 * * x is +/-inf -> asin(x) = NaN
 * * |x| > 1     -> asin(x) = Nan
 *
 * We use the identity acos(x) = Pi/2 - asin(x) to calculate the value
 *
 * errors for x ∈ [-1, 1):
 * FixedPoint<16,16>: average: 1.94115e-05, max: 0.000305612
 * FixedPoint<32,32>: average: 2.65666e-10, max: 1.78974e-09
 *
 * @param the given x
 * @return the result of acos(x)
 */
template <std::uint16_t I, std::uint16_t F>
constexpr FixedPoint<I, F> FixedPoint<I, F>::ACos(FixedPoint<I, F> const &x)
{
  if (Abs(x) > _1)
  {
    fp_state |= STATE_NAN;
    return NaN;
  }

  return CONST_PI_2 - ASin(x);
}

/**
 * Calculate the FixedPoint arctan of x atan(x).
 *
 * Special cases
 * * x is NaN    -> atan(x) = NaN
 * * x is +/-inf -> atan(x) = +/- Pi/2
 * * x < 0       -> atan(x) = -atan(-x)
 * * x > 1       -> atan(x) = Pi/2 - Atan(1/x)
 *
 * The atan(x) is calculated using a Pade approximant, 10th order,
 *
 *            x * (1 + x^2 * (116/57 + x^2 * (2198/1615 + x^2 * (44/133 + x^2 * 5597/264537)))
 * tan(r) = --------------------------------------------------
 *            1 + x^2 * (45/19 + x^2 * (630/323 + x^2 * (210/323 + x^2 * (315/4199 + x^2 *
 63/46189))))
 *
 * errors for x ∈ [-5, 5):
 * FixedPoint<16,16>: average: 9.41805e-06, max: 3.11978e-05
 * FixedPoint<32,32>: average: 9.69576e-10, max: 2.84322e-08

 * @param the given x
 * @return the result of atan(x)
 */
template <std::uint16_t I, std::uint16_t F>
constexpr FixedPoint<I, F> FixedPoint<I, F>::ATan(FixedPoint<I, F> const &x)
{
  if (IsNaN(x))
  {
    fp_state |= STATE_NAN;
    return NaN;
  }
  else if (IsPosInfinity(x))
  {
    return CONST_PI_2;
  }
  else if (IsNegInfinity(x))
  {
    return -CONST_PI_2;
  }
  else if (x < _0)
  {
    return -ATan(-x);
  }
  else if (x > _1)
  {
    return CONST_PI_2 - ATan(_1 / x);
  }

  FixedPoint P03 = FixedPoint{116.0 / 57.0};
  FixedPoint P05 = FixedPoint{2198.0 / 1615.0};
  FixedPoint P07 = FixedPoint{44.0 / 133.0};
  FixedPoint P09 = FixedPoint{5597.0 / 264537.0};
  FixedPoint Q02 = FixedPoint{45.0 / 19.0};
  FixedPoint Q04 = FixedPoint{630.0 / 323.0};
  FixedPoint Q06 = FixedPoint{210.0 / 323.0};
  FixedPoint Q08 = FixedPoint{315.0 / 4199.0};
  FixedPoint Q10 = FixedPoint{63.0 / 46189.0};
  FixedPoint x2  = x * x;
  FixedPoint P   = x * (_1 + x2 * (P03 + x2 * (P05 + x2 * (P07 + x2 * P09))));
  FixedPoint Q   = _1 + x2 * (Q02 + x2 * (Q04 + x2 * (Q06 + x2 * (Q08 + x2 * Q10))));

  return std::move(P / Q);
}

/**
 * Calculate the FixedPoint version of atan2(y, x).
 *
 * Special cases
 * * x is NaN    -> atan2(y, x) = NaN
 * * y is NaN    -> atan2(y, x) = NaN
 * * x is +/-inf -> atan(x) = +/- Pi/2
 * * x < 0       -> atan(x) = -atan(-x)
 * * x > 1       -> atan(x) = Pi/2 - Atan(1/x)
 *
 * The atan(x) is calculated using a Pade approximant, 10th order,
 *
 *            x * (1 + x^2 * (116/57 + x^2 * (2198/1615 + x^2 * (44/133 + x^2 * 5597/264537)))
 * tan(r) = --------------------------------------------------
 *            1 + x^2 * (45/19 + x^2 * (630/323 + x^2 * (210/323 + x^2 * (315/4199 + x^2 *
 * 63/46189))))
 *
 * errors for x ∈ (-2, 2), y ∈ (-2, 2):
 * FixedPoint<16,16>: average: 9.10062e-06, max: 2.69345e-05
 * FixedPoint<32,32>: average: 1.81937e-09, max: 2.83877e-08
 *
 * @param the given y
 * @param the given x
 * @return the result of atan2(y, x)
 */
template <std::uint16_t I, std::uint16_t F>
constexpr FixedPoint<I, F> FixedPoint<I, F>::ATan2(FixedPoint<I, F> const &y,
                                                   FixedPoint<I, F> const &x)
{
  if (IsNaN(y) || IsNaN(x))
  {
    fp_state |= STATE_NAN;
    return NaN;
  }
  else if (IsPosInfinity(y))
  {
    if (IsPosInfinity(x))
    {
      return CONST_PI_4;
    }
    else if (IsNegInfinity(x))
    {
      return CONST_PI_4 * 3;
    }
    else
    {
      return CONST_PI_2;
    }
  }
  else if (IsNegInfinity(y))
  {
    if (IsPosInfinity(x))
    {
      return -CONST_PI_4;
    }
    else if (IsNegInfinity(x))
    {
      return -CONST_PI_4 * 3;
    }
    else
    {
      return -CONST_PI_2;
    }
  }
  else if (IsPosInfinity(x))
  {
    return _0;
  }
  else if (IsNegInfinity(x))
  {
    return Sign(y) * CONST_PI;
  }

  if (y < _0)
  {
    return -ATan2(-y, x);
  }

  if (x == _0)
  {
    return Sign(y) * CONST_PI_2;
  }

  FixedPoint u    = y / Abs(x);
  FixedPoint atan = ATan(u);
  if (x < _0)
  {
    return CONST_PI - atan;
  }
  else
  {
    return atan;
  }
}

/**
 * Calculate the FixedPoint hyperbolic sinus of x sinh(x).
 *
 * Special cases
 * * x is NaN    -> sinh(x) = NaN
 * * x is +/-inf -> sinh(x) = +/-inf
 * Calculated using the definition formula:
 *
 *            e^x - e^(-x)
 * sinh(x) = --------------
 *                2
 *
 * errors for x ∈ [-3, 3):
 * FixedPoint<16,16>: average: 6.63577e-05, max: 0.000479903
 * errors for x ∈ [-5, 5):
 * FixedPoint<32,32>: average: 7.39076e-09, max: 7.90546e-08

 * @param the given x
 * @return the result of sinh(x)
 */
template <std::uint16_t I, std::uint16_t F>
constexpr FixedPoint<I, F> FixedPoint<I, F>::SinH(FixedPoint<I, F> const &x)
{
  if (IsNaN(x))
  {
    fp_state |= STATE_NAN;
    return NaN;
  }
  else if (IsPosInfinity(x))
  {
    fp_state |= STATE_INFINITY;
    return POSITIVE_INFINITY;
  }
  else if (IsNegInfinity(x))
  {
    fp_state |= STATE_INFINITY;
    return NEGATIVE_INFINITY;
  }

  FixedPoint half{0.5};
  return std::move(half * (Exp(x) - Exp(-x)));
}

/**
 * Calculate the FixedPoint hyperbolic cosinus of x cosh(x).
 *
 * Special cases
 * * x is NaN    -> cosh(x) = NaN
 * * x is +/-inf -> cosh(x) = +inf
 * Calculated using the definition formula:
 *
 *            e^x + e^(-x)
 * sinh(x) = --------------
 *                2
 *
 * errors for x ∈ [-3, 3):
 * FixedPoint<16,16>: average: 6.92127e-05, max: 0.000487532
 * errors for x ∈ [-5, 5):
 * FixedPoint<32,32>: average: 7.30786e-09, max: 7.89509e-08

 * @param the given x
 * @return the result of cosh(x)
 */
template <std::uint16_t I, std::uint16_t F>
constexpr FixedPoint<I, F> FixedPoint<I, F>::CosH(FixedPoint<I, F> const &x)
{
  if (IsNaN(x))
  {
    fp_state |= STATE_NAN;
    return NaN;
  }
  else if (IsInfinity(x))
  {
    fp_state |= STATE_INFINITY;
    return POSITIVE_INFINITY;
  }

  FixedPoint half{0.5};
  return std::move(half * (Exp(x) + Exp(-x)));
}

/**
 * Calculate the FixedPoint hyperbolic tangent of x, tanh(x).
 *
 * Special cases
 * * x is NaN    -> tanh(x) = NaN
 * * x is +/-inf -> tanh(x) = +/-1
 * Calculated using the definition formula:
 *
 *            e^x - e^(-x)
 * sinh(x) = --------------
 *            e^x + e^(-x)
 *
 * errors for x ∈ [-3, 3):
 * FixedPoint<16,16>: average: 1.25046e-05, max: 7.0897e-05
 * FixedPoint<32,32>: average: 1.7648e-10,  max: 1.19186e-09

 * @param the given x
 * @return the result of tanh(x)
 */
template <std::uint16_t I, std::uint16_t F>
constexpr FixedPoint<I, F> FixedPoint<I, F>::TanH(FixedPoint<I, F> const &x)
{
  if (IsNaN(x))
  {
    fp_state |= STATE_NAN;
    return NaN;
  }
  else if (IsPosInfinity(x))
  {
    fp_state |= STATE_INFINITY;
    return POSITIVE_INFINITY;
  }
  else if (IsNegInfinity(x))
  {
    fp_state |= STATE_INFINITY;
    return NEGATIVE_INFINITY;
  }

  FixedPoint e1     = Exp(x);
  FixedPoint e2     = Exp(-x);
  FixedPoint result = (e1 - e2) / (e1 + e2);
  return std::move(result);
}

/**
 * Calculate the FixedPoint inverse of hyperbolic sinus of x, asinh(x).
 *
 * Special cases
 * * x is NaN    -> asinh(x) = NaN
 * * x is +/-inf -> asinh(x) = +/-inf
 * Calculated using the  formula:
 *
 * asinh(x) = Log(x + Sqrt(x^2 + 1))
 *
 * errors for x ∈ [-3, 3):
 * FixedPoint<16,16>: average: 5.59257e-05, max: 0.00063489
 * FixedPoint<32,32>: average: 3.49254e-09, max: 2.62839e-08

 * @param the given x
 * @return the result of asinh(x)
 */
template <std::uint16_t I, std::uint16_t F>
constexpr FixedPoint<I, F> FixedPoint<I, F>::ASinH(FixedPoint<I, F> const &x)
{
  if (IsNaN(x))
  {
    fp_state |= STATE_NAN;
    return NaN;
  }
  else if (IsPosInfinity(x))
  {
    fp_state |= STATE_INFINITY;
    return POSITIVE_INFINITY;
  }
  else if (IsNegInfinity(x))
  {
    fp_state |= STATE_INFINITY;
    return NEGATIVE_INFINITY;
  }

  return Log(x + Sqrt(x * x + _1));
}

/**
 * Calculate the FixedPoint inverse of hyperbolic cosinus of x, acosh(x).
 *
 * Special cases
 * * x is NaN    -> acosh(x) = NaN
 * * x is +inf   -> acosh(x) = +inf
 * * x < 1       -> acosh(x) = NaN
 * Calculated using the definition formula:
 *
 * acosh(x) = Log(x + Sqrt(x^2 - 1))
 *
 * errors for x ∈ [1, 3):
 * FixedPoint<16,16>: average: 8.53834e-06, max: 6.62567e-05
* errors for x ∈ [1, 5):
 * FixedPoint<32,32>: average: 2.37609e-09, max: 2.28507e-08

 * @param the given x
 * @return the result of acosh(x)
 */
template <std::uint16_t I, std::uint16_t F>
constexpr FixedPoint<I, F> FixedPoint<I, F>::ACosH(FixedPoint<I, F> const &x)
{
  if (IsNaN(x))
  {
    fp_state |= STATE_NAN;
    return NaN;
  }
  else if (IsPosInfinity(x))
  {
    fp_state |= STATE_INFINITY;
    return POSITIVE_INFINITY;
  }
  else if (IsNegInfinity(x))
  {
    fp_state |= STATE_NAN;
    return NaN;
  }

  // ACosH(x) is defined in the [1, +inf) range
  if (x < _1)
  {
    return NaN;
  }
  return Log(x + Sqrt(x * x - _1));
}

/**
 * Calculate the FixedPoint inverse of hyperbolic tangent of x, atanh(x).
 *
 * Special cases
 * * x is NaN    -> atanh(x) = NaN
 * * x is +/-inf -> atanh(x) = NaN
 * Calculated using the definition formula:
 *
 *            1        1 + x
 * atanh(x) = - * Log(-------)
 *            2        1 - x
 *
 * errors for x ∈ (-1, 1):
 * FixedPoint<16,16>: average: 2.08502e-05, max: 0.000954267
 * FixedPoint<32,32>: average: 1.47673e-09, max: 1.98984e-07

 * @param the given x
 * @return the result of atanh(x)
 */
template <std::uint16_t I, std::uint16_t F>
constexpr FixedPoint<I, F> FixedPoint<I, F>::ATanH(FixedPoint<I, F> const &x)
{
  if (IsNaN(x))
  {
    fp_state |= STATE_NAN;
    return NaN;
  }
  else if (IsInfinity(x))
  {
    fp_state |= STATE_NAN;
    return NaN;
  }

  // ATanH(x) is defined in the (-1, 1) range
  if (Abs(x) > _1)
  {
    return NaN;
  }
  FixedPoint half{0.5};
  return half * Log((_1 + x) / (_1 - x));
}

}  // namespace fixed_point
}  // namespace fetch<|MERGE_RESOLUTION|>--- conflicted
+++ resolved
@@ -1738,18 +1738,7 @@
 template <std::uint16_t I, std::uint16_t F>
 constexpr bool FixedPoint<I, F>::IsInfinity(FixedPoint<I, F> const &x)
 {
-<<<<<<< HEAD
-  if (IsPosInfinity(x) || IsNegInfinity(x))
-  {
-    return true;
-  }
-  else
-  {
-    return false;
-  }
-=======
-  return isPosInfinity(x) || isNegInfinity(x);
->>>>>>> 099891c3
+  return IsPosInfinity(x) || IsNegInfinity(x);
 }
 
 /**
