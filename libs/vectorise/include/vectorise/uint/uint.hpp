#pragma once
//------------------------------------------------------------------------------
//
//   Copyright 2018-2019 Fetch.AI Limited
//
//   Licensed under the Apache License, Version 2.0 (the "License");
//   you may not use this file except in compliance with the License.
//   You may obtain a copy of the License at
//
//       http://www.apache.org/licenses/LICENSE-2.0
//
//   Unless required by applicable law or agreed to in writing, software
//   distributed under the License is distributed on an "AS IS" BASIS,
//   WITHOUT WARRANTIES OR CONDITIONS OF ANY KIND, either express or implied.
//   See the License for the specific language governing permissions and
//   limitations under the License.
//
//------------------------------------------------------------------------------

#include "core/containers/array.hpp"
#include "meta/has_index.hpp"
#include "meta/type_traits.hpp"
#include "vectorise/platform.hpp"

#include <algorithm>
#include <cmath>
#include <cstddef>
#include <cstdint>
#include <string>
#include <vector>

namespace fetch {
namespace vectorise {

/* Implements a subset of big number functionality.
 *
 * The purpose of this library is to implement a subset of number
 * functionalities that is handy when for instance computing
 * proof-of-work or other big uint manipulations.
 *
 * The implementation subclasses a <byte_array::ConstByteArray> such
 * one easily use this in combination with hashes etc.
 */
<<<<<<< HEAD

// TODO(issue 1383): Handle 'residual' bits in the last element of `wide_` array
=======
>>>>>>> 6b976c73
template <uint16_t S = 256>
class UInt
{
public:
  using BaseType = uint8_t;
  using WideType = uint64_t;
  enum
  {
    UINT_SIZE         = S,
    ELEMENT_SIZE      = sizeof(BaseType) * 8,
    ELEMENTS          = UINT_SIZE / ELEMENT_SIZE,
    WIDE_ELEMENT_SIZE = sizeof(WideType) * 8,
    WIDE_ELEMENTS     = (UINT_SIZE + WIDE_ELEMENT_SIZE - 1) / WIDE_ELEMENT_SIZE,
    RESIDUAL_BITS     = WIDE_ELEMENTS * WIDE_ELEMENT_SIZE - UINT_SIZE,
  };
  static_assert(S == (ELEMENTS * ELEMENT_SIZE),
                "Size must be a multiple of 8 times the base type size.");

  // TODO (issue 1393): Replace this with `std::array<...>` once C++17 feature set will be enabled.
  using WideContainerType                   = core::Array<WideType, WIDE_ELEMENTS>;
  using ContainerType                       = BaseType[ELEMENTS];
  static constexpr char const *LOGGING_NAME = "UInt";

  template <typename... T>
  using IfIsWideInitialiserList = std::enable_if_t<meta::Is<WideType>::SameAsEvery<T...>::value &&
                                                   (sizeof...(T) <= WIDE_ELEMENTS)>;

  template <typename... T>
  using IfIsBaseInitialiserList =
      std::enable_if_t<meta::Is<BaseType>::SameAsEvery<T...>::value && (sizeof...(T) <= ELEMENTS)>;

  ////////////////////
  /// constructors ///
  ////////////////////

  constexpr UInt()                      = default;
  constexpr UInt(UInt const &other)     = default;
  constexpr UInt(UInt &&other) noexcept = default;

  template <typename... T, IfIsWideInitialiserList<T...> * = nullptr>
  constexpr UInt(T &&... data)
    : wide_{{std::forward<T>(data)...}}
  {}

  template <typename... T, IfIsBaseInitialiserList<T...> * = nullptr>
  constexpr UInt(T &&... data)
    : wide_{reinterpret_cast<WideContainerType &&>(
          core::Array<BaseType, ELEMENTS>{{std::forward<T>(data)...}})}
  {}

  template <typename T, meta::IfIsAByteArray<T> * = nullptr>
  UInt(T const &other);
  template <typename T, meta::IfIsUnsignedInteger<T> * = nullptr>
  constexpr UInt(T number);

  ////////////////////////////
  /// assignment operators ///
  ////////////////////////////

  constexpr UInt &operator=(UInt const &v);
  template <typename ArrayType>
  meta::IfHasIndex<ArrayType, UInt> &operator=(ArrayType const &v);
  template <typename T>
  constexpr meta::IfHasNoIndex<T, UInt> &operator=(T const &v);

  /////////////////////////////////////////////
  /// comparison operators for UInt objects ///
  /////////////////////////////////////////////

  constexpr bool operator==(UInt const &other) const;
  constexpr bool operator!=(UInt const &other) const;
  constexpr bool operator<(UInt const &o) const;
  constexpr bool operator>(UInt const &o) const;
  constexpr bool operator<=(UInt const &o) const;
  constexpr bool operator>=(UInt const &o) const;

  ////////////////////////////////////////////////
  /// comparison operators against other types ///
  ////////////////////////////////////////////////

  template <typename T>
  constexpr meta::IfIsUnsignedInteger<T, bool> operator==(T o) const;
  template <typename T>
  constexpr meta::IfIsUnsignedInteger<T, bool> operator!=(T o) const;
  template <typename T>
  constexpr meta::IfIsUnsignedInteger<T, bool> operator<(T o) const;
  template <typename T>
  constexpr meta::IfIsUnsignedInteger<T, bool> operator>(T o) const;
  template <typename T>
  constexpr meta::IfIsUnsignedInteger<T, bool> operator<=(T o) const;
  template <typename T>
  constexpr meta::IfIsUnsignedInteger<T, bool> operator>=(T o) const;

  ///////////////////////
  /// unary operators ///
  ///////////////////////

  constexpr UInt &operator++();
  constexpr UInt &operator--();
  constexpr UInt  operator~() const;

  //////////////////////////////
  /// math and bit operators ///
  //////////////////////////////

  constexpr UInt  operator+(UInt const &n) const;
  constexpr UInt  operator-(UInt const &n) const;
  constexpr UInt  operator*(UInt const &n) const;
  constexpr UInt  operator/(UInt const &n) const;
  constexpr UInt  operator%(UInt const &n) const;
  constexpr UInt  operator&(UInt const &n) const;
  constexpr UInt  operator|(UInt const &n) const;
  constexpr UInt  operator^(UInt const &n) const;
  constexpr UInt &operator+=(UInt const &n);
  constexpr UInt &operator-=(UInt const &n);
  constexpr UInt &operator*=(UInt const &n);
  constexpr UInt &operator/=(UInt const &n);
  constexpr UInt &operator%=(UInt const &n);
  constexpr UInt &operator&=(UInt const &n);
  constexpr UInt &operator|=(UInt const &n);
  constexpr UInt &operator^=(UInt const &n);
  template <typename T>
  constexpr meta::IfIsUnsignedInteger<T, UInt> operator+(T n) const;
  template <typename T>
  constexpr meta::IfIsUnsignedInteger<T, UInt> operator-(T n) const;
  template <typename T>
  constexpr meta::IfIsUnsignedInteger<T, UInt> operator*(T n) const;
  template <typename T>
  constexpr meta::IfIsUnsignedInteger<T, UInt> operator/(T n) const;
  template <typename T>
  constexpr meta::IfIsUnsignedInteger<T, UInt> operator%(T n) const;
  template <typename T>
  constexpr meta::IfIsUnsignedInteger<T, UInt> operator&(T n) const;
  template <typename T>
  constexpr meta::IfIsUnsignedInteger<T, UInt> operator|(T n) const;
  template <typename T>
  constexpr meta::IfIsUnsignedInteger<T, UInt> operator^(T n) const;
  template <typename T>
  constexpr meta::IfIsUnsignedInteger<T, UInt> &operator+=(T n);
  template <typename T>
  constexpr meta::IfIsUnsignedInteger<T, UInt> &operator-=(T n);
  template <typename T>
  constexpr meta::IfIsUnsignedInteger<T, UInt> &operator*=(T n);
  template <typename T>
  constexpr meta::IfIsUnsignedInteger<T, UInt> &operator/=(T n);
  template <typename T>
  constexpr meta::IfIsUnsignedInteger<T, UInt> &operator%=(T n);
  template <typename T>
  constexpr meta::IfIsUnsignedInteger<T, UInt> &operator&=(T n);
  template <typename T>
  constexpr meta::IfIsUnsignedInteger<T, UInt> &operator|=(T n);
  template <typename T>
  constexpr meta::IfIsUnsignedInteger<T, UInt> &operator^=(T n);

  constexpr UInt &operator<<=(std::size_t n);
  constexpr UInt &operator>>=(std::size_t n);

  constexpr std::size_t msb() const;
  constexpr std::size_t lsb() const;

  /////////////////////////
  /// element accessors ///
  /////////////////////////

  constexpr uint8_t   operator[](std::size_t n) const;
  constexpr uint8_t & operator[](std::size_t n);
  constexpr WideType  ElementAt(std::size_t n) const;
  constexpr WideType &ElementAt(std::size_t n);

  constexpr uint64_t TrimmedSize() const;
  constexpr uint64_t size() const;
  constexpr uint64_t elements() const;

  constexpr uint8_t const *pointer() const;

  template <typename T, uint16_t G>
  constexpr friend void Serialize(T &s, UInt<G> const &u);

  template <typename T, uint16_t G>
  constexpr friend void Deserialize(T &s, UInt<G> &u);

  explicit operator std::string() const;

  /////////////////
  /// constants ///
  /////////////////

  static const UInt _0;
  static const UInt _1;
  static const UInt max;

private:
  WideContainerType wide_;

  static constexpr WideType RESIDUAL_BITS_MASK{~WideType{0} >> RESIDUAL_BITS};

  constexpr ContainerType const &base() const;
  constexpr ContainerType &      base();

  struct MaxConstr
  {
  };
  constexpr UInt(MaxConstr)
  {
    for (auto &itm : wide_)
    {
      itm = ~WideType{0};
    }
    wide_[WIDE_ELEMENTS - 1] &= RESIDUAL_BITS_MASK;
  }
};

template <uint16_t S>
constexpr typename UInt<S>::ContainerType const &UInt<S>::base() const
{
  return reinterpret_cast<ContainerType const &>(wide_.data());
}

template <uint16_t S>
constexpr typename UInt<S>::ContainerType &UInt<S>::base()
{
  return reinterpret_cast<ContainerType &>(wide_.data());
}

/////////////////
/// constants ///
/////////////////

template <uint16_t S>
const UInt<S> UInt<S>::_0{0ull};
template <uint16_t S>
const UInt<S> UInt<S>::_1{1ull};
template <uint16_t S>
const UInt<S> UInt<S>::max{UInt{MaxConstr{}}};

////////////////////
/// constructors ///
////////////////////

template <uint16_t S>
template <typename T, meta::IfIsAByteArray<T> *>
UInt<S>::UInt(T const &other)
{
  if (other.size() > ELEMENTS)
  {
    throw std::runtime_error("Size of input byte array is bigger than size of this UInt type.");
  }

  std::copy(other.pointer(), other.pointer() + other.size(), base());
}

template <uint16_t S>
template <typename T, meta::IfIsUnsignedInteger<T> *>
constexpr UInt<S>::UInt(T number)
{
  // This will work properly only on LITTLE endian hardware.
  char *d                   = reinterpret_cast<char *>(wide_.data());
  *reinterpret_cast<T *>(d) = number;
}

////////////////////////////
/// assignment operators ///
////////////////////////////

template <uint16_t S>
constexpr UInt<S> &UInt<S>::operator=(UInt const &v)
{
  std::copy(v.pointer(), v.pointer() + ELEMENTS, base());
  return *this;
}

template <uint16_t S>
template <typename ArrayType>
meta::IfHasIndex<ArrayType, UInt<S>> &UInt<S>::operator=(ArrayType const &v)
{
  wide_.fill(0);
  std::copy(v.pointer(), v.pointer() + v.capacity(), base());

  return *this;
}

template <uint16_t S>
template <typename T>
constexpr meta::IfHasNoIndex<T, UInt<S>> &UInt<S>::operator=(T const &v)
{
  wide_.fill(0);
  wide_[0] = static_cast<WideType>(v);

  return *this;
}

/////////////////////////////////////////////
/// comparison operators for UInt objects ///
/////////////////////////////////////////////

template <uint16_t S>
constexpr bool UInt<S>::operator==(UInt const &other) const
{
  bool ret = true;
  for (std::size_t i = 0; i < WIDE_ELEMENTS; ++i)
  {
    ret &= (wide_[i] == other.ElementAt(i));
  }

  return ret;
}

template <uint16_t S>
constexpr bool UInt<S>::operator!=(UInt const &other) const
{
  return !(*this == other);
}

template <uint16_t S>
constexpr bool UInt<S>::operator<(UInt const &other) const
{
  // Simplified version, as we're dealing with wider elements
  for (std::size_t i = 0; i < WIDE_ELEMENTS; ++i)
  {
    if (wide_[WIDE_ELEMENTS - 1 - i] == other.ElementAt(WIDE_ELEMENTS - 1 - i))
    {
      continue;
    }
    else
    {
      return wide_[WIDE_ELEMENTS - 1 - i] < other.ElementAt(WIDE_ELEMENTS - 1 - i);
    }
  }
  return false;
}

template <uint16_t S>
constexpr bool UInt<S>::operator>(UInt const &other) const
{
  return other < (*this);
}

template <uint16_t S>
constexpr bool UInt<S>::operator<=(UInt const &other) const
{
  return (*this == other) || (*this < other);
}

template <uint16_t S>
constexpr bool UInt<S>::operator>=(UInt const &other) const
{
  return (*this == other) || (*this > other);
}

////////////////////////////////////////////////
/// comparison operators against other types ///
////////////////////////////////////////////////

template <uint16_t S>
template <typename T>
constexpr meta::IfIsUnsignedInteger<T, bool> UInt<S>::operator==(T other) const
{
  return (*this == UInt<S>(other));
}

template <uint16_t S>
template <typename T>
constexpr meta::IfIsUnsignedInteger<T, bool> UInt<S>::operator!=(T other) const
{
  return (*this != UInt<S>(other));
}

template <uint16_t S>
template <typename T>
constexpr meta::IfIsUnsignedInteger<T, bool> UInt<S>::operator<(T other) const
{
  return (*this < UInt<S>(other));
}

template <uint16_t S>
template <typename T>
constexpr meta::IfIsUnsignedInteger<T, bool> UInt<S>::operator>(T other) const
{
  return (*this > UInt<S>(other));
}

template <uint16_t S>
template <typename T>
constexpr meta::IfIsUnsignedInteger<T, bool> UInt<S>::operator<=(T other) const
{
  return (*this <= UInt<S>(other));
}

template <uint16_t S>
template <typename T>
constexpr meta::IfIsUnsignedInteger<T, bool> UInt<S>::operator>=(T other) const
{
  return (*this >= UInt<S>(other));
}

///////////////////////
/// unary operators ///
//////////////////////1/

template <uint16_t S>
constexpr UInt<S> &UInt<S>::operator++()
{
  *this += _1;

  return *this;
}

template <uint16_t S>
constexpr UInt<S> &UInt<S>::operator--()
{
  *this -= _1;

  return *this;
}

template <uint16_t S>
constexpr UInt<S> UInt<S>::operator~() const
{
  UInt<S> retval;
  for (std::size_t i{0}; i < WIDE_ELEMENTS; ++i)
  {
    retval.wide_[i] = ~wide_[i];
  }
  retval.wide_[WIDE_ELEMENTS - 1] &= RESIDUAL_BITS_MASK;

  return retval;
}

//////////////////////////////
/// math and bit operators ///
//////////////////////////////

template <uint16_t S>
constexpr UInt<S> UInt<S>::operator+(UInt<S> const &n) const
{
  UInt<S> ret{*this};
  ret += n;

  return ret;
}

template <uint16_t S>
constexpr UInt<S> UInt<S>::operator-(UInt<S> const &n) const
{
  UInt<S> ret{*this};
  ret -= n;

  return ret;
}

template <uint16_t S>
constexpr UInt<S> UInt<S>::operator*(UInt<S> const &n) const
{
  UInt<S> ret{*this};
  ret *= n;

  return ret;
}

template <uint16_t S>
constexpr UInt<S> UInt<S>::operator/(UInt<S> const &n) const
{
  UInt<S> ret{*this};
  ret /= n;

  return ret;
}

template <uint16_t S>
constexpr UInt<S> UInt<S>::operator%(UInt<S> const &n) const
{
  UInt<S> ret{*this};
  ret %= n;

  return ret;
}

template <uint16_t S>
constexpr UInt<S> UInt<S>::operator&(UInt<S> const &n) const
{
  UInt<S> ret{*this};
  ret &= n;

  return ret;
}

template <uint16_t S>
constexpr UInt<S> UInt<S>::operator|(UInt<S> const &n) const
{
  UInt<S> ret{*this};
  ret |= n;

  return ret;
}

template <uint16_t S>
constexpr UInt<S> UInt<S>::operator^(UInt<S> const &n) const
{
  UInt<S> ret{*this};
  ret ^= n;

  return ret;
}

template <uint16_t S>
constexpr UInt<S> &UInt<S>::operator+=(UInt<S> const &n)
{
  UInt<S>::WideType carry = 0, new_carry = 0;
  for (std::size_t i = 0; i < WIDE_ELEMENTS; ++i)
  {
    // if sum of elements is smaller than the element itself, then we have overflow and carry
    new_carry = (wide_[i] + n.ElementAt(i) + carry < wide_[i]) ? 1 : 0;
    wide_[i] += n.ElementAt(i) + carry;
    carry = new_carry;
  }

  return *this;
}

template <uint16_t S>
constexpr UInt<S> &UInt<S>::operator-=(UInt<S> const &n)
{
  if (*this < n)
  {
    *this = _0;
  }
  UInt<S>::WideType carry = 0, new_carry = 0;
  for (std::size_t i = 0; i < WIDE_ELEMENTS; ++i)
  {
    // if diff of the elements is larger than the element itself, then we have underflow and carry
    new_carry = (wide_[i] - n.ElementAt(i) - carry > wide_[i]) ? 1 : 0;
    wide_[i] -= n.ElementAt(i) + carry;
    carry = new_carry;
  }

  return *this;
}

// Implementation for 256-bits only
template <>
constexpr UInt<256> &UInt<256>::operator*=(UInt<256> const &n)
{
  // Calculate all products between each uint64_t element in the UInts
  // Use int128_t type to hold the actual product.
  __uint128_t products[WIDE_ELEMENTS][WIDE_ELEMENTS] = {};

  for (std::size_t i = 0; i < WIDE_ELEMENTS; ++i)
  {
    for (std::size_t j = 0; j < WIDE_ELEMENTS; ++j)
    {
      // Note: C++14 does not have constexpr std::array, we need to cast the array
      products[i][j] =
          static_cast<__uint128_t>(wide_[i]) * static_cast<__uint128_t>(n.ElementAt(j));
    }
  }

  /* If a, b, two UInt<256> numbers, with the following elements (little endian order):
   * |  a[3]  |  a[2]  |  a[1]  |  a[0]  |
   * |  b[3]  |  b[2]  |  b[1]  |  b[0]  |
   * Then both can be written in the following form:
   * a = a[0] + (a[1] << 64) + (a[2] << 128) + (a[3] << 192)
   * b = b[0] + (b[1] << 64) + (b[2] << 128) + (b[3] << 192)
   *
   * Then a * b is the following, truncating terms left shifted over 192 bits:
   * a * b =  a[0] * b[0]
   *       + (a[0] * b[1] + a[1] * b[0]) << 64
   *       + (a[0] * b[2] + a[1] * b[1] + a[2] * b[0]) << 128
   *       + (a[0] * b[3] + a[1] * b[2] + a[2] * b[1] + a[3] * b[0]) << 192
   * In order to be accurate, we calculate these terms as 128-bit quantities and we add the
   * high-64-bits as carry to the next term
   */

  __uint128_t carry = 0, terms[WIDE_ELEMENTS] = {};
  terms[0] = products[0][0];
  carry    = static_cast<WideType>(terms[0] >> WIDE_ELEMENT_SIZE);
  terms[1] = products[0][1] + products[1][0] + carry;
  carry    = static_cast<WideType>(terms[1] >> WIDE_ELEMENT_SIZE);
  terms[2] = products[0][2] + products[1][1] + products[2][0] + carry;
  carry    = static_cast<WideType>(terms[2] >> WIDE_ELEMENT_SIZE);
  terms[3] = products[0][3] + products[1][2] + products[2][1] + products[3][0] + carry;
  carry    = static_cast<WideType>(terms[3] >> WIDE_ELEMENT_SIZE);
  // TODO: decide what to do with overflow if carry > 0

  for (std::size_t i = 0; i < WIDE_ELEMENTS; ++i)
  {
    wide_[i] = static_cast<WideType>(terms[i]);
  }

  return *this;
}

template <uint16_t S>
constexpr UInt<S> &UInt<S>::operator/=(UInt<S> const &n)
{
  if (n == _0)
  {
    throw std::runtime_error("division by zero!");
  }
  if (n == _1)
  {
    *this = n;
    return *this;
  }
  if (*this == n)
  {
    *this = _1;
    return *this;
  }
  if (*this == _0)
  {
    *this = _0;
    return *this;
  }
  // No fractions supported, if *this < n return 0
  if (*this < _0)
  {
    *this = _0;
    return *this;
  }

  // Actual integer division algorithm
  // First simplify dividend/divisor by shifting right by min LSB bit
  // Essentially divide both by 2 as long as the LSB is zero
  UInt<S>     N{*this}, D{n};
  std::size_t lsb = std::min(N.lsb(), D.lsb());
  N >>= lsb;
  D >>= lsb;
  UInt<S> multiple = 1u;

  // Find smallest multiple of divisor (D) that is larger than the dividend (N)
  while (N > D)
  {
    D <<= 1;
    multiple <<= 1;
  }
  // Calculate Quotient in a loop, essentially divide divisor by 2 and subtract from Remainder
  // Add multiple to Quotient
  UInt<S> Q = _0, R = N;
  do
  {
    if (R >= D)
    {
      R -= D;
      Q += multiple;
    }
    D >>= 1;  // Divide by two.
    multiple >>= 1;
  } while (multiple != 0u);

  // Return the Quotient
  *this = Q;
  return *this;
}

template <uint16_t S>
constexpr UInt<S> &UInt<S>::operator%=(UInt<S> const &n)
{
  UInt<S> q = *this / n;
  *this -= q * n;
  return *this;
}

template <uint16_t S>
constexpr UInt<S> &UInt<S>::operator&=(UInt<S> const &n)
{
  for (std::size_t i = 0; i < WIDE_ELEMENTS; ++i)
  {
    wide_[i] &= n.ElementAt(i);
  }

  return *this;
}

template <uint16_t S>
constexpr UInt<S> &UInt<S>::operator|=(UInt<S> const &n)
{
  for (std::size_t i = 0; i < WIDE_ELEMENTS; ++i)
  {
    wide_[i] |= n.ElementAt(i);
  }

  return *this;
}

template <uint16_t S>
constexpr UInt<S> &UInt<S>::operator^=(UInt<S> const &n)
{
  for (std::size_t i = 0; i < WIDE_ELEMENTS; ++i)
  {
    wide_[i] ^= n.ElementAt(i);
  }

  return *this;
}

template <uint16_t S>
template <typename T>
constexpr meta::IfIsUnsignedInteger<T, UInt<S>> UInt<S>::operator+(T n) const
{
  UInt<S> ret{*this}, nint{n};
  ret += nint;

  return std::move(ret);
}

template <uint16_t S>
template <typename T>
constexpr meta::IfIsUnsignedInteger<T, UInt<S>> UInt<S>::operator-(T n) const
{
  UInt<S> ret{*this}, nint{n};
  ret -= nint;

  return std::move(ret);
}

template <uint16_t S>
template <typename T>
constexpr meta::IfIsUnsignedInteger<T, UInt<S>> UInt<S>::operator*(T n) const
{
  UInt<S> ret{*this}, nint{n};
  ret *= nint;

  return std::move(ret);
}

template <uint16_t S>
template <typename T>
constexpr meta::IfIsUnsignedInteger<T, UInt<S>> UInt<S>::operator/(T n) const
{
  UInt<S> ret{*this}, nint{n};
  ret /= nint;

  return std::move(ret);
}

template <uint16_t S>
template <typename T>
constexpr meta::IfIsUnsignedInteger<T, UInt<S>> UInt<S>::operator%(T n) const
{
  UInt<S> ret{*this}, nint{n};
  ret %= nint;

  return std::move(ret);
}

template <uint16_t S>
template <typename T>
constexpr meta::IfIsUnsignedInteger<T, UInt<S>> UInt<S>::operator&(T n) const
{
  UInt<S> ret{*this}, nint{n};
  ret &= nint;

  return std::move(ret);
}

template <uint16_t S>
template <typename T>
constexpr meta::IfIsUnsignedInteger<T, UInt<S>> UInt<S>::operator|(T n) const
{
  UInt<S> ret{*this}, nint{n};
  ret |= nint;

  return std::move(ret);
}

template <uint16_t S>
template <typename T>
constexpr meta::IfIsUnsignedInteger<T, UInt<S>> UInt<S>::operator^(T n) const
{
  UInt<S> ret{*this}, nint{n};
  ret ^= nint;

  return std::move(ret);
}

template <uint16_t S>
template <typename T>
constexpr meta::IfIsUnsignedInteger<T, UInt<S>> &UInt<S>::operator+=(T n)
{
  UInt<S> nint{n};
  *this += nint;

  return *this;
}

template <uint16_t S>
template <typename T>
constexpr meta::IfIsUnsignedInteger<T, UInt<S>> &UInt<S>::operator-=(T n)
{
  UInt<S> nint{n};
  *this -= nint;

  return *this;
}

template <uint16_t S>
template <typename T>
constexpr meta::IfIsUnsignedInteger<T, UInt<S>> &UInt<S>::operator*=(T n)
{
  UInt<S> nint{n};
  *this *= nint;

  return *this;
}

template <uint16_t S>
template <typename T>
constexpr meta::IfIsUnsignedInteger<T, UInt<S>> &UInt<S>::operator/=(T n)
{
  UInt<S> nint{n};
  *this /= nint;

  return *this;
}

template <uint16_t S>
template <typename T>
constexpr meta::IfIsUnsignedInteger<T, UInt<S>> &UInt<S>::operator%=(T n)
{
  UInt<S> nint{n};
  *this %= nint;

  return *this;
}

template <uint16_t S>
template <typename T>
constexpr meta::IfIsUnsignedInteger<T, UInt<S>> &UInt<S>::operator&=(T n)
{
  UInt<S> nint{n};
  *this &= nint;

  return *this;
}

template <uint16_t S>
template <typename T>
constexpr meta::IfIsUnsignedInteger<T, UInt<S>> &UInt<S>::operator|=(T n)
{
  UInt<S> nint{n};
  *this |= nint;

  return *this;
}

template <uint16_t S>
template <typename T>
constexpr meta::IfIsUnsignedInteger<T, UInt<S>> &UInt<S>::operator^=(T n)
{
  UInt<S> nint{n};
  *this ^= nint;

  return *this;
}

template <uint16_t S>
constexpr UInt<S> &UInt<S>::operator<<=(std::size_t bits)
{
  std::size_t full_words = bits / (sizeof(uint64_t) * 8);
  std::size_t real_bits  = bits - full_words * sizeof(uint64_t) * 8;
  std::size_t nbits      = WIDE_ELEMENT_SIZE - real_bits;
  // No actual shifting involved, just move the elements
  if (full_words)
  {
    for (std::size_t i = WIDE_ELEMENTS - 1; i >= full_words; i--)
    {
      wide_[i] = wide_[i - full_words];
    }
    for (std::size_t i = 0; i < full_words; i++)
    {
      wide_[i] = 0;
    }
  }
  // If real_bits == 0, nothing to do
  if (real_bits)
  {
    WideType carry = 0;
    for (std::size_t i = 0; i < WIDE_ELEMENTS; i++)
    {
      WideType val = wide_[i];
      wide_[i]     = (val << real_bits) | carry;
      carry        = val >> nbits;
    }
  }

  return *this;
}

template <uint16_t S>
constexpr UInt<S> &UInt<S>::operator>>=(std::size_t bits)
{
  std::size_t full_words = bits / (sizeof(uint64_t) * 8);
  std::size_t real_bits  = bits - full_words * sizeof(uint64_t) * 8;
  std::size_t nbits      = WIDE_ELEMENT_SIZE - real_bits;
  // No actual shifting involved, just move the elements
  if (full_words)
  {
    for (std::size_t i = 0; i < WIDE_ELEMENTS - full_words; i++)
    {
      wide_[i] = wide_[i + full_words];
    }
    for (std::size_t i = 0; i < full_words; i++)
    {
      wide_[WIDE_ELEMENTS - i - 1] = 0;
    }
  }

  // If real_bits == 0, nothing to do
  if (real_bits)
  {
    WideType carry = 0;
    for (std::size_t i = 0; i < WIDE_ELEMENTS; i++)
    {
      WideType val                 = wide_[WIDE_ELEMENTS - 1 - i];
      wide_[WIDE_ELEMENTS - 1 - i] = (val >> real_bits) | carry;
      carry                        = val << nbits;
    }
  }

  return *this;
}

template <uint16_t S>
constexpr std::size_t UInt<S>::msb() const
{
  std::size_t msb = 0;
  for (std::size_t i = 0; i < WIDE_ELEMENTS; i++)
  {
    std::size_t msbi = platform::CountLeadingZeroes64(wide_[WIDE_ELEMENTS - 1 - i]);
    msb += msbi;
    if (msbi < 64)
    {
      return msb;
    }
  }
  return msb;
}

template <uint16_t S>
constexpr std::size_t UInt<S>::lsb() const
{
  std::size_t lsb = 0;
  for (std::size_t i = 0; i < WIDE_ELEMENTS; i++)
  {
    std::size_t lsbi = platform::CountTrailingZeroes64(wide_[i]);
    lsb += lsbi;
    if (lsb < 64)
    {
      return lsb;
    }
  }
  return lsb;
}

/////////////////////////
/// element accessors ///
/////////////////////////

template <uint16_t S>
constexpr uint8_t UInt<S>::operator[](std::size_t n) const
{
  return base()[n];
}

template <uint16_t S>
constexpr uint8_t &UInt<S>::operator[](std::size_t n)
{
  return base()[n];
}

template <uint16_t S>
constexpr typename UInt<S>::WideType UInt<S>::ElementAt(std::size_t n) const
{
  return wide_[n];
}

template <uint16_t S>
constexpr typename UInt<S>::WideType &UInt<S>::ElementAt(std::size_t n)
{
  return wide_[n];
}

template <uint16_t S>
constexpr uint64_t UInt<S>::TrimmedSize() const
{
  uint64_t ret = WIDE_ELEMENTS;
  while ((ret != 0) && (wide_[ret - 1] == 0))
  {
    --ret;
  }
  return ret;
}

template <uint16_t S>
constexpr uint8_t const *UInt<S>::pointer() const
{
  return reinterpret_cast<uint8_t const *>(wide_.data());
}

template <uint16_t S>
constexpr uint64_t UInt<S>::size() const
{
  return ELEMENTS;
}

template <uint16_t S>
constexpr uint64_t UInt<S>::elements() const
{
  return WIDE_ELEMENTS;
}

template <uint16_t S>
UInt<S>::operator std::string() const
{
  std::stringstream ret;
  ret << std::hex;
  ret.fill('0');
  for (std::size_t i = 0; i < ELEMENTS; ++i)
  {
    ret << std::setw(2) << static_cast<uint16_t>(base()[ELEMENTS - i - 1]);
  }

  return ret.str();
}

inline double Log(UInt<256> const &x)
{
  uint64_t last_word = x.ElementAt(x.TrimmedSize() - 1);

  uint64_t tz       = uint64_t(platform::CountTrailingZeroes64(last_word));
  uint64_t exponent = (last_word << 3) - tz;

  return double(exponent) + std::log(double(last_word << tz) * (1. / double(uint32_t(-1))));
}

inline double ToDouble(UInt<256> const &x)
{
  uint64_t last_word = x.ElementAt(x.TrimmedSize() - 1);

  auto tz       = static_cast<uint16_t>(platform::CountTrailingZeroes64(last_word));
  auto exponent = static_cast<uint16_t>((last_word << 3u) - tz);

  assert(exponent < 1023);

  union
  {
    double   value;
    uint64_t bits;
  } conv;

  conv.bits = 0;
  conv.bits |= uint64_t(uint64_t(exponent & ((1u << 12u) - 1)) << 52u);
  conv.bits |= uint64_t((last_word << (20u + tz)) & ((1ull << 53u) - 1));
  return conv.value;
}

template <typename T, uint16_t S>
constexpr void Serialize(T &s, UInt<S> const &u)
{
  for (std::size_t i = 0; i < u.elements(); i++)
  {
    s << u.ElementAt(i);
  }
}

template <typename T, uint16_t S>
constexpr void Deserialize(T &s, UInt<S> &u)
{
  for (std::size_t i = 0; i < u.elements(); i++)
  {
    s >> u.ElementAt(i);
  }
}

}  // namespace vectorise
}  // namespace fetch<|MERGE_RESOLUTION|>--- conflicted
+++ resolved
@@ -41,11 +41,8 @@
  * The implementation subclasses a <byte_array::ConstByteArray> such
  * one easily use this in combination with hashes etc.
  */
-<<<<<<< HEAD
 
 // TODO(issue 1383): Handle 'residual' bits in the last element of `wide_` array
-=======
->>>>>>> 6b976c73
 template <uint16_t S = 256>
 class UInt
 {
@@ -64,7 +61,6 @@
   static_assert(S == (ELEMENTS * ELEMENT_SIZE),
                 "Size must be a multiple of 8 times the base type size.");
 
-  // TODO (issue 1393): Replace this with `std::array<...>` once C++17 feature set will be enabled.
   using WideContainerType                   = core::Array<WideType, WIDE_ELEMENTS>;
   using ContainerType                       = BaseType[ELEMENTS];
   static constexpr char const *LOGGING_NAME = "UInt";
