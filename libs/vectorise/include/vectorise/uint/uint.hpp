--- conflicted
+++ resolved
@@ -220,15 +220,10 @@
   {
     return wide_[n];
   }
-<<<<<<< HEAD
-
-  constexpr WideType &ElementAt(std::size_t n);
-=======
   constexpr WideType &ElementAt(std::size_t n)
   {
     return wide_[n];
   }
->>>>>>> c1aa9be1
 
   constexpr uint64_t TrimmedWideSize() const;
   constexpr uint64_t TrimmedSize() const;
@@ -1107,15 +1102,6 @@
 }
 
 template <uint16_t S>
-<<<<<<< HEAD
-constexpr typename UInt<S>::WideType &UInt<S>::ElementAt(std::size_t n)
-{
-  return wide_[n];
-}
-
-template <uint16_t S>
-=======
->>>>>>> c1aa9be1
 constexpr uint64_t UInt<S>::TrimmedWideSize() const
 {
   uint64_t ret = WIDE_ELEMENTS;
@@ -1225,34 +1211,5 @@
   return s;
 }
 
-<<<<<<< HEAD
-template <typename T>
-constexpr meta::EnableIf<std::is_same<meta::Decay<T>, UInt<256>>::value, double> ToDouble(T &&x)
-{
-  auto const msw_size{x.TrimmedWideSize()};
-  if (0 == msw_size)
-  {
-    return 0;
-  }
-
-  const auto     msw_index{msw_size - 1};
-  const uint64_t most_significant_word = x.ElementAt(msw_index);
-  auto           retval = pow(2, static_cast<double>(msw_index * x.WIDE_ELEMENT_SIZE)) *
-                static_cast<double>(most_significant_word);
-
-  if (msw_index > 0 and most_significant_word < (1ull << 49))
-  {
-    auto const     next_idx{msw_index - 1};
-    uint64_t const word2 = x.ElementAt(next_idx);
-    auto           v2 =
-        pow(2, static_cast<double>(next_idx * x.WIDE_ELEMENT_SIZE)) * static_cast<double>(word2);
-    retval += v2;
-  }
-
-  return retval;
-}
-
-=======
->>>>>>> c1aa9be1
 }  // namespace vectorise
 }  // namespace fetch