#pragma once
#include <cstddef>
#include <cstdint>

namespace fetch {
namespace vectorize {

template <typename T, std::size_t>
struct VectorInfo
{
  typedef T naitve_type;
  typedef T register_type;
};
<<<<<<< HEAD
}  // namespace vectorize
}  // namespace fetch

#endif
=======
}
}
>>>>>>> 9d7af97f
<|MERGE_RESOLUTION|>--- conflicted
+++ resolved
@@ -11,12 +11,5 @@
   typedef T naitve_type;
   typedef T register_type;
 };
-<<<<<<< HEAD
 }  // namespace vectorize
 }  // namespace fetch
-
-#endif
-=======
-}
-}
->>>>>>> 9d7af97f
