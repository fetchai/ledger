--- conflicted
+++ resolved
@@ -1,14 +1,7 @@
-<<<<<<< HEAD
-#ifndef VECTORIZE_ITERATOR_HPP
-#define VECTORIZE_ITERATOR_HPP
+#pragma once
 
 #include "vectorise/register.hpp"
 
-=======
-#pragma once
-//#include"vectorise/memory/shared_array.hpp"
-//#include"vectorise/memory/array.hpp"
->>>>>>> 9d7af97f
 #include <cassert>
 
 namespace fetch {
@@ -48,12 +41,5 @@
   mm_register_type *ptr_;
   mm_register_type *end_;
 };
-<<<<<<< HEAD
 }  // namespace vectorize
 }  // namespace fetch
-
-#endif
-=======
-}
-}
->>>>>>> 9d7af97f
