--- conflicted
+++ resolved
@@ -192,16 +192,11 @@
 
 inline VectorRegister<int32_t, 128> operator~(VectorRegister<int32_t, 128> const &x)
 {
-<<<<<<< HEAD
   return VectorRegister<int32_t, 128>(_mm_xor_si128(x.data(), _mm_cmpeq_epi32(x.data(), x.data())));
-=======
-  return {_mm_sub_epi32(_mm_setzero_si128(), x.data())};
->>>>>>> 22f6310a
 }
 
 inline VectorRegister<int32_t, 256> operator~(VectorRegister<int32_t, 256> const &x)
 {
-<<<<<<< HEAD
   return VectorRegister<int32_t, 256>(
       _mm256_xor_si256(x.data(), _mm256_cmpeq_epi32(x.data(), x.data())));
 }
@@ -209,28 +204,10 @@
 inline VectorRegister<int32_t, 128> operator-(VectorRegister<int32_t, 128> const &x)
 {
   return VectorRegister<int32_t, 128>(_mm_sub_epi32(_mm_setzero_si128(), x.data()));
-=======
-  return {_mm256_sub_epi32(_mm256_setzero_si256(), x.data())};
-}
-
-inline VectorRegister<int32_t, 128> operator+(VectorRegister<int32_t, 128> const &a,
-                                              VectorRegister<int32_t, 128> const &b)
-{
-  __m128i ret = _mm_add_epi32(a.data(), b.data());
-  return {ret};
-}
-
-inline VectorRegister<int32_t, 256> operator+(VectorRegister<int32_t, 256> const &a,
-                                              VectorRegister<int32_t, 256> const &b)
-{
-  __m256i ret = _mm256_add_epi32(a.data(), b.data());
-  return {ret};
->>>>>>> 22f6310a
 }
 
 inline VectorRegister<int32_t, 256> operator-(VectorRegister<int32_t, 256> const &x)
 {
-<<<<<<< HEAD
   return VectorRegister<int32_t, 256>(_mm256_sub_epi32(_mm256_setzero_si256(), x.data()));
 }
 
@@ -261,32 +238,6 @@
 FETCH_ADD_OPERATOR(==, int32_t, 256, __m256i, _mm256_cmpeq_epi32)
 
 #undef FETCH_ADD_OPERATOR
-=======
-  __m128i ret = _mm_sub_epi32(a.data(), b.data());
-  return {ret};
-}
-
-inline VectorRegister<int32_t, 256> operator-(VectorRegister<int32_t, 256> const &a,
-                                              VectorRegister<int32_t, 256> const &b)
-{
-  __m256i ret = _mm256_sub_epi32(a.data(), b.data());
-  return {ret};
-}
-
-inline VectorRegister<int32_t, 128> operator*(VectorRegister<int32_t, 128> const &a,
-                                              VectorRegister<int32_t, 128> const &b)
-{
-  __m128i ret = _mm_mullo_epi32(a.data(), b.data());
-  return {ret};
-}
-
-inline VectorRegister<int32_t, 256> operator*(VectorRegister<int32_t, 256> const &a,
-                                              VectorRegister<int32_t, 256> const &b)
-{
-  __m256i ret = _mm256_mullo_epi32(a.data(), b.data());
-  return {ret};
-}
->>>>>>> 22f6310a
 
 inline VectorRegister<int32_t, 128> operator/(VectorRegister<int32_t, 128> const &a,
                                               VectorRegister<int32_t, 128> const &b)
@@ -332,57 +283,16 @@
   return {ret};
 }
 
-<<<<<<< HEAD
 inline VectorRegister<int32_t, 128> operator!=(VectorRegister<int32_t, 128> const &a,
                                                VectorRegister<int32_t, 128> const &b)
 {
   return ~(a == b);
-=======
-#define FETCH_ADD_OPERATOR(op, type, L, fnc)                                       \
-  inline VectorRegister<type, 128> operator op(VectorRegister<type, 128> const &a, \
-                                               VectorRegister<type, 128> const &b) \
-  {                                                                                \
-    L ret = fnc(a.data(), b.data());                                               \
-    return {ret};                                                                  \
-  }
-
-FETCH_ADD_OPERATOR(==, int32_t, __m128i, _mm_cmpeq_epi32)
-FETCH_ADD_OPERATOR(>, int32_t, __m128i, _mm_cmpgt_epi32)
-
-#undef FETCH_ADD_OPERATOR
-
-#define FETCH_ADD_OPERATOR(op, type, L, fnc)                                       \
-  inline VectorRegister<type, 256> operator op(VectorRegister<type, 256> const &a, \
-                                               VectorRegister<type, 256> const &b) \
-  {                                                                                \
-    L ret = fnc(a.data(), b.data());                                               \
-    return {ret};                                                                  \
-  }
-
-FETCH_ADD_OPERATOR(==, int32_t, __m256i, _mm256_cmpeq_epi32)
-FETCH_ADD_OPERATOR(>, int32_t, __m256i, _mm256_cmpgt_epi32)
-
-#undef FETCH_ADD_OPERATOR
-
-inline VectorRegister<int32_t, 128> operator!=(VectorRegister<int32_t, 128> const &a,
-                                               VectorRegister<int32_t, 128> const &b)
-{
-  __m128i ret = (a == b).data();
-  ret         = _mm_andnot_si128(ret, ret);
-  return {ret};
->>>>>>> 22f6310a
 }
 
 inline VectorRegister<int32_t, 256> operator!=(VectorRegister<int32_t, 256> const &a,
                                                VectorRegister<int32_t, 256> const &b)
 {
-<<<<<<< HEAD
   return ~(a == b);
-=======
-  __m256i ret = (a == b).data();
-  ret         = _mm256_andnot_si256(ret, ret);
-  return {ret};
->>>>>>> 22f6310a
 }
 
 inline VectorRegister<int32_t, 128> operator<(VectorRegister<int32_t, 128> const &a,
@@ -400,45 +310,25 @@
 inline VectorRegister<int32_t, 128> operator<=(VectorRegister<int32_t, 128> const &a,
                                                VectorRegister<int32_t, 128> const &b)
 {
-<<<<<<< HEAD
   return (a < b) | (a == b);
-=======
-  __m128i ret = _mm_or_si128((a < b).data(), (a == b).data());
-  return {ret};
->>>>>>> 22f6310a
 }
 
 inline VectorRegister<int32_t, 256> operator<=(VectorRegister<int32_t, 256> const &a,
                                                VectorRegister<int32_t, 256> const &b)
 {
-<<<<<<< HEAD
   return (a < b) | (a == b);
-=======
-  __m256i ret = _mm256_or_si256((a < b).data(), (a == b).data());
-  return {ret};
->>>>>>> 22f6310a
 }
 
 inline VectorRegister<int32_t, 128> operator>=(VectorRegister<int32_t, 128> const &a,
                                                VectorRegister<int32_t, 128> const &b)
 {
-<<<<<<< HEAD
   return (a > b) | (a == b);
-=======
-  __m128i ret = _mm_or_si128((a < b).data(), (a == b).data());
-  return {ret};
->>>>>>> 22f6310a
 }
 
 inline VectorRegister<int32_t, 256> operator>=(VectorRegister<int32_t, 256> const &a,
                                                VectorRegister<int32_t, 256> const &b)
 {
-<<<<<<< HEAD
   return (a > b) | (a == b);
-=======
-  __m256i ret = _mm256_or_si256((a > b).data(), (a == b).data());
-  return {ret};
->>>>>>> 22f6310a
 }
 
 inline int32_t first_element(VectorRegister<int32_t, 128> const &x)
