#pragma once
//------------------------------------------------------------------------------
//
//   Copyright 2018-2019 Fetch.AI Limited
//
//   Licensed under the Apache License, Version 2.0 (the "License");
//   you may not use this file except in compliance with the License.
//   You may obtain a copy of the License at
//
//       http://www.apache.org/licenses/LICENSE-2.0
//
//   Unless required by applicable law or agreed to in writing, software
//   distributed under the License is distributed on an "AS IS" BASIS,
//   WITHOUT WARRANTIES OR CONDITIONS OF ANY KIND, either express or implied.
//   See the License for the specific language governing permissions and
//   limitations under the License.
//
//------------------------------------------------------------------------------

#include "vectorise/arch/avx2/register_int64.hpp"
#include "vectorise/fixed_point/fixed_point.hpp"

#include <cmath>
#include <cstddef>
#include <cstdint>
#include <emmintrin.h>
#include <immintrin.h>
#include <iostream>
#include <smmintrin.h>

namespace fetch {
namespace vectorise {

ADD_REGISTER_SIZE(fetch::fixed_point::fp64_t, 256);

template <>
class VectorRegister<fixed_point::fp64_t, 128> : public BaseVectorRegisterType
{
public:
  using type           = fixed_point::fp64_t;
  using MMRegisterType = __m128i;

  enum
  {
    E_VECTOR_SIZE   = 128,
    E_REGISTER_SIZE = sizeof(MMRegisterType),
    E_BLOCK_COUNT   = E_REGISTER_SIZE / sizeof(type)
  };

  static_assert((E_BLOCK_COUNT * sizeof(type)) == E_REGISTER_SIZE,
                "type cannot be contained in the given register size.");

  VectorRegister() = default;
  VectorRegister(type const *d)  // NOLINT
  {
    data_ = _mm_load_si128(reinterpret_cast<MMRegisterType const *>(d->pointer()));
  }
  VectorRegister(std::initializer_list<type> const &list)
  {
    data_ = _mm_load_si128(reinterpret_cast<MMRegisterType const *>(list.begin()));
  }
  VectorRegister(MMRegisterType const &d)  // NOLINT
    : data_(d)
  {}
  VectorRegister(MMRegisterType &&d)  // NOLINT
    : data_(d)
  {}
  VectorRegister(type const &c)  // NOLINT
  {
    data_ = _mm_set1_epi64x(c.Data());
  }

  explicit operator MMRegisterType()
  {
    return data_;
  }

  void Store(type *ptr) const
  {
    _mm_store_si128(reinterpret_cast<MMRegisterType *>(ptr), data_);
  }

  void Stream(type *ptr) const
  {
    _mm_stream_si128(reinterpret_cast<MMRegisterType *>(ptr), data_);
  }

  MMRegisterType const &data() const
  {
    return data_;
  }
  MMRegisterType &data()
  {
    return data_;
  }

  static const VectorRegister _0()
  {
    return VectorRegister(_mm_setzero_si128());
  }
  static const VectorRegister MaskNaN(VectorRegister const x)
  {
    return VectorRegister((VectorRegister<int64_t, E_VECTOR_SIZE>(x.data()) ==
                           VectorRegister<int64_t, E_VECTOR_SIZE>(fixed_point::fp64_t::NaN.Data()))
                              .data());
  }
  static const VectorRegister MaskPosInf()
  {
    return VectorRegister(fixed_point::fp64_t::POSITIVE_INFINITY);
  }
  static const VectorRegister MaskNegInf()
  {
    return VectorRegister(fixed_point::fp64_t::NEGATIVE_INFINITY);
  }
  static const VectorRegister MaskAllBits()
  {
    return VectorRegister(_mm_cmpeq_epi64(_mm_setzero_si128(), _mm_setzero_si128()));
  }
  static const VectorRegister MaskMax()
  {
    return VectorRegister(fixed_point::fp64_t::FP_MAX);
  }
  static const VectorRegister MaskMin()
  {
    return VectorRegister(fixed_point::fp64_t::FP_MIN);
  }

private:
  MMRegisterType data_;
};

template <>
class VectorRegister<fixed_point::fp64_t, 256> : public BaseVectorRegisterType
{
public:
  using type           = fixed_point::fp64_t;
  using MMRegisterType = __m256i;

  enum
  {
    E_VECTOR_SIZE   = 256,
    E_REGISTER_SIZE = sizeof(MMRegisterType),
    E_BLOCK_COUNT   = E_REGISTER_SIZE / sizeof(type)
  };

  static_assert((E_BLOCK_COUNT * sizeof(type)) == E_REGISTER_SIZE,
                "type cannot be contained in the given register size.");

  VectorRegister() = default;
  VectorRegister(type const *d)  // NOLINT
  {
    data_ = _mm256_load_si256(reinterpret_cast<MMRegisterType const *>(d->pointer()));
  }
  VectorRegister(std::initializer_list<type> const &list)
  {
    data_ = _mm256_load_si256(reinterpret_cast<MMRegisterType const *>(list.begin()));
  }
  VectorRegister(MMRegisterType const &d)  // NOLINT
    : data_(d)
  {}
  VectorRegister(MMRegisterType &&d)  // NOLINT
    : data_(d)
  {}
  VectorRegister(type const &c)  // NOLINT
  {
    data_ = _mm256_set1_epi64x(c.Data());
  }

  explicit operator MMRegisterType()
  {
    return data_;
  }

  void Store(type *ptr) const
  {
    _mm256_store_si256(reinterpret_cast<MMRegisterType *>(ptr), data_);
  }

  void Stream(type *ptr) const
  {
    _mm256_stream_si256(reinterpret_cast<MMRegisterType *>(ptr), data_);
  }

  MMRegisterType const &data() const
  {
    return data_;
  }
  MMRegisterType &data()
  {
    return data_;
  }

  static const VectorRegister _0()
  {
    return VectorRegister(_mm256_setzero_si256());
  }
  static const VectorRegister MaskNaN(VectorRegister const x)
  {
    return VectorRegister((VectorRegister<int64_t, E_VECTOR_SIZE>(x.data()) ==
                           VectorRegister<int64_t, E_VECTOR_SIZE>(fixed_point::fp64_t::NaN.Data()))
                              .data());
  }
  static const VectorRegister MaskPosInf()
  {
    return VectorRegister(fixed_point::fp64_t::POSITIVE_INFINITY);
  }
  static const VectorRegister MaskNegInf()
  {
    return VectorRegister(fixed_point::fp64_t::NEGATIVE_INFINITY);
  }
  static const VectorRegister MaskAllBits()
  {
    return VectorRegister(_mm256_cmpeq_epi64(_mm256_setzero_si256(), _mm256_setzero_si256()));
  }
  static const VectorRegister MaskMax()
  {
    return VectorRegister(fixed_point::fp64_t::FP_MAX);
  }
  static const VectorRegister MaskMin()
  {
    return VectorRegister(fixed_point::fp64_t::FP_MIN);
  }

private:
  MMRegisterType data_;
};

template <>
inline std::ostream &operator<<(std::ostream &s, VectorRegister<fixed_point::fp64_t, 128> const &n)
{
  alignas(16) fixed_point::fp64_t out[4];
  n.Store(out);
  s << std::setprecision(fixed_point::fp64_t::BaseTypeInfo::decimals);
  s << std::fixed;
  s << out[0] << ", " << out[1] << ", ";

  return s;
}

template <>
inline std::ostream &operator<<(std::ostream &s, VectorRegister<fixed_point::fp64_t, 256> const &n)
{
  alignas(32) fixed_point::fp64_t out[8];
  n.Store(out);
  s << std::setprecision(fixed_point::fp64_t::BaseTypeInfo::decimals);
  s << std::fixed;
  s << out[0] << ", " << out[1] << ", " << out[2] << ", " << out[3];

  return s;
}

<<<<<<< HEAD
inline VectorRegister<fixed_point::fp64_t, 128> operator~(
    VectorRegister<fixed_point::fp64_t, 128> const &x)
{
  VectorRegister<int64_t, 128> ret = operator~(VectorRegister<int64_t, 128>(x.data()));
  return VectorRegister<fixed_point::fp64_t, 128>(ret.data());
}
=======
#define FETCH_ADD_OPERATOR(op, type, size, base_type)                                             \
  inline VectorRegister<type, size> operator op(VectorRegister<type, size> const &x)              \
  {                                                                                               \
    VectorRegister<base_type, size> ret = operator op(VectorRegister<base_type, size>(x.data())); \
    return {ret.data()};                                                                          \
  }
>>>>>>> 22f6310a

inline VectorRegister<fixed_point::fp64_t, 256> operator~(
    VectorRegister<fixed_point::fp64_t, 256> const &x)
{
  VectorRegister<int64_t, 256> ret = operator~(VectorRegister<int64_t, 256>(x.data()));
  return VectorRegister<fixed_point::fp64_t, 256>(ret.data());
}

#define FETCH_ADD_OPERATOR(op, type, size, base_type)                                             \
  inline VectorRegister<type, size> operator op(VectorRegister<type, size> const &a,              \
                                                VectorRegister<type, size> const &b)              \
  {                                                                                               \
    VectorRegister<base_type, size> ret = operator op(VectorRegister<base_type, size>(a.data()),  \
                                                      VectorRegister<base_type, size>(b.data())); \
    return {ret.data()};                                                                          \
  }

FETCH_ADD_OPERATOR(>=, fixed_point::fp64_t, 128, int64_t)
FETCH_ADD_OPERATOR(>, fixed_point::fp64_t, 128, int64_t)
FETCH_ADD_OPERATOR(<=, fixed_point::fp64_t, 128, int64_t)
FETCH_ADD_OPERATOR(<, fixed_point::fp64_t, 128, int64_t)

FETCH_ADD_OPERATOR(>=, fixed_point::fp64_t, 256, int64_t)
FETCH_ADD_OPERATOR(>, fixed_point::fp64_t, 256, int64_t)
FETCH_ADD_OPERATOR(<=, fixed_point::fp64_t, 256, int64_t)
FETCH_ADD_OPERATOR(<, fixed_point::fp64_t, 256, int64_t)

FETCH_ADD_OPERATOR(&, fixed_point::fp64_t, 128, int64_t)
FETCH_ADD_OPERATOR(|, fixed_point::fp64_t, 128, int64_t)
FETCH_ADD_OPERATOR (^, fixed_point::fp64_t, 128, int64_t)

FETCH_ADD_OPERATOR(&, fixed_point::fp64_t, 256, int64_t)
FETCH_ADD_OPERATOR(|, fixed_point::fp64_t, 256, int64_t)
FETCH_ADD_OPERATOR (^, fixed_point::fp64_t, 256, int64_t)

#undef FETCH_ADD_OPERATOR

inline std::ostream &operator<<(std::ostream &s, __int128_t const &n)
{
  s << std::setprecision(32);
  s << std::fixed;
  s << std::hex;
  s << static_cast<int64_t>(n >> 64) << static_cast<int64_t>(n);

  return s;
}

inline VectorRegister<fixed_point::fp64_t, 128> operator==(
    VectorRegister<fixed_point::fp64_t, 128> const &a,
    VectorRegister<fixed_point::fp64_t, 128> const &b)
{
  auto                         mask_nan_a = VectorRegister<fixed_point::fp64_t, 128>::MaskNaN(a);
  auto                         mask_nan_b = VectorRegister<fixed_point::fp64_t, 128>::MaskNaN(b);
  VectorRegister<int64_t, 128> ret =
      (VectorRegister<int64_t, 128>(a.data()) == VectorRegister<int64_t, 128>(b.data()));
  ret.data() = _mm_blendv_epi8(ret.data(), _mm_setzero_si128(), (mask_nan_a | mask_nan_b).data());
  return VectorRegister<fixed_point::fp64_t, 128>(ret.data());
}

inline VectorRegister<fixed_point::fp64_t, 256> operator==(
    VectorRegister<fixed_point::fp64_t, 256> const &a,
    VectorRegister<fixed_point::fp64_t, 256> const &b)
{
  auto                         mask_nan_a = VectorRegister<fixed_point::fp64_t, 256>::MaskNaN(a);
  auto                         mask_nan_b = VectorRegister<fixed_point::fp64_t, 256>::MaskNaN(b);
  VectorRegister<int64_t, 256> ret =
      (VectorRegister<int64_t, 256>(a.data()) == VectorRegister<int64_t, 256>(b.data()));
  ret.data() =
      _mm256_blendv_epi8(ret.data(), _mm256_setzero_si256(), (mask_nan_a | mask_nan_b).data());
  return VectorRegister<fixed_point::fp64_t, 256>(ret.data());
}

inline VectorRegister<fixed_point::fp64_t, 128> operator!=(
    VectorRegister<fixed_point::fp64_t, 128> const &a,
    VectorRegister<fixed_point::fp64_t, 128> const &b)
{
  auto                         mask_nan_a = VectorRegister<fixed_point::fp64_t, 128>::MaskNaN(a);
  auto                         mask_nan_b = VectorRegister<fixed_point::fp64_t, 128>::MaskNaN(b);
  VectorRegister<int64_t, 128> ret =
      (VectorRegister<int64_t, 128>(a.data()) != VectorRegister<int64_t, 128>(b.data()));
  ret.data() = _mm_blendv_epi8(ret.data(), _mm_setzero_si128(), (mask_nan_a | mask_nan_b).data());
  return VectorRegister<fixed_point::fp64_t, 128>(ret.data());
}

inline VectorRegister<fixed_point::fp64_t, 256> operator!=(
    VectorRegister<fixed_point::fp64_t, 256> const &a,
    VectorRegister<fixed_point::fp64_t, 256> const &b)
{
  auto                         mask_nan_a = VectorRegister<fixed_point::fp64_t, 256>::MaskNaN(a);
  auto                         mask_nan_b = VectorRegister<fixed_point::fp64_t, 256>::MaskNaN(b);
  VectorRegister<int64_t, 256> ret =
      (VectorRegister<int64_t, 256>(a.data()) != VectorRegister<int64_t, 256>(b.data()));
  ret.data() =
      _mm256_blendv_epi8(ret.data(), _mm256_setzero_si256(), (mask_nan_a | mask_nan_b).data());
  return VectorRegister<fixed_point::fp64_t, 256>(ret.data());
}

inline bool all_less_than(VectorRegister<fixed_point::fp64_t, 128> const &x,
                          VectorRegister<fixed_point::fp64_t, 128> const &y)
{
  __m128i r = (x < y).data();
  return _mm_movemask_epi8(r) == 0xFFFF;
}

inline bool all_less_than(VectorRegister<fixed_point::fp64_t, 256> const &x,
                          VectorRegister<fixed_point::fp64_t, 256> const &y)
{
  __m256i r    = (x < y).data();
  auto    mask = static_cast<uint64_t>(_mm256_movemask_epi8(r));
  return mask == 0xffffffffffffffffULL;
}

inline bool any_less_than(VectorRegister<fixed_point::fp64_t, 128> const &x,
                          VectorRegister<fixed_point::fp64_t, 128> const &y)
{
  __m128i r = (x < y).data();
  return _mm_movemask_epi8(r) != 0;
}

inline bool any_less_than(VectorRegister<fixed_point::fp64_t, 256> const &x,
                          VectorRegister<fixed_point::fp64_t, 256> const &y)
{
  __m256i r = (x < y).data();
  return _mm256_movemask_epi8(r) != 0;
}

inline bool all_equal_to(VectorRegister<fixed_point::fp64_t, 128> const &x,
                         VectorRegister<fixed_point::fp64_t, 128> const &y)
{
  __m128i r = (x == y).data();
  return _mm_movemask_epi8(r) == 0xFFFF;
}

inline bool all_equal_to(VectorRegister<fixed_point::fp64_t, 256> const &x,
                         VectorRegister<fixed_point::fp64_t, 256> const &y)
{
  __m256i r    = (x == y).data();
  auto    mask = static_cast<uint64_t>(_mm256_movemask_epi8(r));
  return mask == 0xffffffffffffffffULL;
}

inline bool any_equal_to(VectorRegister<fixed_point::fp64_t, 128> const &x,
                         VectorRegister<fixed_point::fp64_t, 128> const &y)
{
  __m128i r = (x == y).data();
  return _mm_movemask_epi8(r) != 0;
}

inline bool any_equal_to(VectorRegister<fixed_point::fp64_t, 256> const &x,
                         VectorRegister<fixed_point::fp64_t, 256> const &y)
{
  __m256i r = (x == y).data();
  return _mm256_movemask_epi8(r) != 0;
}

inline VectorRegister<fixed_point::fp64_t, 128> operator-(
    VectorRegister<fixed_point::fp64_t, 128> const &x)
{
  VectorRegister<fixed_point::fp64_t, 128> mask =
      VectorRegister<fixed_point::fp64_t, 128>::MaskNaN(x);
  VectorRegister<int64_t, 128> ret = operator-(VectorRegister<int64_t, 128>(x.data()));
  ret.data()                       = _mm_blendv_epi8(
      ret.data(), VectorRegister<fixed_point::fp64_t, 128>(fixed_point::fp64_t::NaN).data(),
      mask.data());
  return VectorRegister<fixed_point::fp64_t, 128>(ret.data());
}

inline VectorRegister<fixed_point::fp64_t, 256> operator-(
    VectorRegister<fixed_point::fp64_t, 256> const &x)
{
  VectorRegister<fixed_point::fp64_t, 256> mask =
      VectorRegister<fixed_point::fp64_t, 256>::MaskNaN(x);
  VectorRegister<int64_t, 256> ret = operator-(VectorRegister<int64_t, 256>(x.data()));
  ret.data()                       = _mm256_blendv_epi8(
      ret.data(), VectorRegister<fixed_point::fp64_t, 256>(fixed_point::fp64_t::NaN).data(),
      mask.data());
  return VectorRegister<fixed_point::fp64_t, 256>(ret.data());
}

inline VectorRegister<fixed_point::fp64_t, 128> operator+(
    VectorRegister<fixed_point::fp64_t, 128> const &a,
    VectorRegister<fixed_point::fp64_t, 128> const &b)
{
  // Compute sum of vectors
  VectorRegister<fixed_point::fp64_t, 128> sum(_mm_add_epi64(a.data(), b.data()));

  // Following Agner Fog's tip for overflows/underflows as found in
  // https://www.agner.org/optimize/nan_propagation.pdf if (b > 0 && a > FP_MAX -b)  -> a + b will
  // overflow if (b < 0 && a < FP_MIN -b)  -> a + b will underflow Find positive and negative b
  // elements
  __m128i b_pos = _mm_cmpgt_epi64(b.data(), _mm_setzero_si128());
  __m128i b_neg = _mm_cmpgt_epi64(_mm_setzero_si128(), b.data());

  // Handle Overflows/Underflows
  // compute FP_MAX - b and FP_MIN -b
  __m128i max            = _mm_set1_epi64x(fixed_point::fp64_t::MAX);
  __m128i min            = _mm_set1_epi64x(fixed_point::fp64_t::MIN);
  __m128i max_b          = _mm_sub_epi64(max, b.data());
  __m128i min_b          = _mm_sub_epi64(min, b.data());
  __m128i mask_overflow  = _mm_cmpgt_epi64(a.data(), max_b);
  __m128i mask_underflow = _mm_cmpgt_epi64(min_b, a.data());

  // Compute the overflow/underflow masks and respectively set values to MAX/MIN where appropriate
  mask_overflow  = _mm_and_si128(mask_overflow, b_pos);
  mask_underflow = _mm_and_si128(mask_underflow, b_neg);
  sum.data()     = _mm_blendv_epi8(sum.data(), max, mask_overflow);
  sum.data()     = _mm_blendv_epi8(sum.data(), min, mask_underflow);

  // Now find out which of the initial elements are +inf, -inf, NaN to fill in the final result
  auto mask_pos_inf_a = (a == VectorRegister<fixed_point::fp64_t, 128>::MaskPosInf());
  auto mask_pos_inf_b = (b == VectorRegister<fixed_point::fp64_t, 128>::MaskPosInf());
  auto mask_neg_inf_a = (a == VectorRegister<fixed_point::fp64_t, 128>::MaskNegInf());
  auto mask_neg_inf_b = (b == VectorRegister<fixed_point::fp64_t, 128>::MaskNegInf());
  auto mask_nan_a     = VectorRegister<fixed_point::fp64_t, 128>::MaskNaN(a);
  auto mask_nan_b     = VectorRegister<fixed_point::fp64_t, 128>::MaskNaN(b);

  // Compute the masks for +/-infinity
  // +inf * anything other than 0, nan, -inf is +inf, -inf * -inf = +inf
  auto mask_pos_inf = mask_pos_inf_a | mask_pos_inf_b;
  auto mask_neg_inf = mask_neg_inf_a | mask_neg_inf_b;

  // Handle NaN, produce the resp. mask and modifu infinity masks
  // +inf * 0 = NaN, -inf * 0 = NaN, 0 * +inf = NaN, 0 * -inf = NaN
  auto mask_nan = (mask_pos_inf_a & mask_neg_inf_b) | (mask_neg_inf_a & mask_pos_inf_b) |
                  (mask_nan_a | mask_nan_b);
  mask_pos_inf.data() = _mm_blendv_epi8(mask_pos_inf.data(), _mm_setzero_si128(), mask_nan.data());
  mask_neg_inf.data() = _mm_blendv_epi8(mask_neg_inf.data(), _mm_setzero_si128(), mask_nan.data());

  // Replace +inf in the final product using the mask
  sum.data() =
      _mm_blendv_epi8(sum.data(), VectorRegister<fixed_point::fp64_t, 128>::MaskPosInf().data(),
                      mask_pos_inf.data());
  // Replace -inf in the final product using the mask
  sum.data() =
      _mm_blendv_epi8(sum.data(), VectorRegister<fixed_point::fp64_t, 128>::MaskNegInf().data(),
                      mask_neg_inf.data());
  // Replace NaN in the final product using the mask
  sum.data() = _mm_blendv_epi8(
      sum.data(), VectorRegister<fixed_point::fp64_t, 128>(fixed_point::fp64_t::NaN).data(),
      mask_nan.data());

  // Remove NaN/Inf elements from Overflow/Underflow mask
  mask_overflow =
      _mm_blendv_epi8(mask_overflow, _mm_setzero_si128(), (mask_nan | mask_pos_inf).data());
  mask_underflow =
      _mm_blendv_epi8(mask_underflow, _mm_setzero_si128(), (mask_nan | mask_neg_inf).data());
  bool is_overflow = _mm_movemask_epi8(mask_overflow | mask_underflow) != 0;
  bool is_infinity = any_equal_to(mask_pos_inf | mask_neg_inf,
                                  VectorRegister<fixed_point::fp64_t, 128>::MaskAllBits());
  bool is_nan = any_equal_to(mask_nan, VectorRegister<fixed_point::fp64_t, 128>::MaskAllBits());
  fixed_point::fp64_t::fp_state |= fixed_point::fp64_t::STATE_INFINITY * is_infinity;
  fixed_point::fp64_t::fp_state |= fixed_point::fp64_t::STATE_NAN * is_nan;
  fixed_point::fp64_t::fp_state |= fixed_point::fp64_t::STATE_OVERFLOW * is_overflow;

  return sum;
}

inline VectorRegister<fixed_point::fp64_t, 256> operator+(
    VectorRegister<fixed_point::fp64_t, 256> const &a,
    VectorRegister<fixed_point::fp64_t, 256> const &b)
{
  // Compute sum of vectors
  VectorRegister<fixed_point::fp64_t, 256> sum(_mm256_add_epi64(a.data(), b.data()));

  // Following Agner Fog's tip for overflows/underflows as found in
  // https://www.agner.org/optimize/nan_propagation.pdf if (b > 0 && a > FP_MAX -b)  -> a + b will
  // overflow if (b < 0 && a < FP_MIN -b)  -> a + b will underflow Find positive and negative b
  // elements
  __m256i b_pos = _mm256_cmpgt_epi64(b.data(), _mm256_setzero_si256());
  __m256i b_neg = _mm256_cmpgt_epi64(_mm256_setzero_si256(), b.data());

  // Handle Overflows/Underflows
  // compute FP_MAX - b and FP_MIN -b
  __m256i max            = _mm256_set1_epi64x(fixed_point::fp64_t::MAX);
  __m256i min            = _mm256_set1_epi64x(fixed_point::fp64_t::MIN);
  __m256i max_b          = _mm256_sub_epi64(max, b.data());
  __m256i min_b          = _mm256_sub_epi64(min, b.data());
  __m256i mask_overflow  = _mm256_cmpgt_epi64(a.data(), max_b);
  __m256i mask_underflow = _mm256_cmpgt_epi64(min_b, a.data());

  // Compute the overflow/underflow masks and respectively set values to MAX/MIN where appropriate
  mask_overflow  = _mm256_and_si256(mask_overflow, b_pos);
  mask_underflow = _mm256_and_si256(mask_underflow, b_neg);
  sum.data()     = _mm256_blendv_epi8(sum.data(), max, mask_overflow);
  sum.data()     = _mm256_blendv_epi8(sum.data(), min, mask_underflow);

  // Now find out which of the initial elements are +inf, -inf, NaN to fill in the final result
  auto mask_pos_inf_a = (a == VectorRegister<fixed_point::fp64_t, 256>::MaskPosInf());
  auto mask_pos_inf_b = (b == VectorRegister<fixed_point::fp64_t, 256>::MaskPosInf());
  auto mask_neg_inf_a = (a == VectorRegister<fixed_point::fp64_t, 256>::MaskNegInf());
  auto mask_neg_inf_b = (b == VectorRegister<fixed_point::fp64_t, 256>::MaskNegInf());
  auto mask_nan_a     = VectorRegister<fixed_point::fp64_t, 256>::MaskNaN(a);
  auto mask_nan_b     = VectorRegister<fixed_point::fp64_t, 256>::MaskNaN(b);

  // Compute the masks for +/-infinity
  // +inf * anything other than 0, nan, -inf is +inf, -inf * -inf = +inf
  auto mask_pos_inf = mask_pos_inf_a | mask_pos_inf_b;
  auto mask_neg_inf = mask_neg_inf_a | mask_neg_inf_b;

  // Handle NaN, produce the resp. mask and modifu infinity masks
  // +inf * 0 = NaN, -inf * 0 = NaN, 0 * +inf = NaN, 0 * -inf = NaN
  auto mask_nan = (mask_pos_inf_a & mask_neg_inf_b) | (mask_neg_inf_a & mask_pos_inf_b) |
                  (mask_nan_a | mask_nan_b);
  mask_pos_inf.data() =
      _mm256_blendv_epi8(mask_pos_inf.data(), _mm256_setzero_si256(), mask_nan.data());
  mask_neg_inf.data() =
      _mm256_blendv_epi8(mask_neg_inf.data(), _mm256_setzero_si256(), mask_nan.data());

  // Replace +inf in the final product using the mask
  sum.data() =
      _mm256_blendv_epi8(sum.data(), VectorRegister<fixed_point::fp64_t, 256>::MaskPosInf().data(),
                         mask_pos_inf.data());
  // Replace -inf in the final product using the mask
  sum.data() =
      _mm256_blendv_epi8(sum.data(), VectorRegister<fixed_point::fp64_t, 256>::MaskNegInf().data(),
                         mask_neg_inf.data());
  // Replace NaN in the final product using the mask
  sum.data() = _mm256_blendv_epi8(
      sum.data(), VectorRegister<fixed_point::fp64_t, 256>(fixed_point::fp64_t::NaN).data(),
      mask_nan.data());

  // Remove NaN/Inf elements from Overflow/Underflow mask
  mask_overflow =
      _mm256_blendv_epi8(mask_overflow, _mm256_setzero_si256(), (mask_nan | mask_pos_inf).data());
  mask_underflow =
      _mm256_blendv_epi8(mask_underflow, _mm256_setzero_si256(), (mask_nan | mask_neg_inf).data());
  bool is_overflow = _mm256_movemask_epi8(mask_overflow | mask_underflow) != 0;
  bool is_infinity = any_equal_to(mask_pos_inf | mask_neg_inf,
                                  VectorRegister<fixed_point::fp64_t, 256>::MaskAllBits());
  bool is_nan = any_equal_to(mask_nan, VectorRegister<fixed_point::fp64_t, 256>::MaskAllBits());
  fixed_point::fp64_t::fp_state |= fixed_point::fp64_t::STATE_INFINITY * is_infinity;
  fixed_point::fp64_t::fp_state |= fixed_point::fp64_t::STATE_NAN * is_nan;
  fixed_point::fp64_t::fp_state |= fixed_point::fp64_t::STATE_OVERFLOW * is_overflow;

  return sum;
}

inline VectorRegister<fixed_point::fp64_t, 128> operator-(
    VectorRegister<fixed_point::fp64_t, 128> const &a,
    VectorRegister<fixed_point::fp64_t, 128> const &b)
{
  return a + (-b);
}

inline VectorRegister<fixed_point::fp64_t, 256> operator-(
    VectorRegister<fixed_point::fp64_t, 256> const &a,
    VectorRegister<fixed_point::fp64_t, 256> const &b)
{
  return a + (-b);
}

inline VectorRegister<fixed_point::fp64_t, 128> operator*(
    VectorRegister<fixed_point::fp64_t, 128> const &a,
    VectorRegister<fixed_point::fp64_t, 128> const &b)
{
<<<<<<< HEAD

  std::cout << "a = " << a << std::endl;
  std::cout << "b = " << b << std::endl;
  alignas(32) fixed_point::fp64_t::NextType a128[2], b128[2], prod128[2];
  a128[0]    = _mm_extract_epi64(a.data(), 0);  // NOLINT
  a128[1]    = _mm_extract_epi64(a.data(), 1);  // NOLINT
  b128[0]    = _mm_extract_epi64(b.data(), 0);  // NOLINT
  b128[1]    = _mm_extract_epi64(b.data(), 1);  // NOLINT
  prod128[0] = (a128[0] * b128[0]) >> 32;
  prod128[1] = (a128[1] * b128[1]) >> 32;
  std::cout << "prod128 = " << std::hex << prod128[0] << ", " << prod128[1] << std::endl;
  __m256i vprod = _mm256_load_si256(reinterpret_cast<__m256i const *>(prod128));
  // vprod         = _mm256_bsrli_epi128(vprod, 4);
  vprod = _mm256_permute4x64_epi64(vprod, 0x8);

  auto prod = VectorRegister<int64_t, 128>(_mm256_extractf128_si256(vprod, 0));
  std::cout << "prod = " << VectorRegister<fixed_point::fp64_t, 128>(prod.data()) << std::endl;

  // No way to do 128-bit integer comparison using AVX, so we have to do it per-element
  alignas(32) int64_t mask_overflow128[2], mask_underflow128[2];
  std::cout << "max128 = " << std::hex
            << static_cast<fixed_point::fp64_t::NextType>(fixed_point::fp64_t::MAX) << std::endl;
  std::cout << "min128 = " << std::hex
            << static_cast<fixed_point::fp64_t::NextType>(fixed_point::fp64_t::MIN) << std::endl;
  mask_overflow128[0] =
      prod128[0] > static_cast<fixed_point::fp64_t::NextType>(fixed_point::fp64_t::MAX);
  mask_overflow128[1] =
      prod128[1] > static_cast<fixed_point::fp64_t::NextType>(fixed_point::fp64_t::MAX);
  mask_underflow128[0] =
      prod128[0] < static_cast<fixed_point::fp64_t::NextType>(fixed_point::fp64_t::MIN);
  mask_underflow128[1] =
      prod128[1] < static_cast<fixed_point::fp64_t::NextType>(fixed_point::fp64_t::MIN);
  std::cout << "mask_overflow128 = " << std::hex << mask_overflow128[0] << ", "
            << mask_overflow128[0] << std::endl;
  std::cout << "mask_underflow128 = " << std::hex << mask_underflow128[0] << ", "
            << mask_underflow128[0] << std::endl;
  auto mask_overflow  = _mm_load_si128(reinterpret_cast<__m128i const *>(mask_overflow128));
  auto mask_underflow = _mm_load_si128(reinterpret_cast<__m128i const *>(mask_underflow128));
  mask_overflow       = _mm_cmpeq_epi64(mask_overflow, _mm_set1_epi64x(1));
  mask_underflow      = _mm_cmpeq_epi64(mask_underflow, _mm_set1_epi64x(1));
  std::cout << "mask_overflow: " << VectorRegister<int64_t, 128>(mask_overflow) << std::endl;
  std::cout << "mask_underflow: " << VectorRegister<int64_t, 128>(mask_underflow) << std::endl;

  // Replace the elements that are marked as overflow/underflow with MAX/MIN resp.
  __m128i max = _mm_set1_epi64x(fixed_point::fp64_t::MAX);
  __m128i min = _mm_set1_epi64x(fixed_point::fp64_t::MIN);
  prod.data() = _mm_blendv_epi8(prod.data(), max, mask_overflow);
  prod.data() = _mm_blendv_epi8(prod.data(), min, mask_underflow);
  std::cout << "prod = " << VectorRegister<fixed_point::fp64_t, 128>(prod.data()) << std::endl;

  // Find the negative elements of a, b, used to change the sign in infinities
  auto a_neg = a < VectorRegister<fixed_point::fp64_t, 128>(_mm_setzero_si128());
  auto b_neg = b < VectorRegister<fixed_point::fp64_t, 128>(_mm_setzero_si128());

  std::cout << "a < 0: " << a_neg << std::endl;
  std::cout << "b < 0: " << b_neg << std::endl;

  // Now find out which of the initial elements are +inf, -inf, NaN to fill in the final result
  auto mask_pos_inf_a = (a == VectorRegister<fixed_point::fp64_t, 128>::MaskPosInf());
  auto mask_pos_inf_b = (b == VectorRegister<fixed_point::fp64_t, 128>::MaskPosInf());
  auto mask_neg_inf_a = (a == VectorRegister<fixed_point::fp64_t, 128>::MaskNegInf());
  auto mask_neg_inf_b = (b == VectorRegister<fixed_point::fp64_t, 128>::MaskNegInf());
  auto mask_nan_a     = VectorRegister<fixed_point::fp64_t, 128>::MaskNaN(a);
  auto mask_nan_b     = VectorRegister<fixed_point::fp64_t, 128>::MaskNaN(b);

  std::cout << "mask_pos_inf_a: " << mask_pos_inf_a << std::endl;
  std::cout << "mask_pos_inf_b: " << mask_pos_inf_b << std::endl;
  std::cout << "mask_neg_inf_a: " << mask_neg_inf_a << std::endl;
  std::cout << "mask_neg_inf_b: " << mask_neg_inf_b << std::endl;
  std::cout << "mask_nan_a: " << mask_nan_a << std::endl;
  std::cout << "mask_nan_b: " << mask_nan_b << std::endl;

  // Compute the masks for +/-infinity
  // +inf * anything other than 0, nan, -inf is +/-inf, -inf * -inf = +inf, a * -inf = +inf when a <
  // 0, -inf * b = +inf when b < 0
  auto mask_neg_inf = (mask_neg_inf_a & mask_pos_inf_b) | (mask_pos_inf_a & mask_neg_inf_b) |
                      (mask_neg_inf_a & ~b_neg) | (~a_neg & mask_neg_inf_b) |
                      (mask_pos_inf_a & b_neg) | (a_neg & mask_pos_inf_b);
  auto mask_pos_inf = (mask_pos_inf_a | mask_pos_inf_b) | (mask_neg_inf_a & mask_neg_inf_b) |
                      (a_neg & mask_neg_inf_b) | (mask_neg_inf_a & b_neg);
  auto mask_zero_a = (a == VectorRegister<fixed_point::fp64_t, 128>(_mm_setzero_si128()));
  auto mask_zero_b = (b == VectorRegister<fixed_point::fp64_t, 128>(_mm_setzero_si128()));

  std::cout << "mask_pos_inf: " << mask_pos_inf << std::endl;
  std::cout << "mask_neg_inf: " << mask_neg_inf << std::endl;
  std::cout << "mask_zero_a: " << mask_zero_a << std::endl;
  std::cout << "mask_zero_b: " << mask_zero_b << std::endl;

  // +inf * 0 = NaN, -inf * 0 = NaN, 0 * +inf = NaN, 0 * -inf = NaN
  auto mask_nan = (mask_pos_inf_a & mask_zero_b) | (mask_neg_inf_a & mask_zero_b) |
                  (mask_zero_a & mask_pos_inf_b) | (mask_zero_a & mask_neg_inf_b) |
                  (mask_nan_a | mask_nan_b);
  std::cout << "mask_nan: " << mask_nan << std::endl;
  mask_pos_inf.data() = _mm_blendv_epi8(mask_pos_inf.data(), _mm_setzero_si128(), mask_nan.data());
  mask_neg_inf.data() = _mm_blendv_epi8(mask_neg_inf.data(), _mm_setzero_si128(), mask_nan.data());
  std::cout << "mask_pos_inf: " << mask_pos_inf << std::endl;
  std::cout << "mask_neg_inf: " << mask_neg_inf << std::endl;

  mask_overflow =
      _mm_blendv_epi8(mask_overflow, _mm_setzero_si128(), (mask_nan | mask_pos_inf).data());
  mask_underflow =
      _mm_blendv_epi8(mask_underflow, _mm_setzero_si128(), (mask_nan | mask_neg_inf).data());
  std::cout << "mask_overflow: " << VectorRegister<int64_t, 128>(mask_overflow) << std::endl;
  std::cout << "mask_underflow: " << VectorRegister<int64_t, 128>(mask_underflow) << std::endl;
  // Replace +inf in the final product using the mask
  prod.data() =
      _mm_blendv_epi8(prod.data(), VectorRegister<fixed_point::fp64_t, 128>::MaskPosInf().data(),
                      mask_pos_inf.data());
  std::cout << "prod = " << VectorRegister<fixed_point::fp64_t, 128>(prod.data()) << std::endl;
  // Replace -inf in the final product using the mask
  prod.data() =
      _mm_blendv_epi8(prod.data(), VectorRegister<fixed_point::fp64_t, 128>::MaskNegInf().data(),
                      mask_neg_inf.data());
  std::cout << "prod = " << VectorRegister<fixed_point::fp64_t, 128>(prod.data()) << std::endl;
  // Replace NaN in the final product using the mask
  prod.data() = _mm_blendv_epi8(
      prod.data(), VectorRegister<fixed_point::fp64_t, 128>(fixed_point::fp64_t::NaN).data(),
      mask_nan.data());
  std::cout << "prod = " << VectorRegister<fixed_point::fp64_t, 128>(prod.data()) << std::endl;

  bool is_overflow = _mm_movemask_epi8(mask_overflow | mask_underflow) != 0;
  bool is_infinity = any_equal_to(mask_pos_inf | mask_neg_inf,
                                  VectorRegister<fixed_point::fp64_t, 128>::MaskAllBits());
  bool is_nan = any_equal_to(mask_nan, VectorRegister<fixed_point::fp64_t, 128>::MaskAllBits());
  fixed_point::fp64_t::fp_state |= fixed_point::fp64_t::STATE_INFINITY * is_infinity;
  fixed_point::fp64_t::fp_state |= fixed_point::fp64_t::STATE_NAN * is_nan;
  fixed_point::fp64_t::fp_state |= fixed_point::fp64_t::STATE_OVERFLOW * is_overflow;
  std::cout << "is_infinity = " << is_infinity << std::endl;
  std::cout << "is_nan = " << is_nan << std::endl;
  std::cout << "is_overflow = " << is_overflow << std::endl;

  return VectorRegister<fixed_point::fp64_t, 128>(prod.data());
=======
  alignas(32) fixed_point::fp64_t::NextType a128[2], b128[2], prod[2];
  a128[0]       = _mm_extract_epi64(a.data(), 0);  // NOLINT
  a128[1]       = _mm_extract_epi64(a.data(), 1);  // NOLINT
  b128[0]       = _mm_extract_epi64(b.data(), 0);  // NOLINT
  b128[1]       = _mm_extract_epi64(b.data(), 1);  // NOLINT
  prod[0]       = a128[0] * b128[0];
  prod[1]       = a128[1] * b128[1];
  __m256i vprod = _mm256_load_si256(reinterpret_cast<__m256i const *>(prod));
  vprod         = _mm256_bsrli_epi128(vprod, 4);
  vprod         = _mm256_permute4x64_epi64(vprod, 0x8);
  return {_mm256_extractf128_si256(vprod, 0)};
>>>>>>> 22f6310a
}

inline VectorRegister<fixed_point::fp64_t, 256> operator*(
    VectorRegister<fixed_point::fp64_t, 256> const &a,
    VectorRegister<fixed_point::fp64_t, 256> const &b)
{
  // Use the above multiplication in 2 steps, for each 128bit lane
  VectorRegister<fixed_point::fp64_t, 128> a_lo(_mm256_extractf128_si256(a.data(), 0));
  VectorRegister<fixed_point::fp64_t, 128> a_hi(_mm256_extractf128_si256(a.data(), 1));
  VectorRegister<fixed_point::fp64_t, 128> b_lo(_mm256_extractf128_si256(b.data(), 0));
  VectorRegister<fixed_point::fp64_t, 128> b_hi(_mm256_extractf128_si256(b.data(), 1));

  VectorRegister<fixed_point::fp64_t, 128> prod_lo = a_lo * b_lo;
  VectorRegister<fixed_point::fp64_t, 128> prod_hi = a_hi * b_hi;

  VectorRegister<fixed_point::fp64_t, 256> prod(_mm256_set_m128i(prod_hi.data(), prod_lo.data()));
  return prod;
}

inline VectorRegister<fixed_point::fp64_t, 128> operator/(
    VectorRegister<fixed_point::fp64_t, 128> const &a,
    VectorRegister<fixed_point::fp64_t, 128> const &b)
{
  // TODO(private 440): AVX implementation required
  alignas(VectorRegister<fixed_point::fp64_t, 128>::E_REGISTER_SIZE) fixed_point::fp64_t d1[2];
  a.Store(d1);

  alignas(VectorRegister<fixed_point::fp64_t, 128>::E_REGISTER_SIZE) fixed_point::fp64_t d2[2];
  b.Store(d2);

  alignas(VectorRegister<fixed_point::fp64_t, 128>::E_REGISTER_SIZE) fixed_point::fp64_t ret[2];

  ret[0] = d1[0] / d2[0];
  ret[1] = d1[1] / d2[1];

  return {ret};
}

inline VectorRegister<fixed_point::fp64_t, 256> operator/(
    VectorRegister<fixed_point::fp64_t, 256> const &a,
    VectorRegister<fixed_point::fp64_t, 256> const &b)
{
  // TODO(private 440): SSE implementation required
  alignas(VectorRegister<fixed_point::fp64_t, 256>::E_REGISTER_SIZE) fixed_point::fp64_t d1[4];
  a.Store(d1);

  alignas(VectorRegister<fixed_point::fp64_t, 256>::E_REGISTER_SIZE) fixed_point::fp64_t d2[4];
  b.Store(d2);

  alignas(VectorRegister<fixed_point::fp64_t, 256>::E_REGISTER_SIZE) fixed_point::fp64_t ret[4];

  ret[0] = d1[0] / d2[0];
  ret[1] = d1[1] / d2[1];
  ret[2] = d1[2] / d2[2];
  ret[3] = d1[3] / d2[3];

  return {ret};
}

inline VectorRegister<fixed_point::fp64_t, 128> vector_zero_below_element(
    VectorRegister<fixed_point::fp64_t, 128> const & /*a*/, int const & /*n*/)
{
  throw std::runtime_error("vector_zero_below_element not implemented.");
  return {fixed_point::fp64_t{}};
}

inline VectorRegister<fixed_point::fp64_t, 128> vector_zero_above_element(
    VectorRegister<fixed_point::fp64_t, 128> const & /*a*/, int const & /*n*/)
{
  throw std::runtime_error("vector_zero_above_element not implemented.");
  return {fixed_point::fp64_t{}};
}

inline VectorRegister<fixed_point::fp64_t, 128> shift_elements_left(
    VectorRegister<fixed_point::fp64_t, 128> const & /*x*/)
{
  throw std::runtime_error("shift_elements_left not implemented.");
  return {fixed_point::fp64_t{}};
}

inline VectorRegister<fixed_point::fp64_t, 128> shift_elements_right(
    VectorRegister<fixed_point::fp64_t, 128> const & /*x*/)
{
  throw std::runtime_error("shift_elements_right not implemented.");
  return {fixed_point::fp64_t{}};
}

inline fixed_point::fp64_t first_element(VectorRegister<fixed_point::fp64_t, 128> const &x)
{
  return fixed_point::fp64_t::FromBase(first_element(VectorRegister<int64_t, 128>(x.data())));
}

inline fixed_point::fp64_t first_element(VectorRegister<fixed_point::fp64_t, 256> const &x)
{
  return fixed_point::fp64_t::FromBase(first_element(VectorRegister<int64_t, 256>(x.data())));
}

inline fixed_point::fp64_t reduce(VectorRegister<fixed_point::fp64_t, 128> const &x)
{
  // Only two elements here, there is no benefit from using SIMD
  alignas(VectorRegister<fixed_point::fp64_t, 128>::E_REGISTER_SIZE) fixed_point::fp64_t x_[2];
  x.Store(x_);

  return x_[0] + x_[1];
}

inline fixed_point::fp64_t reduce(VectorRegister<fixed_point::fp64_t, 256> const &x)
{
  bool is_pos_inf = any_equal_to(x.data(), VectorRegister<fixed_point::fp64_t, 256>::MaskPosInf());
  bool is_neg_inf = any_equal_to(x.data(), VectorRegister<fixed_point::fp64_t, 256>::MaskNegInf());
  bool is_nan     = any_equal_to(VectorRegister<fixed_point::fp64_t, 256>::MaskNaN(x),
                             VectorRegister<fixed_point::fp64_t, 256>::MaskAllBits());

  is_nan &= is_pos_inf && is_neg_inf;
  if (is_nan)
  {
    fixed_point::fp64_t::fp_state |= fixed_point::fp64_t::STATE_NAN;
    return fixed_point::fp64_t::NaN;
  }
  else if (is_pos_inf)
  {
    fixed_point::fp64_t::fp_state |= fixed_point::fp64_t::STATE_INFINITY;
    return fixed_point::fp64_t::POSITIVE_INFINITY;
  }
  else if (is_neg_inf)
  {
    fixed_point::fp64_t::fp_state |= fixed_point::fp64_t::STATE_INFINITY;
    return fixed_point::fp64_t::NEGATIVE_INFINITY;
  }
  else
  {
    alignas(VectorRegister<fixed_point::fp64_t, 256>::E_REGISTER_SIZE) fixed_point::fp64_t x_[4];
    x.Store(x_);
    fixed_point::fp64_t sum{x_[0]};
    for (size_t i = 1; i < 4; i++)
    {
      if (fixed_point::fp64_t::CheckOverflow(
              static_cast<fixed_point::fp64_t::NextType>(sum.Data()) +
              static_cast<fixed_point::fp64_t::NextType>(x_[i].Data())))
      {
        fixed_point::fp64_t::fp_state |= fixed_point::fp64_t::STATE_OVERFLOW;
        return fixed_point::fp64_t::FP_MAX;
      }
      else if (fixed_point::fp64_t::CheckUnderflow(
                   static_cast<fixed_point::fp64_t::NextType>(sum.Data()) +
                   static_cast<fixed_point::fp64_t::NextType>(x_[i].Data())))
      {
        fixed_point::fp64_t::fp_state |= fixed_point::fp64_t::STATE_OVERFLOW;
        return fixed_point::fp64_t::FP_MIN;
      }
      else
      {
        sum.Data() += x_[i].Data();
      }
    }
    return sum;
  }
}

}  // namespace vectorise
}  // namespace fetch<|MERGE_RESOLUTION|>--- conflicted
+++ resolved
@@ -249,21 +249,12 @@
   return s;
 }
 
-<<<<<<< HEAD
 inline VectorRegister<fixed_point::fp64_t, 128> operator~(
     VectorRegister<fixed_point::fp64_t, 128> const &x)
 {
   VectorRegister<int64_t, 128> ret = operator~(VectorRegister<int64_t, 128>(x.data()));
   return VectorRegister<fixed_point::fp64_t, 128>(ret.data());
 }
-=======
-#define FETCH_ADD_OPERATOR(op, type, size, base_type)                                             \
-  inline VectorRegister<type, size> operator op(VectorRegister<type, size> const &x)              \
-  {                                                                                               \
-    VectorRegister<base_type, size> ret = operator op(VectorRegister<base_type, size>(x.data())); \
-    return {ret.data()};                                                                          \
-  }
->>>>>>> 22f6310a
 
 inline VectorRegister<fixed_point::fp64_t, 256> operator~(
     VectorRegister<fixed_point::fp64_t, 256> const &x)
@@ -619,8 +610,6 @@
     VectorRegister<fixed_point::fp64_t, 128> const &a,
     VectorRegister<fixed_point::fp64_t, 128> const &b)
 {
-<<<<<<< HEAD
-
   std::cout << "a = " << a << std::endl;
   std::cout << "b = " << b << std::endl;
   alignas(32) fixed_point::fp64_t::NextType a128[2], b128[2], prod128[2];
@@ -752,19 +741,6 @@
   std::cout << "is_overflow = " << is_overflow << std::endl;
 
   return VectorRegister<fixed_point::fp64_t, 128>(prod.data());
-=======
-  alignas(32) fixed_point::fp64_t::NextType a128[2], b128[2], prod[2];
-  a128[0]       = _mm_extract_epi64(a.data(), 0);  // NOLINT
-  a128[1]       = _mm_extract_epi64(a.data(), 1);  // NOLINT
-  b128[0]       = _mm_extract_epi64(b.data(), 0);  // NOLINT
-  b128[1]       = _mm_extract_epi64(b.data(), 1);  // NOLINT
-  prod[0]       = a128[0] * b128[0];
-  prod[1]       = a128[1] * b128[1];
-  __m256i vprod = _mm256_load_si256(reinterpret_cast<__m256i const *>(prod));
-  vprod         = _mm256_bsrli_epi128(vprod, 4);
-  vprod         = _mm256_permute4x64_epi64(vprod, 0x8);
-  return {_mm256_extractf128_si256(vprod, 0)};
->>>>>>> 22f6310a
 }
 
 inline VectorRegister<fixed_point::fp64_t, 256> operator*(
