#pragma once
//------------------------------------------------------------------------------
//
//   Copyright 2018-2019 Fetch.AI Limited
//
//   Licensed under the Apache License, Version 2.0 (the "License");
//   you may not use this file except in compliance with the License.
//   You may obtain a copy of the License at
//
//       http://www.apache.org/licenses/LICENSE-2.0
//
//   Unless required by applicable law or agreed to in writing, software
//   distributed under the License is distributed on an "AS IS" BASIS,
//   WITHOUT WARRANTIES OR CONDITIONS OF ANY KIND, either express or implied.
//   See the License for the specific language governing permissions and
//   limitations under the License.
//
//------------------------------------------------------------------------------

#include <cmath>
#include <cstddef>
#include <cstdint>
#include <iomanip>
#include <limits>
#include <ostream>

#include <emmintrin.h>
#include <immintrin.h>
#include <smmintrin.h>

namespace fetch {
namespace vectorise {

ADD_REGISTER_SIZE(int64_t, 256);

template <>
class VectorRegister<int64_t, 128> : public BaseVectorRegisterType
{
public:
  using type           = int64_t;
  using MMRegisterType = __m128i;

  enum
  {
    E_VECTOR_SIZE   = 128,
    E_REGISTER_SIZE = sizeof(MMRegisterType),
    E_BLOCK_COUNT   = E_REGISTER_SIZE / sizeof(type)
  };

  static_assert((E_BLOCK_COUNT * sizeof(type)) == E_REGISTER_SIZE,
                "type cannot be contained in the given register size.");

  VectorRegister() = default;
  VectorRegister(type const *d)  // NOLINT
  {
    data_ = _mm_load_si128(reinterpret_cast<MMRegisterType const *>(d));
  }
  VectorRegister(std::initializer_list<type> const &list)
  {
    data_ = _mm_load_si128(reinterpret_cast<MMRegisterType const *>(list.begin()));
  }
  VectorRegister(type const &c)  // NOLINT
  {
    data_ = _mm_set1_epi64x(c);
  }

  VectorRegister(MMRegisterType const &d)  // NOLINT
    : data_(d)
  {}

  VectorRegister(MMRegisterType &&d)  // NOLINT
    : data_(d)
  {}

  explicit operator MMRegisterType()
  {
    return data_;
  }

  void Store(type *ptr) const
  {
    _mm_store_si128(reinterpret_cast<MMRegisterType *>(ptr), data_);
  }

  void Stream(type *ptr) const
  {
    _mm_stream_si128(reinterpret_cast<MMRegisterType *>(ptr), data_);
  }

  MMRegisterType const &data() const
  {
    return data_;
  }
  MMRegisterType &data()
  {
    return data_;
  }

private:
  MMRegisterType data_;
};

template <>
class VectorRegister<int64_t, 256> : public BaseVectorRegisterType
{
public:
  using type           = int64_t;
  using MMRegisterType = __m256i;

  enum
  {
    E_VECTOR_SIZE   = 256,
    E_REGISTER_SIZE = sizeof(MMRegisterType),
    E_BLOCK_COUNT   = E_REGISTER_SIZE / sizeof(type)
  };

  static_assert((E_BLOCK_COUNT * sizeof(type)) == E_REGISTER_SIZE,
                "type cannot be contained in the given register size.");

  VectorRegister() = default;
  VectorRegister(type const *d)  // NOLINT
  {
    data_ = _mm256_load_si256(reinterpret_cast<MMRegisterType const *>(d));
  }
  VectorRegister(std::initializer_list<type> const &list)
  {
    data_ = _mm256_load_si256(reinterpret_cast<MMRegisterType const *>(list.begin()));
  }
  VectorRegister(type const &c)  // NOLINT
  {
    data_ = _mm256_set1_epi64x(c);
  }

  VectorRegister(MMRegisterType const &d)  // NOLINT
    : data_(d)
  {}

  VectorRegister(MMRegisterType &&d)  // NOLINT
    : data_(d)
  {}

  explicit operator MMRegisterType()
  {
    return data_;
  }

  void Store(type *ptr) const
  {
    _mm256_store_si256(reinterpret_cast<MMRegisterType *>(ptr), data_);
  }

  void Stream(type *ptr) const
  {
    _mm256_stream_si256(reinterpret_cast<MMRegisterType *>(ptr), data_);
  }

  MMRegisterType const &data() const
  {
    return data_;
  }
  MMRegisterType &data()
  {
    return data_;
  }

private:
  MMRegisterType data_;
};

template <>
inline std::ostream &operator<<(std::ostream &s, VectorRegister<int64_t, 128> const &n)
{
  alignas(16) int64_t out[4];
  n.Store(out);
  s << std::setprecision(std::numeric_limits<int64_t>::digits10);
  s << std::fixed;
  s << std::hex << out[0] << ", " << out[1] << std::dec;

  return s;
}

template <>
inline std::ostream &operator<<(std::ostream &s, VectorRegister<int64_t, 256> const &n)
{
  alignas(32) int64_t out[8];
  n.Store(out);
  s << std::setprecision(std::numeric_limits<int64_t>::digits10);
  s << std::fixed;
  s << std::hex << out[0] << ", " << out[1] << ", " << out[2] << ", " << out[3] << std::dec;

  return s;
}

inline VectorRegister<int64_t, 128> operator~(VectorRegister<int64_t, 128> const &x)
{
<<<<<<< HEAD
  return VectorRegister<int64_t, 128>(_mm_xor_si128(x.data(), _mm_cmpeq_epi64(x.data(), x.data())));
=======
  return {_mm_xor_si128(x.data(), _mm_cmpeq_epi64(x.data(), x.data()))};
>>>>>>> 574fea93
}

inline VectorRegister<int64_t, 256> operator~(VectorRegister<int64_t, 256> const &x)
{
<<<<<<< HEAD
  return VectorRegister<int64_t, 256>(
      _mm256_xor_si256(x.data(), _mm256_cmpeq_epi64(x.data(), x.data())));
=======
  return {_mm256_xor_si256(x.data(), _mm256_cmpeq_epi64(x.data(), x.data()))};
>>>>>>> 574fea93
}

inline VectorRegister<int64_t, 128> operator-(VectorRegister<int64_t, 128> const &x)
{
<<<<<<< HEAD
  return VectorRegister<int64_t, 128>(_mm_sub_epi64(_mm_setzero_si128(), x.data()));
=======
  return {_mm_sub_epi64(_mm_setzero_si128(), x.data())};
>>>>>>> 574fea93
}

inline VectorRegister<int64_t, 256> operator-(VectorRegister<int64_t, 256> const &x)
{
<<<<<<< HEAD
  return VectorRegister<int64_t, 256>(_mm256_sub_epi64(_mm256_setzero_si256(), x.data()));
=======
  return {_mm256_sub_epi64(_mm256_setzero_si256(), x.data())};
>>>>>>> 574fea93
}

#define FETCH_ADD_OPERATOR(op, type, size, L, fnc)                                   \
  inline VectorRegister<type, size> operator op(VectorRegister<type, size> const &a, \
                                                VectorRegister<type, size> const &b) \
  {                                                                                  \
    L ret = fnc(a.data(), b.data());                                                 \
    return VectorRegister<type, size>(ret);                                          \
  }

FETCH_ADD_OPERATOR(+, int64_t, 128, __m128i, _mm_add_epi64)
FETCH_ADD_OPERATOR(-, int64_t, 128, __m128i, _mm_sub_epi64)
FETCH_ADD_OPERATOR(&, int64_t, 128, __m128i, _mm_and_si128)
FETCH_ADD_OPERATOR(|, int64_t, 128, __m128i, _mm_or_si128)
FETCH_ADD_OPERATOR (^, int64_t, 128, __m128i, _mm_xor_si128)
FETCH_ADD_OPERATOR(==, int64_t, 128, __m128i, _mm_cmpeq_epi64)
FETCH_ADD_OPERATOR(>, int64_t, 128, __m128i, _mm_cmpgt_epi64)

FETCH_ADD_OPERATOR(+, int64_t, 256, __m256i, _mm256_add_epi64)
FETCH_ADD_OPERATOR(-, int64_t, 256, __m256i, _mm256_sub_epi64)
FETCH_ADD_OPERATOR(&, int64_t, 256, __m256i, _mm256_and_si256)
FETCH_ADD_OPERATOR(|, int64_t, 256, __m256i, _mm256_or_si256)
FETCH_ADD_OPERATOR (^, int64_t, 256, __m256i, _mm256_xor_si256)
FETCH_ADD_OPERATOR(==, int64_t, 256, __m256i, _mm256_cmpeq_epi64)
FETCH_ADD_OPERATOR(>, int64_t, 256, __m256i, _mm256_cmpgt_epi64)

#undef FETCH_ADD_OPERATOR

inline VectorRegister<int64_t, 128> operator*(VectorRegister<int64_t, 128> const &a,
                                              VectorRegister<int64_t, 128> const &b)
{
  // TODO(private 440): SSE implementation required
  alignas(16) int64_t d1[2];
  _mm_store_si128(reinterpret_cast<__m128i *>(d1), a.data());

  alignas(16) int64_t d2[2];
  _mm_store_si128(reinterpret_cast<__m128i *>(d2), b.data());

  alignas(16) int64_t ret[2];

  ret[0] = d1[0] * d2[0];
  ret[1] = d1[1] * d2[1];

  return {ret};
}

inline VectorRegister<int64_t, 256> operator*(VectorRegister<int64_t, 256> const &a,
                                              VectorRegister<int64_t, 256> const &b)
{
  // TODO(private 440): SSE implementation required
  alignas(32) int64_t d1[4];
  _mm256_store_si256(reinterpret_cast<__m256i *>(d1), a.data());

  alignas(32) int64_t d2[4];
  _mm256_store_si256(reinterpret_cast<__m256i *>(d2), b.data());

  alignas(32) int64_t ret[4];

  ret[0] = d1[0] * d2[0];
  ret[1] = d1[1] * d2[1];
  ret[2] = d1[2] * d2[2];
  ret[3] = d1[3] * d2[3];

  return {ret};
}

inline VectorRegister<int64_t, 128> operator/(VectorRegister<int64_t, 128> const &a,
                                              VectorRegister<int64_t, 128> const &b)
{
  // TODO(private 440): SSE implementation required
  alignas(16) int64_t d1[2];
  _mm_store_si128(reinterpret_cast<__m128i *>(d1), a.data());

  alignas(16) int64_t d2[2];
  _mm_store_si128(reinterpret_cast<__m128i *>(d2), b.data());

  alignas(16) int64_t ret[2];

  // don't divide by zero
  // set each of the 4 values in the vector register to either the solution of the division or 0
  ret[0] = d2[0] != 0 ? d1[0] / d2[0] : 0;
  ret[1] = d2[1] != 0 ? d1[1] / d2[1] : 0;

  return {ret};
}

inline VectorRegister<int64_t, 256> operator/(VectorRegister<int64_t, 256> const &a,
                                              VectorRegister<int64_t, 256> const &b)
{
  // TODO(private 440): SSE implementation required
  alignas(32) int64_t d1[4];
  _mm256_store_si256(reinterpret_cast<__m256i *>(d1), a.data());

  alignas(32) int64_t d2[4];
  _mm256_store_si256(reinterpret_cast<__m256i *>(d2), b.data());

  alignas(32) int64_t ret[4];

  // don't divide by zero
  // set each of the 4 values in the vector register to either the solution of the division or 0
  for (std::size_t i = 0; i < 4; i++)
  {
    ret[i] = d2[i] != 0 ? d1[i] / d2[i] : 0;
  }

  return {ret};
}

inline VectorRegister<int64_t, 128> operator!=(VectorRegister<int64_t, 128> const &a,
                                               VectorRegister<int64_t, 128> const &b)
{
  return ~(a == b);
}

inline VectorRegister<int64_t, 256> operator!=(VectorRegister<int64_t, 256> const &a,
                                               VectorRegister<int64_t, 256> const &b)
{
  return ~(a == b);
}

inline VectorRegister<int64_t, 128> operator<(VectorRegister<int64_t, 128> const &a,
                                              VectorRegister<int64_t, 128> const &b)
{
  return b > a;
}

inline VectorRegister<int64_t, 256> operator<(VectorRegister<int64_t, 256> const &a,
                                              VectorRegister<int64_t, 256> const &b)
{
  return b > a;
}

inline VectorRegister<int64_t, 128> operator<=(VectorRegister<int64_t, 128> const &a,
                                               VectorRegister<int64_t, 128> const &b)
{
  return (a < b) | (a == b);
}

inline VectorRegister<int64_t, 256> operator<=(VectorRegister<int64_t, 256> const &a,
                                               VectorRegister<int64_t, 256> const &b)
{
  return (a < b) | (a == b);
}

inline VectorRegister<int64_t, 128> operator>=(VectorRegister<int64_t, 128> const &a,
                                               VectorRegister<int64_t, 128> const &b)
{
  return (a > b) | (a == b);
}

inline VectorRegister<int64_t, 256> operator>=(VectorRegister<int64_t, 256> const &a,
                                               VectorRegister<int64_t, 256> const &b)
{
  return (a > b) | (a == b);
}

inline int64_t first_element(VectorRegister<int64_t, 128> const &x)
{
  return static_cast<int64_t>(_mm_extract_epi64(x.data(), 0));  // NOLINT
}

inline int64_t first_element(VectorRegister<int64_t, 256> const &x)
{
  return static_cast<int64_t>(_mm256_extract_epi64(x.data(), 0));
}

inline VectorRegister<int64_t, 128> shift_elements_left(VectorRegister<int64_t, 128> const &x)
{
  __m128i n = _mm_bslli_si128(x.data(), 8);
  return n;
}

inline VectorRegister<int64_t, 256> shift_elements_left(VectorRegister<int64_t, 256> const &x)
{
  __m256i n = _mm256_bslli_epi128(x.data(), 8);
  return n;
}

inline VectorRegister<int64_t, 128> shift_elements_right(VectorRegister<int64_t, 128> const &x)
{
  __m128i n = _mm_bsrli_si128(x.data(), 8);
  return n;
}

inline VectorRegister<int64_t, 256> shift_elements_right(VectorRegister<int64_t, 256> const &x)
{
  __m256i n = _mm256_bsrli_epi128(x.data(), 8);
  return n;
}

inline int64_t reduce(VectorRegister<int64_t, 128> const &x)
{
  __m128i r = _mm_add_epi64(x.data(), _mm_bsrli_si128(x.data(), 8));
  return static_cast<int64_t>(_mm_extract_epi64(r, 0));  // NOLINT
}

inline int64_t reduce(VectorRegister<int64_t, 256> const &x)
{
  VectorRegister<int64_t, 128> hi{_mm256_extractf128_si256(x.data(), 1)};
  VectorRegister<int64_t, 128> lo{_mm256_extractf128_si256(x.data(), 0)};
  hi = hi + lo;
  return reduce(hi);
}

inline bool all_less_than(VectorRegister<int64_t, 128> const &x,
                          VectorRegister<int64_t, 128> const &y)
{
  __m128i r = (x < y).data();
  return _mm_movemask_epi8(r) == 0xFFFF;
}

inline bool all_less_than(VectorRegister<int64_t, 256> const &x,
                          VectorRegister<int64_t, 256> const &y)
{
  __m256i r    = (x < y).data();
  auto    mask = static_cast<uint32_t>(_mm256_movemask_epi8(r));
  return mask == 0xFFFFFFFFUL;
}

inline bool any_less_than(VectorRegister<int64_t, 128> const &x,
                          VectorRegister<int64_t, 128> const &y)
{
  __m128i r = (x < y).data();
  return _mm_movemask_epi8(r) != 0;
}

inline bool any_less_than(VectorRegister<int64_t, 256> const &x,
                          VectorRegister<int64_t, 256> const &y)
{
  __m256i r = (x < y).data();
  return _mm256_movemask_epi8(r) != 0;
}

inline bool all_equal_to(VectorRegister<int64_t, 128> const &x,
                         VectorRegister<int64_t, 128> const &y)
{
  __m128i r = (x == y).data();
  return _mm_movemask_epi8(r) == 0xFFFF;
}

inline bool all_equal_to(VectorRegister<int64_t, 256> const &x,
                         VectorRegister<int64_t, 256> const &y)
{
  __m256i r    = (x == y).data();
  auto    mask = static_cast<uint32_t>(_mm256_movemask_epi8(r));
  return mask == 0xFFFFFFFFUL;
}

inline bool any_equal_to(VectorRegister<int64_t, 128> const &x,
                         VectorRegister<int64_t, 128> const &y)
{
  __m128i r = (x == y).data();
  return _mm_movemask_epi8(r) != 0;
}

inline bool any_equal_to(VectorRegister<int64_t, 256> const &x,
                         VectorRegister<int64_t, 256> const &y)
{
  __m256i r = (x == y).data();
  return _mm256_movemask_epi8(r) != 0;
}

}  // namespace vectorise
}  // namespace fetch<|MERGE_RESOLUTION|>--- conflicted
+++ resolved
@@ -193,39 +193,22 @@
 
 inline VectorRegister<int64_t, 128> operator~(VectorRegister<int64_t, 128> const &x)
 {
-<<<<<<< HEAD
-  return VectorRegister<int64_t, 128>(_mm_xor_si128(x.data(), _mm_cmpeq_epi64(x.data(), x.data())));
-=======
   return {_mm_xor_si128(x.data(), _mm_cmpeq_epi64(x.data(), x.data()))};
->>>>>>> 574fea93
 }
 
 inline VectorRegister<int64_t, 256> operator~(VectorRegister<int64_t, 256> const &x)
 {
-<<<<<<< HEAD
-  return VectorRegister<int64_t, 256>(
-      _mm256_xor_si256(x.data(), _mm256_cmpeq_epi64(x.data(), x.data())));
-=======
   return {_mm256_xor_si256(x.data(), _mm256_cmpeq_epi64(x.data(), x.data()))};
->>>>>>> 574fea93
 }
 
 inline VectorRegister<int64_t, 128> operator-(VectorRegister<int64_t, 128> const &x)
 {
-<<<<<<< HEAD
-  return VectorRegister<int64_t, 128>(_mm_sub_epi64(_mm_setzero_si128(), x.data()));
-=======
   return {_mm_sub_epi64(_mm_setzero_si128(), x.data())};
->>>>>>> 574fea93
 }
 
 inline VectorRegister<int64_t, 256> operator-(VectorRegister<int64_t, 256> const &x)
 {
-<<<<<<< HEAD
-  return VectorRegister<int64_t, 256>(_mm256_sub_epi64(_mm256_setzero_si256(), x.data()));
-=======
   return {_mm256_sub_epi64(_mm256_setzero_si256(), x.data())};
->>>>>>> 574fea93
 }
 
 #define FETCH_ADD_OPERATOR(op, type, size, L, fnc)                                   \
