#pragma once

#include <cstdint>
namespace fetch {
namespace meta {

template <uint64_t N>
struct Log2
{
  enum
  {
    value = 1 + Log2<(N >> 1)>::value
  };
};
template <>
struct Log2<1>
{
  enum
  {
    value = 0
  };
};
<<<<<<< HEAD
}  // namespace meta
}  // namespace fetch
#endif
=======
}
}
>>>>>>> 9d7af97f
<|MERGE_RESOLUTION|>--- conflicted
+++ resolved
@@ -20,11 +20,5 @@
     value = 0
   };
 };
-<<<<<<< HEAD
 }  // namespace meta
-}  // namespace fetch
-#endif
-=======
-}
-}
->>>>>>> 9d7af97f
+}  // namespace fetch