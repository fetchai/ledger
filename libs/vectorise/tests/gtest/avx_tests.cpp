--- conflicted
+++ resolved
@@ -134,17 +134,10 @@
   {
     // We don't want to check overflows right now, so we pick random numbers, but well within the
     // type's limits
-<<<<<<< HEAD
-    a[i]     = type(-i) * type((double(random()) / (double)(RAND_MAX)) *
-                           (double)(fetch::math::numeric_max<type>()) / 2.0);
-    b[i]     = type((double(random()) / (double)(RAND_MAX)) *
-                (double)(fetch::math::numeric_max<type>()) / 2.0);
-=======
     a[i]     = static_cast<type>((static_cast<double>(random()) / static_cast<double>(RAND_MAX)) *
                              static_cast<double>(fetch::math::numeric_max<type>()) / 2.0);
     b[i]     = static_cast<type>((static_cast<double>(random()) / static_cast<double>(RAND_MAX)) *
                              static_cast<double>(fetch::math::numeric_max<type>()) / 2.0);
->>>>>>> 22f6310a
     sum[i]   = a[i] + b[i];
     diff[i]  = a[i] - b[i];
     prod[i]  = a[i] * b[i];
