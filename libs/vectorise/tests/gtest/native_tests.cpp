//------------------------------------------------------------------------------
//
//   Copyright 2018-2019 Fetch.AI Limited
//
//   Licensed under the Apache License, Version 2.0 (the "License");
//   you may not use this file except in compliance with the License.
//   You may obtain a copy of the License at
//
//       http://www.apache.org/licenses/LICENSE-2.0
//
//   Unless required by applicable law or agreed to in writing, software
//   distributed under the License is distributed on an "AS IS" BASIS,
//   WITHOUT WARRANTIES OR CONDITIONS OF ANY KIND, either express or implied.
//   See the License for the specific language governing permissions and
//   limitations under the License.
//
//------------------------------------------------------------------------------

#include "core/random/lfg.hpp"
#include "vectorise/register.hpp"
#include <iostream>

#include <gtest/gtest.h>
using namespace fetch::vectorize;

template <typename T>
using NativeRegister = VectorRegister<T>;

fetch::random::LinearCongruentialGenerator lcg;

#define ADD_TEST(OP, NAME)                                                      \
  template <typename T, bool integral = true>                                   \
  void test_##NAME()                                                            \
  {                                                                             \
    T a;                                                                        \
    T b;                                                                        \
    if (integral)                                                               \
    {                                                                           \
      a = T(lcg());                                                             \
      b = T(lcg());                                                             \
    }                                                                           \
    else                                                                        \
    {                                                                           \
      a = T(lcg.AsDouble());                                                    \
      b = T(lcg.AsDouble());                                                    \
    }                                                                           \
    NativeRegister<T> A(a), B(b);                                               \
    NativeRegister<T> C          = A OP B;                                      \
    T                          c = T(a OP b);                                   \
    ASSERT_EQ(T(C), c) << T(C) << " != " << c << "for " #NAME << " using " #OP; \
  }

// clang-format off
ADD_TEST(*, multiply)
ADD_TEST(+, add)
ADD_TEST(-, subtract)
ADD_TEST(/, divide)
ADD_TEST(&, and)
ADD_TEST(|, or)
ADD_TEST(^, xor)
<<<<<<< HEAD
#undef ADD_TEST
=======
#undef ADD_TEST // NOLINT
// clang-format on
>>>>>>> 8ce539c3

void test_registers()
{
  for (std::size_t i = 0; i < 10000000; ++i)
  {
    test_multiply<int8_t>();
    test_multiply<int16_t>();
    test_multiply<int32_t>();
    test_multiply<int64_t>();

    test_multiply<uint8_t>();
    test_multiply<uint16_t>();
    test_multiply<uint32_t>();
    test_multiply<uint64_t>();

    test_multiply<double, false>();
    test_multiply<float, false>();
    test_multiply<double>();
    test_multiply<float>();

    test_add<int8_t>();
    test_add<int16_t>();
    test_add<int32_t>();
    test_add<int64_t>();

    test_add<uint8_t>();
    test_add<uint16_t>();
    test_add<uint32_t>();
    test_add<uint64_t>();

    test_add<double, false>();
    test_add<float, false>();
    test_add<double>();
    test_add<float>();

    test_subtract<int8_t>();
    test_subtract<int16_t>();
    test_subtract<int32_t>();
    test_subtract<int64_t>();

    test_subtract<uint8_t>();
    test_subtract<uint16_t>();
    test_subtract<uint32_t>();
    test_subtract<uint64_t>();

    test_subtract<double, false>();
    test_subtract<float, false>();
    test_subtract<double>();
    test_subtract<float>();

    test_divide<int8_t>();
    test_divide<int16_t>();
    test_divide<int32_t>();
    test_divide<int64_t>();

    test_divide<uint8_t>();
    test_divide<uint16_t>();
    test_divide<uint32_t>();
    test_divide<uint64_t>();

    test_divide<double, false>();
    test_divide<float, false>();
    test_divide<double>();
    test_divide<float>();

    test_and<int8_t>();
    test_and<int16_t>();
    test_and<int32_t>();
    test_and<int64_t>();

    test_and<uint8_t>();
    test_and<uint16_t>();
    test_and<uint32_t>();
    test_and<uint64_t>();

    test_or<int8_t>();
    test_or<int16_t>();
    test_or<int32_t>();
    test_or<int64_t>();

    test_or<uint8_t>();
    test_or<uint16_t>();
    test_or<uint32_t>();
    test_or<uint64_t>();

    test_xor<int8_t>();
    test_xor<int16_t>();
    test_xor<int32_t>();
    test_xor<int64_t>();

    test_xor<uint8_t>();
    test_xor<uint16_t>();
    test_xor<uint32_t>();
    test_xor<uint64_t>();
  }
}

#define ADD_TEST(OP, NAME)                                                      \
  template <typename T, bool integral = true>                                   \
  void mtest_##NAME()                                                           \
  {                                                                             \
    T a;                                                                        \
    T b;                                                                        \
    if (integral)                                                               \
    {                                                                           \
      a = lcg();                                                                \
      b = lcg();                                                                \
    }                                                                           \
    else                                                                        \
    {                                                                           \
      a = lcg.AsDouble();                                                       \
      b = lcg.AsDouble();                                                       \
    }                                                                           \
    NativeRegister<T> A(a), B(b);                                               \
    NativeRegister<T> C          = A OP B;                                      \
    T                          c = T(a OP b);                                   \
    ASSERT_EQ(T(C), c) << T(C) << " != " << c << "for " #NAME << " using " #OP; \
  }
// clang-format off
ADD_TEST(*, multiply)
ADD_TEST(+, add)
ADD_TEST(-, subtract)
ADD_TEST(/, divide)
ADD_TEST(&, and)
ADD_TEST(|, or)
ADD_TEST (^, xor) // NOLINT

// clang-format on

#undef ADD_TEST

TEST(vectorise_native_test, test_registers)
{
  test_registers();
}<|MERGE_RESOLUTION|>--- conflicted
+++ resolved
@@ -58,12 +58,8 @@
 ADD_TEST(&, and)
 ADD_TEST(|, or)
 ADD_TEST(^, xor)
-<<<<<<< HEAD
-#undef ADD_TEST
-=======
 #undef ADD_TEST // NOLINT
 // clang-format on
->>>>>>> 8ce539c3
 
 void test_registers()
 {
