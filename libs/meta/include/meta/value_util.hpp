#pragma once
//------------------------------------------------------------------------------
//
//   Copyright 2018-2019 Fetch.AI Limited
//
//   Licensed under the Apache License, Version 2.0 (the "License");
//   you may not use this file except in compliance with the License.
//   You may obtain a copy of the License at
//
//       http://www.apache.org/licenses/LICENSE-2.0
//
//   Unless required by applicable law or agreed to in writing, software
//   distributed under the License is distributed on an "AS IS" BASIS,
//   WITHOUT WARRANTIES OR CONDITIONS OF ANY KIND, either express or implied.
//   See the License for the specific language governing permissions and
//   limitations under the License.
//
//------------------------------------------------------------------------------

#include "meta/type_util.hpp"

#include <functional>
#include <type_traits>
#include <utility>

namespace fetch {
namespace value_util {

/**
 * Accumulate(f, a0, a1, a2, ..., an) returns f(f(...(f(a0, a1), a2), ...), an).
 * It is a left-fold, similar to std::accumulate, but operating on argument packs rather than
 * ranges.
 */

// The zero case: the pack is empty past a0.
template <typename F, typename RV>
<<<<<<< HEAD
constexpr auto Accumulate(F &&, RV &&rv)
=======
constexpr auto Accumulate(F && /*unused*/,
                          RV &&rv) noexcept(internal::IsNothrowAccumulatableV<F, RV>)
>>>>>>> 62ccafff
{
  return std::forward<RV>(rv);
}

// The recursion base: last step, only two values left.
template <typename F, typename A, typename B>
constexpr auto Accumulate(F &&f, A &&a, B &&b)
{
  return std::forward<F>(f)(std::forward<A>(a), std::forward<B>(b));
}

// The generic case.
template <typename F, typename A, typename B, typename... Seq>
constexpr auto Accumulate(F &&f, A &&a, B &&b, Seq &&... seq);

template <typename F, typename A, typename B, typename... Seq>
constexpr auto Accumulate(F &&f, A &&a, B &&b, Seq &&... seq)
{
  return Accumulate(std::forward<F>(f), f(std::forward<A>(a), std::forward<B>(b)),
                    std::forward<Seq>(seq)...);
}

template <class F>
constexpr void ForEach(F &&) noexcept
{}

template <class F, class T>
constexpr void ForEach(F &&f, T &&t)
{
  std::forward<F>(f)(std::forward<T>(t));
}

template <class F, class T, class... Ts>
constexpr void ForEach(F &&f, T &&t, Ts &&... ts);

template <class F, class T, class... Ts>
constexpr void ForEach(F &&f, T &&t, Ts &&... ts)
{
  f(std::forward<T>(t));
  ForEach(std::forward<F>(f), std::forward<Ts>(ts)...);
}

struct ZeroOne
{
  template <class T>
  constexpr void operator()(T &&t) const
  {
    std::forward<T>(t) = std::decay_t<T>{};
  }
};

template <class... Ts>
constexpr void ZeroAll(Ts &&... ts)
{
  ForEach(ZeroOne{}, std::forward<Ts>(ts)...);
}

namespace detail_ {

template <class T>
class NonClearable
{
  struct Yes
  {
  };
  struct No
  {
  };

  template <class U>
  static constexpr auto Can(U &&u) -> decltype(u.clear(), Yes{});
  template <class U>
  static constexpr auto Can(U &&u) -> decltype(u.Clear(), Yes{});
  static constexpr No   Can(...);

public:
  enum : bool
  {
    value = std::is_same<decltype(Can(std::declval<T>())), No>::value
  };
};

template <class T>
static constexpr auto NonClearableV = NonClearable<std::decay_t<T>>::value;

}  // namespace detail_

struct ClearOne
{
  template <class T>
  constexpr decltype(std::declval<T>().clear()) operator()(T &&t) const
  {
    return std::forward<T>(t).clear();
  }

  template <class T>
  constexpr decltype(std::declval<T>().Clear()) operator()(T &&t) const
  {
    return std::forward<T>(t).Clear();
  }

  template <class T>
  constexpr std::enable_if_t<detail_::NonClearableV<T>> operator()(T &&t) const
  {
    ZeroOne{}(std::forward<T>(t));
  }
};

template <class... Ts>
constexpr void ClearAll(Ts &&... ts)
{
  ForEach(ClearOne{}, std::forward<Ts>(ts)...);
}

}  // namespace value_util
}  // namespace fetch<|MERGE_RESOLUTION|>--- conflicted
+++ resolved
@@ -34,12 +34,8 @@
 
 // The zero case: the pack is empty past a0.
 template <typename F, typename RV>
-<<<<<<< HEAD
-constexpr auto Accumulate(F &&, RV &&rv)
-=======
-constexpr auto Accumulate(F && /*unused*/,
+constexpr auto Accumulate(F && /*never_called*/,
                           RV &&rv) noexcept(internal::IsNothrowAccumulatableV<F, RV>)
->>>>>>> 62ccafff
 {
   return std::forward<RV>(rv);
 }
