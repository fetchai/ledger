#pragma once
//------------------------------------------------------------------------------
//
//   Copyright 2018-2019 Fetch.AI Limited
//
//   Licensed under the Apache License, Version 2.0 (the "License");
//   you may not use this file except in compliance with the License.
//   You may obtain a copy of the License at
//
//       http://www.apache.org/licenses/LICENSE-2.0
//
//   Unless required by applicable law or agreed to in writing, software
//   distributed under the License is distributed on an "AS IS" BASIS,
//   WITHOUT WARRANTIES OR CONDITIONS OF ANY KIND, either express or implied.
//   See the License for the specific language governing permissions and
//   limitations under the License.
//
//------------------------------------------------------------------------------

#include "meta/param_pack.hpp"

#include <cstddef>
#include <tuple>
#include <utility>

namespace fetch {
namespace meta {

template <std::size_t... Is>
using IndexSequence = std::index_sequence<Is...>;

namespace internal {

template <std::size_t, typename...>
struct SplitTuple;
template <std::size_t N, typename... Ts>
struct SplitTuple<N, std::tuple<Ts...>>
{
private:
  static_assert(N <= sizeof...(Ts), "Slice index exceeds tuple size");

  static constexpr std::size_t start_length = N;
  static constexpr std::size_t end_length   = sizeof...(Ts) - N;

  template <std::size_t... Is>
  static std::tuple<std::tuple_element_t<Is, std::tuple<Ts...>>...> get_start(IndexSequence<Is...>);
  template <std::size_t... Is>
  static std::tuple<std::tuple_element_t<N + Is, std::tuple<Ts...>>...> get_end(
      IndexSequence<Is...>);

public:
  using Initial  = decltype(get_start(std::make_index_sequence<start_length>()));
  using Terminal = decltype(get_end(std::make_index_sequence<end_length>()));

  static_assert(std::tuple_size<Initial>::value == start_length, "");
  static_assert(std::tuple_size<Terminal>::value == end_length, "");
};

template <typename>
struct TupleOperations;
template <typename... Ts>
struct TupleOperations<std::tuple<Ts...>>
{
  using type                        = std::tuple<Ts...>;
  static constexpr std::size_t size = std::tuple_size<type>::value;

  template <std::size_t N>
  using TakeInitial = TupleOperations<typename SplitTuple<N, type>::Initial>;
  template <std::size_t N>
  using DropInitial = TupleOperations<typename SplitTuple<N, type>::Terminal>;
  template <std::size_t N>
  using TakeTerminal =
      TupleOperations<typename SplitTuple<std::tuple_size<type>::value - N, type>::Terminal>;
  template <std::size_t N>
  using DropTerminal =
      TupleOperations<typename SplitTuple<std::tuple_size<type>::value - N, type>::Initial>;
};

template <typename>
struct Tuple;
template <>
struct Tuple<std::tuple<>> : TupleOperations<std::tuple<>>
{
};
template <typename T, typename... Ts>
struct Tuple<std::tuple<T, Ts...>> : TupleOperations<std::tuple<T, Ts...>>
{
  using FirstType = T;
  using LastType  = std::tuple_element_t<
      0, typename TupleOperations<std::tuple<T, Ts...>>::template TakeTerminal<1>::type>;
};

<<<<<<< HEAD
template <typename Tuple, template <typename...> class Destination>
using UnpackTuple = ConveyTypeParameterPack<std::tuple, Tuple, Destination>;

=======
template <typename T>
struct IsStdTupleImpl : std::false_type
{
};
template <typename... Args>
struct IsStdTupleImpl<std::tuple<Args...>> : std::true_type
{
};

}  // namespace internal

template <typename T>
using Tuple = typename internal::Tuple<T>;

template <typename Tuple, template <typename...> class Destination>
using UnpackTuple = ConveyTypeParameterPack<std::tuple, Tuple, Destination>;

template <typename Tuple>
constexpr decltype(auto) IndexSequenceFromTuple()
{
  return std::make_index_sequence<std::tuple_size<std::remove_reference_t<Tuple>>::value>();
}

template <typename T>
constexpr bool IsStdTuple =
    internal::IsStdTupleImpl<std::remove_cv_t<std::remove_reference_t<T>>>::value;

>>>>>>> 892a5dc0
}  // namespace meta
}  // namespace fetch<|MERGE_RESOLUTION|>--- conflicted
+++ resolved
@@ -90,11 +90,6 @@
       0, typename TupleOperations<std::tuple<T, Ts...>>::template TakeTerminal<1>::type>;
 };
 
-<<<<<<< HEAD
-template <typename Tuple, template <typename...> class Destination>
-using UnpackTuple = ConveyTypeParameterPack<std::tuple, Tuple, Destination>;
-
-=======
 template <typename T>
 struct IsStdTupleImpl : std::false_type
 {
@@ -122,6 +117,5 @@
 constexpr bool IsStdTuple =
     internal::IsStdTupleImpl<std::remove_cv_t<std::remove_reference_t<T>>>::value;
 
->>>>>>> 892a5dc0
 }  // namespace meta
 }  // namespace fetch