--- conflicted
+++ resolved
@@ -13,12 +13,7 @@
 class SingleShardStateDBClient 
 {
 public:
-<<<<<<< HEAD
-  SingleShardStateDBClient (std::string const &host, uint16_t const &port, fetch::network::ThreadManager &tm)
-=======
   SingleShardStateDBClient (std::string const &host, uint16_t const &port, fetch::network::NetworkManager &tm)
-    : ServiceClient( host, port, tm)
->>>>>>> d3c55dfc
   {
 
     fetch::network::TCPClient connection(tm);
