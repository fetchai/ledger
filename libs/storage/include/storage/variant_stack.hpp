#pragma once
//------------------------------------------------------------------------------
//
//   Copyright 2018 Fetch.AI Limited
//
//   Licensed under the Apache License, Version 2.0 (the "License");
//   you may not use this file except in compliance with the License.
//   You may obtain a copy of the License at
//
//       http://www.apache.org/licenses/LICENSE-2.0
//
//   Unless required by applicable law or agreed to in writing, software
//   distributed under the License is distributed on an "AS IS" BASIS,
//   WITHOUT WARRANTIES OR CONDITIONS OF ANY KIND, either express or implied.
//   See the License for the specific language governing permissions and
//   limitations under the License.
//
//------------------------------------------------------------------------------

//     ┌────────────────────────────────────────────────────────────────────────┐
//     │                                                                        │
//     │                                                                        ▼
//  ┌──────┐      ┌──────────────┬──────┬──────────────┬──────┬──────────────┬──────┐
//  │      │      │              │      │              │      │              │      │
//  │      │      │              │      │              │      │              │      │
//  │      │      │              │      │              │      │              │      │
//  │HEADER│......│    OBJECT    │SEPER.│    OBJECT    │SEPER.│    OBJECT    │SEPER.│
//  │      │      │              │      │              │      │              │      │
//  │      │      │              │      │              │      │              │      │
//  │      │      │              │      │              │      │              │      │
//  └──────┘      └──────────────┴──────┴──────────────┴──────┴──────────────┴──────┘
//                                  ▲                     │                     │
//                                  │                     │                     │
//                                  └─────────────────────┴─────────────────────┘

#include "core/assert.hpp"
#include "storage/storage_exception.hpp"
#include <cassert>
#include <cstring>
#include <fstream>
#include <string>

namespace fetch {
namespace storage {

// TODO(issue 5): Make variant stack as a circular buffer!

/**
 * Variant stack manages a stack of arbitrary objects (variant). The basic structure can be seen
 * in the header of this file. The structure is written to and read from disk.
 *
 * The structure is composed of a header and N object-separator pairs. The header points to the
 * last pair, and each separator object refers to its previous.
 *
 * The user must assign and maintain their own enums for the types of the objects in the stack, so
 * that when popping them they can be correctly cast.
 *
 */
class VariantStack
{
public:
  /**
   * Seperator holding information about previous object.
   */
  struct Separator
  {
    uint64_t type;
    uint64_t object_size;
    int64_t  previous;
    Separator()
    {
      memset(this, 0, sizeof(decltype(*this)));
    }
    Separator(uint64_t const &t, uint64_t const &o, int64_t const &p)
    {
      memset(this, 0, sizeof(decltype(*this)));
      type        = t;
      object_size = o;
      previous    = p;
    }
  };

  /**
   * Header holding information about the stack
   */
  struct Header
  {
    uint64_t object_count;
    int64_t  end;

    Header(uint64_t const &o, int64_t const &e)
    {
      memset(this, 0, sizeof(decltype(*this)));
      object_count = o;
      end          = e;
    }

    Header()
    {
      memset(this, 0, sizeof(decltype(*this)));
      end = sizeof(decltype(*this)) + sizeof(Separator);
    }
  };

  ~VariantStack()
  {
    Close();
  }

  void Load(std::string const &filename, bool const &create_if_not_exists = true)
  {
    filename_ = filename;
    file_handle_     = std::fstream(filename_, std::ios::in | std::ios::out | std::ios::binary);
    if (!file_handle_)
    {
      if (create_if_not_exists)
      {

        Clear();
        file_handle_ = std::fstream(filename_, std::ios::in | std::ios::out | std::ios::binary);
      }
      else
      {
        throw StorageException("Could not load file");
      }
    }

    ReadHeader();
  }

  void New(std::string const &filename)
  {
    filename_ = filename;
    Clear();
    file_handle_ = std::fstream(filename_, std::ios::in | std::ios::out | std::ios::binary);
    assert(bool(file_handle_));
  }

  void Close()
  {
    WriteHeader();
    if (file_handle_.is_open())
    {
      file_handle_.close();
    }
  }

  enum
  {
    UNDEFINED_POSITION = int64_t(-1)
  };
  enum
  {
    HEADER_OBJECT = uint64_t(-2)
  };

  /**
   * Push a T object onto the stack, optionally specifying its type. This will simply reinterpret
   * cast the object as a char * for the write. Then write the separator information and update the
   * header
   *
   * @param: object The object to write
   * @param: type Optionally specify a type to differentiate objects
   *
   */
  template <typename T>
  void Push(T const &object, uint64_t const &type = uint64_t(-1))
  {
    assert(bool(file_handle_));
    file_handle_.seekg(header_.end, file_handle_.beg);
    Separator separator = {type, sizeof(T), header_.end};

    file_handle_.write(reinterpret_cast<char const *>(&object), sizeof(T));
    file_handle_.write(reinterpret_cast<char const *>(&separator), sizeof(Separator));
    header_.end += sizeof(T) + sizeof(Separator);
    ++header_.object_count;
    //    WriteHeader();
  }

  /**
   * Pop the topmost object off the stack. Unsafe if there are no objects on the stack.
   */
  void Pop()
  {
    assert(header_.object_count != 0);
    file_handle_.seekg(header_.end - int64_t(sizeof(Separator)), file_handle_.beg);
    Separator separator;

    file_handle_.read(reinterpret_cast<char *>(&separator), sizeof(Separator));

    header_.end = separator.previous;
    --header_.object_count;
    //    WriteHeader();
  }

  /**
   * Fill the provided object with the object provided
   *
   * @param: object The reference to fill
   *
   * @return: The type of the object as specified during its initial write onto the stack
   */
  template <typename T>
  uint64_t Top(T &object)
  {
    assert(bool(file_handle_));

    file_handle_.seekg(header_.end - int64_t(sizeof(Separator)), file_handle_.beg);
    Separator separator;

    file_handle_.read(reinterpret_cast<char *>(&separator), sizeof(Separator));
    int64_t offset = int64_t(sizeof(Separator) + separator.object_size);

    if (separator.object_size != sizeof(T))
    {
      std::ostringstream ret;
      ret << "Size mismatch in variantstack when accessing Top. ";
      ret << "Expected: " << separator.object_size << ". ";
      ret << "Got: " << sizeof(T) << ". ";

      throw StorageException(ret.str());
    }

    file_handle_.seekg(header_.end - offset, file_handle_.beg);
    file_handle_.read(reinterpret_cast<char *>(&object), sizeof(T));
    return separator.type;
  }

  /**
   * Return the type of the object on the top of the stack
   *
   * @return: The type of the object
   */
  uint64_t Type()
  {
    file_handle_.seekg(header_.end - int64_t(sizeof(Separator)), file_handle_.beg);
    Separator separator;

    file_handle_.read(reinterpret_cast<char *>(&separator), sizeof(Separator));

    return separator.type;
  }

  /**
   * Reset the state of the file handle to starting conditions. This consists of a header and a
   * separator (it is convenient to have a starting invalid separator).
   *
   */
  void Clear()
  {
    assert(filename_ != "");
    std::fstream fin(filename_, std::ios::out | std::ios::binary);
    fin.seekg(0, fin.beg);

    Separator separator = {HEADER_OBJECT, 0, UNDEFINED_POSITION};

    header_ = Header();
    fin.write(reinterpret_cast<char const *>(&header_), sizeof(Header));
    fin.write(reinterpret_cast<char const *>(&separator), sizeof(Separator));

    fin.close();
  }

<<<<<<< HEAD
  bool    empty() const { return header_.object_count == 0; }
  std::size_t size() const { return std::size_t(header_.object_count); }

  bool is_open() const { return bool(file_handle_) && (file_handle_.is_open()); }
  static constexpr bool DirectWrite() { return true; }
=======
  bool empty() const
  {
    return header_.object_count == 0;
  }
  int64_t size() const
  {
    return int64_t(header_.object_count);
  }
>>>>>>> 2dabc3b3

protected:
  void ReadHeader()
  {
    file_handle_.seekg(0, file_handle_.beg);
    file_handle_.read(reinterpret_cast<char *>(&header_), sizeof(Header));
  }

  void WriteHeader()
  {
    file_handle_.seekg(0, file_handle_.beg);
    file_handle_.write(reinterpret_cast<char const *>(&header_), sizeof(Header));
  }

private:
  std::fstream file_handle_;
  std::string  filename_ = "";
  Header       header_;
};
}  // namespace storage
}  // namespace fetch<|MERGE_RESOLUTION|>--- conflicted
+++ resolved
@@ -109,8 +109,8 @@
 
   void Load(std::string const &filename, bool const &create_if_not_exists = true)
   {
-    filename_ = filename;
-    file_handle_     = std::fstream(filename_, std::ios::in | std::ios::out | std::ios::binary);
+    filename_    = filename;
+    file_handle_ = std::fstream(filename_, std::ios::in | std::ios::out | std::ios::binary);
     if (!file_handle_)
     {
       if (create_if_not_exists)
@@ -261,22 +261,14 @@
     fin.close();
   }
 
-<<<<<<< HEAD
-  bool    empty() const { return header_.object_count == 0; }
-  std::size_t size() const { return std::size_t(header_.object_count); }
-
-  bool is_open() const { return bool(file_handle_) && (file_handle_.is_open()); }
-  static constexpr bool DirectWrite() { return true; }
-=======
   bool empty() const
   {
     return header_.object_count == 0;
   }
-  int64_t size() const
-  {
-    return int64_t(header_.object_count);
-  }
->>>>>>> 2dabc3b3
+  std::size_t size() const
+  {
+    return std::size_t(header_.object_count);
+  }
 
 protected:
   void ReadHeader()
