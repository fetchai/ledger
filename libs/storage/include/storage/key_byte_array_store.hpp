--- conflicted
+++ resolved
@@ -29,20 +29,12 @@
 struct ByteArrayMapConfigurator
 {
   using kvi_pair_type  = KeyValuePair<>;
-<<<<<<< HEAD
-  using kvi_stack_type = CachedRandomAccessStack<kvi_pair_type, uint64_t>;
-  using kvi_store_type = KeyValueIndex<kvi_pair_type, kvi_stack_type>;
-
-  using file_block_type     = FileBlockType<BLOCK_SIZE>;
-  using document_stack_type = CachedRandomAccessStack<file_block_type>;
-=======
   using kvi_stack_type = SlightlyBetterRandomAccessStack<kvi_pair_type, uint64_t>;
 
   using kvi_store_type = KeyValueIndex<kvi_pair_type, kvi_stack_type>;
 
   using file_block_type     = FileBlockType<BLOCK_SIZE>;
   using document_stack_type = SlightlyBetterRandomAccessStack<file_block_type>;
->>>>>>> 99b5b054
   using file_object_type    = FileObject<document_stack_type>;
 
   using type = DocumentStore<BLOCK_SIZE, file_block_type, kvi_store_type, document_stack_type,
