--- conflicted
+++ resolved
@@ -14,22 +14,11 @@
   using kvi_stack_type = RandomAccessStack<kvi_pair_type, uint64_t>;
   using kvi_store_type = KeyValueIndex<kvi_pair_type, kvi_stack_type>;
 
-<<<<<<< HEAD
-  using file_block_type     = FileBlockType<BS>;
+  using file_block_type     = FileBlockType<BLOCK_SIZE>;
   using document_stack_type = RandomAccessStack<file_block_type>;
   using file_object_type    = FileObject<document_stack_type>;
 
-  using type =
-      DocumentStore<BS, file_block_type, kvi_store_type, document_stack_type, file_object_type>;
-=======
-  typedef FileBlockType<BLOCK_SIZE>          file_block_type;
-  typedef RandomAccessStack<file_block_type> document_stack_type;
-  typedef FileObject<document_stack_type>    file_object_type;
-
-  typedef DocumentStore<BLOCK_SIZE, file_block_type, kvi_store_type, document_stack_type,
-                        file_object_type>
-      type;
->>>>>>> 88ab76e9
+  using type = DocumentStore<BLOCK_SIZE, file_block_type, kvi_store_type, document_stack_type, file_object_type>;
 };
 
 }  // namespace details
