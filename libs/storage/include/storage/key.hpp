#pragma once
#include "core/byte_array/byte_array.hpp"
#include "core/byte_array/const_byte_array.hpp"

#include <algorithm>
#include <cstring>
namespace fetch {
namespace storage {

template <std::size_t S = 64>
struct Key
{
  enum
  {
    BLOCKS = S / 64,
    BYTES  = S / 8
  };

  Key()
  {
    std::size_t i = 0;
    for (; i < BLOCKS; ++i)
    {
      key_[i] = 0;
    }
  }

  Key(byte_array::ConstByteArray const &key)
  {
    std::size_t i   = 0;
    uint8_t *   ptr = reinterpret_cast<uint8_t *>(key_);

    std::size_t n = std::min(std::size_t(BYTES), key.size());
    for (; i < n; ++i)
    {
      ptr[i] = key[i];
    }

    for (; i < BYTES; ++i)
    {
      ptr[i] = 0;
    }
  }

  int Compare(Key const &other, int &pos, int last_block, int last_bit) const
  {
    int i = 0;

    while ((i < last_block) && (other.key_[i] == key_[i])) ++i;

    uint64_t diff = other.key_[i] ^ key_[i];
    int      bit  = __builtin_ctzl(diff);
    if (diff == 0) bit = 8 * sizeof(uint64_t);

    if (i > last_block)
    {
      bit = last_bit;
    }
    else if (i == last_block)
    {
      bit = std::min(bit, last_bit);
    }

    pos = bit + (i << 8);
    if (pos >= int(this->size()))
    {
      return 0;
    }

    int result = 1 - int(((key_[i] >> (bit)) << 1) & 2);
    return result;
  }

  byte_array::ByteArray ToByteArray() const
  {
    byte_array::ByteArray ret;
    uint8_t const *       ptr = reinterpret_cast<uint8_t const *>(key_);
    ret.Resize(BYTES);
    for (std::size_t i = 0; i < BYTES; ++i)
    {
      ret[i] = ptr[i];
    }
    return ret;
  }

  // BLOCKS
  std::size_t size() const { return BYTES << 3; }

private:
  uint64_t key_[BLOCKS];
};

<<<<<<< HEAD
}  // namespace storage
}  // namespace fetch

#endif
=======
}
}
>>>>>>> 9d7af97f
<|MERGE_RESOLUTION|>--- conflicted
+++ resolved
@@ -90,12 +90,5 @@
   uint64_t key_[BLOCKS];
 };
 
-<<<<<<< HEAD
 }  // namespace storage
 }  // namespace fetch
-
-#endif
-=======
-}
-}
->>>>>>> 9d7af97f
