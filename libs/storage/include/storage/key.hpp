--- conflicted
+++ resolved
@@ -20,7 +20,6 @@
 #include "core/byte_array/byte_array.hpp"
 #include "core/byte_array/const_byte_array.hpp"
 #include "vectorise/platform.hpp"
-#include "vectorise/platform_config.hpp"
 
 #include <algorithm>
 #include <cstring>
@@ -81,20 +80,10 @@
    */
   int Compare(Key const &other, int &pos, int last_block, int last_bit) const
   {
-    assert(BLOCKS > 0);
-    assert(last_block < BLOCKS);
     int i = 0;
 
-<<<<<<< HEAD
-    while (i < last_block)
-    {
-      assert( 0 <= i);
-      assert( i < BLOCKS );
-      if (other.key_[std::size_t(i)] != key_[std::size_t(i)]) break;
-=======
     while ((i < last_block) && (other.key_[i] == key_[i]))
     {
->>>>>>> 888b243d
       ++i;
     }
 
