#pragma once
//------------------------------------------------------------------------------
//
//   Copyright 2018-2019 Fetch.AI Limited
//
//   Licensed under the Apache License, Version 2.0 (the "License");
//   you may not use this file except in compliance with the License.
//   You may obtain a copy of the License at
//
//       http://www.apache.org/licenses/LICENSE-2.0
//
//   Unless required by applicable law or agreed to in writing, software
//   distributed under the License is distributed on an "AS IS" BASIS,
//   WITHOUT WARRANTIES OR CONDITIONS OF ANY KIND, either express or implied.
//   See the License for the specific language governing permissions and
//   limitations under the License.
//
//------------------------------------------------------------------------------

#include "core/byte_array/byte_array.hpp"
#include "core/byte_array/const_byte_array.hpp"
#include "core/macros.hpp"
#include "meta/log2.hpp"

#include <algorithm>
#include <array>
#include <cstring>
#include <iterator>

namespace fetch {
namespace storage {

/**
 * Key used in key value pairs. Comparing keys yields the bit position that they
 * differ.
 *
 * Note: this is done in a non standard way: bytes are compared lsb to msb even
 * though
 * conceptually this is backwards.
 *
 * So comparing 0xEF... and 0x0F... would return the fourth bit position after
 * it has compared
 * all of 0xF
 *
 */
template <std::size_t V_BITS = 256, typename BLOCK_TYPE = uint64_t>
struct Key
{
<<<<<<< HEAD
  static_assert(std::is_integral<BLOCK_TYPE>::value, "The BLOCK_TYPE must be integer type.");
  static_assert(meta::IsLog2(V_BITS) && (V_BITS >= 128),
                "Keys expected to be a cryptographic hash function output");

  using BlockType = BLOCK_TYPE;

  enum : size_t
  {
    BITS                 = V_BITS,
    BYTES                = BITS >> 3,
    BLOCK_SIZE_BITS      = sizeof(BlockType) << 3,
    BLOCK_SIZE_BITS_LOG2 = meta::Log2(BLOCK_SIZE_BITS),
    BLOCKS               = BITS >> BLOCK_SIZE_BITS_LOG2
  };

  using KeyArrayNative = BlockType[BLOCKS];
  using KeyArray       = std::array<BlockType, BLOCKS>;

  Key() = default;
=======
  using Block = uint64_t;

  enum
  {
    BLOCK_BIT_SIZE = sizeof(Block) * 8,
    BLOCKS         = BITS / BLOCK_BIT_SIZE,
    BYTES          = BITS / 8
  };

  static_assert((BITS % BLOCK_BIT_SIZE) == 0, "Key must be multiple of block size");

  Key()
  {
    memset(key_, 0, BYTES);
  }
>>>>>>> cace305b

  // TODO(private issue 957): There are a number of implicit conversions for this key, in many
  //                          places it might be a bug.
  /*explicit*/ Key(byte_array::ConstByteArray const &key)
  {
    assert(key.size() == BYTES);

    KeyArrayNative const &key_reinterpret{*reinterpret_cast<KeyArrayNative const *>(key.pointer())};
    std::copy(std::begin(key_reinterpret), std::end(key_reinterpret), std::begin(key_));
  }

  /**
   * Compare against another key
   *
   * @param: rhs The key to compare against
   *
   * @return: whether there is equality between keys
   */
  bool operator==(Key const &rhs) const
  {
<<<<<<< HEAD
    bool result = std::equal(std::begin(key_), std::end(key_), std::begin(rhs.key_));

#ifndef NDEBUG
    // Assert that the corresponding compare would return the same
    int dummy          = 0;
    int compare_result = Compare(rhs, dummy, BITS);
    assert(result == (compare_result == 0));
#endif

=======
    bool result{true};

    for (std::size_t i = 0; i < BLOCKS; ++i)
    {
      if (key_[i] != rhs.key_[i])
      {
        result = false;
        break;
      }
    }

>>>>>>> cace305b
    return result;
  }

  /**
   * Compare against another key, returning the position of the first bit
   * difference between the
   * two, comparing byte by byte, lsb to msb (see Key comment)
   *
   * @param: other The other key to
   * @param: pos Reference to the position to set
   * @param: bits_to_compare number of bits to compare
   *
   * @return: 0, 1, or -1 for a match, more than, less than
   */
  int Compare(Key const &other, int &pos, uint16_t const bits_to_compare) const
  {
<<<<<<< HEAD
    auto const     last_block = bits_to_compare >> BLOCK_SIZE_BITS_LOG2;
    uint16_t const last_bit   = bits_to_compare & ((1 << BLOCK_SIZE_BITS_LOG2) - 1);
=======
    assert(last_block <= BLOCKS);

    int i = 0;
>>>>>>> cace305b

    uint16_t i = 0;
    while ((i < last_block) && (other.key_[i] == key_[i]))
    {
      ++i;
    }

    if (i == BLOCKS)
<<<<<<< HEAD
=======
    {
      return 0;
    }

    uint64_t diff = other.key_[i] ^ key_[i];
    int      bit  = platform::CountLeadingZeroes64(diff);
    if (diff == 0)
>>>>>>> cace305b
    {
      pos = int(BITS);
      return 0;
    }

    BlockType diff = other.key_[i] ^ key_[i];
    uint16_t  bit  = (diff == 0) ? static_cast<uint16_t>(BLOCK_SIZE_BITS)
                               : static_cast<uint16_t>(platform::CountTrailingZeroes64(diff));
    if (i == last_block)
    {
      bit = std::min(bit, last_bit);
    }

<<<<<<< HEAD
    pos = bit + (i << BLOCK_SIZE_BITS_LOG2);
    if (pos >= int(BITS))
=======
    pos = bit + (i * BLOCK_BIT_SIZE);
    if (pos >= int(this->size_in_bits()))
>>>>>>> cace305b
    {
      return 0;
    }

<<<<<<< HEAD
    diff = key_[i] & (static_cast<BlockType>(1) << bit);
=======
    diff = key_[i] & ((1ull << 63) >> bit);
>>>>>>> cace305b

    int result = 1 - int((diff == 0) << 1);  // -1 == left, so this puts 'smaller numbers' left

    return result;
  }

  /**
   * Return the key as a new byte array
   *
   * @return: the byte array
   */
  byte_array::ByteArray ToByteArray() const
  {
    byte_array::ByteArray ret;
    ret.Resize(BYTES);

    KeyArrayNative &ret_reinterpret{*reinterpret_cast<KeyArrayNative *>(ret.pointer())};
    std::copy(std::begin(key_), std::end(key_), std::begin(ret_reinterpret));
    return ret;
  }

  /**
   * Return the number of bits the key represents
   *
   * @return: the number of bits
   */
<<<<<<< HEAD
  static constexpr std::size_t size_in_bits()
=======
  constexpr std::size_t size_in_bits() const
>>>>>>> cace305b
  {
    return BITS;
  }

private:
<<<<<<< HEAD
  KeyArray key_{};
=======
  Block key_[BLOCKS];
>>>>>>> cace305b
};

}  // namespace storage
}  // namespace fetch<|MERGE_RESOLUTION|>--- conflicted
+++ resolved
@@ -46,7 +46,6 @@
 template <std::size_t V_BITS = 256, typename BLOCK_TYPE = uint64_t>
 struct Key
 {
-<<<<<<< HEAD
   static_assert(std::is_integral<BLOCK_TYPE>::value, "The BLOCK_TYPE must be integer type.");
   static_assert(meta::IsLog2(V_BITS) && (V_BITS >= 128),
                 "Keys expected to be a cryptographic hash function output");
@@ -62,27 +61,12 @@
     BLOCKS               = BITS >> BLOCK_SIZE_BITS_LOG2
   };
 
+  static_assert((BITS % BLOCK_SIZE_BITS) == 0, "Key must be multiple of block size");
+
   using KeyArrayNative = BlockType[BLOCKS];
   using KeyArray       = std::array<BlockType, BLOCKS>;
 
   Key() = default;
-=======
-  using Block = uint64_t;
-
-  enum
-  {
-    BLOCK_BIT_SIZE = sizeof(Block) * 8,
-    BLOCKS         = BITS / BLOCK_BIT_SIZE,
-    BYTES          = BITS / 8
-  };
-
-  static_assert((BITS % BLOCK_BIT_SIZE) == 0, "Key must be multiple of block size");
-
-  Key()
-  {
-    memset(key_, 0, BYTES);
-  }
->>>>>>> cace305b
 
   // TODO(private issue 957): There are a number of implicit conversions for this key, in many
   //                          places it might be a bug.
@@ -103,7 +87,6 @@
    */
   bool operator==(Key const &rhs) const
   {
-<<<<<<< HEAD
     bool result = std::equal(std::begin(key_), std::end(key_), std::begin(rhs.key_));
 
 #ifndef NDEBUG
@@ -113,19 +96,6 @@
     assert(result == (compare_result == 0));
 #endif
 
-=======
-    bool result{true};
-
-    for (std::size_t i = 0; i < BLOCKS; ++i)
-    {
-      if (key_[i] != rhs.key_[i])
-      {
-        result = false;
-        break;
-      }
-    }
-
->>>>>>> cace305b
     return result;
   }
 
@@ -142,14 +112,8 @@
    */
   int Compare(Key const &other, int &pos, uint16_t const bits_to_compare) const
   {
-<<<<<<< HEAD
     auto const     last_block = bits_to_compare >> BLOCK_SIZE_BITS_LOG2;
     uint16_t const last_bit   = bits_to_compare & ((1 << BLOCK_SIZE_BITS_LOG2) - 1);
-=======
-    assert(last_block <= BLOCKS);
-
-    int i = 0;
->>>>>>> cace305b
 
     uint16_t i = 0;
     while ((i < last_block) && (other.key_[i] == key_[i]))
@@ -158,16 +122,6 @@
     }
 
     if (i == BLOCKS)
-<<<<<<< HEAD
-=======
-    {
-      return 0;
-    }
-
-    uint64_t diff = other.key_[i] ^ key_[i];
-    int      bit  = platform::CountLeadingZeroes64(diff);
-    if (diff == 0)
->>>>>>> cace305b
     {
       pos = int(BITS);
       return 0;
@@ -181,22 +135,13 @@
       bit = std::min(bit, last_bit);
     }
 
-<<<<<<< HEAD
     pos = bit + (i << BLOCK_SIZE_BITS_LOG2);
     if (pos >= int(BITS))
-=======
-    pos = bit + (i * BLOCK_BIT_SIZE);
-    if (pos >= int(this->size_in_bits()))
->>>>>>> cace305b
     {
       return 0;
     }
 
-<<<<<<< HEAD
     diff = key_[i] & (static_cast<BlockType>(1) << bit);
-=======
-    diff = key_[i] & ((1ull << 63) >> bit);
->>>>>>> cace305b
 
     int result = 1 - int((diff == 0) << 1);  // -1 == left, so this puts 'smaller numbers' left
 
@@ -223,21 +168,13 @@
    *
    * @return: the number of bits
    */
-<<<<<<< HEAD
   static constexpr std::size_t size_in_bits()
-=======
-  constexpr std::size_t size_in_bits() const
->>>>>>> cace305b
   {
     return BITS;
   }
 
 private:
-<<<<<<< HEAD
   KeyArray key_{};
-=======
-  Block key_[BLOCKS];
->>>>>>> cace305b
 };
 
 }  // namespace storage
