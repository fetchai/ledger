#pragma once
//------------------------------------------------------------------------------
//
//   Copyright 2018 Fetch.AI Limited
//
//   Licensed under the Apache License, Version 2.0 (the "License");
//   you may not use this file except in compliance with the License.
//   You may obtain a copy of the License at
//
//       http://www.apache.org/licenses/LICENSE-2.0
//
//   Unless required by applicable law or agreed to in writing, software
//   distributed under the License is distributed on an "AS IS" BASIS,
//   WITHOUT WARRANTIES OR CONDITIONS OF ANY KIND, either express or implied.
//   See the License for the specific language governing permissions and
//   limitations under the License.
//
//------------------------------------------------------------------------------

#include "core/logger.hpp"
#include "network/details/thread_pool.hpp"
#include "network/service/promise.hpp"
#include "network/service/protocol.hpp"
#include "storage/object_store.hpp"
#include "storage/resource_mapper.hpp"

#include <set>
#include <utility>
#include <vector>
namespace fetch {
namespace storage {

template <typename R, typename T, typename S = T>
class ObjectStoreSyncronisationProtocol : public fetch::service::Protocol
{
public:
  enum
  {
    OBJECT_COUNT = 1,
    PULL_OBJECTS = 2,
    PULL_SUBTREE = 3
  };
  using self_type             = ObjectStoreSyncronisationProtocol<R, T, S>;
  using protocol_handler_type = service::protocol_handler_type;
  using register_type         = R;
  using thread_pool_type      = network::ThreadPool;

  ObjectStoreSyncronisationProtocol(protocol_handler_type const &p, register_type r,
                                    thread_pool_type nm, ObjectStore<T> *store)
    : fetch::service::Protocol()
    , protocol_(p)
    , register_(std::move(r))
    , thread_pool_(std::move(nm))
    , store_(store)
  {

    this->Expose(OBJECT_COUNT, this, &self_type::ObjectCount);
    this->ExposeWithClientArg(PULL_OBJECTS, this, &self_type::PullObjects);
    this->Expose(PULL_SUBTREE, this, &self_type::PullSubtree);
  }

  void Start()
  {
    fetch::logger.Debug("Starting synchronisation of ", typeid(T).name());
    if (running_) return;
    running_ = true;
    thread_pool_->Post([this]() { this->IdleUntilPeers(); });
  }

  void Stop() { running_ = false; }

  /**
   * Spin until the connected peers is adequate
   */
  void IdleUntilPeers()
  {
    if (!running_) return;

    if (register_.number_of_services() == 0)
    {
      thread_pool_->Post([this]() { this->IdleUntilPeers(); },
                         1000);  // TODO(issue 9): Make time variable
    }
    else
    {
      // If we need to sync our object store (esp. when joining the network)
      if (needs_sync_)
      {
        for (uint8_t i = 0;; ++i)
        {
          roots_to_sync.push(i);
        }

        thread_pool_->Post([this]() { this->SyncSubtree(); });
      }
      else
      {
        thread_pool_->Post([this]() { this->FetchObjectsFromPeers(); });
      }
    }
  }

  void FetchObjectsFromPeers()
  {
    fetch::logger.Debug("Fetching objects ", typeid(T).name(), " from peer");

    if (!running_) return;

    std::lock_guard<mutex::Mutex> lock(object_list_mutex_);

    using service_map_type = typename R::service_map_type;
    register_.WithServices([this](service_map_type const &map) {
      for (auto const &p : map)
      {
        if (!running_) return;

        auto peer = p.second;
        auto ptr  = peer.lock();
        object_list_promises_.push_back(ptr->Call(protocol_, PULL_OBJECTS));
      }
    });

    if (running_)
    {
      thread_pool_->Post([this]() { this->RealisePromises(); });
    }
  }

  void RealisePromises()
  {
    if (!running_) return;
    std::lock_guard<mutex::Mutex> lock(object_list_mutex_);
    incoming_objects_.reserve(uint64_t(max_cache_));

    new_objects_.clear();

    for (auto &p : object_list_promises_)
    {

      if (!running_) return;

      incoming_objects_.clear();
      if (!p.Wait(100, false))
      {
        continue;
      }

      p.template As<std::vector<S>>(incoming_objects_);

      if (!running_) return;
      std::lock_guard<mutex::Mutex> lock(mutex_);

      store_->WithLock([this]() {
        for (auto &o : incoming_objects_)
        {
          CachedObject obj;
          obj.data = T::Create(o);
          ResourceID rid(obj.data.digest());

          if (store_->LocklessHas(rid)) continue;
          store_->LocklessSet(rid, obj.data);

          cache_.push_back(obj);
        }
      });
    }

    object_list_promises_.clear();
    if (running_)
    {
      thread_pool_->Post([this]() { this->TrimCache(); });
    }
  }

  void TrimCache()
  {
    std::lock_guard<mutex::Mutex> lock(mutex_);
    std::size_t                   i = 0;
    for (auto &c : cache_)
    {
      c.UpdateLifetime();
    }
    std::sort(cache_.begin(), cache_.end());

    while ((i < cache_.size()) &&
           ((cache_.size() > max_cache_) || (cache_.back().lifetime > max_cache_life_time_)))
    {
      auto back = cache_.back();
      //      std::cout << "DELETEING Object with " << back.lifetime << " ms
      //      lifetime" << std::endl;
      cache_.pop_back();
    }

    if (running_)
    {
      // TODO(issue 9): Make time parameter
      thread_pool_->Post([this]() { this->IdleUntilPeers(); }, 5000);
    }
  }

  /// @}

  void AddToCache(T const &o)
  {
    std::lock_guard<mutex::Mutex> lock(mutex_);
    CachedObject                  obj;
    obj.data = o;
    cache_.push_back(obj);
  }

  /**
   * Allow peers to pull large sections of your subtree for synchronisation on entry to the network
   *
   * @param: client_handle Handle referencing client making the request
   *
   * @return: the subtree the client is requesting as a vector (size limited)
   */
  std::vector<S> PullSubtree(byte_array::ConstByteArray const &rid, uint64_t mask)
  {
    std::vector<S> ret;

    uint64_t counter = 0;

    store_->WithLock([this, &ret, &counter, &rid, mask]() {
      // This is effectively saying get all objects whose ID begins rid & mask
      auto it = store_->GetSubtree(ResourceID(rid), mask);

      while (it != store_->end() && counter++ < PULL_LIMIT_)
      {
        ret.push_back(*it);
        ++it;
      }
    });

    return ret;
  }

private:
  protocol_handler_type protocol_;
  register_type         register_;
  thread_pool_type      thread_pool_;
  const uint64_t        PULL_LIMIT_ = 100000;  // Limit the amount a single rpc call will provide

  uint64_t ObjectCount()
  {
    std::lock_guard<mutex::Mutex> lock(mutex_);
    return cache_.size();  // TODO(issue 9): Return store size
  }

  std::vector<S> PullObjects(uint64_t const &client_handle)
  {

    std::lock_guard<mutex::Mutex> lock(mutex_);

    /*
    for(auto &c: cache_) {
      std::cout << "--- " << byte_array::ToBase64( c.data.digest()) <<
    std::endl;
    }
    */

    if (cache_.begin() == cache_.end())
    {
      return std::vector<S>();
    }

    // Creating result
    std::vector<S> ret;

    for (auto &c : cache_)
    {
      if (c.delivered_to.find(client_handle) == c.delivered_to.end())
      {
        c.delivered_to.insert(client_handle);
        ret.push_back(c.data);
      }
    }
    //    std::cout << "Sending " << ret.size() << std::endl;

    return ret;
  }

<<<<<<< HEAD
  // TODO(issue 8) : This is not efficient since it will be copying this map
  // around
=======
>>>>>>> 30855514
  struct CachedObject
  {
    CachedObject() { created = std::chrono::system_clock::now(); }

    void UpdateLifetime()
    {
      std::chrono::system_clock::time_point end = std::chrono::system_clock::now();
      lifetime =
          double(std::chrono::duration_cast<std::chrono::milliseconds>(end - created).count());
    }

    bool operator<(CachedObject const &other) const { return lifetime < other.lifetime; }

    T                                     data;
    std::unordered_set<uint64_t>          delivered_to;
    std::chrono::system_clock::time_point created;
    double                                lifetime = 0;
  };

  // Create a stack of subtrees we want to sync. Push roots back onto this when the promise
  // fails. Completion when the stack is empty
  void SyncSubtree()
  {
    if (!running_) return;

    using service_map_type = typename R::service_map_type;

    register_.WithServices([this](service_map_type const &map) {
      for (auto const &p : map)
      {
        if (!running_) return;

        auto peer = p.second;
        auto ptr  = peer.lock();

        if (roots_to_sync.empty())
        {
          break;
        }

        auto root = roots_to_sync.front();
        roots_to_sync.pop();

        byte_array::ByteArray array;
        array.Resize(256 / 8);
        array[0] = root;

        auto promise = ptr->Call(protocol_, PULL_SUBTREE, array, 8);
        subtree_promises_.push_back(std::make_pair(root, std::move(promise)));
      }
    });

    thread_pool_->Post([this]() { this->RealiseSubtreePromises(); }, 500);
  }

  void RealiseSubtreePromises()
  {
    for (auto &promise_pair : subtree_promises_)
    {
      auto &root    = promise_pair.first;
      auto &promise = promise_pair.second;

      // Timeout fail, push this subtree back onto the root for another go
      incoming_objects_.clear();
      if (!promise.Wait(100, false))
      {
        roots_to_sync.push(root);
        continue;
      }

      promise.template As<std::vector<S>>(incoming_objects_);

      store_->WithLock([this]() {
        for (auto &o : incoming_objects_)
        {
          CachedObject obj;
          obj.data = T::Create(o);
          ResourceID rid(obj.data.digest());

          if (store_->LocklessHas(rid)) continue;
          store_->LocklessSet(rid, obj.data);

          cache_.push_back(obj);
        }
      });
    }

    subtree_promises_.clear();

    // Completed syncing
    if (roots_to_sync.empty())
    {
      thread_pool_->Post([this]() { this->IdleUntilPeers(); });
    }
    else
    {
      thread_pool_->Post([this]() { this->SyncSubtree(); });
    }
  }

  mutex::Mutex    mutex_;
  ObjectStore<T> *store_;

  std::vector<CachedObject> cache_;

  uint64_t max_cache_           = 2000;
  double   max_cache_life_time_ = 20000;  // TODO(issue 7): Make cache configurable

  mutable mutex::Mutex          object_list_mutex_;
  std::vector<service::Promise> object_list_promises_;
  std::vector<T>                new_objects_;
  std::vector<S>                incoming_objects_;

  std::atomic<bool> running_{false};

  // Syncing with other peers on startup
  bool                                              needs_sync_ = true;
  std::vector<std::pair<uint8_t, service::Promise>> subtree_promises_;
  std::queue<uint8_t>                               roots_to_sync;
};

}  // namespace storage
}  // namespace fetch<|MERGE_RESOLUTION|>--- conflicted
+++ resolved
@@ -280,11 +280,6 @@
     return ret;
   }
 
-<<<<<<< HEAD
-  // TODO(issue 8) : This is not efficient since it will be copying this map
-  // around
-=======
->>>>>>> 30855514
   struct CachedObject
   {
     CachedObject() { created = std::chrono::system_clock::now(); }
