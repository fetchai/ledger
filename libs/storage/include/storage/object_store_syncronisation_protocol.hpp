--- conflicted
+++ resolved
@@ -69,16 +69,11 @@
 
   void Start()
   {
-<<<<<<< HEAD
     FETCH_LOG_DEBUG(LOGGING_NAME,"Starting synchronisation of ", typeid(T).name());
-    if (running_) return;
-=======
-    fetch::logger.Debug("Starting synchronisation of ", typeid(T).name());
     if (running_)
     {
       return;
     }
->>>>>>> c3d0aa37
     running_ = true;
     thread_pool_->Post([this]() { this->IdleUntilPeers(); });
   }
@@ -105,15 +100,9 @@
     }
     else
     {
-#if 1
       // If we need to sync our object store (esp. when joining the network)
       if (needs_sync_)
       {
-<<<<<<< HEAD
-        for (uint16_t i = 0; i < 0x100; ++i)
-        {
-          roots_to_sync_.push(static_cast<uint8_t>(i));
-=======
         thread_pool_->Post([this]() { this->SetupSync(); });
       }
       else
@@ -135,14 +124,13 @@
         if (!running_)
         {
           return;
->>>>>>> c3d0aa37
         }
 
         auto                    peer    = p.second;
         auto                    ptr     = peer.lock();
         fetch::service::Promise promise = ptr->Call(protocol_, OBJECT_COUNT);
 
-        uint64_t remote_size = promise.As<uint64_t>();
+        uint64_t remote_size = promise->As<uint64_t>();
 
         obj_size = std::max(obj_size, remote_size);
       }
@@ -162,7 +150,6 @@
       {
         roots_to_sync_.push(Reverse(static_cast<uint8_t>(i)));
       }
-#endif
     }
 
     thread_pool_->Post([this]() { this->SyncSubtree(); });
@@ -337,7 +324,8 @@
   thread_pool_type      thread_pool_;
   const uint64_t        PULL_LIMIT_ = 10000;  // Limit the amount a single rpc call will provide
 
-  mutex::Mutex    mutex_;
+  // TODO(EJF): Bring some sanity to this file
+  mutex::Mutex    mutex_{__LINE__, __FILE__};
   ObjectStore<T> *store_;
 
   struct CachedObject
@@ -370,7 +358,7 @@
   uint64_t max_cache_           = 2000;
   double   max_cache_life_time_ = 20000;  // TODO(issue 7): Make cache configurable
 
-  mutable mutex::Mutex          object_list_mutex_;
+  mutable mutex::Mutex          object_list_mutex_{__LINE__, __FILE__};
   std::vector<service::Promise> object_list_promises_;
   std::vector<T>                new_objects_;
   std::vector<S>                incoming_objects_;
@@ -512,29 +500,6 @@
       thread_pool_->Post([this]() { this->SyncSubtree(); });
     }
   }
-<<<<<<< HEAD
-
-  mutex::Mutex    mutex_{__LINE__, __FILE__};
-  ObjectStore<T> *store_;
-
-  std::vector<CachedObject> cache_;
-
-  uint64_t max_cache_           = 2000;
-  double   max_cache_life_time_ = 20000;  // TODO(issue 7): Make cache configurable
-
-  mutable mutex::Mutex          object_list_mutex_{__LINE__, __FILE__};
-  std::vector<service::Promise> object_list_promises_;
-  std::vector<T>                new_objects_;
-  std::vector<S>                incoming_objects_;
-
-  std::atomic<bool> running_{false};
-
-  // Syncing with other peers on startup
-  bool                                              needs_sync_ = true;
-  std::vector<std::pair<uint8_t, service::Promise>> subtree_promises_;
-  std::queue<uint8_t>                               roots_to_sync_;
-=======
->>>>>>> c3d0aa37
 };
 
 }  // namespace storage
