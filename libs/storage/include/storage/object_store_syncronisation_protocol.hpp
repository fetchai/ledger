#pragma once
//------------------------------------------------------------------------------
//
//   Copyright 2018 Fetch.AI Limited
//
//   Licensed under the Apache License, Version 2.0 (the "License");
//   you may not use this file except in compliance with the License.
//   You may obtain a copy of the License at
//
//       http://www.apache.org/licenses/LICENSE-2.0
//
//   Unless required by applicable law or agreed to in writing, software
//   distributed under the License is distributed on an "AS IS" BASIS,
//   WITHOUT WARRANTIES OR CONDITIONS OF ANY KIND, either express or implied.
//   See the License for the specific language governing permissions and
//   limitations under the License.
//
//------------------------------------------------------------------------------

#include "core/logger.hpp"
#include "metrics/metrics.hpp"
#include "network/details/thread_pool.hpp"
#include "network/service/promise.hpp"
#include "network/service/protocol.hpp"
#include "storage/object_store.hpp"
#include "storage/resource_mapper.hpp"
#include "vectorise/platform.hpp"

#include <set>
#include <utility>
#include <vector>

namespace fetch {
namespace chain {
<<<<<<< HEAD
  class VerifiedTransaction;
}


=======
class VerifiedTransaction;
}

>>>>>>> 99b5b054
namespace storage {

template <typename R, typename T, typename S = T>
class ObjectStoreSyncronisationProtocol : public fetch::service::Protocol
{
public:
  enum
  {
    OBJECT_COUNT  = 1,
    PULL_OBJECTS  = 2,
    PULL_SUBTREE  = 3,
    START_SYNC    = 4,
    FINISHED_SYNC = 5
  };

  using self_type             = ObjectStoreSyncronisationProtocol<R, T, S>;
  using protocol_handler_type = service::protocol_handler_type;
  using register_type         = R;
  using thread_pool_type      = network::ThreadPool;

  static constexpr char const *LOGGING_NAME = "ObjectStoreSyncProtocol";

  ObjectStoreSyncronisationProtocol(protocol_handler_type const &p, register_type r,
                                    thread_pool_type tp, ObjectStore<T> *store)
    : fetch::service::Protocol()
    , protocol_(p)
    , register_(std::move(r))
    , thread_pool_(std::move(tp))
    , store_(store)
  {

    this->Expose(OBJECT_COUNT, this, &self_type::ObjectCount);
    this->ExposeWithClientArg(PULL_OBJECTS, this, &self_type::PullObjects);
    this->Expose(PULL_SUBTREE, this, &self_type::PullSubtree);
    this->Expose(START_SYNC, this, &self_type::StartSync);
    this->Expose(FINISHED_SYNC, this, &self_type::FinishedSync);
  }

  void Start()
  {
    FETCH_LOG_DEBUG(LOGGING_NAME, "Starting synchronisation of ", typeid(T).name());
    if (running_)
    {
      return;
    }
    running_ = true;
    thread_pool_->Post([this]() { this->IdleUntilPeers(); });
  }

  void Stop()
  {
    running_ = false;
  }

  /**
   * Spin until the connected peers is adequate
   */
  void IdleUntilPeers()
  {
    if (!running_)
    {
      return;
    }

    if (register_.number_of_services() == 0)
    {
      thread_pool_->Post([this]() { this->IdleUntilPeers(); },
                         1000);  // TODO(issue 9): Make time variable
    }
    else
    {
      // If we need to sync our object store (esp. when joining the network)
      if (needs_sync_)
      {
        thread_pool_->Post([this]() { this->SetupSync(); });
      }
      else
      {
        thread_pool_->Post([this]() { this->FetchObjectsFromPeers(); });
      }
    }
  }

  void SetupSync()
  {
    uint64_t obj_size = 0;

    // Determine the expected size of the obj store as the max of all peers
    using service_map_type = typename R::service_map_type;
    register_.WithServices([this, &obj_size](service_map_type const &map) {
      for (auto const &p : map)
      {
        if (!running_)
        {
          return;
        }

        auto                    peer    = p.second;
        auto                    ptr     = peer.lock();
        fetch::service::Promise promise = ptr->Call(protocol_, OBJECT_COUNT);

        uint64_t remote_size = promise->As<uint64_t>();

        obj_size = std::max(obj_size, remote_size);
      }
    });

    FETCH_LOG_INFO(LOGGING_NAME, "Expected tx size: ", obj_size);

    // If there are objects to sync from the network, fetch N roots from each of the peers in
    // parallel. So if we decided to split the sync into 4 roots, the mask would be 2 (bits) and
    // the roots to sync 00, 10, 01 and 11...
    // where roots to sync are all objects with the key starting with those bits
    if (obj_size != 0)
    {
      root_mask_ = platform::Log2Ceil(((obj_size / (PULL_LIMIT_ / 2)) + 1)) + 1;

      for (uint64_t i = 0, end = (1 << (root_mask_ + 1)); i < end; ++i)
      {
        roots_to_sync_.push(Reverse(static_cast<uint8_t>(i)));
      }
    }

    thread_pool_->Post([this]() { this->SyncSubtree(); });
  }

  void FetchObjectsFromPeers()
  {
    FETCH_LOG_DEBUG(LOGGING_NAME, "Fetching objects ", typeid(T).name(), " from peer");

    if (!running_)
    {
      return;
    }

    std::lock_guard<mutex::Mutex> lock(object_list_mutex_);

    using service_map_type = typename R::service_map_type;
    register_.WithServices([this](service_map_type const &map) {
      for (auto const &p : map)
      {
        if (!running_)
        {
          return;
        }

        auto peer = p.second;
        auto ptr  = peer.lock();
        object_list_promises_.push_back(ptr->Call(protocol_, PULL_OBJECTS));
      }
    });

    if (running_)
    {
      thread_pool_->Post([this]() { this->RealisePromises(); });
    }
  }

  void RealisePromises()
  {
    if (!running_)
    {
      return;
    }
    std::lock_guard<mutex::Mutex> lock(object_list_mutex_);
    incoming_objects_.reserve(uint64_t(max_cache_));

    new_objects_.clear();

    for (auto &p : object_list_promises_)
    {

      if (!running_)
      {
        return;
      }

      incoming_objects_.clear();
      FETCH_LOG_PROMISE();
      if (!p->Wait(1000, false))
      {
        continue;
      }

      p->template As<std::vector<S>>(incoming_objects_);

      if (!running_)
      {
        return;
      }
      std::lock_guard<mutex::Mutex> lock(mutex_);

      store_->WithLock([this]() {
        for (auto &o : incoming_objects_)
        {
          CachedObject obj;
          obj.data = T::Create(o);
          ResourceID rid(obj.data.digest());

          if (store_->LocklessHas(rid))
          {
            continue;
          }

#ifdef FETCH_ENABLE_METRICS
          RecordNewElement(obj.data.digest());
<<<<<<< HEAD
#endif // FETCH_ENABLE_METRICS
=======
#endif  // FETCH_ENABLE_METRICS
>>>>>>> 99b5b054

          store_->LocklessSet(rid, obj.data);

          cache_.push_back(obj);
        }
      });
    }

    object_list_promises_.clear();
    if (running_)
    {
      thread_pool_->Post([this]() { this->TrimCache(); });
    }
  }

  void TrimCache()
  {
    std::lock_guard<mutex::Mutex> lock(mutex_);
    std::size_t                   i = 0;
    for (auto &c : cache_)
    {
      c.UpdateLifetime();
    }
    std::sort(cache_.begin(), cache_.end());

    while ((i < cache_.size()) &&
           ((cache_.size() > max_cache_) || (cache_.back().lifetime > max_cache_life_time_)))
    {
      auto back = cache_.back();
      //      lifetime" << std::endl;
      cache_.pop_back();
    }

    if (running_)
    {
      // TODO(issue 9): Make time parameter
      thread_pool_->Post([this]() { this->IdleUntilPeers(); }, 5000);
    }
  }

  /// @}

  void AddToCache(T const &o)
  {
    std::lock_guard<mutex::Mutex> lock(mutex_);
    CachedObject                  obj;
    obj.data = o;
    cache_.push_back(obj);
  }

  /**
   * Allow peers to pull large sections of your subtree for synchronisation on entry to the network
   *
   * @param: client_handle Handle referencing client making the request
   *
   * @return: the subtree the client is requesting as a vector (size limited)
   */
  std::vector<S> PullSubtree(byte_array::ConstByteArray const &rid, uint64_t mask)
  {
    std::vector<S> ret;

    uint64_t counter = 0;

    store_->WithLock([this, &ret, &counter, &rid, mask]() {
      // This is effectively saying get all objects whose ID begins rid & mask
      auto it = store_->GetSubtree(ResourceID(rid), mask);

      while (it != store_->end() && counter++ < PULL_LIMIT_)
      {
        ret.push_back(*it);
        ++it;
      }
    });

    return ret;
  }

  void StartSync()
  {
    needs_sync_ = true;
  }

  bool FinishedSync()
  {
    return !needs_sync_;
  }

private:
  protocol_handler_type protocol_;
  register_type         register_;
  thread_pool_type      thread_pool_;
  const uint64_t        PULL_LIMIT_ = 10000;  // Limit the amount a single rpc call will provide

  mutex::Mutex    mutex_{__LINE__, __FILE__};
  ObjectStore<T> *store_;

  struct CachedObject
  {
    CachedObject()
    {
      created = std::chrono::system_clock::now();
    }

    void UpdateLifetime()
    {
      std::chrono::system_clock::time_point end = std::chrono::system_clock::now();
      lifetime =
          double(std::chrono::duration_cast<std::chrono::milliseconds>(end - created).count());
    }

    bool operator<(CachedObject const &other) const
    {
      return lifetime < other.lifetime;
    }

    T                                     data;
    std::unordered_set<uint64_t>          delivered_to;
    std::chrono::system_clock::time_point created;
    double                                lifetime = 0;
  };

  std::vector<CachedObject> cache_;

  uint64_t max_cache_           = 2000;
  double   max_cache_life_time_ = 20000;  // TODO(issue 7): Make cache configurable

  mutable mutex::Mutex          object_list_mutex_{__LINE__, __FILE__};
  std::vector<service::Promise> object_list_promises_;
  std::vector<T>                new_objects_;
  std::vector<S>                incoming_objects_;

  std::atomic<bool> running_{false};

  // Syncing with other peers on startup
  bool                                              needs_sync_ = true;
  std::vector<std::pair<uint8_t, service::Promise>> subtree_promises_;
  std::queue<uint8_t>                               roots_to_sync_;
  uint64_t                                          root_mask_ = 0;

  // Reverse bits in byte
  uint8_t Reverse(uint8_t c)
  {
    c = uint8_t(((c & 0xF0) >> 4) | ((c & 0x0F) << 4));
    c = uint8_t(((c & 0xCC) >> 2) | ((c & 0x33) << 2));
    c = uint8_t(((c & 0xAA) >> 1) | ((c & 0x55) << 1));
    return c;
  }

  uint64_t ObjectCount()
  {
    std::lock_guard<mutex::Mutex> lock(mutex_);
    return store_->size();
  }

  std::vector<S> PullObjects(uint64_t const &client_handle)
  {
    std::lock_guard<mutex::Mutex> lock(mutex_);

    if (cache_.begin() == cache_.end())
    {
      return std::vector<S>();
    }

    // Creating result
    std::vector<S> ret;

    for (auto &c : cache_)
    {
      if (c.delivered_to.find(client_handle) == c.delivered_to.end())
      {
        c.delivered_to.insert(client_handle);
        ret.push_back(c.data);
      }
    }

    return ret;
  }

  // Create a stack of subtrees we want to sync. Push roots back onto this when the promise
  // fails. Completion when the stack is empty
  void SyncSubtree()
  {
    if (!running_)
    {
      return;
    }

    using service_map_type = typename R::service_map_type;

    register_.WithServices([this](service_map_type const &map) {
      for (auto const &p : map)
      {
        if (!running_)
        {
          return;
        }

        auto peer = p.second;
        auto ptr  = peer.lock();

        if (roots_to_sync_.empty())
        {
          break;
        }

        auto root = roots_to_sync_.front();
        roots_to_sync_.pop();

        byte_array::ByteArray array;
        array.Resize(256 / 8);
        array[0] = root;

        auto promise = ptr->Call(protocol_, PULL_SUBTREE, array, root_mask_);
        subtree_promises_.push_back(std::make_pair(root, std::move(promise)));
      }
    });

    thread_pool_->Post([this]() { this->RealiseSubtreePromises(); }, 200);
  }

  void RealiseSubtreePromises()
  {
    for (auto &promise_pair : subtree_promises_)
    {
      auto &root    = promise_pair.first;
      auto &promise = promise_pair.second;

      // Timeout fail, push this subtree back onto the root for another go
      incoming_objects_.clear();
      if (!promise->Wait(100, false))
      {
        roots_to_sync_.push(root);
        continue;
      }
      promise->template As<std::vector<S>>(incoming_objects_);

      store_->WithLock([this]() {
        for (auto &o : incoming_objects_)
        {
          CachedObject obj;
          obj.data = T::Create(o);
          ResourceID rid(obj.data.digest());

          if (store_->LocklessHas(rid))
          {
            continue;
          }

#ifdef FETCH_ENABLE_METRICS
          RecordNewElement(obj.data.digest());
<<<<<<< HEAD
#endif // FETCH_ENABLE_METRICS
=======
#endif  // FETCH_ENABLE_METRICS
>>>>>>> 99b5b054

          store_->LocklessSet(rid, obj.data);

          cache_.push_back(obj);
        }
      });
    }

    subtree_promises_.clear();

    // Completed syncing
    if (roots_to_sync_.empty())
    {
      needs_sync_ = false;
      thread_pool_->Post([this]() { this->IdleUntilPeers(); });
    }    else
    {
      thread_pool_->Post([this]() { this->SyncSubtree(); });
    }
  }

#ifdef FETCH_ENABLE_METRICS
  typename std::enable_if<std::is_same<T, chain::VerifiedTransaction>::value>::type
  RecordNewElement(byte_array::ConstByteArray const &identifier)
  {
    using fetch::metrics::Metrics;
    using fetch::metrics::MetricHandler;

    // record the event
<<<<<<< HEAD
    Metrics::Instance().RecordMetric(
      identifier,
      MetricHandler::Instrument::TRANSACTION,
      MetricHandler::Event::SYNCED
    );
  }
#endif // FETCH_ENABLE_METRICS

=======
    Metrics::Instance().RecordMetric(identifier, MetricHandler::Instrument::TRANSACTION,
                                     MetricHandler::Event::SYNCED);
  }
#endif  // FETCH_ENABLE_METRICS
>>>>>>> 99b5b054
};

}  // namespace storage
}  // namespace fetch<|MERGE_RESOLUTION|>--- conflicted
+++ resolved
@@ -32,16 +32,9 @@
 
 namespace fetch {
 namespace chain {
-<<<<<<< HEAD
-  class VerifiedTransaction;
-}
-
-
-=======
 class VerifiedTransaction;
 }
 
->>>>>>> 99b5b054
 namespace storage {
 
 template <typename R, typename T, typename S = T>
@@ -248,11 +241,7 @@
 
 #ifdef FETCH_ENABLE_METRICS
           RecordNewElement(obj.data.digest());
-<<<<<<< HEAD
-#endif // FETCH_ENABLE_METRICS
-=======
 #endif  // FETCH_ENABLE_METRICS
->>>>>>> 99b5b054
 
           store_->LocklessSet(rid, obj.data);
 
@@ -503,11 +492,7 @@
 
 #ifdef FETCH_ENABLE_METRICS
           RecordNewElement(obj.data.digest());
-<<<<<<< HEAD
-#endif // FETCH_ENABLE_METRICS
-=======
 #endif  // FETCH_ENABLE_METRICS
->>>>>>> 99b5b054
 
           store_->LocklessSet(rid, obj.data);
 
@@ -523,7 +508,8 @@
     {
       needs_sync_ = false;
       thread_pool_->Post([this]() { this->IdleUntilPeers(); });
-    }    else
+    }
+    else
     {
       thread_pool_->Post([this]() { this->SyncSubtree(); });
     }
@@ -537,21 +523,10 @@
     using fetch::metrics::MetricHandler;
 
     // record the event
-<<<<<<< HEAD
-    Metrics::Instance().RecordMetric(
-      identifier,
-      MetricHandler::Instrument::TRANSACTION,
-      MetricHandler::Event::SYNCED
-    );
-  }
-#endif // FETCH_ENABLE_METRICS
-
-=======
     Metrics::Instance().RecordMetric(identifier, MetricHandler::Instrument::TRANSACTION,
                                      MetricHandler::Event::SYNCED);
   }
 #endif  // FETCH_ENABLE_METRICS
->>>>>>> 99b5b054
 };
 
 }  // namespace storage
