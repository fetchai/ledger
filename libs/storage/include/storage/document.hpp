#pragma once

#include "core/byte_array/const_byte_array.hpp"

namespace fetch {
namespace storage {

struct Document
{
  explicit operator byte_array::ConstByteArray() { return document; }

  byte_array::ByteArray document;
  bool                  was_created = false;
  bool                  failed      = false;
};

template <typename T>
void Serialize(T &serializer, Document const &b)
{
  serializer << b.document << b.was_created << b.failed;
}

template <typename T>
void Deserialize(T &serializer, Document &b)
{
  serializer >> b.document >> b.was_created >> b.failed;
}

<<<<<<< HEAD
}  // namespace storage
}  // namespace fetch

#endif
=======
 
}
}

>>>>>>> 9d7af97f
<|MERGE_RESOLUTION|>--- conflicted
+++ resolved
@@ -26,14 +26,5 @@
   serializer >> b.document >> b.was_created >> b.failed;
 }
 
-<<<<<<< HEAD
 }  // namespace storage
 }  // namespace fetch
-
-#endif
-=======
- 
-}
-}
-
->>>>>>> 9d7af97f
