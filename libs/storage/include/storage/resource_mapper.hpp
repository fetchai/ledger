#pragma once

#include "core/assert.hpp"
#include "core/byte_array/encoders.hpp"
#include "crypto/fnv.hpp"
#include "crypto/hash.hpp"
#include "crypto/sha256.hpp"

#include <limits>

namespace fetch {
namespace storage {

class ResourceID
{
public:
  typedef uint32_t resource_group_type;
  ResourceID() = default;

  ResourceID(byte_array::ConstByteArray const &id) { set_id(id); }

  byte_array::ConstByteArray id() const { return id_; }

  resource_group_type const &resource_group() const { return resource_group_; }

  resource_group_type lane(resource_group_type const &log2_num_lanes) const
  {
    detailed_assert(log2_num_lanes < (sizeof(resource_group_type) * 8));

    // define the group
    resource_group_type const group_mask = (1u << log2_num_lanes) - 1u;

    return resource_group() & group_mask;
  }

private:
  void set_id(byte_array::ConstByteArray const &id)
  {
    crypto::CallableFNV hash;
    id_             = id;
    resource_group_ = static_cast<uint32_t>(hash(id));
  }

  byte_array::ConstByteArray id_;
  uint32_t resource_group_ = std::numeric_limits<uint32_t>::max();
  template <typename T>
  friend inline void Serialize(T &, ResourceID const &);
  template <typename T>
  friend inline void Deserialize(T &, ResourceID &);
};

template <typename T>
void Serialize(T &serializer, ResourceID const &b)
{
  serializer << b.id_ << b.resource_group_;
}

template <typename T>
void Deserialize(T &serializer, ResourceID &b)
{
  serializer >> b.id_ >> b.resource_group_;
}

class ResourceAddress : public ResourceID
{
public:
  ResourceAddress(byte_array::ConstByteArray const &address)
      : ResourceID(crypto::Hash<crypto::SHA256>(address))
  {
    address_ = address;
  }

  byte_array::ConstByteArray address() const { return address_; }

private:
  byte_array::ByteArray address_;
};

<<<<<<< HEAD
}  // namespace storage
}  // namespace fetch

#endif
=======



}
}
>>>>>>> 9d7af97f
<|MERGE_RESOLUTION|>--- conflicted
+++ resolved
@@ -76,15 +76,5 @@
   byte_array::ByteArray address_;
 };
 
-<<<<<<< HEAD
 }  // namespace storage
 }  // namespace fetch
-
-#endif
-=======
-
-
-
-}
-}
->>>>>>> 9d7af97f
