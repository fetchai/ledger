#pragma once
//------------------------------------------------------------------------------
//
//   Copyright 2018 Fetch.AI Limited
//
//   Licensed under the Apache License, Version 2.0 (the "License");
//   you may not use this file except in compliance with the License.
//   You may obtain a copy of the License at
//
//       http://www.apache.org/licenses/LICENSE-2.0
//
//   Unless required by applicable law or agreed to in writing, software
//   distributed under the License is distributed on an "AS IS" BASIS,
//   WITHOUT WARRANTIES OR CONDITIONS OF ANY KIND, either express or implied.
//   See the License for the specific language governing permissions and
//   limitations under the License.
//
//------------------------------------------------------------------------------

#include "core/assert.hpp"
#include "core/byte_array/encoders.hpp"
#include "crypto/fnv.hpp"
#include "crypto/hash.hpp"
#include "crypto/sha256.hpp"

#include <limits>
#include <type_traits>
#include <utility>

namespace fetch {
namespace storage {

/**
 * The Resource ID is a wrapper around the byte array. The implication is that a
 * Resource ID is
 * designed to be the hashed version of a `ResourceAddress`
 */
class ResourceID
{
public:
  using Group = uint32_t;

  // Construction
  ResourceID() = default;
  explicit ResourceID(byte_array::ConstByteArray id);

  // Accessors
  byte_array::ConstByteArray id() const;
  Group                      resource_group() const;
  Group                      lane(std::size_t log2_num_lanes) const;

  bool operator==(ResourceID const &other) const;

  std::string ToString() const
  {
    return static_cast<std::string>(ToBase64(id_));
  }

<<<<<<< HEAD
=======
  static constexpr std::size_t RESOURCE_ID_SIZE_IN_BITS  = 256;
  static constexpr std::size_t RESOURCE_ID_SIZE_IN_BYTES = RESOURCE_ID_SIZE_IN_BITS / 8;

>>>>>>> f87b0003
private:
  byte_array::ConstByteArray id_;  ///< The byte array containing the hashed resource address

  template <typename T>
  friend inline void Serialize(T &, ResourceID const &);
  template <typename T>
  friend inline void Deserialize(T &, ResourceID &);
};

/**
 * Constructs a Resource ID from an input hashed array
 *
 * @param id The hashed array
 */
inline ResourceID::ResourceID(byte_array::ConstByteArray id)
  : id_(std::move(id))
{}

/**
 * Gets the current id (hashed) value
 *
 * @return The id value
 */
inline byte_array::ConstByteArray ResourceID::id() const
{
  return id_;
}

/**
 * Gets the resource group value.
 *
 * @return THe resource group value
 */
inline ResourceID::Group ResourceID::resource_group() const
{
  static_assert(std::is_integral<Group>::value, "Group type must be integer");
  assert(id_.size() > sizeof(Group));

  return *reinterpret_cast<Group const *>(id_.pointer());
}

/**
 * Translates the resource group value into a lane index, given a specified
 * number of lanes
 *
 * @param log2_num_lanes The log2 number of lanes, i.e. for 4 lanes this would
 * be 2
 * @return The lane index
 */
inline ResourceID::Group ResourceID::lane(std::size_t log2_num_lanes) const
{
  // define the group mask
  Group const group_mask = (1u << log2_num_lanes) - 1u;

  return resource_group() & group_mask;
}

inline bool ResourceID::operator==(ResourceID const &other) const
{
  return id_ == other.id_;
}

/**
 * Serializes a specified `ResourceID` object with the given serializer
 *
 * @tparam T The type of the serializer
 * @param serializer The reference to the serializer
 * @param b The reference to the resource id
 */
template <typename T>
void Serialize(T &serializer, ResourceID const &b)
{
  serializer << b.id_;
}

/**
 * Deserializes a given `ResourceID` object from the specified serializer
 *
 * @tparam T The type of the serializer
 * @param serializer The reference to the serializer
 * @param b The reference to the output resource id
 */
template <typename T>
void Deserialize(T &serializer, ResourceID &b)
{
  serializer >> b.id_;
}

/**
 * The Resource Address is
 */
class ResourceAddress : public ResourceID
{
public:
  explicit ResourceAddress(byte_array::ConstByteArray const &address)
    : ResourceID(crypto::Hash<crypto::SHA256>(address))
  {
    address_ = address;
  }

  ResourceAddress() = default;

  /**
   * Gets the canonical resources address
   *
   * @return The byte array containing the address
   */
  byte_array::ConstByteArray address() const
  {
    return address_;
  }

  /**
   * Helper method to down cast this object as a resource ID
   *
   * @return The reference to the resource id of this instance
   */
  ResourceID const &as_resource_id() const
  {
    return *this;
  }

private:
  byte_array::ByteArray address_;  ///< The canonical resource address
};

}  // namespace storage
}  // namespace fetch

namespace std {

template <>
struct hash<fetch::storage::ResourceID>
{
  std::size_t operator()(fetch::storage::ResourceID const &rid) const
  {
    auto const &id = rid.id();
    assert(id.size() >= sizeof(std::size_t));

    // this is generally fine because the resource ID is in fact a SHA256
    return *reinterpret_cast<std::size_t const *>(id.pointer());
  }
};

}  // namespace std<|MERGE_RESOLUTION|>--- conflicted
+++ resolved
@@ -56,12 +56,9 @@
     return static_cast<std::string>(ToBase64(id_));
   }
 
-<<<<<<< HEAD
-=======
   static constexpr std::size_t RESOURCE_ID_SIZE_IN_BITS  = 256;
   static constexpr std::size_t RESOURCE_ID_SIZE_IN_BYTES = RESOURCE_ID_SIZE_IN_BITS / 8;
 
->>>>>>> f87b0003
 private:
   byte_array::ConstByteArray id_;  ///< The byte array containing the hashed resource address
 
