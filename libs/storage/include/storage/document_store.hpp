--- conflicted
+++ resolved
@@ -318,13 +318,6 @@
   }
 
   mutex::Mutex         mutex_{ __LINE__, __FILE__ };
-<<<<<<< HEAD
-  key_value_index_type key_index_;
-  file_store_type      file_store_;
-=======
-  key_value_index_type key_index_;   // Document store made up of key_index to locate and
-  file_store_type      file_store_;  // file store to store files
->>>>>>> a2f5ea37
 
 private:
   /**
