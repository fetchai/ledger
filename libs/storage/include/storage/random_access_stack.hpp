<<<<<<< HEAD
#ifndef STORAGE_RANDOM_ACCESS_STACK_HPP
#define STORAGE_RANDOM_ACCESS_STACK_HPP
#include <cassert>
=======
#pragma once
>>>>>>> 9d7af97f
#include <fstream>
#include <functional>
#include <string>

#include "core/assert.hpp"

namespace fetch {
namespace platform {
enum
{
  LITTLE_ENDIAN_MAGIC = 1337
};
}
namespace storage {

template <typename T, typename D = uint64_t>
class RandomAccessStack
{
private:
  struct Header
  {
    uint16_t magic   = platform::LITTLE_ENDIAN_MAGIC;
    uint64_t objects = 0;
    D        extra;

    bool Write(std::fstream &stream) const
    {
      if ((!stream) || (!stream.is_open())) return false;
      stream.seekg(0, stream.beg);
      stream.write(reinterpret_cast<char const *>(&magic), sizeof(magic));
      stream.write(reinterpret_cast<char const *>(&objects), sizeof(objects));
      stream.write(reinterpret_cast<char const *>(&extra), sizeof(extra));
      return bool(stream);
    }

    bool Read(std::fstream &stream)
    {
      if ((!stream) || (!stream.is_open())) return false;
      stream.seekg(0, stream.beg);
      stream.read(reinterpret_cast<char *>(&magic), sizeof(magic));
      stream.read(reinterpret_cast<char *>(&objects), sizeof(objects));
      stream.read(reinterpret_cast<char *>(&extra), sizeof(extra));
      return bool(stream);
    }

    constexpr std::size_t size() const
    {
      return sizeof(magic) + sizeof(objects) + sizeof(D);
    }
  };

public:
  typedef D                     header_extra_type;
  typedef T                     type;
  typedef std::function<void()> event_handler_type;
  event_handler_type            on_file_loaded_;
  event_handler_type            on_before_flush_;

  void ClearEventHandlers()
  {
    on_file_loaded_  = nullptr;
    on_before_flush_ = nullptr;
  }

  void OnFileLoaded(event_handler_type const &f) { on_file_loaded_ = f; }

  void OnBeforeFlush(event_handler_type const &f) { on_before_flush_ = f; }

  void SignalFileLoaded()
  {
    if (on_file_loaded_) on_file_loaded_();
  }

  void SignalBeforeFlush()
  {
    if (on_before_flush_) on_before_flush_();
  }

  static constexpr bool DirectWrite() { return true; }

  ~RandomAccessStack()
  {
    if (file_handle_.is_open())
    {
      file_handle_.close();
    }
  }

  void Close(bool const &lazy = false)
  {
    if (!lazy) Flush();
    file_handle_.close();
  }

  void Load(std::string const &filename,
            bool const &       create_if_not_exist = false)
  {
    filename_    = filename;
    file_handle_ = std::fstream(
        filename_, std::ios::in | std::ios::out | std::ios::binary);

    if (!file_handle_)
    {
      if (create_if_not_exist)
      {
        Clear();
        file_handle_ = std::fstream(
            filename_, std::ios::in | std::ios::out | std::ios::binary);
      }
      else
      {
        TODO_FAIL("Could not load file");
      }
    }

    file_handle_.seekg(0, file_handle_.end);
    int64_t length = file_handle_.tellg();
    file_handle_.seekg(0, file_handle_.beg);
    header_.Read(file_handle_);

    int64_t capacity =
        (length - int64_t(header_.size())) / int64_t(sizeof(type));
    assert(capacity >= 0);

    if (std::size_t(capacity) < header_.objects)
    {
      TODO_FAIL("Expected more stack objects.");
    }

    // TODO: Check magic

    SignalFileLoaded();
  }

  void New(std::string const &filename)
  {
    filename_ = filename;
    Clear();
    file_handle_ = std::fstream(
        filename_, std::ios::in | std::ios::out | std::ios::binary);

    SignalFileLoaded();
  }

  // TODO: Protectected functions
  void Get(std::size_t const &i, type &object) const
  {
    assert(filename_ != "");
    assert(i < size());

    int64_t n = int64_t(i * sizeof(type) + header_.size());

    file_handle_.seekg(n);
    file_handle_.read(reinterpret_cast<char *>(&object), sizeof(type));
  }

  void Set(std::size_t const &i, type const &object)
  {
    assert(filename_ != "");
    assert(i < size());
    int64_t n = int64_t(i * sizeof(type) + header_.size());

    file_handle_.seekg(n, file_handle_.beg);
    file_handle_.write(reinterpret_cast<char const *>(&object), sizeof(type));
  }

  void SetExtraHeader(header_extra_type const &he)
  {
    assert(filename_ != "");

    header_.extra = he;
    StoreHeader();
  }

  header_extra_type const &header_extra() const { return header_.extra; }

  uint64_t Push(type const &object)
  {
    uint64_t ret = header_.objects;
    int64_t  n   = int64_t(ret * sizeof(type) + header_.size());

    file_handle_.seekg(n, file_handle_.beg);
    file_handle_.write(reinterpret_cast<char const *>(&object), sizeof(type));

    ++header_.objects;
    StoreHeader();
    return ret;
  }

  void Pop()
  {
    --header_.objects;
    StoreHeader();
  }

  type Top() const
  {
    assert(header_.objects > 0);

    int64_t n = int64_t((header_.objects - 1) * sizeof(type) + header_.size());

    file_handle_.seekg(n, file_handle_.beg);
    type object;
    file_handle_.read(reinterpret_cast<char *>(&object), sizeof(type));

    return object;
  }

  void Swap(std::size_t const &i, std::size_t const &j)
  {
    if (i == j) return;
    type a, b;
    assert(filename_ != "");

    int64_t n1 = int64_t(i * sizeof(type) + header_.size());
    int64_t n2 = int64_t(j * sizeof(type) + header_.size());

    file_handle_.seekg(n1);
    file_handle_.read(reinterpret_cast<char *>(&a), sizeof(type));
    file_handle_.seekg(n2);
    file_handle_.read(reinterpret_cast<char *>(&b), sizeof(type));

    file_handle_.seekg(n1);
    file_handle_.write(reinterpret_cast<char const *>(&b), sizeof(type));
    file_handle_.seekg(n2);
    file_handle_.write(reinterpret_cast<char const *>(&a), sizeof(type));
  }

  std::size_t size() const { return header_.objects; }

  std::size_t empty() const { return header_.objects == 0; }

  void Clear()
  {
    assert(filename_ != "");
    std::fstream fin(filename_, std::ios::out | std::ios::binary);
    header_ = Header();

    if (!header_.Write(fin))
    {
      TODO_FAIL("Error could not write header - todo throw error");
    }

    fin.close();
  }

  void Flush(bool const &lazy = false)
  {
    if (!lazy) SignalBeforeFlush();
    StoreHeader();
    file_handle_.flush();
  }

  bool is_open() const
  {
    return bool(file_handle_) && (file_handle_.is_open());
  }

  void StoreHeader()
  {
    assert(filename_ != "");

    if (!header_.Write(file_handle_))
    {
      TODO_FAIL("Error could not write header - todo throw error");
    }
  }

  uint64_t LazyPush(type const &object)
  {
    uint64_t ret = header_.objects;
    int64_t  n   = int64_t(ret * sizeof(type) + header_.size());

    file_handle_.seekg(n, file_handle_.beg);
    file_handle_.write(reinterpret_cast<char const *>(&object), sizeof(type));
    ++header_.objects;

    return ret;
  }

private:
  mutable std::fstream file_handle_;
  std::string          filename_ = "";
  Header               header_;
};
<<<<<<< HEAD
}  // namespace storage
}  // namespace fetch

#endif
=======
}
}
>>>>>>> 9d7af97f
<|MERGE_RESOLUTION|>--- conflicted
+++ resolved
@@ -1,10 +1,5 @@
-<<<<<<< HEAD
-#ifndef STORAGE_RANDOM_ACCESS_STACK_HPP
-#define STORAGE_RANDOM_ACCESS_STACK_HPP
+#pragma once
 #include <cassert>
-=======
-#pragma once
->>>>>>> 9d7af97f
 #include <fstream>
 #include <functional>
 #include <string>
@@ -290,12 +285,5 @@
   std::string          filename_ = "";
   Header               header_;
 };
-<<<<<<< HEAD
 }  // namespace storage
 }  // namespace fetch
-
-#endif
-=======
-}
-}
->>>>>>> 9d7af97f
