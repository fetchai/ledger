#pragma once
#include "crypto/sha256.hpp"
#include "storage/cached_random_access_stack.hpp"
#include "storage/key.hpp"
#include "storage/random_access_stack.hpp"
#include "storage/versioned_random_access_stack.hpp"

#include <cstring>
#include <deque>
#include <queue>

namespace fetch {
namespace storage {

template <std::size_t S = 256, std::size_t N = 64>
struct KeyValuePair
{
  KeyValuePair()
  {
    memset(this, 0, sizeof(decltype(*this)));
    parent = uint64_t(-1);
  }

  using key_type = Key<S>;

  key_type key;
  uint8_t  hash[N];

  uint16_t split;

  uint64_t parent;
  union
  {
    uint64_t value;
    uint64_t left;
  };
  uint64_t right;

  bool operator==(KeyValuePair const &kv) { return Hash() == kv.Hash(); }

  bool operator!=(KeyValuePair const &kv)
  {
    return !(kv.parent == parent && kv.right == right && kv.left == left);
  }

  bool is_leaf() const { return split == S; }

  bool UpdateLeaf(uint64_t const &val, byte_array::ConstByteArray const &data)
  {
    crypto::SHA256 hasher;
    hasher.Reset();
    hasher.Update(data);
    hasher.Final(hash);
    value = val;

    return true;
  }

  bool UpdateNode(KeyValuePair const &left, KeyValuePair const &right)
  {
    crypto::SHA256 hasher;
    hasher.Reset();

    hasher.Update(left.hash, N);
    hasher.Update(right.hash, N);
    hasher.Final(hash);

    return true;
  }

  byte_array::ByteArray Hash() const
  {
    byte_array::ByteArray ret;
    ret.Resize(N);

    for (std::size_t i = 0; i < N; ++i)
    {
      ret[i] = hash[i];
    }

    return ret;
  }
};

template <typename KV = KeyValuePair<>, typename D = VersionedRandomAccessStack<KV, uint64_t>>
class KeyValueIndex
{
  struct UpdateTask
  {
    uint64_t priority;
    uint64_t element;

    bool operator==(UpdateTask const &other) const
    {
      return (priority == other.priority) && (other.element == element);
    }
    bool operator<(UpdateTask const &other) const { return priority < other.priority; }
  };

public:
<<<<<<< HEAD
  using index_type     = uint64_t;
  using stack_type     = D;
  using key_value_pair = KeyValuePair<>;
  using key_type       = typename key_value_pair::key_type;
=======
  using self_type      = KeyValueIndex<KV, D>;
  using index_type     = uint64_t;
  using stack_type     = D;
  using key_value_pair = KeyValuePair<>;
  using key_type       = KeyValuePair<>::key_type;

>>>>>>> 88ab76e9
  KeyValueIndex()
  {
    stack_.OnFileLoaded([this]() { root_ = stack_.header_extra(); });
    stack_.OnBeforeFlush([this]() { this->BeforeFlushHandler(); });
  }

  ~KeyValueIndex()
  {
    stack_.ClearEventHandlers();
    BeforeFlushHandler();
  }

  template <typename... Args>
  void New(Args &&... args)
  {
    stack_.New(std::forward<Args>(args)...);
  }

  template <typename... Args>
  void Load(Args &&... args)
  {
    stack_.Load(std::forward<Args>(args)...);
  }

  void BeforeFlushHandler()
  {
    if (!this->is_open()) return;

    stack_.SetExtraHeader(root_);

    std::unordered_map<uint64_t, uint64_t> depths;
    std::unordered_map<uint64_t, uint64_t> parents;
    std::priority_queue<UpdateTask>        q;

    for (auto &k : schedule_update_)
    {
      auto &         kv   = k.second;
      uint64_t       last = k.first;
      uint64_t       pid  = kv.parent;
      key_value_pair parent;
      uint64_t       depth = 1;

      while (pid != uint64_t(-1))
      {
        if (parents.find(last) != parents.end())
        {
          depth += depths[last];
          break;
        }
        parents[last] = pid;

        stack_.Get(pid, parent);
        last = pid;
        pid  = parent.parent;
        ++depth;
      }

      // Adding root
      if (pid == uint64_t(-1))
      {
        parents[last] = pid;
      }

      last = k.first;
      while (parents.find(last) != parents.end())
      {
        if (depths.find(last) != depths.end()) break;
        depths[last] = depth;
        q.push({depth, last});
        --depth;
        last = parents[last];
      }
    }

    UpdateTask task;
    while (!q.empty())
    {
      task = q.top();
      q.pop();

      key_value_pair element, left, right;
      stack_.Get(task.element, element);
      if (element.is_leaf())
      {
        continue;
      }

      stack_.Get(element.left, left);
      stack_.Get(element.right, right);
      element.UpdateNode(left, right);
      stack_.Set(task.element, element);
    }

    schedule_update_.clear();
  }

  void Delete(byte_array::ConstByteArray const &key) { TODO_FAIL("Not implemented"); }

  void GetElement(uint64_t const &i, index_type &v)
  {
    key_value_pair p;
    stack_.Get(i, p);
    v = p.value;
  }

  bool GetIfExists(byte_array::ConstByteArray const &key_str, index_type &value)
  {
    key_type       key(key_str);
    bool           split      = true;
    int            pos        = 0;
    int            left_right = 0;
    index_type     depth      = 0;
    key_value_pair kv;
    FindNearest(key, kv, split, pos, left_right, depth);

    if (!split)
    {
      value = kv.value;
    }

    return !split;
  }

  index_type Get(byte_array::ConstByteArray const &key_str)
  {
    key_type       key(key_str);
    bool           split;
    int            pos;
    key_value_pair kv;
    int            left_right;
    index_type     depth;
    FindNearest(key, kv, split, pos, left_right, depth);
    assert(!split);
    return kv.value;
  }

  template <typename... Args>  // index_type const &value,
  void Set(byte_array::ConstByteArray const &key_str, Args const &... args)
  {
    key_type       key(key_str);
    bool           split;
    int            pos;
    key_value_pair kv;
    int            left_right;

    index_type depth;
    index_type index = FindNearest(key, kv, split, pos, left_right, depth);

    bool update_parent = false;

    if (index == index_type(-1))
    {
      kv.key        = key;
      kv.parent     = uint64_t(-1);
      kv.split      = uint16_t(key.size());
      update_parent = kv.UpdateLeaf(args...);

      index = stack_.Push(kv);
    }
    else if (split)
    {

      key_value_pair left, right, parent;
      index_type     rid = 0, lid = 0, pid = 0, cid = 0;
      bool           update_root = (index == root_);

      switch (left_right)
      {
      case -1:
        cid = rid = index;
        right     = kv;

        pid = right.parent;

        left.key   = key;
        left.split = uint16_t(key.size());

        left.parent  = stack_.size() + 1;
        right.parent = stack_.size() + 1;

        update_parent = left.UpdateLeaf(args...);

        lid = stack_.Push(left);
        stack_.Set(rid, right);
        break;
      case 1:
        cid = lid = index;
        left      = kv;

        pid = left.parent;

        right.key   = key;
        right.split = uint16_t(key.size());

        right.parent = stack_.size() + 1;
        left.parent  = stack_.size() + 1;

        update_parent = right.UpdateLeaf(args...);

        rid = stack_.Push(right);
        stack_.Set(lid, left);
        break;
      }

      kv.split  = uint16_t(pos);
      kv.left   = lid;
      kv.right  = rid;
      kv.parent = pid;
      index     = stack_.Push(kv);

      if (update_root)
      {
        root_ = index;
      }
      else
      {
        stack_.Get(pid, parent);
        if (parent.left == cid)
        {
          parent.left = index;
        }
        else
        {
          parent.right = index;
        }
        stack_.Set(pid, parent);
      }

      switch (left_right)
      {
      case -1:
        index = kv.left;
        kv    = left;
        break;
      case 1:
        index = kv.right;
        kv    = right;
        break;
      }
    }
    else
    {
      update_parent = kv.UpdateLeaf(args...);
      stack_.Set(uint64_t(index), kv);
    }

    if ((kv.parent != index_type(-1)) && (update_parent))
    {
      if (stack_.DirectWrite())
      {
        UpdateParents(kv.parent, index, kv);
      }
      else
      {
        schedule_update_[index] = kv;
      }
    }
  }

  byte_array::ByteArray Hash()
  {
    stack_.Flush();
    key_value_pair kv;
    if (stack_.size() > 0)
    {
      stack_.Get(root_, kv);
    }

    return kv.Hash();
  }

  std::size_t size() const { return stack_.size(); }

  void Flush() { stack_.Flush(); }

  bool is_open() const { return stack_.is_open(); }

  bool empty() const { return stack_.empty(); }

  void Close() { stack_.Close(); }

  using bookmark_type = uint64_t;
  bookmark_type Commit() { return stack_.Commit(); }

  bookmark_type Commit(bookmark_type const &b) { return stack_.Commit(b); }

  void Revert(bookmark_type const &b)
  {
    stack_.Revert(b);

    root_ = stack_.header_extra();
  }

  uint64_t const &root_element() const { return root_; }

  class iterator
  {
  public:
    iterator(self_type *self, key_value_pair kv, bool node_iterator = false)
        : kv_{kv}, kv_node_{kv}, node_iterator_{node_iterator}, self_{self}
    {
      if (node_iterator)
      {
        self->GetLeftLeaf(kv_);
      }
    }

    iterator()                    = default;
    iterator(iterator const &rhs) = default;
    iterator(iterator &&rhs)      = default;
    iterator &operator=(iterator const &rhs) = default;
    iterator &operator=(iterator &&rhs) = default;

    bool operator==(iterator const &rhs) { return kv_ == rhs.kv_; }

    bool operator!=(iterator const &rhs) { return !(kv_ == rhs.kv_); }

    void operator++()
    {
      if (node_iterator_)
      {
        self_->GetNext(kv_, kv_node_.parent);
      }
      else
      {
        self_->GetNext(kv_);
      }
    }

    std::pair<byte_array::ByteArray, uint64_t> operator*() const
    {
      return std::make_pair(kv_.key.ToByteArray(), kv_.value);
    }

  protected:
    key_value_pair kv_;
    key_value_pair kv_node_;
    bool           node_iterator_ = false;
    self_type *    self_;
  };

  self_type::iterator begin()
  {
    if (this->empty()) return end();
    key_value_pair kv;
    stack_.Get(root_, kv);

    GetLeftLeaf(kv);

    assert(iterator(this, kv) != end());

    return iterator(this, kv);
  }

  self_type::iterator end() { return iterator(this, key_value_pair()); }

  // STL-like functionality
  self_type::iterator Find(byte_array::ConstByteArray const &key_str)
  {
    key_type       key(key_str);
    bool           split      = true;
    int            pos        = 0;
    int            left_right = 0;
    index_type     depth      = 0;
    key_value_pair kv;
    FindNearest(key, kv, split, pos, left_right, depth);

    if (split)
    {
      return end();
    }

    return iterator(this, kv);
  }

  self_type::iterator GetSubtree(byte_array::ConstByteArray const &key_str, uint64_t bits)
  {
    if (this->empty()) return end();

    key_type       key(key_str);
    bool           split      = true;
    int            pos        = 0;
    int            left_right = 0;
    index_type     depth      = 0;
    key_value_pair kv;

    FindNearest(key, kv, split, pos, left_right, depth, bits);

    pos = 0;
    kv.key.Compare(key_str, pos, 0, 64);

    if (uint64_t(pos) < bits)
    {
      return end();
    }

    return iterator(this, kv, true);
  }

private:
  stack_type stack_;

  uint64_t                                     root_ = 0;
  std::unordered_map<uint64_t, key_value_pair> schedule_update_;

  void UpdateParents(index_type pid, index_type cid, key_value_pair child)
  {
    key_value_pair parent, left, right;

    while (pid != index_type(-1))
    {
      stack_.Get(pid, parent);
      if (cid == parent.left)
      {
        left = child;
        stack_.Get(parent.right, right);
      }
      else
      {
        right = child;
        stack_.Get(parent.left, left);
      }

      parent.UpdateNode(left, right);
      stack_.Set(pid, parent);

      child = parent;
      cid   = pid;
      pid   = child.parent;
    }
  }

  index_type FindNearest(key_type const &key  // Find nearest to key
                         ,
                         key_value_pair &kv, bool &split, int &pos, int &left_right,
                         uint64_t &depth, uint64_t max_depth = std::numeric_limits<uint64_t>::max())
  {
    depth = 0;
    if (this->empty()) return index_type(-1);

    std::size_t next = root_;
    std::size_t index;
    do
    {
      ++depth;
      index = next;

      pos = int(key.size());

      stack_.Get(next, kv);

      left_right = key.Compare(kv.key, pos, kv.split >> 8, kv.split & 63);

      switch (left_right)
      {
      case -1:
        next = kv.left;
        break;
      case 1:
        next = kv.right;
        break;
      }

    } while ((left_right != 0) && (pos >= int(kv.split)) && depth < max_depth);

    split = (left_right != 0) && (pos < int(kv.split));

    return index;
  }

  // given KV, find nearest parent we are a left branch of, AND has a right
  // KV will be set to that node
  // Optionally specify a forbidden parent
  bool GetLeftParent(key_value_pair &kv, uint64_t forbidden_parent) const
  {
    assert(kv.parent != uint64_t(-1));

    if (kv.parent == forbidden_parent)
    {
      return false;
    }

    key_value_pair parent;
    key_value_pair parent_right;
    stack_.Get(kv.parent, parent);
    stack_.Get(parent.right, parent_right);

    while (kv == parent_right)
    {
      // Root condition
      if (parent.parent == uint64_t(-1) || parent.parent == forbidden_parent)
      {
        return false;
        break;
      }

      kv = parent;
      stack_.Get(parent.parent, parent);
      stack_.Get(parent.right, parent_right);
    }
    kv = parent;
    return true;
  }

  void GetLeftLeaf(key_value_pair &kv) const
  {
    while (!kv.is_leaf())
    {
      stack_.Get(kv.left, kv);
    }
  }

  void GetNext(key_value_pair &kv, uint64_t forbidden_parent = uint64_t(-1))
  {
    assert(kv.is_leaf());
    assert(kv.parent != stack_.size() + 1);

    // Get parent so we can check which branch we were on. Assume
    // we were on a leaf. Check we're not root.
    if (kv.parent == uint64_t(-1) || kv.parent == forbidden_parent)
    {
      kv = key_value_pair();
      return;
    }

    key_value_pair parent;
    stack_.Get(kv.parent, parent);

    // We're in a binary tree, going left to right
    key_value_pair parent_right;
    stack_.Get(parent.right, parent_right);

    if (parent_right != kv)
    {
      GetLeftLeaf(parent_right);
      kv = parent_right;
    }
    else if (parent.parent == uint64_t(-1))
    {
      kv = key_value_pair();
    }
    else
    {
      bool gotParent = GetLeftParent(parent, forbidden_parent);

      if (!gotParent)
      {
        kv = key_value_pair();
      }
      else
      {
        // Switch to rhs branch since we travelled up to find a node we were the left of
        stack_.Get(parent.right, parent);

        GetLeftLeaf(parent);
        kv = parent;
      }
    }
  }
};

}  // namespace storage
}  // namespace fetch<|MERGE_RESOLUTION|>--- conflicted
+++ resolved
@@ -98,19 +98,12 @@
   };
 
 public:
-<<<<<<< HEAD
-  using index_type     = uint64_t;
-  using stack_type     = D;
-  using key_value_pair = KeyValuePair<>;
-  using key_type       = typename key_value_pair::key_type;
-=======
   using self_type      = KeyValueIndex<KV, D>;
   using index_type     = uint64_t;
   using stack_type     = D;
   using key_value_pair = KeyValuePair<>;
-  using key_type       = KeyValuePair<>::key_type;
-
->>>>>>> 88ab76e9
+  using key_type       = typename key_value_pair::key_type key_type;
+
   KeyValueIndex()
   {
     stack_.OnFileLoaded([this]() { root_ = stack_.header_extra(); });
