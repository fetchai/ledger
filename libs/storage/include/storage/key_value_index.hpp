#pragma once
//------------------------------------------------------------------------------
//
//   Copyright 2018-2019 Fetch.AI Limited
//
//   Licensed under the Apache License, Version 2.0 (the "License");
//   you may not use this file except in compliance with the License.
//   You may obtain a copy of the License at
//
//       http://www.apache.org/licenses/LICENSE-2.0
//
//   Unless required by applicable law or agreed to in writing, software
//   distributed under the License is distributed on an "AS IS" BASIS,
//   WITHOUT WARRANTIES OR CONDITIONS OF ANY KIND, either express or implied.
//   See the License for the specific language governing permissions and
//   limitations under the License.
//
//------------------------------------------------------------------------------

//                                 .─────────.
//                               ,'     ''     .
//                              (    split: 0   )
//                               '─.         ,─'
//                                  `───────'
//                                      │
//                              ┌───────┴──────────┐
//                        .─────▼───.        .─────▼───.
//                      ,'     0      .    ,'     1      .
//                     (    split: 1   )  (    split: 1   )
//                      '─            '    '─            '
//                         `───┬┬──'          `────┬──'
//                ┌────────────┘└───┐              └──┬─────────────────┐
//                │                 │                 │                 │
//          .─────▼───.       ******▼****       .─────▼───.       ******▼****
//        ,'    000     .   ** 0111000... *   ,'     10     .   ** 1110011... *
//       (    split: 3   ) *   split: 256  * (    split: 2   ) *   split: 256  *
//        '─            '   **            *   '─            '   **            *
//           `────┬──'         *********         `────┬──'         *********
//                │                                   │
//              ┌─┴───────────────┐                 ┌─┴───────────────┐
//              │                 │                 │                 │
//        ******▼****       ******▼****       ******▼****       .─────▼───.
//      ** 0000010... *   ** 0001101... *   **  1001110   *   ,'    101     .
//     *   split: 256  * *   split: 256  * *   split: 256  * (    split: 3   )
//      **            *   **            *   **            *   '─            '
//         *********         *********         *********         `────┬──'
//                                                ┌─────────────────┬─┘
//                                                │                 │
//                                          ******▼****       ******▼****
//                                        ** 1010100... *   **  1011011   *
//                                       *   split: 256  * *   split: 256  *
//                                        **            *   **            *
//                                           *********         *********
//
//
// Representation of a possible configuration of the key value trie. When the split is maximal
// (256), this represents that the node is a leaf. The nodes can contain additional information
//
// Nodes in the tree above show their key and the bit the node splits on. Leaves are marked with '*'
// and match the full key.

#include "crypto/sha256.hpp"
#include "storage/cached_random_access_stack.hpp"
#include "storage/key.hpp"
#include "storage/random_access_stack.hpp"
#include "storage/storage_exception.hpp"
#include "storage/versioned_random_access_stack.hpp"

#include <cstring>
#include <deque>
#include <queue>

namespace fetch {
namespace storage {

/**
 * Key value pair for binary tries where the key is a byte array. The tree can
 * be traversed given a key by switching on the split until the leaf or its nearest equivalent is
 * found.
 *
 * The parent of the tree will be identifiable with 0xffffffff.
 *
 * Additional information held by the KeyValuePair is value and hash. The hashes of each KV pair
 * include their children's hashes, ie. merkle tree which can be used to detect file corruption.
 *
 */
template <std::size_t S = 256, std::size_t N = 64>
struct KeyValuePair
{
<<<<<<< HEAD
  KeyValuePair()
  {
    memset(this, 0, sizeof(decltype(*this)));
    parent = uint64_t(-1);
  }
=======
  using HashFunction = crypto::SHA256;
  static_assert(N == HashFunction::size_in_bytes(), "Hash size must match the hash function");

  using KeyType   = Key<S>;
  using IndexType = uint64_t;
>>>>>>> 6c90f321

  static constexpr IndexType TREE_ROOT_VALUE{~IndexType{0}};

<<<<<<< HEAD
  key_type key;
  uint8_t  hash[N];
=======
  KeyType key;
  uint8_t hash[N]{};
>>>>>>> 6c90f321

  // The location in bits of the distance down the key this node splits on
  uint16_t split;

  // Ref to parent, left and right branches
<<<<<<< HEAD
  uint64_t parent;

  union
  {
    uint64_t value;
    uint64_t left;
  };
  uint64_t right;
=======
  IndexType parent = TREE_ROOT_VALUE;

  union
  {
    IndexType value = 0;
    IndexType left;
  };
  IndexType right = 0;
>>>>>>> 6c90f321

  bool operator==(KeyValuePair const &kv) const
  {
    return Hash() == kv.Hash();
  }

  bool operator!=(KeyValuePair const &kv) const
  {
    return Hash() != kv.Hash();
  }

  bool is_leaf() const
  {
    return split == S;
  }

  bool UpdateLeaf(uint64_t const &val, byte_array::ConstByteArray const &data)
  {
    crypto::SHA256 hasher;
    hasher.Reset();
    hasher.Update(data);
    hasher.Final(hash, N);
    value = val;

    return true;
  }

  bool UpdateNode(KeyValuePair const &left, KeyValuePair const &right2)
  {
    crypto::SHA256 hasher;
    hasher.Reset();

    hasher.Update(left.hash, N);
    hasher.Update(right2.hash, N);
    hasher.Final(hash, N);

    return true;
  }

  byte_array::ByteArray Hash() const
  {
    return {hash, N};
  }
};

/**
 * Allows users to store, retrieve and create key value pairs. Byte arrays are used for the key and
 * must be the correct size. This is written to file.
 *
 * The kvi is versioned, so it includes the functionality to revert to a previous state
 */
template <typename KV = KeyValuePair<>, typename D = VersionedRandomAccessStack<KV, uint64_t>>
class KeyValueIndex
{
  /**
   * Used to keep track of the ordering of task priority, in this usage writing to the stack.
   */
  struct UpdateTask
  {
    uint64_t priority;
    uint64_t element;

    bool operator==(UpdateTask const &other) const
    {
      return (priority == other.priority) && (other.element == element);
    }
    bool operator<(UpdateTask const &other) const
    {
      return priority < other.priority;
    }
  };

public:
  using self_type      = KeyValueIndex<KV, D>;
  using stack_type     = D;
  using key_value_pair = KeyValuePair<>;
  using index_type     = key_value_pair::IndexType;
  using key_type       = typename key_value_pair::KeyType;

  static constexpr char const *LOGGING_NAME = "KeyValueIndex";

  KeyValueIndex()
  {
    stack_.OnFileLoaded([this]() { root_ = stack_.header_extra(); });
    stack_.OnBeforeFlush([this]() { this->BeforeFlushHandler(); });
  }

  ~KeyValueIndex()
  {
    stack_.ClearEventHandlers();
    BeforeFlushHandler();
  }

  template <typename... Args>
  void New(Args &&... args)
  {
    stack_.New(std::forward<Args>(args)...);

    root_ = 0;
    stack_.SetExtraHeader(root_);
  }

  template <typename... Args>
  void Load(Args &&... args)
  {
    stack_.Load(std::forward<Args>(args)...);
  }

  void BeforeFlushHandler()
  {
    if (!this->is_open())
    {
      return;
    }

    stack_.SetExtraHeader(root_);

    std::unordered_map<uint64_t, uint64_t> depths;
    std::unordered_map<uint64_t, uint64_t> parents;
    std::priority_queue<UpdateTask>        q;

    for (auto &k : schedule_update_)
    {
      auto &         kv   = k.second;
      uint64_t       last = k.first;
      uint64_t       pid  = kv.parent;
      key_value_pair parent;
      uint64_t       depth = 1;

      while (pid != uint64_t(-1))
      {
        if (parents.find(last) != parents.end())
        {
          depth += depths[last];
          break;
        }
        parents[last] = pid;

        stack_.Get(pid, parent);
        last = pid;
        pid  = parent.parent;
        ++depth;
      }

      // Adding root
      if (pid == uint64_t(-1))
      {
        parents[last] = pid;
      }

      last = k.first;
      while (parents.find(last) != parents.end())
      {
        if (depths.find(last) != depths.end())
        {
          break;
        }
        depths[last] = depth;
        q.push({depth, last});
        --depth;
        last = parents[last];
      }
    }

    UpdateTask task;
    while (!q.empty())
    {
      task = q.top();
      q.pop();

      key_value_pair element, left, right;
      stack_.Get(task.element, element);
      if (element.is_leaf())
      {
        continue;
      }

      stack_.Get(element.left, left);
      stack_.Get(element.right, right);
      element.UpdateNode(left, right);
      stack_.Set(task.element, element);
    }

    schedule_update_.clear();
  }

  void GetElement(uint64_t const &i, index_type &v)
  {
    key_value_pair p;
    stack_.Get(i, p);
    v = p.value;
  }

  bool GetIfExists(byte_array::ConstByteArray const &key_str, index_type &value)
  {
    key_type       key(key_str);
    bool           split      = true;
    int            pos        = 0;
    int            left_right = 0;
    index_type     depth      = 0;
    key_value_pair kv;

    FindNearest(key, kv, split, pos, left_right, depth);

    if (!split)
    {
      value = kv.value;
    }

    return !split;
  }

  index_type Get(byte_array::ConstByteArray const &key_str)
  {
    key_type       key(key_str);
    bool           split;
    int            pos;
    key_value_pair kv;
    int            left_right;
    index_type     depth;
    FindNearest(key, kv, split, pos, left_right, depth);
    assert(!split);
    return kv.value;
  }

  /**
   * Add a new key, creating a key and rearranging the tree if it does not exist already.
   *
   * @param: key_str The key
   * @param: args The associated information with the key
   *
   */
  template <typename... Args>
  void Set(byte_array::ConstByteArray const &key_str, Args const &... args)
  {
    key_type       key(key_str);
    bool           split;
    int            pos;
    key_value_pair kv;
    int            left_right;

    index_type depth;
    index_type index = FindNearest(key, kv, split, pos, left_right, depth);

    bool update_parent = false;

<<<<<<< HEAD
    // Case where the tree is empty
    if (index == index_type(-1))
=======
    // Case where the 'nearest' is the root of the tree
    if (index == key_value_pair::TREE_ROOT_VALUE)
>>>>>>> 6c90f321
    {
      kv.key        = key;
      kv.parent     = key_value_pair::TREE_ROOT_VALUE;
      kv.split      = uint16_t{key.size_in_bits()};
      update_parent = kv.UpdateLeaf(args...);

      index = stack_.Push(kv);
    }
    // Case where the nearest node is not a leaf, in that case the tree must be rearranged at that
    // split
    else if (split)
    {
      key_value_pair left, right, parent;
      index_type     rid = 0, lid = 0, pid = 0, cid = 0;
      bool           update_root = (index == root_);

      switch (left_right)
      {
      case -1:
        cid = rid = index;
        right     = kv;

        pid = right.parent;

        left.key   = key;
        left.split = uint16_t(key.size_in_bits());

        left.parent  = stack_.size() + 1;
        right.parent = stack_.size() + 1;

        update_parent = left.UpdateLeaf(args...);

        lid = stack_.Push(left);
        stack_.Set(rid, right);
        break;
      case 1:
        cid = lid = index;
        left      = kv;

        pid = left.parent;

        right.key   = key;
        right.split = uint16_t(key.size_in_bits());

        right.parent = stack_.size() + 1;
        left.parent  = stack_.size() + 1;

        update_parent = right.UpdateLeaf(args...);

        rid = stack_.Push(right);
        stack_.Set(lid, left);
        break;
      }

      kv.split  = uint16_t(pos);
      kv.left   = lid;
      kv.right  = rid;
      kv.parent = pid;
      index     = stack_.Push(kv);

      if (update_root)
      {
        root_ = index;
      }
      else
      {
        stack_.Get(pid, parent);
        if (parent.left == cid)
        {
          parent.left = index;
        }
        else
        {
          parent.right = index;
        }
        stack_.Set(pid, parent);
      }

      switch (left_right)
      {
      case -1:
        index = kv.left;
        kv    = left;
        break;
      case 1:
        index = kv.right;
        kv    = right;
        break;
      }
    }
    // Case where we are overwriting a leaf that already exists
    else
    {
      update_parent = kv.UpdateLeaf(args...);
      stack_.Set(uint64_t(index), kv);
    }

    // Depending on whether the underlying stack is caching or not, we write to it or defer writing
    // to it by scheduling updates until the next flush since changes to a leaf will propagate the
    // hash recalculation all the way to the root.
    if ((kv.parent != index_type(-1)) && (update_parent))
    {
      if (stack_.DirectWrite())
      {
        UpdateParents(kv.parent, index, kv);
      }
      else
      {
        schedule_update_[index] = kv;
      }
    }
  }

  /**
   * Erase the element from the tree. This will involve reversing an insertion, that is, deleting
   * the leaf and its parent. The leaf's sibling node can then be joined to that deleted parent's
   * parent.
   *
   * Note: the hashes of the tree must be recalculated in this instance, since deletion is a costly
   * operation anyway we do not schedule hash rewrites.
   */
  void Erase(byte_array::ConstByteArray const &key_str)
  {
    Flush();

    Verify(true);

    if (size() == 0)
    {
      return;
    }

    // First find the leaf we wish to delete
    key_type       key(key_str);
    bool           split      = true;
    int            pos        = 0;
    int            left_right = 0;
    index_type     depth      = 0;
    key_value_pair kv;

    index_type kv_index = FindNearest(key, kv, split, pos, left_right, depth);

    // Leaf not found
    if (split)
    {
      return;
    }

    assert(kv.is_leaf() == true);

    // Clear the tree for edge case of only node
    if (size() == 1)
    {
      stack_.Clear();
      root_ = 0;
      stack_.SetExtraHeader(root_);
      return;
    }

    // Get our sibling, and our parent
    key_value_pair parent;
    key_value_pair sibling;
    index_type     parent_index = kv.parent;
    index_type     sibling_index;
    stack_.Get(parent_index, parent);

    assert(parent_index != uint64_t(-1));

    // Determine the sibling left/right from parent left/right
    if (kv_index == parent.left)
    {
      sibling_index = parent.right;
      stack_.Get(sibling_index, sibling);
    }
    else if (kv_index == parent.right)
    {
      sibling_index = parent.left;
      stack_.Get(sibling_index, sibling);
    }
    else
    {
      throw StorageException("Failed to find element in parent left/right references: tree broken");
    }

    // Set the sibling in the place of that parent, the split etc. should be able to stay the same
    sibling.parent = parent.parent;

    // Update that sibling's parents if sibling is not root
    if (sibling.parent != uint64_t(-1))
    {
      key_value_pair new_sibling_parent;
      stack_.Get(sibling.parent, new_sibling_parent);

      // Update parent left/right
      if (new_sibling_parent.left == parent_index)
      {
        new_sibling_parent.left = sibling_index;
      }
      else if (new_sibling_parent.right == parent_index)
      {
        new_sibling_parent.right = sibling_index;
      }
      else
      {
        throw StorageException("Failed to erase element in key value index: tree broken");
      }

      stack_.Set(sibling.parent, new_sibling_parent);
    }
    // If sibling is root, need to update
    else
    {
      root_ = sibling_index;
    }

    stack_.Set(sibling_index, sibling);
    UpdateParents(sibling.parent, sibling_index, sibling);

    Verify(true);

    // Erase our node and its parent, important to do this at the end since it might shuffle indexes
    if (parent_index > kv_index)
    {
      Erase(parent_index);
      Erase(kv_index);
    }
    else
    {
      Erase(kv_index);
      Erase(parent_index);
    }

    Verify(true);
  }

  byte_array::ByteArray Hash()
  {
    stack_.Flush();
    key_value_pair kv;
    if (stack_.size() > 0)
    {
      stack_.Get(root_, kv);
    }

    return kv.Hash();
  }

  stack_type &underlying_stack()
  {
    return stack_;
  }

  /**
   * Calculate number of leaves from stack size (contains all nodes). The tree is complete so is
   * calculable. Leaves + (Leaves - 1) = Nodes
   *
   * Note this should always be correct even with the key value index scheduling writes to the stack
   * since these scheduled operations are never to change the stack size.
   *
   * @return: The number of elements in the key value index
   */
  std::size_t size() const
  {
    assert(stack_.size() + 1 != 0);
    assert((stack_.size() + 1) % 2 == 0);
    return (stack_.size() + 1) / 2;
  }

  void Flush(bool /*lazy*/ = true)
  {
    stack_.Flush();
  }

  bool is_open() const
  {
    return stack_.is_open();
  }

  bool empty() const
  {
    return stack_.empty();
  }

  void Close()
  {
    stack_.Close();
  }

  using bookmark_type = uint64_t;
  bookmark_type Commit()
  {
    return stack_.Commit();
  }

  bookmark_type Commit(bookmark_type const &b)
  {
    return stack_.Commit(b);
  }

  void Revert(bookmark_type const &b)
  {
    stack_.Revert(b);

    root_ = stack_.header_extra();
  }

  uint64_t const &root_element() const
  {
    return root_;
  }

  class Iterator
  {
  public:
    Iterator(self_type *self, key_value_pair kv, bool node_iterator = false)
      : kv_{kv}
      , kv_node_{kv}
      , node_iterator_{node_iterator}
      , self_{self}
    {
      if (node_iterator)
      {
        self->GetLeftLeaf(kv_);
      }
    }

    Iterator()                    = default;
    Iterator(Iterator const &rhs) = default;
    Iterator(Iterator &&rhs)      = default;
    Iterator &operator=(Iterator const &rhs) = default;
    Iterator &operator=(Iterator &&rhs) = default;

    bool operator==(Iterator const &rhs) const
    {
      return kv_ == rhs.kv_;
    }

    bool operator!=(Iterator const &rhs) const
    {
      return !(kv_ == rhs.kv_);
    }

    void operator++()
    {
      if (node_iterator_)
      {
        self_->GetNext(kv_, kv_node_.parent);
      }
      else
      {
        self_->GetNext(kv_);
      }
    }

    std::pair<byte_array::ByteArray, uint64_t> operator*() const
    {
      return std::make_pair(kv_.key.ToByteArray(), kv_.value);
    }

  protected:
    key_value_pair kv_;
    key_value_pair kv_node_;
    bool           node_iterator_ = false;
    self_type *    self_;
  };

  self_type::Iterator begin()
  {
    if (this->empty())
    {
      return end();
    }

    key_value_pair kv;
    stack_.Get(root_, kv);

    GetLeftLeaf(kv);

    assert(Iterator(this, kv) != end());

    return Iterator(this, kv);
  }

  self_type::Iterator end()
  {
    return Iterator(this, key_value_pair());
  }

  self_type::Iterator Find(byte_array::ConstByteArray const &key_str)
  {

    key_type       key(key_str);
    bool           split      = true;
    int            pos        = 0;
    int            left_right = 0;
    index_type     depth      = 0;
    key_value_pair kv;
    FindNearest(key, kv, split, pos, left_right, depth);

    if (split)
    {
      return end();
    }

    return Iterator(this, kv);
  }

  self_type::Iterator GetSubtree(byte_array::ConstByteArray const &key_str, uint64_t bits)
  {
    if (this->empty())
    {
      return end();
    }

    key_type       key(key_str);
    bool           split      = true;
    int            pos        = 0;
    int            left_right = 0;
    index_type     depth      = 0;
    key_value_pair kv;

    FindNearest(key, kv, split, pos, left_right, depth, bits);

    // TODO(issue 874): Compare(...) call bellow seems to be unnecessary/redundant,
    // thus it was commented out.
    // pos = 0;
    // kv.key.Compare(key_str, pos, key.size_in_bits());

    if (uint64_t(pos) < bits)
    {
      return end();
    }

    return Iterator(this, kv, true);
  }

private:
  stack_type stack_;

  uint64_t                                     root_ = 0;
  std::unordered_map<uint64_t, key_value_pair> schedule_update_;

  /**
   * Recursively update the parents of a changed node, since this changes the merkle tree.
   *
   * @param: pid Address on the stack of the node's parent
   * @param: cid Address on the stack of the node
   * @param: child Changed node
   *
   */
  void UpdateParents(index_type pid, index_type cid, key_value_pair child)
  {
    key_value_pair parent, left, right;

    while (pid != index_type(-1))
    {
      stack_.Get(pid, parent);

      // Update parent hash
      {
        if (cid == parent.left)
        {
          left = child;
          stack_.Get(parent.right, right);
        }
        else
        {
          right = child;
          stack_.Get(parent.left, left);
        }
        parent.UpdateNode(left, right);
      }

      stack_.Set(pid, parent);

      // Move up the tree - parent and its index can be reused as a child
      child = parent;
      cid   = pid;
      pid   = child.parent;
    }
  }

  /**
   * Find the nearest node in the trie to the key supplied
   *
   * @param: key The key to compare
   * @param: kv The key value pair to be set on success
   * @param: split Whether the returned kv splits (is a leaf)
   * @param: pos The bit location of the split if so
   * @param: left_right Whether the key would be the left or right child of the returned kv
   * @param: depth The depth of the kv in the trie
   * @param: max_bits Optional maximum number of bits to compare before terminating
   *
   * @return: the index which this kv can be found in the stack
   */
  index_type FindNearest(key_type const &key, key_value_pair &kv, bool &split, int &pos,
                         int &left_right, uint64_t &depth, uint64_t max_bits = key_type::BITS)
  {
    depth = 0;
    if (this->empty())
    {
      return key_value_pair::TREE_ROOT_VALUE;
    }

    index_type next = root_;
    index_type index;
    do
    {
      ++depth;
      index = next;

      pos = int(key.size_in_bits());

      stack_.Get(next, kv);

      left_right = key.Compare(kv.key, pos, kv.split);

      switch (left_right)
      {
      case -1:
        next = kv.left;
        break;
      case 1:
        next = kv.right;
        break;
      }
    } while ((left_right != 0) && (pos >= int(kv.split)) && uint64_t(pos) < max_bits);

    split = (left_right != 0) && (pos < int(kv.split));

    return index;
  }

  /**
   * given KV, find nearest parent we are a left branch of, AND has a right.
   * KV will be set to that node
   *
   * Optionally specify a forbidden parent
   *
   * @param: kv The key value to set. If the operation fails, no guarantees are made about its
   *            value. Otherwise, it will be set to the nearest left parent.
   *
   * @param: forbidden_parent Optional value to prevent iterations past a certain node
   *
   * @return: true if success, false otherwise
   */
  bool GetLeftParent(key_value_pair &kv, uint64_t forbidden_parent) const
  {
    assert(kv.parent != uint64_t(-1));

    if (kv.parent == forbidden_parent)
    {
      return false;
    }

    key_value_pair parent;
    key_value_pair parent_right;
    stack_.Get(kv.parent, parent);
    stack_.Get(parent.right, parent_right);

    while (kv == parent_right)
    {
      // Root condition
      if (parent.parent == uint64_t(-1) || parent.parent == forbidden_parent)
      {
        return false;
        break;
      }

      kv = parent;
      stack_.Get(parent.parent, parent);
      stack_.Get(parent.right, parent_right);
    }
    kv = parent;
    return true;
  }

  /**
   * Given kv, traverse down the tree's left hand branches until reaching a leaf.
   *
   * @param: kv The kv to start. Will be set to it's leftmost leaf
   */
  void GetLeftLeaf(key_value_pair &kv) const
  {
    while (!kv.is_leaf())
    {
      stack_.Get(kv.left, kv);
    }
  }

  /**
   * Get the next valid leaf by traversing the trie left to right. Forbidden parent is used to
   * constrain the iteration to never include the kv at that location. This effectively means
   * that the iteration will cover the node that has that parent and all children.
   *
   * @param: kv The key value to set. If the iteration fails, this is an empty kv. Otherwise, return
   *         the next leaf kv
   *
   * @param: forbidden_parent Optional value to prevent iterations past a certain node
   *
   */
  void GetNext(key_value_pair &kv, uint64_t forbidden_parent = uint64_t(-1))
  {
    assert(kv.is_leaf());

    // Get parent so we can check which branch we were on. Assume
    // we were on a leaf. Check we're not root.
    if (kv.parent == uint64_t(-1) || kv.parent == forbidden_parent)
    {
      kv = key_value_pair();
      return;
    }

    // We're in a binary trie, going left to right. We don't know whether we are the left or right
    // node, so we get the parent and see if we are the right node
    key_value_pair parent;
    stack_.Get(kv.parent, parent);

    key_value_pair parent_right;
    stack_.Get(parent.right, parent_right);

    // Easy iteration case where we are able to get the node right of this one
    if (parent_right != kv)
    {
      GetLeftLeaf(parent_right);
      kv = parent_right;
      GetLeftLeaf(kv);
    }
    // Case where we're the right node and the parent is root or forbidden
    else if (parent.parent == uint64_t(-1) || parent.parent == forbidden_parent)
    {
      kv = key_value_pair();
    }
    else
    {
      bool gotParent = GetLeftParent(parent, forbidden_parent);

      if (!gotParent)
      {
        kv = key_value_pair();
      }
      else
      {
        // Switch to rhs branch since we travelled up to find a node we were the
        // left of
        stack_.Get(parent.right, parent);

        GetLeftLeaf(parent);
        kv = parent;
      }
    }
  }

  /**
   * Erase the element from the stack. Assume the element is in an undefined state. Erasure is done
   * by swapping the element with the last element of the stack and popping it off the stack.
   *
   * index must refer to a valid location on the stack.
   *
   * @param: index Index of the element to erase
   */
  void Erase(index_type const &index)
  {
    const std::size_t stack_end = stack_.size() - 1;

    assert(index <= stack_end);

    if (index == stack_end)
    {
      stack_.Pop();
      return;
    }

    // Get last element on stack
    key_value_pair last_element;
    stack_.Get(stack_end, last_element);

    // Get parent of last element, update its index to where the last element is going.
    if (last_element.parent != index_type(-1))
    {
      key_value_pair last_element_parent;
      stack_.Get(last_element.parent, last_element_parent);

      if (last_element_parent.right == stack_end)
      {
        last_element_parent.right = index;
      }
      else if (last_element_parent.left == stack_end)
      {
        last_element_parent.left = index;
      }
      else
      {
        throw StorageException(
            "Storage tree referencing broken: parent of node doesn't refer to node via left or "
            "right branches");
      }

      stack_.Set(last_element.parent, last_element_parent);
    }
    else
    {
      // Last element is root, update the root
      root_ = index;
    }

    // Write last element into index location and pop stack
    stack_.Set(index, last_element);
    stack_.Pop();
  }

  void Verify()
  {
    if (stack_.size() == 0)
    {
      return;
    }

    for (std::size_t i = 0; i < stack_.size(); ++i)
    {
      key_value_pair kv;
      stack_.Get(i, kv);
    }

    if (root_ >= stack_.size())
    {
      throw StorageException("Root out of bounds of stack");
    }

    key_value_pair kv;
    stack_.Get(root_, kv);

    if (kv.parent != uint64_t(-1))
    {
      throw StorageException("Root of tree's parent not terminated correctly");
    }
  }
};

}  // namespace storage
}  // namespace fetch<|MERGE_RESOLUTION|>--- conflicted
+++ resolved
@@ -55,13 +55,11 @@
 //
 // Representation of a possible configuration of the key value trie. When the split is maximal
 // (256), this represents that the node is a leaf. The nodes can contain additional information
-//
-// Nodes in the tree above show their key and the bit the node splits on. Leaves are marked with '*'
-// and match the full key.
 
 #include "crypto/sha256.hpp"
 #include "storage/cached_random_access_stack.hpp"
 #include "storage/key.hpp"
+#include "storage/new_versioned_random_access_stack.hpp"
 #include "storage/random_access_stack.hpp"
 #include "storage/storage_exception.hpp"
 #include "storage/versioned_random_access_stack.hpp"
@@ -84,47 +82,24 @@
  * include their children's hashes, ie. merkle tree which can be used to detect file corruption.
  *
  */
-template <std::size_t S = 256, std::size_t N = 64>
+template <std::size_t S = 256, std::size_t N = 32>
 struct KeyValuePair
 {
-<<<<<<< HEAD
-  KeyValuePair()
-  {
-    memset(this, 0, sizeof(decltype(*this)));
-    parent = uint64_t(-1);
-  }
-=======
   using HashFunction = crypto::SHA256;
   static_assert(N == HashFunction::size_in_bytes(), "Hash size must match the hash function");
 
   using KeyType   = Key<S>;
   using IndexType = uint64_t;
->>>>>>> 6c90f321
 
   static constexpr IndexType TREE_ROOT_VALUE{~IndexType{0}};
 
-<<<<<<< HEAD
-  key_type key;
-  uint8_t  hash[N];
-=======
   KeyType key;
   uint8_t hash[N]{};
->>>>>>> 6c90f321
 
   // The location in bits of the distance down the key this node splits on
-  uint16_t split;
+  uint16_t split = 0;
 
   // Ref to parent, left and right branches
-<<<<<<< HEAD
-  uint64_t parent;
-
-  union
-  {
-    uint64_t value;
-    uint64_t left;
-  };
-  uint64_t right;
-=======
   IndexType parent = TREE_ROOT_VALUE;
 
   union
@@ -133,7 +108,6 @@
     IndexType left;
   };
   IndexType right = 0;
->>>>>>> 6c90f321
 
   bool operator==(KeyValuePair const &kv) const
   {
@@ -152,7 +126,7 @@
 
   bool UpdateLeaf(uint64_t const &val, byte_array::ConstByteArray const &data)
   {
-    crypto::SHA256 hasher;
+    HashFunction hasher;
     hasher.Reset();
     hasher.Update(data);
     hasher.Final(hash, N);
@@ -161,13 +135,13 @@
     return true;
   }
 
-  bool UpdateNode(KeyValuePair const &left, KeyValuePair const &right2)
-  {
-    crypto::SHA256 hasher;
+  bool UpdateNode(KeyValuePair const &left, KeyValuePair const &right)
+  {
+    HashFunction hasher;
     hasher.Reset();
 
     hasher.Update(left.hash, N);
-    hasher.Update(right2.hash, N);
+    hasher.Update(right.hash, N);
     hasher.Final(hash, N);
 
     return true;
@@ -185,7 +159,7 @@
  *
  * The kvi is versioned, so it includes the functionality to revert to a previous state
  */
-template <typename KV = KeyValuePair<>, typename D = VersionedRandomAccessStack<KV, uint64_t>>
+template <typename KV = KeyValuePair<>, typename D = VersionedRandomAccessStack<KV>>
 class KeyValueIndex
 {
   /**
@@ -231,9 +205,6 @@
   void New(Args &&... args)
   {
     stack_.New(std::forward<Args>(args)...);
-
-    root_ = 0;
-    stack_.SetExtraHeader(root_);
   }
 
   template <typename... Args>
@@ -318,6 +289,11 @@
     }
 
     schedule_update_.clear();
+  }
+
+  void Delete(byte_array::ConstByteArray const & /*key*/)
+  {
+    throw StorageException("Not implemented");
   }
 
   void GetElement(uint64_t const &i, index_type &v)
@@ -380,13 +356,8 @@
 
     bool update_parent = false;
 
-<<<<<<< HEAD
-    // Case where the tree is empty
-    if (index == index_type(-1))
-=======
     // Case where the 'nearest' is the root of the tree
     if (index == key_value_pair::TREE_ROOT_VALUE)
->>>>>>> 6c90f321
     {
       kv.key        = key;
       kv.parent     = key_value_pair::TREE_ROOT_VALUE;
@@ -485,8 +456,7 @@
     }
 
     // Depending on whether the underlying stack is caching or not, we write to it or defer writing
-    // to it by scheduling updates until the next flush since changes to a leaf will propagate the
-    // hash recalculation all the way to the root.
+    // to it by scheduling updates until the next flush
     if ((kv.parent != index_type(-1)) && (update_parent))
     {
       if (stack_.DirectWrite())
@@ -498,128 +468,6 @@
         schedule_update_[index] = kv;
       }
     }
-  }
-
-  /**
-   * Erase the element from the tree. This will involve reversing an insertion, that is, deleting
-   * the leaf and its parent. The leaf's sibling node can then be joined to that deleted parent's
-   * parent.
-   *
-   * Note: the hashes of the tree must be recalculated in this instance, since deletion is a costly
-   * operation anyway we do not schedule hash rewrites.
-   */
-  void Erase(byte_array::ConstByteArray const &key_str)
-  {
-    Flush();
-
-    Verify(true);
-
-    if (size() == 0)
-    {
-      return;
-    }
-
-    // First find the leaf we wish to delete
-    key_type       key(key_str);
-    bool           split      = true;
-    int            pos        = 0;
-    int            left_right = 0;
-    index_type     depth      = 0;
-    key_value_pair kv;
-
-    index_type kv_index = FindNearest(key, kv, split, pos, left_right, depth);
-
-    // Leaf not found
-    if (split)
-    {
-      return;
-    }
-
-    assert(kv.is_leaf() == true);
-
-    // Clear the tree for edge case of only node
-    if (size() == 1)
-    {
-      stack_.Clear();
-      root_ = 0;
-      stack_.SetExtraHeader(root_);
-      return;
-    }
-
-    // Get our sibling, and our parent
-    key_value_pair parent;
-    key_value_pair sibling;
-    index_type     parent_index = kv.parent;
-    index_type     sibling_index;
-    stack_.Get(parent_index, parent);
-
-    assert(parent_index != uint64_t(-1));
-
-    // Determine the sibling left/right from parent left/right
-    if (kv_index == parent.left)
-    {
-      sibling_index = parent.right;
-      stack_.Get(sibling_index, sibling);
-    }
-    else if (kv_index == parent.right)
-    {
-      sibling_index = parent.left;
-      stack_.Get(sibling_index, sibling);
-    }
-    else
-    {
-      throw StorageException("Failed to find element in parent left/right references: tree broken");
-    }
-
-    // Set the sibling in the place of that parent, the split etc. should be able to stay the same
-    sibling.parent = parent.parent;
-
-    // Update that sibling's parents if sibling is not root
-    if (sibling.parent != uint64_t(-1))
-    {
-      key_value_pair new_sibling_parent;
-      stack_.Get(sibling.parent, new_sibling_parent);
-
-      // Update parent left/right
-      if (new_sibling_parent.left == parent_index)
-      {
-        new_sibling_parent.left = sibling_index;
-      }
-      else if (new_sibling_parent.right == parent_index)
-      {
-        new_sibling_parent.right = sibling_index;
-      }
-      else
-      {
-        throw StorageException("Failed to erase element in key value index: tree broken");
-      }
-
-      stack_.Set(sibling.parent, new_sibling_parent);
-    }
-    // If sibling is root, need to update
-    else
-    {
-      root_ = sibling_index;
-    }
-
-    stack_.Set(sibling_index, sibling);
-    UpdateParents(sibling.parent, sibling_index, sibling);
-
-    Verify(true);
-
-    // Erase our node and its parent, important to do this at the end since it might shuffle indexes
-    if (parent_index > kv_index)
-    {
-      Erase(parent_index);
-      Erase(kv_index);
-    }
-    else
-    {
-      Erase(kv_index);
-      Erase(parent_index);
-    }
-
-    Verify(true);
   }
 
   byte_array::ByteArray Hash()
@@ -639,25 +487,14 @@
     return stack_;
   }
 
-  /**
-   * Calculate number of leaves from stack size (contains all nodes). The tree is complete so is
-   * calculable. Leaves + (Leaves - 1) = Nodes
-   *
-   * Note this should always be correct even with the key value index scheduling writes to the stack
-   * since these scheduled operations are never to change the stack size.
-   *
-   * @return: The number of elements in the key value index
-   */
   std::size_t size() const
   {
-    assert(stack_.size() + 1 != 0);
-    assert((stack_.size() + 1) % 2 == 0);
-    return (stack_.size() + 1) / 2;
-  }
-
-  void Flush(bool /*lazy*/ = true)
-  {
-    stack_.Flush();
+    return stack_.size();
+  }
+
+  void Flush(bool lazy = true)
+  {
+    stack_.Flush(lazy);
   }
 
   bool is_open() const
@@ -675,6 +512,7 @@
     stack_.Close();
   }
 
+  // TODO(HUT): this will be removed when updating the versioned stack
   using bookmark_type = uint64_t;
   bookmark_type Commit()
   {
@@ -692,6 +530,8 @@
 
     root_ = stack_.header_extra();
   }
+
+  //*/
 
   uint64_t const &root_element() const
   {
@@ -794,7 +634,7 @@
     return Iterator(this, kv);
   }
 
-  self_type::Iterator GetSubtree(byte_array::ConstByteArray const &key_str, uint64_t bits)
+  self_type::Iterator GetSubtree(byte_array::ConstByteArray const &key_str, uint64_t max_bits)
   {
     if (this->empty())
     {
@@ -808,14 +648,14 @@
     index_type     depth      = 0;
     key_value_pair kv;
 
-    FindNearest(key, kv, split, pos, left_right, depth, bits);
+    FindNearest(key, kv, split, pos, left_right, depth, max_bits);
 
     // TODO(issue 874): Compare(...) call bellow seems to be unnecessary/redundant,
     // thus it was commented out.
     // pos = 0;
     // kv.key.Compare(key_str, pos, key.size_in_bits());
 
-    if (uint64_t(pos) < bits)
+    if (uint64_t(pos) < max_bits)
     {
       return end();
     }
@@ -830,7 +670,7 @@
   std::unordered_map<uint64_t, key_value_pair> schedule_update_;
 
   /**
-   * Recursively update the parents of a changed node, since this changes the merkle tree.
+   * Update the parents of a changed node, since this changes the merkle tree
    *
    * @param: pid Address on the stack of the node's parent
    * @param: cid Address on the stack of the node
@@ -844,25 +684,20 @@
     while (pid != index_type(-1))
     {
       stack_.Get(pid, parent);
-
-      // Update parent hash
-      {
-        if (cid == parent.left)
-        {
-          left = child;
-          stack_.Get(parent.right, right);
-        }
-        else
-        {
-          right = child;
-          stack_.Get(parent.left, left);
-        }
-        parent.UpdateNode(left, right);
-      }
-
+      if (cid == parent.left)
+      {
+        left = child;
+        stack_.Get(parent.right, right);
+      }
+      else
+      {
+        right = child;
+        stack_.Get(parent.left, left);
+      }
+
+      parent.UpdateNode(left, right);
       stack_.Set(pid, parent);
 
-      // Move up the tree - parent and its index can be reused as a child
       child = parent;
       cid   = pid;
       pid   = child.parent;
@@ -1039,91 +874,6 @@
       }
     }
   }
-
-  /**
-   * Erase the element from the stack. Assume the element is in an undefined state. Erasure is done
-   * by swapping the element with the last element of the stack and popping it off the stack.
-   *
-   * index must refer to a valid location on the stack.
-   *
-   * @param: index Index of the element to erase
-   */
-  void Erase(index_type const &index)
-  {
-    const std::size_t stack_end = stack_.size() - 1;
-
-    assert(index <= stack_end);
-
-    if (index == stack_end)
-    {
-      stack_.Pop();
-      return;
-    }
-
-    // Get last element on stack
-    key_value_pair last_element;
-    stack_.Get(stack_end, last_element);
-
-    // Get parent of last element, update its index to where the last element is going.
-    if (last_element.parent != index_type(-1))
-    {
-      key_value_pair last_element_parent;
-      stack_.Get(last_element.parent, last_element_parent);
-
-      if (last_element_parent.right == stack_end)
-      {
-        last_element_parent.right = index;
-      }
-      else if (last_element_parent.left == stack_end)
-      {
-        last_element_parent.left = index;
-      }
-      else
-      {
-        throw StorageException(
-            "Storage tree referencing broken: parent of node doesn't refer to node via left or "
-            "right branches");
-      }
-
-      stack_.Set(last_element.parent, last_element_parent);
-    }
-    else
-    {
-      // Last element is root, update the root
-      root_ = index;
-    }
-
-    // Write last element into index location and pop stack
-    stack_.Set(index, last_element);
-    stack_.Pop();
-  }
-
-  void Verify()
-  {
-    if (stack_.size() == 0)
-    {
-      return;
-    }
-
-    for (std::size_t i = 0; i < stack_.size(); ++i)
-    {
-      key_value_pair kv;
-      stack_.Get(i, kv);
-    }
-
-    if (root_ >= stack_.size())
-    {
-      throw StorageException("Root out of bounds of stack");
-    }
-
-    key_value_pair kv;
-    stack_.Get(root_, kv);
-
-    if (kv.parent != uint64_t(-1))
-    {
-      throw StorageException("Root of tree's parent not terminated correctly");
-    }
-  }
 };
 
 }  // namespace storage
