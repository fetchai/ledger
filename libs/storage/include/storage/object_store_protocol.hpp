--- conflicted
+++ resolved
@@ -1,10 +1,4 @@
-<<<<<<< HEAD
-#ifndef STORAGE_OBJECT_STORE_PROTOCOL_HPP
-#define STORAGE_OBJECT_STORE_PROTOCOL_HPP
-=======
 #pragma once
-#include "storage/object_store.hpp"
->>>>>>> 9d7af97f
 #include "network/service/protocol.hpp"
 #include "storage/object_store.hpp"
 #include <functional>
@@ -59,12 +53,5 @@
   event_set_object_type on_set_;
 };
 
-<<<<<<< HEAD
 }  // namespace storage
 }  // namespace fetch
-
-#endif
-=======
-}
-}
->>>>>>> 9d7af97f
