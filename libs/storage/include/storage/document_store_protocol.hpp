#pragma once
//------------------------------------------------------------------------------
//
//   Copyright 2018-2019 Fetch.AI Limited
//
//   Licensed under the Apache License, Version 2.0 (the "License");
//   you may not use this file except in compliance with the License.
//   You may obtain a copy of the License at
//
//       http://www.apache.org/licenses/LICENSE-2.0
//
//   Unless required by applicable law or agreed to in writing, software
//   distributed under the License is distributed on an "AS IS" BASIS,
//   WITHOUT WARRANTIES OR CONDITIONS OF ANY KIND, either express or implied.
//   See the License for the specific language governing permissions and
//   limitations under the License.
//
//------------------------------------------------------------------------------

#include "core/byte_array/encoders.hpp"
#include "core/mutex.hpp"
#include "core/threading/synchronised_state.hpp"
#include "network/service/protocol.hpp"
#include "storage/document_store.hpp"
#include "storage/new_revertible_document_store.hpp"
#include "telemetry/counter.hpp"
#include "telemetry/histogram.hpp"
#include "telemetry/registry.hpp"
#include "telemetry/utils/timer.hpp"

#include <map>

namespace fetch {
namespace storage {

class RevertibleDocumentStoreProtocol : public fetch::service::Protocol
{
public:
  using connection_handle_type = network::AbstractConnection::connection_handle_type;
  using lane_type              = uint32_t;  // TODO(issue 12): Fetch from some other palce
  using CallContext            = service::CallContext;

  using Identifier = byte_array::ConstByteArray;

  static constexpr char const *LOGGING_NAME = "RevertibleDocumentStoreProtocol";

  enum
  {
    GET = 0,
    GET_OR_CREATE,
    LAZY_GET,
    SET,

    COMMIT,
    REVERT_TO_HASH,
    CURRENT_HASH,
    HASH_EXISTS,
    KEY_DUMP,
    RESET,

    LOCK = 20,
    UNLOCK,
    HAS_LOCK
  };

  explicit RevertibleDocumentStoreProtocol(NewRevertibleDocumentStore *doc_store, lane_type lane)
    : fetch::service::Protocol()
    , doc_store_(doc_store)
    , get_count_(CreateCounter(lane, "ledger_statedb_get_total", "The total no. get ops"))
    , get_create_count_(
          CreateCounter(lane, "ledger_statedb_get_create_total", "The total no. get/create ops"))
    , set_count_(CreateCounter(lane, "ledger_statedb_set_total", "The total no. set ops"))
    , commit_count_(CreateCounter(lane, "ledger_statedb_commit_total", "The total no. commit ops"))
    , revert_count_(CreateCounter(lane, "ledger_statedb_revert_total", "The total no. revert ops"))
    , current_hash_count_(CreateCounter(lane, "ledger_statedb_current_hash_total",
                                        "The total no. current_hash ops"))
    , hash_exists_count_(
          CreateCounter(lane, "ledger_statedb_hash_exist_total", "The total no. hash_exists ops"))
    , key_dump_count_(
          CreateCounter(lane, "ledger_statedb_key_dump_total", "The total no. key dump ops"))
    , reset_count_(CreateCounter(lane, "ledger_statedb_reset_total", "The total no. reset ops"))
    , lock_count_(CreateCounter(lane, "ledger_statedb_lock_total", "The total no. lock ops"))
    , unlock_count_(CreateCounter(lane, "ledger_statedb_unlock_total", "The total no. unlock ops"))
    , has_lock_count_(
          CreateCounter(lane, "ledger_statedb_has_lock_total", "The total no. has lock ops"))
    , get_durations_(CreateHistogram(lane, "ledger_statedb_get_request_seconds",
                                     "The histogram of get request durations"))
    , set_durations_(CreateHistogram(lane, "ledger_statedb_set_request_seconds",
                                     "The histogram of set request durations"))
    , lock_durations_(CreateHistogram(lane, "ledger_statedb_lock_request_seconds",
                                      "The histogram of lock request durations"))
    , unlock_durations_(CreateHistogram(lane, "ledger_statedb_unlock_request_seconds",
                                        "The histogram of unlock request durations"))
  {
    this->Expose(GET, this, &RevertibleDocumentStoreProtocol::Get);
    this->Expose(GET_OR_CREATE, this, &RevertibleDocumentStoreProtocol::GetOrCreate);
    this->Expose(SET, this, &RevertibleDocumentStoreProtocol::Set);

    // Functionality for hashing/state
    this->Expose(COMMIT, this, &RevertibleDocumentStoreProtocol::Commit);
    this->Expose(REVERT_TO_HASH, this, &RevertibleDocumentStoreProtocol::RevertToHash);
    this->Expose(CURRENT_HASH, this, &RevertibleDocumentStoreProtocol::CurrentHash);
    this->Expose(HASH_EXISTS, this, &RevertibleDocumentStoreProtocol::HashExists);
    this->Expose(KEY_DUMP, this, &RevertibleDocumentStoreProtocol::KeyDump);
    this->Expose(RESET, this, &RevertibleDocumentStoreProtocol::Reset);

    this->ExposeWithClientContext(LOCK, this, &RevertibleDocumentStoreProtocol::LockResource);
    this->ExposeWithClientContext(UNLOCK, this, &RevertibleDocumentStoreProtocol::UnlockResource);
    this->ExposeWithClientContext(HAS_LOCK, this, &RevertibleDocumentStoreProtocol::HasLock);
  }

  RevertibleDocumentStoreProtocol(NewRevertibleDocumentStore *doc_store, lane_type const &lane,
                                  lane_type const &maxlanes)
    : RevertibleDocumentStoreProtocol(doc_store, lane)
  {
    SetLaneLog2(maxlanes);
    assert(maxlanes == (1u << log2_lanes_));
  }

  bool HasLock(CallContext const &context)
  {
    if (!context.is_valid())
    {
      throw serializers::SerializableException(  // TODO(issue 11): set exception number
          0, byte_array_type(std::string("No context for HasLock.")));
    }

    bool has_lock = false;
    lock_status_.Apply([&context, &has_lock](LockStatus const &status) {
      has_lock = (status.is_locked && (status.client == context.sender_address));
    });

    has_lock_count_->increment();

    return has_lock;
  }

  bool LockResource(CallContext const &context)
  {
<<<<<<< HEAD
    if (!context.is_valid())
=======
    telemetry::FunctionTimer const timer{*lock_durations_};

    if (!context)
>>>>>>> a7634adf
    {
      // TODO(issue 11): set exception number
      throw serializers::SerializableException(0, byte_array_type{"No context for HasLock."});
    }

    // attempt to lock this shard
    bool success = false;
    lock_status_.Apply([&context, &success](LockStatus &status) {
      if (!status.is_locked)
      {
        status.is_locked = true;
        status.client    = context.sender_address;
        success          = true;
      }
    });

    // print an error message on failure
    if (!success)
    {
      FETCH_LOG_WARN(LOGGING_NAME, "Resource lock failed for: ", context.sender_address.ToBase64());
    }

    lock_count_->increment();

    return success;
  }

  bool UnlockResource(CallContext const &context)
  {
<<<<<<< HEAD
    if (!context.is_valid())
=======
    telemetry::FunctionTimer const timer{*unlock_durations_};

    if (!context)
>>>>>>> a7634adf
    {
      throw serializers::SerializableException(  // TODO(issue 11): set exception number
          0, byte_array_type(std::string("No context for HasLock.")));
    }

    // attempt to unlock this shard
    bool success = false;
    lock_status_.Apply([&context, &success](LockStatus &status) {
      if (status.is_locked && (status.client == context.sender_address))
      {
        status.is_locked = false;
        status.client    = Identifier{};
        success          = true;
      }
    });

    if (!success)
    {
      FETCH_LOG_WARN(LOGGING_NAME,
                     "Resource unlock failed for: ", context.sender_address.ToBase64());
    }

    unlock_count_->increment();

    return success;
  }

private:
  static telemetry::CounterPtr CreateCounter(lane_type lane, char const *name,
                                             char const *description)
  {
    return telemetry::Registry::Instance().CreateCounter(name, description,
                                                         {{"lane", std::to_string(lane)}});
  }

  static telemetry::HistogramPtr CreateHistogram(lane_type lane, char const *name,
                                                 char const *description)
  {
    return telemetry::Registry::Instance().CreateHistogram(
        {0.000001, 0.000002, 0.000003, 0.000004, 0.000005, 0.000006, 0.000007, 0.000008, 0.000009,
         0.00001,  0.00002,  0.00003,  0.00004,  0.00005,  0.00006,  0.00007,  0.00008,  0.00009,
         0.0001,   0.0002,   0.0003,   0.0004,   0.0005,   0.0006,   0.0007,   0.0008,   0.0009,
         0.001,    0.01,     0.1,      1,        10.,      100.},
        name, description, {{"lane", std::to_string(lane)}});
  }

  Document Get(ResourceID const &rid)
  {
    telemetry::FunctionTimer const timer{*get_durations_};

    auto const doc = doc_store_->Get(rid);
    get_count_->increment();
    return doc;
  }

  Document GetOrCreate(ResourceID const &rid)
  {
    telemetry::FunctionTimer const timer{*get_durations_};

    auto const doc = doc_store_->GetOrCreate(rid);
    get_create_count_->increment();
    return doc;
  }

  void Set(ResourceID const &rid, byte_array::ConstByteArray const &data)
  {
    telemetry::FunctionTimer const timer{*set_durations_};

    doc_store_->Set(rid, data);
    set_count_->increment();
  }

<<<<<<< HEAD
  void SetLaneChecked(CallContext const context, ResourceID const &rid,
                      byte_array::ConstByteArray const &value)
  {
    if (!context.is_valid())
    {
      throw serializers::SerializableException(  // TODO(issue 11): set exception number
          0, byte_array_type(std::string("No context for SetLaneChecked.")));
    }

    Identifier  identifier           = context.sender_address;
    std::string printable_identifier = static_cast<std::string>(ToBase64(identifier));
=======
  NewRevertibleDocumentStore::Hash Commit()
  {
    auto const hash = doc_store_->Commit();
    commit_count_->increment();
    return hash;
  }

  bool RevertToHash(NewRevertibleDocumentStore::Hash const &hash)
  {
    auto const success = doc_store_->RevertToHash(hash);
    revert_count_->increment();
    return success;
  }
>>>>>>> a7634adf

  NewRevertibleDocumentStore::Hash CurrentHash()
  {
    auto const hash = doc_store_->CurrentHash();
    current_hash_count_->increment();
    return hash;
  }

  bool HashExists(NewRevertibleDocumentStore::Hash const &hash)
  {
    auto const success = doc_store_->HashExists(hash);
    hash_exists_count_->increment();
    return success;
  }

  NewRevertibleDocumentStore::Keys KeyDump()
  {
    auto const keys = doc_store_->KeyDump();
    key_dump_count_->increment();
    return keys;
  }

  void Reset()
  {
    doc_store_->Reset();
    reset_count_->increment();
  }

  void SetLaneLog2(lane_type const &count)
  {
    log2_lanes_ = uint32_t((sizeof(uint32_t) << 3) - uint32_t(__builtin_clz(uint32_t(count)) + 1));
  }

  NewRevertibleDocumentStore *doc_store_;

  uint32_t log2_lanes_ = 0;

  struct LockStatus
  {
    bool       is_locked{false};  ///< Flag to signal which client has locked the resource
    Identifier client;            ///< The identifier of the locking client
  };

  using SyncLockStatus = SynchronisedState<LockStatus>;

  SyncLockStatus lock_status_;

  telemetry::CounterPtr   get_count_;
  telemetry::CounterPtr   get_create_count_;
  telemetry::CounterPtr   set_count_;
  telemetry::CounterPtr   commit_count_;
  telemetry::CounterPtr   revert_count_;
  telemetry::CounterPtr   current_hash_count_;
  telemetry::CounterPtr   hash_exists_count_;
  telemetry::CounterPtr   key_dump_count_;
  telemetry::CounterPtr   reset_count_;
  telemetry::CounterPtr   lock_count_;
  telemetry::CounterPtr   unlock_count_;
  telemetry::CounterPtr   has_lock_count_;
  telemetry::HistogramPtr get_durations_;
  telemetry::HistogramPtr set_durations_;
  telemetry::HistogramPtr lock_durations_;
  telemetry::HistogramPtr unlock_durations_;
};

}  // namespace storage
}  // namespace fetch<|MERGE_RESOLUTION|>--- conflicted
+++ resolved
@@ -137,13 +137,8 @@
 
   bool LockResource(CallContext const &context)
   {
-<<<<<<< HEAD
+    telemetry::FunctionTimer const timer{*lock_durations_};
     if (!context.is_valid())
-=======
-    telemetry::FunctionTimer const timer{*lock_durations_};
-
-    if (!context)
->>>>>>> a7634adf
     {
       // TODO(issue 11): set exception number
       throw serializers::SerializableException(0, byte_array_type{"No context for HasLock."});
@@ -173,13 +168,8 @@
 
   bool UnlockResource(CallContext const &context)
   {
-<<<<<<< HEAD
+    telemetry::FunctionTimer const timer{*unlock_durations_};
     if (!context.is_valid())
-=======
-    telemetry::FunctionTimer const timer{*unlock_durations_};
-
-    if (!context)
->>>>>>> a7634adf
     {
       throw serializers::SerializableException(  // TODO(issue 11): set exception number
           0, byte_array_type(std::string("No context for HasLock.")));
@@ -252,19 +242,6 @@
     set_count_->increment();
   }
 
-<<<<<<< HEAD
-  void SetLaneChecked(CallContext const context, ResourceID const &rid,
-                      byte_array::ConstByteArray const &value)
-  {
-    if (!context.is_valid())
-    {
-      throw serializers::SerializableException(  // TODO(issue 11): set exception number
-          0, byte_array_type(std::string("No context for SetLaneChecked.")));
-    }
-
-    Identifier  identifier           = context.sender_address;
-    std::string printable_identifier = static_cast<std::string>(ToBase64(identifier));
-=======
   NewRevertibleDocumentStore::Hash Commit()
   {
     auto const hash = doc_store_->Commit();
@@ -278,7 +255,6 @@
     revert_count_->increment();
     return success;
   }
->>>>>>> a7634adf
 
   NewRevertibleDocumentStore::Hash CurrentHash()
   {
