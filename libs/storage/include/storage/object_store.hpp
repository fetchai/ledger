--- conflicted
+++ resolved
@@ -180,13 +180,9 @@
   {
     serializer_type ser;
     ser << object;
-<<<<<<< HEAD
-    store_.Set(rid, ser.data());
+
+    store_.Set(rid, ser.data());  // temporarily disable disk writes
     return true;
-=======
-
-    store_.Set(rid, ser.data());  // temporarily disable disk writes
->>>>>>> 3557613e
   }
 
   std::size_t size() const
