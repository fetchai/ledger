--- conflicted
+++ resolved
@@ -198,16 +198,15 @@
     return store_.size();
   }
 
-<<<<<<< HEAD
+  void SetCallback(Callback cb)
+  {
+    set_callback_ = std::move(cb);
+  }
+
   void Flush(bool lazy = true)
   {
     std::lock_guard<mutex::Mutex> lock(mutex_);
     store_.Flush(lazy);
-=======
-  void SetCallback(Callback cb)
-  {
-    set_callback_ = std::move(cb);
->>>>>>> f87b0003
   }
 
   /**
