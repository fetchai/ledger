--- conflicted
+++ resolved
@@ -199,9 +199,6 @@
   {
     serializer_type ser;
     ser << object;
-<<<<<<< HEAD
-    store_.Set(rid, ser.data());
-=======
 
     store_.Set(rid, ser.data());  // temporarily disable disk writes
 
@@ -209,7 +206,6 @@
     {
       set_callback_(object);
     }
->>>>>>> 0e7618b0
   }
 
   std::size_t size()
