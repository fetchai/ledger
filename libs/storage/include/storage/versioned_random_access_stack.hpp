--- conflicted
+++ resolved
@@ -1,10 +1,4 @@
-<<<<<<< HEAD
-#ifndef STORAGE_VERSIONED_RANDOM_ACCESS_STACK_HPP
-#define STORAGE_VERSIONED_RANDOM_ACCESS_STACK_HPP
-=======
 #pragma once
-#include "storage/random_access_stack.hpp"
->>>>>>> 9d7af97f
 #include "storage/cached_random_access_stack.hpp"
 #include "storage/random_access_stack.hpp"
 #include "storage/variant_stack.hpp"
@@ -386,13 +380,5 @@
   }
 };
 
-<<<<<<< HEAD
 }  // namespace storage
 }  // namespace fetch
-
-#endif
-=======
-
-}
-}
->>>>>>> 9d7af97f
