--- conflicted
+++ resolved
@@ -202,18 +202,12 @@
 
   void Swap(uint64_t const &i, uint64_t const &j)
   {
-<<<<<<< HEAD
-=======
-
->>>>>>> 6ca352e2
+
     if (i == j)
     {
       return;
     }
-<<<<<<< HEAD
-=======
-
->>>>>>> 6ca352e2
+
     data_.find(i)->second.updated = true;
     data_.find(j)->second.updated = true;
     std::swap(data_[i], data_[j]);
