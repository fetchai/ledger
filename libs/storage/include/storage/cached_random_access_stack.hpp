#pragma once
//------------------------------------------------------------------------------
//
//   Copyright 2018 Fetch.AI Limited
//
//   Licensed under the Apache License, Version 2.0 (the "License");
//   you may not use this file except in compliance with the License.
//   You may obtain a copy of the License at
//
//       http://www.apache.org/licenses/LICENSE-2.0
//
//   Unless required by applicable law or agreed to in writing, software
//   distributed under the License is distributed on an "AS IS" BASIS,
//   WITHOUT WARRANTIES OR CONDITIONS OF ANY KIND, either express or implied.
//   See the License for the specific language governing permissions and
//   limitations under the License.
//
//------------------------------------------------------------------------------

//  ┌──────┬───────────┬───────────┬───────────┬───────────┐
//  │      │           │           │           │           │
//  │HEADER│  OBJECT   │  OBJECT   │  OBJECT   │  OBJECT   │
//  │      │           │           │           │           │......
//  │      │           │           │           │           │
//  └──────┴───────────┴───────────┴───────────┴───────────┘

#include "core/assert.hpp"
#include "storage/random_access_stack.hpp"

#include <fstream>
#include <map>
#include <string>
#include <unordered_map>

namespace fetch {
namespace storage {

/**
 * The CachedRandomAccessStack owns a stack of type T (RandomAccessStack), and provides caching.
 *
 * It does this by maintaining a quick access structure (data_ map) that can be used without disk
 * access.
 *
 * The user is responsible for flushing this to disk at regular intervals to keep the map size
 * small and guard against loss of data in the event of system failure. Sets and gets will fill
 * this map.
 *
 */
template <typename T, typename D = uint64_t>
class CachedRandomAccessStack
{
public:
  using event_handler_type = std::function<void()>;
  using stack_type         = RandomAccessStack<T, D>;
  using header_extra_type  = D;
  using type               = T;

  CachedRandomAccessStack()
  {
    stack_.OnFileLoaded([this]() {
      this->objects_ = stack_.size();
      SignalFileLoaded();
    });
    stack_.OnBeforeFlush([this]() { SignalBeforeFlush(); });
  }

  ~CachedRandomAccessStack()
  {
    stack_.ClearEventHandlers();
  }

  void ClearEventHandlers()
  {
    on_file_loaded_  = nullptr;
    on_before_flush_ = nullptr;
  }

  void OnFileLoaded(event_handler_type const &f)
  {
    on_file_loaded_ = f;
  }

  void OnBeforeFlush(event_handler_type const &f)
  {
    on_before_flush_ = f;
  }

  /**
   * Indicate whether the stack is writing directly to disk or caching writes.
   *
   * @return: Whether the stack is written straight to disk.
   */
  static constexpr bool DirectWrite()
  {
    return false;
  }

  void Load(std::string const &filename, bool const &create_if_not_exists = true)
  {
    stack_.Load(filename, create_if_not_exists);
    this->SignalFileLoaded();
  }

  void New(std::string const &filename)
  {
    stack_.New(filename);
    Clear();
    this->SignalFileLoaded();
  }

  void Get(uint64_t const &i, type &object) const
  {
    assert(i < objects_);

    auto iter = data_.find(i);

    // Found the item via local map
    if (iter != data_.end())
    {
      ++iter->second.reads;
      object = iter->second.data;
    }
    else
    {
      // Case where item isn't found, get it from the stack and insert it into the map
      stack_.Get(i, object);
      CachedDataItem itm;
      itm.data = object;
      data_.insert(std::pair<uint64_t, CachedDataItem>(i, itm));
    }
  }

  /**
   * Set index i to object. Undefined behaviour if i >= stack size.
   *
   * @param: i The index
   * @param: object The object to write
   */
  void Set(uint64_t const &i, type const &object)
  {
    assert(i < objects_);

    auto iter = data_.find(i);
    if (iter != data_.end())
    {
      auto &cached_element = iter->second;
      cached_element.writes++;
      cached_element.updated = true;
      cached_element.data    = object;
    }
    else
    {
      CachedDataItem itm;
      itm.data    = object;
      itm.updated = true;
      itm.writes  = 1;
      data_.insert(std::pair<uint64_t, CachedDataItem>(i, itm));
    }
  }

  void Close()
  {
    Flush();

    stack_.Close(true);
  }

  void SetExtraHeader(header_extra_type const &he)
  {
    stack_.SetExtraHeader(he);
  }

  header_extra_type const &header_extra() const
  {
    return stack_.header_extra();
  }

  uint64_t Push(type const &object)
  {
    uint64_t       ret = objects_;
    CachedDataItem itm;
    itm.data    = object;
    itm.updated = true;
    data_.insert(std::pair<uint64_t, CachedDataItem>(ret, itm));
    ++objects_;

    return ret;
  }

  void Pop()
  {
    --objects_;
    data_.erase(objects_);
  }

  type Top() const
  {
    type ret;
    Get(objects_ - 1, ret);
    return ret;
  }

  void Swap(uint64_t const &i, uint64_t const &j)
  {
<<<<<<< HEAD
    if (i == j) return;
=======

    if (i == j)
    {
      return;
    }

>>>>>>> 2dabc3b3
    data_.find(i)->second.updated = true;
    data_.find(j)->second.updated = true;
    std::swap(data_[i], data_[j]);
  }

  std::size_t size() const
  {
    return objects_;
  }
  std::size_t empty() const
  {
    return objects_ == 0;
  }

  void Clear()
  {
    stack_.Clear();
    objects_ = 0;
    data_.clear();
  }

  /**
   * Flush all of the cached elements to file if they have been updated
   */
  void Flush()
  {
    this->SignalBeforeFlush();

    for (auto &item : data_)
    {
      auto const &index          = item.first;
      auto const &cached_element = item.second;

      if (cached_element.updated)
      {
        // In the case the stack size is less than the index we're trying to write this means we
        // need to push onto the stack. This is unsafe if we have non-continuous iteration of index
        if (index >= stack_.size())
        {
          assert(index == stack_.size());
          stack_.LazyPush(cached_element.data);
        }
        else
        {
          assert(index < stack_.size());
          stack_.Set(index, cached_element.data);
        }
      }
    }

    stack_.Flush(true);

    for (auto &item : data_)
    {
      item.second.reads   = 0;
      item.second.writes  = 0;
      item.second.updated = false;
    }

    // TODO(issue 10): Manage cache size
  }

  bool is_open() const
  {
    return stack_.is_open();
  }

private:
  static constexpr std::size_t MAX_SIZE_BYTES = 10000;
  event_handler_type           on_file_loaded_;
  event_handler_type           on_before_flush_;
<<<<<<< HEAD

  // Underlying stack
  stack_type stack_;

=======

  // Underlying stack
  stack_type stack_;

>>>>>>> 2dabc3b3
  // Cached items
  struct CachedDataItem
  {
    uint64_t reads   = 0;
    uint64_t writes  = 0;
    bool     updated = false;
    type     data;
  };

  mutable std::map<uint64_t, CachedDataItem> data_;
  uint64_t                                   objects_ = 0;

  // TODO(issue 13): Move private or protected
  void SignalFileLoaded()
  {
    if (on_file_loaded_)
    {
      on_file_loaded_();
    }
  }

  /**
   * Call the closure before any flush
   */
  void SignalBeforeFlush()
  {
    if (on_before_flush_)
    {
      on_before_flush_();
    }
  }
};
}  // namespace storage
}  // namespace fetch<|MERGE_RESOLUTION|>--- conflicted
+++ resolved
@@ -202,16 +202,12 @@
 
   void Swap(uint64_t const &i, uint64_t const &j)
   {
-<<<<<<< HEAD
-    if (i == j) return;
-=======
 
     if (i == j)
     {
       return;
     }
 
->>>>>>> 2dabc3b3
     data_.find(i)->second.updated = true;
     data_.find(j)->second.updated = true;
     std::swap(data_[i], data_[j]);
@@ -283,17 +279,10 @@
   static constexpr std::size_t MAX_SIZE_BYTES = 10000;
   event_handler_type           on_file_loaded_;
   event_handler_type           on_before_flush_;
-<<<<<<< HEAD
 
   // Underlying stack
   stack_type stack_;
 
-=======
-
-  // Underlying stack
-  stack_type stack_;
-
->>>>>>> 2dabc3b3
   // Cached items
   struct CachedDataItem
   {
