--- conflicted
+++ resolved
@@ -195,24 +195,19 @@
 
   type Top() const
   {
-<<<<<<< HEAD
-    return data_[objects_ - 1];
-=======
     type ret;
     Get(objects_ - 1, ret);
     return ret;
->>>>>>> 38cee70e
   }
 
   void Swap(uint64_t const &i, uint64_t const &j)
   {
-<<<<<<< HEAD
+
     if (i == j)
+    {
       return;
-    total_access_ += 2;
-=======
-    if (i == j) return;
->>>>>>> 38cee70e
+    }
+
     data_.find(i)->second.updated = true;
     data_.find(j)->second.updated = true;
     std::swap(data_[i], data_[j]);
