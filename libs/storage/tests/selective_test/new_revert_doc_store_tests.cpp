--- conflicted
+++ resolved
@@ -27,13 +27,9 @@
 
 #include "gtest/gtest.h"
 
-<<<<<<< HEAD
 #include <cassert>
 #include <cstddef>
 #include <cstdint>
-=======
-#include <algorithm>
->>>>>>> dfb871a5
 #include <map>
 #include <string>
 #include <unordered_map>
@@ -593,7 +589,7 @@
       // TODO(private 1067): this could be better - stack oriented.
       if (!previous_states.empty() && store.HashExists(random_prev_commmit))
       {
-        assert(previous_states.size() != 0);
+        assert(!previous_states.empty());
         current_state = std::move(previous_states[random_prev_commmit]);
         previous_states.erase(random_prev_commmit);
 
