//------------------------------------------------------------------------------
//
//   Copyright 2018-2019 Fetch.AI Limited
//
//   Licensed under the Apache License, Version 2.0 (the "License");
//   you may not use this file except in compliance with the License.
//   You may obtain a copy of the License at
//
//       http://www.apache.org/licenses/LICENSE-2.0
//
//   Unless required by applicable law or agreed to in writing, software
//   distributed under the License is distributed on an "AS IS" BASIS,
//   WITHOUT WARRANTIES OR CONDITIONS OF ANY KIND, either express or implied.
//   See the License for the specific language governing permissions and
//   limitations under the License.
//
//------------------------------------------------------------------------------

#include <gtest/gtest.h>
#include <random>
#include <vector>

#include "core/random/lcg.hpp"
#include "crypto/hash.hpp"
#include "crypto/sha256.hpp"
#include "mock_file_object.hpp"
#include "storage/storage_exception.hpp"

using namespace fetch;
using namespace fetch::byte_array;
using namespace fetch::storage;

using ::testing::StrictMock;
using fetch::random::LinearCongruentialGenerator;

using FileObjectM   = StrictMock<MockFileObject>;
using FileObjectPtr = std::unique_ptr<FileObjectM>;

class FileObjectTests : public ::testing::Test
{
protected:
  void SetUp() override
  {
    file_object_ = std::make_unique<FileObjectM>();
  }

  void TearDown() override
  {}

  char NewChar()
  {
    char a = char(rng_());
    return a == '\0' ? '0' : a;
  }

  std::string GetStringForTesting()
  {
    uint64_t    size_desired = (1 << 10) + (rng_() & 0xFF);
    std::string ret;
    ret.resize(size_desired);

    for (std::size_t i = 0; i < 1 << 10; ++i)
    {
      ret[i] = NewChar();
    }

    return ret;
  }

  void Reset()
  {
    file_object_ = std::make_unique<FileObjectM>();
    consistency_check_.clear();
  }

  FileObjectPtr               file_object_;
  LinearCongruentialGenerator rng_;
  std::vector<uint64_t>       consistency_check_;
};

TEST_F(FileObjectTests, InvalidOperationsThrow)
{
  // Invalid to try to use the file object before new or load
  EXPECT_THROW(file_object_->CreateNewFile(), StorageException);
}

TEST_F(FileObjectTests, CreateNewFile)
{
  file_object_->New("test");
}

TEST_F(FileObjectTests, CreateAndWriteFilesConfirmUniqueIDs)
{
  file_object_->New("test");

  std::vector<std::string>                  strings_to_set;
  std::unordered_map<uint64_t, std::string> file_ids;

  strings_to_set.push_back("whoooo, hoo");
  strings_to_set.push_back("");
  strings_to_set.push_back("1");

  for (std::size_t i = 0; i < 100; ++i)
  {
    strings_to_set.push_back(GetStringForTesting());
  }

  for (auto const &string_to_set : strings_to_set)
  {
    file_object_->CreateNewFile(string_to_set.size());

    ASSERT_EQ(file_object_->FileObjectSize(), string_to_set.size());
    file_object_->Write(string_to_set);

    file_ids[file_object_->id()] = string_to_set;

    consistency_check_.push_back(file_object_->id());
    ASSERT_EQ(file_object_->VerifyConsistency(consistency_check_), true);
  }

  ASSERT_EQ(file_ids.size(), strings_to_set.size());
}

TEST_F(FileObjectTests, CreateAndWriteFilesConfirmRecovery)
{
  file_object_->New("test");

  std::vector<std::string>                  strings_to_set;
  std::unordered_map<uint64_t, std::string> file_ids;

  strings_to_set.push_back("whoooo, hoo");
  strings_to_set.push_back("");
  strings_to_set.push_back("1");

  for (std::size_t i = 0; i < 100; ++i)
  {
    strings_to_set.push_back(GetStringForTesting());
  }

  for (auto const &string_to_set : strings_to_set)
  {
    file_object_->CreateNewFile();
    file_object_->Resize(string_to_set.size());
    ASSERT_EQ(file_object_->FileObjectSize(), string_to_set.size());
    file_object_->Write(string_to_set);

    file_ids[file_object_->id()] = string_to_set;
    consistency_check_.push_back(file_object_->id());
    ASSERT_EQ(file_object_->VerifyConsistency(consistency_check_), true);
  }

  ASSERT_EQ(file_ids.size(), strings_to_set.size());

  for (auto it = file_ids.begin(); it != file_ids.end(); it++)
  {
    file_object_->SeekFile(it->first);
    auto doc = file_object_->AsDocument();

    ASSERT_EQ(doc.failed, false);
    ASSERT_EQ(doc.was_created, false);

    ASSERT_EQ(std::string{doc.document}, it->second);
    ASSERT_EQ(file_object_->VerifyConsistency(consistency_check_), true);
  }
}

TEST_F(FileObjectTests, ResizeAndWriteFiles)
{
  file_object_->New("test");

  std::vector<std::string>                  strings_to_set;
  std::unordered_map<uint64_t, std::string> file_ids;

  strings_to_set.push_back("whoooo, hoo");
  strings_to_set.push_back("");
  strings_to_set.push_back("1");

  for (std::size_t i = 0; i < 100; ++i)
  {
    strings_to_set.push_back(GetStringForTesting());
  }

  for (auto const &string_to_set : strings_to_set)
  {
    file_object_->CreateNewFile();
    file_object_->Resize(string_to_set.size());
    ASSERT_EQ(file_object_->FileObjectSize(), string_to_set.size());
    file_object_->Write(string_to_set);

    file_ids[file_object_->id()] = string_to_set;
    consistency_check_.push_back(file_object_->id());
    ASSERT_EQ(file_object_->VerifyConsistency(consistency_check_), true);
  }

  ASSERT_EQ(file_ids.size(), strings_to_set.size());

  std::random_device rd;
  std::mt19937       g(rd());

  for (std::size_t i = 0; i < 10; ++i)
  {
<<<<<<< HEAD
    std::random_device rd;
    std::mt19937       g(rd());
=======
>>>>>>> 81f90cad
    std::shuffle(consistency_check_.begin(), consistency_check_.end(), g);

    for (auto const &index : consistency_check_)
    {
      ASSERT_EQ(file_object_->VerifyConsistency(consistency_check_), true);
      file_object_->SeekFile(index);
      ASSERT_EQ(file_object_->VerifyConsistency(consistency_check_), true);

      auto new_string = GetStringForTesting();

      file_object_->Resize(new_string.size());
      ASSERT_EQ(file_object_->VerifyConsistency(consistency_check_), true);

      file_object_->Write(new_string);
      file_ids[index] = new_string;

      ASSERT_EQ(file_object_->VerifyConsistency(consistency_check_), true);

      auto doc = file_object_->AsDocument();

      ASSERT_EQ(file_object_->FileObjectSize(), new_string.size());
      ASSERT_EQ(doc.failed, false);
      ASSERT_EQ(doc.was_created, false);
      ASSERT_EQ(std::string{doc.document}, new_string);

      ASSERT_EQ(file_object_->VerifyConsistency(consistency_check_), true);
    }
  }
}

TEST_F(FileObjectTests, EraseFiles)
{
  file_object_->New("test");
  std::unordered_map<uint64_t, std::string> file_ids;

  for (std::size_t i = 0; i < 100; ++i)
  {
    auto new_string = GetStringForTesting();

    file_object_->CreateNewFile(new_string.size());
    file_ids[file_object_->id()] = new_string;
    consistency_check_.push_back(file_object_->id());

    // Erase elements half of the time
    if (i % 2)
    {
      std::swap(consistency_check_[rng_() % consistency_check_.size()],
                consistency_check_[consistency_check_.size() - 1]);
      file_object_->SeekFile(consistency_check_[consistency_check_.size() - 1]);
      file_object_->Erase();
      file_ids.erase(consistency_check_[consistency_check_.size() - 1]);
      consistency_check_.pop_back();
    }

    ASSERT_EQ(file_object_->VerifyConsistency(consistency_check_), true);
  }
}

TEST_F(FileObjectTests, DISABLED_SeekAndTellFiles)
{
  file_object_->New("test");

  for (std::size_t i = 0; i < 100; ++i)
  {
    auto new_string = GetStringForTesting();
    file_object_->CreateNewFile(new_string.size());

    ASSERT_EQ(file_object_->Tell(), 0);
    file_object_->Write(new_string);

    for (std::size_t j = 0; j < 10; ++j)
    {
      uint64_t index_to_change = rng_() % new_string.size();
      uint64_t length_of_chars = rng_() % (new_string.size() - index_to_change);

      std::string new_chars(length_of_chars, NewChar());

      file_object_->Seek(index_to_change);
      file_object_->Write((const uint8_t *)(new_chars.c_str()), new_chars.size());

      for (std::size_t k = 0; k < length_of_chars; ++k)
      {
        new_string[index_to_change + k] = new_chars[0];
      }

      ASSERT_EQ(std::string{file_object_->AsDocument().document}, new_string);
    }

    consistency_check_.push_back(file_object_->id());
    ASSERT_EQ(file_object_->VerifyConsistency(consistency_check_), true);
  }
}

TEST_F(FileObjectTests, HashFiles)
{
  file_object_->New("test");

  auto new_string = GetStringForTesting();
  file_object_->CreateNewFile(new_string.size());
  file_object_->Write(new_string);

  ASSERT_EQ(file_object_->Hash(), crypto::Hash<crypto::SHA256>(new_string));
}<|MERGE_RESOLUTION|>--- conflicted
+++ resolved
@@ -199,11 +199,6 @@
 
   for (std::size_t i = 0; i < 10; ++i)
   {
-<<<<<<< HEAD
-    std::random_device rd;
-    std::mt19937       g(rd());
-=======
->>>>>>> 81f90cad
     std::shuffle(consistency_check_.begin(), consistency_check_.end(), g);
 
     for (auto const &index : consistency_check_)
