//------------------------------------------------------------------------------
//
//   Copyright 2018-2019 Fetch.AI Limited
//
//   Licensed under the Apache License, Version 2.0 (the "License");
//   you may not use this file except in compliance with the License.
//   You may obtain a copy of the License at
//
//       http://www.apache.org/licenses/LICENSE-2.0
//
//   Unless required by applicable law or agreed to in writing, software
//   distributed under the License is distributed on an "AS IS" BASIS,
//   WITHOUT WARRANTIES OR CONDITIONS OF ANY KIND, either express or implied.
//   See the License for the specific language governing permissions and
//   limitations under the License.
//
//------------------------------------------------------------------------------

#include "math/matrix_operations.hpp"
#include "math/tensor.hpp"
#include "ml/dataloaders/word2vec_loaders/sgns_w2v_dataloader.hpp"
#include "vectorise/fixed_point/fixed_point.hpp"

#include "gtest/gtest.h"

#include <string>

using namespace fetch::ml;
using namespace fetch::ml::dataloaders;

template <typename TensorType>
struct TrainingParams
{
<<<<<<< HEAD
  SizeType max_word_count       = 15;  // maximum number to be trained
  SizeType negative_sample_size = 0;   // number of negative sample per word-context pair
  SizeType window_size          = 1;   // window size for context sampling
  double   freq_thresh          = 1;   // frequency threshold for subsampling
  SizeType min_count            = 0;   // infrequent word removal threshold
} tp;
=======
  using SizeType                = typename TensorType::SizeType;
  using DataType                = typename TensorType::Type;
  SizeType max_word_count       = 9;            // maximum number to be trained
  SizeType negative_sample_size = 0;            // number of negative sample per word-context pair
  SizeType window_size          = 1;            // window size for context sampling
  DataType freq_thresh          = DataType{1};  // frequency threshold for subsampling
  SizeType min_count            = 0;            // infrequent word removal threshold
};
>>>>>>> 3a996f62

template <typename T>
class SkipGramDataloaderTest : public ::testing::Test
{
};

using MyTypes = ::testing::Types<fetch::math::Tensor<float>, fetch::math::Tensor<double>,
                                 fetch::math::Tensor<fetch::fixed_point::FixedPoint<32, 32>>>;

TYPED_TEST_CASE(SkipGramDataloaderTest, MyTypes);

TYPED_TEST(SkipGramDataloaderTest, loader_test)
{
  using TensorType = TypeParam;
  using SizeType   = typename TensorType::SizeType;
  using DataType   = typename TensorType::Type;

  TrainingParams<TensorType> tp;

  std::string training_data = "This is a test sentence of total length ten words.";

<<<<<<< HEAD
  SizeType               max_word_count = 9;
  GraphW2VLoader<double> loader(tp.window_size, tp.negative_sample_size, tp.freq_thresh,
                                max_word_count);

=======
  GraphW2VLoader<DataType> loader(tp.window_size, tp.negative_sample_size, tp.freq_thresh,
                                  tp.max_word_count);
>>>>>>> 3a996f62
  loader.BuildVocab({training_data});

  std::vector<std::pair<std::string, std::string>> gt_input_context_pairs(
      {std::pair<std::string, std::string>("is", "this"),
       std::pair<std::string, std::string>("is", "a"),
       std::pair<std::string, std::string>("a", "is"),
       std::pair<std::string, std::string>("a", "test"),
       std::pair<std::string, std::string>("test", "a"),
       std::pair<std::string, std::string>("test", "sentence"),
       std::pair<std::string, std::string>("sentence", "test"),
       std::pair<std::string, std::string>("sentence", "of"),
       std::pair<std::string, std::string>("of", "sentence"),
       std::pair<std::string, std::string>("of", "total"),
       std::pair<std::string, std::string>("total", "of"),
       std::pair<std::string, std::string>("total", "length"),
       std::pair<std::string, std::string>("length", "total"),
       std::pair<std::string, std::string>("length", "ten")});

  // test that get next works when called individually
  for (std::size_t j = 0; j < 100; ++j)
  {
    if (loader.IsDone())
    {
      loader.Reset();
    }
    std::vector<TensorType> left_and_right = loader.GetNext().second;
    std::string input = loader.WordFromIndex(static_cast<SizeType>(left_and_right.at(0).At(0, 0)));
    std::string context =
        loader.WordFromIndex(static_cast<SizeType>(left_and_right.at(1).At(0, 0)));
    auto input_context = std::make_pair(input, context);

    EXPECT_EQ(input_context, gt_input_context_pairs.at(j % gt_input_context_pairs.size()));
  }

  // test when preparebatch is called
  bool is_done_set = false;
  auto batch       = loader.PrepareBatch(50, is_done_set).second;
  for (std::size_t j = 0; j < 50; j++)
  {
    std::string input         = loader.WordFromIndex(static_cast<SizeType>(batch.at(0).At(0, j)));
    std::string context       = loader.WordFromIndex(static_cast<SizeType>(batch.at(1).At(0, j)));
    auto        input_context = std::make_pair(input, context);

    EXPECT_EQ(input_context, gt_input_context_pairs.at(j % gt_input_context_pairs.size()));
  }
  EXPECT_EQ(is_done_set, true);
}

TYPED_TEST(SkipGramDataloaderTest, test_different_building_methods)
{
  std::string training_data = "This is a test sentence of total length ten words.";
  std::string extra_vocab = "This is an extra sentence so that vocab is bigger than training data.";

  GraphW2VLoader<double> loader(tp.window_size, tp.negative_sample_size, tp.freq_thresh,
                                tp.max_word_count);

  loader.BuildOnlyVocab({training_data, extra_vocab});
  loader.BuildOnlyData({training_data});

  std::vector<std::pair<std::string, std::string>> gt_input_context_pairs(
      {std::pair<std::string, std::string>("is", "this"),
       std::pair<std::string, std::string>("is", "a"),
       std::pair<std::string, std::string>("a", "is"),
       std::pair<std::string, std::string>("a", "test"),
       std::pair<std::string, std::string>("test", "a"),
       std::pair<std::string, std::string>("test", "sentence"),
       std::pair<std::string, std::string>("sentence", "test"),
       std::pair<std::string, std::string>("sentence", "of"),
       std::pair<std::string, std::string>("of", "sentence"),
       std::pair<std::string, std::string>("of", "total"),
       std::pair<std::string, std::string>("total", "of"),
       std::pair<std::string, std::string>("total", "length"),
       std::pair<std::string, std::string>("length", "total"),
       std::pair<std::string, std::string>("length", "ten"),
       std::pair<std::string, std::string>("ten", "length"),
       std::pair<std::string, std::string>("ten", "words")});

  // test that get next works when called individually
  for (std::size_t j = 0; j < 100; ++j)
  {
    if (loader.IsDone())
    {
      loader.Reset();
    }
    std::vector<TensorType> left_and_right = loader.GetNext().second;
    std::string input = loader.WordFromIndex(static_cast<SizeType>(left_and_right.at(0).At(0, 0)));
    std::string context =
        loader.WordFromIndex(static_cast<SizeType>(left_and_right.at(1).At(0, 0)));
    auto input_context = std::make_pair(input, context);

    EXPECT_EQ(input_context, gt_input_context_pairs.at(j % gt_input_context_pairs.size()));
  }

  // test when preparebatch is called
  bool is_done_set = false;
  auto batch       = loader.PrepareBatch(50, is_done_set).second;
  for (std::size_t j = 0; j < 50; j++)
  {
    std::string input         = loader.WordFromIndex(static_cast<SizeType>(batch.at(0).At(0, j)));
    std::string context       = loader.WordFromIndex(static_cast<SizeType>(batch.at(1).At(0, j)));
    auto        input_context = std::make_pair(input, context);

    EXPECT_EQ(input_context, gt_input_context_pairs.at(j % gt_input_context_pairs.size()));
  }
  EXPECT_EQ(is_done_set, true);
}

TYPED_TEST(SkipGramDataloaderTest, test_save_load_vocab)
{
  std::string training_data = "This is a test sentence of total length ten words.";
  std::string extra_vocab = "This is an extra sentence so that vocab is bigger than training data.";

  SizeType               max_word_count = 100;
  GraphW2VLoader<double> initial_loader(tp.window_size, tp.negative_sample_size, tp.freq_thresh,
                                        max_word_count);

  initial_loader.BuildOnlyVocab({training_data, extra_vocab});
  initial_loader.SaveVocab("/tmp/test_vocab.txt");

  GraphW2VLoader<double> loader(tp.window_size, tp.negative_sample_size, tp.freq_thresh,
                                max_word_count);
  loader.LoadVocab("/tmp/test_vocab.txt");
  loader.BuildOnlyData({training_data});

  std::vector<std::pair<std::string, std::string>> gt_input_context_pairs(
      {std::pair<std::string, std::string>("is", "this"),
       std::pair<std::string, std::string>("is", "a"),
       std::pair<std::string, std::string>("a", "is"),
       std::pair<std::string, std::string>("a", "test"),
       std::pair<std::string, std::string>("test", "a"),
       std::pair<std::string, std::string>("test", "sentence"),
       std::pair<std::string, std::string>("sentence", "test"),
       std::pair<std::string, std::string>("sentence", "of"),
       std::pair<std::string, std::string>("of", "sentence"),
       std::pair<std::string, std::string>("of", "total"),
       std::pair<std::string, std::string>("total", "of"),
       std::pair<std::string, std::string>("total", "length"),
       std::pair<std::string, std::string>("length", "total"),
       std::pair<std::string, std::string>("length", "ten"),
       std::pair<std::string, std::string>("ten", "length"),
       std::pair<std::string, std::string>("ten", "words")});

  // test that get next works when called individually
  for (std::size_t j = 0; j < 100; ++j)
  {
    if (loader.IsDone())
    {
      loader.Reset();
    }
    std::vector<TensorType> left_and_right = loader.GetNext().second;
    std::string input = loader.WordFromIndex(static_cast<SizeType>(left_and_right.at(0).At(0, 0)));
    std::string context =
        loader.WordFromIndex(static_cast<SizeType>(left_and_right.at(1).At(0, 0)));
    auto input_context = std::make_pair(input, context);

    EXPECT_EQ(input_context, gt_input_context_pairs.at(j % gt_input_context_pairs.size()));
  }

  // test when preparebatch is called
  bool is_done_set = false;
  auto batch       = loader.PrepareBatch(50, is_done_set).second;
  for (std::size_t j = 0; j < 50; j++)
  {
    std::string input         = loader.WordFromIndex(static_cast<SizeType>(batch.at(0).At(0, j)));
    std::string context       = loader.WordFromIndex(static_cast<SizeType>(batch.at(1).At(0, j)));
    auto        input_context = std::make_pair(input, context);

    EXPECT_EQ(input_context, gt_input_context_pairs.at(j % gt_input_context_pairs.size()));
  }
  EXPECT_EQ(is_done_set, true);
}<|MERGE_RESOLUTION|>--- conflicted
+++ resolved
@@ -22,6 +22,7 @@
 #include "vectorise/fixed_point/fixed_point.hpp"
 
 #include "gtest/gtest.h"
+#include "../../../examples/word2vec_distributed_learning/word2vec_training_params.hpp"
 
 #include <string>
 
@@ -31,23 +32,14 @@
 template <typename TensorType>
 struct TrainingParams
 {
-<<<<<<< HEAD
-  SizeType max_word_count       = 15;  // maximum number to be trained
-  SizeType negative_sample_size = 0;   // number of negative sample per word-context pair
-  SizeType window_size          = 1;   // window size for context sampling
-  double   freq_thresh          = 1;   // frequency threshold for subsampling
-  SizeType min_count            = 0;   // infrequent word removal threshold
-} tp;
-=======
   using SizeType                = typename TensorType::SizeType;
   using DataType                = typename TensorType::Type;
-  SizeType max_word_count       = 9;            // maximum number to be trained
+  SizeType max_word_count       = 15;            // maximum number to be trained
   SizeType negative_sample_size = 0;            // number of negative sample per word-context pair
   SizeType window_size          = 1;            // window size for context sampling
   DataType freq_thresh          = DataType{1};  // frequency threshold for subsampling
   SizeType min_count            = 0;            // infrequent word removal threshold
 };
->>>>>>> 3a996f62
 
 template <typename T>
 class SkipGramDataloaderTest : public ::testing::Test
@@ -66,18 +58,12 @@
   using DataType   = typename TensorType::Type;
 
   TrainingParams<TensorType> tp;
+  tp.max_word_count = 9;
 
   std::string training_data = "This is a test sentence of total length ten words.";
 
-<<<<<<< HEAD
-  SizeType               max_word_count = 9;
-  GraphW2VLoader<double> loader(tp.window_size, tp.negative_sample_size, tp.freq_thresh,
-                                max_word_count);
-
-=======
   GraphW2VLoader<DataType> loader(tp.window_size, tp.negative_sample_size, tp.freq_thresh,
                                   tp.max_word_count);
->>>>>>> 3a996f62
   loader.BuildVocab({training_data});
 
   std::vector<std::pair<std::string, std::string>> gt_input_context_pairs(
@@ -128,6 +114,12 @@
 
 TYPED_TEST(SkipGramDataloaderTest, test_different_building_methods)
 {
+  using TensorType = TypeParam;
+  using SizeType   = typename TensorType::SizeType;
+  using DataType   = typename TensorType::Type;
+
+  TrainingParams<TensorType> tp;
+
   std::string training_data = "This is a test sentence of total length ten words.";
   std::string extra_vocab = "This is an extra sentence so that vocab is bigger than training data.";
 
