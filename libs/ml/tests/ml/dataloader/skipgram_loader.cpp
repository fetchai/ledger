//------------------------------------------------------------------------------
//
//   Copyright 2018-2019 Fetch.AI Limited
//
//   Licensed under the Apache License, Version 2.0 (the "License");
//   you may not use this file except in compliance with the License.
//   You may obtain a copy of the License at
//
//       http://www.apache.org/licenses/LICENSE-2.0
//
//   Unless required by applicable law or agreed to in writing, software
//   distributed under the License is distributed on an "AS IS" BASIS,
//   WITHOUT WARRANTIES OR CONDITIONS OF ANY KIND, either express or implied.
//   See the License for the specific language governing permissions and
//   limitations under the License.
//
//------------------------------------------------------------------------------

#include "math/matrix_operations.hpp"
#include "math/tensor.hpp"
#include "ml/dataloaders/word2vec_loaders/sgns_w2v_dataloader.hpp"
#include "vectorise/fixed_point/fixed_point.hpp"

#include "gtest/gtest.h"

#include <string>

using namespace fetch::ml;
using namespace fetch::ml::dataloaders;

template <typename TensorType>
<<<<<<< HEAD
struct TrainingParamsForTests
{
  using SizeType                = typename TensorType::SizeType;
  using DataType                = typename TensorType::Type;
  SizeType max_word_count       = 15;           // maximum number to be trained
=======
struct TrainingParams
{
  using SizeType                = typename TensorType::SizeType;
  using DataType                = typename TensorType::Type;
  SizeType max_word_count       = 9;            // maximum number to be trained
>>>>>>> b3ea894a
  SizeType negative_sample_size = 0;            // number of negative sample per word-context pair
  SizeType window_size          = 1;            // window size for context sampling
  DataType freq_thresh          = DataType{1};  // frequency threshold for subsampling
  SizeType min_count            = 0;            // infrequent word removal threshold
};

template <typename T>
class SkipGramDataloaderTest : public ::testing::Test
{
};

using MyTypes = ::testing::Types<fetch::math::Tensor<float>, fetch::math::Tensor<double>,
                                 fetch::math::Tensor<fetch::fixed_point::FixedPoint<32, 32>>>;

TYPED_TEST_CASE(SkipGramDataloaderTest, MyTypes);

TYPED_TEST(SkipGramDataloaderTest, loader_test)
{
  using TensorType = TypeParam;
  using SizeType   = typename TensorType::SizeType;
  using DataType   = typename TensorType::Type;

<<<<<<< HEAD
  TrainingParamsForTests<TensorType> tp;
  tp.max_word_count = 9;
=======
  TrainingParams<TensorType> tp;
>>>>>>> b3ea894a

  std::string training_data = "This is a test sentence of total length ten words.";

  GraphW2VLoader<DataType> loader(tp.window_size, tp.negative_sample_size, tp.freq_thresh,
                                  tp.max_word_count);
  loader.BuildVocab({training_data});

  std::vector<std::pair<std::string, std::string>> gt_input_context_pairs(
      {std::pair<std::string, std::string>("is", "this"),
       std::pair<std::string, std::string>("is", "a"),
       std::pair<std::string, std::string>("a", "is"),
       std::pair<std::string, std::string>("a", "test"),
       std::pair<std::string, std::string>("test", "a"),
       std::pair<std::string, std::string>("test", "sentence"),
       std::pair<std::string, std::string>("sentence", "test"),
       std::pair<std::string, std::string>("sentence", "of"),
       std::pair<std::string, std::string>("of", "sentence"),
       std::pair<std::string, std::string>("of", "total"),
       std::pair<std::string, std::string>("total", "of"),
       std::pair<std::string, std::string>("total", "length"),
       std::pair<std::string, std::string>("length", "total"),
       std::pair<std::string, std::string>("length", "ten")});

  // test that get next works when called individually
  for (SizeType j = 0; j < 100; ++j)
  {
    if (loader.IsDone())
    {
      loader.Reset();
    }
    std::vector<TensorType> left_and_right = loader.GetNext().second;
    std::string input = loader.WordFromIndex(static_cast<SizeType>(left_and_right.at(0).At(0, 0)));
    std::string context =
        loader.WordFromIndex(static_cast<SizeType>(left_and_right.at(1).At(0, 0)));
    auto input_context = std::make_pair(input, context);

    EXPECT_EQ(input_context, gt_input_context_pairs.at(j % gt_input_context_pairs.size()));
  }

  // test when preparebatch is called
  bool is_done_set = false;
  auto batch       = loader.PrepareBatch(50, is_done_set).second;
  for (SizeType j = 0; j < 50; j++)
  {
    std::string input         = loader.WordFromIndex(static_cast<SizeType>(batch.at(0).At(0, j)));
    std::string context       = loader.WordFromIndex(static_cast<SizeType>(batch.at(1).At(0, j)));
    auto        input_context = std::make_pair(input, context);

    EXPECT_EQ(input_context, gt_input_context_pairs.at(j % gt_input_context_pairs.size()));
  }
  EXPECT_EQ(is_done_set, true);
}

TYPED_TEST(SkipGramDataloaderTest, test_different_building_methods)
{
  using TensorType = TypeParam;
  using SizeType   = typename TensorType::SizeType;
  using DataType   = typename TensorType::Type;

  TrainingParamsForTests<TensorType> tp;

  std::string training_data = "This is a test sentence of total length ten words.";
  std::string extra_vocab = "This is an extra sentence so that vocab is bigger than training data.";

  GraphW2VLoader<DataType> loader(tp.window_size, tp.negative_sample_size, tp.freq_thresh,
                                  tp.max_word_count);

  loader.BuildOnlyVocab({training_data, extra_vocab});
  loader.BuildOnlyData({training_data});

  std::vector<std::pair<std::string, std::string>> gt_input_context_pairs(
      {std::pair<std::string, std::string>("is", "this"),
       std::pair<std::string, std::string>("is", "a"),
       std::pair<std::string, std::string>("a", "is"),
       std::pair<std::string, std::string>("a", "test"),
       std::pair<std::string, std::string>("test", "a"),
       std::pair<std::string, std::string>("test", "sentence"),
       std::pair<std::string, std::string>("sentence", "test"),
       std::pair<std::string, std::string>("sentence", "of"),
       std::pair<std::string, std::string>("of", "sentence"),
       std::pair<std::string, std::string>("of", "total"),
       std::pair<std::string, std::string>("total", "of"),
       std::pair<std::string, std::string>("total", "length"),
       std::pair<std::string, std::string>("length", "total"),
       std::pair<std::string, std::string>("length", "ten"),
       std::pair<std::string, std::string>("ten", "length"),
       std::pair<std::string, std::string>("ten", "words")});

  // test that get next works when called individually
  for (SizeType j = 0; j < 100; ++j)
  {
    if (loader.IsDone())
    {
      loader.Reset();
    }
    std::vector<TensorType> left_and_right = loader.GetNext().second;
    std::string input = loader.WordFromIndex(static_cast<SizeType>(left_and_right.at(0).At(0, 0)));
    std::string context =
        loader.WordFromIndex(static_cast<SizeType>(left_and_right.at(1).At(0, 0)));
    auto input_context = std::make_pair(input, context);

    EXPECT_EQ(input_context, gt_input_context_pairs.at(j % gt_input_context_pairs.size()));
  }

  // test when preparebatch is called
  bool is_done_set = false;
  auto batch       = loader.PrepareBatch(50, is_done_set).second;
  for (SizeType j = 0; j < 50; j++)
  {
    std::string input         = loader.WordFromIndex(static_cast<SizeType>(batch.at(0).At(0, j)));
    std::string context       = loader.WordFromIndex(static_cast<SizeType>(batch.at(1).At(0, j)));
    auto        input_context = std::make_pair(input, context);

    EXPECT_EQ(input_context, gt_input_context_pairs.at(j % gt_input_context_pairs.size()));
  }
  EXPECT_EQ(is_done_set, true);
}

TYPED_TEST(SkipGramDataloaderTest, test_save_load_vocab)
{
  using TensorType = TypeParam;
  using SizeType   = typename TensorType::SizeType;
  using DataType   = typename TensorType::Type;

  TrainingParamsForTests<TensorType> tp;
  tp.max_word_count      = 100;
  std::string vocab_file = "/tmp/test_vocab.txt";

  std::string training_data = "This is a test sentence of total length ten words.";
  std::string extra_vocab = "This is an extra sentence so that vocab is bigger than training data.";

  GraphW2VLoader<DataType> initial_loader(tp.window_size, tp.negative_sample_size, tp.freq_thresh,
                                          tp.max_word_count);

  initial_loader.BuildOnlyVocab({training_data, extra_vocab});
  initial_loader.SaveVocab(vocab_file);

  GraphW2VLoader<DataType> loader(tp.window_size, tp.negative_sample_size, tp.freq_thresh,
                                  tp.max_word_count);
  loader.LoadVocab(vocab_file);
  loader.BuildOnlyData({training_data});

  std::vector<std::pair<std::string, std::string>> gt_input_context_pairs(
      {std::pair<std::string, std::string>("is", "this"),
       std::pair<std::string, std::string>("is", "a"),
       std::pair<std::string, std::string>("a", "is"),
       std::pair<std::string, std::string>("a", "test"),
       std::pair<std::string, std::string>("test", "a"),
       std::pair<std::string, std::string>("test", "sentence"),
       std::pair<std::string, std::string>("sentence", "test"),
       std::pair<std::string, std::string>("sentence", "of"),
       std::pair<std::string, std::string>("of", "sentence"),
       std::pair<std::string, std::string>("of", "total"),
       std::pair<std::string, std::string>("total", "of"),
       std::pair<std::string, std::string>("total", "length"),
       std::pair<std::string, std::string>("length", "total"),
       std::pair<std::string, std::string>("length", "ten"),
       std::pair<std::string, std::string>("ten", "length"),
       std::pair<std::string, std::string>("ten", "words")});

  // test that get next works when called individually
  for (SizeType j = 0; j < 100; ++j)
  {
    if (loader.IsDone())
    {
      loader.Reset();
    }
    std::vector<TensorType> left_and_right = loader.GetNext().second;
    std::string input = loader.WordFromIndex(static_cast<SizeType>(left_and_right.at(0).At(0, 0)));
    std::string context =
        loader.WordFromIndex(static_cast<SizeType>(left_and_right.at(1).At(0, 0)));
    auto input_context = std::make_pair(input, context);

    EXPECT_EQ(input_context, gt_input_context_pairs.at(j % gt_input_context_pairs.size()));
  }

  // test when preparebatch is called
  bool is_done_set = false;
  auto batch       = loader.PrepareBatch(50, is_done_set).second;
  for (SizeType j = 0; j < 50; j++)
  {
    std::string input         = loader.WordFromIndex(static_cast<SizeType>(batch.at(0).At(0, j)));
    std::string context       = loader.WordFromIndex(static_cast<SizeType>(batch.at(1).At(0, j)));
    auto        input_context = std::make_pair(input, context);

    EXPECT_EQ(input_context, gt_input_context_pairs.at(j % gt_input_context_pairs.size()));
  }
  EXPECT_EQ(is_done_set, true);
}<|MERGE_RESOLUTION|>--- conflicted
+++ resolved
@@ -29,19 +29,11 @@
 using namespace fetch::ml::dataloaders;
 
 template <typename TensorType>
-<<<<<<< HEAD
-struct TrainingParamsForTests
+struct TrainingParams
 {
   using SizeType                = typename TensorType::SizeType;
   using DataType                = typename TensorType::Type;
-  SizeType max_word_count       = 15;           // maximum number to be trained
-=======
-struct TrainingParams
-{
-  using SizeType                = typename TensorType::SizeType;
-  using DataType                = typename TensorType::Type;
-  SizeType max_word_count       = 9;            // maximum number to be trained
->>>>>>> b3ea894a
+  SizeType max_word_count       = 15;            // maximum number to be trained
   SizeType negative_sample_size = 0;            // number of negative sample per word-context pair
   SizeType window_size          = 1;            // window size for context sampling
   DataType freq_thresh          = DataType{1};  // frequency threshold for subsampling
@@ -64,12 +56,8 @@
   using SizeType   = typename TensorType::SizeType;
   using DataType   = typename TensorType::Type;
 
-<<<<<<< HEAD
-  TrainingParamsForTests<TensorType> tp;
+  TrainingParams<TensorType> tp;
   tp.max_word_count = 9;
-=======
-  TrainingParams<TensorType> tp;
->>>>>>> b3ea894a
 
   std::string training_data = "This is a test sentence of total length ten words.";
 
