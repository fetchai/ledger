--- conflicted
+++ resolved
@@ -125,11 +125,7 @@
 
   for (auto &w : g.GetTrainables())
   {
-<<<<<<< HEAD
-    TypeParam grad = w->get_gradients_references();
-=======
     TypeParam grad = w->GetGradientsReferences();
->>>>>>> 089a0814
     fetch::math::Multiply(grad, DataType{-alpha}, grad);
     w->ApplyGradient(grad);
   }
@@ -162,11 +158,7 @@
 
     for (auto &w : g.GetTrainables())
     {
-<<<<<<< HEAD
-      TypeParam grad = w->get_gradients_references();
-=======
       TypeParam grad = w->GetGradientsReferences();
->>>>>>> 089a0814
       fetch::math::Multiply(grad, DataType{-alpha}, grad);
       w->ApplyGradient(grad);
     }
@@ -244,11 +236,7 @@
 
   for (auto &w : g.GetTrainables())
   {
-<<<<<<< HEAD
-    TypeParam grad = w->get_gradients_references();
-=======
     TypeParam grad = w->GetGradientsReferences();
->>>>>>> 089a0814
     fetch::math::Multiply(grad, DataType{-alpha}, grad);
     w->ApplyGradient(grad);
   }
@@ -281,11 +269,7 @@
 
     for (auto &w : g.GetTrainables())
     {
-<<<<<<< HEAD
-      TypeParam grad = w->get_gradients_references();
-=======
       TypeParam grad = w->GetGradientsReferences();
->>>>>>> 089a0814
       fetch::math::Multiply(grad, DataType{-alpha}, grad);
       w->ApplyGradient(grad);
     }
@@ -354,11 +338,7 @@
 
   for (auto &w : g.GetTrainables())
   {
-<<<<<<< HEAD
-    TypeParam grad = w->get_gradients_references();
-=======
     TypeParam grad = w->GetGradientsReferences();
->>>>>>> 089a0814
     fetch::math::Multiply(grad, DataType{-alpha}, grad);
     w->ApplyGradient(grad);
   }
@@ -388,11 +368,7 @@
 
     for (auto &w : g.GetTrainables())
     {
-<<<<<<< HEAD
-      TypeParam grad = w->get_gradients_references();
-=======
       TypeParam grad = w->GetGradientsReferences();
->>>>>>> 089a0814
       fetch::math::Multiply(grad, DataType{-alpha}, grad);
       w->ApplyGradient(grad);
     }
