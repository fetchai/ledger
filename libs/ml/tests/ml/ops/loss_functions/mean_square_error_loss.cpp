//------------------------------------------------------------------------------
//
//   Copyright 2018-2019 Fetch.AI Limited
//
//   Licensed under the Apache License, Version 2.0 (the "License");
//   you may not use this file except in compliance with the License.
//   You may obtain a copy of the License at
//
//       http://www.apache.org/licenses/LICENSE-2.0
//
//   Unless required by applicable law or agreed to in writing, software
//   distributed under the License is distributed on an "AS IS" BASIS,
//   WITHOUT WARRANTIES OR CONDITIONS OF ANY KIND, either express or implied.
//   See the License for the specific language governing permissions and
//   limitations under the License.
//
//------------------------------------------------------------------------------

#include "math/tensor.hpp"
#include "ml/ops/loss_functions/mean_square_error_loss.hpp"
#include "vectorise/fixed_point/fixed_point.hpp"

#include "gtest/gtest.h"

template <typename T>
class MeanSquareErrorTest : public ::testing::Test
{
};

using MyTypes = ::testing::Types<fetch::math::Tensor<float>, fetch::math::Tensor<double>,
                                 fetch::math::Tensor<fetch::fixed_point::FixedPoint<32, 32>>>;
TYPED_TEST_CASE(MeanSquareErrorTest, MyTypes);

TYPED_TEST(MeanSquareErrorTest, perfect_match_forward_test)
{
  TypeParam     data1({8, 1});
  TypeParam     data2({8, 1});
  std::uint64_t i(0);
  for (int e : {1, -2, 3, -4, 5, -6, 7, -8})
  {
    data1.Set(i, 0, typename TypeParam::Type(e));
    data2.Set(i, 0, typename TypeParam::Type(e));
    i++;
  }

  fetch::ml::ops::MeanSquareErrorLoss<TypeParam> op;
  TypeParam                                      result({1, 1});
  op.Forward({data1, data2}, result);

  EXPECT_EQ(result(0, 0), typename TypeParam::Type(0));
}

TYPED_TEST(MeanSquareErrorTest, one_by_eight_dimensional_forward_test)
{
  TypeParam data1 = TypeParam::FromString("1.1; -2.2; 3.3; -4.4; 5.5; -6.6; 7.7; -8.8");
  TypeParam data2 = TypeParam::FromString("1.1; 2.2; 7.7; 6.6; 0.0; -6.6; 7.7; -9.9");

  TypeParam data1_transpose = data1.Transpose();
  TypeParam data2_transpose = data2.Transpose();

  fetch::ml::ops::MeanSquareErrorLoss<TypeParam> op;
  TypeParam                                      result({1, 1});
  op.Forward({data1_transpose, data2_transpose}, result);

  ASSERT_FLOAT_EQ(static_cast<float>(result(0, 0)), 191.18f / 8.0f / 2.0f);
  // fetch::math::MeanSquareErrorLoss divided sum by number of element (ie 8 in this case)
  // and then further divide by two (cf issue 343)
<<<<<<< HEAD

  // Repeat the Test but this time with one eight dimensional data point
  op.Forward({data1, data2}, result);

  ASSERT_FLOAT_EQ(static_cast<float>(result(0, 0)), 191.18f / 2.0f);
  // This time don't divide by 8
=======
>>>>>>> e8dcf6a4
}

TYPED_TEST(MeanSquareErrorTest, one_by_eight_dimensional_backward_test)
{
  using DataType = typename TypeParam::Type;

  // first test 8 one-dimensional data points
  TypeParam data1 = TypeParam::FromString("1.1; -2.2; 3.3; -4.4; 5.5; -6.6; 7.7; -8.8");
  TypeParam data2 = TypeParam::FromString("1.1; 2.2; 7.7; 6.6; 0.0; -6.6; 7.7; -9.9");
  TypeParam gt    = TypeParam::FromString("0.0, -0.55, -0.55, -1.375, 0.6875, 0.0, 0.0, 0.1375");

  TypeParam data1_transpose = data1.Transpose();
  TypeParam data2_transpose = data2.Transpose();
<<<<<<< HEAD
  //  TypeParam gt_transpose = gt.Transpose();
=======
>>>>>>> e8dcf6a4

  TypeParam error_signal({1, 1});
  error_signal(0, 0) = DataType{1};

  fetch::ml::ops::MeanSquareErrorLoss<TypeParam> op;
  std::vector<TypeParam> gradients = op.Backward({data1_transpose, data2_transpose}, error_signal);
  EXPECT_TRUE(
      gradients.at(0).AllClose(gt, fetch::math::function_tolerance<typename TypeParam::Type>(),
                               fetch::math::function_tolerance<typename TypeParam::Type>()));
<<<<<<< HEAD

  // now test again for one eight-dimensional datapoint
  TypeParam gt2 = TypeParam::FromString("0.0; -4.4; -4.4; -11.0; 5.5; 0.0; 0.0; 1.1");
  gradients     = op.Backward({data1, data2}, error_signal);
  EXPECT_TRUE(
      gradients.at(0).AllClose(gt2, fetch::math::function_tolerance<typename TypeParam::Type>() * 8,
                               fetch::math::function_tolerance<typename TypeParam::Type>()) *
      8);
=======
>>>>>>> e8dcf6a4
}

TYPED_TEST(MeanSquareErrorTest, two_dimensional_forward_test_with_weighting)
{
  TypeParam data1 = TypeParam::FromString("1.1, -2.2, 3.3, -4.4; 5.5, -6.6, 7.7, -8.8");
  TypeParam data2 = TypeParam::FromString("1.1, 2.2, 7.7, 6.6; 0.0, -6.6, 7.7, -9.9");

  TypeParam weightings = TypeParam::FromString("1.0, 2.0, 1.0, 0.5; 0.0, 0.0, 0.0, 0.0");
  fetch::ml::ops::MeanSquareErrorLoss<TypeParam> op(weightings);
  TypeParam                                      result({1, 1});
  op.Forward({data1, data2}, result);

<<<<<<< HEAD
  ASSERT_FLOAT_EQ(static_cast<float>(result(0, 0)), 118.58f / 4.0f / 2.0f);
=======
  ASSERT_FLOAT_EQ(static_cast<float>(result(0, 0)), 118.58f / 8.0f / 2.0f);
>>>>>>> e8dcf6a4
}

TYPED_TEST(MeanSquareErrorTest, two_dimensional_backward_test_with_weighting)
{
  TypeParam data1        = TypeParam::FromString("1.1, -2.2, 3.3, -4.4; 5.5, -6.6, 7.7, -8.8");
  TypeParam data2        = TypeParam::FromString("1.1, 2.2, 7.7, 6.6; 0.0, -6.6, 7.7, -9.9");
  TypeParam error_signal = TypeParam::FromString("0.1, 0.2, 0.7, 0.6; 0.0, 0.6, 0.7, 0.9");
  TypeParam weightings   = TypeParam::FromString("1.0, 2.0, 1.0, 0.5; 0.0, 0.0, 0.0, 0.0");
  TypeParam gt           = TypeParam::FromString("0.0, -2.2, -1.1, -1.375; 0.0, 0.0, 0.0, 0.0");

  fetch::ml::ops::MeanSquareErrorLoss<TypeParam> op(weightings);
  std::vector<TypeParam> gradients = op.Backward({data1, data2}, error_signal);
<<<<<<< HEAD

  std::cout << "gt: " << gt.ToString() << std::endl;
  std::cout << "gradients.at(0).ToString(): " << gradients.at(0).ToString() << std::endl;
=======
>>>>>>> e8dcf6a4

  EXPECT_TRUE(
      gradients.at(0).AllClose(gt, fetch::math::function_tolerance<typename TypeParam::Type>() * 4,
                               fetch::math::function_tolerance<typename TypeParam::Type>()) *
      4);
}<|MERGE_RESOLUTION|>--- conflicted
+++ resolved
@@ -65,15 +65,6 @@
   ASSERT_FLOAT_EQ(static_cast<float>(result(0, 0)), 191.18f / 8.0f / 2.0f);
   // fetch::math::MeanSquareErrorLoss divided sum by number of element (ie 8 in this case)
   // and then further divide by two (cf issue 343)
-<<<<<<< HEAD
-
-  // Repeat the Test but this time with one eight dimensional data point
-  op.Forward({data1, data2}, result);
-
-  ASSERT_FLOAT_EQ(static_cast<float>(result(0, 0)), 191.18f / 2.0f);
-  // This time don't divide by 8
-=======
->>>>>>> e8dcf6a4
 }
 
 TYPED_TEST(MeanSquareErrorTest, one_by_eight_dimensional_backward_test)
@@ -87,10 +78,6 @@
 
   TypeParam data1_transpose = data1.Transpose();
   TypeParam data2_transpose = data2.Transpose();
-<<<<<<< HEAD
-  //  TypeParam gt_transpose = gt.Transpose();
-=======
->>>>>>> e8dcf6a4
 
   TypeParam error_signal({1, 1});
   error_signal(0, 0) = DataType{1};
@@ -100,17 +87,6 @@
   EXPECT_TRUE(
       gradients.at(0).AllClose(gt, fetch::math::function_tolerance<typename TypeParam::Type>(),
                                fetch::math::function_tolerance<typename TypeParam::Type>()));
-<<<<<<< HEAD
-
-  // now test again for one eight-dimensional datapoint
-  TypeParam gt2 = TypeParam::FromString("0.0; -4.4; -4.4; -11.0; 5.5; 0.0; 0.0; 1.1");
-  gradients     = op.Backward({data1, data2}, error_signal);
-  EXPECT_TRUE(
-      gradients.at(0).AllClose(gt2, fetch::math::function_tolerance<typename TypeParam::Type>() * 8,
-                               fetch::math::function_tolerance<typename TypeParam::Type>()) *
-      8);
-=======
->>>>>>> e8dcf6a4
 }
 
 TYPED_TEST(MeanSquareErrorTest, two_dimensional_forward_test_with_weighting)
@@ -123,11 +99,7 @@
   TypeParam                                      result({1, 1});
   op.Forward({data1, data2}, result);
 
-<<<<<<< HEAD
   ASSERT_FLOAT_EQ(static_cast<float>(result(0, 0)), 118.58f / 4.0f / 2.0f);
-=======
-  ASSERT_FLOAT_EQ(static_cast<float>(result(0, 0)), 118.58f / 8.0f / 2.0f);
->>>>>>> e8dcf6a4
 }
 
 TYPED_TEST(MeanSquareErrorTest, two_dimensional_backward_test_with_weighting)
@@ -140,12 +112,6 @@
 
   fetch::ml::ops::MeanSquareErrorLoss<TypeParam> op(weightings);
   std::vector<TypeParam> gradients = op.Backward({data1, data2}, error_signal);
-<<<<<<< HEAD
-
-  std::cout << "gt: " << gt.ToString() << std::endl;
-  std::cout << "gradients.at(0).ToString(): " << gradients.at(0).ToString() << std::endl;
-=======
->>>>>>> e8dcf6a4
 
   EXPECT_TRUE(
       gradients.at(0).AllClose(gt, fetch::math::function_tolerance<typename TypeParam::Type>() * 4,
