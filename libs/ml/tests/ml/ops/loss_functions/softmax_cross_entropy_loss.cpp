//------------------------------------------------------------------------------
//
//   Copyright 2018-2019 Fetch.AI Limited
//
//   Licensed under the Apache License, Version 2.0 (the "License");
//   you may not use this file except in compliance with the License.
//   You may obtain a copy of the License at
//
//       http://www.apache.org/licenses/LICENSE-2.0
//
//   Unless required by applicable law or agreed to in writing, software
//   distributed under the License is distributed on an "AS IS" BASIS,
//   WITHOUT WARRANTIES OR CONDITIONS OF ANY KIND, either express or implied.
//   See the License for the specific language governing permissions and
//   limitations under the License.
//
//------------------------------------------------------------------------------

#include "math/tensor.hpp"
#include "ml/ops/loss_functions/softmax_cross_entropy_loss.hpp"
#include "vectorise/fixed_point/fixed_point.hpp"

#include "gtest/gtest.h"

template <typename T>
class SoftmaxCrossEntropyTest : public ::testing::Test
{
};

using MyTypes = ::testing::Types<fetch::math::Tensor<float>, fetch::math::Tensor<double>,
                                 fetch::math::Tensor<fetch::fixed_point::FixedPoint<32, 32>>>;
TYPED_TEST_CASE(SoftmaxCrossEntropyTest, MyTypes);

TYPED_TEST(SoftmaxCrossEntropyTest, perfect_match_forward_test)
{
  using SizeType = typename TypeParam::SizeType;
  using DataType = typename TypeParam::Type;

  SizeType n_classes     = 3;
  SizeType n_data_points = 1;

  TypeParam data1({n_data_points, n_classes});
  TypeParam data2({n_data_points, n_classes});

  // these are not logits - a softmax will get called on this
  data1.At(0, 0) = static_cast<DataType>(0);
  data1.At(0, 1) = static_cast<DataType>(0);
  data1.At(0, 2) = DataType(999999.);

  //
  data2.At(0, 0) = DataType(0);
  data2.At(0, 1) = DataType(0);
  data2.At(0, 2) = DataType(1);

  fetch::ml::ops::SoftmaxCrossEntropyLoss<TypeParam> op;
  TypeParam                                          result({1, 1});
  op.Forward({std::make_shared<TypeParam>(data1), std::make_shared<TypeParam>(data2)}, result);

  EXPECT_EQ(result(0, 0), DataType(0));
}

TYPED_TEST(SoftmaxCrossEntropyTest, simple_forward_test)
{
  using SizeType = typename TypeParam::SizeType;
  using DataType = typename TypeParam::Type;

  SizeType n_classes     = 4;
  SizeType n_data_points = 4;

  TypeParam data1(std::vector<SizeType>{n_data_points, n_classes});

  TypeParam data2(std::vector<SizeType>{n_data_points, n_classes});
  data2.Fill(DataType(0));
  data2.At(0, 1) = DataType(1);
  data2.At(1, 2) = DataType(1);
  data2.At(2, 3) = DataType(1);
  data2.At(3, 0) = DataType(1);

  std::vector<double> vals{0.1,  0.8,  0.05, 0.05, 0.2, 0.5, 0.2, 0.1,
                           0.05, 0.05, 0.8,  0.1,  0.5, 0.1, 0.1, 0.3};
  SizeType            idx_count = 0;
  for (SizeType i = 0; i < n_data_points; ++i)
  {
    for (SizeType j = 0; j < n_classes; ++j)
    {
      data1.Set(i, j, DataType(vals[idx_count]));
      ++idx_count;
    }
  }

  fetch::ml::ops::SoftmaxCrossEntropyLoss<TypeParam> op;
  TypeParam                                          result({1, 1});
  op.Forward({std::make_shared<TypeParam>(data1), std::make_shared<TypeParam>(data2)}, result);

  ASSERT_FLOAT_EQ(static_cast<float>(result(0, 0)),
                  static_cast<float>((1.4480233671411693 + 0.8925382250479597 + 1.5925382250479596 +
                                      1.1503729081395468) /
                                     static_cast<double>(n_data_points)));
}

TYPED_TEST(SoftmaxCrossEntropyTest, trivial_one_dimensional_backward_test)
{
  using SizeType = typename TypeParam::SizeType;
  using DataType = typename TypeParam::Type;

  SizeType n_classes     = 3;
  SizeType n_data_points = 1;

  TypeParam data1(std::vector<SizeType>{n_data_points, n_classes});
  TypeParam data2(std::vector<SizeType>{n_data_points, n_classes});
  TypeParam gt(std::vector<SizeType>{n_data_points, n_classes});

  // set gt data
  std::vector<double> gt_data{0.10650698, -0.89349302, 0.78698604};

  for (SizeType i = 0; i < gt.size(); ++i)
  {
    gt.Set(SizeType{0}, i, DataType(gt_data[i]));
  }

  std::vector<double> unscaled_vals{-1.0, -1.0, 1.0};
  std::vector<double> targets{0.0, 1.0, 0.0};

  for (SizeType i = 0; i < n_data_points * n_classes; ++i)
  {
    data1.Set(SizeType{0}, i, DataType(unscaled_vals[i]));
    data2.Set(SizeType{0}, i, DataType(targets[i]));
  }

  TypeParam error_signal({1, 1});
  error_signal(0, 0) = DataType{1};

  fetch::ml::ops::SoftmaxCrossEntropyLoss<TypeParam> op;
  EXPECT_TRUE(op.Backward({std::make_shared<TypeParam>(data1), std::make_shared<TypeParam>(data2)},
                          error_signal)
                  .at(0)
                  .AllClose(gt, DataType(1e-5), DataType(1e-5)));
}

TYPED_TEST(SoftmaxCrossEntropyTest, backward_test)
{
  using SizeType = typename TypeParam::SizeType;
  using DataType = typename TypeParam::Type;

  SizeType n_classes     = 4;
  SizeType n_data_points = 4;

  TypeParam data1(std::vector<SizeType>{n_data_points, n_classes});
  TypeParam data2(std::vector<SizeType>{n_data_points, n_classes});
  TypeParam gt(std::vector<SizeType>{n_data_points, n_classes});

  /// python script computing these values can be found at
  /// scripts/python_ml_lib/cross_entropy_test.py
  gt.Fill(static_cast<DataType>(0));
  std::vector<double> gt_vals{
      0.20340865850448608398, 0.30961471796035766602, 0.19348828494548797607,
      0.19348828494548797607, 0.23503439128398895264, 0.31726324558258056641,
      0.13503438234329223633, 0.21266791224479675293, 0.19348828494548797607,
      0.19348828494548797607, 0.40961471199989318848, 0.1034086570143699646,
      0.2165187150239944458,  0.21216882765293121338, 0.21216882765293121338,
      0.25914362072944641113};

  SizeType idx_count = 0;
  for (SizeType i = 0; i < n_data_points; ++i)
  {
    for (SizeType j = 0; j < n_classes; ++j)
    {
      gt.Set(i, j, DataType(gt_vals[idx_count]));
      ++idx_count;
    }
  }

  std::vector<double> vals{0.1,  0.8,  0.05, 0.05, 0.2, 0.5, 0.2, 0.1,
                           0.05, 0.05, 0.8,  0.1,  0.5, 0.1, 0.1, 0.3};
  std::vector<double> err{0.0, 0.1, 0.0, 0.0, 0.0, 0.0, 0.1, 0.0,
                          0.0, 0.0, 0.0, 0.1, 0.1, 0.0, 0.0, 0.0};
  idx_count = 0;
  for (SizeType i = 0; i < n_data_points; ++i)
  {
    for (SizeType j = 0; j < n_classes; ++j)
    {
      data1.Set(i, j, DataType(vals[idx_count]));
      data2.Set(i, j, DataType(err[idx_count]));
      ++idx_count;
    }
  }

  fetch::ml::ops::SoftmaxCrossEntropyLoss<TypeParam> op;

  TypeParam error_signal({1, 1});
  error_signal(0, 0) = DataType{1};

<<<<<<< HEAD
  EXPECT_TRUE(
      op.Backward({data1, data2}, error_signal).at(0).AllClose(gt, DataType(1e-7), DataType(1e-7)));
}

TYPED_TEST(SoftmaxCrossEntropyTest, saveparams_test)
{
  using ArrayType = TypeParam;
  using SizeType  = typename TypeParam::SizeType;
  using DataType  = typename TypeParam::Type;
  using SPType    = typename fetch::ml::ops::SoftmaxCrossEntropyLoss<ArrayType>::SPType;
  using OpType    = typename fetch::ml::ops::SoftmaxCrossEntropyLoss<ArrayType>;

  SizeType n_classes     = 4;
  SizeType n_data_points = 4;

  TypeParam data1(std::vector<SizeType>{n_data_points, n_classes});

  TypeParam data2(std::vector<SizeType>{n_data_points, n_classes});
  data2.Fill(DataType(0));
  data2.At(0, 1) = DataType(1);
  data2.At(1, 2) = DataType(1);
  data2.At(2, 3) = DataType(1);
  data2.At(3, 0) = DataType(1);

  std::vector<double> vals{0.1,  0.8,  0.05, 0.05, 0.2, 0.5, 0.2, 0.1,
                           0.05, 0.05, 0.8,  0.1,  0.5, 0.1, 0.1, 0.3};
  SizeType            idx_count = 0;
  for (SizeType i = 0; i < n_data_points; ++i)
  {
    for (SizeType j = 0; j < n_classes; ++j)
    {
      data1.Set(i, j, DataType(vals[idx_count]));
      ++idx_count;
    }
  }

  OpType    op;
  TypeParam result({1, 1});
  op.Forward({data1, data2}, result);

  // extract saveparams
  std::shared_ptr<fetch::ml::SaveableParams> sp = op.GetOpSaveableParams();

  // downcast to correct type
  auto dsp = std::dynamic_pointer_cast<SPType>(sp);

  // serialize
  fetch::serializers::ByteArrayBuffer b;
  b << *dsp;

  // make another prediction with the original graph
  op.Forward({data1, data2}, result);

  // deserialize
  b.seek(0);
  auto dsp2 = std::make_shared<SPType>();
  b >> *dsp2;

  // rebuild node
  OpType new_op(*dsp2);

  // check that new predictions match the old
  TypeParam new_result({1, 1});
  op.Forward({data1, data2}, new_result);

  // test correct values
  EXPECT_NEAR(static_cast<double>(result(0, 0)), static_cast<double>(new_result(0, 0)),
              static_cast<double>(fetch::math::function_tolerance<DataType>()));
=======
  EXPECT_TRUE(op.Backward({std::make_shared<TypeParam>(data1), std::make_shared<TypeParam>(data2)},
                          error_signal)
                  .at(0)
                  .AllClose(gt, DataType(1e-7), DataType(1e-7)));
>>>>>>> 59a522e7
}<|MERGE_RESOLUTION|>--- conflicted
+++ resolved
@@ -190,9 +190,10 @@
   TypeParam error_signal({1, 1});
   error_signal(0, 0) = DataType{1};
 
-<<<<<<< HEAD
-  EXPECT_TRUE(
-      op.Backward({data1, data2}, error_signal).at(0).AllClose(gt, DataType(1e-7), DataType(1e-7)));
+  EXPECT_TRUE(op.Backward({std::make_shared<TypeParam>(data1), std::make_shared<TypeParam>(data2)},
+                          error_signal)
+                  .at(0)
+                  .AllClose(gt, DataType(1e-7), DataType(1e-7)));
 }
 
 TYPED_TEST(SoftmaxCrossEntropyTest, saveparams_test)
@@ -259,10 +260,4 @@
   // test correct values
   EXPECT_NEAR(static_cast<double>(result(0, 0)), static_cast<double>(new_result(0, 0)),
               static_cast<double>(fetch::math::function_tolerance<DataType>()));
-=======
-  EXPECT_TRUE(op.Backward({std::make_shared<TypeParam>(data1), std::make_shared<TypeParam>(data2)},
-                          error_signal)
-                  .at(0)
-                  .AllClose(gt, DataType(1e-7), DataType(1e-7)));
->>>>>>> 59a522e7
 }