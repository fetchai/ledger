//------------------------------------------------------------------------------
//
//   Copyright 2018-2019 Fetch.AI Limited
//
//   Licensed under the Apache License, Version 2.0 (the "License");
//   you may not use this file except in compliance with the License.
//   You may obtain a copy of the License at
//
//       http://www.apache.org/licenses/LICENSE-2.0
//
//   Unless required by applicable law or agreed to in writing, software
//   distributed under the License is distributed on an "AS IS" BASIS,
//   WITHOUT WARRANTIES OR CONDITIONS OF ANY KIND, either express or implied.
//   See the License for the specific language governing permissions and
//   limitations under the License.
//
//------------------------------------------------------------------------------

#include "math/tensor.hpp"
#include "ml/ops/loss_functions/softmax_cross_entropy_loss.hpp"
#include "vectorise/fixed_point/fixed_point.hpp"

#include "gtest/gtest.h"

template <typename T>
class SoftmaxCrossEntropyTest : public ::testing::Test
{
};

using MyTypes = ::testing::Types<fetch::math::Tensor<float>, fetch::math::Tensor<double>,
                                 fetch::math::Tensor<fetch::fixed_point::FixedPoint<32, 32>>>;
TYPED_TEST_CASE(SoftmaxCrossEntropyTest, MyTypes);

TYPED_TEST(SoftmaxCrossEntropyTest, perfect_match_forward_test)
{
  using SizeType = typename TypeParam::SizeType;
  using DataType = typename TypeParam::Type;

  SizeType n_classes     = 3;
  SizeType n_data_points = 1;

  TypeParam data1({n_classes, n_data_points});
  TypeParam data2({n_classes, n_data_points});

  // these are not logits - a softmax will get called on this
  data1.At(0, 0) = static_cast<DataType>(0);
  data1.At(1, 0) = static_cast<DataType>(0);
  data1.At(2, 0) = DataType(999999.);

  //
  data2.At(0, 0) = DataType(0);
  data2.At(1, 0) = DataType(0);
  data2.At(2, 0) = DataType(1);

  fetch::ml::ops::SoftmaxCrossEntropyLoss<TypeParam> op;
  TypeParam                                          result({1, 1});
  op.Forward({std::make_shared<TypeParam>(data1), std::make_shared<TypeParam>(data2)}, result);

  EXPECT_EQ(result(0, 0), DataType(0));
}

TYPED_TEST(SoftmaxCrossEntropyTest, simple_forward_test)
{
  using SizeType = typename TypeParam::SizeType;
  using DataType = typename TypeParam::Type;

  SizeType n_classes     = 4;
  SizeType n_data_points = 4;

  TypeParam data1(std::vector<SizeType>{n_classes, n_data_points});

  TypeParam data2(std::vector<SizeType>{n_classes, n_data_points});
  data2.Fill(DataType(0));
  data2.At(1, 0) = DataType(1);
  data2.At(2, 1) = DataType(1);
  data2.At(3, 2) = DataType(1);
  data2.At(0, 3) = DataType(1);

  std::vector<double> vals{0.1,  0.8,  0.05, 0.05, 0.2, 0.5, 0.2, 0.1,
                           0.05, 0.05, 0.8,  0.1,  0.5, 0.1, 0.1, 0.3};
  SizeType            idx_count = 0;
  for (SizeType i = 0; i < n_data_points; ++i)
  {
    for (SizeType j = 0; j < n_classes; ++j)
    {
      data1.Set(j, i, DataType(vals[idx_count]));
      ++idx_count;
    }
  }

  fetch::ml::ops::SoftmaxCrossEntropyLoss<TypeParam> op;
  TypeParam                                          result({1, 1});
  op.Forward({std::make_shared<TypeParam>(data1), std::make_shared<TypeParam>(data2)}, result);

  ASSERT_FLOAT_EQ(static_cast<float>(result(0, 0)),
                  static_cast<float>((1.4480233671411693 + 0.8925382250479597 + 1.5925382250479596 +
                                      1.1503729081395468) /
                                     static_cast<double>(n_data_points)));
}

TYPED_TEST(SoftmaxCrossEntropyTest, trivial_one_dimensional_backward_test)
{
  using SizeType = typename TypeParam::SizeType;
  using DataType = typename TypeParam::Type;

  SizeType n_classes     = 3;
  SizeType n_data_points = 1;

  TypeParam data1(std::vector<SizeType>{n_classes, n_data_points});
  TypeParam data2(std::vector<SizeType>{n_classes, n_data_points});
  TypeParam gt(std::vector<SizeType>{n_classes, n_data_points});

  // set gt data
  std::vector<double> gt_data{0.10650698, -0.89349302, 0.78698604};

  for (SizeType i = 0; i < gt.size(); ++i)
  {
    gt.Set(i, SizeType{0}, DataType(gt_data[i]));
  }

  std::vector<double> unscaled_vals{-1.0, -1.0, 1.0};
  std::vector<double> targets{0.0, 1.0, 0.0};

  for (SizeType i = 0; i < n_data_points * n_classes; ++i)
  {
    data1.Set(i, SizeType{0}, DataType(unscaled_vals[i]));
    data2.Set(i, SizeType{0}, DataType(targets[i]));
  }

  TypeParam error_signal({1, 1});
  error_signal(0, 0) = DataType{1};

  fetch::ml::ops::SoftmaxCrossEntropyLoss<TypeParam> op;
<<<<<<< HEAD

  EXPECT_TRUE(
      op.Backward({data1, data2}, error_signal).at(0).AllClose(gt, DataType(1e-5), DataType(1e-5)));
=======
  EXPECT_TRUE(op.Backward({std::make_shared<TypeParam>(data1), std::make_shared<TypeParam>(data2)},
                          error_signal)
                  .at(0)
                  .AllClose(gt, DataType(1e-5), DataType(1e-5)));
>>>>>>> a90282da
}

TYPED_TEST(SoftmaxCrossEntropyTest, backward_test)
{
  using SizeType = typename TypeParam::SizeType;
  using DataType = typename TypeParam::Type;

  SizeType n_classes     = 4;
  SizeType n_data_points = 4;

  TypeParam data1(std::vector<SizeType>{n_classes, n_data_points});
  TypeParam data2(std::vector<SizeType>{n_classes, n_data_points});
  TypeParam gt(std::vector<SizeType>{n_classes, n_data_points});

  /// python script computing these values can be found at
  /// scripts/python_ml_lib/cross_entropy_test.py
  gt.Fill(static_cast<DataType>(0));
  std::vector<double> gt_vals{
      0.20340865850448608398, 0.30961471796035766602, 0.19348828494548797607,
      0.19348828494548797607, 0.23503439128398895264, 0.31726324558258056641,
      0.13503438234329223633, 0.21266791224479675293, 0.19348828494548797607,
      0.19348828494548797607, 0.40961471199989318848, 0.1034086570143699646,
      0.2165187150239944458,  0.21216882765293121338, 0.21216882765293121338,
      0.25914362072944641113};

  SizeType idx_count = 0;
  for (SizeType i = 0; i < n_classes; ++i)
  {
    for (SizeType j = 0; j < n_data_points; ++j)
    {
      gt.Set(j, i, DataType(gt_vals[idx_count]));
      ++idx_count;
    }
  }

  std::vector<double> vals{0.1,  0.8,  0.05, 0.05, 0.2, 0.5, 0.2, 0.1,
                           0.05, 0.05, 0.8,  0.1,  0.5, 0.1, 0.1, 0.3};
  std::vector<double> err{0.0, 0.1, 0.0, 0.0, 0.0, 0.0, 0.1, 0.0,
                          0.0, 0.0, 0.0, 0.1, 0.1, 0.0, 0.0, 0.0};
  idx_count = 0;
  for (SizeType i = 0; i < n_classes; ++i)
  {
    for (SizeType j = 0; j < n_data_points; ++j)
    {
      data1.Set(j, i, DataType(vals[idx_count]));
      data2.Set(j, i, DataType(err[idx_count]));
      ++idx_count;
    }
  }

  fetch::ml::ops::SoftmaxCrossEntropyLoss<TypeParam> op;

  TypeParam error_signal({1, 1});
  error_signal(0, 0) = DataType{1};

  EXPECT_TRUE(op.Backward({std::make_shared<TypeParam>(data1), std::make_shared<TypeParam>(data2)},
                          error_signal)
                  .at(0)
                  .AllClose(gt, DataType(1e-7), DataType(1e-7)));
}<|MERGE_RESOLUTION|>--- conflicted
+++ resolved
@@ -131,16 +131,11 @@
   error_signal(0, 0) = DataType{1};
 
   fetch::ml::ops::SoftmaxCrossEntropyLoss<TypeParam> op;
-<<<<<<< HEAD
 
-  EXPECT_TRUE(
-      op.Backward({data1, data2}, error_signal).at(0).AllClose(gt, DataType(1e-5), DataType(1e-5)));
-=======
   EXPECT_TRUE(op.Backward({std::make_shared<TypeParam>(data1), std::make_shared<TypeParam>(data2)},
                           error_signal)
                   .at(0)
                   .AllClose(gt, DataType(1e-5), DataType(1e-5)));
->>>>>>> a90282da
 }
 
 TYPED_TEST(SoftmaxCrossEntropyTest, backward_test)
