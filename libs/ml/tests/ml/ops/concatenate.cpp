--- conflicted
+++ resolved
@@ -94,11 +94,7 @@
   using DataType      = typename TypeParam::Type;
   using VecTensorType = typename fetch::ml::ops::Ops<TensorType>::VecTensorType;
   using SPType        = typename fetch::ml::ops::Concatenate<TensorType>::SPType;
-<<<<<<< HEAD
-  using OpType        = typename fetch::ml::ops::Concatenate<TensorType>;
-=======
   using OpType        = fetch::ml::ops::Concatenate<TensorType>;
->>>>>>> 892a5dc0
 
   TypeParam data1 = TypeParam::UniformRandom(64);
   TypeParam data2 = TypeParam::UniformRandom(64);
@@ -145,13 +141,8 @@
 TYPED_TEST(ConcatenateTest, saveparams_backward_test)
 {
   using TensorType = TypeParam;
-<<<<<<< HEAD
-  using OpType     = typename fetch::ml::ops::Concatenate<TensorType>;
-  using SPType     = typename OpType ::SPType;
-=======
   using OpType     = fetch::ml::ops::Concatenate<TensorType>;
   using SPType     = typename OpType::SPType;
->>>>>>> 892a5dc0
 
   TypeParam data1(std::vector<fetch::math::SizeType>({8, 8}));
   TypeParam data2(std::vector<fetch::math::SizeType>({8, 8}));
