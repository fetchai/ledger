--- conflicted
+++ resolved
@@ -71,11 +71,7 @@
   EXPECT_EQ(prediction, data);
   std::vector<TensorType> error_signal = w.Backward({}, error);
 
-<<<<<<< HEAD
-  TensorType grad = w.get_gradients_references();
-=======
   TensorType grad = w.GetGradientsReferences();
->>>>>>> 089a0814
   fetch::math::Multiply(grad, DataType{-1}, grad);
   w.ApplyGradient(grad);
 
@@ -198,11 +194,7 @@
   // make another prediction with the original op
   op.Backward({}, error);
 
-<<<<<<< HEAD
-  TensorType grad = op.get_gradients_references();
-=======
   TensorType grad = op.GetGradientsReferences();
->>>>>>> 089a0814
   fetch::math::Multiply(grad, DataType{-1}, grad);
   op.ApplyGradient(grad);
 
@@ -220,11 +212,7 @@
   // check that new predictions match the old
   new_op.Backward({}, error);
 
-<<<<<<< HEAD
-  TensorType new_grad = new_op.get_gradients_references();
-=======
   TensorType new_grad = new_op.GetGradientsReferences();
->>>>>>> 089a0814
   fetch::math::Multiply(new_grad, DataType{-1}, new_grad);
   new_op.ApplyGradient(new_grad);
 
