--- conflicted
+++ resolved
@@ -71,29 +71,29 @@
 
 TYPED_TEST(SwitchTest, forward_test_mask_broadcasted)
 {
-  using ArrayType = TypeParam;
+  using TensorType = TypeParam;
   using DataType  = typename TypeParam::Type;
 
-  ArrayType mask = ArrayType::FromString("1, 1, 0");
+  TensorType mask = TensorType::FromString("1, 1, 0");
   mask.Reshape({1, 3, 1});
 
-  ArrayType then_array = ArrayType::FromString("3, 6, 2, 1, 3, -2, 2, 1, -9");
+  TensorType then_array = TensorType::FromString("3, 6, 2, 1, 3, -2, 2, 1, -9");
   then_array.Reshape({3, 3, 1});
 
-  ArrayType else_array({3, 3, 1});
+  TensorType else_array({3, 3, 1});
   else_array.Fill(static_cast<DataType>(-100));
 
-  ArrayType gt = ArrayType::FromString("3, 6, 2, 1, 3, -2, -100, -100, -100");
+  TensorType gt = TensorType::FromString("3, 6, 2, 1, 3, -2, -100, -100, -100");
   gt.Reshape({3, 3, 1});
 
-  fetch::ml::ops::Switch<ArrayType> op;
+  fetch::ml::ops::Switch<TensorType> op;
 
-  TypeParam prediction(op.ComputeOutputShape({std::make_shared<const ArrayType>(mask),
-                                              std::make_shared<const ArrayType>(then_array),
-                                              std::make_shared<const ArrayType>(else_array)}));
+  TypeParam prediction(op.ComputeOutputShape({std::make_shared<const TensorType>(mask),
+                                              std::make_shared<const TensorType>(then_array),
+                                              std::make_shared<const TensorType>(else_array)}));
   op.Forward(
-      {std::make_shared<const ArrayType>(mask), std::make_shared<const ArrayType>(then_array),
-       std::make_shared<const ArrayType>(else_array)},
+      {std::make_shared<const TensorType>(mask), std::make_shared<const TensorType>(then_array),
+       std::make_shared<const TensorType>(else_array)},
       prediction);
 
   // test correct values
@@ -120,24 +120,17 @@
 
   TensorType gt_mask({3, 3, 1});
 
-<<<<<<< HEAD
   TensorType gt_then = TensorType::FromString("1, 0, 3, 0, 0, 0, 0, 8, 9");
-  gt_mask.Reshape({3, 3, 1});
+  gt_then.Reshape({3, 3, 1});
 
   TensorType gt_else = TensorType::FromString("0, 2, 0, 4, 5, 6, 7, 0, 0");
-  gt_mask.Reshape({3, 3, 1});
-=======
-  ArrayType gt_then = ArrayType::FromString("1, 0, 3, 0, 0, 0, 0, 8, 9");
-  gt_then.Reshape({3, 3, 1});
-
-  ArrayType gt_else = ArrayType::FromString("0, 2, 0, 4, 5, 6, 7, 0, 0");
   gt_else.Reshape({3, 3, 1});
 
-  fetch::ml::ops::Switch<ArrayType> op;
+  fetch::ml::ops::Switch<TensorType> op;
 
   std::vector<TypeParam> prediction = op.Backward(
-      {std::make_shared<const ArrayType>(mask), std::make_shared<const ArrayType>(target_input),
-       std::make_shared<const ArrayType>(mask_value)},
+      {std::make_shared<const TensorType>(mask), std::make_shared<const TensorType>(target_input),
+       std::make_shared<const TensorType>(mask_value)},
       error_signal);
 
   // test correct values
@@ -151,29 +144,28 @@
 
 TYPED_TEST(SwitchTest, back_test_broadcast_mask)
 {
-  using ArrayType = TypeParam;
-  using DataType  = typename TypeParam::Type;
+  using TensorType = TypeParam;
+  using DataType = typename TypeParam::Type;
 
-  ArrayType mask = ArrayType::FromString("1, 1, 0");
+  TensorType mask = TensorType::FromString("1, 1, 0");
   mask.Reshape({1, 3, 1});
 
-  ArrayType target_input = ArrayType::FromString("3, 6, 2, 1, 3, -2, 2, 1, -9");
+  TensorType target_input = TensorType::FromString("3, 6, 2, 1, 3, -2, 2, 1, -9");
   target_input.Reshape({3, 3, 1});
 
-  ArrayType mask_value({3, 3, 1});
+  TensorType mask_value({3, 3, 1});
   mask_value.Fill(static_cast<DataType>(-100));
 
-  ArrayType error_signal = ArrayType::FromString("1, 2, 3, 4, 5, 6, 7, 8, 9");
+  TensorType error_signal = TensorType::FromString("1, 2, 3, 4, 5, 6, 7, 8, 9");
   error_signal.Reshape({3, 3, 1});
 
-  ArrayType gt_mask({1, 3, 1});
+  TensorType gt_mask({1, 3, 1});
 
-  ArrayType gt_then = ArrayType::FromString("1, 2, 3, 4, 5, 6, 0, 0, 0");
+  TensorType gt_then = TensorType::FromString("1, 2, 3, 4, 5, 6, 0, 0, 0");
   gt_then.Reshape({3, 3, 1});
 
-  ArrayType gt_else = ArrayType::FromString("0, 0, 0, 0, 0, 0, 7, 8, 9");
+  TensorType gt_else = TensorType::FromString("0, 0, 0, 0, 0, 0, 7, 8, 9");
   gt_else.Reshape({3, 3, 1});
->>>>>>> 49fdef89
 
   fetch::ml::ops::Switch<TensorType> op;
 
