//------------------------------------------------------------------------------
//
//   Copyright 2018-2019 Fetch.AI Limited
//
//   Licensed under the Apache License, Version 2.0 (the "License");
//   you may not use this file except in compliance with the License.
//   You may obtain a copy of the License at
//
//       http://www.apache.org/licenses/LICENSE-2.0
//
//   Unless required by applicable law or agreed to in writing, software
//   distributed under the License is distributed on an "AS IS" BASIS,
//   WITHOUT WARRANTIES OR CONDITIONS OF ANY KIND, either express or implied.
//   See the License for the specific language governing permissions and
//   limitations under the License.
//
//------------------------------------------------------------------------------

#include "core/serializers/main_serializer_definition.hpp"
#include "gtest/gtest.h"
#include "math/base_types.hpp"
#include "math/tensor.hpp"
#include "ml/ops/add.hpp"
#include "ml/serializers/ml_types.hpp"
#include "vectorise/fixed_point/fixed_point.hpp"
#include <vector>

template <typename T>
class AddTest : public ::testing::Test
{
};

using MyTypes = ::testing::Types<fetch::math::Tensor<float>, fetch::math::Tensor<double>,
                                 fetch::math::Tensor<fetch::fixed_point::fp32_t>,
                                 fetch::math::Tensor<fetch::fixed_point::fp64_t>>;

TYPED_TEST_CASE(AddTest, MyTypes);

TYPED_TEST(AddTest, forward_test_NB_N1)
{
  using TensorType = TypeParam;
  using DataType   = typename TypeParam::Type;

  TensorType data_1 = TensorType::FromString(
      "1, -2, 3,-4, 5,-6, 7,-8;"
      "1,  2, 3, 4, 5, 6, 7, 8");

  TensorType data_2 = TensorType::FromString(
      "8;"
      "-8");

  TensorType gt = TensorType::FromString(
      "9,  6, 11,  4, 13,  2, 15, 0;"
      "-7, -6, -5, -4, -3,	-2,	-1,	0");

  fetch::ml::ops::Add<TensorType> op;

  TypeParam prediction(op.ComputeOutputShape(
      {std::make_shared<TensorType>(data_1), std::make_shared<TensorType>(data_2)}));
  op.Forward({std::make_shared<TensorType>(data_1), std::make_shared<TensorType>(data_2)},
             prediction);

  // test correct values
  ASSERT_TRUE(prediction.AllClose(gt, fetch::math::function_tolerance<DataType>(),
                                  fetch::math::function_tolerance<DataType>()));
}

TYPED_TEST(AddTest, forward_test_NB_NB)
{
  using TensorType = TypeParam;
  using DataType   = typename TypeParam::Type;

  TensorType data_1 = TensorType::FromString(
      "1, -2, 3,-4, 5,-6, 7,-8;"
      "1,  2, 3, 4, 5, 6, 7, 8");

  TensorType data_2 = TensorType::FromString(
      "-1, 2, -3,4, -5,6, -7,8;"
      "-1, -2, -3, -4, -5, -6, -7, -8");

  TensorType gt(data_1.shape());

  fetch::ml::ops::Add<TensorType> op;

  TypeParam prediction(op.ComputeOutputShape(
      {std::make_shared<TensorType>(data_1), std::make_shared<TensorType>(data_2)}));
  op.Forward({std::make_shared<TensorType>(data_1), std::make_shared<TensorType>(data_2)},
             prediction);

  // test correct values
  ASSERT_TRUE(prediction.AllClose(gt, fetch::math::function_tolerance<DataType>(),
                                  fetch::math::function_tolerance<DataType>()));
}

TYPED_TEST(AddTest, backward_test_NMB_N11)
{
  using DataType   = typename TypeParam::Type;
  using TensorType = TypeParam;

  TensorType data_1 = TensorType::FromString(
      "1, -1, 1, 1;"
      "0, 1, 6, 2");
  data_1.Reshape({2, 2, 2});

  TensorType data_2 = TensorType::FromString("1, -1");
  data_2.Reshape({2, 1, 1});

  TensorType gt = TensorType::FromString(
      "14;"
      "22");

  TensorType error = TensorType::FromString(
      "1, 2, 5, 6;"
      "3, 4, 7, 8");
  error.Reshape({2, 2, 2});

  fetch::ml::ops::Add<TensorType> op;
  std::vector<TensorType>         prediction = op.Backward(
      {std::make_shared<TensorType>(data_1), std::make_shared<TensorType>(data_2)}, error);

  // test correct values and shape
  ASSERT_TRUE(prediction[1].AllClose(gt, fetch::math::function_tolerance<DataType>(),
                                     fetch::math::function_tolerance<DataType>()));
  ASSERT_TRUE(prediction[1].shape() == data_2.shape());
}

TYPED_TEST(AddTest, backward_test_NMB_111)
{
  using DataType   = typename TypeParam::Type;
  using TensorType = TypeParam;

  TensorType data_1 = TensorType::FromString(
      "1, -1, 1, 1;"
      "0, 1, 6, 2");
  data_1.Reshape({2, 2, 2});

  TensorType data_2 = TensorType::FromString("1");
  data_2.Reshape({1, 1, 1});

  TensorType gt = TensorType::FromString("36");

  TensorType error = TensorType::FromString(
      "1, 2, 5, 6;"
      "3, 4, 7, 8");
  error.Reshape({2, 2, 2});

  fetch::ml::ops::Add<TensorType> op;
  std::vector<TensorType>         prediction = op.Backward(
      {std::make_shared<TensorType>(data_1), std::make_shared<TensorType>(data_2)}, error);

  // test correct values
  ASSERT_TRUE(prediction[1].AllClose(gt, fetch::math::function_tolerance<DataType>(),
                                     fetch::math::function_tolerance<DataType>()));
  ASSERT_TRUE(prediction[1].shape() == data_2.shape());
}

TYPED_TEST(AddTest, backward_test_NB_N1)
{
  using DataType   = typename TypeParam::Type;
  using TensorType = TypeParam;

  TensorType data_1 = TensorType::FromString(
      "1, -2, 3,-4, 5,-6, 7,-8;"
      "1,  2, 3, 4, 5, 6, 7, 8");

  TensorType data_2 = TensorType::FromString(
      "8;"
      "-8");

  TensorType gt_1 = TensorType::FromString(
      "1, -1, 2, -2, 3, -3, 4, 4;"
      "5, -5, 6, -6, 7, -7, 8, 8");

  TensorType gt_2 = TensorType::FromString(
      "8;"
      "16");

  TensorType error = TensorType::FromString(
      "1, -1, 2, -2, 3, -3, 4, 4;"
      "5, -5, 6, -6, 7, -7, 8, 8");

  fetch::ml::ops::Add<TensorType> op;
  std::vector<TensorType>         prediction = op.Backward(
      {std::make_shared<TensorType>(data_1), std::make_shared<TensorType>(data_2)}, error);

  // test correct values
  ASSERT_TRUE(prediction[1].shape() == data_2.shape());
  ASSERT_TRUE(prediction[0].AllClose(gt_1, fetch::math::function_tolerance<DataType>(),
                                     fetch::math::function_tolerance<DataType>()));
  ASSERT_TRUE(prediction[1].AllClose(gt_2, fetch::math::function_tolerance<DataType>(),
                                     fetch::math::function_tolerance<DataType>()));
}

TYPED_TEST(AddTest, forward_2D_broadcast_test)
{
  using TensorType = TypeParam;
  using DataType   = typename TypeParam::Type;

  TensorType data_1 = TensorType::FromString(
      "1, -2, 3,-4, 5,-6, 7,-8;"
      "1,  2, 3, 4, 5, 6, 7, 8");

  TensorType data_2 = TensorType({1, 1});
  data_2.At(0, 0)   = static_cast<DataType>(8);

  TensorType gt = TensorType::FromString(
      "9,  6, 11,  4, 13,  2, 15, 0;"
      "9, 10, 11, 12, 13,	14,	15,	16");

  fetch::ml::ops::Add<TensorType> op;

  TypeParam prediction(op.ComputeOutputShape(
      {std::make_shared<TensorType>(data_1), std::make_shared<TensorType>(data_2)}));
  op.Forward({std::make_shared<TensorType>(data_1), std::make_shared<TensorType>(data_2)},
             prediction);

  // test correct values
  ASSERT_TRUE(prediction.AllClose(gt, fetch::math::function_tolerance<DataType>(),
                                  fetch::math::function_tolerance<DataType>()));
}

TYPED_TEST(AddTest, backward_2D_broadcast_test)
{
  using DataType   = typename TypeParam::Type;
  using TensorType = TypeParam;

  TensorType data_1 = TensorType::FromString(
      "1, -2, 3,-4, 5,-6, 7,-8;"
      "1,  2, 3, 4, 5, 6, 7, 8");

  TensorType data_2 = TensorType({1, 1});
  data_2.At(0, 0)   = static_cast<DataType>(8);

  TensorType gt_1 = TensorType::FromString(
      "1, -1, 2, -2, 3, -3, 4, 4;"
      "5, -5, 6, -6, 7, -7, 8, 8");

  TensorType gt_2 = TensorType({1, 1});
  gt_2.At(0, 0)   = static_cast<DataType>(24);

  TensorType error = TensorType::FromString(
      "1, -1, 2, -2, 3, -3, 4, 4;"
      "5, -5, 6, -6, 7, -7, 8, 8");

  fetch::ml::ops::Add<TensorType> op;
  std::vector<TensorType>         prediction = op.Backward(
      {std::make_shared<TensorType>(data_1), std::make_shared<TensorType>(data_2)}, error);

  // test correct values
  ASSERT_TRUE(prediction[0].AllClose(gt_1, fetch::math::function_tolerance<DataType>(),
                                     fetch::math::function_tolerance<DataType>()));
  ASSERT_TRUE(prediction[1].AllClose(gt_2, fetch::math::function_tolerance<DataType>(),
                                     fetch::math::function_tolerance<DataType>()));
}

TYPED_TEST(AddTest, saveparams_test)
{
  using TensorType    = TypeParam;
  using DataType      = typename TypeParam::Type;
  using VecTensorType = typename fetch::ml::ops::Ops<TensorType>::VecTensorType;
  using SPType        = typename fetch::ml::ops::Add<TensorType>::SPType;
<<<<<<< HEAD
  using OpType        = typename fetch::ml::ops::Add<TensorType>;
=======
  using OpType        = fetch::ml::ops::Add<TensorType>;
>>>>>>> 892a5dc0

  TensorType data_1 = TensorType::FromString(
      "1, -2, 3,-4, 5,-6, 7,-8;"
      "1,  2, 3, 4, 5, 6, 7, 8");

  TensorType data_2 = TensorType::FromString(
      "8;"
      "-8");

  TensorType gt = TensorType::FromString(
      "9,  6, 11,  4, 13,  2, 15, 0;"
      "-7, -6, -5, -4, -3,	-2,	-1,	0");

  OpType op;

  TensorType    prediction(op.ComputeOutputShape(
      {std::make_shared<const TensorType>(data_1), std::make_shared<const TensorType>(data_2)}));
  VecTensorType vec_data(
      {std::make_shared<const TensorType>(data_1), std::make_shared<const TensorType>(data_2)});

  op.Forward(vec_data, prediction);

  // extract saveparams
  std::shared_ptr<fetch::ml::OpsSaveableParams> sp = op.GetOpSaveableParams();

  // downcast to correct type
  auto dsp = std::static_pointer_cast<SPType>(sp);

  // serialize
  fetch::serializers::MsgPackSerializer b;
  b << *dsp;

  // deserialize
  b.seek(0);
  auto dsp2 = std::make_shared<SPType>();
  b >> *dsp2;

  // rebuild node
  OpType new_op(*dsp2);

  // check that new predictions match the old
  TensorType new_prediction(op.ComputeOutputShape(
      {std::make_shared<const TensorType>(data_1), std::make_shared<const TensorType>(data_2)}));
  new_op.Forward(vec_data, new_prediction);

  // test correct values
  EXPECT_TRUE(
      new_prediction.AllClose(prediction, static_cast<DataType>(0), static_cast<DataType>(0)));
}

TYPED_TEST(AddTest, saveparams_backward_2D_broadcast_test)
{
  using DataType   = typename TypeParam::Type;
  using TensorType = TypeParam;
<<<<<<< HEAD
  using OpType     = typename fetch::ml::ops::Add<TensorType>;
  using SPType     = typename OpType ::SPType;
=======
  using OpType     = fetch::ml::ops::Add<TensorType>;
  using SPType     = typename OpType::SPType;
>>>>>>> 892a5dc0

  TensorType data_1 = TensorType::FromString(
      "1, -2, 3,-4, 5,-6, 7,-8;"
      "1,  2, 3, 4, 5, 6, 7, 8");

  TensorType data_2 = TensorType({1, 1});
  data_2.At(0, 0)   = static_cast<DataType>(8);

  TensorType error = TensorType::FromString(
      "1, -1, 2, -2, 3, -3, 4, 4;"
      "5, -5, 6, -6, 7, -7, 8, 8");

  fetch::ml::ops::Add<TensorType> op;
  std::vector<TensorType>         prediction = op.Backward(
      {std::make_shared<TensorType>(data_1), std::make_shared<TensorType>(data_2)}, error);

  // extract saveparams
  std::shared_ptr<fetch::ml::OpsSaveableParams> sp = op.GetOpSaveableParams();

  // downcast to correct type
  auto dsp = std::dynamic_pointer_cast<SPType>(sp);

  // serialize
  fetch::serializers::MsgPackSerializer b;
  b << *dsp;

  // make another prediction with the original op
  prediction = op.Backward(
      {std::make_shared<TensorType>(data_1), std::make_shared<TensorType>(data_2)}, error);
  // deserialize
  b.seek(0);
  auto dsp2 = std::make_shared<SPType>();
  b >> *dsp2;

  // rebuild node
  OpType new_op(*dsp2);

  // check that new predictions match the old
  std::vector<TensorType> new_prediction = new_op.Backward(
      {std::make_shared<TensorType>(data_1), std::make_shared<TensorType>(data_2)}, error);

  // test correct values
  EXPECT_TRUE(prediction.at(0).AllClose(
      new_prediction.at(0), fetch::math::function_tolerance<typename TypeParam::Type>(),
      fetch::math::function_tolerance<typename TypeParam::Type>()));
  // test correct values
  EXPECT_TRUE(prediction.at(1).AllClose(
      new_prediction.at(1), fetch::math::function_tolerance<typename TypeParam::Type>(),
      fetch::math::function_tolerance<typename TypeParam::Type>()));
}<|MERGE_RESOLUTION|>--- conflicted
+++ resolved
@@ -259,11 +259,7 @@
   using DataType      = typename TypeParam::Type;
   using VecTensorType = typename fetch::ml::ops::Ops<TensorType>::VecTensorType;
   using SPType        = typename fetch::ml::ops::Add<TensorType>::SPType;
-<<<<<<< HEAD
-  using OpType        = typename fetch::ml::ops::Add<TensorType>;
-=======
   using OpType        = fetch::ml::ops::Add<TensorType>;
->>>>>>> 892a5dc0
 
   TensorType data_1 = TensorType::FromString(
       "1, -2, 3,-4, 5,-6, 7,-8;"
@@ -318,13 +314,8 @@
 {
   using DataType   = typename TypeParam::Type;
   using TensorType = TypeParam;
-<<<<<<< HEAD
-  using OpType     = typename fetch::ml::ops::Add<TensorType>;
-  using SPType     = typename OpType ::SPType;
-=======
   using OpType     = fetch::ml::ops::Add<TensorType>;
   using SPType     = typename OpType::SPType;
->>>>>>> 892a5dc0
 
   TensorType data_1 = TensorType::FromString(
       "1, -2, 3,-4, 5,-6, 7,-8;"
