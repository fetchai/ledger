//------------------------------------------------------------------------------
//
//   Copyright 2018-2019 Fetch.AI Limited
//
//   Licensed under the Apache License, Version 2.0 (the "License");
//   you may not use this file except in compliance with the License.
//   You may obtain a copy of the License at
//
//       http://www.apache.org/licenses/LICENSE-2.0
//
//   Unless required by applicable law or agreed to in writing, software
//   distributed under the License is distributed on an "AS IS" BASIS,
//   WITHOUT WARRANTIES OR CONDITIONS OF ANY KIND, either express or implied.
//   See the License for the specific language governing permissions and
//   limitations under the License.
//
//------------------------------------------------------------------------------

#include "ml/ops/embeddings.hpp"
#include "core/fixed_point/fixed_point.hpp"
#include "math/tensor.hpp"
#include <gtest/gtest.h>

template <typename T>
class EmbeddingsTest : public ::testing::Test
{
};

using MyTypes = ::testing::Types<fetch::math::Tensor<int>, fetch::math::Tensor<float>,
                                 fetch::math::Tensor<double>,
                                 fetch::math::Tensor<fetch::fixed_point::FixedPoint<16, 16>>,
                                 fetch::math::Tensor<fetch::fixed_point::FixedPoint<32, 32>>>;
TYPED_TEST_CASE(EmbeddingsTest, MyTypes);

TYPED_TEST(EmbeddingsTest, forward_shape)
{
  fetch::ml::ops::Embeddings<TypeParam> e(100, 60);
  TypeParam                             input(std::vector<uint64_t>({10}));
  for (unsigned int i(0); i < 10; ++i)
  {
<<<<<<< HEAD
    input->At(i) = typename TypeParam::Type(1);
=======
    input.At(i) = typename TypeParam::Type(i);
>>>>>>> 08471837
  }
  TypeParam output = e.Forward({input});

  ASSERT_EQ(output.shape(), std::vector<typename TypeParam::SizeType>({10, 60}));
}

TYPED_TEST(EmbeddingsTest, forward)
{
  fetch::ml::ops::Embeddings<TypeParam> e(10, 6);

  TypeParam weights(std::vector<uint64_t>({10, 6}));

  for (unsigned int i(0); i < 10; ++i)
  {
    for (unsigned int j(0); j < 6; ++j)
    {
      weights.Set({i, j}, typename TypeParam::Type(i * 10 + j));
    }
  }

  e.SetData(weights);
<<<<<<< HEAD
  std::shared_ptr<TypeParam> input = std::make_shared<TypeParam>(std::vector<uint64_t>({10}));
  input->Fill(typename TypeParam::Type(0));
  input->At(3)                      = typename TypeParam::Type(1);
  input->At(5)                      = typename TypeParam::Type(1);
  std::shared_ptr<TypeParam> output = e.Forward({input});
=======
  TypeParam input(std::vector<uint64_t>({2}));
  input.At(0)      = typename TypeParam::Type(3);
  input.At(1)      = typename TypeParam::Type(5);
  TypeParam output = e.Forward({input});
>>>>>>> 08471837

  ASSERT_EQ(output.shape(), std::vector<typename TypeParam::SizeType>({2, 6}));

  std::vector<int> gt{30, 31, 32, 33, 34, 35, 50, 51, 52, 53, 54, 55};
  for (unsigned int i(0); i < 12; ++i)
  {
    EXPECT_EQ(output.At(i), typename TypeParam::Type(gt[i]));
  }
}

TYPED_TEST(EmbeddingsTest, backward)
{
  fetch::ml::ops::Embeddings<TypeParam> e(10, 6);
  TypeParam                             weights(std::vector<uint64_t>({10, 6}));
  for (unsigned int i(0); i < 10; ++i)
  {
    for (unsigned int j(0); j < 6; ++j)
    {
      weights.Set({i, j}, typename TypeParam::Type(i * 10 + j));
    }
  }
  e.SetData(weights);
<<<<<<< HEAD
  std::shared_ptr<TypeParam> input = std::make_shared<TypeParam>(std::vector<uint64_t>({10}));
  input->Fill(typename TypeParam::Type(0));
  input->At(3)                      = typename TypeParam::Type(1);
  input->At(5)                      = typename TypeParam::Type(1);
  std::shared_ptr<TypeParam> output = e.Forward({input});

  std::shared_ptr<TypeParam> errorSignal =
      std::make_shared<TypeParam>(std::vector<uint64_t>({2, 6}));

  for (unsigned int j(0); j < 6; ++j)
  {
    errorSignal->Set({0, j}, typename TypeParam::Type(j));
  }
  for (unsigned int j(0); j < 6; ++j)
  {
    errorSignal->Set({1, j}, typename TypeParam::Type(j + 6));
=======
  TypeParam input(std::vector<uint64_t>({2}));
  input.At(0)      = typename TypeParam::Type(3);
  input.At(1)      = typename TypeParam::Type(5);
  TypeParam output = e.Forward({input});

  TypeParam errorSignal(std::vector<uint64_t>({2, 6}));
  for (unsigned int j(0); j < 12; ++j)
  {
    errorSignal.Set(j, typename TypeParam::Type(j));
>>>>>>> 08471837
  }
  e.Backward({input}, errorSignal);
  e.Step(typename TypeParam::Type(1));

  output = e.Forward({input});
  std::vector<int> gt{30, 30, 30, 30, 30, 30, 44, 44, 44, 44, 44, 44};

  for (unsigned int j(0); j < 12; ++j)
  {
<<<<<<< HEAD
    EXPECT_EQ(output->At(j), typename TypeParam::Type(gt[j]));
=======
    EXPECT_EQ(output.At(i), typename TypeParam::Type(gt[i]));
>>>>>>> 08471837
  }
}<|MERGE_RESOLUTION|>--- conflicted
+++ resolved
@@ -38,11 +38,7 @@
   TypeParam                             input(std::vector<uint64_t>({10}));
   for (unsigned int i(0); i < 10; ++i)
   {
-<<<<<<< HEAD
-    input->At(i) = typename TypeParam::Type(1);
-=======
     input.At(i) = typename TypeParam::Type(i);
->>>>>>> 08471837
   }
   TypeParam output = e.Forward({input});
 
@@ -64,18 +60,10 @@
   }
 
   e.SetData(weights);
-<<<<<<< HEAD
-  std::shared_ptr<TypeParam> input = std::make_shared<TypeParam>(std::vector<uint64_t>({10}));
-  input->Fill(typename TypeParam::Type(0));
-  input->At(3)                      = typename TypeParam::Type(1);
-  input->At(5)                      = typename TypeParam::Type(1);
-  std::shared_ptr<TypeParam> output = e.Forward({input});
-=======
   TypeParam input(std::vector<uint64_t>({2}));
   input.At(0)      = typename TypeParam::Type(3);
   input.At(1)      = typename TypeParam::Type(5);
   TypeParam output = e.Forward({input});
->>>>>>> 08471837
 
   ASSERT_EQ(output.shape(), std::vector<typename TypeParam::SizeType>({2, 6}));
 
@@ -98,24 +86,7 @@
     }
   }
   e.SetData(weights);
-<<<<<<< HEAD
-  std::shared_ptr<TypeParam> input = std::make_shared<TypeParam>(std::vector<uint64_t>({10}));
-  input->Fill(typename TypeParam::Type(0));
-  input->At(3)                      = typename TypeParam::Type(1);
-  input->At(5)                      = typename TypeParam::Type(1);
-  std::shared_ptr<TypeParam> output = e.Forward({input});
 
-  std::shared_ptr<TypeParam> errorSignal =
-      std::make_shared<TypeParam>(std::vector<uint64_t>({2, 6}));
-
-  for (unsigned int j(0); j < 6; ++j)
-  {
-    errorSignal->Set({0, j}, typename TypeParam::Type(j));
-  }
-  for (unsigned int j(0); j < 6; ++j)
-  {
-    errorSignal->Set({1, j}, typename TypeParam::Type(j + 6));
-=======
   TypeParam input(std::vector<uint64_t>({2}));
   input.At(0)      = typename TypeParam::Type(3);
   input.At(1)      = typename TypeParam::Type(5);
@@ -125,7 +96,6 @@
   for (unsigned int j(0); j < 12; ++j)
   {
     errorSignal.Set(j, typename TypeParam::Type(j));
->>>>>>> 08471837
   }
   e.Backward({input}, errorSignal);
   e.Step(typename TypeParam::Type(1));
@@ -135,10 +105,6 @@
 
   for (unsigned int j(0); j < 12; ++j)
   {
-<<<<<<< HEAD
-    EXPECT_EQ(output->At(j), typename TypeParam::Type(gt[j]));
-=======
-    EXPECT_EQ(output.At(i), typename TypeParam::Type(gt[i]));
->>>>>>> 08471837
+    EXPECT_EQ(output.At(j), typename TypeParam::Type(gt[j]));
   }
 }