--- conflicted
+++ resolved
@@ -69,11 +69,7 @@
     }
   }
 
-<<<<<<< HEAD
-  e.fetch::ml::ops::template Weights<TypeParam>::SetData(weights);
-=======
   e.SetData(weights);
->>>>>>> 892a5dc0
 
   TypeParam input(std::vector<uint64_t>({2, 1}));
   input.At(0, 0) = typename TypeParam::Type(3);
@@ -91,15 +87,6 @@
     for (unsigned int j{0}; j < 6; ++j)
     {
       EXPECT_EQ(output.At(j, i, 0), typename TypeParam::Type(gt[(i * 6) + j]));
-<<<<<<< HEAD
-      if (output.At(j, i, 0) != (typename TypeParam::Type(gt[(i * 6) + j])))
-      {
-        std::cerr << "ERROR: " << output.At(j, i, 0) << " "
-                  << typename TypeParam::Type(gt[(i * 6) + j]) << std::endl;
-        std::exit(-1);
-      }
-=======
->>>>>>> 892a5dc0
     }
   }
 }
@@ -119,15 +106,9 @@
       weights(j, i) = static_cast<DataType>(i * 10 + j);
     }
   }
-<<<<<<< HEAD
-
-  e.fetch::ml::ops::template Weights<TypeParam>::SetData(weights);
-
-=======
 
   e.SetData(weights);
 
->>>>>>> 892a5dc0
   TensorType input(std::vector<uint64_t>({2, 1}));
   input.At(0, 0) = DataType{3};
   input.At(1, 0) = DataType{5};
@@ -146,28 +127,16 @@
 
   e.Backward({std::make_shared<TypeParam>(input)}, error_signal);
 
-<<<<<<< HEAD
-  TensorType grad = e.get_gradients();
-=======
   TensorType grad = e.GetGradientsReferences();
->>>>>>> 892a5dc0
   fetch::math::Multiply(grad, DataType{-1}, grad);
   e.ApplyGradient(grad);
 
   // Get a copy of the gradients and check that they were zeroed out after Step
-<<<<<<< HEAD
-  TensorType grads_copy = e.get_gradients();
+  TensorType grads_copy = e.GetGradientsReferences();
 
   EXPECT_TRUE(TensorType::Zeroes({6, 1}).AllClose(grads_copy.View(SizeType(input(0, 0))).Copy()));
   EXPECT_TRUE(TensorType::Zeroes({6, 1}).AllClose(grads_copy.View(SizeType(input(1, 0))).Copy()));
 
-=======
-  TensorType grads_copy = e.GetGradientsReferences();
-
-  EXPECT_TRUE(TensorType::Zeroes({6, 1}).AllClose(grads_copy.View(SizeType(input(0, 0))).Copy()));
-  EXPECT_TRUE(TensorType::Zeroes({6, 1}).AllClose(grads_copy.View(SizeType(input(1, 0))).Copy()));
-
->>>>>>> 892a5dc0
   output = TensorType(e.ComputeOutputShape({std::make_shared<TypeParam>(input)}));
   e.Forward({std::make_shared<TypeParam>(input)}, output);
 
@@ -187,11 +156,7 @@
   using TensorType = TypeParam;
   using DataType   = typename TypeParam::Type;
   using SPType     = typename fetch::ml::ops::Embeddings<TensorType>::SPType;
-<<<<<<< HEAD
-  using OpType     = typename fetch::ml::ops::Embeddings<TensorType>;
-=======
   using OpType     = fetch::ml::ops::Embeddings<TensorType>;
->>>>>>> 892a5dc0
 
   TypeParam weights(std::vector<uint64_t>({6, 10}));
 
@@ -208,15 +173,9 @@
 
   OpType op(6, 10);
 
-<<<<<<< HEAD
-  op.fetch::ml::ops::template Weights<TypeParam>::SetData(weights);
-
-  TensorType prediction(op.ComputeOutputShape({std::make_shared<TensorType const>(weights)}));
-=======
   op.SetData(weights);
 
   TensorType prediction(op.ComputeOutputShape({std::make_shared<TensorType const>(input)}));
->>>>>>> 892a5dc0
 
   op.Forward({std::make_shared<TensorType const>(input)}, prediction);
 
@@ -239,11 +198,7 @@
   OpType new_op(*dsp2);
 
   // check that new predictions match the old
-<<<<<<< HEAD
-  TensorType new_prediction(op.ComputeOutputShape({std::make_shared<TensorType const>(weights)}));
-=======
   TensorType new_prediction(op.ComputeOutputShape({std::make_shared<TensorType const>(input)}));
->>>>>>> 892a5dc0
   new_op.Forward({std::make_shared<TensorType const>(input)}, new_prediction);
 
   // test correct values
@@ -255,13 +210,8 @@
 {
   using TensorType = TypeParam;
   using DataType   = typename TypeParam::Type;
-<<<<<<< HEAD
-  using OpType     = typename fetch::ml::ops::Embeddings<TensorType>;
-  using SPType     = typename OpType ::SPType;
-=======
   using OpType     = fetch::ml::ops::Embeddings<TensorType>;
   using SPType     = typename OpType::SPType;
->>>>>>> 892a5dc0
 
   fetch::ml::ops::Embeddings<TypeParam> op(6, 10);
   TypeParam                             weights(std::vector<uint64_t>({6, 10}));
@@ -273,11 +223,7 @@
     }
   }
 
-<<<<<<< HEAD
-  op.fetch::ml::ops::template Weights<TypeParam>::SetData(weights);
-=======
   op.SetData(weights);
->>>>>>> 892a5dc0
 
   TensorType input(std::vector<uint64_t>({2, 1}));
   input.At(0, 0) = DataType{3};
