//------------------------------------------------------------------------------
//
//   Copyright 2018-2019 Fetch.AI Limited
//
//   Licensed under the Apache License, Version 2.0 (the "License");
//   you may not use this file except in compliance with the License.
//   You may obtain a copy of the License at
//
//       http://www.apache.org/licenses/LICENSE-2.0
//
//   Unless required by applicable law or agreed to in writing, software
//   distributed under the License is distributed on an "AS IS" BASIS,
//   WITHOUT WARRANTIES OR CONDITIONS OF ANY KIND, either express or implied.
//   See the License for the specific language governing permissions and
//   limitations under the License.
//
//------------------------------------------------------------------------------

#include "ml/ops/embeddings.hpp"
#include "core/fixed_point/fixed_point.hpp"
#include "math/tensor.hpp"
#include <gtest/gtest.h>

template <typename T>
class EmbeddingsTest : public ::testing::Test
{
};

using MyTypes = ::testing::Types<fetch::math::Tensor<int>, fetch::math::Tensor<float>,
                                 fetch::math::Tensor<double>,
                                 fetch::math::Tensor<fetch::fixed_point::FixedPoint<16, 16>>,
                                 fetch::math::Tensor<fetch::fixed_point::FixedPoint<32, 32>>>;
TYPED_TEST_CASE(EmbeddingsTest, MyTypes);

TYPED_TEST(EmbeddingsTest, forward_shape)
{
  using SizeType = typename TypeParam::SizeType;
  fetch::ml::ops::Embeddings<TypeParam> e(SizeType(100), SizeType(60));
  TypeParam                             input(std::vector<uint64_t>({10}));
  for (unsigned int i(0); i < 10; ++i)
  {
    input.At(i) = typename TypeParam::Type(i);
  }
  TypeParam output = e.fetch::ml::template Ops<TypeParam>::Forward(
      std::vector<std::reference_wrapper<TypeParam const>>({input}));

  ASSERT_EQ(output.shape(), std::vector<typename TypeParam::SizeType>({10, 60}));
}

TYPED_TEST(EmbeddingsTest, forward)
{
  fetch::ml::ops::Embeddings<TypeParam> e(10, 6);

  TypeParam weights(std::vector<uint64_t>({10, 6}));

  for (unsigned int i(0); i < 10; ++i)
  {
    for (unsigned int j(0); j < 6; ++j)
    {
      weights.Set({i, j}, typename TypeParam::Type(i * 10 + j));
    }
  }

  e.SetData(weights);
  TypeParam input(std::vector<uint64_t>({2}));
<<<<<<< HEAD
  input.At(0) = typename TypeParam::Type(3);
  input.At(1) = typename TypeParam::Type(5);
  std::cout << "FW!" << std::endl;
  TypeParam output = e.Forward({input});
=======
  input.At(0)      = typename TypeParam::Type(3);
  input.At(1)      = typename TypeParam::Type(5);
  TypeParam output = e.fetch::ml::template Ops<TypeParam>::Forward(
      std::vector<std::reference_wrapper<TypeParam const>>({input}));
>>>>>>> 93b89019

  ASSERT_EQ(output.shape(), std::vector<typename TypeParam::SizeType>({2, 6}));

  std::vector<int> gt{30, 31, 32, 33, 34, 35, 50, 51, 52, 53, 54, 55};
  std::cout << " ---- " << std::endl;
  for (unsigned int i{0}; i < 2; ++i)
  {
    for (unsigned int j{0}; j < 6; ++j)
    {
      EXPECT_EQ(output.At(i, j), typename TypeParam::Type(gt[(i * 6) + j]));
      if (output.At(i, j) != (typename TypeParam::Type(gt[(i * 6) + j])))
      {
        std::cerr << "ERROR: " << output.At(i, j) << " "
                  << typename TypeParam::Type(gt[(i * 6) + j]) << std::endl;
        exit(-1);
      }
    }
  }
}

TYPED_TEST(EmbeddingsTest, backward)
{
  fetch::ml::ops::Embeddings<TypeParam> e(10, 6);
  TypeParam                             weights(std::vector<uint64_t>({10, 6}));
  for (unsigned int i(0); i < 10; ++i)
  {
    for (unsigned int j(0); j < 6; ++j)
    {
      weights.Set({i, j}, typename TypeParam::Type(i * 10 + j));
    }
  }
  e.SetData(weights);

  TypeParam input(std::vector<uint64_t>({2}));
  input.At(0)      = typename TypeParam::Type(3);
  input.At(1)      = typename TypeParam::Type(5);
  TypeParam output = e.fetch::ml::template Ops<TypeParam>::Forward(
      std::vector<std::reference_wrapper<TypeParam const>>({input}));

  TypeParam errorSignal(std::vector<uint64_t>({2, 6}));
  for (unsigned int j(0); j < 2; ++j)
  {
    for (unsigned int k{0}; k < 6; ++k)
    {
      errorSignal.Set({j, k}, typename TypeParam::Type((j * 6) + k));
    }
  }
  e.Backward({input}, errorSignal);
  e.Step(typename TypeParam::Type(1));

  output = e.fetch::ml::template Ops<TypeParam>::Forward(
      std::vector<std::reference_wrapper<TypeParam const>>({input}));
  std::vector<int> gt{30, 30, 30, 30, 30, 30, 44, 44, 44, 44, 44, 44};

  for (unsigned int j(0); j < 2; ++j)
  {
    for (unsigned int k{0}; k < 6; ++k)
    {
      EXPECT_EQ(output.At(j, k), typename TypeParam::Type(gt[(j * 6) + k]));
    }
  }
}<|MERGE_RESOLUTION|>--- conflicted
+++ resolved
@@ -63,17 +63,10 @@
 
   e.SetData(weights);
   TypeParam input(std::vector<uint64_t>({2}));
-<<<<<<< HEAD
-  input.At(0) = typename TypeParam::Type(3);
-  input.At(1) = typename TypeParam::Type(5);
-  std::cout << "FW!" << std::endl;
-  TypeParam output = e.Forward({input});
-=======
   input.At(0)      = typename TypeParam::Type(3);
   input.At(1)      = typename TypeParam::Type(5);
   TypeParam output = e.fetch::ml::template Ops<TypeParam>::Forward(
       std::vector<std::reference_wrapper<TypeParam const>>({input}));
->>>>>>> 93b89019
 
   ASSERT_EQ(output.shape(), std::vector<typename TypeParam::SizeType>({2, 6}));
 
