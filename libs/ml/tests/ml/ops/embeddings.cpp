--- conflicted
+++ resolved
@@ -133,20 +133,12 @@
 
   e.Backward({std::make_shared<TypeParam>(input)}, error_signal);
 
-<<<<<<< HEAD
-  TensorType grad = e.get_gradients_references();
-=======
   TensorType grad = e.GetGradientsReferences();
->>>>>>> 089a0814
   fetch::math::Multiply(grad, DataType{-1}, grad);
   e.ApplyGradient(grad);
 
   // Get a copy of the gradients and check that they were zeroed out after Step
-<<<<<<< HEAD
-  TensorType grads_copy = e.get_gradients_references();
-=======
   TensorType grads_copy = e.GetGradientsReferences();
->>>>>>> 089a0814
 
   EXPECT_TRUE(TensorType::Zeroes({6, 1}).AllClose(grads_copy.View(SizeType(input(0, 0))).Copy()));
   EXPECT_TRUE(TensorType::Zeroes({6, 1}).AllClose(grads_copy.View(SizeType(input(1, 0))).Copy()));
