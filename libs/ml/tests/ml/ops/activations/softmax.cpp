--- conflicted
+++ resolved
@@ -17,23 +17,16 @@
 //------------------------------------------------------------------------------
 
 #include "core/serializers/main_serializer_definition.hpp"
-<<<<<<< HEAD
-#include "gtest/gtest.h"
-=======
->>>>>>> 892a5dc0
 #include "math/base_types.hpp"
 #include "math/tensor.hpp"
 #include "ml/ops/activation.hpp"
 #include "ml/serializers/ml_types.hpp"
 #include "vectorise/fixed_point/fixed_point.hpp"
 
-<<<<<<< HEAD
-=======
 #include "gtest/gtest.h"
 
 #include <memory>
 
->>>>>>> 892a5dc0
 template <typename T>
 class SoftmaxTest : public ::testing::Test
 {
@@ -410,11 +403,7 @@
   using TensorType = TypeParam;
   using SizeType   = typename TypeParam::SizeType;
   using OpType     = typename fetch::ml::ops::Softmax<TensorType>;
-<<<<<<< HEAD
-  using SPType     = typename OpType ::SPType;
-=======
   using SPType     = typename OpType::SPType;
->>>>>>> 892a5dc0
 
   TensorType          data({2, 2, 2});
   TensorType          error({2, 2, 2});
