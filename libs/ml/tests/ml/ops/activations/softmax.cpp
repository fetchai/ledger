//------------------------------------------------------------------------------
//
//   Copyright 2018-2019 Fetch.AI Limited
//
//   Licensed under the Apache License, Version 2.0 (the "License");
//   you may not use this file except in compliance with the License.
//   You may obtain a copy of the License at
//
//       http://www.apache.org/licenses/LICENSE-2.0
//
//   Unless required by applicable law or agreed to in writing, software
//   distributed under the License is distributed on an "AS IS" BASIS,
//   WITHOUT WARRANTIES OR CONDITIONS OF ANY KIND, either express or implied.
//   See the License for the specific language governing permissions and
//   limitations under the License.
//
//------------------------------------------------------------------------------

#include "math/tensor.hpp"
#include "ml/ops/activation.hpp"
#include "vectorise/fixed_point/fixed_point.hpp"

#include "gtest/gtest.h"

template <typename T>
class SoftmaxTest : public ::testing::Test
{
};

using MyTypes = ::testing::Types<fetch::math::Tensor<float>, fetch::math::Tensor<double>,
                                 fetch::math::Tensor<fetch::fixed_point::FixedPoint<32, 32>>>;

TYPED_TEST_CASE(SoftmaxTest, MyTypes);

TYPED_TEST(SoftmaxTest, forward_test)
{
  using DataType  = typename TypeParam::Type;
  using ArrayType = TypeParam;

  ArrayType data = ArrayType::FromString(R"(1, -2, 3, -4, 5, -6, 7, -8)");
  ArrayType gt   = ArrayType::FromString(
      R"(2.1437e-03, 1.0673e-04, 1.5840e-02, 1.4444e-05, 1.1704e-01, 1.9548e-06, 8.6485e-01, 2.6456e-07)");

<<<<<<< HEAD
  fetch::ml::ops::Softmax<ArrayType> op(1);
  ArrayType                          prediction(op.ComputeOutputShape({data}));
  op.Forward({data}, prediction);
=======
  fetch::ml::ops::Softmax<ArrayType> op(0);
  ArrayType prediction(op.ComputeOutputShape({std::make_shared<const ArrayType>(data)}));
  op.Forward({std::make_shared<const ArrayType>(data)}, prediction);
>>>>>>> a90282da

  // test correct values
  ASSERT_TRUE(prediction.AllClose(gt, DataType{1e-5f}, DataType{1e-5f}));
}

TYPED_TEST(SoftmaxTest, forward_2d_tensor_axis_1_test)
{
  using DataType  = typename TypeParam::Type;
  using ArrayType = TypeParam;
  using SizeType  = typename TypeParam::SizeType;

  ArrayType           data({3, 3});
  ArrayType           gt({3, 3});
  std::vector<double> data_input({1, -2, 3, -4, 5, -6, 7, -8, 9});
  std::vector<double> gt_input({1.1850e-01, 5.8998e-03, 8.7560e-01, 1.2339e-04, 9.9986e-01,
                                1.6699e-05, 1.1920e-01, 3.6464e-08, 8.8080e-01});
  for (SizeType i{0}; i < 3; ++i)
  {
    for (SizeType j{0}; j < 3; ++j)
    {
      data.Set(i, j, static_cast<DataType>(data_input[j + 3 * i]));
      gt.Set(i, j, static_cast<DataType>(gt_input[j + 3 * i]));
    }
  }

<<<<<<< HEAD
  fetch::ml::ops::Softmax<ArrayType> op{1};
  ArrayType                          prediction(op.ComputeOutputShape({data}));
  op.Forward({data}, prediction);
=======
  fetch::ml::ops::Softmax<ArrayType> op{0};
  ArrayType prediction(op.ComputeOutputShape({std::make_shared<const ArrayType>(data)}));
  op.Forward({std::make_shared<const ArrayType>(data)}, prediction);
>>>>>>> a90282da

  // test correct values
  ASSERT_TRUE(prediction.AllClose(gt, static_cast<DataType>(1e-4), static_cast<DataType>(1e-4)));
}

TYPED_TEST(SoftmaxTest, backward_test)
{
  using DataType  = typename TypeParam::Type;
  using ArrayType = TypeParam;

  ArrayType data  = ArrayType::FromString(R"(1, -2, 3, -4, 5, -6, 7, -8)");
  ArrayType error = ArrayType::FromString(R"(0, 0, 0, 0, 1, 0, 0, 0)");
  ArrayType gt    = ArrayType::FromString(
      R"(-2.5091e-04, -1.2492e-05, -1.8540e-03, -1.6906e-06, 1.0335e-01, -2.2880e-07, -1.0123e-01, -3.0965e-08)");

<<<<<<< HEAD
  fetch::ml::ops::Softmax<ArrayType> op(1);
  std::vector<ArrayType>             prediction = op.Backward({data}, error);
=======
  fetch::ml::ops::Softmax<ArrayType> op(0);
  std::vector<ArrayType> prediction = op.Backward({std::make_shared<const ArrayType>(data)}, error);
>>>>>>> a90282da

  // test correct values
  ASSERT_TRUE(prediction[0].AllClose(gt, DataType{1e-5f}, DataType{1e-5f}));
}

TYPED_TEST(SoftmaxTest, backward_2d_tensor_axis_1_test)
{
  using DataType  = typename TypeParam::Type;
  using ArrayType = TypeParam;
  using SizeType  = typename TypeParam::SizeType;

  ArrayType           data({3, 3});
  ArrayType           error({3, 3});
  ArrayType           gt({3, 3});
  std::vector<double> data_input({1, -2, 3, -4, 5, -6, 7, -8, 9});
  std::vector<double> errorInput({0, 0, 0, 0, 1, 0, 0, 0, 0});
  std::vector<double> gt_input({0, 0, 0, -1.2338e-04, 1.4005e-04, -1.6697e-05, 0, 0, 0});
  for (SizeType i{0}; i < 3; ++i)
  {
    for (SizeType j{0}; j < 3; ++j)
    {
      data.Set(i, j, static_cast<DataType>(data_input[j + 3 * i]));
      error.Set(i, j, static_cast<DataType>(errorInput[j + 3 * i]));
      gt.Set(i, j, static_cast<DataType>(gt_input[j + 3 * i]));
    }
  }

<<<<<<< HEAD
  fetch::ml::ops::Softmax<ArrayType> op{1};
  std::vector<ArrayType>             prediction = op.Backward({data}, error);
=======
  fetch::ml::ops::Softmax<ArrayType> op{0};
  std::vector<ArrayType> prediction = op.Backward({std::make_shared<const ArrayType>(data)}, error);
>>>>>>> a90282da

  // test correct values
  ASSERT_TRUE(prediction[0].AllClose(gt, DataType{1e-5f}, DataType{1e-5f}));
}

TYPED_TEST(SoftmaxTest, forward_3d_tensor_axis_1_test)
{
  using DataType  = typename TypeParam::Type;
  using ArrayType = TypeParam;
  using SizeType  = typename TypeParam::SizeType;

  ArrayType           data({2, 2, 2});
  ArrayType           error({2, 2, 2});
  ArrayType           gt({2, 2, 2});
  std::vector<double> data_input({1, -2, 3, -4, 5, -6, 7, -8});
  std::vector<double> gt_input(
      {0.119203, 0.880797, 0.880797, 0.119203, 0.119203, 0.880797, 0.880797, 0.119203});

  SizeType cnt  = 0;
  auto     it_d = data.begin();
  auto     it_g = gt.begin();

  while (it_d.is_valid())
  {
    *it_d = static_cast<DataType>(data_input.at(cnt));
    *it_g = static_cast<DataType>(gt_input.at(cnt));

    cnt++;
    ++it_d;
    ++it_g;
  }

  fetch::ml::ops::Softmax<ArrayType> op{1};
  ArrayType                          prediction(op.ComputeOutputShape({data}));
  op.Forward({data}, prediction);

  // test correct values
  ASSERT_TRUE(prediction.AllClose(gt, DataType{1e-5f}, DataType{1e-5f}));
}

TYPED_TEST(SoftmaxTest, backward_3d_tensor_axis_1_test)
{
  using DataType  = typename TypeParam::Type;
  using ArrayType = TypeParam;
  using SizeType  = typename TypeParam::SizeType;

  ArrayType           data({2, 2, 2});
  ArrayType           error({2, 2, 2});
  ArrayType           gt({2, 2, 2});
  std::vector<double> data_input({1, -2, 3, -4, 5, -6, 7, -8});
  std::vector<double> errorInput({0, 0, 0, 0, 1, 0, 0, 0});
  std::vector<double> gt_input({0, 0, 0, 0, 0.104994, 0, -0.104994, 0});

  SizeType cnt  = 0;
  auto     it_d = data.begin();
  auto     it_e = error.begin();
  auto     it_g = gt.begin();

  while (it_d.is_valid())
  {
    *it_d = static_cast<DataType>(data_input.at(cnt));
    *it_e = static_cast<DataType>(errorInput.at(cnt));
    *it_g = static_cast<DataType>(gt_input.at(cnt));

    cnt++;
    ++it_d;
    ++it_e;
    ++it_g;
  }

  fetch::ml::ops::Softmax<ArrayType> op{1};
  std::vector<ArrayType>             prediction = op.Backward({data}, error);

  // test correct values
  ASSERT_TRUE(prediction[0].AllClose(gt, DataType{1e-5f}, DataType{1e-5f}));
}

TYPED_TEST(SoftmaxTest, forward_3d_tensor_axis_0_test)
{
    using DataType  = typename TypeParam::Type;
    using ArrayType = TypeParam;
    using SizeType  = typename TypeParam::SizeType;

    ArrayType           data({2, 2, 2});
    ArrayType           error({2, 2, 2});
    ArrayType           gt({2, 2, 2});
    std::vector<double> data_input({1, -2, 3, -4, 5, -6, 7, -8});
    std::vector<double> gt_input(
            {0.952574, 0.0474259, 0.999089, 0.000911051, 0.999983, 1.67014e-05, 1, 3.05902e-07});

    SizeType cnt  = 0;
    auto     it_d = data.begin();
    auto     it_g = gt.begin();

    while (it_d.is_valid())
    {
        *it_d = static_cast<DataType>(data_input.at(cnt));
        *it_g = static_cast<DataType>(gt_input.at(cnt));

        cnt++;
        ++it_d;
        ++it_g;
    }

    fetch::ml::ops::Softmax<ArrayType> op{0};
    ArrayType                          prediction(op.ComputeOutputShape({data}));
    op.Forward({data}, prediction);

    // test correct values
    ASSERT_TRUE(prediction.AllClose(gt, DataType{1e-5f}, DataType{1e-5f}));
}

TYPED_TEST(SoftmaxTest, backward_3d_tensor_axis_0_test)
{
    using DataType  = typename TypeParam::Type;
    using ArrayType = TypeParam;
    using SizeType  = typename TypeParam::SizeType;

    ArrayType           data({2, 2, 2});
    ArrayType           error({2, 2, 2});
    ArrayType           gt({2, 2, 2});
    std::vector<double> data_input({1, -2, 3, -4, 5, -6, 7, -8});
    std::vector<double> errorInput({0, 0, 0, 0, 1, 0, 0, 0});
    std::vector<double> gt_input({0, 0, 0, 0, 1.67011e-05, -1.67011e-05, 0, 0});

    SizeType cnt  = 0;
    auto     it_d = data.begin();
    auto     it_e = error.begin();
    auto     it_g = gt.begin();

    while (it_d.is_valid())
    {
        *it_d = static_cast<DataType>(data_input.at(cnt));
        *it_e = static_cast<DataType>(errorInput.at(cnt));
        *it_g = static_cast<DataType>(gt_input.at(cnt));

        cnt++;
        ++it_d;
        ++it_e;
        ++it_g;
    }

    fetch::ml::ops::Softmax<ArrayType> op{0};
    std::vector<ArrayType>             prediction = op.Backward({data}, error);

    // test correct values
    ASSERT_TRUE(prediction[0].AllClose(gt, DataType{1e-5f}, DataType{1e-5f}));
}<|MERGE_RESOLUTION|>--- conflicted
+++ resolved
@@ -41,15 +41,9 @@
   ArrayType gt   = ArrayType::FromString(
       R"(2.1437e-03, 1.0673e-04, 1.5840e-02, 1.4444e-05, 1.1704e-01, 1.9548e-06, 8.6485e-01, 2.6456e-07)");
 
-<<<<<<< HEAD
   fetch::ml::ops::Softmax<ArrayType> op(1);
-  ArrayType                          prediction(op.ComputeOutputShape({data}));
-  op.Forward({data}, prediction);
-=======
-  fetch::ml::ops::Softmax<ArrayType> op(0);
-  ArrayType prediction(op.ComputeOutputShape({std::make_shared<const ArrayType>(data)}));
-  op.Forward({std::make_shared<const ArrayType>(data)}, prediction);
->>>>>>> a90282da
+  ArrayType prediction(op.ComputeOutputShape({std::make_shared<const ArrayType>(data)}));
+  op.Forward({std::make_shared<const ArrayType>(data)}, prediction);
 
   // test correct values
   ASSERT_TRUE(prediction.AllClose(gt, DataType{1e-5f}, DataType{1e-5f}));
@@ -75,15 +69,9 @@
     }
   }
 
-<<<<<<< HEAD
-  fetch::ml::ops::Softmax<ArrayType> op{1};
-  ArrayType                          prediction(op.ComputeOutputShape({data}));
-  op.Forward({data}, prediction);
-=======
-  fetch::ml::ops::Softmax<ArrayType> op{0};
-  ArrayType prediction(op.ComputeOutputShape({std::make_shared<const ArrayType>(data)}));
-  op.Forward({std::make_shared<const ArrayType>(data)}, prediction);
->>>>>>> a90282da
+  fetch::ml::ops::Softmax<ArrayType> op{1};
+  ArrayType prediction(op.ComputeOutputShape({std::make_shared<const ArrayType>(data)}));
+  op.Forward({std::make_shared<const ArrayType>(data)}, prediction);
 
   // test correct values
   ASSERT_TRUE(prediction.AllClose(gt, static_cast<DataType>(1e-4), static_cast<DataType>(1e-4)));
@@ -99,13 +87,8 @@
   ArrayType gt    = ArrayType::FromString(
       R"(-2.5091e-04, -1.2492e-05, -1.8540e-03, -1.6906e-06, 1.0335e-01, -2.2880e-07, -1.0123e-01, -3.0965e-08)");
 
-<<<<<<< HEAD
   fetch::ml::ops::Softmax<ArrayType> op(1);
-  std::vector<ArrayType>             prediction = op.Backward({data}, error);
-=======
-  fetch::ml::ops::Softmax<ArrayType> op(0);
-  std::vector<ArrayType> prediction = op.Backward({std::make_shared<const ArrayType>(data)}, error);
->>>>>>> a90282da
+  std::vector<ArrayType> prediction = op.Backward({std::make_shared<const ArrayType>(data)}, error);
 
   // test correct values
   ASSERT_TRUE(prediction[0].AllClose(gt, DataType{1e-5f}, DataType{1e-5f}));
@@ -133,13 +116,8 @@
     }
   }
 
-<<<<<<< HEAD
-  fetch::ml::ops::Softmax<ArrayType> op{1};
-  std::vector<ArrayType>             prediction = op.Backward({data}, error);
-=======
-  fetch::ml::ops::Softmax<ArrayType> op{0};
-  std::vector<ArrayType> prediction = op.Backward({std::make_shared<const ArrayType>(data)}, error);
->>>>>>> a90282da
+  fetch::ml::ops::Softmax<ArrayType> op{1};
+  std::vector<ArrayType> prediction = op.Backward({std::make_shared<const ArrayType>(data)}, error);
 
   // test correct values
   ASSERT_TRUE(prediction[0].AllClose(gt, DataType{1e-5f}, DataType{1e-5f}));
@@ -173,11 +151,11 @@
   }
 
   fetch::ml::ops::Softmax<ArrayType> op{1};
-  ArrayType                          prediction(op.ComputeOutputShape({data}));
-  op.Forward({data}, prediction);
-
-  // test correct values
-  ASSERT_TRUE(prediction.AllClose(gt, DataType{1e-5f}, DataType{1e-5f}));
+  ArrayType prediction(op.ComputeOutputShape({std::make_shared<const ArrayType>(data)}));
+  op.Forward({std::make_shared<const ArrayType>(data)}, prediction);
+
+  // test correct values
+  ASSERT_TRUE(prediction.AllClose(gt, static_cast<DataType>(1e-4), static_cast<DataType>(1e-4)));
 }
 
 TYPED_TEST(SoftmaxTest, backward_3d_tensor_axis_1_test)
@@ -211,7 +189,7 @@
   }
 
   fetch::ml::ops::Softmax<ArrayType> op{1};
-  std::vector<ArrayType>             prediction = op.Backward({data}, error);
+  std::vector<ArrayType> prediction = op.Backward({std::make_shared<const ArrayType>(data)}, error);
 
   // test correct values
   ASSERT_TRUE(prediction[0].AllClose(gt, DataType{1e-5f}, DataType{1e-5f}));
@@ -219,72 +197,72 @@
 
 TYPED_TEST(SoftmaxTest, forward_3d_tensor_axis_0_test)
 {
-    using DataType  = typename TypeParam::Type;
-    using ArrayType = TypeParam;
-    using SizeType  = typename TypeParam::SizeType;
-
-    ArrayType           data({2, 2, 2});
-    ArrayType           error({2, 2, 2});
-    ArrayType           gt({2, 2, 2});
-    std::vector<double> data_input({1, -2, 3, -4, 5, -6, 7, -8});
-    std::vector<double> gt_input(
-            {0.952574, 0.0474259, 0.999089, 0.000911051, 0.999983, 1.67014e-05, 1, 3.05902e-07});
-
-    SizeType cnt  = 0;
-    auto     it_d = data.begin();
-    auto     it_g = gt.begin();
-
-    while (it_d.is_valid())
-    {
-        *it_d = static_cast<DataType>(data_input.at(cnt));
-        *it_g = static_cast<DataType>(gt_input.at(cnt));
-
-        cnt++;
-        ++it_d;
-        ++it_g;
-    }
-
-    fetch::ml::ops::Softmax<ArrayType> op{0};
-    ArrayType                          prediction(op.ComputeOutputShape({data}));
-    op.Forward({data}, prediction);
-
-    // test correct values
-    ASSERT_TRUE(prediction.AllClose(gt, DataType{1e-5f}, DataType{1e-5f}));
+  using DataType  = typename TypeParam::Type;
+  using ArrayType = TypeParam;
+  using SizeType  = typename TypeParam::SizeType;
+
+  ArrayType           data({2, 2, 2});
+  ArrayType           error({2, 2, 2});
+  ArrayType           gt({2, 2, 2});
+  std::vector<double> data_input({1, -2, 3, -4, 5, -6, 7, -8});
+  std::vector<double> gt_input(
+      {0.952574, 0.0474259, 0.999089, 0.000911051, 0.999983, 1.67014e-05, 1, 3.05902e-07});
+
+  SizeType cnt  = 0;
+  auto     it_d = data.begin();
+  auto     it_g = gt.begin();
+
+  while (it_d.is_valid())
+  {
+    *it_d = static_cast<DataType>(data_input.at(cnt));
+    *it_g = static_cast<DataType>(gt_input.at(cnt));
+
+    cnt++;
+    ++it_d;
+    ++it_g;
+  }
+
+  fetch::ml::ops::Softmax<ArrayType> op{0};
+  ArrayType prediction(op.ComputeOutputShape({std::make_shared<const ArrayType>(data)}));
+  op.Forward({std::make_shared<const ArrayType>(data)}, prediction);
+
+  // test correct values
+  ASSERT_TRUE(prediction.AllClose(gt, static_cast<DataType>(1e-4), static_cast<DataType>(1e-4)));
 }
 
 TYPED_TEST(SoftmaxTest, backward_3d_tensor_axis_0_test)
 {
-    using DataType  = typename TypeParam::Type;
-    using ArrayType = TypeParam;
-    using SizeType  = typename TypeParam::SizeType;
-
-    ArrayType           data({2, 2, 2});
-    ArrayType           error({2, 2, 2});
-    ArrayType           gt({2, 2, 2});
-    std::vector<double> data_input({1, -2, 3, -4, 5, -6, 7, -8});
-    std::vector<double> errorInput({0, 0, 0, 0, 1, 0, 0, 0});
-    std::vector<double> gt_input({0, 0, 0, 0, 1.67011e-05, -1.67011e-05, 0, 0});
-
-    SizeType cnt  = 0;
-    auto     it_d = data.begin();
-    auto     it_e = error.begin();
-    auto     it_g = gt.begin();
-
-    while (it_d.is_valid())
-    {
-        *it_d = static_cast<DataType>(data_input.at(cnt));
-        *it_e = static_cast<DataType>(errorInput.at(cnt));
-        *it_g = static_cast<DataType>(gt_input.at(cnt));
-
-        cnt++;
-        ++it_d;
-        ++it_e;
-        ++it_g;
-    }
-
-    fetch::ml::ops::Softmax<ArrayType> op{0};
-    std::vector<ArrayType>             prediction = op.Backward({data}, error);
-
-    // test correct values
-    ASSERT_TRUE(prediction[0].AllClose(gt, DataType{1e-5f}, DataType{1e-5f}));
+  using DataType  = typename TypeParam::Type;
+  using ArrayType = TypeParam;
+  using SizeType  = typename TypeParam::SizeType;
+
+  ArrayType           data({2, 2, 2});
+  ArrayType           error({2, 2, 2});
+  ArrayType           gt({2, 2, 2});
+  std::vector<double> data_input({1, -2, 3, -4, 5, -6, 7, -8});
+  std::vector<double> errorInput({0, 0, 0, 0, 1, 0, 0, 0});
+  std::vector<double> gt_input({0, 0, 0, 0, 1.67011e-05, -1.67011e-05, 0, 0});
+
+  SizeType cnt  = 0;
+  auto     it_d = data.begin();
+  auto     it_e = error.begin();
+  auto     it_g = gt.begin();
+
+  while (it_d.is_valid())
+  {
+    *it_d = static_cast<DataType>(data_input.at(cnt));
+    *it_e = static_cast<DataType>(errorInput.at(cnt));
+    *it_g = static_cast<DataType>(gt_input.at(cnt));
+
+    cnt++;
+    ++it_d;
+    ++it_e;
+    ++it_g;
+  }
+
+  fetch::ml::ops::Softmax<ArrayType> op{0};
+  std::vector<ArrayType> prediction = op.Backward({std::make_shared<const ArrayType>(data)}, error);
+
+  // test correct values
+  ASSERT_TRUE(prediction[0].AllClose(gt, DataType{1e-5f}, DataType{1e-5f}));
 }