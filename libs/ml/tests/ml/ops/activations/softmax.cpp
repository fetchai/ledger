--- conflicted
+++ resolved
@@ -39,12 +39,8 @@
 
   ArrayType data = ArrayType::FromString("1; -2; 3; -4; 5; -6; 7; -8");
   ArrayType gt   = ArrayType::FromString(
-<<<<<<< HEAD
-      "2.1437e-03; 1.0673e-04; 1.5840e-02; 1.4444e-05; 1.1704e-01; 1.9548e-06; 8.6485e-01; 2.6456e-07");
-=======
       "2.1437e-03; 1.0673e-04; 1.5840e-02; 1.4444e-05; 1.1704e-01; 1.9548e-06; 8.6485e-01; "
       "2.6456e-07");
->>>>>>> d0d66cb6
 
   fetch::ml::ops::Softmax<ArrayType> op(1);
   ArrayType                          prediction(op.ComputeOutputShape({data}));
