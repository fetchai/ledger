//------------------------------------------------------------------------------
//
//   Copyright 2018-2019 Fetch.AI Limited
//
//   Licensed under the Apache License, Version 2.0 (the "License");
//   you may not use this file except in compliance with the License.
//   You may obtain a copy of the License at
//
//       http://www.apache.org/licenses/LICENSE-2.0
//
//   Unless required by applicable law or agreed to in writing, software
//   distributed under the License is distributed on an "AS IS" BASIS,
//   WITHOUT WARRANTIES OR CONDITIONS OF ANY KIND, either express or implied.
//   See the License for the specific language governing permissions and
//   limitations under the License.
//
//------------------------------------------------------------------------------

#include "math/base_types.hpp"
#include "math/tensor.hpp"
#include "ml/ops/activations/dropout.hpp"
#include "ml/serializers/ml_types.hpp"

#include "vectorise/fixed_point/fixed_point.hpp"
//#include "core/serializers/main_serializer.hpp"
#include "core/serializers/main_serializer_definition.hpp"
#include "gtest/gtest.h"

#include <memory>

template <typename T>
class DropoutTest : public ::testing::Test
{
};

using MyTypes = ::testing::Types<fetch::math::Tensor<float>, fetch::math::Tensor<double>,
                                 fetch::math::Tensor<fetch::fixed_point::FixedPoint<32, 32>>>;

TYPED_TEST_CASE(DropoutTest, MyTypes);

TYPED_TEST(DropoutTest, forward_test)
{
  using DataType      = typename TypeParam::Type;
  using TensorType    = TypeParam;
  using VecTensorType = typename fetch::ml::ops::Ops<TensorType>::VecTensorType;

  TensorType data = TensorType::FromString(R"(1, -2, 3, -4, 5, -6, 7, -8)");
  TensorType gt   = TensorType::FromString(R"(0, -2, 0,  0, 5, -6, 7, -8)");
  DataType   prob{0.5};

  fetch::math::Multiply(gt, DataType{1} / prob, gt);

  fetch::ml::ops::Dropout<TensorType> op(prob, 12345);

  TensorType    prediction(op.ComputeOutputShape({std::make_shared<const TensorType>(data)}));
  VecTensorType vec_data({std::make_shared<const TensorType>(data)});

  op.Forward(vec_data, prediction);

  // test correct values
  EXPECT_TRUE(prediction.AllClose(gt, DataType{1e-5f}, DataType{1e-5f}));

  // Test after generating new random alpha value
  gt = TensorType::FromString(R"(1, -2, 3, 0, 5, 0, 7, 0)");
  fetch::math::Multiply(gt, DataType{1} / prob, gt);

  op.Forward(VecTensorType({std::make_shared<const TensorType>(data)}), prediction);

  // test correct values
  EXPECT_TRUE(prediction.AllClose(gt, DataType{1e-5f}, DataType{1e-5f}));

  // Test with is_training set to false
  op.SetTraining(false);

  gt = TensorType::FromString(R"(1, -2, 3, -4, 5, -6, 7, -8)");

  op.Forward(VecTensorType({std::make_shared<const TensorType>(data)}), prediction);

  // test correct values
  EXPECT_TRUE(prediction.AllClose(gt, DataType{1e-5f}, DataType{1e-5f}));
}

TYPED_TEST(DropoutTest, forward_3d_tensor_test)
{
  using DataType   = typename TypeParam::Type;
  using TensorType = TypeParam;
  using SizeType   = typename TypeParam::SizeType;

  TensorType          data({2, 2, 2});
  TensorType          gt({2, 2, 2});
  std::vector<double> data_input({1, -2, 3, -4, 5, -6, 7, -8});
  std::vector<double> gt_input({0, -2, 0, 0, 5, -6, 7, -8});
  DataType            prob{0.5};

  for (SizeType i{0}; i < 2; ++i)
  {
    for (SizeType j{0}; j < 2; ++j)
    {
      for (SizeType k{0}; k < 2; ++k)
      {
        data.Set(i, j, k, static_cast<DataType>(data_input[i + 2 * (j + 2 * k)]));
        gt.Set(i, j, k, static_cast<DataType>(gt_input[i + 2 * (j + 2 * k)]));
      }
    }
  }
  fetch::math::Multiply(gt, DataType{1} / prob, gt);

  fetch::ml::ops::Dropout<TensorType> op(prob, 12345);
  TypeParam prediction(op.ComputeOutputShape({std::make_shared<const TensorType>(data)}));
  op.Forward({std::make_shared<const TensorType>(data)}, prediction);

  // test correct values
  EXPECT_TRUE(prediction.AllClose(gt, DataType{1e-5f}, DataType{1e-5f}));
}

TYPED_TEST(DropoutTest, backward_test)
{
  using DataType   = typename TypeParam::Type;
  using TensorType = TypeParam;

  TensorType data  = TensorType::FromString(R"(1, -2, 3, -4, 5, -6, 7, -8)");
  TensorType error = TensorType::FromString(R"(0, 0, 0, 0, 1, 1, 0, 0)");
  TensorType gt    = TensorType::FromString(R"(0, 0, 0, 0, 1, 1, 0, 0)");
  DataType   prob{0.5};
  fetch::math::Multiply(gt, DataType{1} / prob, gt);

  fetch::ml::ops::Dropout<TensorType> op(prob, 12345);

  // It's necessary to do Forward pass first
  TensorType output(op.ComputeOutputShape({std::make_shared<const TensorType>(data)}));
  op.Forward({std::make_shared<const TensorType>(data)}, output);

  std::vector<TensorType> prediction =
      op.Backward({std::make_shared<const TensorType>(data)}, error);

  // test correct values
  EXPECT_TRUE(prediction[0].AllClose(gt, DataType{1e-5f}, DataType{1e-5f}));

  // Test after generating new random alpha value
  // Forward pass will update random value
  op.Forward({std::make_shared<const TensorType>(data)}, output);

  gt = TensorType::FromString(R"(0, 0, 0, 0, 1, 0, 0, 0)");
  fetch::math::Multiply(gt, DataType{1} / prob, gt);
  prediction = op.Backward({std::make_shared<const TensorType>(data)}, error);

  // test correct values
  EXPECT_TRUE(prediction[0].AllClose(gt, DataType{1e-5f}, DataType{1e-5f}));
}

TYPED_TEST(DropoutTest, backward_3d_tensor_test)
{
  using DataType      = typename TypeParam::Type;
  using TensorType    = TypeParam;
  using SizeType      = typename TypeParam::SizeType;
  using VecTensorType = typename fetch::ml::ops::Ops<TensorType>::VecTensorType;
  DataType prob{0.5};

  TensorType          data({2, 2, 2});
  TensorType          error({2, 2, 2});
  TensorType          gt({2, 2, 2});
  std::vector<double> data_input({1, -2, 3, -4, 5, -6, 7, -8});
  std::vector<double> error_input({0, 0, 0, 0, 1, 1, 0, 0});
  std::vector<double> gt_input({0, 0, 0, 0, 1, 1, 0, 0});

  for (SizeType i{0}; i < 2; ++i)
  {
    for (SizeType j{0}; j < 2; ++j)
    {
      for (SizeType k{0}; k < 2; ++k)
      {
        data.Set(i, j, k, static_cast<DataType>(data_input[i + 2 * (j + 2 * k)]));
        error.Set(i, j, k, static_cast<DataType>(error_input[i + 2 * (j + 2 * k)]));
        gt.Set(i, j, k, static_cast<DataType>(gt_input[i + 2 * (j + 2 * k)]));
      }
    }
  }
  fetch::math::Multiply(gt, DataType{1} / prob, gt);

  fetch::ml::ops::Dropout<TensorType> op(prob, 12345);

  // It's necessary to do Forward pass first
  TensorType output(op.ComputeOutputShape({std::make_shared<const TensorType>(data)}));
  op.Forward(VecTensorType({std::make_shared<const TensorType>(data)}), output);

  std::vector<TensorType> prediction =
      op.Backward({std::make_shared<const TensorType>(data)}, error);

  // test correct values
  EXPECT_TRUE(prediction[0].AllClose(gt, DataType{1e-5f}, DataType{1e-5f}));
}

TYPED_TEST(DropoutTest, saveparams_test)
{
  using TensorType    = TypeParam;
  using DataType      = typename TypeParam::Type;
  using VecTensorType = typename fetch::ml::ops::Ops<TensorType>::VecTensorType;
  using SPType        = typename fetch::ml::ops::Dropout<TensorType>::SPType;
<<<<<<< HEAD
  using OpType        = typename fetch::ml::ops::Dropout<TensorType>;

  TensorType                     data = TensorType::FromString("1, -2, 3, -4, 5, -6, 7, -8");
  TensorType                     gt   = TensorType::FromString("0, -2, 0,  0, 5, -6, 7, -8");
  DataType                       prob{0.5};
  typename TensorType ::SizeType random_seed = 12345;
=======
  using OpType        = fetch::ml::ops::Dropout<TensorType>;

  TensorType                    data = TensorType::FromString("1, -2, 3, -4, 5, -6, 7, -8");
  TensorType                    gt   = TensorType::FromString("0, -2, 0,  0, 5, -6, 7, -8");
  DataType                      prob{0.5};
  typename TensorType::SizeType random_seed = 12345;
>>>>>>> 892a5dc0

  fetch::math::Multiply(gt, DataType{1} / prob, gt);

  OpType op(prob, random_seed);

  TensorType    prediction(op.ComputeOutputShape({std::make_shared<const TensorType>(data)}));
  VecTensorType vec_data({std::make_shared<const TensorType>(data)});

  op.Forward(vec_data, prediction);

  // extract saveparams
  std::shared_ptr<fetch::ml::OpsSaveableParams> sp = op.GetOpSaveableParams();

  // downcast to correct type
  auto dsp = std::static_pointer_cast<SPType>(sp);

  // serialize
  fetch::serializers::MsgPackSerializer b;
  b << *dsp;

  // make another prediction with the original graph
  op.Forward(vec_data, prediction);

  // deserialize
  b.seek(0);
  auto dsp2 = std::make_shared<SPType>();
  b >> *dsp2;

  // rebuild node
  OpType new_op(*dsp2);

  // check that new predictions match the old
  TensorType new_prediction(op.ComputeOutputShape({std::make_shared<const TensorType>(data)}));
  new_op.Forward(vec_data, new_prediction);

  // test correct values
  EXPECT_TRUE(
      new_prediction.AllClose(prediction, static_cast<DataType>(0), static_cast<DataType>(0)));
}

TYPED_TEST(DropoutTest, saveparams_backward_3d_tensor_test)
{
  using DataType      = typename TypeParam::Type;
  using TensorType    = TypeParam;
  using SizeType      = typename TypeParam::SizeType;
  using VecTensorType = typename fetch::ml::ops::Ops<TensorType>::VecTensorType;
<<<<<<< HEAD
  using OpType        = typename fetch::ml::ops::Dropout<TensorType>;
  using SPType        = typename OpType ::SPType;
=======
  using OpType        = fetch::ml::ops::Dropout<TensorType>;
  using SPType        = typename OpType::SPType;
>>>>>>> 892a5dc0
  DataType prob{0.5};

  TensorType          data({2, 2, 2});
  TensorType          error({2, 2, 2});
  TensorType          gt({2, 2, 2});
  std::vector<double> data_input({1, -2, 3, -4, 5, -6, 7, -8});
  std::vector<double> error_input({0, 0, 0, 0, 1, 1, 0, 0});
  std::vector<double> gt_input({0, 0, 0, 0, 1, 1, 0, 0});

  for (SizeType i{0}; i < 2; ++i)
  {
    for (SizeType j{0}; j < 2; ++j)
    {
      for (SizeType k{0}; k < 2; ++k)
      {
        data.Set(i, j, k, static_cast<DataType>(data_input[i + 2 * (j + 2 * k)]));
        error.Set(i, j, k, static_cast<DataType>(error_input[i + 2 * (j + 2 * k)]));
        gt.Set(i, j, k, static_cast<DataType>(gt_input[i + 2 * (j + 2 * k)]));
      }
    }
  }
  fetch::math::Multiply(gt, DataType{1} / prob, gt);

  fetch::ml::ops::Dropout<TensorType> op(prob, 12345);

  // It's necessary to do Forward pass first
  TensorType output(op.ComputeOutputShape({std::make_shared<const TensorType>(data)}));
  op.Forward(VecTensorType({std::make_shared<const TensorType>(data)}), output);

  // run op once to make sure caches etc. have been filled. Otherwise the test might be trivial!
  std::vector<TensorType> prediction =
      op.Backward({std::make_shared<const TensorType>(data)}, error);

  // extract saveparams
  std::shared_ptr<fetch::ml::OpsSaveableParams> sp = op.GetOpSaveableParams();

  // downcast to correct type
  auto dsp = std::dynamic_pointer_cast<SPType>(sp);

  // serialize
  fetch::serializers::MsgPackSerializer b;
  b << *dsp;

  // make another prediction with the original op
  prediction = op.Backward({std::make_shared<const TensorType>(data)}, error);

  // deserialize
  b.seek(0);
  auto dsp2 = std::make_shared<SPType>();
  b >> *dsp2;

  // rebuild node
  OpType new_op(*dsp2);

  // check that new predictions match the old
  std::vector<TensorType> new_prediction =
      new_op.Backward({std::make_shared<const TensorType>(data)}, error);

  // test correct values
  EXPECT_TRUE(prediction.at(0).AllClose(
      new_prediction.at(0), fetch::math::function_tolerance<typename TypeParam::Type>(),
      fetch::math::function_tolerance<typename TypeParam::Type>()));
}<|MERGE_RESOLUTION|>--- conflicted
+++ resolved
@@ -196,21 +196,12 @@
   using DataType      = typename TypeParam::Type;
   using VecTensorType = typename fetch::ml::ops::Ops<TensorType>::VecTensorType;
   using SPType        = typename fetch::ml::ops::Dropout<TensorType>::SPType;
-<<<<<<< HEAD
-  using OpType        = typename fetch::ml::ops::Dropout<TensorType>;
-
-  TensorType                     data = TensorType::FromString("1, -2, 3, -4, 5, -6, 7, -8");
-  TensorType                     gt   = TensorType::FromString("0, -2, 0,  0, 5, -6, 7, -8");
-  DataType                       prob{0.5};
-  typename TensorType ::SizeType random_seed = 12345;
-=======
   using OpType        = fetch::ml::ops::Dropout<TensorType>;
 
   TensorType                    data = TensorType::FromString("1, -2, 3, -4, 5, -6, 7, -8");
   TensorType                    gt   = TensorType::FromString("0, -2, 0,  0, 5, -6, 7, -8");
   DataType                      prob{0.5};
   typename TensorType::SizeType random_seed = 12345;
->>>>>>> 892a5dc0
 
   fetch::math::Multiply(gt, DataType{1} / prob, gt);
 
@@ -257,13 +248,8 @@
   using TensorType    = TypeParam;
   using SizeType      = typename TypeParam::SizeType;
   using VecTensorType = typename fetch::ml::ops::Ops<TensorType>::VecTensorType;
-<<<<<<< HEAD
-  using OpType        = typename fetch::ml::ops::Dropout<TensorType>;
-  using SPType        = typename OpType ::SPType;
-=======
   using OpType        = fetch::ml::ops::Dropout<TensorType>;
   using SPType        = typename OpType::SPType;
->>>>>>> 892a5dc0
   DataType prob{0.5};
 
   TensorType          data({2, 2, 2});
