//------------------------------------------------------------------------------
//
//   Copyright 2018-2019 Fetch.AI Limited
//
//   Licensed under the Apache License, Version 2.0 (the "License");
//   you may not use this file except in compliance with the License.
//   You may obtain a copy of the License at
//
//       http://www.apache.org/licenses/LICENSE-2.0
//
//   Unless required by applicable law or agreed to in writing, software
//   distributed under the License is distributed on an "AS IS" BASIS,
//   WITHOUT WARRANTIES OR CONDITIONS OF ANY KIND, either express or implied.
//   See the License for the specific language governing permissions and
//   limitations under the License.
//
//------------------------------------------------------------------------------

#include "core/fixed_point/fixed_point.hpp"
#include "math/tensor.hpp"
#include "ml/ops/activation.hpp"
#include <gtest/gtest.h>

template <typename T>
class ReluTest : public ::testing::Test
{
};

using MyTypes = ::testing::Types<fetch::math::Tensor<int>, fetch::math::Tensor<float>,
                                 fetch::math::Tensor<double>,
                                 fetch::math::Tensor<fetch::fixed_point::FixedPoint<16, 16>>,
                                 fetch::math::Tensor<fetch::fixed_point::FixedPoint<32, 32>>>;
TYPED_TEST_CASE(ReluTest, MyTypes);

TYPED_TEST(ReluTest, forward_all_positive_test)
{
  TypeParam     data(8);
  TypeParam     gt(8);
  std::uint64_t i(0);
  for (int e : {1, 2, 3, 4, 5, 6, 7, 8})
  {
    data.Set(i, typename TypeParam::Type(e));
    gt.Set(i, typename TypeParam::Type(e));
    i++;
  }
  fetch::ml::ops::Relu<TypeParam> op;
<<<<<<< HEAD

  TypeParam prediction = op.Forward({data});
=======
  TypeParam                       prediction = op.fetch::ml::template Ops<TypeParam>::Forward(
      std::vector<std::reference_wrapper<TypeParam const>>({data}));
>>>>>>> 93b89019

  // test correct values
  ASSERT_TRUE(prediction.AllClose(gt));
}

TYPED_TEST(ReluTest, forward_all_negative_integer_test)
{
  TypeParam     data(8);
  TypeParam     gt(8);
  std::uint64_t i(0);
  for (int e : {-1, -2, -3, -4, -5, -6, -7, -8})
  {
    data.Set(i, typename TypeParam::Type(e));
    gt.Set(i, typename TypeParam::Type(0));
    i++;
  }
  fetch::ml::ops::Relu<TypeParam> op;
  TypeParam                       prediction = op.fetch::ml::template Ops<TypeParam>::Forward(
      std::vector<std::reference_wrapper<TypeParam const>>({data}));

  // test correct values
  ASSERT_TRUE(prediction.AllClose(gt));
}

TYPED_TEST(ReluTest, forward_mixed_test)
{
  TypeParam        data(8);
  TypeParam        gt(8);
  std::vector<int> dataInput({1, -2, 3, -4, 5, -6, 7, -8});
  std::vector<int> gtInput({1, 0, 3, 0, 5, 0, 7, 0});
  for (std::uint64_t i(0); i < 8; ++i)
  {
    data.Set(i, typename TypeParam::Type(dataInput[i]));
    gt.Set(i, typename TypeParam::Type(gtInput[i]));
  }
  fetch::ml::ops::Relu<TypeParam> op;
  TypeParam                       prediction = op.fetch::ml::template Ops<TypeParam>::Forward(
      std::vector<std::reference_wrapper<TypeParam const>>({data}));

  // test correct values
  ASSERT_TRUE(prediction.AllClose(gt));
}

TYPED_TEST(ReluTest, backward_mixed_test)
{
  TypeParam        data(8);
  TypeParam        error(8);
  TypeParam        gt(8);
  std::vector<int> dataInput({1, -2, 3, -4, 5, -6, 7, -8});
  std::vector<int> errorInput({-1, 2, 3, -5, -8, 13, -21, -34});
  std::vector<int> gtInput({-1, 0, 3, 0, -8, 0, -21, 0});
  for (std::uint64_t i(0); i < 8; ++i)
  {
    data.Set(i, typename TypeParam::Type(dataInput[i]));
    error.Set(i, typename TypeParam::Type(errorInput[i]));
    gt.Set(i, typename TypeParam::Type(gtInput[i]));
  }
  fetch::ml::ops::Relu<TypeParam> op;
  std::vector<TypeParam>          prediction = op.Backward({data}, error);

  // test correct values
  ASSERT_TRUE(prediction[0].AllClose(gt));
}<|MERGE_RESOLUTION|>--- conflicted
+++ resolved
@@ -44,13 +44,8 @@
     i++;
   }
   fetch::ml::ops::Relu<TypeParam> op;
-<<<<<<< HEAD
-
-  TypeParam prediction = op.Forward({data});
-=======
   TypeParam                       prediction = op.fetch::ml::template Ops<TypeParam>::Forward(
       std::vector<std::reference_wrapper<TypeParam const>>({data}));
->>>>>>> 93b89019
 
   // test correct values
   ASSERT_TRUE(prediction.AllClose(gt));
