//------------------------------------------------------------------------------
//
//   Copyright 2018-2019 Fetch.AI Limited
//
//   Licensed under the Apache License, Version 2.0 (the "License");
//   you may not use this file except in compliance with the License.
//   You may obtain a copy of the License at
//
//       http://www.apache.org/licenses/LICENSE-2.0
//
//   Unless required by applicable law or agreed to in writing, software
//   distributed under the License is distributed on an "AS IS" BASIS,
//   WITHOUT WARRANTIES OR CONDITIONS OF ANY KIND, either express or implied.
//   See the License for the specific language governing permissions and
//   limitations under the License.
//
//------------------------------------------------------------------------------

#include "math/tensor.hpp"
#include "ml/ops/activation.hpp"
#include "vectorise/fixed_point/fixed_point.hpp"

#include "gtest/gtest.h"

template <typename T>
class LogSoftmaxTest : public ::testing::Test
{
};

using MyTypes = ::testing::Types<fetch::math::Tensor<float>, fetch::math::Tensor<double>,
                                 fetch::math::Tensor<fetch::fixed_point::FixedPoint<32, 32>>>;

TYPED_TEST_CASE(LogSoftmaxTest, MyTypes);

TYPED_TEST(LogSoftmaxTest, forward_test)
{
  using DataType  = typename TypeParam::Type;
  using ArrayType = TypeParam;

  ArrayType data = ArrayType::FromString(R"(1, -2, 3, -4, 5, -6, 7, -8)");
  ArrayType gt   = ArrayType::FromString(
      R"(-6.14520134, -9.14520134, -4.14520134, -11.14520134, -2.14520134, -13.14520134, -0.14520134, -15.14520134)");

  fetch::ml::ops::LogSoftmax<ArrayType> op;
  ArrayType prediction(op.ComputeOutputShape({std::make_shared<const ArrayType>(data)}));
  op.Forward({std::make_shared<const ArrayType>(data)}, prediction);

  // test correct values
  ASSERT_TRUE(prediction.AllClose(gt, DataType{1e-3f}, DataType{1e-3f}));
}

TYPED_TEST(LogSoftmaxTest, forward_2d_tensor_axis_0_test)
{
  using DataType  = typename TypeParam::Type;
  using ArrayType = TypeParam;
  using SizeType  = typename TypeParam::SizeType;

  ArrayType           data({3, 3});
  ArrayType           gt({3, 3});
  std::vector<double> data_input({1, -2, 3, -4, 5, -6, 7, -8, 9});
  std::vector<double> gt_input({-2.1328e+00, -5.1328e+00, -1.3285e-01, -9.0001e+00, -1.4008e-04,
                                -1.1000e+01, -2.1269e+00, -1.7127e+01, -1.2693e-01});
  for (SizeType i{0}; i < 3; ++i)
  {
    for (SizeType j{0}; j < 3; ++j)
    {
      data.Set(i, j, static_cast<DataType>(data_input[j + 3 * i]));
      gt.Set(i, j, static_cast<DataType>(gt_input[j + 3 * i]));
    }
  }

<<<<<<< HEAD
  fetch::ml::ops::LogSoftmax<ArrayType> op{1};
  ArrayType                             prediction(op.ComputeOutputShape({data}));
  op.Forward(VecTensorType({data}), prediction);
=======
  fetch::ml::ops::LogSoftmax<ArrayType> op{0};
  ArrayType prediction(op.ComputeOutputShape({std::make_shared<const ArrayType>(data)}));
  op.Forward({std::make_shared<const ArrayType>(data)}, prediction);
>>>>>>> a90282da

  // test correct values
  ASSERT_TRUE(prediction.AllClose(gt, DataType{1e-3f}, DataType{1e-3f}));
}

TYPED_TEST(LogSoftmaxTest, backward_test)
{
  using DataType  = typename TypeParam::Type;
  using ArrayType = TypeParam;

  ArrayType data  = ArrayType::FromString(R"(1, -2, 3, -4, 5, -6, 7, -8)");
  ArrayType error = ArrayType::FromString(R"(0, 0, 0, 1, 1, 1, 0, 0)");
  ArrayType gt    = ArrayType::FromString(
      R"(-6.4312e-03, -3.2019e-04, -4.7521e-02,  9.9996e-01,  6.4887e-01, 9.9999e-01, -2.59454, -7.9368e-07)");

  fetch::ml::ops::LogSoftmax<ArrayType> op;
  std::vector<ArrayType> prediction = op.Backward({std::make_shared<const ArrayType>(data)}, error);

  // test correct values
  ASSERT_TRUE(prediction[0].AllClose(gt, DataType{1e-5f}, DataType{1e-5f}));
}

TYPED_TEST(LogSoftmaxTest, backward_2d_tensor_axis_0_test)
{
  using DataType  = typename TypeParam::Type;
  using ArrayType = TypeParam;
  using SizeType  = typename TypeParam::SizeType;

  ArrayType           data({3, 3});
  ArrayType           error({3, 3});
  ArrayType           gt({3, 3});
  std::vector<double> data_input({1, -2, 3, -4, 5, -6, 7, -8, 9});
  std::vector<double> errorInput({0.1, 0, 0, 0, 0.5, 0, 0, 0, 0.9});
  std::vector<double> gt_input({8.8150e-02, -5.8998e-04, -8.7560e-02, -6.1696e-05, 7.0026e-05,
                                -8.3497e-06, -1.0728e-01, -3.2818e-08, 1.0728e-01});
  for (SizeType i{0}; i < 3; ++i)
  {
    for (SizeType j{0}; j < 3; ++j)
    {
      data.Set(i, j, static_cast<DataType>(data_input[j + 3 * i]));
      error.Set(i, j, static_cast<DataType>(errorInput[j + 3 * i]));
      gt.Set(i, j, static_cast<DataType>(gt_input[j + 3 * i]));
    }
  }
<<<<<<< HEAD
  fetch::ml::ops::LogSoftmax<ArrayType> op{1};
  std::vector<ArrayType>                prediction = op.Backward({data}, error);
=======
  fetch::ml::ops::LogSoftmax<ArrayType> op{0};
  std::vector<ArrayType> prediction = op.Backward({std::make_shared<const ArrayType>(data)}, error);
>>>>>>> a90282da

  // test correct values
  ASSERT_TRUE(prediction[0].AllClose(gt, DataType{1e-5f}, DataType{1e-5f}));
}<|MERGE_RESOLUTION|>--- conflicted
+++ resolved
@@ -69,15 +69,9 @@
     }
   }
 
-<<<<<<< HEAD
   fetch::ml::ops::LogSoftmax<ArrayType> op{1};
-  ArrayType                             prediction(op.ComputeOutputShape({data}));
-  op.Forward(VecTensorType({data}), prediction);
-=======
-  fetch::ml::ops::LogSoftmax<ArrayType> op{0};
   ArrayType prediction(op.ComputeOutputShape({std::make_shared<const ArrayType>(data)}));
   op.Forward({std::make_shared<const ArrayType>(data)}, prediction);
->>>>>>> a90282da
 
   // test correct values
   ASSERT_TRUE(prediction.AllClose(gt, DataType{1e-3f}, DataType{1e-3f}));
@@ -122,13 +116,8 @@
       gt.Set(i, j, static_cast<DataType>(gt_input[j + 3 * i]));
     }
   }
-<<<<<<< HEAD
   fetch::ml::ops::LogSoftmax<ArrayType> op{1};
-  std::vector<ArrayType>                prediction = op.Backward({data}, error);
-=======
-  fetch::ml::ops::LogSoftmax<ArrayType> op{0};
   std::vector<ArrayType> prediction = op.Backward({std::make_shared<const ArrayType>(data)}, error);
->>>>>>> a90282da
 
   // test correct values
   ASSERT_TRUE(prediction[0].AllClose(gt, DataType{1e-5f}, DataType{1e-5f}));
