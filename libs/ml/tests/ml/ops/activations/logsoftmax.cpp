//------------------------------------------------------------------------------
//
//   Copyright 2018-2019 Fetch.AI Limited
//
//   Licensed under the Apache License, Version 2.0 (the "License");
//   you may not use this file except in compliance with the License.
//   You may obtain a copy of the License at
//
//       http://www.apache.org/licenses/LICENSE-2.0
//
//   Unless required by applicable law or agreed to in writing, software
//   distributed under the License is distributed on an "AS IS" BASIS,
//   WITHOUT WARRANTIES OR CONDITIONS OF ANY KIND, either express or implied.
//   See the License for the specific language governing permissions and
//   limitations under the License.
//
//------------------------------------------------------------------------------

#include "math/tensor.hpp"
#include "ml/ops/activation.hpp"
#include "vectorise/fixed_point/fixed_point.hpp"

#include "gtest/gtest.h"

template <typename T>
class LogSoftmaxTest : public ::testing::Test
{
};

using MyTypes = ::testing::Types<fetch::math::Tensor<float>, fetch::math::Tensor<double>,
                                 fetch::math::Tensor<fetch::fixed_point::FixedPoint<32, 32>>>;

TYPED_TEST_CASE(LogSoftmaxTest, MyTypes);

TYPED_TEST(LogSoftmaxTest, forward_test)
{
  using DataType      = typename TypeParam::Type;
  using ArrayType     = TypeParam;
  using VecTensorType = typename fetch::ml::Ops<ArrayType>::VecTensorType;

  ArrayType data = ArrayType::FromString(R"(1, -2, 3, -4, 5, -6, 7, -8)");
  ArrayType gt   = ArrayType::FromString(
      R"(-6.14520134, -9.14520134, -4.14520134, -11.14520134, -2.14520134, -13.14520134, -0.14520134, -15.14520134)");

  fetch::ml::ops::LogSoftmax<ArrayType> op;
  ArrayType                             prediction(op.ComputeOutputShape({data}));
  op.Forward(VecTensorType({data}), prediction);

  // test correct values
  ASSERT_TRUE(prediction.AllClose(gt, DataType{1e-3f}, DataType{1e-3f}));
}

TYPED_TEST(LogSoftmaxTest, forward_3d_tensor_axis_0_test)
{
  using DataType      = typename TypeParam::Type;
  using ArrayType     = TypeParam;
  using SizeType      = typename TypeParam::SizeType;
  using VecTensorType = typename fetch::ml::Ops<ArrayType>::VecTensorType;

  ArrayType           data({3, 3, 1});
  ArrayType           gt({3, 3, 1});
  std::vector<double> data_input({1, -2, 3, -4, 5, -6, 7, -8, 9});
  std::vector<double> gt_input({-2.1328e+00, -5.1328e+00, -1.3285e-01, -9.0001e+00, -1.4008e-04,
                                -1.1000e+01, -2.1269e+00, -1.7127e+01, -1.2693e-01});
  for (SizeType i{0}; i < 3; ++i)
  {
    for (SizeType j{0}; j < 3; ++j)
    {
      data.Set(i, j, 0, static_cast<DataType>(data_input[j + 3 * i]));
      gt.Set(i, j, 0, static_cast<DataType>(gt_input[j + 3 * i]));
    }
  }

  fetch::ml::ops::LogSoftmax<ArrayType> op{0};
  ArrayType                             prediction(op.ComputeOutputShape({data}));
  op.Forward(VecTensorType({data}), prediction);

  // test correct values
  ASSERT_TRUE(prediction.AllClose(gt, DataType{1e-3f}, DataType{1e-3f}));
}

TYPED_TEST(LogSoftmaxTest, backward_test)
{
  using DataType  = typename TypeParam::Type;
  using ArrayType = TypeParam;

  ArrayType data  = ArrayType::FromString("1; -2; 3; -4; 5; -6; 7; -8");
  ArrayType error = ArrayType::FromString("0; 0; 0; 1; 1; 1; 0; 0");
  ArrayType gt    = ArrayType::FromString(
<<<<<<< HEAD
      "-6.4312e-03; -3.2019e-04; -4.7521e-02;  9.9996e-01;  6.4887e-01; 9.9999e-01; -2.59454; -7.9368e-07");
=======
      "-6.4312e-03; -3.2019e-04; -4.7521e-02;  9.9996e-01;  6.4887e-01; 9.9999e-01; -2.59454; "
      "-7.9368e-07");
>>>>>>> d0d66cb6

  fetch::ml::ops::LogSoftmax<ArrayType> op{1};
  std::vector<ArrayType>                prediction = op.Backward({data}, error);

  // test correct values
  ASSERT_TRUE(prediction[0].AllClose(gt, DataType{1e-5f}, DataType{1e-5f}));
}

TYPED_TEST(LogSoftmaxTest, backward_3d_tensor_axis_0_test)
{
  using DataType  = typename TypeParam::Type;
  using ArrayType = TypeParam;
  using SizeType  = typename TypeParam::SizeType;

  ArrayType           data({3, 3, 1});
  ArrayType           error({3, 3, 1});
  ArrayType           gt({3, 3, 1});
  std::vector<double> data_input({1, -2, 3, -4, 5, -6, 7, -8, 9});
  std::vector<double> errorInput({0.1, 0, 0, 0, 0.5, 0, 0, 0, 0.9});
  std::vector<double> gt_input({8.8150e-02, -5.8998e-04, -8.7560e-02, -6.1696e-05, 7.0026e-05,
                                -8.3497e-06, -1.0728e-01, -3.2818e-08, 1.0728e-01});
  for (SizeType i{0}; i < 3; ++i)
  {
    for (SizeType j{0}; j < 3; ++j)
    {
      data.Set(i, j, 0, static_cast<DataType>(data_input[j + 3 * i]));
      error.Set(i, j, 0, static_cast<DataType>(errorInput[j + 3 * i]));
      gt.Set(i, j, 0, static_cast<DataType>(gt_input[j + 3 * i]));
    }
  }
  fetch::ml::ops::LogSoftmax<ArrayType> op{0};
  std::vector<ArrayType>                prediction = op.Backward({data}, error);

  // test correct values
  ASSERT_TRUE(prediction[0].AllClose(gt, DataType{1e-5f}, DataType{1e-5f}));
}<|MERGE_RESOLUTION|>--- conflicted
+++ resolved
@@ -87,12 +87,8 @@
   ArrayType data  = ArrayType::FromString("1; -2; 3; -4; 5; -6; 7; -8");
   ArrayType error = ArrayType::FromString("0; 0; 0; 1; 1; 1; 0; 0");
   ArrayType gt    = ArrayType::FromString(
-<<<<<<< HEAD
-      "-6.4312e-03; -3.2019e-04; -4.7521e-02;  9.9996e-01;  6.4887e-01; 9.9999e-01; -2.59454; -7.9368e-07");
-=======
       "-6.4312e-03; -3.2019e-04; -4.7521e-02;  9.9996e-01;  6.4887e-01; 9.9999e-01; -2.59454; "
       "-7.9368e-07");
->>>>>>> d0d66cb6
 
   fetch::ml::ops::LogSoftmax<ArrayType> op{1};
   std::vector<ArrayType>                prediction = op.Backward({data}, error);
