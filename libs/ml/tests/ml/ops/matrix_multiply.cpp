--- conflicted
+++ resolved
@@ -71,15 +71,9 @@
 {
   TypeParam a(std::vector<std::uint64_t>({1, 5}));
   TypeParam b(std::vector<std::uint64_t>({5, 4}));
-<<<<<<< HEAD
-  TypeParam e(std::vector<std::uint64_t>({1, 4}));
-  TypeParam ig(std::vector<std::uint64_t>({1, 5}));
-  TypeParam wg(std::vector<std::uint64_t>({5, 4}));
-=======
   TypeParam error(std::vector<std::uint64_t>({1, 4}));
   TypeParam gradient_a(std::vector<std::uint64_t>({1, 5}));
   TypeParam gradient_b(std::vector<std::uint64_t>({5, 4}));
->>>>>>> 6252e6d1
 
   std::vector<int> data({1, 2, -3, 4, 5});
   std::vector<int> weights(
@@ -102,40 +96,24 @@
   }
   for (std::uint64_t i(0); i < errorSignal.size(); ++i)
   {
-<<<<<<< HEAD
-    e.Set(i, typename TypeParam::Type(errorSignal[i]));
-  }
-  for (std::uint64_t i(0); i < inputGrad.size(); ++i)
-  {
-    ig.Set(i, typename TypeParam::Type(inputGrad[i]));
-=======
     error.Set(i, typename TypeParam::Type(errorSignal[i]));
   }
   for (std::uint64_t i(0); i < inputGrad.size(); ++i)
   {
     gradient_a.Set(i, typename TypeParam::Type(inputGrad[i]));
->>>>>>> 6252e6d1
   }
   for (std::uint64_t i(0); i < 5; ++i)
   {
     for (std::uint64_t j(0); j < 4; ++j)
     {
-<<<<<<< HEAD
-      wg.Set(std::vector<std::uint64_t>({i, j}), typename TypeParam::Type(weightsGrad[i * 4 + j]));
-=======
       gradient_b.Set(std::vector<std::uint64_t>({i, j}),
                      typename TypeParam::Type(weightsGrad[i * 4 + j]));
->>>>>>> 6252e6d1
     }
   }
 
   fetch::ml::ops::MatrixMultiply<TypeParam> op;
   std::vector<TypeParam>                    backpropagatedSignals =
-<<<<<<< HEAD
-      op.Backward(std::vector<std::reference_wrapper<TypeParam const>>({a, b}), e);
-=======
       op.Backward(std::vector<std::reference_wrapper<TypeParam const>>({a, b}), error);
->>>>>>> 6252e6d1
 
   // test correct shapes
   ASSERT_EQ(backpropagatedSignals.size(), 2);
@@ -143,11 +121,6 @@
   ASSERT_EQ(backpropagatedSignals[1].shape(), std::vector<typename TypeParam::SizeType>({5, 4}));
 
   // test correct values
-<<<<<<< HEAD
-  EXPECT_TRUE(backpropagatedSignals[0].AllClose(ig));
-  EXPECT_TRUE(backpropagatedSignals[1].AllClose(wg));
-=======
   EXPECT_TRUE(backpropagatedSignals[0].AllClose(gradient_a));
   EXPECT_TRUE(backpropagatedSignals[1].AllClose(gradient_b));
->>>>>>> 6252e6d1
 }