--- conflicted
+++ resolved
@@ -52,11 +52,7 @@
   {
     for (std::size_t j(0); j < 4; ++j)
     {
-<<<<<<< HEAD
-      b->Set(std::vector<size_t>({i, j}), typename TypeParam::Type(weights[i * 4 + j]));
-=======
       b->Set(std::vector<std::size_t>({i, j}), typename TypeParam::Type(weights[i * 4 + j]));
->>>>>>> 6ae9f982
     }
   }
   for (std::size_t i(0); i < results.size(); ++i)
@@ -98,11 +94,7 @@
   {
     for (std::size_t j(0); j < 4; ++j)
     {
-<<<<<<< HEAD
-      b->Set(std::vector<size_t>({i, j}), typename TypeParam::Type(weights[i * 4 + j]));
-=======
       b->Set(std::vector<std::size_t>({i, j}), typename TypeParam::Type(weights[i * 4 + j]));
->>>>>>> 6ae9f982
     }
   }
   for (std::size_t i(0); i < errorSignal.size(); ++i)
@@ -117,11 +109,7 @@
   {
     for (std::size_t j(0); j < 4; ++j)
     {
-<<<<<<< HEAD
-      wg->Set(std::vector<size_t>({i, j}), typename TypeParam::Type(weightsGrad[i * 4 + j]));
-=======
       wg->Set(std::vector<std::size_t>({i, j}), typename TypeParam::Type(weightsGrad[i * 4 + j]));
->>>>>>> 6ae9f982
     }
   }
 
