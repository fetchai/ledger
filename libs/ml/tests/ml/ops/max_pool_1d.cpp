--- conflicted
+++ resolved
@@ -16,27 +16,17 @@
 //
 //------------------------------------------------------------------------------
 
-<<<<<<< HEAD
-#include "math/base_types.hpp"
-
-#include "core/serializers/main_serializer_definition.hpp"
-#include "gtest/gtest.h"
-=======
 #include "core/serializers/main_serializer_definition.hpp"
 #include "math/base_types.hpp"
->>>>>>> 892a5dc0
 #include "math/tensor.hpp"
 #include "ml/ops/max_pool_1d.hpp"
 #include "ml/serializers/ml_types.hpp"
 #include "vectorise/fixed_point/fixed_point.hpp"
-<<<<<<< HEAD
-=======
 
 #include "gtest/gtest.h"
 
 #include <memory>
 
->>>>>>> 892a5dc0
 template <typename T>
 class MaxPool1DTest : public ::testing::Test
 {
@@ -331,11 +321,7 @@
   using TensorType = TypeParam;
   using SizeType   = typename TypeParam::SizeType;
   using OpType     = typename fetch::ml::ops::MaxPool1D<TensorType>;
-<<<<<<< HEAD
-  using SPType     = typename OpType ::SPType;
-=======
   using SPType     = typename OpType::SPType;
->>>>>>> 892a5dc0
 
   TensorType          data({2, 5, 2});
   TensorType          error({2, 2, 2});
