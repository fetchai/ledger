--- conflicted
+++ resolved
@@ -39,11 +39,7 @@
 
 TYPED_TEST(TanhTest, forward_all_positive_test)
 {
-<<<<<<< HEAD
-  u_int8_t  n = 9;
-=======
-  uint8_t   n = 10;
->>>>>>> a4a95b15
+  uint8_t   n = 9;
   TypeParam data{n};
   TypeParam gt({n});
 
@@ -68,11 +64,7 @@
 
 TYPED_TEST(TanhTest, forward_all_negative_test)
 {
-<<<<<<< HEAD
-  u_int8_t  n = 9;
-=======
-  uint8_t   n = 10;
->>>>>>> a4a95b15
+  uint8_t   n = 9;
   TypeParam data{n};
   TypeParam gt{n};
 
@@ -98,11 +90,7 @@
 TYPED_TEST(TanhTest, backward_all_positive_test)
 {
 
-<<<<<<< HEAD
-  u_int8_t            n = 8;
-=======
-  uint8_t             n = 9;
->>>>>>> a4a95b15
+  uint8_t             n = 8;
   TypeParam           data{n};
   TypeParam           error{n};
   TypeParam           gt{n};
@@ -125,11 +113,7 @@
 
 TYPED_TEST(TanhTest, backward_all_negative_test)
 {
-<<<<<<< HEAD
-  u_int8_t            n = 8;
-=======
-  uint8_t             n = 9;
->>>>>>> a4a95b15
+  uint8_t             n = 8;
   TypeParam           data{n};
   TypeParam           error{n};
   TypeParam           gt{n};
