--- conflicted
+++ resolved
@@ -185,11 +185,7 @@
 {
   using TensorType = TypeParam;
   using OpType     = typename fetch::ml::ops::TanH<TensorType>;
-<<<<<<< HEAD
-  using SPType     = typename OpType ::SPType;
-=======
   using SPType     = typename OpType::SPType;
->>>>>>> 892a5dc0
 
   uint8_t             n = 8;
   TypeParam           data{n};
