--- conflicted
+++ resolved
@@ -138,11 +138,7 @@
   using DataType      = typename TypeParam::Type;
   using VecTensorType = typename fetch::ml::ops::Ops<TensorType>::VecTensorType;
   using SPType        = typename fetch::ml::ops::Log<TensorType>::SPType;
-<<<<<<< HEAD
-  using OpType        = typename fetch::ml::ops::Log<TensorType>;
-=======
   using OpType        = fetch::ml::ops::Log<TensorType>;
->>>>>>> 892a5dc0
 
   TensorType data = TensorType::FromString("1, 2, 4, 8, 100, 1000");
   TensorType gt   = TensorType::FromString(
@@ -186,13 +182,8 @@
 TYPED_TEST(LogBothTest, saveparams_backward_test)
 {
   using TensorType = TypeParam;
-<<<<<<< HEAD
-  using OpType     = typename fetch::ml::ops::Log<TensorType>;
-  using SPType     = typename OpType ::SPType;
-=======
   using OpType     = fetch::ml::ops::Log<TensorType>;
   using SPType     = typename OpType::SPType;
->>>>>>> 892a5dc0
 
   TensorType data  = TensorType::FromString("1, -2, 4, -10, 100");
   TensorType error = TensorType::FromString("1, 1, 1, 2, 0");
