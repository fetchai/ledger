//------------------------------------------------------------------------------
//
//   Copyright 2018-2019 Fetch.AI Limited
//
//   Licensed under the Apache License, Version 2.0 (the "License");
//   you may not use this file except in compliance with the License.
//   You may obtain a copy of the License at
//
//       http://www.apache.org/licenses/LICENSE-2.0
//
//   Unless required by applicable law or agreed to in writing, software
//   distributed under the License is distributed on an "AS IS" BASIS,
//   WITHOUT WARRANTIES OR CONDITIONS OF ANY KIND, either express or implied.
//   See the License for the specific language governing permissions and
//   limitations under the License.
//
//------------------------------------------------------------------------------

#include "math/base_types.hpp"

#include "core/serializers/main_serializer_definition.hpp"
#include "gtest/gtest.h"
#include "math/tensor.hpp"
#include "ml/ops/sqrt.hpp"
#include "ml/serializers/ml_types.hpp"
#include "vectorise/fixed_point/fixed_point.hpp"
#include <cmath>
#include <cstdint>
#include <vector>

template <typename T>
class SqrtFloatTest : public ::testing::Test
{
};

template <typename T>
class SqrtFixedTest : public ::testing::Test
{
};

template <typename T>
class SqrtBothTest : public ::testing::Test
{
};

using FloatingPointTypes =
    ::testing::Types<fetch::math::Tensor<float>, fetch::math::Tensor<double>>;

using FixedPointTypes = ::testing::Types<fetch::math::Tensor<fetch::fixed_point::fp32_t>,
                                         fetch::math::Tensor<fetch::fixed_point::fp64_t>>;

using BothTypes = ::testing::Types<fetch::math::Tensor<fetch::fixed_point::fp32_t>,
                                   fetch::math::Tensor<fetch::fixed_point::fp64_t>,
                                   fetch::math::Tensor<float>, fetch::math::Tensor<double>>;

TYPED_TEST_CASE(SqrtFloatTest, FloatingPointTypes);
TYPED_TEST_CASE(SqrtFixedTest, FixedPointTypes);
TYPED_TEST_CASE(SqrtBothTest, BothTypes);

TYPED_TEST(SqrtBothTest, forward_all_positive_test)
{
  using TensorType = TypeParam;
  using DataType   = typename TensorType::Type;

  TensorType data = TensorType::FromString("0, 1, 2, 4, 10, 100");
  TensorType gt   = TensorType::FromString("0, 1, 1.41421356, 2, 3.1622776, 10");

  fetch::ml::ops::Sqrt<TypeParam> op;

  TypeParam prediction(op.ComputeOutputShape({std::make_shared<const TensorType>(data)}));
  op.Forward({std::make_shared<const TensorType>(data)}, prediction);

  ASSERT_TRUE(prediction.AllClose(gt, fetch::math::function_tolerance<DataType>(),
                                  fetch::math::function_tolerance<DataType>()));
}

TYPED_TEST(SqrtBothTest, backward_all_positive_test)
{
  using TensorType = TypeParam;
  using DataType   = typename TensorType::Type;

  TensorType data  = TensorType::FromString("1,   2,         4,   10,       100");
  TensorType error = TensorType::FromString("1,   1,         1,    2,         0");
  // 0.5 / sqrt(data) * error = gt
  TensorType gt = TensorType::FromString("0.5, 0.3535533, 0.25, 0.3162277, 0");

  fetch::ml::ops::Sqrt<TypeParam> op;

  std::vector<TensorType> prediction =
      op.Backward({std::make_shared<const TensorType>(data)}, error);

  ASSERT_TRUE(prediction.at(0).AllClose(gt, fetch::math::function_tolerance<DataType>(),
                                        fetch::math::function_tolerance<DataType>()));
}

// TODO(1195): fixed point and floating point tests should be unified.
TYPED_TEST(SqrtFloatTest, forward_all_negative_test)
{
  using TensorType = TypeParam;

  TensorType data = TensorType::FromString("-1, -2, -4, -10, -100");

  fetch::ml::ops::Sqrt<TypeParam> op;

  TypeParam pred(op.ComputeOutputShape({std::make_shared<const TensorType>(data)}));
  op.Forward({std::make_shared<const TensorType>(data)}, pred);

  // gives NaN because sqrt of a negative number is undefined
  for (auto p_it : pred)
  {
    EXPECT_TRUE(std::isnan(p_it));
  }
}

TYPED_TEST(SqrtFixedTest, forward_all_negative_test)
{
  using TensorType = TypeParam;

  TensorType data = TensorType::FromString("-1, -2, -4, -10, -100");

  fetch::ml::ops::Sqrt<TypeParam> op;

  TypeParam pred(op.ComputeOutputShape({std::make_shared<const TensorType>(data)}));
  op.Forward({std::make_shared<const TensorType>(data)}, pred);

  // gives NaN because sqrt of a negative number is undefined
  for (auto p_it : pred)
  {
    EXPECT_TRUE(TensorType::Type::IsNaN(p_it));
  }
}

TYPED_TEST(SqrtFloatTest, backward_all_negative_test)
{
  using TensorType = TypeParam;

  TensorType data  = TensorType::FromString("-1, -2, -4, -10, -100");
  TensorType error = TensorType::FromString("1,   1,  1,   2,    0");

  fetch::ml::ops::Sqrt<TypeParam> op;

  std::vector<TensorType> pred = op.Backward({std::make_shared<const TensorType>(data)}, error);
  // gives NaN because sqrt of a negative number is undefined
  for (auto p_it : pred.at(0))
  {
    EXPECT_TRUE(std::isnan(p_it));
  }
}

TYPED_TEST(SqrtFixedTest, backward_all_negative_test)
{
  using TensorType = TypeParam;

  TensorType data  = TensorType::FromString("-1, -2, -4, -10, -100");
  TensorType error = TensorType::FromString("1,   1,  1,   2,    0");

  fetch::ml::ops::Sqrt<TypeParam> op;

  std::vector<TensorType> pred = op.Backward({std::make_shared<const TensorType>(data)}, error);
  // gives NaN because sqrt of a negative number is undefined
  for (auto p_it : pred.at(0))
  {
    EXPECT_TRUE(TensorType::Type::IsNaN(p_it));
  }
}

TYPED_TEST(SqrtFloatTest, backward_zero_test)
{
  using TensorType = TypeParam;

  TensorType data  = TensorType::FromString("0,  0,    0,    0,       -0");
  TensorType error = TensorType::FromString("1,100,   -1,    2,        1");

  fetch::ml::ops::Sqrt<TypeParam> op;

  std::vector<TensorType> pred = op.Backward({std::make_shared<const TensorType>(data)}, error);
  // gives NaN because of division by zero
  for (auto p_it : pred.at(0))
  {
    EXPECT_TRUE(std::isinf(p_it));
  }
}

TYPED_TEST(SqrtFixedTest, backward_zero_test)
{
  using TensorType = TypeParam;

  TensorType data  = TensorType::FromString("0,  0,    0,    0,        0");
  TensorType error = TensorType::FromString("1,  1,    1,    2,        0");

  fetch::ml::ops::Sqrt<TypeParam> op;

  std::vector<TensorType> pred = op.Backward({std::make_shared<const TensorType>(data)}, error);
  // gives NaN because of division by zero
  for (auto p_it : pred.at(0))
  {
    EXPECT_TRUE(TensorType::Type::IsNaN(p_it));
  }
}

TYPED_TEST(SqrtBothTest, saveparams_test)
{
  using TensorType    = TypeParam;
  using DataType      = typename TypeParam::Type;
  using VecTensorType = typename fetch::ml::ops::Ops<TensorType>::VecTensorType;
  using SPType        = typename fetch::ml::ops::Sqrt<TensorType>::SPType;
  using OpType        = typename fetch::ml::ops::Sqrt<TensorType>;

  TensorType data = TensorType::FromString("0, 1, 2, 4, 10, 100");
  TensorType gt   = TensorType::FromString("0, 1, 1.41421356, 2, 3.1622776, 10");

  OpType op;

  TensorType    prediction(op.ComputeOutputShape({std::make_shared<const TensorType>(data)}));
  VecTensorType vec_data({std::make_shared<const TensorType>(data)});

  op.Forward(vec_data, prediction);

  // extract saveparams
  std::shared_ptr<fetch::ml::OpsSaveableParams> sp = op.GetOpSaveableParams();

  // downcast to correct type
  auto dsp = std::static_pointer_cast<SPType>(sp);

  // serialize
  fetch::serializers::MsgPackSerializer b;
  b << *dsp;

  // deserialize
  b.seek(0);
  auto dsp2 = std::make_shared<SPType>();
  b >> *dsp2;

  // rebuild node
  OpType new_op(*dsp2);

  // check that new predictions match the old
  TensorType new_prediction(op.ComputeOutputShape({std::make_shared<const TensorType>(data)}));
  new_op.Forward(vec_data, new_prediction);

  // test correct values
  EXPECT_TRUE(
      new_prediction.AllClose(prediction, static_cast<DataType>(0), static_cast<DataType>(0)));
}

TYPED_TEST(SqrtBothTest, saveparams_backward_all_positive_test)
{
  using TensorType = TypeParam;
  using OpType     = typename fetch::ml::ops::Sqrt<TensorType>;
<<<<<<< HEAD
  using SPType     = typename OpType ::SPType;
=======
  using SPType     = typename OpType::SPType;
>>>>>>> 892a5dc0

  TensorType data  = TensorType::FromString("1,   2,         4,   10,       100");
  TensorType error = TensorType::FromString("1,   1,         1,    2,         0");

  fetch::ml::ops::Sqrt<TypeParam> op;

  // run op once to make sure caches etc. have been filled. Otherwise the test might be trivial!
  std::vector<TensorType> prediction =
      op.Backward({std::make_shared<const TensorType>(data)}, error);

  // extract saveparams
  std::shared_ptr<fetch::ml::OpsSaveableParams> sp = op.GetOpSaveableParams();

  // downcast to correct type
  auto dsp = std::dynamic_pointer_cast<SPType>(sp);

  // serialize
  fetch::serializers::MsgPackSerializer b;
  b << *dsp;

  // make another prediction with the original op
  prediction = op.Backward({std::make_shared<const TensorType>(data)}, error);

  // deserialize
  b.seek(0);
  auto dsp2 = std::make_shared<SPType>();
  b >> *dsp2;

  // rebuild node
  OpType new_op(*dsp2);

  // check that new predictions match the old
  std::vector<TensorType> new_prediction =
      new_op.Backward({std::make_shared<const TensorType>(data)}, error);

  // test correct values
  EXPECT_TRUE(prediction.at(0).AllClose(
      new_prediction.at(0), fetch::math::function_tolerance<typename TypeParam::Type>(),
      fetch::math::function_tolerance<typename TypeParam::Type>()));
}<|MERGE_RESOLUTION|>--- conflicted
+++ resolved
@@ -247,11 +247,7 @@
 {
   using TensorType = TypeParam;
   using OpType     = typename fetch::ml::ops::Sqrt<TensorType>;
-<<<<<<< HEAD
-  using SPType     = typename OpType ::SPType;
-=======
   using SPType     = typename OpType::SPType;
->>>>>>> 892a5dc0
 
   TensorType data  = TensorType::FromString("1,   2,         4,   10,       100");
   TensorType error = TensorType::FromString("1,   1,         1,    2,         0");
