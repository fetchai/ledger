--- conflicted
+++ resolved
@@ -18,12 +18,8 @@
 
 #include "math/tensor.hpp"
 #include "ml/graph.hpp"
-<<<<<<< HEAD
-#include "ml/layers/convolution_1d.hpp"
-=======
 #include "ml/layers/fully_connected.hpp"
 #include "ml/layers/self_attention.hpp"
->>>>>>> 8b560232
 #include "ml/ops/activations/relu.hpp"
 #include "ml/ops/multiply.hpp"
 #include "ml/ops/placeholder.hpp"
@@ -95,9 +91,10 @@
   using SizeType  = typename TypeParam::SizeType;
 
   fetch::ml::Graph<ArrayType> g;
+
   g.template AddNode<fetch::ml::ops::PlaceHolder<ArrayType>>("Input", {});
-  g.template AddNode<fetch::ml::layers::Convolution1D<ArrayType>>("Convolution", {"Input"}, 10u,
-                                                                  20u, 3u, 1u);
+  g.template AddNode<fetch::ml::layers::SelfAttention<ArrayType>>("SelfAttention", {"Input"}, 50u,
+                                                                  42u, 10u);
 
   ArrayType data(std::vector<SizeType>({5, 10}));
   g.SetInput("Input", data);
@@ -112,25 +109,6 @@
 
   fetch::ml::Graph<ArrayType> g;
 
-<<<<<<< HEAD
-  g.template AddNode<fetch::ml::ops::PlaceHolder<ArrayType>>("Input", {});
-  std::string sa_1 = g.template AddNode<fetch::ml::layers::Convolution1D<ArrayType>>(
-      "Convolution", {"Input"}, 10u, 20u, 3u, 1u);
-  std::string sa_2 = g.template AddNode<fetch::ml::layers::Convolution1D<ArrayType>>(
-      "Convolution", {"Input"}, 10u, 20u, 3u, 1u);
-  std::string sa_3 = g.template AddNode<fetch::ml::layers::Convolution1D<ArrayType>>(
-      "Convolution", {"Input"}, 10u, 20u, 3u, 1u);
-
-  ArrayType data(std::vector<SizeType>({5, 10}));
-  g.SetInput("Input", data);
-
-  EXPECT_NE(sa_1, sa_2);
-  EXPECT_NE(sa_2, sa_3);
-  EXPECT_NE(sa_1, sa_3);
-  EXPECT_EQ(sa_1, "Convolution");
-  EXPECT_EQ(sa_2, "Convolution1D_0");
-  EXPECT_EQ(sa_3, "Convolution1D_1");
-=======
   std::string input = g.template AddNode<fetch::ml::ops::PlaceHolder<ArrayType>>("Input", {});
   std::string fc_1  = g.template AddNode<fetch::ml::layers::FullyConnected<ArrayType>>(
       "FC1", {input}, 10u, 10u, fetch::ml::details::ActivationType::NOTHING,
@@ -146,7 +124,6 @@
   ASSERT_EQ(fc_1, "FC1");
   ASSERT_EQ(fc_2, "FC1_Copy_1");
   ASSERT_EQ(fc_3, "FC1_Copy_2");
->>>>>>> 8b560232
 }
 
 TYPED_TEST(GraphTest,
