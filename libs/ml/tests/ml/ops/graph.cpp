//------------------------------------------------------------------------------
//
//   Copyright 2018-2019 Fetch.AI Limited
//
//   Licensed under the Apache License, Version 2.0 (the "License");
//   you may not use this file except in compliance with the License.
//   You may obtain a copy of the License at
//
//       http://www.apache.org/licenses/LICENSE-2.0
//
//   Unless required by applicable law or agreed to in writing, software
//   distributed under the License is distributed on an "AS IS" BASIS,
//   WITHOUT WARRANTIES OR CONDITIONS OF ANY KIND, either express or implied.
//   See the License for the specific language governing permissions and
//   limitations under the License.
//
//------------------------------------------------------------------------------

#include "ml/graph.hpp"
#include "math/tensor.hpp"
#include "ml/ops/placeholder.hpp"
#include "ml/ops/relu.hpp"
#include <gtest/gtest.h>

using ArrayType = typename fetch::math::Tensor<int>;

TEST(graph_test, node_placeholder)
{
  fetch::ml::Graph<ArrayType> g;
  g.AddNode<fetch::ml::ops::PlaceHolder<ArrayType>>("Input", {});

  std::shared_ptr<ArrayType> data = std::make_shared<ArrayType>(8);
  std::shared_ptr<ArrayType> gt   = std::make_shared<ArrayType>(8);
  int                        i(0);
  for (int e : {1, 2, 3, 4, 5, 6, 7, 8})
  {
    data->Set(std::uint64_t(i), e);
    gt->Set(std::uint64_t(i), e);
    i++;
  }

  g.SetInput("Input", data);
  std::shared_ptr<ArrayType> prediction = g.Evaluate("Input");

  // test correct values
  ASSERT_TRUE(prediction->AllClose(*gt));
}

TEST(graph_test, node_relu)
{
  fetch::ml::Graph<ArrayType> g;
  g.AddNode<fetch::ml::ops::PlaceHolder<ArrayType>>("Input", {});
  g.AddNode<fetch::ml::ops::ReluLayer<ArrayType>>("Relu", {"Input"});

  std::shared_ptr<ArrayType> data =
      std::make_shared<ArrayType>(std::vector<typename ArrayType::SizeType>({4, 4}));
  std::shared_ptr<ArrayType> gt =
      std::make_shared<ArrayType>(std::vector<typename ArrayType::SizeType>({4, 4}));
  std::vector<int> dataValues({0, -1, 2, -3, 4, -5, 6, -7, 8, -9, 10, -11, 12, -13, 14, -15, 16});
  std::vector<int> gtValues({0, 0, 2, 0, 4, 0, 6, 0, 8, 0, 10, 0, 12, 0, 14, 0, 16});
  for (int i(0); i < 4; ++i)
  {
    for (int j(0); j < 4; ++j)
    {
      data->Set(std::vector<std::uint64_t>({std::uint64_t(i), std::uint64_t(j)}),
                dataValues[std::uint64_t(i * 4 + j)]);
      gt->Set(std::vector<std::uint64_t>({std::uint64_t(i), std::uint64_t(j)}),
              gtValues[std::uint64_t(i * 4 + j)]);
    }
  }

  g.SetInput("Input", data);
  std::shared_ptr<fetch::math::Tensor<int>> prediction = g.Evaluate("Relu");

  // test correct values
  ASSERT_TRUE(prediction->AllClose(*gt));
}

TEST(graph_test, getStateDict)
{
  fetch::ml::Graph<fetch::math::Tensor<float>>          g;
<<<<<<< HEAD
  fetch::ml::ops::StateDict<fetch::math::Tensor<float>> sd = g.GetStateDict();
=======
  fetch::ml::ops::StateDict<fetch::math::Tensor<float>> sd = g.StateDict();
>>>>>>> 5d86b0b2

  EXPECT_TRUE(sd.weights_ == nullptr);
  EXPECT_TRUE(sd.dict_.empty());
}<|MERGE_RESOLUTION|>--- conflicted
+++ resolved
@@ -79,11 +79,7 @@
 TEST(graph_test, getStateDict)
 {
   fetch::ml::Graph<fetch::math::Tensor<float>>          g;
-<<<<<<< HEAD
-  fetch::ml::ops::StateDict<fetch::math::Tensor<float>> sd = g.GetStateDict();
-=======
   fetch::ml::ops::StateDict<fetch::math::Tensor<float>> sd = g.StateDict();
->>>>>>> 5d86b0b2
 
   EXPECT_TRUE(sd.weights_ == nullptr);
   EXPECT_TRUE(sd.dict_.empty());
