//------------------------------------------------------------------------------
//
//   Copyright 2018-2019 Fetch.AI Limited
//
//   Licensed under the Apache License, Version 2.0 (the "License");
//   you may not use this file except in compliance with the License.
//   You may obtain a copy of the License at
//
//       http://www.apache.org/licenses/LICENSE-2.0
//
//   Unless required by applicable law or agreed to in writing, software
//   distributed under the License is distributed on an "AS IS" BASIS,
//   WITHOUT WARRANTIES OR CONDITIONS OF ANY KIND, either express or implied.
//   See the License for the specific language governing permissions and
//   limitations under the License.
//
//------------------------------------------------------------------------------

#include "core/serializers/main_serializer_definition.hpp"
#include "gtest/gtest.h"
#include "math/base_types.hpp"
#include "math/tensor.hpp"
#include "ml/ops/exp.hpp"
#include "ml/serializers/ml_types.hpp"
#include "vectorise/fixed_point/fixed_point.hpp"
#include <vector>

template <typename T>
class ExpTest : public ::testing::Test
{
};

using MyTypes = ::testing::Types<fetch::math::Tensor<float>, fetch::math::Tensor<double>,
                                 fetch::math::Tensor<fetch::fixed_point::fp32_t>,
                                 fetch::math::Tensor<fetch::fixed_point::fp64_t>>;

TYPED_TEST_CASE(ExpTest, MyTypes);

TYPED_TEST(ExpTest, forward_test)
{
  using TensorType = TypeParam;
  using DataType   = typename TypeParam::Type;

  TensorType data = TensorType::FromString(
      " 0, -2, 3,-4, 5,-6, 7,-8;"
      "-1,  2,-3, 4,-5, 6,-7, 8");

  TensorType gt = TensorType::FromString(
      "1, 0.135335283236613, 20.0855369231877, 0.018315638888734, 148.413159102577, "
      "0.002478752176666, 1096.63315842846, 0.000335462627903;"
      "0.367879441171442, 7.38905609893065, 0.049787068367864, 54.5981500331442, "
      "0.006737946999085, 403.428793492735, 0.000911881965555, 2980.95798704173");

  fetch::ml::ops::Exp<TensorType> op;

  TypeParam prediction(op.ComputeOutputShape({std::make_shared<const TensorType>(data)}));
  op.Forward({std::make_shared<const TensorType>(data)}, prediction);

  // test correct values
  ASSERT_TRUE(prediction.AllClose(gt, fetch::math::function_tolerance<DataType>(),
                                  fetch::math::function_tolerance<DataType>()));
}

TYPED_TEST(ExpTest, backward_test)
{
  using DataType   = typename TypeParam::Type;
  using TensorType = TypeParam;

  TensorType data = TensorType::FromString(
      "0, -2, 3,-4, 5,-6, 7,-8;"
      "-1,  2,-3, 4,-5, 6,-7, 8");

  TensorType gt = TensorType::FromString(
      "1, -0.135335283236613, 40.1710738463753, -0.036631277777468, 445.23947730773, "
      "-0.007436256529999, 4386.53263371383, -0.00134185051161;"
      "1.83939720585721, -36.9452804946533, 0.298722410207184, -327.588900198865, "
      "0.047165628993598, -2824.00155444915, 0.007295055724436, -23847.6638963338");

  TensorType error = TensorType::FromString(
      "1, -1, 2, -2, 3, -3, 4, -4;"
      "5, -5, 6, -6, 7, -7, 8, -8");

  fetch::ml::ops::Exp<TensorType> op;
  std::vector<TensorType>         prediction =
      op.Backward({std::make_shared<const TensorType>(data)}, error);

  // test correct values
  ASSERT_TRUE(prediction[0].AllClose(gt, fetch::math::function_tolerance<DataType>(),
                                     fetch::math::function_tolerance<DataType>()));
}

TYPED_TEST(ExpTest, saveparams_test)
{
  using TensorType    = TypeParam;
  using DataType      = typename TypeParam::Type;
  using VecTensorType = typename fetch::ml::ops::Ops<TensorType>::VecTensorType;
  using SPType        = typename fetch::ml::ops::Exp<TensorType>::SPType;
<<<<<<< HEAD
  using OpType        = typename fetch::ml::ops::Exp<TensorType>;
=======
  using OpType        = fetch::ml::ops::Exp<TensorType>;
>>>>>>> 892a5dc0

  TensorType data = TensorType::FromString(
      " 0, -2, 3,-4, 5,-6, 7,-8;"
      "-1,  2,-3, 4,-5, 6,-7, 8");

  TensorType gt = TensorType::FromString(
      "1, 0.135335283236613, 20.0855369231877, 0.018315638888734, 148.413159102577, "
      "0.002478752176666, 1096.63315842846, 0.000335462627903;"
      "0.367879441171442, 7.38905609893065, 0.049787068367864, 54.5981500331442, "
      "0.006737946999085, 403.428793492735, 0.000911881965555, 2980.95798704173");

  OpType op;

  TensorType    prediction(op.ComputeOutputShape({std::make_shared<const TensorType>(data)}));
  VecTensorType vec_data({std::make_shared<const TensorType>(data)});

  op.Forward(vec_data, prediction);

  // extract saveparams
  std::shared_ptr<fetch::ml::OpsSaveableParams> sp = op.GetOpSaveableParams();

  // downcast to correct type
  auto dsp = std::static_pointer_cast<SPType>(sp);

  // serialize
  fetch::serializers::MsgPackSerializer b;
  b << *dsp;

  // deserialize
  b.seek(0);
  auto dsp2 = std::make_shared<SPType>();
  b >> *dsp2;

  // rebuild node
  OpType new_op(*dsp2);

  // check that new predictions match the old
  TensorType new_prediction(op.ComputeOutputShape({std::make_shared<const TensorType>(data)}));
  new_op.Forward(vec_data, new_prediction);

  // test correct values
  EXPECT_TRUE(
      new_prediction.AllClose(prediction, static_cast<DataType>(0), static_cast<DataType>(0)));
}

TYPED_TEST(ExpTest, saveparams_backward_test)
{
  using TensorType = TypeParam;
<<<<<<< HEAD
  using OpType     = typename fetch::ml::ops::Exp<TensorType>;
=======
  using OpType     = fetch::ml::ops::Exp<TensorType>;
>>>>>>> 892a5dc0
  using SPType     = typename OpType::SPType;

  TensorType data = TensorType::FromString(
      "0, -2, 3,-4, 5,-6, 7,-8;"
      "-1,  2,-3, 4,-5, 6,-7, 8");

  TensorType error = TensorType::FromString(
      "1, -1, 2, -2, 3, -3, 4, -4;"
      "5, -5, 6, -6, 7, -7, 8, -8");

  fetch::ml::ops::Exp<TensorType> op;
  std::vector<TensorType>         prediction =
      op.Backward({std::make_shared<const TensorType>(data)}, error);

  // extract saveparams
  std::shared_ptr<fetch::ml::OpsSaveableParams> sp = op.GetOpSaveableParams();

  // downcast to correct type
  auto dsp = std::dynamic_pointer_cast<SPType>(sp);

  // serialize
  fetch::serializers::MsgPackSerializer b;
  b << *dsp;

  // make another prediction with the original op
  prediction = op.Backward({std::make_shared<const TensorType>(data)}, error);

  // deserialize
  b.seek(0);
  auto dsp2 = std::make_shared<SPType>();
  b >> *dsp2;

  // rebuild node
  OpType new_op(*dsp2);

  // check that new predictions match the old
  std::vector<TensorType> new_prediction =
      new_op.Backward({std::make_shared<const TensorType>(data)}, error);

  // test correct values
  EXPECT_TRUE(prediction.at(0).AllClose(
      new_prediction.at(0), fetch::math::function_tolerance<typename TypeParam::Type>(),
      fetch::math::function_tolerance<typename TypeParam::Type>()));
}<|MERGE_RESOLUTION|>--- conflicted
+++ resolved
@@ -95,11 +95,7 @@
   using DataType      = typename TypeParam::Type;
   using VecTensorType = typename fetch::ml::ops::Ops<TensorType>::VecTensorType;
   using SPType        = typename fetch::ml::ops::Exp<TensorType>::SPType;
-<<<<<<< HEAD
-  using OpType        = typename fetch::ml::ops::Exp<TensorType>;
-=======
   using OpType        = fetch::ml::ops::Exp<TensorType>;
->>>>>>> 892a5dc0
 
   TensorType data = TensorType::FromString(
       " 0, -2, 3,-4, 5,-6, 7,-8;"
@@ -148,11 +144,7 @@
 TYPED_TEST(ExpTest, saveparams_backward_test)
 {
   using TensorType = TypeParam;
-<<<<<<< HEAD
-  using OpType     = typename fetch::ml::ops::Exp<TensorType>;
-=======
   using OpType     = fetch::ml::ops::Exp<TensorType>;
->>>>>>> 892a5dc0
   using SPType     = typename OpType::SPType;
 
   TensorType data = TensorType::FromString(
