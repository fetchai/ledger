//------------------------------------------------------------------------------
//
//   Copyright 2018-2019 Fetch.AI Limited
//
//   Licensed under the Apache License, Version 2.0 (the "License");
//   you may not use this file except in compliance with the License.
//   You may obtain a copy of the License at
//
//       http://www.apache.org/licenses/LICENSE-2.0
//
//   Unless required by applicable law or agreed to in writing, software
//   distributed under the License is distributed on an "AS IS" BASIS,
//   WITHOUT WARRANTIES OR CONDITIONS OF ANY KIND, either express or implied.
//   See the License for the specific language governing permissions and
//   limitations under the License.
//
//------------------------------------------------------------------------------

#include "math/base_types.hpp"

#include "core/serializers/main_serializer_definition.hpp"
#include "gtest/gtest.h"
#include "math/tensor.hpp"
#include "ml/ops/flatten.hpp"
#include "ml/serializers/ml_types.hpp"
#include "vectorise/fixed_point/fixed_point.hpp"
#include <cstdint>

template <typename T>
class FlattenTest : public ::testing::Test
{
};

using MyTypes = ::testing::Types<fetch::math::Tensor<int>, fetch::math::Tensor<float>,
                                 fetch::math::Tensor<double>,
                                 fetch::math::Tensor<fetch::fixed_point::FixedPoint<16, 16>>,
                                 fetch::math::Tensor<fetch::fixed_point::FixedPoint<32, 32>>>;
TYPED_TEST_CASE(FlattenTest, MyTypes);

TYPED_TEST(FlattenTest, forward_test)
{
  using SizeType = typename TypeParam::SizeType;
  using DataType = typename TypeParam::Type;

  SizeType height  = 7;
  SizeType width   = 6;
  SizeType batches = 5;

  TypeParam data(std::vector<std::uint64_t>({height, width, batches}));
  TypeParam gt(std::vector<std::uint64_t>({height * width, batches}));

  for (SizeType i{0}; i < height; i++)
  {
    for (SizeType j{0}; j < width; j++)
    {
      for (SizeType n{0}; n < batches; n++)
      {
        data(i, j, n)         = static_cast<DataType>(i * 100 + j * 10 + n);
        gt(j * height + i, n) = static_cast<DataType>(i * 100 + j * 10 + n);
      }
    }
  }

  fetch::ml::ops::Flatten<TypeParam> op;

  TypeParam prediction(op.ComputeOutputShape({std::make_shared<const TypeParam>(data)}));
  op.Forward({std::make_shared<const TypeParam>(data)}, prediction);

  // test correct values
  ASSERT_EQ(prediction.shape(), gt.shape());
  ASSERT_TRUE(prediction.AllClose(gt));
}

TYPED_TEST(FlattenTest, backward_test)
{
  using SizeType = typename TypeParam::SizeType;
  using DataType = typename TypeParam::Type;

  SizeType height  = 5;
  SizeType width   = 6;
  SizeType batches = 7;

  TypeParam data({height, width, batches});
  TypeParam error_signal({height * width, batches});
  TypeParam gt(data.shape());

  for (SizeType i{0}; i < height; i++)
  {
    for (SizeType j{0}; j < width; j++)
    {
      for (SizeType n{0}; n < batches; n++)
      {
        data(i, j, n)                   = static_cast<DataType>(-1);
        gt(i, j, n)                     = static_cast<DataType>(i * 100 + j * 10 + n);
        error_signal(j * height + i, n) = static_cast<DataType>(i * 100 + j * 10 + n);
      }
    }
  }

  fetch::ml::ops::Flatten<TypeParam> op;

  TypeParam prediction(op.ComputeOutputShape({std::make_shared<const TypeParam>(data)}));
  op.Forward({std::make_shared<const TypeParam>(data)}, prediction);

  std::vector<TypeParam> gradients =
      op.Backward({std::make_shared<const TypeParam>(data)}, error_signal);

  // test correct values
  ASSERT_EQ(gradients.size(), 1);
  ASSERT_EQ(gradients[0].shape(), gt.shape());
  ASSERT_TRUE(gradients[0].AllClose(gt));
}

TYPED_TEST(FlattenTest, saveparams_test)
{
  using TensorType    = TypeParam;
  using DataType      = typename TypeParam::Type;
  using VecTensorType = typename fetch::ml::ops::Ops<TensorType>::VecTensorType;
  using SPType        = typename fetch::ml::ops::Flatten<TensorType>::SPType;
<<<<<<< HEAD
  using OpType        = typename fetch::ml::ops::Flatten<TensorType>;
=======
  using OpType        = fetch::ml::ops::Flatten<TensorType>;
>>>>>>> 892a5dc0

  using SizeType = typename TypeParam::SizeType;
  using DataType = typename TypeParam::Type;

  SizeType height  = 7;
  SizeType width   = 6;
  SizeType batches = 5;

  TypeParam data(std::vector<std::uint64_t>({height, width, batches}));
  TypeParam gt(std::vector<std::uint64_t>({height * width, batches}));

  for (SizeType i{0}; i < height; i++)
  {
    for (SizeType j{0}; j < width; j++)
    {
      for (SizeType n{0}; n < batches; n++)
      {
        data(i, j, n)         = static_cast<DataType>(i * 100 + j * 10 + n);
        gt(j * height + i, n) = static_cast<DataType>(i * 100 + j * 10 + n);
      }
    }
  }

  OpType op;

  TensorType    prediction(op.ComputeOutputShape({std::make_shared<const TensorType>(data)}));
  VecTensorType vec_data({std::make_shared<const TensorType>(data)});

  op.Forward(vec_data, prediction);

  // extract saveparams
  std::shared_ptr<fetch::ml::OpsSaveableParams> sp = op.GetOpSaveableParams();

  // downcast to correct type
  auto dsp = std::static_pointer_cast<SPType>(sp);

  // serialize
  fetch::serializers::MsgPackSerializer b;
  b << *dsp;

  // deserialize
  b.seek(0);
  auto dsp2 = std::make_shared<SPType>();
  b >> *dsp2;

  // rebuild node
  OpType new_op(*dsp2);

  // check that new predictions match the old
  TensorType new_prediction(op.ComputeOutputShape({std::make_shared<const TensorType>(data)}));
  new_op.Forward(vec_data, new_prediction);

  // test correct values
  EXPECT_TRUE(
      new_prediction.AllClose(prediction, static_cast<DataType>(0), static_cast<DataType>(0)));
}

TYPED_TEST(FlattenTest, saveparams_backward_test)
{
  using SizeType   = typename TypeParam::SizeType;
  using DataType   = typename TypeParam::Type;
  using TensorType = TypeParam;
<<<<<<< HEAD
  using OpType     = typename fetch::ml::ops::Flatten<TensorType>;
  using SPType     = typename OpType ::SPType;
=======
  using OpType     = fetch::ml::ops::Flatten<TensorType>;
  using SPType     = typename OpType::SPType;
>>>>>>> 892a5dc0

  SizeType height  = 5;
  SizeType width   = 6;
  SizeType batches = 7;

  TypeParam data({height, width, batches});
  TypeParam error_signal({height * width, batches});

  for (SizeType i{0}; i < height; i++)
  {
    for (SizeType j{0}; j < width; j++)
    {
      for (SizeType n{0}; n < batches; n++)
      {
        data(i, j, n)                   = static_cast<DataType>(-1);
        error_signal(j * height + i, n) = static_cast<DataType>(i * 100 + j * 10 + n);
      }
    }
  }

  fetch::ml::ops::Flatten<TypeParam> op;

  TypeParam prediction(op.ComputeOutputShape({std::make_shared<const TypeParam>(data)}));
  op.Forward({std::make_shared<const TypeParam>(data)}, prediction);

  std::vector<TypeParam> gradients =
      op.Backward({std::make_shared<const TypeParam>(data)}, error_signal);

  // extract saveparams
  std::shared_ptr<fetch::ml::OpsSaveableParams> sp = op.GetOpSaveableParams();

  // downcast to correct type
  auto dsp = std::dynamic_pointer_cast<SPType>(sp);

  // serialize
  fetch::serializers::MsgPackSerializer b;
  b << *dsp;

  // make another prediction with the original op
  gradients = op.Backward({std::make_shared<const TypeParam>(data)}, error_signal);

  // deserialize
  b.seek(0);
  auto dsp2 = std::make_shared<SPType>();
  b >> *dsp2;

  // rebuild node
  OpType new_op(*dsp2);

  // check that new predictions match the old
  std::vector<TypeParam> new_gradients =
      new_op.Backward({std::make_shared<const TypeParam>(data)}, error_signal);

  // test correct values
  EXPECT_TRUE(gradients.at(0).AllClose(
      new_gradients.at(0), fetch::math::function_tolerance<typename TypeParam::Type>(),
      fetch::math::function_tolerance<typename TypeParam::Type>()));
}<|MERGE_RESOLUTION|>--- conflicted
+++ resolved
@@ -117,11 +117,7 @@
   using DataType      = typename TypeParam::Type;
   using VecTensorType = typename fetch::ml::ops::Ops<TensorType>::VecTensorType;
   using SPType        = typename fetch::ml::ops::Flatten<TensorType>::SPType;
-<<<<<<< HEAD
-  using OpType        = typename fetch::ml::ops::Flatten<TensorType>;
-=======
   using OpType        = fetch::ml::ops::Flatten<TensorType>;
->>>>>>> 892a5dc0
 
   using SizeType = typename TypeParam::SizeType;
   using DataType = typename TypeParam::Type;
@@ -184,13 +180,8 @@
   using SizeType   = typename TypeParam::SizeType;
   using DataType   = typename TypeParam::Type;
   using TensorType = TypeParam;
-<<<<<<< HEAD
-  using OpType     = typename fetch::ml::ops::Flatten<TensorType>;
-  using SPType     = typename OpType ::SPType;
-=======
   using OpType     = fetch::ml::ops::Flatten<TensorType>;
   using SPType     = typename OpType::SPType;
->>>>>>> 892a5dc0
 
   SizeType height  = 5;
   SizeType width   = 6;
