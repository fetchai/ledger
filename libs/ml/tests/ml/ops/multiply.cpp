--- conflicted
+++ resolved
@@ -174,21 +174,12 @@
       {std::make_shared<ArrayType>(data_1), std::make_shared<ArrayType>(data_2)}, error);
 
   // test correct values and shape
-<<<<<<< HEAD
-  ASSERT_TRUE(prediction[0].AllClose(gt_1, fetch::math::function_tolerance<DataType>(),
-                                     fetch::math::function_tolerance<DataType>()));
-  ASSERT_TRUE(prediction[0].shape() == data_1.shape());
-  ASSERT_TRUE(prediction[1].AllClose(gt_2, fetch::math::function_tolerance<DataType>(),
-                                     fetch::math::function_tolerance<DataType>()));
-  ASSERT_TRUE(prediction[1].shape() == data_2.shape());
-=======
   ASSERT_TRUE(prediction[0].shape() == data_1.shape());
   ASSERT_TRUE(prediction[1].shape() == data_2.shape());
   ASSERT_TRUE(prediction[0].AllClose(gt_1, fetch::math::function_tolerance<DataType>(),
                                      fetch::math::function_tolerance<DataType>()));
   ASSERT_TRUE(prediction[1].AllClose(gt_2, fetch::math::function_tolerance<DataType>(),
                                      fetch::math::function_tolerance<DataType>()));
->>>>>>> 417902de
 }
 
 TYPED_TEST(MultiplyTest, backward_test_NB_NB)
