//------------------------------------------------------------------------------
//
//   Copyright 2018-2019 Fetch.AI Limited
//
//   Licensed under the Apache License, Version 2.0 (the "License");
//   you may not use this file except in compliance with the License.
//   You may obtain a copy of the License at
//
//       http://www.apache.org/licenses/LICENSE-2.0
//
//   Unless required by applicable law or agreed to in writing, software
//   distributed under the License is distributed on an "AS IS" BASIS,
//   WITHOUT WARRANTIES OR CONDITIONS OF ANY KIND, either express or implied.
//   See the License for the specific language governing permissions and
//   limitations under the License.
//
//------------------------------------------------------------------------------

#include "math/base_types.hpp"

#include "core/serializers/main_serializer_definition.hpp"
#include "gtest/gtest.h"
#include "math/tensor.hpp"
#include "ml/ops/multiply.hpp"
#include "ml/serializers/ml_types.hpp"
#include "vectorise/fixed_point/fixed_point.hpp"
#include <vector>

template <typename T>
class MultiplyTest : public ::testing::Test
{
};

using MyTypes = ::testing::Types<fetch::math::Tensor<float>, fetch::math::Tensor<double>,
                                 fetch::math::Tensor<fetch::fixed_point::fp32_t>,
                                 fetch::math::Tensor<fetch::fixed_point::fp64_t>>;

TYPED_TEST_CASE(MultiplyTest, MyTypes);

TYPED_TEST(MultiplyTest, forward_test)
{
  using TensorType = TypeParam;
  using DataType   = typename TypeParam::Type;

  TensorType data_1 = TensorType::FromString(
      "1, -2, 3,-4, 5,-6, 7,-8;"
      "1,  2, 3, 4, 5, 6, 7, 8");

  TensorType data_2 = TensorType::FromString(
      "8, -7, 6,-5, 4,-3, 2,-1;"
      "-8,  7,-6, 5,-4, 3,-2, 1");

  TensorType gt = TensorType::FromString(
      "8, 14, 18,20, 20,18, 14,8;"
      "-8,  14,-18, 20,-20, 18,-14, 8");

  fetch::ml::ops::Multiply<TensorType> op;

  TypeParam prediction(op.ComputeOutputShape(
      {std::make_shared<TensorType>(data_1), std::make_shared<TensorType>(data_2)}));
  op.Forward({std::make_shared<TensorType>(data_1), std::make_shared<TensorType>(data_2)},
             prediction);

  // test correct values
  ASSERT_TRUE(prediction.AllClose(gt, fetch::math::function_tolerance<DataType>(),
                                  fetch::math::function_tolerance<DataType>()));
}

TYPED_TEST(MultiplyTest, backward_test_NMB_N11)
{
  using DataType   = typename TypeParam::Type;
  using TensorType = TypeParam;

  TensorType data_1 = TensorType::FromString(
      "1, 2, 5, 6;"
      "3, 4, 7, 8");
  data_1.Reshape({2, 2, 2});

  TensorType data_2 = TensorType::FromString("1, -1");
  data_2.Reshape({2, 1, 1});

  TensorType error = TensorType::FromString(
      "0, 1, 4, 5;"
      "2, 3, 6, 7");
  error.Reshape({2, 2, 2});

  TensorType gt_1 = TensorType::FromString(
      "0, 1, 4, 5;"
      "-2, -3, -6, -7");
  gt_1.Reshape({2, 2, 2});

  TensorType gt_2 = TensorType::FromString(
      "52;"
      "116");
  gt_2.Reshape({2, 1, 1});

  fetch::ml::ops::Multiply<TensorType> op;
  std::vector<TensorType>              prediction = op.Backward(
      {std::make_shared<TensorType>(data_1), std::make_shared<TensorType>(data_2)}, error);

  // test correct values and shape
  ASSERT_TRUE(prediction[0].AllClose(gt_1, fetch::math::function_tolerance<DataType>(),
                                     fetch::math::function_tolerance<DataType>()));
  ASSERT_TRUE(prediction[0].shape() == data_1.shape());
  ASSERT_TRUE(prediction[1].AllClose(gt_2, fetch::math::function_tolerance<DataType>(),
                                     fetch::math::function_tolerance<DataType>()));
  ASSERT_TRUE(prediction[1].shape() == data_2.shape());
}

TYPED_TEST(MultiplyTest, backward_test_NMB_111)
{
  using DataType   = typename TypeParam::Type;
  using TensorType = TypeParam;

  TensorType data_1 = TensorType::FromString(
      "1, 2, 5, 6;"
      "3, 4, 7, 8");
  data_1.Reshape({2, 2, 2});

  TensorType data_2 = TensorType::FromString("-1");
  data_2.Reshape({1, 1, 1});

  TensorType error = TensorType::FromString(
      "0, 1, 4, 5;"
      "2, 3, 6, 7");
  error.Reshape({2, 2, 2});

  TensorType gt_1 = TensorType::FromString(
      "0, -1, -4, -5;"
      "-2, -3, -6, -7");
  gt_1.Reshape({2, 2, 2});

  TensorType gt_2 = TensorType::FromString("168");
  gt_2.Reshape({1, 1, 1});

  fetch::ml::ops::Multiply<TensorType> op;
  std::vector<TensorType>              prediction = op.Backward(
      {std::make_shared<TensorType>(data_1), std::make_shared<TensorType>(data_2)}, error);

  // test correct values and shape
  ASSERT_TRUE(prediction[0].AllClose(gt_1, fetch::math::function_tolerance<DataType>(),
                                     fetch::math::function_tolerance<DataType>()));
  ASSERT_TRUE(prediction[0].shape() == data_1.shape());
  ASSERT_TRUE(prediction[1].AllClose(gt_2, fetch::math::function_tolerance<DataType>(),
                                     fetch::math::function_tolerance<DataType>()));
  ASSERT_TRUE(prediction[1].shape() == data_2.shape());
}

TYPED_TEST(MultiplyTest, backward_test_NB_N1)
{
  using DataType   = typename TypeParam::Type;
  using TensorType = TypeParam;

  TensorType data_1 = TensorType::FromString(
      "1, 2, 5, 6;"
      "3, 4, 7, 8");

  TensorType data_2 = TensorType::FromString("1, -1");
  data_2.Reshape({2, 1});

  TensorType error = TensorType::FromString(
      "0, 1, 4, 5;"
      "2, 3, 6, 7");

  TensorType gt_1 = TensorType::FromString(
      "0, 1, 4, 5;"
      "-2, -3, -6, -7");

  TensorType gt_2 = TensorType::FromString(
      "52;"
      "116");
  gt_2.Reshape({2, 1});

  fetch::ml::ops::Multiply<TensorType> op;
  std::vector<TensorType>              prediction = op.Backward(
      {std::make_shared<TensorType>(data_1), std::make_shared<TensorType>(data_2)}, error);

  // test correct values and shape
  ASSERT_TRUE(prediction[0].shape() == data_1.shape());
  ASSERT_TRUE(prediction[1].shape() == data_2.shape());
  ASSERT_TRUE(prediction[0].AllClose(gt_1, fetch::math::function_tolerance<DataType>(),
                                     fetch::math::function_tolerance<DataType>()));
  ASSERT_TRUE(prediction[1].AllClose(gt_2, fetch::math::function_tolerance<DataType>(),
                                     fetch::math::function_tolerance<DataType>()));
}

TYPED_TEST(MultiplyTest, backward_test_NB_NB)
{
  using TensorType = TypeParam;
  using DataType   = typename TypeParam::Type;

  TensorType data_1 = TensorType::FromString(
      "1, -2, 3,-4, 5,-6, 7,-8;"
      "1,  2, 3, 4, 5, 6, 7, 8");

  TensorType data_2 = TensorType::FromString(
      "8, -7, 6,-5, 4,-3, 2,-1;"
      "-8,  7,-6, 5,-4, 3,-2, 1");

  TensorType gt_1 = TensorType::FromString(
      "8,	   7,  12,  10,  12,   9,   8,  4;"
      "-40, -35, -36, -30,	-28, -21, -16, -8");

  TensorType gt_2 = TensorType::FromString(
      "1,   2,	 6,	  8, 15,  18, 28,  32;"
      "5, -10, 18,	-24, 35, -42, 56, -64");

  TensorType error = TensorType::FromString(
      "1, -1, 2, -2, 3, -3, 4, -4;"
      "5, -5, 6, -6, 7, -7, 8, -8");

  fetch::ml::ops::Multiply<TensorType> op;
  std::vector<TensorType>              prediction = op.Backward(
      {std::make_shared<TensorType>(data_1), std::make_shared<TensorType>(data_2)}, error);

  // test correct values
  ASSERT_TRUE(prediction[0].AllClose(gt_1, fetch::math::function_tolerance<DataType>(),
                                     fetch::math::function_tolerance<DataType>()));
  ASSERT_TRUE(prediction[1].AllClose(gt_2, fetch::math::function_tolerance<DataType>(),
                                     fetch::math::function_tolerance<DataType>()));
}

TYPED_TEST(MultiplyTest, saveparams_test)
{
  using TensorType    = TypeParam;
  using DataType      = typename TypeParam::Type;
  using VecTensorType = typename fetch::ml::ops::Ops<TensorType>::VecTensorType;
  using SPType        = typename fetch::ml::ops::Multiply<TensorType>::SPType;
  using OpType        = typename fetch::ml::ops::Multiply<TensorType>;

  TensorType data_1 = TensorType::FromString(
      "1, -2, 3,-4, 5,-6, 7,-8;"
      "1,  2, 3, 4, 5, 6, 7, 8");

  TensorType data_2 = TensorType::FromString(
      "8, -7, 6,-5, 4,-3, 2,-1;"
      "-8,  7,-6, 5,-4, 3,-2, 1");

  TensorType gt = TensorType::FromString(
      "8, 14, 18,20, 20,18, 14,8;"
      "-8,  14,-18, 20,-20, 18,-14, 8");

  OpType op;

  TensorType    prediction(op.ComputeOutputShape(
      {std::make_shared<const TensorType>(data_1), std::make_shared<const TensorType>(data_2)}));
  VecTensorType vec_data(
      {std::make_shared<const TensorType>(data_1), std::make_shared<const TensorType>(data_2)});

  op.Forward(vec_data, prediction);

  // extract saveparams
  std::shared_ptr<fetch::ml::OpsSaveableParams> sp = op.GetOpSaveableParams();

  // downcast to correct type
  auto dsp = std::static_pointer_cast<SPType>(sp);

  // serialize
  fetch::serializers::MsgPackSerializer b;
  b << *dsp;

  // deserialize
  b.seek(0);
  auto dsp2 = std::make_shared<SPType>();
  b >> *dsp2;

  // rebuild node
  OpType new_op(*dsp2);

  // check that new predictions match the old
  TensorType new_prediction(op.ComputeOutputShape(
      {std::make_shared<const TensorType>(data_1), std::make_shared<const TensorType>(data_2)}));
  new_op.Forward(vec_data, new_prediction);

  // test correct values
  EXPECT_TRUE(
      new_prediction.AllClose(prediction, static_cast<DataType>(0), static_cast<DataType>(0)));
}

TYPED_TEST(MultiplyTest, saveparams_backward_test_NB_NB)
{
  using TensorType = TypeParam;
  using OpType     = typename fetch::ml::ops::Multiply<TensorType>;
<<<<<<< HEAD
  using SPType     = typename OpType ::SPType;
=======
  using SPType     = typename OpType::SPType;
>>>>>>> 892a5dc0

  TensorType data_1 = TensorType::FromString(
      "1, -2, 3,-4, 5,-6, 7,-8;"
      "1,  2, 3, 4, 5, 6, 7, 8");

  TensorType data_2 = TensorType::FromString(
      "8, -7, 6,-5, 4,-3, 2,-1;"
      "-8,  7,-6, 5,-4, 3,-2, 1");

  TensorType error = TensorType::FromString(
      "1, -1, 2, -2, 3, -3, 4, -4;"
      "5, -5, 6, -6, 7, -7, 8, -8");

  fetch::ml::ops::Multiply<TensorType> op;
  std::vector<TensorType>              prediction = op.Backward(
      {std::make_shared<TensorType>(data_1), std::make_shared<TensorType>(data_2)}, error);

  // extract saveparams
  std::shared_ptr<fetch::ml::OpsSaveableParams> sp = op.GetOpSaveableParams();

  // downcast to correct type
  auto dsp = std::dynamic_pointer_cast<SPType>(sp);

  // serialize
  fetch::serializers::MsgPackSerializer b;
  b << *dsp;

  // make another prediction with the original op
  prediction = op.Backward(
      {std::make_shared<TensorType>(data_1), std::make_shared<TensorType>(data_2)}, error);

  // deserialize
  b.seek(0);
  auto dsp2 = std::make_shared<SPType>();
  b >> *dsp2;

  // rebuild node
  OpType new_op(*dsp2);

  // check that new predictions match the old
  std::vector<TensorType> new_prediction = new_op.Backward(
      {std::make_shared<TensorType>(data_1), std::make_shared<TensorType>(data_2)}, error);

  // test correct values
  EXPECT_TRUE(prediction.at(0).AllClose(
      new_prediction.at(0), fetch::math::function_tolerance<typename TypeParam::Type>(),
      fetch::math::function_tolerance<typename TypeParam::Type>()));

  EXPECT_TRUE(prediction.at(1).AllClose(
      new_prediction.at(1), fetch::math::function_tolerance<typename TypeParam::Type>(),
      fetch::math::function_tolerance<typename TypeParam::Type>()));
}<|MERGE_RESOLUTION|>--- conflicted
+++ resolved
@@ -281,11 +281,7 @@
 {
   using TensorType = TypeParam;
   using OpType     = typename fetch::ml::ops::Multiply<TensorType>;
-<<<<<<< HEAD
-  using SPType     = typename OpType ::SPType;
-=======
   using SPType     = typename OpType::SPType;
->>>>>>> 892a5dc0
 
   TensorType data_1 = TensorType::FromString(
       "1, -2, 3,-4, 5,-6, 7,-8;"
