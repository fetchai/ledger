--- conflicted
+++ resolved
@@ -23,10 +23,6 @@
 
 #include "ml/utilities/graph_builder.hpp"
 
-<<<<<<< HEAD
-#include "core/serializers/base_types.hpp"
-=======
->>>>>>> 892a5dc0
 #include "core/serializers/main_serializer.hpp"
 #include "ml/serializers/ml_types.hpp"
 
@@ -34,7 +30,6 @@
 
 template <typename T>
 class SerializersTestWithInt : public ::testing::Test
-<<<<<<< HEAD
 {
 };
 
@@ -53,26 +48,6 @@
 TYPED_TEST_CASE(SerializersTestWithInt, WithIntTypes);
 TYPED_TEST_CASE(SerializersTestNoInt, NoIntTypes);
 
-=======
-{
-};
-
-template <typename T>
-class SerializersTestNoInt : public ::testing::Test
-{
-};
-
-using WithIntTypes = ::testing::Types<fetch::math::Tensor<int32_t>, fetch::math::Tensor<float>,
-                                      fetch::math::Tensor<double>,
-                                      fetch::math::Tensor<fetch::fixed_point::FixedPoint<16, 16>>,
-                                      fetch::math::Tensor<fetch::fixed_point::FixedPoint<32, 32>>>;
-using NoIntTypes   = ::testing::Types<fetch::math::Tensor<float>, fetch::math::Tensor<double>,
-                                    fetch::math::Tensor<fetch::fixed_point::FixedPoint<16, 16>>,
-                                    fetch::math::Tensor<fetch::fixed_point::FixedPoint<32, 32>>>;
-TYPED_TEST_CASE(SerializersTestWithInt, WithIntTypes);
-TYPED_TEST_CASE(SerializersTestNoInt, NoIntTypes);
-
->>>>>>> 892a5dc0
 TYPED_TEST(SerializersTestWithInt, serialize_empty_state_dict)
 {
   fetch::ml::StateDict<TypeParam>       sd1;
@@ -142,17 +117,6 @@
   g->SetInput("Input", tmp_data.Transpose());
   TensorType tmp_prediction = g->ForwardPropagate(output);
 
-<<<<<<< HEAD
-  fetch::ml::GraphSaveableParams<TypeParam> gsp1 = g->GetGraphSaveableParams();
-  fetch::serializers::MsgPackSerializer     b;
-  b << gsp1;
-  b.seek(0);
-
-  auto gsp2 = std::make_shared<fetch::ml::GraphSaveableParams<TypeParam>>();
-
-  b >> *gsp2;
-
-=======
   fetch::ml::GraphSaveableParams<TypeParam>      gsp1 = g->GetGraphSaveableParams();
   fetch::serializers::LargeObjectSerializeHelper b;
   b.Serialize(gsp1);
@@ -160,7 +124,6 @@
   auto gsp2 = std::make_shared<fetch::ml::GraphSaveableParams<TypeParam>>();
 
   b.Deserialize(*gsp2);
->>>>>>> 892a5dc0
   EXPECT_EQ(gsp1.connections, gsp2->connections);
 
   for (auto const &gsp2_node_pair : gsp2->nodes)
@@ -180,13 +143,8 @@
   g->SetInput("Input", data.Transpose());
   g2->SetInput("Input", data.Transpose());
 
-<<<<<<< HEAD
-  TensorType prediction  = g->ForwardPropagate(output);
-  TensorType prediction2 = g2->ForwardPropagate(output);
-=======
   TensorType prediction  = g->ForwardPropagate(output).Copy();
   TensorType prediction2 = g2->ForwardPropagate(output).Copy();
->>>>>>> 892a5dc0
 
   // test correct values
   EXPECT_TRUE(prediction.AllClose(prediction2, fetch::math::function_tolerance<DataType>(),
@@ -205,17 +163,10 @@
   g2->Step(DataType{0.1f});
 
   g->SetInput("Input", data.Transpose());
-<<<<<<< HEAD
-  TensorType prediction3 = g->ForwardPropagate(output);
-
-  g2->SetInput("Input", data.Transpose());
-  TensorType prediction4 = g2->ForwardPropagate(output);
-=======
   TensorType prediction3 = g->ForwardPropagate(output).Copy();
 
   g2->SetInput("Input", data.Transpose());
   TensorType prediction4 = g2->ForwardPropagate(output).Copy();
->>>>>>> 892a5dc0
 
   EXPECT_FALSE(prediction.AllClose(prediction3, fetch::math::function_tolerance<DataType>(),
                                    fetch::math::function_tolerance<DataType>()));
