//------------------------------------------------------------------------------
//
//   Copyright 2018-2019 Fetch.AI Limited
//
//   Licensed under the Apache License, Version 2.0 (the "License");
//   you may not use this file except in compliance with the License.
//   You may obtain a copy of the License at
//
//       http://www.apache.org/licenses/LICENSE-2.0
//
//   Unless required by applicable law or agreed to in writing, software
//   distributed under the License is distributed on an "AS IS" BASIS,
//   WITHOUT WARRANTIES OR CONDITIONS OF ANY KIND, either express or implied.
//   See the License for the specific language governing permissions and
//   limitations under the License.
//
//------------------------------------------------------------------------------

#include "math/tensor.hpp"
#include "ml/core/graph.hpp"
#include "ml/layers/fully_connected.hpp"
#include "ml/ops/placeholder.hpp"

#include "ml/utilities/graph_builder.hpp"

#include "core/serializers/main_serializer.hpp"
#include "ml/serializers/ml_types.hpp"

#include "gtest/gtest.h"

template <typename T>
class SerializersTestWithInt : public ::testing::Test
{
};

template <typename T>
class SerializersTestNoInt : public ::testing::Test
{
};

using WithIntTypes = ::testing::Types<fetch::math::Tensor<int32_t>, fetch::math::Tensor<float>,
                                      fetch::math::Tensor<double>,
                                      fetch::math::Tensor<fetch::fixed_point::FixedPoint<16, 16>>,
                                      fetch::math::Tensor<fetch::fixed_point::FixedPoint<32, 32>>>;
using NoIntTypes   = ::testing::Types<fetch::math::Tensor<float>, fetch::math::Tensor<double>,
                                    fetch::math::Tensor<fetch::fixed_point::FixedPoint<16, 16>>,
                                    fetch::math::Tensor<fetch::fixed_point::FixedPoint<32, 32>>>;
TYPED_TEST_CASE(SerializersTestWithInt, WithIntTypes);
TYPED_TEST_CASE(SerializersTestNoInt, NoIntTypes);

TYPED_TEST(SerializersTestWithInt, serialize_empty_state_dict)
{
  fetch::ml::StateDict<TypeParam>       sd1;
  fetch::serializers::MsgPackSerializer b;
  b << sd1;
  b.seek(0);
  fetch::ml::StateDict<TypeParam> sd2;
  b >> sd2;
  EXPECT_EQ(sd1, sd2);
}

TYPED_TEST(SerializersTestNoInt, serialize_state_dict)
{
  // Generate a plausible state dict out of a fully connected layer
  fetch::ml::layers::FullyConnected<TypeParam> fc(10, 10);
  struct fetch::ml::StateDict<TypeParam>       sd1 = fc.StateDict();
  fetch::serializers::MsgPackSerializer        b;
  b << sd1;
  b.seek(0);
  fetch::ml::StateDict<TypeParam> sd2;
  b >> sd2;
  EXPECT_EQ(sd1, sd2);
}

TYPED_TEST(SerializersTestWithInt, serialize_empty_graph_saveable_params)
{
  fetch::ml::GraphSaveableParams<TypeParam> gsp1;
  fetch::serializers::MsgPackSerializer     b;
  b << gsp1;
  b.seek(0);
  fetch::ml::GraphSaveableParams<TypeParam> gsp2;
  b >> gsp2;
  EXPECT_EQ(gsp1.connections, gsp2.connections);
  EXPECT_EQ(gsp1.nodes, gsp2.nodes);
}

TYPED_TEST(SerializersTestNoInt, serialize_graph_saveable_params)
{
  using TensorType = TypeParam;
  using DataType   = typename TypeParam::Type;
  using GraphType  = typename fetch::ml::Graph<TensorType>;

  fetch::ml::RegularisationType regulariser = fetch::ml::RegularisationType::L1;
  DataType                      reg_rate{0.01f};

  // Prepare graph with fairly random architecture
  auto g = std::make_shared<GraphType>();

  std::string input = g->template AddNode<fetch::ml::ops::PlaceHolder<TensorType>>("Input", {});
  std::string label_name =
      g->template AddNode<fetch::ml::ops::PlaceHolder<TensorType>>("label", {});

  std::string layer_1 = g->template AddNode<fetch::ml::layers::FullyConnected<TensorType>>(
      "FC1", {input}, 10u, 20u, fetch::ml::details::ActivationType::RELU, regulariser, reg_rate);
  std::string layer_2 = g->template AddNode<fetch::ml::layers::FullyConnected<TensorType>>(
      "FC2", {layer_1}, 20u, 10u, fetch::ml::details::ActivationType::RELU, regulariser, reg_rate);
  std::string output = g->template AddNode<fetch::ml::layers::FullyConnected<TensorType>>(
      "FC3", {layer_2}, 10u, 10u, fetch::ml::details::ActivationType::SOFTMAX, regulariser,
      reg_rate);

  // Add loss function
  std::string error_output = g->template AddNode<fetch::ml::ops::MeanSquareErrorLoss<TensorType>>(
      "num_error", {output, label_name});

  /// make a prediction and do nothing with it
  TensorType tmp_data = TensorType::FromString("1, 2, 3, 4, 5, 6, 7, 8, 9, 10");
  g->SetInput("Input", tmp_data.Transpose());
  TensorType tmp_prediction = g->Evaluate(output);

  fetch::ml::GraphSaveableParams<TypeParam>      gsp1 = g->GetGraphSaveableParams();
  fetch::serializers::LargeObjectSerializeHelper b;
  b.Serialize(gsp1);

  auto gsp2 = std::make_shared<fetch::ml::GraphSaveableParams<TypeParam>>();

  b.Deserialize(*gsp2);
  EXPECT_EQ(gsp1.connections, gsp2->connections);

  for (auto const &gsp2_node_pair : gsp2->nodes)
  {
    auto gsp2_node = gsp2_node_pair.second;
    auto gsp1_node = gsp1.nodes[gsp2_node_pair.first];

    EXPECT_TRUE(gsp1_node->operation_type == gsp2_node->operation_type);
  }

  auto g2 = std::make_shared<GraphType>();
  fetch::ml::utilities::BuildGraph<TensorType>(*gsp2, g2);

  TensorType data   = TensorType::FromString("1, 2, 3, 4, 5, 6, 7, 8, 9, 10");
  TensorType labels = TensorType::FromString("1; 2; 3; 4; 5; 6; 7; 8; 9; 100");

  g->SetInput("Input", data.Transpose());
  g2->SetInput("Input", data.Transpose());

  TensorType prediction  = g->Evaluate(output);
  TensorType prediction2 = g2->Evaluate(output);

  // test correct values
  EXPECT_TRUE(prediction.AllClose(prediction2, fetch::math::function_tolerance<DataType>(),
                                  fetch::math::function_tolerance<DataType>()));

  // train g
  g->SetInput(label_name, labels);
  g->Evaluate(error_output);
  g->BackPropagate(error_output);
  g->ApplyRegularisation();
  auto grads = g->GetGradients();
<<<<<<< HEAD
  g->ApplyGradients(grads);
=======
  g->ApplyGradients(static_cast<DataType>(-0.1) * grads);
>>>>>>> 622e1831

  // train g2
  g2->SetInput(label_name, labels);
  g2->Evaluate(error_output);
  g2->BackPropagate(error_output);
  g2->ApplyRegularisation();
  auto grads2 = g2->GetGradients();
<<<<<<< HEAD
  g2->ApplyGradients(grads2);
=======
  g2->ApplyGradients(static_cast<DataType>(-0.1) * grads2);
>>>>>>> 622e1831

  g->SetInput("Input", data.Transpose());
  TensorType prediction3 = g->Evaluate(output);

  g2->SetInput("Input", data.Transpose());
  TensorType prediction4 = g2->Evaluate(output);

  EXPECT_FALSE(prediction.AllClose(prediction3, fetch::math::function_tolerance<DataType>(),
                                   fetch::math::function_tolerance<DataType>()));

  EXPECT_TRUE(prediction3.AllClose(prediction4, fetch::math::function_tolerance<DataType>(),
                                   fetch::math::function_tolerance<DataType>()));
}<|MERGE_RESOLUTION|>--- conflicted
+++ resolved
@@ -156,11 +156,7 @@
   g->BackPropagate(error_output);
   g->ApplyRegularisation();
   auto grads = g->GetGradients();
-<<<<<<< HEAD
-  g->ApplyGradients(grads);
-=======
   g->ApplyGradients(static_cast<DataType>(-0.1) * grads);
->>>>>>> 622e1831
 
   // train g2
   g2->SetInput(label_name, labels);
@@ -168,11 +164,7 @@
   g2->BackPropagate(error_output);
   g2->ApplyRegularisation();
   auto grads2 = g2->GetGradients();
-<<<<<<< HEAD
-  g2->ApplyGradients(grads2);
-=======
   g2->ApplyGradients(static_cast<DataType>(-0.1) * grads2);
->>>>>>> 622e1831
 
   g->SetInput("Input", data.Transpose());
   TensorType prediction3 = g->Evaluate(output);
