--- conflicted
+++ resolved
@@ -34,12 +34,6 @@
 {
 };
 
-<<<<<<< HEAD
-using MyTypes = ::testing::Types<fetch::math::Tensor<float>, fetch::math::Tensor<double>,
-                                 fetch::math::Tensor<fetch::fixed_point::FixedPoint<16, 16>>,
-                                 fetch::math::Tensor<fetch::fixed_point::FixedPoint<32, 32>>>;
-TYPED_TEST_CASE(SerializersTest, MyTypes);
-=======
 template <typename T>
 class SerializersTestNoInt : public ::testing::Test
 {
@@ -54,7 +48,6 @@
                                     fetch::math::Tensor<fetch::fixed_point::FixedPoint<32, 32>>>;
 TYPED_TEST_CASE(SerializersTestWithInt, WithIntTypes);
 TYPED_TEST_CASE(SerializersTestNoInt, NoIntTypes);
->>>>>>> 49fdef89
 
 TYPED_TEST(SerializersTestWithInt, serialize_empty_state_dict)
 {
@@ -80,7 +73,7 @@
   EXPECT_EQ(sd1, sd2);
 }
 
-TYPED_TEST(SerializersTest, serialize_empty_graph_saveable_params)
+TYPED_TEST(SerializersTestWithInt, serialize_empty_graph_saveable_params)
 {
   fetch::ml::GraphSaveableParams<TypeParam> gsp1;
   fetch::serializers::MsgPackSerializer     b;
@@ -92,7 +85,7 @@
   EXPECT_EQ(gsp1.nodes, gsp2.nodes);
 }
 
-TYPED_TEST(SerializersTest, serialize_graph_saveable_params)
+TYPED_TEST(SerializersTestNoInt, serialize_graph_saveable_params)
 {
   using TensorType = TypeParam;
   using DataType   = typename TypeParam::Type;
