--- conflicted
+++ resolved
@@ -517,11 +517,7 @@
   DataType loss = optimiser.Run({data}, gt, 2);
 
   // Test loss
-<<<<<<< HEAD
   EXPECT_NEAR(static_cast<double>(loss), 7.6924142837524414, 1e-5);
-=======
-  EXPECT_NEAR(static_cast<double>(loss), 1.29388, 1e-5);
->>>>>>> 987d892f
 
   // Test weights
   std::vector<TypeParam> weights = g->get_weights();
