//------------------------------------------------------------------------------
//
//   Copyright 2018-2019 Fetch.AI Limited
//
//   Licensed under the Apache License, Version 2.0 (the "License");
//   you may not use this file except in compliance with the License.
//   You may obtain a copy of the License at
//
//       http://www.apache.org/licenses/LICENSE-2.0
//
//   Unless required by applicable law or agreed to in writing, software
//   distributed under the License is distributed on an "AS IS" BASIS,
//   WITHOUT WARRANTIES OR CONDITIONS OF ANY KIND, either express or implied.
//   See the License for the specific language governing permissions and
//   limitations under the License.
//
//------------------------------------------------------------------------------

#include "math/tensor.hpp"
#include "ml/graph.hpp"
#include "ml/ops/activations/relu.hpp"
#include "ml/ops/loss_functions.hpp"
#include "ml/ops/multiply.hpp"
#include "ml/ops/placeholder.hpp"
#include "ml/ops/subtract.hpp"
#include "ml/optimisation/adagrad_optimiser.hpp"
#include "ml/optimisation/adam_optimiser.hpp"
#include "ml/optimisation/momentum_optimiser.hpp"
#include "ml/optimisation/rmsprop_optimiser.hpp"
#include "ml/optimisation/sgd_optimiser.hpp"

#include "ml/layers/self_attention.hpp"

#include "gtest/gtest.h"

template <typename T>
class OptimisersTest : public ::testing::Test
{
};

using MyTypes = ::testing::Types<fetch::math::Tensor<float>, fetch::math::Tensor<double>,
                                 fetch::math::Tensor<fetch::fixed_point::FixedPoint<32, 32>>>;
TYPED_TEST_CASE(OptimisersTest, MyTypes);

template <typename TypeParam>
std::shared_ptr<fetch::ml::Graph<TypeParam>> PrepareTestGraph(
    typename TypeParam::SizeType input_size, typename TypeParam::SizeType output_size,
    std::string &input_name, std::string &output_name)
{
  using SizeType = typename TypeParam::SizeType;

  SizeType hidden_size = SizeType(10);

  std::shared_ptr<fetch::ml::Graph<TypeParam>> g(std::make_shared<fetch::ml::Graph<TypeParam>>());

  input_name = g->template AddNode<fetch::ml::ops::PlaceHolder<TypeParam>>("", {});

  std::string fc1_name = g->template AddNode<fetch::ml::layers::FullyConnected<TypeParam>>(
      "FC1", {input_name}, input_size, hidden_size);
  std::string act_name = g->template AddNode<fetch::ml::ops::Relu<TypeParam>>("", {fc1_name});
  output_name          = g->template AddNode<fetch::ml::layers::FullyConnected<TypeParam>>(
      "FC2", {act_name}, hidden_size, output_size);

  return g;
}

template <typename TypeParam>
void PrepareTestDataAndLabels1D(TypeParam &data, TypeParam &gt)
{
  using DataType = typename TypeParam::Type;

  data.Resize({1, 4});
  data.Set(0, 0, DataType(1));
  data.Set(0, 1, DataType(2));
  data.Set(0, 2, DataType(3));
  data.Set(0, 3, DataType(4));

  gt.Resize({1, 4});
  gt.Set(0, 0, DataType(2));
  gt.Set(0, 1, DataType(3));
  gt.Set(0, 2, DataType(4));
  gt.Set(0, 3, DataType(5));
}

template <typename TypeParam>
void PrepareTestDataAndLabels2D(TypeParam &data, TypeParam &gt)
{
  using DataType = typename TypeParam::Type;

  data.Resize({2, 2, 3});
  data.Set(0, 0, 0, DataType(1));
  data.Set(0, 1, 0, DataType(2));
  data.Set(1, 0, 0, DataType(3));
  data.Set(1, 1, 0, DataType(4));

  data.Set(0, 0, 1, DataType(5));
  data.Set(0, 1, 1, DataType(6));
  data.Set(1, 0, 1, DataType(7));
  data.Set(1, 1, 1, DataType(8));

  data.Set(0, 0, 2, DataType(9));
  data.Set(0, 1, 2, DataType(10));
  data.Set(1, 0, 2, DataType(11));
  data.Set(1, 1, 2, DataType(12));

  gt.Resize({2, 3});
  gt.Set(0, 0, DataType(2));
  gt.Set(1, 0, DataType(3));

  gt.Set(0, 1, DataType(6));
  gt.Set(1, 1, DataType(7));

  gt.Set(0, 2, DataType(10));
  gt.Set(1, 2, DataType(11));
}

TYPED_TEST(OptimisersTest, sgd_optimiser_training)
{
  using DataType = typename TypeParam::Type;

  DataType learning_rate = DataType{0.1f};

  // Prepare model
  std::string                                  input_name;
  std::string                                  output_name;
  std::shared_ptr<fetch::ml::Graph<TypeParam>> g =
      PrepareTestGraph<TypeParam>(1, 1, input_name, output_name);

  // Prepare data and labels
  TypeParam data;
  TypeParam gt;
  PrepareTestDataAndLabels1D(data, gt);

  // Initialize Optimiser
  fetch::ml::optimisers::SGDOptimiser<TypeParam, fetch::ml::ops::MeanSquareError<TypeParam>>
      optimiser(g, {input_name}, output_name, learning_rate);

  // Do 2 optimiser steps
  optimiser.Run({data}, gt);
  DataType loss = optimiser.Run({data}, gt);

  // Test loss
<<<<<<< HEAD
  EXPECT_NEAR(static_cast<double>(loss), 0.45903, 1e-5);
=======
  EXPECT_NEAR(static_cast<double>(loss), 0.459031165, 1e-5);
>>>>>>> fe3af890

  // Test weights
  std::vector<TypeParam> weights = g->get_weights();
  EXPECT_NEAR(static_cast<double>(weights[0].At(9, 0)), 0.01965, 1e-5);
  EXPECT_NEAR(static_cast<double>(weights[1].At(4, 0)), -0.18362, 1e-5);
  EXPECT_NEAR(static_cast<double>(weights[2].At(0, 0)), 0.08435, 1e-5);
  EXPECT_NEAR(static_cast<double>(weights[3].At(0, 2)), -0.01474, 1e-5);
}

TYPED_TEST(OptimisersTest, sgd_optimiser_training_2D)
{
  using DataType = typename TypeParam::Type;

  DataType learning_rate = DataType{0.01f};

  // Prepare model
  std::string                                  input_name;
  std::string                                  output_name;
  std::shared_ptr<fetch::ml::Graph<TypeParam>> g =
      PrepareTestGraph<TypeParam>(4, 2, input_name, output_name);

  // Prepare data and labels
  TypeParam data;
  TypeParam gt;
  PrepareTestDataAndLabels2D(data, gt);

  // Initialize Optimiser
  fetch::ml::optimisers::SGDOptimiser<TypeParam, fetch::ml::ops::MeanSquareError<TypeParam>>
      optimiser(g, {input_name}, output_name, learning_rate);

  // Do 2 optimiser steps
  optimiser.Run({data}, gt);
  DataType loss = optimiser.Run({data}, gt);

  // Test loss
<<<<<<< HEAD
  EXPECT_NEAR(static_cast<double>(loss), 39.32906, 1e-4);
=======
  EXPECT_NEAR(static_cast<double>(loss), 39.3290558, 1e-4);
>>>>>>> fe3af890

  // Test weights
  std::vector<TypeParam> weights = g->get_weights();
  EXPECT_NEAR(static_cast<double>(weights[0].At(9, 0)), -0.02427, 1e-5);
  EXPECT_NEAR(static_cast<double>(weights[1].At(4, 0)), -0.48276, 1e-5);
  EXPECT_NEAR(static_cast<double>(weights[2].At(0, 0)), -0.02699, 1e-5);
  EXPECT_NEAR(static_cast<double>(weights[3].At(0, 2)), -0.45438, 1e-5);
}

TYPED_TEST(OptimisersTest, momentum_optimiser_training)
{
  using DataType = typename TypeParam::Type;

  DataType learning_rate = DataType{0.04f};

  // Prepare model
  std::string                                  input_name;
  std::string                                  output_name;
  std::shared_ptr<fetch::ml::Graph<TypeParam>> g =
      PrepareTestGraph<TypeParam>(1, 1, input_name, output_name);

  // Prepare data and labels
  TypeParam data;
  TypeParam gt;
  PrepareTestDataAndLabels1D(data, gt);

  // Initialize Optimiser
  fetch::ml::optimisers::MomentumOptimiser<TypeParam, fetch::ml::ops::MeanSquareError<TypeParam>>
      optimiser(g, {input_name}, output_name, learning_rate);

  // Do 2 optimiser steps to ensure that momentum was applied
  optimiser.Run({data}, gt);
  DataType loss = optimiser.Run({data}, gt);

  // Test loss
<<<<<<< HEAD
  EXPECT_NEAR(static_cast<double>(loss), 0.27986, 1e-5);
=======
  EXPECT_NEAR(static_cast<double>(loss), 0.279862642, 1e-5);
>>>>>>> fe3af890

  // Test weights
  std::vector<TypeParam> weights = g->get_weights();
  EXPECT_NEAR(static_cast<double>(weights[0].At(9, 0)), 0.05633, 1e-5);
  EXPECT_NEAR(static_cast<double>(weights[1].At(4, 0)), -0.18362, 1e-5);
  EXPECT_NEAR(static_cast<double>(weights[2].At(0, 0)), 0.14914, 1e-5);
  EXPECT_NEAR(static_cast<double>(weights[3].At(0, 2)), -0.01474, 1e-5);
}

TYPED_TEST(OptimisersTest, momentum_optimiser_training_2D)
{
  using DataType = typename TypeParam::Type;

  DataType learning_rate = DataType{0.01f};

  // Prepare model
  std::string                                  input_name;
  std::string                                  output_name;
  std::shared_ptr<fetch::ml::Graph<TypeParam>> g =
      PrepareTestGraph<TypeParam>(4, 2, input_name, output_name);

  // Prepare data and labels
  TypeParam data;
  TypeParam gt;
  PrepareTestDataAndLabels2D(data, gt);

  // Initialize Optimiser
  fetch::ml::optimisers::MomentumOptimiser<TypeParam, fetch::ml::ops::MeanSquareError<TypeParam>>
      optimiser(g, {input_name}, output_name, learning_rate);

  // Do 2 optimiser steps
  optimiser.Run({data}, gt);
  DataType loss = optimiser.Run({data}, gt);

  // Test loss
<<<<<<< HEAD
  EXPECT_NEAR(static_cast<double>(loss), 39.32906, 1e-4);
=======
  EXPECT_NEAR(static_cast<double>(loss), 39.3290558, 1e-4);
>>>>>>> fe3af890

  // Test weights
  std::vector<TypeParam> weights = g->get_weights();
  EXPECT_NEAR(static_cast<double>(weights[0].At(9, 0)), -0.00685, 1e-5);
  EXPECT_NEAR(static_cast<double>(weights[1].At(4, 0)), -0.28445, 1e-5);
  EXPECT_NEAR(static_cast<double>(weights[2].At(0, 0)), 0.02250, 1e-5);
  EXPECT_NEAR(static_cast<double>(weights[3].At(0, 2)), -0.08207, 1e-5);
}

TYPED_TEST(OptimisersTest, adagrad_optimiser_training)
{
  using DataType = typename TypeParam::Type;

  DataType learning_rate = DataType{0.04f};

  // Prepare model
  std::string                                  input_name;
  std::string                                  output_name;
  std::shared_ptr<fetch::ml::Graph<TypeParam>> g =
      PrepareTestGraph<TypeParam>(1, 1, input_name, output_name);

  // Prepare data and labels
  TypeParam data;
  TypeParam gt;
  PrepareTestDataAndLabels1D(data, gt);

  // Initialize Optimiser
  fetch::ml::optimisers::AdaGradOptimiser<TypeParam, fetch::ml::ops::MeanSquareError<TypeParam>>
      optimiser(g, {input_name}, output_name, learning_rate);

  // Do multiple steps
  optimiser.Run({data}, gt);
  DataType loss = optimiser.Run({data}, gt);

  // Test loss
<<<<<<< HEAD
  EXPECT_NEAR(static_cast<double>(loss), 0.51122, 1e-5);
=======
  EXPECT_NEAR(static_cast<double>(loss), 0.511220098, 1e-5);
>>>>>>> fe3af890

  // Test weights
  std::vector<TypeParam> weights = g->get_weights();
  EXPECT_NEAR(static_cast<double>(weights[0].At(9, 0)), 0.06323, 1e-5);
  EXPECT_NEAR(static_cast<double>(weights[1].At(4, 0)), -0.18362, 1e-5);
  EXPECT_NEAR(static_cast<double>(weights[2].At(0, 0)), 0.06163, 1e-5);
  EXPECT_NEAR(static_cast<double>(weights[3].At(0, 2)), -0.01474, 1e-5);
}

TYPED_TEST(OptimisersTest, adagrad_optimiser_training_2D)
{
  using DataType = typename TypeParam::Type;

  DataType learning_rate = DataType{0.04f};

  // Prepare model
  std::string                                  input_name;
  std::string                                  output_name;
  std::shared_ptr<fetch::ml::Graph<TypeParam>> g =
      PrepareTestGraph<TypeParam>(4, 2, input_name, output_name);

  // Prepare data and labels
  TypeParam data;
  TypeParam gt;
  PrepareTestDataAndLabels2D(data, gt);

  // Initialize Optimiser
  fetch::ml::optimisers::AdaGradOptimiser<TypeParam, fetch::ml::ops::MeanSquareError<TypeParam>>
      optimiser(g, {input_name}, output_name, learning_rate);

  // Do multiple steps
  optimiser.Run({data}, gt);
  DataType loss = optimiser.Run({data}, gt);

  // Test loss
<<<<<<< HEAD
  EXPECT_NEAR(static_cast<double>(loss), 4.52624, 1e-5);
=======
  EXPECT_NEAR(static_cast<double>(loss), 4.52624369, 1e-5);
>>>>>>> fe3af890

  // Test weights
  std::vector<TypeParam> weights = g->get_weights();
  EXPECT_NEAR(static_cast<double>(weights[0].At(9, 0)), 0.062189, 1e-5);
  EXPECT_NEAR(static_cast<double>(weights[1].At(4, 0)), -0.102255, 1e-5);
  EXPECT_NEAR(static_cast<double>(weights[2].At(0, 0)), 0.061548, 1e-5);
  EXPECT_NEAR(static_cast<double>(weights[3].At(0, 2)), -0.111611, 1e-5);
}

TYPED_TEST(OptimisersTest, rmsprop_optimiser_training)
{
  using DataType = typename TypeParam::Type;

  DataType learning_rate = DataType{0.01f};

  // Prepare model
  std::string                                  input_name;
  std::string                                  output_name;
  std::shared_ptr<fetch::ml::Graph<TypeParam>> g =
      PrepareTestGraph<TypeParam>(1, 1, input_name, output_name);

  // Prepare data and labels
  TypeParam data;
  TypeParam gt;
  PrepareTestDataAndLabels1D(data, gt);

  // Initialize Optimiser
  fetch::ml::optimisers::RMSPropOptimiser<TypeParam, fetch::ml::ops::MeanSquareError<TypeParam>>
      optimiser(g, {input_name}, output_name, learning_rate);

  // Do multiple steps
  optimiser.Run({data}, gt);
  DataType loss = optimiser.Run({data}, gt);

  // Test loss
<<<<<<< HEAD
  EXPECT_NEAR(static_cast<double>(loss), 0.64642, 1e-5);
=======
  EXPECT_NEAR(static_cast<double>(loss), 0.646417379, 1e-5);
>>>>>>> fe3af890

  // Test weights
  std::vector<TypeParam> weights = g->get_weights();
  EXPECT_NEAR(static_cast<double>(weights[0].At(9, 0)), 0.05176, 1e-5);
  EXPECT_NEAR(static_cast<double>(weights[1].At(4, 0)), -0.18362, 1e-5);
  EXPECT_NEAR(static_cast<double>(weights[2].At(0, 0)), 0.05076, 1e-5);
  EXPECT_NEAR(static_cast<double>(weights[3].At(0, 2)), -0.01474, 1e-5);
}

TYPED_TEST(OptimisersTest, rmsprop_optimiser_training_2D)
{
  using DataType = typename TypeParam::Type;

  DataType learning_rate = DataType{0.01f};

  // Prepare model
  std::string                                  input_name;
  std::string                                  output_name;
  std::shared_ptr<fetch::ml::Graph<TypeParam>> g =
      PrepareTestGraph<TypeParam>(4, 2, input_name, output_name);

  // Prepare data and labels
  TypeParam data;
  TypeParam gt;
  PrepareTestDataAndLabels2D(data, gt);

  // Initialize Optimiser
  fetch::ml::optimisers::RMSPropOptimiser<TypeParam, fetch::ml::ops::MeanSquareError<TypeParam>>
      optimiser(g, {input_name}, output_name, learning_rate);

  // Do multiple steps
  optimiser.Run({data}, gt);
  DataType loss = optimiser.Run({data}, gt);

  // Test loss
<<<<<<< HEAD
  EXPECT_NEAR(static_cast<double>(loss), 6.06429, 1e-5);
=======
  EXPECT_NEAR(static_cast<double>(loss), 6.06429482, 1e-5);
>>>>>>> fe3af890

  // Test weights
  std::vector<TypeParam> weights = g->get_weights();
  EXPECT_NEAR(static_cast<double>(weights[0].At(9, 0)), 0.05188, 1e-5);
  EXPECT_NEAR(static_cast<double>(weights[1].At(4, 0)), -0.11242, 1e-5);
  EXPECT_NEAR(static_cast<double>(weights[2].At(0, 0)), 0.05076, 1e-5);
  EXPECT_NEAR(static_cast<double>(weights[3].At(0, 2)), -0.12341, 1e-5);
}

TYPED_TEST(OptimisersTest, adam_optimiser_training)
{
  using DataType = typename TypeParam::Type;

  DataType learning_rate = DataType{0.01f};

  // Prepare model
  std::string                                  input_name;
  std::string                                  output_name;
  std::shared_ptr<fetch::ml::Graph<TypeParam>> g =
      PrepareTestGraph<TypeParam>(1, 1, input_name, output_name);

  // Prepare data and labels
  TypeParam data;
  TypeParam gt;
  PrepareTestDataAndLabels1D(data, gt);

  // Initialize Optimiser
  fetch::ml::optimisers::AdamOptimiser<TypeParam, fetch::ml::ops::MeanSquareError<TypeParam>>
      optimiser(g, {input_name}, output_name, learning_rate);

  // Do multiple steps
  optimiser.Run({data}, gt);
  DataType loss = optimiser.Run({data}, gt);

  // Test loss
<<<<<<< HEAD
  EXPECT_NEAR(static_cast<double>(loss), 1.05290, 1e-5);
=======
  EXPECT_NEAR(static_cast<double>(loss), 1.05289948, 1e-5);
>>>>>>> fe3af890

  // Test weights
  std::vector<TypeParam> weights = g->get_weights();
  EXPECT_NEAR(static_cast<double>(weights[0].At(9, 0)), 0.02162, 1e-5);
  EXPECT_NEAR(static_cast<double>(weights[1].At(4, 0)), -0.18362, 1e-5);
  EXPECT_NEAR(static_cast<double>(weights[2].At(0, 0)), 0.02160, 1e-5);
  EXPECT_NEAR(static_cast<double>(weights[3].At(0, 2)), -0.01474, 1e-5);
}

TYPED_TEST(OptimisersTest, adam_optimiser_training_2D)
{
  using DataType = typename TypeParam::Type;

  DataType learning_rate = DataType{0.01f};

  // Prepare model
  std::string                                  input_name;
  std::string                                  output_name;
  std::shared_ptr<fetch::ml::Graph<TypeParam>> g =
      PrepareTestGraph<TypeParam>(4, 2, input_name, output_name);

  // Prepare data and labels
  TypeParam data;
  TypeParam gt;
  PrepareTestDataAndLabels2D(data, gt);

  // Initialize Optimiser
  fetch::ml::optimisers::AdamOptimiser<TypeParam, fetch::ml::ops::MeanSquareError<TypeParam>>
      optimiser(g, {input_name}, output_name, learning_rate);

  // Do multiple steps
  optimiser.Run({data}, gt);
  DataType loss = optimiser.Run({data}, gt);

  // Test loss
<<<<<<< HEAD
  EXPECT_NEAR(static_cast<double>(loss), 10.95760, 1e-4);
=======
  EXPECT_NEAR(static_cast<double>(loss), 10.9575987, 1e-4);
>>>>>>> fe3af890

  // Test weights
  std::vector<TypeParam> weights = g->get_weights();
  EXPECT_NEAR(static_cast<double>(weights[0].At(9, 0)), 0.02160, 1e-5);
  EXPECT_NEAR(static_cast<double>(weights[1].At(4, 0)), -0.14116, 1e-5);
  EXPECT_NEAR(static_cast<double>(weights[2].At(0, 0)), 0.02161, 1e-5);
  EXPECT_NEAR(static_cast<double>(weights[3].At(0, 2)), -0.15418, 1e-5);
}

TYPED_TEST(OptimisersTest, adam_optimiser_minibatch_training)
{
  using DataType = typename TypeParam::Type;

  DataType learning_rate = DataType{0.01f};

  // Prepare model
  std::string                                  input_name;
  std::string                                  output_name;
  std::shared_ptr<fetch::ml::Graph<TypeParam>> g =

      PrepareTestGraph<TypeParam>(1, 1, input_name, output_name);

  // Prepare data and labels
  TypeParam data;
  TypeParam gt;
  PrepareTestDataAndLabels1D(data, gt);

  // Initialize Optimiser
  fetch::ml::optimisers::AdamOptimiser<TypeParam, fetch::ml::ops::MeanSquareError<TypeParam>>
      optimiser(g, {input_name}, output_name, learning_rate);

  // Do multiple steps
  optimiser.Run({data}, gt, 3);
  DataType loss = optimiser.Run({data}, gt, 2);

  // Test loss
<<<<<<< HEAD
  EXPECT_NEAR(static_cast<double>(loss), 1.29388, 1e-5);
=======
  EXPECT_NEAR(static_cast<double>(loss), 0.652267932, 1e-5);
>>>>>>> fe3af890

  // Test weights
  std::vector<TypeParam> weights = g->get_weights();
  EXPECT_NEAR(static_cast<double>(weights[0].At(9, 0)), 0.05011, 1e-5);
  EXPECT_NEAR(static_cast<double>(weights[1].At(4, 0)), -0.18362, 1e-5);
  EXPECT_NEAR(static_cast<double>(weights[2].At(0, 0)), 0.04991, 1e-5);
  EXPECT_NEAR(static_cast<double>(weights[3].At(0, 2)), -0.01474, 1e-5);
}<|MERGE_RESOLUTION|>--- conflicted
+++ resolved
@@ -140,11 +140,7 @@
   DataType loss = optimiser.Run({data}, gt);
 
   // Test loss
-<<<<<<< HEAD
-  EXPECT_NEAR(static_cast<double>(loss), 0.45903, 1e-5);
-=======
   EXPECT_NEAR(static_cast<double>(loss), 0.459031165, 1e-5);
->>>>>>> fe3af890
 
   // Test weights
   std::vector<TypeParam> weights = g->get_weights();
@@ -180,11 +176,7 @@
   DataType loss = optimiser.Run({data}, gt);
 
   // Test loss
-<<<<<<< HEAD
-  EXPECT_NEAR(static_cast<double>(loss), 39.32906, 1e-4);
-=======
   EXPECT_NEAR(static_cast<double>(loss), 39.3290558, 1e-4);
->>>>>>> fe3af890
 
   // Test weights
   std::vector<TypeParam> weights = g->get_weights();
@@ -220,11 +212,7 @@
   DataType loss = optimiser.Run({data}, gt);
 
   // Test loss
-<<<<<<< HEAD
-  EXPECT_NEAR(static_cast<double>(loss), 0.27986, 1e-5);
-=======
   EXPECT_NEAR(static_cast<double>(loss), 0.279862642, 1e-5);
->>>>>>> fe3af890
 
   // Test weights
   std::vector<TypeParam> weights = g->get_weights();
@@ -260,11 +248,7 @@
   DataType loss = optimiser.Run({data}, gt);
 
   // Test loss
-<<<<<<< HEAD
-  EXPECT_NEAR(static_cast<double>(loss), 39.32906, 1e-4);
-=======
   EXPECT_NEAR(static_cast<double>(loss), 39.3290558, 1e-4);
->>>>>>> fe3af890
 
   // Test weights
   std::vector<TypeParam> weights = g->get_weights();
@@ -300,11 +284,7 @@
   DataType loss = optimiser.Run({data}, gt);
 
   // Test loss
-<<<<<<< HEAD
-  EXPECT_NEAR(static_cast<double>(loss), 0.51122, 1e-5);
-=======
   EXPECT_NEAR(static_cast<double>(loss), 0.511220098, 1e-5);
->>>>>>> fe3af890
 
   // Test weights
   std::vector<TypeParam> weights = g->get_weights();
@@ -340,11 +320,7 @@
   DataType loss = optimiser.Run({data}, gt);
 
   // Test loss
-<<<<<<< HEAD
-  EXPECT_NEAR(static_cast<double>(loss), 4.52624, 1e-5);
-=======
   EXPECT_NEAR(static_cast<double>(loss), 4.52624369, 1e-5);
->>>>>>> fe3af890
 
   // Test weights
   std::vector<TypeParam> weights = g->get_weights();
@@ -380,11 +356,7 @@
   DataType loss = optimiser.Run({data}, gt);
 
   // Test loss
-<<<<<<< HEAD
-  EXPECT_NEAR(static_cast<double>(loss), 0.64642, 1e-5);
-=======
   EXPECT_NEAR(static_cast<double>(loss), 0.646417379, 1e-5);
->>>>>>> fe3af890
 
   // Test weights
   std::vector<TypeParam> weights = g->get_weights();
@@ -420,11 +392,7 @@
   DataType loss = optimiser.Run({data}, gt);
 
   // Test loss
-<<<<<<< HEAD
-  EXPECT_NEAR(static_cast<double>(loss), 6.06429, 1e-5);
-=======
   EXPECT_NEAR(static_cast<double>(loss), 6.06429482, 1e-5);
->>>>>>> fe3af890
 
   // Test weights
   std::vector<TypeParam> weights = g->get_weights();
@@ -460,11 +428,7 @@
   DataType loss = optimiser.Run({data}, gt);
 
   // Test loss
-<<<<<<< HEAD
-  EXPECT_NEAR(static_cast<double>(loss), 1.05290, 1e-5);
-=======
   EXPECT_NEAR(static_cast<double>(loss), 1.05289948, 1e-5);
->>>>>>> fe3af890
 
   // Test weights
   std::vector<TypeParam> weights = g->get_weights();
@@ -500,11 +464,7 @@
   DataType loss = optimiser.Run({data}, gt);
 
   // Test loss
-<<<<<<< HEAD
-  EXPECT_NEAR(static_cast<double>(loss), 10.95760, 1e-4);
-=======
   EXPECT_NEAR(static_cast<double>(loss), 10.9575987, 1e-4);
->>>>>>> fe3af890
 
   // Test weights
   std::vector<TypeParam> weights = g->get_weights();
@@ -541,11 +501,7 @@
   DataType loss = optimiser.Run({data}, gt, 2);
 
   // Test loss
-<<<<<<< HEAD
   EXPECT_NEAR(static_cast<double>(loss), 1.29388, 1e-5);
-=======
-  EXPECT_NEAR(static_cast<double>(loss), 0.652267932, 1e-5);
->>>>>>> fe3af890
 
   // Test weights
   std::vector<TypeParam> weights = g->get_weights();
