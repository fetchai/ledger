--- conflicted
+++ resolved
@@ -140,29 +140,6 @@
   ASSERT_EQ(output.shape().size(), 2);
   ASSERT_EQ(output.shape()[0], 10);
   ASSERT_EQ(output.shape()[1], 2);
-  // No way to test actual values for now as weights are randomly initialised.  // todo: true?
-}
-
-TYPED_TEST(FullyConnectedTest,
-           set_input_and_evaluate_test_time_distributed)  // Use the class as a subgraph
-{
-  using TensorType      = TypeParam;
-  using DataType        = typename TensorType::Type;
-  using RegType         = fetch::ml::RegularisationType;
-  using WeightsInitType = fetch::ml::ops::WeightsInitialisation;
-  using ActivationType  = fetch::ml::details::ActivationType;
-
-  fetch::ml::layers::FullyConnected<TypeParam> fc(10u, 5u, ActivationType::NOTHING, RegType::NONE,
-                                                  static_cast<DataType>(0),
-                                                  WeightsInitType::XAVIER_GLOROT, true);
-  TypeParam input_data(std::vector<typename TypeParam::SizeType>({10, 10, 2}));
-  fc.SetInput("TimeDistributed_FullyConnected_Input", input_data);
-  TypeParam output = fc.Evaluate("TimeDistributed_FullyConnected_MatrixMultiply", true);
-
-  ASSERT_EQ(output.shape().size(), 3);
-  ASSERT_EQ(output.shape()[0], 5);
-  ASSERT_EQ(output.shape()[1], 10);
-  ASSERT_EQ(output.shape()[2], 2);
   // No way to test actual values for now as weights are randomly initialised.
   // todo: weights and biases can be set with fc.SetInput(name + "_Weights", weights_data) etc.
 }
@@ -225,7 +202,6 @@
 }
 
 TYPED_TEST(FullyConnectedTest, ops_backward_test_time_distributed)  // Use the class as an Ops
-<<<<<<< HEAD
 {
   using TensorType      = TypeParam;
   using DataType        = typename TensorType::Type;
@@ -255,42 +231,6 @@
 
 TYPED_TEST(FullyConnectedTest, share_weight_backward_test)
 {
-  using TensorType      = TypeParam;
-  using DataType        = typename TensorType::Type;
-  using SizeType        = typename TensorType::SizeType;
-  using GraphType       = typename fetch::ml::Graph<TensorType>;
-  using FCType          = typename fetch::ml::layers::FullyConnected<TensorType>;
-=======
-{
-  using TensorType      = TypeParam;
-  using DataType        = typename TensorType::Type;
->>>>>>> 892a5dc0
-  using RegType         = fetch::ml::RegularisationType;
-  using WeightsInitType = fetch::ml::ops::WeightsInitialisation;
-  using ActivationType  = fetch::ml::details::ActivationType;
-
-  fetch::ml::layers::FullyConnected<TypeParam> fc(50u, 10u, ActivationType::NOTHING, RegType::NONE,
-                                                  static_cast<DataType>(0),
-                                                  WeightsInitType::XAVIER_GLOROT, true);
-  TypeParam input_data(std::vector<typename TypeParam::SizeType>({50, 10, 2}));
-
-  TypeParam output(fc.ComputeOutputShape({std::make_shared<TypeParam>(input_data)}));
-  fc.Forward({std::make_shared<TypeParam>(input_data)}, output);
-
-  TypeParam error_signal(std::vector<typename TypeParam::SizeType>({10, 10, 2}));
-
-  std::vector<TypeParam> backprop_error =
-      fc.Backward({std::make_shared<TypeParam>(input_data)}, error_signal);
-  ASSERT_EQ(backprop_error.size(), 1);
-  ASSERT_EQ(backprop_error[0].shape().size(), 3);
-  ASSERT_EQ(backprop_error[0].shape()[0], 50);
-  ASSERT_EQ(backprop_error[0].shape()[1], 10);
-  ASSERT_EQ(backprop_error[0].shape()[2], 2);
-  // No way to test actual values for now as weights are randomly initialised.
-}
-
-TYPED_TEST(FullyConnectedTest, share_weight_backward_test)
-{
   using TensorType   = TypeParam;
   using DataType     = typename TensorType::Type;
   using SizeType     = typename TensorType::SizeType;
@@ -298,68 +238,6 @@
   using GraphPtrType = std::shared_ptr<GraphType>;
 
   // create an auto encoder of two dense layers, both share same weights
-<<<<<<< HEAD
-  auto g_shared = std::make_shared<GraphType>();
-
-  std::string g_shared_input =
-      g_shared->template AddNode<fetch::ml::ops::PlaceHolder<TensorType>>("Input", {});
-  std::string g_shared_intermediate = g_shared->template AddNode<FCType>(
-      "FC1", {g_shared_input}, 10u, 10u, ActivationType::NOTHING, RegType::NONE,
-      static_cast<DataType>(0), WeightsInitType::XAVIER_GLOROT);
-  std::string g_shared_output = g_shared->template AddNode<FCType>(
-      "FC1", {g_shared_intermediate}, 10u, 10u, ActivationType::NOTHING, RegType::NONE,
-      static_cast<DataType>(0));
-  std::string g_shared_label =
-      g_shared->template AddNode<fetch::ml::ops::PlaceHolder<TypeParam>>("Label", {});
-  std::string g_shared_error =
-      g_shared->template AddNode<fetch::ml::ops::MeanSquareErrorLoss<TypeParam>>(
-          "Error", {g_shared_output, g_shared_label});
-
-  // create an auto encoder of two dense layers, both have different weights
-  auto g_not_shared = std::make_shared<GraphType>();
-
-  std::string g_not_shared_input =
-      g_not_shared->template AddNode<fetch::ml::ops::PlaceHolder<TensorType>>("Input", {});
-  std::string g_not_shared_intermediate = g_not_shared->template AddNode<FCType>(
-      "FC4", {g_not_shared_input}, 10u, 10u, ActivationType::NOTHING, RegType::NONE,
-      static_cast<DataType>(0), WeightsInitType::XAVIER_GLOROT);
-  std::string g_not_shared_output = g_not_shared->template AddNode<FCType>(
-      "FC5", {g_not_shared_intermediate}, 10u, 10u, fetch::ml::details::ActivationType::NOTHING,
-      RegType::NONE, static_cast<DataType>(0), WeightsInitType::XAVIER_GLOROT);
-  std::string g_not_shared_label =
-      g_not_shared->template AddNode<fetch::ml::ops::PlaceHolder<TypeParam>>("Label", {});
-  std::string g_not_shared_error =
-      g_not_shared->template AddNode<fetch::ml::ops::MeanSquareErrorLoss<TypeParam>>(
-          "Error", {g_not_shared_output, g_not_shared_label});
-
-  // check that all weights are equal and create compare list
-  auto                    g_shared_statedict_before = g_shared->StateDict();
-  std::vector<TensorType> g_shared_weights_before;
-
-  // check the naming is as expected
-  g_shared_weights_before.emplace_back(
-      g_shared_statedict_before.dict_["FC1_FullyConnected_Weights"].weights_->Copy());
-  g_shared_weights_before.emplace_back(
-      g_shared_statedict_before.dict_["FC1_FullyConnected_Bias"].weights_->Copy());
-
-  g_shared_weights_before.emplace_back(
-      g_shared_statedict_before.dict_["FC1_FullyConnected_Weights"].weights_->Copy());
-  g_shared_weights_before.emplace_back(
-      g_shared_statedict_before.dict_["FC1_FullyConnected_Bias"].weights_->Copy());
-
-  auto                    g_not_shared_statedict_before = g_not_shared->StateDict();
-  std::vector<TensorType> g_not_shared_weights_before;
-
-  // check the naming is as expected
-  g_not_shared_weights_before.emplace_back(
-      g_not_shared_statedict_before.dict_["FC4_FullyConnected_Weights"].weights_->Copy());
-  g_not_shared_weights_before.emplace_back(
-      g_not_shared_statedict_before.dict_["FC4_FullyConnected_Bias"].weights_->Copy());
-  g_not_shared_weights_before.emplace_back(
-      g_not_shared_statedict_before.dict_["FC5_FullyConnected_Weights"].weights_->Copy());
-  g_not_shared_weights_before.emplace_back(
-      g_not_shared_statedict_before.dict_["FC5_FullyConnected_Bias"].weights_->Copy());
-=======
   auto g_shared = BuildGraph<GraphType, TensorType, DataType>(true);
 
   // create an auto encoder of two dense layers, both have different weights
@@ -368,7 +246,6 @@
   // check that all weights are equal and create compare list
   auto g_shared_weights_before     = GetWeights<TensorType, GraphPtrType>(g_shared, true);
   auto g_not_shared_weights_before = GetWeights<TensorType, GraphPtrType>(g_not_shared, false);
->>>>>>> 892a5dc0
 
   for (size_t i = 0; i < 4; i++)
   {
@@ -403,38 +280,6 @@
   // SGD is chosen to be the optimizer to reflect the gradient throw change in weights after 1
   // iteration of training. Run 1 iteration of SGD to train on g shared
   auto                                            lr = static_cast<DataType>(1);
-<<<<<<< HEAD
-  fetch::ml::optimisers::SGDOptimiser<TensorType> g_shared_optimiser(
-      g_shared, {g_shared_input}, g_shared_label, g_shared_error, lr);
-  g_shared_optimiser.Run({data}, data, 1);
-  // Run 1 iteration of SGD to train on g not shared
-  fetch::ml::optimisers::SGDOptimiser<TensorType> g_not_shared_optimiser(
-      g_not_shared, {g_not_shared_input}, g_not_shared_label, g_not_shared_error, lr);
-  g_not_shared_optimiser.Run({data}, data, 1);
-
-  // check that all weights are equal
-  auto                    g_shared_statedict_after = g_shared->StateDict();
-  std::vector<TensorType> g_shared_weights_after;
-  g_shared_weights_after.emplace_back(
-      g_shared_statedict_after.dict_["FC1_FullyConnected_Weights"].weights_->Copy());
-  g_shared_weights_after.emplace_back(
-      g_shared_statedict_after.dict_["FC1_FullyConnected_Bias"].weights_->Copy());
-  g_shared_weights_after.emplace_back(
-      g_shared_statedict_after.dict_["FC1_FullyConnected_Weights"].weights_->Copy());
-  g_shared_weights_after.emplace_back(
-      g_shared_statedict_after.dict_["FC1_FullyConnected_Bias"].weights_->Copy());
-
-  auto                    g_not_shared_statedict_after = g_not_shared->StateDict();
-  std::vector<TensorType> g_not_shared_weights_after;
-  g_not_shared_weights_after.emplace_back(
-      g_not_shared_statedict_after.dict_["FC4_FullyConnected_Weights"].weights_->Copy());
-  g_not_shared_weights_after.emplace_back(
-      g_not_shared_statedict_after.dict_["FC4_FullyConnected_Bias"].weights_->Copy());
-  g_not_shared_weights_after.emplace_back(
-      g_not_shared_statedict_after.dict_["FC5_FullyConnected_Weights"].weights_->Copy());
-  g_not_shared_weights_after.emplace_back(
-      g_not_shared_statedict_after.dict_["FC5_FullyConnected_Bias"].weights_->Copy());
-=======
   fetch::ml::optimisers::SGDOptimiser<TensorType> g_shared_optimiser(g_shared, {"Input"}, "Label",
                                                                      "Error", lr);
   g_shared_optimiser.Run({data}, data, 1);
@@ -536,7 +381,6 @@
   // check that all weights are equal
   auto g_shared_weights_after     = GetWeights<TensorType, GraphPtrType>(g_shared, true, true);
   auto g_not_shared_weights_after = GetWeights<TensorType, GraphPtrType>(g_not_shared, false, true);
->>>>>>> 892a5dc0
 
   // check the all weights are initialized to be the same
   for (size_t i = 0; i < 2; i++)
@@ -563,180 +407,6 @@
   {
     TensorType shared_gradient = g_shared_weights_after[i] - g_shared_weights_before[i];
     TensorType not_shared_gradient =
-<<<<<<< HEAD
-        g_not_shared_weights_after[i] + g_not_shared_weights_after[i + 2] -
-        g_not_shared_weights_before[i] - g_not_shared_weights_before[i + 2];
-
-    ASSERT_TRUE(shared_gradient.AllClose(
-        not_shared_gradient,
-        static_cast<DataType>(100) * fetch::math::function_tolerance<DataType>()));
-  }
-}
-
-TYPED_TEST(FullyConnectedTest, share_weight_backward_test_time_distributed)
-{
-  using TensorType      = TypeParam;
-  using DataType        = typename TensorType::Type;
-  using SizeType        = typename TensorType::SizeType;
-  using GraphType       = typename fetch::ml::Graph<TensorType>;
-  using FCType          = typename fetch::ml::layers::FullyConnected<TensorType>;
-  using RegType         = fetch::ml::RegularisationType;
-  using WeightsInitType = fetch::ml::ops::WeightsInitialisation;
-  using ActivationType  = fetch::ml::details::ActivationType;
-
-  std::string descriptor = FCType::DESCRIPTOR;
-
-  // create an auto encoder of two dense layers, both share same weights
-  auto g_shared = std::make_shared<GraphType>();
-
-  std::string g_shared_input =
-      g_shared->template AddNode<fetch::ml::ops::PlaceHolder<TensorType>>("Input", {});
-  std::string g_shared_intermediate = g_shared->template AddNode<FCType>(
-      "FC1", {g_shared_input}, 10u, 10u, ActivationType::NOTHING, RegType::NONE,
-      static_cast<DataType>(0), WeightsInitType::XAVIER_GLOROT, true);
-  std::string g_shared_output = g_shared->template AddNode<FCType>(
-      "FC1", {g_shared_intermediate}, 10u, 10u, ActivationType::NOTHING, RegType::NONE,
-      static_cast<DataType>(0), WeightsInitType::XAVIER_GLOROT, true);
-  std::string g_shared_label =
-      g_shared->template AddNode<fetch::ml::ops::PlaceHolder<TypeParam>>("Label", {});
-  std::string g_shared_error =
-      g_shared->template AddNode<fetch::ml::ops::MeanSquareErrorLoss<TypeParam>>(
-          "Error", {g_shared_output, g_shared_label});
-
-  // create an auto encoder of two dense layers, both have different weights
-  auto g_not_shared = std::make_shared<GraphType>();
-
-  std::string g_not_shared_input =
-      g_not_shared->template AddNode<fetch::ml::ops::PlaceHolder<TensorType>>("Input", {});
-  std::string g_not_shared_intermediate = g_not_shared->template AddNode<FCType>(
-      "FC4", {g_not_shared_input}, 10u, 10u, ActivationType::NOTHING, RegType::NONE,
-      static_cast<DataType>(0), WeightsInitType::XAVIER_GLOROT, true);
-  std::string g_not_shared_output = g_not_shared->template AddNode<FCType>(
-      "FC5", {g_not_shared_intermediate}, 10u, 10u, fetch::ml::details::ActivationType::NOTHING,
-      RegType::NONE, static_cast<DataType>(0), WeightsInitType::XAVIER_GLOROT, true);
-  std::string g_not_shared_label =
-      g_not_shared->template AddNode<fetch::ml::ops::PlaceHolder<TypeParam>>("Label", {});
-  std::string g_not_shared_error =
-      g_not_shared->template AddNode<fetch::ml::ops::MeanSquareErrorLoss<TypeParam>>(
-          "Error", {g_not_shared_output, g_not_shared_label});
-
-  // check that all weights are equal and create compare list
-  auto                    g_shared_statedict_before = g_shared->StateDict();
-  std::vector<TensorType> g_shared_weights_before;
-
-  // check the naming is as expected
-  g_shared_weights_before.emplace_back(
-      g_shared_statedict_before.dict_["FC1_TimeDistributed_FullyConnected_Weights"]
-          .weights_->Copy());
-  g_shared_weights_before.emplace_back(
-      g_shared_statedict_before.dict_["FC1_TimeDistributed_FullyConnected_Bias"].weights_->Copy());
-  g_shared_weights_before.emplace_back(
-      g_shared_statedict_before.dict_["FC1_Copy_1_TimeDistributed_FullyConnected_Weights"]
-          .weights_->Copy());
-  g_shared_weights_before.emplace_back(
-      g_shared_statedict_before.dict_["FC1_Copy_1_TimeDistributed_FullyConnected_Bias"]
-          .weights_->Copy());
-
-  auto                    g_not_shared_statedict_before = g_not_shared->StateDict();
-  std::vector<TensorType> g_not_shared_weights_before;
-
-  // check the naming is as expected
-  g_not_shared_weights_before.emplace_back(
-      g_not_shared_statedict_before.dict_["FC4_TimeDistributed_FullyConnected_Weights"]
-          .weights_->Copy());
-  g_not_shared_weights_before.emplace_back(
-      g_not_shared_statedict_before.dict_["FC4_TimeDistributed_FullyConnected_Bias"]
-          .weights_->Copy());
-  g_not_shared_weights_before.emplace_back(
-      g_not_shared_statedict_before.dict_["FC5_TimeDistributed_FullyConnected_Weights"]
-          .weights_->Copy());
-  g_not_shared_weights_before.emplace_back(
-      g_not_shared_statedict_before.dict_["FC5_TimeDistributed_FullyConnected_Bias"]
-          .weights_->Copy());
-
-  for (size_t i = 0; i < 4; i++)
-  {
-    ASSERT_EQ(g_shared_weights_before[i], g_not_shared_weights_before[i]);
-  }
-
-  // start training
-  // set data
-  TensorType data;
-  data.Resize({20, 1});
-  for (SizeType i = 0; i < 20; i++)
-  {
-    data.Set(i, 0, static_cast<DataType>(i));
-  }
-  data.Reshape({10, 2, 1});
-
-  // SGD is chosen to be the optimizer to reflect the gradient throw change in weights after 1
-  // iteration of training. Run 1 iteration of SGD to train on g shared
-  auto                                            lr = static_cast<DataType>(0.01);
-  fetch::ml::optimisers::SGDOptimiser<TensorType> g_shared_optimiser(
-      g_shared, {g_shared_input}, g_shared_label, g_shared_error, lr);
-  g_shared_optimiser.Run({data}, data, 1);
-  // Run 1 iteration of SGD to train on g not shared
-  fetch::ml::optimisers::SGDOptimiser<TensorType> g_not_shared_optimiser(
-      g_not_shared, {g_not_shared_input}, g_not_shared_label, g_not_shared_error, lr);
-  g_not_shared_optimiser.Run({data}, data, 1);
-
-  // check that all weights are equal
-  auto                    g_shared_statedict_after = g_shared->StateDict();
-  std::vector<TensorType> g_shared_weights_after;
-  g_shared_weights_after.emplace_back(
-      g_shared_statedict_after.dict_["FC1_TimeDistributed_FullyConnected_Weights"]
-          .weights_->Copy());
-  g_shared_weights_after.emplace_back(
-      g_shared_statedict_after.dict_["FC1_TimeDistributed_FullyConnected_Bias"].weights_->Copy());
-  g_shared_weights_after.emplace_back(
-      g_shared_statedict_after.dict_["FC1_Copy_1_TimeDistributed_FullyConnected_Weights"]
-          .weights_->Copy());
-  g_shared_weights_after.emplace_back(
-      g_shared_statedict_after.dict_["FC1_Copy_1_TimeDistributed_FullyConnected_Bias"]
-          .weights_->Copy());
-
-  auto                    g_not_shared_statedict_after = g_not_shared->StateDict();
-  std::vector<TensorType> g_not_shared_weights_after;
-  g_not_shared_weights_after.emplace_back(
-      g_not_shared_statedict_after.dict_["FC4_TimeDistributed_FullyConnected_Weights"]
-          .weights_->Copy());
-  g_not_shared_weights_after.emplace_back(
-      g_not_shared_statedict_after.dict_["FC4_TimeDistributed_FullyConnected_Bias"]
-          .weights_->Copy());
-  g_not_shared_weights_after.emplace_back(
-      g_not_shared_statedict_after.dict_["FC5_TimeDistributed_FullyConnected_Weights"]
-          .weights_->Copy());
-  g_not_shared_weights_after.emplace_back(
-      g_not_shared_statedict_after.dict_["FC5_TimeDistributed_FullyConnected_Bias"]
-          .weights_->Copy());
-
-  // check the all weights are initialized to be the same
-  for (size_t i = 0; i < 2; i++)
-  {
-    ASSERT_TRUE(g_shared_weights_before[i] == g_shared_weights_before[i + 2]);
-    ASSERT_TRUE(g_not_shared_weights_before[i] == g_not_shared_weights_before[i + 2]);
-  }
-
-  // check the weights are equal after training for shared weights
-  for (size_t i = 0; i < 2; i++)
-  {
-    ASSERT_TRUE(g_shared_weights_after[i] == g_shared_weights_after[i + 2]);
-  }
-
-  // check the weights are different after training for not shared weights
-  for (size_t i = 0; i < 2; i++)
-  {
-    ASSERT_FALSE(g_not_shared_weights_after[i] == g_not_shared_weights_after[i + 2]);
-  }
-
-  // check the gradient of the shared weight matrices are the sum of individual weight matrice
-  // gradients in not_shared_graph
-  for (size_t i = 0; i < 2; i++)
-  {
-    TensorType shared_gradient = g_shared_weights_after[i] - g_shared_weights_before[i];
-    TensorType not_shared_gradient =
-=======
->>>>>>> 892a5dc0
         g_not_shared_weights_after[i] + g_not_shared_weights_after[i + 2] -
         g_not_shared_weights_before[i] - g_not_shared_weights_before[i + 2];
 
@@ -751,13 +421,9 @@
   TypeParam data(std::vector<typename TypeParam::SizeType>({5, 10, 2}));
 
   std::shared_ptr<fetch::ml::Node<TypeParam>> placeholder =
-<<<<<<< HEAD
-      std::make_shared<fetch::ml::Node<TypeParam>>(fetch::ml::OpType::OP_PLACEHOLDER, "Input");
-=======
       std::make_shared<fetch::ml::Node<TypeParam>>(
           fetch::ml::OpType::OP_PLACEHOLDER, "Input",
           []() { return std::make_shared<fetch::ml::ops::PlaceHolder<TypeParam>>(); });
->>>>>>> 892a5dc0
   std::dynamic_pointer_cast<fetch::ml::ops::PlaceHolder<TypeParam>>(placeholder->GetOp())
       ->SetData(data);
 
@@ -780,13 +446,9 @@
 {
   TypeParam                                   data({5, 10, 2});
   std::shared_ptr<fetch::ml::Node<TypeParam>> placeholder =
-<<<<<<< HEAD
-      std::make_shared<fetch::ml::Node<TypeParam>>(fetch::ml::OpType::OP_PLACEHOLDER, "Input");
-=======
       std::make_shared<fetch::ml::Node<TypeParam>>(
           fetch::ml::OpType::OP_PLACEHOLDER, "Input",
           []() { return std::make_shared<fetch::ml::ops::PlaceHolder<TypeParam>>(); });
->>>>>>> 892a5dc0
   std::dynamic_pointer_cast<fetch::ml::ops::PlaceHolder<TypeParam>>(placeholder->GetOp())
       ->SetData(data);
 
@@ -870,17 +532,11 @@
             std::vector<typename TypeParam::SizeType>({10, 1, 1}));
 }
 
-<<<<<<< HEAD
-TYPED_TEST(FullyConnectedTest, saveparams_test)
-=======
 TYPED_TEST(FullyConnectedTest, training_should_change_output)
->>>>>>> 892a5dc0
 {
   using DataType  = typename TypeParam::Type;
   using SizeType  = typename TypeParam::SizeType;
   using LayerType = typename fetch::ml::layers::FullyConnected<TypeParam>;
-<<<<<<< HEAD
-=======
 
   SizeType data_size       = 10;
   SizeType input_features  = 10;
@@ -930,7 +586,6 @@
   using DataType  = typename TypeParam::Type;
   using SizeType  = typename TypeParam::SizeType;
   using LayerType = fetch::ml::layers::FullyConnected<TypeParam>;
->>>>>>> 892a5dc0
   using SPType    = typename LayerType::SPType;
 
   SizeType data_size       = 10;
@@ -988,11 +643,7 @@
   layer2.SetInput(input_name, input);
   TypeParam prediction2 = layer2.Evaluate(output_name, true);
 
-<<<<<<< HEAD
-  ASSERT_TRUE(prediction.AllClose(prediction2, fetch::math::function_tolerance<DataType>(),
-=======
   EXPECT_TRUE(prediction.AllClose(prediction2, fetch::math::function_tolerance<DataType>(),
->>>>>>> 892a5dc0
                                   fetch::math::function_tolerance<DataType>()));
 
   // train g
