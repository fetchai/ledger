//------------------------------------------------------------------------------
//
//   Copyright 2018-2019 Fetch.AI Limited
//
//   Licensed under the Apache License, Version 2.0 (the "License");
//   you may not use this file except in compliance with the License.
//   You may obtain a copy of the License at
//
//       http://www.apache.org/licenses/LICENSE-2.0
//
//   Unless required by applicable law or agreed to in writing, software
//   distributed under the License is distributed on an "AS IS" BASIS,
//   WITHOUT WARRANTIES OR CONDITIONS OF ANY KIND, either express or implied.
//   See the License for the specific language governing permissions and
//   limitations under the License.
//
//------------------------------------------------------------------------------

#include "math/tensor.hpp"
#include "ml/layers/fully_connected.hpp"
#include "ml/ops/loss_functions.hpp"
#include "ml/optimisation/sgd_optimiser.hpp"
#include "vectorise/fixed_point/fixed_point.hpp"

#include "gtest/gtest.h"
#include "ml/serializers/ml_types.hpp"

template <typename T>
class FullyConnectedTest : public ::testing::Test
{
};

template <typename T>
class FullyConnectedSharedWeightTest : public ::testing::Test
{
};

using HasIntTypes = ::testing::Types<fetch::math::Tensor<int>, fetch::math::Tensor<float>,
                                     fetch::math::Tensor<double>,
                                     fetch::math::Tensor<fetch::fixed_point::FixedPoint<32, 32>>,
                                     fetch::math::Tensor<fetch::fixed_point::FixedPoint<16, 16>>>;
using NoIntTypes  = ::testing::Types<fetch::math::Tensor<float>, fetch::math::Tensor<double>,
                                    fetch::math::Tensor<fetch::fixed_point::FixedPoint<32, 32>>,
                                    fetch::math::Tensor<fetch::fixed_point::FixedPoint<16, 16>>>;
TYPED_TEST_CASE(FullyConnectedTest, HasIntTypes);
TYPED_TEST_CASE(FullyConnectedSharedWeightTest, NoIntTypes);

TYPED_TEST(FullyConnectedTest, set_input_and_evaluate_test)  // Use the class as a subgraph
{
  fetch::ml::layers::FullyConnected<TypeParam> fc(100u, 10u);
  TypeParam input_data(std::vector<typename TypeParam::SizeType>({10, 10, 2}));
  fc.SetInput("FullyConnected_Input", input_data);
  TypeParam output = fc.Evaluate("FullyConnected_MatrixMultiply", true);

  ASSERT_EQ(output.shape().size(), 2);
  ASSERT_EQ(output.shape()[0], 10);
  ASSERT_EQ(output.shape()[1], 2);
  // No way to test actual values for now as weights are randomly initialised.
}

TYPED_TEST(FullyConnectedTest,
           set_input_and_evaluate_test_time_distributed)  // Use the class as a subgraph
{
  using ArrayType       = TypeParam;
  using DataType        = typename ArrayType::Type;
  using RegType         = fetch::ml::details::RegularisationType;
  using WeightsInitType = fetch::ml::ops::WeightsInitialisation;
  using ActivationType  = fetch::ml::details::ActivationType;

  fetch::ml::layers::FullyConnected<TypeParam> fc(10u, 5u, ActivationType::NOTHING, RegType::NONE,
                                                  static_cast<DataType>(0),
                                                  WeightsInitType::XAVIER_GLOROT, true);
  TypeParam input_data(std::vector<typename TypeParam::SizeType>({10, 10, 2}));
  fc.SetInput("TimeDistributed_FullyConnected_Input", input_data);
  TypeParam output = fc.Evaluate("TimeDistributed_FullyConnected_MatrixMultiply", true);

  ASSERT_EQ(output.shape().size(), 3);
  ASSERT_EQ(output.shape()[0], 5);
  ASSERT_EQ(output.shape()[1], 10);
  ASSERT_EQ(output.shape()[2], 2);
  // No way to test actual values for now as weights are randomly initialised.
}

TYPED_TEST(FullyConnectedTest, ops_forward_test)  // Use the class as an Ops
{
  fetch::ml::layers::FullyConnected<TypeParam> fc(50, 10);
  TypeParam input_data(std::vector<typename TypeParam::SizeType>({5, 10, 2}));

  TypeParam output(fc.ComputeOutputShape({std::make_shared<TypeParam>(input_data)}));
  fc.Forward({std::make_shared<TypeParam>(input_data)}, output);

  ASSERT_EQ(output.shape().size(), 2);
  ASSERT_EQ(output.shape()[0], 10);
  ASSERT_EQ(output.shape()[1], 2);
  // No way to test actual values for now as weights are randomly initialised.
}

TYPED_TEST(FullyConnectedTest, ops_backward_test)  // Use the class as an Ops
{
  fetch::ml::layers::FullyConnected<TypeParam> fc(50, 10);
  TypeParam input_data(std::vector<typename TypeParam::SizeType>({5, 10, 2}));

  TypeParam output(fc.ComputeOutputShape({std::make_shared<TypeParam>(input_data)}));
  fc.Forward({std::make_shared<TypeParam>(input_data)}, output);

  TypeParam error_signal(std::vector<typename TypeParam::SizeType>({10, 2}));

  std::vector<TypeParam> backprop_error =
      fc.Backward({std::make_shared<TypeParam>(input_data)}, error_signal);
  ASSERT_EQ(backprop_error.size(), 1);
  ASSERT_EQ(backprop_error[0].shape().size(), 3);
  ASSERT_EQ(backprop_error[0].shape()[0], 5);
  ASSERT_EQ(backprop_error[0].shape()[1], 10);
  ASSERT_EQ(backprop_error[0].shape()[2], 2);
  // No way to test actual values for now as weights are randomly initialised.
}

TYPED_TEST(FullyConnectedTest, ops_backward_test_time_distributed)  // Use the class as an Ops
{
  using ArrayType       = TypeParam;
  using DataType        = typename ArrayType::Type;
  using RegType         = fetch::ml::details::RegularisationType;
  using WeightsInitType = fetch::ml::ops::WeightsInitialisation;
  using ActivationType  = fetch::ml::details::ActivationType;

  fetch::ml::layers::FullyConnected<TypeParam> fc(50u, 10u, ActivationType::NOTHING, RegType::NONE,
                                                  static_cast<DataType>(0),
                                                  WeightsInitType::XAVIER_GLOROT, true);
  TypeParam input_data(std::vector<typename TypeParam::SizeType>({50, 10, 2}));

  TypeParam output(fc.ComputeOutputShape({std::make_shared<TypeParam>(input_data)}));
  fc.Forward({std::make_shared<TypeParam>(input_data)}, output);

  TypeParam error_signal(std::vector<typename TypeParam::SizeType>({10, 10, 2}));

  std::vector<TypeParam> backprop_error =
      fc.Backward({std::make_shared<TypeParam>(input_data)}, error_signal);
  ASSERT_EQ(backprop_error.size(), 1);
  ASSERT_EQ(backprop_error[0].shape().size(), 3);
  ASSERT_EQ(backprop_error[0].shape()[0], 50);
  ASSERT_EQ(backprop_error[0].shape()[1], 10);
  ASSERT_EQ(backprop_error[0].shape()[2], 2);
  // No way to test actual values for now as weights are randomly initialised.
}

TYPED_TEST(FullyConnectedSharedWeightTest, share_weight_backward_test)
{
  using ArrayType       = TypeParam;
  using DataType        = typename ArrayType::Type;
  using SizeType        = typename ArrayType::SizeType;
  using GraphType       = typename fetch::ml::Graph<ArrayType>;
  using FCType          = typename fetch::ml::layers::FullyConnected<ArrayType>;
  using RegType         = fetch::ml::details::RegularisationType;
  using WeightsInitType = fetch::ml::ops::WeightsInitialisation;
  using ActivationType  = fetch::ml::details::ActivationType;

  std::string descriptor = FCType::DESCRIPTOR;

  // create an auto encoder of two dense layers, both share same weights
  auto g_shared = std::make_shared<GraphType>();

  std::string g_shared_input =
      g_shared->template AddNode<fetch::ml::ops::PlaceHolder<ArrayType>>("Input", {});
  std::string g_shared_intermediate = g_shared->template AddNode<FCType>(
      "FC1", {g_shared_input}, 10u, 10u, ActivationType::NOTHING, RegType::NONE,
      static_cast<DataType>(0), WeightsInitType::XAVIER_GLOROT);
  std::string g_shared_output = g_shared->template AddNode<FCType>(
      "FC1", {g_shared_intermediate}, 10u, 10u, ActivationType::NOTHING, RegType::NONE,
      static_cast<DataType>(0));
  std::string g_shared_label =
      g_shared->template AddNode<fetch::ml::ops::PlaceHolder<TypeParam>>("Label", {});
  std::string g_shared_error =
      g_shared->template AddNode<fetch::ml::ops::MeanSquareErrorLoss<TypeParam>>(
          "Error", {g_shared_output, g_shared_label});

  // create an auto encoder of two dense layers, both have different weights
  auto g_not_shared = std::make_shared<GraphType>();

  std::string g_not_shared_input =
      g_not_shared->template AddNode<fetch::ml::ops::PlaceHolder<ArrayType>>("Input", {});
  std::string g_not_shared_intermediate = g_not_shared->template AddNode<FCType>(
      "FC4", {g_not_shared_input}, 10u, 10u, ActivationType::NOTHING, RegType::NONE,
      static_cast<DataType>(0), WeightsInitType::XAVIER_GLOROT);
  std::string g_not_shared_output = g_not_shared->template AddNode<FCType>(
      "FC5", {g_not_shared_intermediate}, 10u, 10u, fetch::ml::details::ActivationType::NOTHING,
      RegType::NONE, static_cast<DataType>(0), WeightsInitType::XAVIER_GLOROT);
  std::string g_not_shared_label =
      g_not_shared->template AddNode<fetch::ml::ops::PlaceHolder<TypeParam>>("Label", {});
  std::string g_not_shared_error =
      g_not_shared->template AddNode<fetch::ml::ops::MeanSquareErrorLoss<TypeParam>>(
          "Error", {g_not_shared_output, g_not_shared_label});

  // check that all weights are equal and create compare list
  auto                   g_shared_statedict_before = g_shared->StateDict();
  std::vector<ArrayType> g_shared_weights_before;

  // check the naming is as expected
  g_shared_weights_before.emplace_back(
      g_shared_statedict_before.dict_["FC1_FullyConnected_Weights"].weights_->Copy());
  g_shared_weights_before.emplace_back(
      g_shared_statedict_before.dict_["FC1_FullyConnected_Bias"].weights_->Copy());

  g_shared_weights_before.emplace_back(
      g_shared_statedict_before.dict_["FC1_FullyConnected_Weights"].weights_->Copy());
  g_shared_weights_before.emplace_back(
      g_shared_statedict_before.dict_["FC1_FullyConnected_Bias"].weights_->Copy());

  auto                   g_not_shared_statedict_before = g_not_shared->StateDict();
  std::vector<ArrayType> g_not_shared_weights_before;

  // check the naming is as expected
  g_not_shared_weights_before.emplace_back(
      g_not_shared_statedict_before.dict_["FC4_FullyConnected_Weights"].weights_->Copy());
  g_not_shared_weights_before.emplace_back(
      g_not_shared_statedict_before.dict_["FC4_FullyConnected_Bias"].weights_->Copy());
  g_not_shared_weights_before.emplace_back(
      g_not_shared_statedict_before.dict_["FC5_FullyConnected_Weights"].weights_->Copy());
  g_not_shared_weights_before.emplace_back(
      g_not_shared_statedict_before.dict_["FC5_FullyConnected_Bias"].weights_->Copy());

  for (size_t i = 0; i < 4; i++)
  {
    ASSERT_EQ(g_shared_weights_before[i], g_not_shared_weights_before[i]);
  }

  // start training
  // set data
  ArrayType data;
  data.Resize({10, 1});
  for (SizeType i = 0; i < 10; i++)
  {
    data.Set(i, 0, static_cast<DataType>(i));
  }

  // SGD is chosen to be the optimizer to reflect the gradient throw change in weights after 1
  // iteration of training. Run 1 iteration of SGD to train on g shared
  auto                                           lr = static_cast<DataType>(1);
  fetch::ml::optimisers::SGDOptimiser<ArrayType> g_shared_optimiser(
      g_shared, {g_shared_input}, g_shared_label, g_shared_error, lr);
  g_shared_optimiser.Run({data}, data, 1);
  // Run 1 iteration of SGD to train on g not shared
  fetch::ml::optimisers::SGDOptimiser<ArrayType> g_not_shared_optimiser(
      g_not_shared, {g_not_shared_input}, g_not_shared_label, g_not_shared_error, lr);
  g_not_shared_optimiser.Run({data}, data, 1);

  // check that all weights are equal
  auto                   g_shared_statedict_after = g_shared->StateDict();
  std::vector<ArrayType> g_shared_weights_after;
  g_shared_weights_after.emplace_back(
      g_shared_statedict_after.dict_["FC1_FullyConnected_Weights"].weights_->Copy());
  g_shared_weights_after.emplace_back(
      g_shared_statedict_after.dict_["FC1_FullyConnected_Bias"].weights_->Copy());
  g_shared_weights_after.emplace_back(
      g_shared_statedict_after.dict_["FC1_FullyConnected_Weights"].weights_->Copy());
  g_shared_weights_after.emplace_back(
      g_shared_statedict_after.dict_["FC1_FullyConnected_Bias"].weights_->Copy());

  auto                   g_not_shared_statedict_after = g_not_shared->StateDict();
  std::vector<ArrayType> g_not_shared_weights_after;
  g_not_shared_weights_after.emplace_back(
      g_not_shared_statedict_after.dict_["FC4_FullyConnected_Weights"].weights_->Copy());
  g_not_shared_weights_after.emplace_back(
      g_not_shared_statedict_after.dict_["FC4_FullyConnected_Bias"].weights_->Copy());
  g_not_shared_weights_after.emplace_back(
      g_not_shared_statedict_after.dict_["FC5_FullyConnected_Weights"].weights_->Copy());
  g_not_shared_weights_after.emplace_back(
      g_not_shared_statedict_after.dict_["FC5_FullyConnected_Bias"].weights_->Copy());

  // check the all weights are initialized to be the same
  for (size_t i = 0; i < 2; i++)
  {
    ASSERT_TRUE(g_shared_weights_before[i] == g_shared_weights_before[i + 2]);
    ASSERT_TRUE(g_not_shared_weights_before[i] == g_not_shared_weights_before[i + 2]);
  }

  // check the weights are equal after training for shared weights
  for (size_t i = 0; i < 2; i++)
  {
    ASSERT_TRUE(g_shared_weights_after[i] == g_shared_weights_after[i + 2]);
  }

  // check the weights are different after training for not shared weights
  for (size_t i = 0; i < 2; i++)
  {
    ASSERT_FALSE(g_not_shared_weights_after[i] == g_not_shared_weights_after[i + 2]);
  }

  // check the gradient of the shared weight matrices are the sum of individual weight matrice
  // gradients in not_shared_graph
  for (size_t i = 0; i < 2; i++)
  {
    ArrayType shared_gradient = g_shared_weights_after[i] - g_shared_weights_before[i];
    ArrayType not_shared_gradient =
        g_not_shared_weights_after[i] + g_not_shared_weights_after[i + 2] -
        g_not_shared_weights_before[i] - g_not_shared_weights_before[i + 2];

    ASSERT_TRUE(shared_gradient.AllClose(
        not_shared_gradient,
        static_cast<DataType>(100) * fetch::math::function_tolerance<DataType>()));
  }
}

TYPED_TEST(FullyConnectedSharedWeightTest, share_weight_backward_test_time_distributed)
{
  using ArrayType       = TypeParam;
  using DataType        = typename ArrayType::Type;
  using SizeType        = typename ArrayType::SizeType;
  using GraphType       = typename fetch::ml::Graph<ArrayType>;
  using FCType          = typename fetch::ml::layers::FullyConnected<ArrayType>;
  using RegType         = fetch::ml::details::RegularisationType;
  using WeightsInitType = fetch::ml::ops::WeightsInitialisation;
  using ActivationType  = fetch::ml::details::ActivationType;

  std::string descriptor = FCType::DESCRIPTOR;

  // create an auto encoder of two dense layers, both share same weights
  auto g_shared = std::make_shared<GraphType>();

  std::string g_shared_input =
      g_shared->template AddNode<fetch::ml::ops::PlaceHolder<ArrayType>>("Input", {});
  std::string g_shared_intermediate = g_shared->template AddNode<FCType>(
      "FC1", {g_shared_input}, 10u, 10u, ActivationType::NOTHING, RegType::NONE,
      static_cast<DataType>(0), WeightsInitType::XAVIER_GLOROT, true);
  std::string g_shared_output = g_shared->template AddNode<FCType>(
      "FC1", {g_shared_intermediate}, 10u, 10u, ActivationType::NOTHING, RegType::NONE,
      static_cast<DataType>(0), WeightsInitType::XAVIER_GLOROT, true);
  std::string g_shared_label =
      g_shared->template AddNode<fetch::ml::ops::PlaceHolder<TypeParam>>("Label", {});
  std::string g_shared_error =
      g_shared->template AddNode<fetch::ml::ops::MeanSquareErrorLoss<TypeParam>>(
          "Error", {g_shared_output, g_shared_label});

  // create an auto encoder of two dense layers, both have different weights
  auto g_not_shared = std::make_shared<GraphType>();

  std::string g_not_shared_input =
      g_not_shared->template AddNode<fetch::ml::ops::PlaceHolder<ArrayType>>("Input", {});
  std::string g_not_shared_intermediate = g_not_shared->template AddNode<FCType>(
      "FC4", {g_not_shared_input}, 10u, 10u, ActivationType::NOTHING, RegType::NONE,
      static_cast<DataType>(0), WeightsInitType::XAVIER_GLOROT, true);
  std::string g_not_shared_output = g_not_shared->template AddNode<FCType>(
      "FC5", {g_not_shared_intermediate}, 10u, 10u, fetch::ml::details::ActivationType::NOTHING,
      RegType::NONE, static_cast<DataType>(0), WeightsInitType::XAVIER_GLOROT, true);
  std::string g_not_shared_label =
      g_not_shared->template AddNode<fetch::ml::ops::PlaceHolder<TypeParam>>("Label", {});
  std::string g_not_shared_error =
      g_not_shared->template AddNode<fetch::ml::ops::MeanSquareErrorLoss<TypeParam>>(
          "Error", {g_not_shared_output, g_not_shared_label});

  // check that all weights are equal and create compare list
  auto                   g_shared_statedict_before = g_shared->StateDict();
  std::vector<ArrayType> g_shared_weights_before;

  // check the naming is as expected
  g_shared_weights_before.emplace_back(
      g_shared_statedict_before.dict_["FC1_TimeDistributed_FullyConnected_Weights"]
          .weights_->Copy());
  g_shared_weights_before.emplace_back(
      g_shared_statedict_before.dict_["FC1_TimeDistributed_FullyConnected_Bias"].weights_->Copy());
  g_shared_weights_before.emplace_back(
      g_shared_statedict_before.dict_["FC1_Copy_1_TimeDistributed_FullyConnected_Weights"]
          .weights_->Copy());
  g_shared_weights_before.emplace_back(
      g_shared_statedict_before.dict_["FC1_Copy_1_TimeDistributed_FullyConnected_Bias"]
          .weights_->Copy());

  auto                   g_not_shared_statedict_before = g_not_shared->StateDict();
  std::vector<ArrayType> g_not_shared_weights_before;

  // check the naming is as expected
  g_not_shared_weights_before.emplace_back(
      g_not_shared_statedict_before.dict_["FC4_TimeDistributed_FullyConnected_Weights"]
          .weights_->Copy());
  g_not_shared_weights_before.emplace_back(
      g_not_shared_statedict_before.dict_["FC4_TimeDistributed_FullyConnected_Bias"]
          .weights_->Copy());
  g_not_shared_weights_before.emplace_back(
      g_not_shared_statedict_before.dict_["FC5_TimeDistributed_FullyConnected_Weights"]
          .weights_->Copy());
  g_not_shared_weights_before.emplace_back(
      g_not_shared_statedict_before.dict_["FC5_TimeDistributed_FullyConnected_Bias"]
          .weights_->Copy());

  for (size_t i = 0; i < 4; i++)
  {
    ASSERT_EQ(g_shared_weights_before[i], g_not_shared_weights_before[i]);
  }

  // start training
  // set data
  ArrayType data;
  data.Resize({20, 1});
  for (SizeType i = 0; i < 20; i++)
  {
    data.Set(i, 0, static_cast<DataType>(i));
  }
  data.Reshape({10, 2, 1});

  // SGD is chosen to be the optimizer to reflect the gradient throw change in weights after 1
  // iteration of training. Run 1 iteration of SGD to train on g shared
  auto                                           lr = static_cast<DataType>(0.01);
  fetch::ml::optimisers::SGDOptimiser<ArrayType> g_shared_optimiser(
      g_shared, {g_shared_input}, g_shared_label, g_shared_error, lr);
  g_shared_optimiser.Run({data}, data, 1);
  // Run 1 iteration of SGD to train on g not shared
  fetch::ml::optimisers::SGDOptimiser<ArrayType> g_not_shared_optimiser(
      g_not_shared, {g_not_shared_input}, g_not_shared_label, g_not_shared_error, lr);
  g_not_shared_optimiser.Run({data}, data, 1);

  // check that all weights are equal
  auto                   g_shared_statedict_after = g_shared->StateDict();
  std::vector<ArrayType> g_shared_weights_after;
  g_shared_weights_after.emplace_back(
      g_shared_statedict_after.dict_["FC1_TimeDistributed_FullyConnected_Weights"]
          .weights_->Copy());
  g_shared_weights_after.emplace_back(
      g_shared_statedict_after.dict_["FC1_TimeDistributed_FullyConnected_Bias"].weights_->Copy());
  g_shared_weights_after.emplace_back(
      g_shared_statedict_after.dict_["FC1_Copy_1_TimeDistributed_FullyConnected_Weights"]
          .weights_->Copy());
  g_shared_weights_after.emplace_back(
      g_shared_statedict_after.dict_["FC1_Copy_1_TimeDistributed_FullyConnected_Bias"]
          .weights_->Copy());

  auto                   g_not_shared_statedict_after = g_not_shared->StateDict();
  std::vector<ArrayType> g_not_shared_weights_after;
  g_not_shared_weights_after.emplace_back(
      g_not_shared_statedict_after.dict_["FC4_TimeDistributed_FullyConnected_Weights"]
          .weights_->Copy());
  g_not_shared_weights_after.emplace_back(
      g_not_shared_statedict_after.dict_["FC4_TimeDistributed_FullyConnected_Bias"]
          .weights_->Copy());
  g_not_shared_weights_after.emplace_back(
      g_not_shared_statedict_after.dict_["FC5_TimeDistributed_FullyConnected_Weights"]
          .weights_->Copy());
  g_not_shared_weights_after.emplace_back(
      g_not_shared_statedict_after.dict_["FC5_TimeDistributed_FullyConnected_Bias"]
          .weights_->Copy());

  // check the all weights are initialized to be the same
  for (size_t i = 0; i < 2; i++)
  {
    ASSERT_TRUE(g_shared_weights_before[i] == g_shared_weights_before[i + 2]);
    ASSERT_TRUE(g_not_shared_weights_before[i] == g_not_shared_weights_before[i + 2]);
  }

  // check the weights are equal after training for shared weights
  for (size_t i = 0; i < 2; i++)
  {
    ASSERT_TRUE(g_shared_weights_after[i] == g_shared_weights_after[i + 2]);
  }

  // check the weights are different after training for not shared weights
  for (size_t i = 0; i < 2; i++)
  {
    ASSERT_FALSE(g_not_shared_weights_after[i] == g_not_shared_weights_after[i + 2]);
  }

  // check the gradient of the shared weight matrices are the sum of individual weight matrice
  // gradients in not_shared_graph
  for (size_t i = 0; i < 2; i++)
  {
    ArrayType shared_gradient = g_shared_weights_after[i] - g_shared_weights_before[i];
    ArrayType not_shared_gradient =
        g_not_shared_weights_after[i] + g_not_shared_weights_after[i + 2] -
        g_not_shared_weights_before[i] - g_not_shared_weights_before[i + 2];
    ASSERT_TRUE(shared_gradient.AllClose(
        not_shared_gradient,
        static_cast<DataType>(100) * fetch::math::function_tolerance<DataType>()));
  }
}

TYPED_TEST(FullyConnectedTest, node_forward_test)  // Use the class as a Node
{
  TypeParam data(std::vector<typename TypeParam::SizeType>({5, 10, 2}));

  std::shared_ptr<fetch::ml::Node<TypeParam>> placeholder =
      std::make_shared<fetch::ml::Node<TypeParam>>(fetch::ml::OpType::PLACEHOLDER, "Input");
  std::dynamic_pointer_cast<fetch::ml::ops::PlaceHolder<TypeParam>>(placeholder->GetOp())
      ->SetData(data);

  fetch::math::SizeType      in_size  = 50u;
  fetch::math::SizeType      out_size = 42u;
  fetch::ml::Node<TypeParam> fc(
      fetch::ml::OpType::LAYER_FULLY_CONNECTED, "FullyConnected", [in_size, out_size]() {
        return std::make_shared<fetch::ml::layers::FullyConnected<TypeParam>>(in_size, out_size);
      });
  fc.AddInput(placeholder);

  TypeParam prediction = *fc.Evaluate(true);

  ASSERT_EQ(prediction.shape().size(), 2);
  ASSERT_EQ(prediction.shape()[0], 42);
  ASSERT_EQ(prediction.shape()[1], 2);
}

TYPED_TEST(FullyConnectedTest, node_backward_test)  // Use the class as a Node
{
  TypeParam                                   data({5, 10, 2});
  std::shared_ptr<fetch::ml::Node<TypeParam>> placeholder =
      std::make_shared<fetch::ml::Node<TypeParam>>(fetch::ml::OpType::PLACEHOLDER, "Input");
  std::dynamic_pointer_cast<fetch::ml::ops::PlaceHolder<TypeParam>>(placeholder->GetOp())
      ->SetData(data);

  fetch::math::SizeType      in_size  = 50u;
  fetch::math::SizeType      out_size = 42u;
  fetch::ml::Node<TypeParam> fc(
      fetch::ml::OpType::LAYER_FULLY_CONNECTED, "FullyConnected", [in_size, out_size]() {
        return std::make_shared<fetch::ml::layers::FullyConnected<TypeParam>>(in_size, out_size);
      });
  fc.AddInput(placeholder);
  TypeParam prediction = *fc.Evaluate(true);

  TypeParam error_signal(std::vector<typename TypeParam::SizeType>({42, 2}));
  auto      backprop_error = fc.BackPropagateSignal(error_signal);

  ASSERT_EQ(backprop_error.size(), 1);
  ASSERT_EQ(backprop_error[0].second.shape().size(), 3);
  ASSERT_EQ(backprop_error[0].second.shape()[0], 5);
  ASSERT_EQ(backprop_error[0].second.shape()[1], 10);
  ASSERT_EQ(backprop_error[0].second.shape()[2], 2);
}

TYPED_TEST(FullyConnectedTest, graph_forward_test)  // Use the class as a Node
{
  fetch::ml::Graph<TypeParam> g;

  g.template AddNode<fetch::ml::ops::PlaceHolder<TypeParam>>("Input", {});
  g.template AddNode<fetch::ml::layers::FullyConnected<TypeParam>>("FullyConnected", {"Input"}, 50u,
                                                                   42u);

  TypeParam data({5, 10, 2});
  g.SetInput("Input", data);

  TypeParam prediction = g.Evaluate("FullyConnected", true);
  ASSERT_EQ(prediction.shape().size(), 2);
  ASSERT_EQ(prediction.shape()[0], 42);
  ASSERT_EQ(prediction.shape()[1], 2);
}

TYPED_TEST(FullyConnectedTest, getStateDict)
{
  using DataType = typename TypeParam::Type;
  using RegType  = fetch::ml::details::RegularisationType;

  fetch::ml::layers::FullyConnected<TypeParam> fc(
      50, 10, fetch::ml::details::ActivationType::NOTHING, RegType::NONE, DataType{0});
  fetch::ml::StateDict<TypeParam> sd = fc.StateDict();

  EXPECT_EQ(sd.weights_, nullptr);
  EXPECT_EQ(sd.dict_.size(), 2);

  ASSERT_NE(sd.dict_["FullyConnected_Weights"].weights_, nullptr);
  EXPECT_EQ(sd.dict_["FullyConnected_Weights"].weights_->shape(),
            std::vector<typename TypeParam::SizeType>({10, 50}));

  ASSERT_NE(sd.dict_["FullyConnected_Bias"].weights_, nullptr);
  EXPECT_EQ(sd.dict_["FullyConnected_Bias"].weights_->shape(),
            std::vector<typename TypeParam::SizeType>({10, 1}));
}

<<<<<<< HEAD
TYPED_TEST(FullyConnectedTest, saveparams_test)
{
  using DataType = typename TypeParam::Type;

  TypeParam input({10, 10});
  input.FillUniformRandom();

  // Evaluate
  fetch::ml::layers::FullyConnected<TypeParam> fc(10, 20);
  fc.SetInput("FC_Input", input);
  TypeParam output = fc.Evaluate("FC_FC", true);

  // extract saveparams
  auto sp = fc.GetOpSaveableParams();

  // downcast to correct type
  auto dsp =
      std::dynamic_pointer_cast<typename fetch::ml::layers::FullyConnected<TypeParam>::SPType>(sp);

  // serialize
  fetch::serializers::MsgPackSerializer b;
  b << *dsp;

  // deserialize
  b.seek(0);
  auto dsp2 = std::make_shared<typename fetch::ml::layers::FullyConnected<TypeParam>::SPType>();
  b >> *dsp2;

  // rebuild
  auto fc2 = fetch::ml::layers::FullyConnected<TypeParam>::BuildFullyConnected(*dsp2);
  fc2->SetInput("FC_Input", input);
  TypeParam output2 = fc2->Evaluate("FC_FC", true);

  ASSERT_TRUE(output.AllClose(output2, fetch::math::function_tolerance<DataType>(),
                              fetch::math::function_tolerance<DataType>()));
=======
TYPED_TEST(FullyConnectedTest, getStateDict_time_distributed)
{
  using DataType        = typename TypeParam::Type;
  using RegType         = fetch::ml::details::RegularisationType;
  using WeightsInitType = fetch::ml::ops::WeightsInitialisation;

  fetch::ml::layers::FullyConnected<TypeParam> fc(
      50, 10, fetch::ml::details::ActivationType::NOTHING, RegType::NONE, DataType{0},
      WeightsInitType::XAVIER_GLOROT, true);
  fetch::ml::StateDict<TypeParam> sd = fc.StateDict();

  EXPECT_EQ(sd.weights_, nullptr);
  EXPECT_EQ(sd.dict_.size(), 2);

  ASSERT_NE(sd.dict_["TimeDistributed_FullyConnected_Weights"].weights_, nullptr);
  EXPECT_EQ(sd.dict_["TimeDistributed_FullyConnected_Weights"].weights_->shape(),
            std::vector<typename TypeParam::SizeType>({10, 50}));

  ASSERT_NE(sd.dict_["TimeDistributed_FullyConnected_Bias"].weights_, nullptr);
  EXPECT_EQ(sd.dict_["TimeDistributed_FullyConnected_Bias"].weights_->shape(),
            std::vector<typename TypeParam::SizeType>({10, 1, 1}));
>>>>>>> a0c1efcd
}<|MERGE_RESOLUTION|>--- conflicted
+++ resolved
@@ -475,7 +475,7 @@
   TypeParam data(std::vector<typename TypeParam::SizeType>({5, 10, 2}));
 
   std::shared_ptr<fetch::ml::Node<TypeParam>> placeholder =
-      std::make_shared<fetch::ml::Node<TypeParam>>(fetch::ml::OpType::PLACEHOLDER, "Input");
+      std::make_shared<fetch::ml::Node<TypeParam>>(fetch::ml::OpType::OP_PLACEHOLDER, "Input");
   std::dynamic_pointer_cast<fetch::ml::ops::PlaceHolder<TypeParam>>(placeholder->GetOp())
       ->SetData(data);
 
@@ -498,7 +498,7 @@
 {
   TypeParam                                   data({5, 10, 2});
   std::shared_ptr<fetch::ml::Node<TypeParam>> placeholder =
-      std::make_shared<fetch::ml::Node<TypeParam>>(fetch::ml::OpType::PLACEHOLDER, "Input");
+      std::make_shared<fetch::ml::Node<TypeParam>>(fetch::ml::OpType::OP_PLACEHOLDER, "Input");
   std::dynamic_pointer_cast<fetch::ml::ops::PlaceHolder<TypeParam>>(placeholder->GetOp())
       ->SetData(data);
 
@@ -559,7 +559,29 @@
             std::vector<typename TypeParam::SizeType>({10, 1}));
 }
 
-<<<<<<< HEAD
+TYPED_TEST(FullyConnectedTest, getStateDict_time_distributed)
+{
+  using DataType        = typename TypeParam::Type;
+  using RegType         = fetch::ml::details::RegularisationType;
+  using WeightsInitType = fetch::ml::ops::WeightsInitialisation;
+
+  fetch::ml::layers::FullyConnected<TypeParam> fc(
+      50, 10, fetch::ml::details::ActivationType::NOTHING, RegType::NONE, DataType{0},
+      WeightsInitType::XAVIER_GLOROT, true);
+  fetch::ml::StateDict<TypeParam> sd = fc.StateDict();
+
+  EXPECT_EQ(sd.weights_, nullptr);
+  EXPECT_EQ(sd.dict_.size(), 2);
+
+  ASSERT_NE(sd.dict_["TimeDistributed_FullyConnected_Weights"].weights_, nullptr);
+  EXPECT_EQ(sd.dict_["TimeDistributed_FullyConnected_Weights"].weights_->shape(),
+            std::vector<typename TypeParam::SizeType>({10, 50}));
+
+  ASSERT_NE(sd.dict_["TimeDistributed_FullyConnected_Bias"].weights_, nullptr);
+  EXPECT_EQ(sd.dict_["TimeDistributed_FullyConnected_Bias"].weights_->shape(),
+            std::vector<typename TypeParam::SizeType>({10, 1, 1}));
+}
+
 TYPED_TEST(FullyConnectedTest, saveparams_test)
 {
   using DataType = typename TypeParam::Type;
@@ -595,27 +617,4 @@
 
   ASSERT_TRUE(output.AllClose(output2, fetch::math::function_tolerance<DataType>(),
                               fetch::math::function_tolerance<DataType>()));
-=======
-TYPED_TEST(FullyConnectedTest, getStateDict_time_distributed)
-{
-  using DataType        = typename TypeParam::Type;
-  using RegType         = fetch::ml::details::RegularisationType;
-  using WeightsInitType = fetch::ml::ops::WeightsInitialisation;
-
-  fetch::ml::layers::FullyConnected<TypeParam> fc(
-      50, 10, fetch::ml::details::ActivationType::NOTHING, RegType::NONE, DataType{0},
-      WeightsInitType::XAVIER_GLOROT, true);
-  fetch::ml::StateDict<TypeParam> sd = fc.StateDict();
-
-  EXPECT_EQ(sd.weights_, nullptr);
-  EXPECT_EQ(sd.dict_.size(), 2);
-
-  ASSERT_NE(sd.dict_["TimeDistributed_FullyConnected_Weights"].weights_, nullptr);
-  EXPECT_EQ(sd.dict_["TimeDistributed_FullyConnected_Weights"].weights_->shape(),
-            std::vector<typename TypeParam::SizeType>({10, 50}));
-
-  ASSERT_NE(sd.dict_["TimeDistributed_FullyConnected_Bias"].weights_, nullptr);
-  EXPECT_EQ(sd.dict_["TimeDistributed_FullyConnected_Bias"].weights_->shape(),
-            std::vector<typename TypeParam::SizeType>({10, 1, 1}));
->>>>>>> a0c1efcd
 }