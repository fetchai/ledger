//------------------------------------------------------------------------------
//
//   Copyright 2018-2019 Fetch.AI Limited
//
//   Licensed under the Apache License, Version 2.0 (the "License");
//   you may not use this file except in compliance with the License.
//   You may obtain a copy of the License at
//
//       http://www.apache.org/licenses/LICENSE-2.0
//
//   Unless required by applicable law or agreed to in writing, software
//   distributed under the License is distributed on an "AS IS" BASIS,
//   WITHOUT WARRANTIES OR CONDITIONS OF ANY KIND, either express or implied.
//   See the License for the specific language governing permissions and
//   limitations under the License.
//
//------------------------------------------------------------------------------

#include "core/serializers/main_serializer.hpp"
#include "math/tensor.hpp"
#include "ml/layers/convolution_2d.hpp"
#include "ml/meta/ml_type_traits.hpp"
#include "ml/utilities/graph_builder.hpp"

#include "vectorise/fixed_point/fixed_point.hpp"

#include "gtest/gtest.h"
#include "ml/serializers/ml_types.hpp"

template <typename T>
class Convolution2DTest : public ::testing::Test
{
};

using MyTypes = ::testing::Types<fetch::math::Tensor<float>, fetch::math::Tensor<double>,
                                 fetch::math::Tensor<fetch::fixed_point::FixedPoint<32, 32>>>;
TYPED_TEST_CASE(Convolution2DTest, MyTypes);

TYPED_TEST(Convolution2DTest, set_input_and_evaluate_test)  // Use the class as a subgraph
{
  using DataType   = typename TypeParam::Type;
  using TensorType = TypeParam;
  using SizeType   = typename TypeParam::SizeType;

  SizeType const input_channels  = 3;
  SizeType const output_channels = 5;
  SizeType const input_height    = 3;
  SizeType const input_width     = 3;
  SizeType const kernel_height   = 3;
  SizeType const output_height   = 1;
  SizeType const output_width    = 1;
  SizeType const stride_size     = 1;

  // Generate input
  TypeParam input(
      std::vector<typename TypeParam::SizeType>({input_channels, input_height, input_width, 1}));

  for (SizeType i_ic{0}; i_ic < input_channels; ++i_ic)
  {
    for (SizeType i_i{0}; i_i < input_height; ++i_i)
    {
      for (SizeType j_i{0}; j_i < input_width; ++j_i)
      {

        input.Set(i_ic, i_i, j_i, 0, static_cast<DataType>(i_i * j_i + 1));
      }
    }
  }

  // Evaluate
  fetch::ml::layers::Convolution2D<TypeParam> conv(output_channels, input_channels, kernel_height,
                                                   stride_size);
  conv.SetInput("Conv2D_Input", input);
  TypeParam output = conv.ForwardPropagate("Conv2D_Conv2D", true);

  // test correct values
  ASSERT_EQ(output.shape().size(), 4);
  ASSERT_EQ(output.shape()[0], 5);
  ASSERT_EQ(output.shape()[1], 1);
  ASSERT_EQ(output.shape()[2], 1);
  ASSERT_EQ(output.shape()[3], 1);

  TensorType gt({output_channels, output_height, output_width});
  gt.Set(0, 0, 0, static_cast<DataType>(1.1533032542));
  gt.Set(1, 0, 0, static_cast<DataType>(-7.7671483948));
  gt.Set(2, 0, 0, static_cast<DataType>(-4.0066583846));
  gt.Set(3, 0, 0, static_cast<DataType>(-7.9669202564));
  gt.Set(4, 0, 0, static_cast<DataType>(-16.5230417126));

  ASSERT_TRUE(output.AllClose(gt, static_cast<DataType>(1e-5f), static_cast<DataType>(1e-5f)));
}

TYPED_TEST(Convolution2DTest, ops_forward_test)  // Use the class as an Ops
{
  using DataType   = typename TypeParam::Type;
  using TensorType = TypeParam;
  using SizeType   = typename TypeParam::SizeType;

  SizeType const input_channels  = 3;
  SizeType const output_channels = 5;
  SizeType const input_height    = 3;
  SizeType const input_width     = 3;
  SizeType const kernel_height   = 3;
  SizeType const output_height   = 1;
  SizeType const output_width    = 1;
  SizeType const stride_size     = 1;

  // Generate input
  TypeParam input(
      std::vector<typename TypeParam::SizeType>({input_channels, input_height, input_width, 1}));

  for (SizeType i_ic{0}; i_ic < input_channels; ++i_ic)
  {
    for (SizeType i_i{0}; i_i < input_height; ++i_i)
    {
      for (SizeType j_i{0}; j_i < input_width; ++j_i)
      {

        input.Set(i_ic, i_i, j_i, 0, static_cast<DataType>(i_i * j_i + 1));
      }
    }
  }

  // Evaluate
  fetch::ml::layers::Convolution2D<TypeParam> conv(output_channels, input_channels, kernel_height,
                                                   stride_size);

  TensorType output(conv.ComputeOutputShape({std::make_shared<TypeParam>(input)}));
  conv.Forward({std::make_shared<TypeParam>(input)}, output);

  // test correct values
  ASSERT_EQ(output.shape().size(), 4);
  ASSERT_EQ(output.shape()[0], 5);
  ASSERT_EQ(output.shape()[1], 1);
  ASSERT_EQ(output.shape()[2], 1);
  ASSERT_EQ(output.shape()[3], 1);

  TensorType gt({output_channels, output_height, output_width, 1});
  gt.Set(0, 0, 0, 0, static_cast<DataType>(1.1533032542));
  gt.Set(1, 0, 0, 0, static_cast<DataType>(-7.7671483948));
  gt.Set(2, 0, 0, 0, static_cast<DataType>(-4.0066583846));
  gt.Set(3, 0, 0, 0, static_cast<DataType>(-7.9669202564));
  gt.Set(4, 0, 0, 0, static_cast<DataType>(-16.5230417126));

  ASSERT_TRUE(output.AllClose(gt, static_cast<DataType>(1e-5f), static_cast<DataType>(1e-5f)));
}

TYPED_TEST(Convolution2DTest, ops_backward_test)  // Use the class as an Ops
{
  using DataType   = typename TypeParam::Type;
  using TensorType = TypeParam;
  using SizeType   = typename TypeParam::SizeType;

  SizeType const input_channels  = 3;
  SizeType const output_channels = 5;
  SizeType const input_height    = 3;
  SizeType const input_width     = 3;
  SizeType const kernel_height   = 3;
  SizeType const output_height   = 1;
  SizeType const output_width    = 1;
  SizeType const stride_size     = 1;

  // Generate input
  TypeParam input(
      std::vector<typename TypeParam::SizeType>({input_channels, input_height, input_width, 1}));

  for (SizeType i_ic{0}; i_ic < input_channels; ++i_ic)
  {
    for (SizeType i_i{0}; i_i < input_height; ++i_i)
    {
      for (SizeType j_i{0}; j_i < input_width; ++j_i)
      {
        input.Set(i_ic, i_i, j_i, 0, static_cast<DataType>(i_i * j_i + 1));
      }
    }
  }

  // Generate error
  TensorType error_signal(
      std::vector<typename TypeParam::SizeType>({output_channels, output_height, output_width, 1}));

  for (SizeType i_oc{0}; i_oc < output_channels; ++i_oc)
  {
    for (SizeType i_o{0}; i_o < output_height; ++i_o)
    {
      for (SizeType j_o{0}; j_o < output_width; ++j_o)
      {
        error_signal.Set(i_oc, i_o, j_o, 0, static_cast<DataType>(2));
      }
    }
  }

  // Evaluate
  fetch::ml::layers::Convolution2D<TypeParam> conv(output_channels, input_channels, kernel_height,
                                                   stride_size);

  TensorType output(conv.ComputeOutputShape({std::make_shared<TypeParam>(input)}));
  conv.Forward({std::make_shared<TypeParam>(input)}, output);

  std::vector<TypeParam> backprop_error =
      conv.Backward({std::make_shared<TypeParam>(input)}, error_signal);

  // test correct values
  ASSERT_EQ(backprop_error.size(), 1);
  ASSERT_EQ(backprop_error[0].shape().size(), 4);
  ASSERT_EQ(backprop_error[0].shape()[0], input_channels);
  ASSERT_EQ(backprop_error[0].shape()[1], input_height);
  ASSERT_EQ(backprop_error[0].shape()[2], input_width);
  ASSERT_EQ(backprop_error[0].shape()[3], 1);

  EXPECT_FLOAT_EQ(static_cast<float>(backprop_error.at(0).At(0, 0, 0, 0)), -4.3077492713928222656);
  EXPECT_FLOAT_EQ(static_cast<float>(backprop_error.at(0).At(1, 0, 0, 0)), 9.162715911865234375);
  EXPECT_FLOAT_EQ(static_cast<float>(backprop_error.at(0).At(2, 0, 0, 0)), 0.80360949039459228516);
  EXPECT_FLOAT_EQ(static_cast<float>(backprop_error.at(0).At(0, 1, 0, 0)), 1.2491617202758789062);
  EXPECT_FLOAT_EQ(static_cast<float>(backprop_error.at(0).At(1, 1, 0, 0)), 2.8053097724914550781);
  EXPECT_FLOAT_EQ(static_cast<float>(backprop_error.at(0).At(2, 1, 0, 0)), -4.166011810302734375);
  EXPECT_FLOAT_EQ(static_cast<float>(backprop_error.at(0).At(0, 2, 0, 0)), 2.4086174964904785156);
  EXPECT_FLOAT_EQ(static_cast<float>(backprop_error.at(0).At(1, 2, 0, 0)), -0.86411559581756591797);
  EXPECT_FLOAT_EQ(static_cast<float>(backprop_error.at(0).At(2, 2, 0, 0)), -3.5623354911804199219);

  EXPECT_FLOAT_EQ(static_cast<float>(backprop_error.at(0).At(0, 0, 1, 0)), -2.9907839298248291016);
  EXPECT_FLOAT_EQ(static_cast<float>(backprop_error.at(0).At(1, 0, 1, 0)), -0.16291338205337524414);
  EXPECT_FLOAT_EQ(static_cast<float>(backprop_error.at(0).At(2, 0, 1, 0)), -2.5308477878570556641);
  EXPECT_FLOAT_EQ(static_cast<float>(backprop_error.at(0).At(0, 1, 1, 0)), -1.2312210798263549805);
  EXPECT_FLOAT_EQ(static_cast<float>(backprop_error.at(0).At(1, 1, 1, 0)), -6.6115474700927734375);
  EXPECT_FLOAT_EQ(static_cast<float>(backprop_error.at(0).At(2, 1, 1, 0)), 3.2868711948394775391);
  EXPECT_FLOAT_EQ(static_cast<float>(backprop_error.at(0).At(0, 2, 1, 0)), -4.994899749755859375);
  EXPECT_FLOAT_EQ(static_cast<float>(backprop_error.at(0).At(1, 2, 1, 0)), -2.9489955902099609375);
  EXPECT_FLOAT_EQ(static_cast<float>(backprop_error.at(0).At(2, 2, 1, 0)), -2.4173920154571533203);

  EXPECT_FLOAT_EQ(static_cast<float>(backprop_error.at(0).At(0, 0, 2, 0)), 2.4823324680328369141);
  EXPECT_FLOAT_EQ(static_cast<float>(backprop_error.at(0).At(1, 0, 2, 0)), 2.4479858875274658203);
  EXPECT_FLOAT_EQ(static_cast<float>(backprop_error.at(0).At(2, 0, 2, 0)), -0.3612575531005859375);
  EXPECT_FLOAT_EQ(static_cast<float>(backprop_error.at(0).At(0, 1, 2, 0)), -6.4253511428833007812);
  EXPECT_FLOAT_EQ(static_cast<float>(backprop_error.at(0).At(1, 1, 2, 0)), -3.184307098388671875);
  EXPECT_FLOAT_EQ(static_cast<float>(backprop_error.at(0).At(2, 1, 2, 0)), 0.51499307155609130859);
  EXPECT_FLOAT_EQ(static_cast<float>(backprop_error.at(0).At(0, 2, 2, 0)), -1.5936613082885742188);
  EXPECT_FLOAT_EQ(static_cast<float>(backprop_error.at(0).At(1, 2, 2, 0)), -0.41774189472198486328);
  EXPECT_FLOAT_EQ(static_cast<float>(backprop_error.at(0).At(2, 2, 2, 0)), 0.98040378093719482422);
}

TYPED_TEST(Convolution2DTest, node_forward_test)  // Use the class as a Node
{
  using DataType   = typename TypeParam::Type;
  using TensorType = TypeParam;
  using SizeType   = typename TypeParam::SizeType;

  SizeType const input_channels  = 3;
  SizeType const output_channels = 5;
  SizeType const input_height    = 3;
  SizeType const input_width     = 3;
  SizeType const kernel_height   = 3;
  SizeType const output_height   = 1;
  SizeType const output_width    = 1;
  SizeType const stride_size     = 1;

  // Generate input
  TypeParam input(
      std::vector<typename TypeParam::SizeType>({input_channels, input_height, input_width, 1}));

  for (SizeType i_ic{0}; i_ic < input_channels; ++i_ic)
  {
    for (SizeType i_i{0}; i_i < input_height; ++i_i)
    {
      for (SizeType j_i{0}; j_i < input_width; ++j_i)
      {

        input.Set(i_ic, i_i, j_i, 0, static_cast<DataType>(i_i * j_i + 1));
      }
    }
  }

  // Evaluate
  auto placeholder_node =
      std::make_shared<fetch::ml::Node<TypeParam>>(fetch::ml::OpType::OP_PLACEHOLDER, "Input");
  std::dynamic_pointer_cast<fetch::ml::ops::PlaceHolder<TypeParam>>(placeholder_node->GetOp())
      ->SetData(input);

  auto conv = fetch::ml::Node<TypeParam>(
      fetch::ml::OpType::LAYER_CONVOLUTION_2D, "Convolution2D",
      [output_channels, input_channels, kernel_height, stride_size]() {
        return std::make_shared<fetch::ml::layers::Convolution2D<TypeParam>>(
            output_channels, input_channels, kernel_height, stride_size);
      });
  conv.AddInput(placeholder_node);

  TypeParam prediction = *conv.Evaluate(true);

  // test correct values
  ASSERT_EQ(prediction.shape().size(), 4);
  ASSERT_EQ(prediction.shape()[0], 5);
  ASSERT_EQ(prediction.shape()[1], 1);
  ASSERT_EQ(prediction.shape()[2], 1);
  ASSERT_EQ(prediction.shape()[3], 1);

  TensorType gt({output_channels, output_height, output_width, 1});
  gt.Set(0, 0, 0, 0, static_cast<DataType>(1.1533032542));
  gt.Set(1, 0, 0, 0, static_cast<DataType>(-7.7671483948));
  gt.Set(2, 0, 0, 0, static_cast<DataType>(-4.0066583846));
  gt.Set(3, 0, 0, 0, static_cast<DataType>(-7.9669202564));
  gt.Set(4, 0, 0, 0, static_cast<DataType>(-16.5230417126));

  ASSERT_TRUE(prediction.AllClose(gt, static_cast<DataType>(1e-5f), static_cast<DataType>(1e-5f)));
}

TYPED_TEST(Convolution2DTest, node_backward_test)  // Use the class as a Node
{
  using DataType   = typename TypeParam::Type;
  using TensorType = TypeParam;
  using SizeType   = typename TypeParam::SizeType;

  SizeType const input_channels  = 3;
  SizeType const output_channels = 5;
  SizeType const input_height    = 3;
  SizeType const input_width     = 3;
  SizeType const kernel_height   = 3;
  SizeType const output_height   = 1;
  SizeType const output_width    = 1;
  SizeType const stride_size     = 1;

  // Generate input
  TypeParam input(
      std::vector<typename TypeParam::SizeType>({input_channels, input_height, input_width, 1}));

  for (SizeType i_ic{0}; i_ic < input_channels; ++i_ic)
  {
    for (SizeType i_i{0}; i_i < input_height; ++i_i)
    {
      for (SizeType j_i{0}; j_i < input_width; ++j_i)
      {
        input.Set(i_ic, i_i, j_i, 0, static_cast<DataType>(i_i * j_i + 1));
      }
    }
  }

  // Generate error
  TensorType error_signal(
      std::vector<typename TypeParam::SizeType>({output_channels, output_height, output_width, 1}));

  for (SizeType i_oc{0}; i_oc < output_channels; ++i_oc)
  {
    for (SizeType i_o{0}; i_o < output_height; ++i_o)
    {
      for (SizeType j_o{0}; j_o < output_width; ++j_o)
      {
        error_signal.Set(i_oc, i_o, j_o, 0, static_cast<DataType>(2));
      }
    }
  }

  // Evaluate
  auto placeholder_node =
      std::make_shared<fetch::ml::Node<TypeParam>>(fetch::ml::OpType::OP_PLACEHOLDER, "Input");
  std::dynamic_pointer_cast<fetch::ml::ops::PlaceHolder<TypeParam>>(placeholder_node->GetOp())
      ->SetData(input);

  auto conv2d_layer_ptr = std::make_shared<fetch::ml::layers::Convolution2D<TypeParam>>(
      output_channels, input_channels, kernel_height, stride_size);
  auto conv = fetch::ml::Node<TypeParam>(
      fetch::ml::OpType::LAYER_CONVOLUTION_2D, "Convolution2D",
      [output_channels, input_channels, kernel_height, stride_size]() {
        return std::make_shared<fetch::ml::layers::Convolution2D<TypeParam>>(
            output_channels, input_channels, kernel_height, stride_size);
      });
  conv.AddInput(placeholder_node);
  TypeParam prediction     = *conv.Evaluate(true);
  auto      backprop_error = conv.BackPropagateSignal(error_signal);

  // test correct values
  ASSERT_EQ(backprop_error.size(), 1);
  ASSERT_EQ(backprop_error[0].second.shape().size(), 4);
  ASSERT_EQ(backprop_error[0].second.shape()[0], input_channels);
  ASSERT_EQ(backprop_error[0].second.shape()[1], input_height);
  ASSERT_EQ(backprop_error[0].second.shape()[2], input_width);
  ASSERT_EQ(backprop_error[0].second.shape()[3], 1);

  EXPECT_FLOAT_EQ(static_cast<float>(backprop_error.at(0).second.At(0, 0, 0, 0)),
                  -4.3077492713928222656);
  EXPECT_FLOAT_EQ(static_cast<float>(backprop_error.at(0).second.At(1, 0, 0, 0)),
                  9.162715911865234375);
  EXPECT_FLOAT_EQ(static_cast<float>(backprop_error.at(0).second.At(2, 0, 0, 0)),
                  0.80360949039459228516);
  EXPECT_FLOAT_EQ(static_cast<float>(backprop_error.at(0).second.At(0, 1, 0, 0)),
                  1.2491617202758789062);
  EXPECT_FLOAT_EQ(static_cast<float>(backprop_error.at(0).second.At(1, 1, 0, 0)),
                  2.8053097724914550781);
  EXPECT_FLOAT_EQ(static_cast<float>(backprop_error.at(0).second.At(2, 1, 0, 0)),
                  -4.166011810302734375);
  EXPECT_FLOAT_EQ(static_cast<float>(backprop_error.at(0).second.At(0, 2, 0, 0)),
                  2.4086174964904785156);
  EXPECT_FLOAT_EQ(static_cast<float>(backprop_error.at(0).second.At(1, 2, 0, 0)),
                  -0.86411559581756591797);
  EXPECT_FLOAT_EQ(static_cast<float>(backprop_error.at(0).second.At(2, 2, 0, 0)),
                  -3.5623354911804199219);

  EXPECT_FLOAT_EQ(static_cast<float>(backprop_error.at(0).second.At(0, 0, 1, 0)),
                  -2.9907839298248291016);
  EXPECT_FLOAT_EQ(static_cast<float>(backprop_error.at(0).second.At(1, 0, 1, 0)),
                  -0.16291338205337524414);
  EXPECT_FLOAT_EQ(static_cast<float>(backprop_error.at(0).second.At(2, 0, 1, 0)),
                  -2.5308477878570556641);
  EXPECT_FLOAT_EQ(static_cast<float>(backprop_error.at(0).second.At(0, 1, 1, 0)),
                  -1.2312210798263549805);
  EXPECT_FLOAT_EQ(static_cast<float>(backprop_error.at(0).second.At(1, 1, 1, 0)),
                  -6.6115474700927734375);
  EXPECT_FLOAT_EQ(static_cast<float>(backprop_error.at(0).second.At(2, 1, 1, 0)),
                  3.2868711948394775391);
  EXPECT_FLOAT_EQ(static_cast<float>(backprop_error.at(0).second.At(0, 2, 1, 0)),
                  -4.994899749755859375);
  EXPECT_FLOAT_EQ(static_cast<float>(backprop_error.at(0).second.At(1, 2, 1, 0)),
                  -2.9489955902099609375);
  EXPECT_FLOAT_EQ(static_cast<float>(backprop_error.at(0).second.At(2, 2, 1, 0)),
                  -2.4173920154571533203);

  EXPECT_FLOAT_EQ(static_cast<float>(backprop_error.at(0).second.At(0, 0, 2, 0)),
                  2.4823324680328369141);
  EXPECT_FLOAT_EQ(static_cast<float>(backprop_error.at(0).second.At(1, 0, 2, 0)),
                  2.4479858875274658203);
  EXPECT_FLOAT_EQ(static_cast<float>(backprop_error.at(0).second.At(2, 0, 2, 0)),
                  -0.3612575531005859375);
  EXPECT_FLOAT_EQ(static_cast<float>(backprop_error.at(0).second.At(0, 1, 2, 0)),
                  -6.4253511428833007812);
  EXPECT_FLOAT_EQ(static_cast<float>(backprop_error.at(0).second.At(1, 1, 2, 0)),
                  -3.184307098388671875);
  EXPECT_FLOAT_EQ(static_cast<float>(backprop_error.at(0).second.At(2, 1, 2, 0)),
                  0.51499307155609130859);
  EXPECT_FLOAT_EQ(static_cast<float>(backprop_error.at(0).second.At(0, 2, 2, 0)),
                  -1.5936613082885742188);
  EXPECT_FLOAT_EQ(static_cast<float>(backprop_error.at(0).second.At(1, 2, 2, 0)),
                  -0.41774189472198486328);
  EXPECT_FLOAT_EQ(static_cast<float>(backprop_error.at(0).second.At(2, 2, 2, 0)),
                  0.98040378093719482422);
}

TYPED_TEST(Convolution2DTest, graph_forward_test)  // Use the class as a Node
{
  using DataType   = typename TypeParam::Type;
  using TensorType = TypeParam;
  using SizeType   = typename TypeParam::SizeType;

  SizeType const input_channels  = 3;
  SizeType const output_channels = 5;
  SizeType const input_height    = 3;
  SizeType const input_width     = 3;
  SizeType const kernel_height   = 3;
  SizeType const output_height   = 1;
  SizeType const output_width    = 1;
  SizeType const stride_size     = 1;

  // Generate input
  TypeParam input(
      std::vector<typename TypeParam::SizeType>({input_channels, input_height, input_width, 1}));

  for (SizeType i_ic{0}; i_ic < input_channels; ++i_ic)
  {
    for (SizeType i_i{0}; i_i < input_height; ++i_i)
    {
      for (SizeType j_i{0}; j_i < input_width; ++j_i)
      {

        input.Set(i_ic, i_i, j_i, 0, static_cast<DataType>(i_i * j_i + 1));
      }
    }
  }

  // Evaluate
  fetch::ml::Graph<TypeParam> g;
  g.template AddNode<fetch::ml::ops::PlaceHolder<TypeParam>>("Input", {});
  g.template AddNode<fetch::ml::layers::Convolution2D<TypeParam>>(
      "Convolution2D", {"Input"}, output_channels, input_channels, kernel_height, stride_size);
  g.SetInput("Input", input);

  TypeParam prediction = g.ForwardPropagate("Convolution2D", true);

  // test correct values
  ASSERT_EQ(prediction.shape().size(), 4);
  ASSERT_EQ(prediction.shape()[0], 5);
  ASSERT_EQ(prediction.shape()[1], 1);
  ASSERT_EQ(prediction.shape()[2], 1);
  ASSERT_EQ(prediction.shape()[3], 1);

  TensorType gt({output_channels, output_height, output_width, 1});
  gt.Set(0, 0, 0, 0, static_cast<DataType>(1.1533032542));
  gt.Set(1, 0, 0, 0, static_cast<DataType>(-7.7671483948));
  gt.Set(2, 0, 0, 0, static_cast<DataType>(-4.0066583846));
  gt.Set(3, 0, 0, 0, static_cast<DataType>(-7.9669202564));
  gt.Set(4, 0, 0, 0, static_cast<DataType>(-16.5230417126));

  ASSERT_TRUE(prediction.AllClose(gt, static_cast<DataType>(1e-5f), static_cast<DataType>(1e-5f)));
}

TYPED_TEST(Convolution2DTest, getStateDict)
{
  using TensorType = TypeParam;
  using SizeType   = typename TypeParam::SizeType;

  SizeType const input_channels  = 3;
  SizeType const output_channels = 5;
  SizeType const kernel_height   = 3;
  SizeType const stride_size     = 1;

  // Initialise weights
  fetch::ml::layers::Convolution2D<TensorType> conv(
      output_channels, input_channels, kernel_height, stride_size,
      fetch::ml::details::ActivationType::NOTHING, "ConvTest");
  fetch::ml::StateDict<TensorType> sd = conv.StateDict();

  // Get weights
  EXPECT_EQ(sd.weights_, nullptr);
  EXPECT_EQ(sd.dict_.size(), 1);
  auto weights_ptr = sd.dict_["ConvTest_Weights"].weights_;

  // Test correct values
  ASSERT_NE(weights_ptr, nullptr);
  EXPECT_EQ(weights_ptr->shape(), std::vector<SizeType>({output_channels, input_channels,
                                                         kernel_height, kernel_height, 1}));

  EXPECT_FLOAT_EQ(static_cast<float>(weights_ptr->At(0, 0, 0, 0, 0)), -0.970493f);
  EXPECT_FLOAT_EQ(static_cast<float>(weights_ptr->At(1, 1, 1, 1, 0)), -0.85325855f);
  EXPECT_FLOAT_EQ(static_cast<float>(weights_ptr->At(4, 2, 2, 2, 0)), -0.096136682f);
}

//TYPED_TEST(Convolution2DTest, saveparams_test)
//{
//  using DataType = typename TypeParam::Type;
//  using SizeType = typename TypeParam::SizeType;
//
//  SizeType const input_channels  = 3;
//  SizeType const output_channels = 5;
//  SizeType const input_height    = 3;
//  SizeType const input_width     = 3;
//  SizeType const kernel_height   = 3;
//  SizeType const stride_size     = 1;
//
//  // Generate input
//  TypeParam input(
//      std::vector<typename TypeParam::SizeType>({input_channels, input_height, input_width, 1}));
//
//  for (SizeType i_ic{0}; i_ic < input_channels; ++i_ic)
//  {
//    for (SizeType i_i{0}; i_i < input_height; ++i_i)
//    {
//      for (SizeType j_i{0}; j_i < input_width; ++j_i)
//      {
//
//        input.Set(i_ic, i_i, j_i, 0, static_cast<DataType>(i_i * j_i + 1));
//      }
//    }
//  }
//
//  // Evaluate
//  fetch::ml::layers::Convolution2D<TypeParam> conv(output_channels, input_channels, kernel_height,
//                                                   stride_size);
//  conv.SetInput("Conv2D_Input", input);
//  TypeParam output = conv.Evaluate("Conv2D_Conv2D", true);
//
//  // extract saveparams
//  auto sp = conv.GetOpSaveableParams();
//
//  // downcast to correct type
//  auto dsp =
//      std::dynamic_pointer_cast<typename fetch::ml::layers::Convolution2D<TypeParam>::SPType>(sp);
//
//  // serialize
//  fetch::serializers::MsgPackSerializer b;
//  b << *dsp;
//
//  // deserialize
//  b.seek(0);
//  auto dsp2 = std::make_shared<typename fetch::ml::layers::Convolution2D<TypeParam>::SPType>();
//  b >> *dsp2;
//
//  // rebuild
//  auto conv2 =
//      fetch::ml::utilities::BuildLayer<TypeParam, fetch::ml::layers::Convolution2D<TypeParam>>(
//          dsp2);
//
//  conv2->SetInput("Conv2D_Input", input);
//  TypeParam output2 = conv2->Evaluate("Conv2D_Conv2D", true);
//
//  ASSERT_TRUE(output.AllClose(output2, static_cast<DataType>(0), static_cast<DataType>(0)));
//}

TYPED_TEST(Convolution2DTest, saveparams_test)
{
  using DataType = typename TypeParam::Type;
  using SizeType = typename TypeParam::SizeType;
  using LayerType = typename fetch::ml::layers::Convolution2D<TypeParam>;
  using SPType    = typename LayerType::SPType;

  SizeType const input_channels  = 3;
  SizeType const output_channels = 5;
  SizeType const input_height    = 3;
  SizeType const input_width     = 3;
  SizeType const kernel_height   = 3;
  SizeType const stride_size     = 1;

  std::string input_name  = "Conv2D_Input";
  std::string output_name = "Conv2D_Conv2D";

  // Generate input
  TypeParam input(
      std::vector<typename TypeParam::SizeType>({input_channels, input_height, input_width, 1}));

  for (SizeType i_ic{0}; i_ic < input_channels; ++i_ic)
  {
    for (SizeType i_i{0}; i_i < input_height; ++i_i)
    {
      for (SizeType j_i{0}; j_i < input_width; ++j_i)
      {

        input.Set(i_ic, i_i, j_i, 0, static_cast<DataType>(i_i * j_i + 1));
      }
    }
  }

<<<<<<< HEAD
  TypeParam labels({output_channels, 1, 1, 1});
  labels.FillUniformRandom();

  // Create layer
  LayerType layer(output_channels, input_channels, kernel_height,stride_size);

  // add label node
  std::string label_name =
      layer.template AddNode<fetch::ml::ops::PlaceHolder<TypeParam>>("label", {});

  // Add loss function
  std::string error_output = layer.template AddNode<fetch::ml::ops::MeanSquareErrorLoss<TypeParam>>(
      "num_error", {output_name, label_name});

  // set input and evaluate
  layer.SetInput(input_name, input);
  TypeParam prediction;
  prediction = layer.Evaluate(output_name, true);
=======
  // Evaluate
  fetch::ml::layers::Convolution2D<TypeParam> conv(output_channels, input_channels, kernel_height,
                                                   stride_size);
  conv.SetInput("Conv2D_Input", input);
  TypeParam output = conv.ForwardPropagate("Conv2D_Conv2D", true);
>>>>>>> eed12187

  // extract saveparams
  auto sp = layer.GetOpSaveableParams();

  // downcast to correct type
  auto dsp = std::dynamic_pointer_cast<SPType>(sp);

  // serialize
  fetch::serializers::MsgPackSerializer b;
  b << *dsp;

  // deserialize
  b.seek(0);
  auto dsp2 = std::make_shared<SPType>();
  b >> *dsp2;

  // rebuild
  auto layer2 = *(fetch::ml::utilities::BuildLayer<TypeParam, LayerType>(dsp2));

  // test equality
  layer.SetInput(input_name, input);
  prediction = layer.Evaluate(output_name, true);
  layer2.SetInput(input_name, input);
  TypeParam prediction2 = layer2.Evaluate(output_name, true);

  ASSERT_TRUE(prediction.AllClose(prediction2, fetch::math::function_tolerance<DataType>(),
                                  fetch::math::function_tolerance<DataType>()));

  // train g
  layer.SetInput(label_name, labels);
  TypeParam loss = layer.Evaluate(error_output);
  layer.BackPropagateError(error_output);
  layer.Step(DataType{0.1f});

  // train g2
  layer2.SetInput(label_name, labels);
  TypeParam loss2 = layer2.Evaluate(error_output);
  layer2.BackPropagateError(error_output);
  layer2.Step(DataType{0.1f});

  EXPECT_TRUE(loss.AllClose(loss2, fetch::math::function_tolerance<DataType>(),
                            fetch::math::function_tolerance<DataType>()));

  // new random input
  input.FillUniformRandom();

  layer.SetInput(input_name, input);
  TypeParam prediction3 = layer.Evaluate(output_name);

  layer2.SetInput(input_name, input);
  TypeParam prediction4 = layer2.Evaluate(output_name);

<<<<<<< HEAD
  EXPECT_FALSE(prediction.AllClose(prediction3, fetch::math::function_tolerance<DataType>(),
                                   fetch::math::function_tolerance<DataType>()));
=======
  conv2->SetInput("Conv2D_Input", input);
  TypeParam output2 = conv2->ForwardPropagate("Conv2D_Conv2D", true);
>>>>>>> eed12187

  EXPECT_TRUE(prediction3.AllClose(prediction4, fetch::math::function_tolerance<DataType>(),
                                   fetch::math::function_tolerance<DataType>()));
}<|MERGE_RESOLUTION|>--- conflicted
+++ resolved
@@ -520,67 +520,6 @@
   EXPECT_FLOAT_EQ(static_cast<float>(weights_ptr->At(4, 2, 2, 2, 0)), -0.096136682f);
 }
 
-//TYPED_TEST(Convolution2DTest, saveparams_test)
-//{
-//  using DataType = typename TypeParam::Type;
-//  using SizeType = typename TypeParam::SizeType;
-//
-//  SizeType const input_channels  = 3;
-//  SizeType const output_channels = 5;
-//  SizeType const input_height    = 3;
-//  SizeType const input_width     = 3;
-//  SizeType const kernel_height   = 3;
-//  SizeType const stride_size     = 1;
-//
-//  // Generate input
-//  TypeParam input(
-//      std::vector<typename TypeParam::SizeType>({input_channels, input_height, input_width, 1}));
-//
-//  for (SizeType i_ic{0}; i_ic < input_channels; ++i_ic)
-//  {
-//    for (SizeType i_i{0}; i_i < input_height; ++i_i)
-//    {
-//      for (SizeType j_i{0}; j_i < input_width; ++j_i)
-//      {
-//
-//        input.Set(i_ic, i_i, j_i, 0, static_cast<DataType>(i_i * j_i + 1));
-//      }
-//    }
-//  }
-//
-//  // Evaluate
-//  fetch::ml::layers::Convolution2D<TypeParam> conv(output_channels, input_channels, kernel_height,
-//                                                   stride_size);
-//  conv.SetInput("Conv2D_Input", input);
-//  TypeParam output = conv.Evaluate("Conv2D_Conv2D", true);
-//
-//  // extract saveparams
-//  auto sp = conv.GetOpSaveableParams();
-//
-//  // downcast to correct type
-//  auto dsp =
-//      std::dynamic_pointer_cast<typename fetch::ml::layers::Convolution2D<TypeParam>::SPType>(sp);
-//
-//  // serialize
-//  fetch::serializers::MsgPackSerializer b;
-//  b << *dsp;
-//
-//  // deserialize
-//  b.seek(0);
-//  auto dsp2 = std::make_shared<typename fetch::ml::layers::Convolution2D<TypeParam>::SPType>();
-//  b >> *dsp2;
-//
-//  // rebuild
-//  auto conv2 =
-//      fetch::ml::utilities::BuildLayer<TypeParam, fetch::ml::layers::Convolution2D<TypeParam>>(
-//          dsp2);
-//
-//  conv2->SetInput("Conv2D_Input", input);
-//  TypeParam output2 = conv2->Evaluate("Conv2D_Conv2D", true);
-//
-//  ASSERT_TRUE(output.AllClose(output2, static_cast<DataType>(0), static_cast<DataType>(0)));
-//}
-
 TYPED_TEST(Convolution2DTest, saveparams_test)
 {
   using DataType = typename TypeParam::Type;
@@ -614,7 +553,6 @@
     }
   }
 
-<<<<<<< HEAD
   TypeParam labels({output_channels, 1, 1, 1});
   labels.FillUniformRandom();
 
@@ -632,14 +570,7 @@
   // set input and evaluate
   layer.SetInput(input_name, input);
   TypeParam prediction;
-  prediction = layer.Evaluate(output_name, true);
-=======
-  // Evaluate
-  fetch::ml::layers::Convolution2D<TypeParam> conv(output_channels, input_channels, kernel_height,
-                                                   stride_size);
-  conv.SetInput("Conv2D_Input", input);
-  TypeParam output = conv.ForwardPropagate("Conv2D_Conv2D", true);
->>>>>>> eed12187
+  prediction = layer.ForwardPropagate(output_name, true);
 
   // extract saveparams
   auto sp = layer.GetOpSaveableParams();
@@ -690,15 +621,10 @@
   TypeParam prediction3 = layer.Evaluate(output_name);
 
   layer2.SetInput(input_name, input);
-  TypeParam prediction4 = layer2.Evaluate(output_name);
-
-<<<<<<< HEAD
+  TypeParam prediction4 = layer2.ForwardPropagate(output_name, true);
+
   EXPECT_FALSE(prediction.AllClose(prediction3, fetch::math::function_tolerance<DataType>(),
                                    fetch::math::function_tolerance<DataType>()));
-=======
-  conv2->SetInput("Conv2D_Input", input);
-  TypeParam output2 = conv2->ForwardPropagate("Conv2D_Conv2D", true);
->>>>>>> eed12187
 
   EXPECT_TRUE(prediction3.AllClose(prediction4, fetch::math::function_tolerance<DataType>(),
                                    fetch::math::function_tolerance<DataType>()));
