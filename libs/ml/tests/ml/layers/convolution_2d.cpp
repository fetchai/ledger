--- conflicted
+++ resolved
@@ -26,11 +26,8 @@
 
 #include "gtest/gtest.h"
 #include "ml/serializers/ml_types.hpp"
-<<<<<<< HEAD
-=======
 
 #include <memory>
->>>>>>> 892a5dc0
 
 template <typename T>
 class Convolution2DTest : public ::testing::Test
@@ -276,14 +273,9 @@
   }
 
   // Evaluate
-<<<<<<< HEAD
-  auto placeholder_node =
-      std::make_shared<fetch::ml::Node<TypeParam>>(fetch::ml::OpType::OP_PLACEHOLDER, "Input");
-=======
   auto placeholder_node = std::make_shared<fetch::ml::Node<TypeParam>>(
       fetch::ml::OpType::OP_PLACEHOLDER, "Input",
       []() { return std::make_shared<fetch::ml::ops::PlaceHolder<TypeParam>>(); });
->>>>>>> 892a5dc0
   std::dynamic_pointer_cast<fetch::ml::ops::PlaceHolder<TypeParam>>(placeholder_node->GetOp())
       ->SetData(input);
 
@@ -360,14 +352,9 @@
   }
 
   // Evaluate
-<<<<<<< HEAD
-  auto placeholder_node =
-      std::make_shared<fetch::ml::Node<TypeParam>>(fetch::ml::OpType::OP_PLACEHOLDER, "Input");
-=======
   auto placeholder_node = std::make_shared<fetch::ml::Node<TypeParam>>(
       fetch::ml::OpType::OP_PLACEHOLDER, "Input",
       []() { return std::make_shared<fetch::ml::ops::PlaceHolder<TypeParam>>(); });
->>>>>>> 892a5dc0
   std::dynamic_pointer_cast<fetch::ml::ops::PlaceHolder<TypeParam>>(placeholder_node->GetOp())
       ->SetData(input);
 
@@ -541,11 +528,7 @@
 {
   using DataType  = typename TypeParam::Type;
   using SizeType  = typename TypeParam::SizeType;
-<<<<<<< HEAD
-  using LayerType = typename fetch::ml::layers::Convolution2D<TypeParam>;
-=======
   using LayerType = fetch::ml::layers::Convolution2D<TypeParam>;
->>>>>>> 892a5dc0
   using SPType    = typename LayerType::SPType;
 
   SizeType const input_channels  = 3;
