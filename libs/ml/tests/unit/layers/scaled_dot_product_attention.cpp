--- conflicted
+++ resolved
@@ -18,7 +18,6 @@
 
 #include "gtest/gtest.h"
 #include "ml/layers/scaled_dot_product_attention.hpp"
-#include "ml/regularisers/regulariser.hpp"
 #include "test_types.hpp"
 
 namespace fetch {
@@ -272,127 +271,6 @@
   EXPECT_TRUE(backprop_error[3].AllClose(gt_mask_grad));
 }
 
-<<<<<<< HEAD
-=======
-TYPED_TEST(ScaledDotProductAttention, saveparams_test)
-{
-  using DataType  = typename TypeParam::Type;
-  using SizeType  = fetch::math::SizeType;
-  using LayerType = typename fetch::ml::layers::ScaledDotProductAttention<TypeParam>;
-  using SPType    = typename LayerType::SPType;
-
-  std::string output_name = "ScaledDotProductAttention_Value_Weight_MatMul";
-
-  SizeType key_dim = 4;
-
-  // create input
-  TypeParam query_data = TypeParam({12, 25, 4});
-  TypeParam key_data   = query_data;
-  TypeParam value_data = query_data;
-  TypeParam mask_data  = TypeParam({25, 25, 4});
-  query_data.Fill(fetch::math::Type<DataType>("0.1"));
-  key_data.Fill(fetch::math::Type<DataType>("0.1"));
-  value_data.Fill(fetch::math::Type<DataType>("0.1"));
-  mask_data.Fill(fetch::math::Type<DataType>("1"));
-
-  // create labels
-  TypeParam labels({12, 25, 4});
-  labels.FillUniformRandom();
-
-  // Create layer
-  LayerType layer(key_dim, DataType{0});
-
-  // add label node
-  std::string label_name =
-      layer.template AddNode<fetch::ml::ops::PlaceHolder<TypeParam>>("label", {});
-
-  // Add loss function
-  std::string error_output = layer.template AddNode<fetch::ml::ops::MeanSquareErrorLoss<TypeParam>>(
-      "num_error", {output_name, label_name});
-
-  // extract saveparams
-  auto sp = layer.GetOpSaveableParams();
-
-  // downcast to correct type
-  auto dsp = std::dynamic_pointer_cast<SPType>(sp);
-
-  // serialize
-  fetch::serializers::MsgPackSerializer b;
-  b << *dsp;
-
-  // deserialize
-  b.seek(0);
-  auto dsp2 = std::make_shared<SPType>();
-  b >> *dsp2;
-
-  // rebuild
-  auto layer2 = *(fetch::ml::utilities::BuildLayer<TypeParam, LayerType>(dsp2));
-
-  // test equality
-  layer.SetInput("ScaledDotProductAttention_Query", query_data);
-  layer.SetInput("ScaledDotProductAttention_Key", key_data);
-  layer.SetInput("ScaledDotProductAttention_Value", value_data);
-  layer.SetInput("ScaledDotProductAttention_Mask", mask_data);
-  TypeParam prediction = layer.Evaluate(output_name, true);
-
-  layer2.SetInput("ScaledDotProductAttention_Query", query_data);
-  layer2.SetInput("ScaledDotProductAttention_Key", key_data);
-  layer2.SetInput("ScaledDotProductAttention_Value", value_data);
-  layer2.SetInput("ScaledDotProductAttention_Mask", mask_data);
-
-  TypeParam prediction2 = layer2.Evaluate(output_name, true);
-
-  EXPECT_TRUE(prediction.AllClose(prediction2, fetch::math::function_tolerance<DataType>(),
-                                  fetch::math::function_tolerance<DataType>()));
-
-  // train g
-  layer.SetInput(label_name, labels);
-  TypeParam loss = layer.Evaluate(error_output);
-  layer.BackPropagate(error_output);
-  auto grads = layer.GetGradients();
-  for (auto &grad : grads)
-  {
-    grad *= fetch::math::Type<DataType>("-0.1");
-  }
-  layer.ApplyGradients(grads);
-
-  // train g2
-  layer2.SetInput(label_name, labels);
-  TypeParam loss2 = layer2.Evaluate(error_output);
-  layer2.BackPropagate(error_output);
-  auto grads2 = layer2.GetGradients();
-  for (auto &grad : grads2)
-  {
-    grad *= fetch::math::Type<DataType>("-0.1");
-  }
-  layer2.ApplyGradients(grads2);
-
-  EXPECT_TRUE(loss.AllClose(loss2, fetch::math::function_tolerance<DataType>(),
-                            fetch::math::function_tolerance<DataType>()));
-
-  // new random input
-  query_data.FillUniformRandom();
-
-  layer.SetInput("ScaledDotProductAttention_Query", query_data);
-  layer.SetInput("ScaledDotProductAttention_Key", key_data);
-  layer.SetInput("ScaledDotProductAttention_Value", value_data);
-  layer.SetInput("ScaledDotProductAttention_Mask", mask_data);
-  TypeParam prediction3 = layer.Evaluate(output_name);
-
-  layer2.SetInput("ScaledDotProductAttention_Query", query_data);
-  layer2.SetInput("ScaledDotProductAttention_Key", key_data);
-  layer2.SetInput("ScaledDotProductAttention_Value", value_data);
-  layer2.SetInput("ScaledDotProductAttention_Mask", mask_data);
-  TypeParam prediction4 = layer2.Evaluate(output_name);
-
-  EXPECT_FALSE(prediction.AllClose(prediction3, fetch::math::function_tolerance<DataType>(),
-                                   fetch::math::function_tolerance<DataType>()));
-
-  EXPECT_TRUE(prediction3.AllClose(prediction4, fetch::math::function_tolerance<DataType>(),
-                                   fetch::math::function_tolerance<DataType>()));
-}
-
->>>>>>> 328c640f
 }  // namespace test
 }  // namespace ml
 }  // namespace fetch