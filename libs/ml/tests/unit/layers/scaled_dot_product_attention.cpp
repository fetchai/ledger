--- conflicted
+++ resolved
@@ -204,12 +204,7 @@
       "3.6993491062,  3.9889853359,  3.0576709623,  1.0000000000, 1.0000000000,  1.0000000000");
   gt.Reshape({3, 3, 2});
   TypeParam prediction = g.Evaluate("ScaledDotProductAttention", false);
-<<<<<<< HEAD
-
-  ASSERT_TRUE(prediction.AllClose(gt, DataType{5} * fetch::math::function_tolerance<DataType>()));
-=======
   EXPECT_TRUE(prediction.AllClose(gt, DataType{5} * fetch::math::function_tolerance<DataType>()));
->>>>>>> 857123ec
 }
 
 TYPED_TEST(ScaledDotProductAttention,
