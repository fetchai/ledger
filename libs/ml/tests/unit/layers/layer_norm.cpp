--- conflicted
+++ resolved
@@ -167,7 +167,6 @@
 // TODO (#1458) enable large dimension test once Add and Multiply layers can handle input of more
 // than 3 dims
 
-<<<<<<< HEAD
 TYPED_TEST(LayerNormTest, saveparams_test)
 {
   using DataType  = typename TypeParam::Type;
@@ -268,23 +267,6 @@
 
   EXPECT_TRUE(prediction3.AllClose(prediction4, fetch::math::function_tolerance<DataType>(),
                                    fetch::math::function_tolerance<DataType>()));
-=======
-TYPED_TEST(LayerNormTest, getStateDict)
-{
-  fetch::ml::layers::LayerNorm<TypeParam> ln({50, 10});
-  fetch::ml::StateDict<TypeParam>         sd = ln.StateDict();
-
-  EXPECT_EQ(sd.weights_, nullptr);
-  EXPECT_EQ(sd.dict_.size(), 2);
-
-  ASSERT_NE(sd.dict_["LayerNorm_Gamma"].weights_, nullptr);
-  EXPECT_EQ(sd.dict_["LayerNorm_Gamma"].weights_->shape(),
-            std::vector<typename TypeParam::SizeType>({50, 1, 1}));
-
-  ASSERT_NE(sd.dict_["LayerNorm_Beta"].weights_, nullptr);
-  EXPECT_EQ(sd.dict_["LayerNorm_Beta"].weights_->shape(),
-            std::vector<typename TypeParam::SizeType>({50, 1, 1}));
->>>>>>> 069fa2fb
 }
 
 }  // namespace test
