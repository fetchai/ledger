//------------------------------------------------------------------------------
//
//   Copyright 2018-2019 Fetch.AI Limited
//
//   Licensed under the Apache License, Version 2.0 (the "License");
//   you may not use this file except in compliance with the License.
//   You may obtain a copy of the License at
//
//       http://www.apache.org/licenses/LICENSE-2.0
//
//   Unless required by applicable law or agreed to in writing, software
//   distributed under the License is distributed on an "AS IS" BASIS,
//   WITHOUT WARRANTIES OR CONDITIONS OF ANY KIND, either express or implied.
//   See the License for the specific language governing permissions and
//   limitations under the License.
//
//------------------------------------------------------------------------------

#include "gtest/gtest.h"
#include "ml/layers/fully_connected.hpp"
#include "ml/ops/loss_functions.hpp"
#include "ml/optimisation/sgd_optimiser.hpp"
#include "ml/serializers/ml_types.hpp"
#include "ml/utilities/graph_builder.hpp"
#include "test_types.hpp"
#include <memory>
namespace fetch {
namespace ml {
namespace test {
template <typename GraphType, typename TensorType, typename DataType>
std::shared_ptr<GraphType> BuildGraph(bool shared = false, bool time_distributed = false)
{
  using FCType          = fetch::ml::layers::FullyConnected<TensorType>;
  using WeightsInitType = fetch::ml::ops::WeightsInitialisation;
  using ActivationType  = fetch::ml::details::ActivationType;
  using RegType         = fetch::ml::RegularisationType;
  using PlaceHolderType = fetch::ml::ops::PlaceHolder<TensorType>;
  using MSEType         = fetch::ml::ops::MeanSquareErrorLoss<TensorType>;

  auto g = std::make_shared<GraphType>();

  std::string input = g->template AddNode<PlaceHolderType>("Input", {});

  std::string intermediate = g->template AddNode<FCType>(
      "FC1", {input}, 10u, 10u, ActivationType::NOTHING, RegType::NONE, static_cast<DataType>(0),
      WeightsInitType::XAVIER_GLOROT, time_distributed);
  std::string layer_name = "FC2";
  if (shared)
  {
    layer_name = "FC1";
  }
  std::string output = g->template AddNode<FCType>(
      layer_name, {intermediate}, 10u, 10u, ActivationType::NOTHING, RegType::NONE,
      static_cast<DataType>(0), WeightsInitType::XAVIER_GLOROT, time_distributed);

  std::string label = g->template AddNode<PlaceHolderType>("Label", {});
  std::string error = g->template AddNode<MSEType>("Error", {output, label});

  g->Compile();
  return g;
}

template <typename T>
class FullyConnectedTest : public ::testing::Test
{
};

TYPED_TEST_CASE(FullyConnectedTest, math::test::TensorFloatingTypes);

TYPED_TEST(FullyConnectedTest, set_input_and_evaluate_test)  // Use the class as a subgraph
{
  fetch::ml::layers::FullyConnected<TypeParam> fc(100u, 10u);
  TypeParam input_data(std::vector<typename TypeParam::SizeType>({10, 10, 2}));
  fc.SetInput("FullyConnected_Input", input_data);
  TypeParam output = fc.Evaluate("FullyConnected_Add", true);

  ASSERT_EQ(output.shape().size(), 2);
  ASSERT_EQ(output.shape()[0], 10);
  ASSERT_EQ(output.shape()[1], 2);
  // No way to test actual values for now as weights are randomly initialised.
  // todo: weights and biases can be set with fc.SetInput(name + "_Weights", weights_data) etc.
}

TYPED_TEST(FullyConnectedTest,
           set_input_and_evaluate_test_time_distributed)  // Use the class as a subgraph
{
  using TensorType      = TypeParam;
  using DataType        = typename TensorType::Type;
  using RegType         = fetch::ml::RegularisationType;
  using WeightsInitType = fetch::ml::ops::WeightsInitialisation;
  using ActivationType  = fetch::ml::details::ActivationType;

  fetch::ml::layers::FullyConnected<TypeParam> fc(10u, 5u, ActivationType::NOTHING, RegType::NONE,
                                                  static_cast<DataType>(0),
                                                  WeightsInitType::XAVIER_GLOROT, true);
  TypeParam input_data(std::vector<typename TypeParam::SizeType>({10, 10, 2}));
  fc.SetInput("TimeDistributed_FullyConnected_Input", input_data);
  TypeParam output = fc.Evaluate("TimeDistributed_FullyConnected_MatrixMultiply", true);

  ASSERT_EQ(output.shape().size(), 3);
  ASSERT_EQ(output.shape()[0], 5);
  ASSERT_EQ(output.shape()[1], 10);
  ASSERT_EQ(output.shape()[2], 2);
  // No way to test actual values for now as weights are randomly initialised.
}

TYPED_TEST(FullyConnectedTest, ops_forward_test)  // Use the class as an Ops
{
  fetch::ml::layers::FullyConnected<TypeParam> fc(50, 10);
  TypeParam input_data(std::vector<typename TypeParam::SizeType>({5, 10, 2}));

  TypeParam output(fc.ComputeOutputShape({std::make_shared<TypeParam>(input_data)}));
  fc.Forward({std::make_shared<TypeParam>(input_data)}, output);

  ASSERT_EQ(output.shape().size(), 2);
  ASSERT_EQ(output.shape()[0], 10);
  ASSERT_EQ(output.shape()[1], 2);
  // No way to test actual values for now as weights are randomly initialised.
}

TYPED_TEST(FullyConnectedTest, ops_backward_test)  // Use the class as an Ops
{
  fetch::ml::layers::FullyConnected<TypeParam> fc(50, 10);
  TypeParam input_data(std::vector<typename TypeParam::SizeType>({5, 10, 2}));

  TypeParam output(fc.ComputeOutputShape({std::make_shared<TypeParam>(input_data)}));
  fc.Forward({std::make_shared<TypeParam>(input_data)}, output);

  TypeParam error_signal(std::vector<typename TypeParam::SizeType>({10, 2}));

  std::vector<TypeParam> backprop_error =
      fc.Backward({std::make_shared<TypeParam>(input_data)}, error_signal);
  ASSERT_EQ(backprop_error.size(), 1);
  auto err_signal = (*(backprop_error.begin()));
  ASSERT_EQ(err_signal.shape().size(), 3);
  ASSERT_EQ(err_signal.shape()[0], 5);
  ASSERT_EQ(err_signal.shape()[1], 10);
  ASSERT_EQ(err_signal.shape()[2], 2);
}

TYPED_TEST(FullyConnectedTest, ops_backward_test_time_distributed)  // Use the class as an Ops
{
  using TensorType      = TypeParam;
  using DataType        = typename TensorType::Type;
  using RegType         = fetch::ml::RegularisationType;
  using WeightsInitType = fetch::ml::ops::WeightsInitialisation;
  using ActivationType  = fetch::ml::details::ActivationType;

  fetch::ml::layers::FullyConnected<TypeParam> fc(50u, 10u, ActivationType::NOTHING, RegType::NONE,
                                                  static_cast<DataType>(0),
                                                  WeightsInitType::XAVIER_GLOROT, true);
  TypeParam input_data(std::vector<typename TypeParam::SizeType>({50, 10, 2}));

  TypeParam output(fc.ComputeOutputShape({std::make_shared<TypeParam>(input_data)}));
  fc.Forward({std::make_shared<TypeParam>(input_data)}, output);

  TypeParam error_signal(std::vector<typename TypeParam::SizeType>({10, 10, 2}));

  std::vector<TypeParam> backprop_error =
      fc.Backward({std::make_shared<TypeParam>(input_data)}, error_signal);
  ASSERT_EQ(backprop_error.size(), 1);
  auto err_signal = (*(backprop_error.begin()));
  ASSERT_EQ(err_signal.shape().size(), 3);
  ASSERT_EQ(err_signal.shape()[0], 50);
  ASSERT_EQ(err_signal.shape()[1], 10);
  ASSERT_EQ(err_signal.shape()[2], 2);
}

TYPED_TEST(FullyConnectedTest, share_weight_backward_test)
{
  using TensorType = TypeParam;
  using DataType   = typename TensorType::Type;
  using SizeType   = fetch::math::SizeType;
  using GraphType  = fetch::ml::Graph<TensorType>;

  // create an auto encoder of two dense layers, both share same weights
  auto g_shared = BuildGraph<GraphType, TensorType, DataType>(true);

  // create an auto encoder of two dense layers, both have different weights
  auto g_not_shared = BuildGraph<GraphType, TensorType, DataType>();

  // check that all weights are equal and create compare list
  auto g_shared_weights_before     = g_shared->GetWeights();
  auto g_not_shared_weights_before = g_not_shared->GetWeights();

  for (std::size_t i = 0; i < 4; i++)
  {
    EXPECT_EQ(g_shared_weights_before[i], g_not_shared_weights_before[i]);
  }

  // start training
  // set data
  TensorType data;
  data.Resize({10, 1});
  for (SizeType i = 0; i < 10; i++)
  {
    data.Set(i, 0, static_cast<DataType>(i));
  }

  g_not_shared->SetInput("Input", data.Copy());
  g_shared->SetInput("Input", data.Copy());

  TensorType pred_not_shared = g_not_shared->Evaluate("FC2");
  TensorType pred_shared     = g_shared->Evaluate("FC1_Copy_1");

  EXPECT_TRUE(pred_shared.AllClose(pred_not_shared, fetch::math::function_tolerance<DataType>(),
                                   fetch::math::function_tolerance<DataType>()));

  // SGD is chosen to be the optimizer to reflect the gradient throw change in weights after 1
  // iteration of training. Run 1 iteration of SGD to train on g shared
  auto                                            lr = DataType{1};
  fetch::ml::optimisers::SGDOptimiser<TensorType> g_shared_optimiser(g_shared, {"Input"}, "Label",
                                                                     "Error", lr);
  g_shared_optimiser.Run({data}, data, 1);
  // Run 1 iteration of SGD to train on g not shared
  fetch::ml::optimisers::SGDOptimiser<TensorType> g_not_shared_optimiser(g_not_shared, {"Input"},
                                                                         "Label", "Error", lr);
  g_not_shared_optimiser.Run({data}, data, 1);

  // check that all weights are equal
  auto g_shared_weights_after     = g_shared->GetWeights();
  auto g_not_shared_weights_after = g_not_shared->GetWeights();

  // check the weights and biases are equal after training for shared weights
  for (std::size_t i = 0; i < 2; i++)
  {
    EXPECT_TRUE(g_shared_weights_after[i] == g_shared_weights_after[i + 2]);
  }

  // check the weights and biases are different after training for not shared weights
  for (std::size_t i = 0; i < 2; i++)
  {
    EXPECT_FALSE(g_not_shared_weights_after[i] == g_not_shared_weights_after[i + 2]);
  }

  // check the gradient of the shared weight matrices are the sum of individual weight matrix
  // gradients in not_shared_graph
  for (std::size_t i = 0; i < 2; i++)
  {
    TensorType shared_gradient = g_shared_weights_after[i] - g_shared_weights_before[i];
    TensorType not_shared_gradient =
        (g_not_shared_weights_after[i] + g_not_shared_weights_after[i + 2]) -
        (g_not_shared_weights_before[i] + g_not_shared_weights_before[i + 2]);

    EXPECT_TRUE(shared_gradient.AllClose(
<<<<<<< HEAD
        not_shared_gradient, DataType{10} * fetch::math::function_tolerance<DataType>()));
=======
        not_shared_gradient,
        static_cast<DataType>(10) * fetch::math::function_tolerance<DataType>(),
        static_cast<DataType>(10) * fetch::math::function_tolerance<DataType>()));
>>>>>>> c51c4ce5
  }
}

TYPED_TEST(FullyConnectedTest, share_weight_backward_test_time_distributed)
{
  using TensorType = TypeParam;
  using DataType   = typename TensorType::Type;
  using SizeType   = fetch::math::SizeType;
  using GraphType  = fetch::ml::Graph<TensorType>;
  using FCType     = fetch::ml::layers::FullyConnected<TensorType>;

  std::string descriptor = FCType::DESCRIPTOR;

  // create an auto encoder of two dense layers, both share same weights
  auto g_shared = BuildGraph<GraphType, TensorType, DataType>(true, true);

  // create an auto encoder of two dense layers, both have different weights
  auto g_not_shared = BuildGraph<GraphType, TensorType, DataType>(false, true);

  // check that all weights are equal and create compare list
  auto g_shared_weights_before     = g_shared->GetWeights();
  auto g_not_shared_weights_before = g_not_shared->GetWeights();

  for (std::size_t i = 0; i < 4; i++)
  {
    ASSERT_EQ(g_shared_weights_before[i], g_not_shared_weights_before[i]);
  }

  // start training
  // set data
  TensorType data;
  data.Resize({20, 1});
  for (SizeType i = 0; i < 20; i++)
  {
    data.Set(i, 0, static_cast<DataType>(i));
  }
  data.Reshape({10, 2, 1});

  g_not_shared->SetInput("Input", data.Copy());
  g_shared->SetInput("Input", data.Copy());

  TensorType pred_not_shared = g_not_shared->Evaluate("FC2");
  TensorType pred_shared     = g_shared->Evaluate("FC1_Copy_1");

  EXPECT_TRUE(pred_shared.AllClose(pred_not_shared, fetch::math::function_tolerance<DataType>(),
                                   fetch::math::function_tolerance<DataType>()));

  //   SGD is chosen to be the optimizer to reflect the gradient throw change in weights after 1
  //   iteration of training. Run 1 iteration of SGD to train on g shared
  auto                                            lr = fetch::math::Type<DataType>("0.01");
  fetch::ml::optimisers::SGDOptimiser<TensorType> g_shared_optimiser(g_shared, {"Input"}, "Label",
                                                                     "Error", lr);
  DataType shared_loss = g_shared_optimiser.Run({data}, data, 1);

  //   Run 1 iteration of SGD to train on g not shared
  fetch::ml::optimisers::SGDOptimiser<TensorType> g_not_shared_optimiser(g_not_shared, {"Input"},
                                                                         "Label", "Error", lr);
  DataType not_shared_loss = g_not_shared_optimiser.Run({data}, data, 1);

  EXPECT_EQ(shared_loss, not_shared_loss);

  // check that all weights are equal
  auto g_shared_weights_after     = g_shared->GetWeights();
  auto g_not_shared_weights_after = g_not_shared->GetWeights();

  // check the all weights are initialized to be the same
  for (std::size_t i = 0; i < 2; i++)
  {
    EXPECT_TRUE(g_shared_weights_before[i] == g_shared_weights_before[i + 2]);
    EXPECT_TRUE(g_not_shared_weights_before[i] == g_not_shared_weights_before[i + 2]);
  }

  // check the all weights are initialized to be the same
  for (std::size_t i = 0; i < 2; i++)
  {
    EXPECT_TRUE(g_shared_weights_before[i] == g_shared_weights_before[i + 2]);
    EXPECT_TRUE(g_not_shared_weights_before[i] == g_not_shared_weights_before[i + 2]);
  }

  // check the weights are equal after training for shared weights
  for (std::size_t i = 0; i < 2; i++)
  {
    EXPECT_TRUE(g_shared_weights_after[i] == g_shared_weights_after[i + 2]);
  }

  // check the weights are different after training for not shared weights
  for (std::size_t i = 0; i < 2; i++)
  {
    ASSERT_FALSE(g_not_shared_weights_after[i] == g_not_shared_weights_after[i + 2]);
  }

  // check the gradient of the shared weight matrices are the sum of individual weight matrice
  // gradients in not_shared_graph
  for (std::size_t i = 0; i < 2; i++)
  {
    TensorType shared_gradient = g_shared_weights_after[i] - g_shared_weights_before[i];
    TensorType not_shared_gradient =
        g_not_shared_weights_after[i] + g_not_shared_weights_after[i + 2] -
        g_not_shared_weights_before[i] - g_not_shared_weights_before[i + 2];

    EXPECT_TRUE(shared_gradient.AllClose(
        not_shared_gradient, DataType{10} * fetch::math::function_tolerance<DataType>()));
  }
}

TYPED_TEST(FullyConnectedTest, share_weight_cache_clearining_check)
{
  using TensorType      = TypeParam;
  using DataType        = typename TensorType::Type;
  using SizeType        = fetch::math::SizeType;
  using GraphType       = fetch::ml::Graph<TensorType>;
  using FCType          = fetch::ml::layers::FullyConnected<TensorType>;
  using PlaceHolderType = fetch::ml::ops::PlaceHolder<TensorType>;
  using MSEType         = fetch::ml::ops::MeanSquareErrorLoss<TensorType>;

  // graph with two shared fully connected layers. We only backprop through one and check the other
  // updates Input -> FC_1        -> LossOp
  //       -> FC_1_Shared

  auto        g          = std::make_shared<GraphType>();
  std::string input      = g->template AddNode<PlaceHolderType>("Input", {});
  std::string fc1        = g->template AddNode<FCType>("FC1", {input}, 10u, 10u);
  std::string fc1_shared = g->template AddNode<FCType>("FC1", {input}, 10u, 10u);
  std::string label      = g->template AddNode<PlaceHolderType>("Label", {});
  std::string error      = g->template AddNode<MSEType>("Error", {fc1, label});
  g->Compile();

  // check that all weights are equal and create compare list
  auto g_shared_weights_before = g->GetWeights();

  // check that weight initialisation is shared for biases and weights
  EXPECT_TRUE(g_shared_weights_before.size() == 4);
  EXPECT_TRUE(g_shared_weights_before.at(0) == g_shared_weights_before.at(2));
  EXPECT_TRUE(g_shared_weights_before.at(1) == g_shared_weights_before.at(3));

  // start training
  // set data
  TensorType data;
  data.Resize({10, 1});
  for (SizeType i = 0; i < 10; i++)
  {
    data.Set(i, 0, static_cast<DataType>(i));
  }

  g->SetInput("Input", data.Copy());
  TensorType fc1_pred        = g->Evaluate(fc1);
  TensorType fc1_pred_shared = g->Evaluate(fc1_shared);

  EXPECT_TRUE(
      fc1_pred.AllClose(fc1_pred_shared, static_cast<DataType>(0), static_cast<DataType>(0)));

  auto                                            lr = DataType{1};
  fetch::ml::optimisers::SGDOptimiser<TensorType> opt(g, {"Input"}, "Label", "Error", lr);
  opt.Run({data}, data, 1);

  TensorType fc1_pred_after        = g->Evaluate(fc1);
  TensorType fc1_pred_shared_after = g->Evaluate(fc1_shared);

  auto g_shared_weights_after = g->GetWeights();

  // check weights and biases are the same
  EXPECT_TRUE(g_shared_weights_after.at(0).AllClose(
      g_shared_weights_after.at(2), static_cast<DataType>(0), static_cast<DataType>(0)));
  EXPECT_TRUE(g_shared_weights_after.at(1).AllClose(
      g_shared_weights_after.at(3), static_cast<DataType>(0), static_cast<DataType>(0)));

  // check layer predictions are the same
  EXPECT_FALSE(
      fc1_pred.AllClose(fc1_pred_after, static_cast<DataType>(0), static_cast<DataType>(0)));
  EXPECT_FALSE(fc1_pred_shared.AllClose(fc1_pred_shared_after, static_cast<DataType>(0),
                                        static_cast<DataType>(0)));

  // check both shared layers still give the same prediction
  EXPECT_TRUE(fc1_pred_after.AllClose(fc1_pred_shared_after, static_cast<DataType>(0),
                                      static_cast<DataType>(0)));
}

TYPED_TEST(FullyConnectedTest, node_forward_test)  // Use the class as a Node
{
  TypeParam data(std::vector<typename TypeParam::SizeType>({5, 10, 2}));

  std::shared_ptr<fetch::ml::Node<TypeParam>> placeholder =
      std::make_shared<fetch::ml::Node<TypeParam>>(
          fetch::ml::OpType::OP_PLACEHOLDER, "Input",
          []() { return std::make_shared<fetch::ml::ops::PlaceHolder<TypeParam>>(); });
  std::dynamic_pointer_cast<fetch::ml::ops::PlaceHolder<TypeParam>>(placeholder->GetOp())
      ->SetData(data);

  fetch::math::SizeType      in_size  = 50u;
  fetch::math::SizeType      out_size = 42u;
  fetch::ml::Node<TypeParam> fc(
      fetch::ml::OpType::LAYER_FULLY_CONNECTED, "FullyConnected", [in_size, out_size]() {
        return std::make_shared<fetch::ml::layers::FullyConnected<TypeParam>>(in_size, out_size);
      });
  fc.AddInput(placeholder);

  TypeParam prediction = *fc.Evaluate(true);

  ASSERT_EQ(prediction.shape().size(), 2);
  ASSERT_EQ(prediction.shape()[0], 42);
  ASSERT_EQ(prediction.shape()[1], 2);
}

TYPED_TEST(FullyConnectedTest, node_backward_test)  // Use the class as a Node
{
  TypeParam                                   data({5, 10, 2});
  std::shared_ptr<fetch::ml::Node<TypeParam>> placeholder =
      std::make_shared<fetch::ml::Node<TypeParam>>(
          fetch::ml::OpType::OP_PLACEHOLDER, "Input",
          []() { return std::make_shared<fetch::ml::ops::PlaceHolder<TypeParam>>(); });
  std::dynamic_pointer_cast<fetch::ml::ops::PlaceHolder<TypeParam>>(placeholder->GetOp())
      ->SetData(data);

  fetch::math::SizeType      in_size  = 50u;
  fetch::math::SizeType      out_size = 42u;
  fetch::ml::Node<TypeParam> fc(
      fetch::ml::OpType::LAYER_FULLY_CONNECTED, "FullyConnected", [in_size, out_size]() {
        return std::make_shared<fetch::ml::layers::FullyConnected<TypeParam>>(in_size, out_size);
      });
  fc.AddInput(placeholder);
  TypeParam prediction = *fc.Evaluate(true);

  TypeParam error_signal(std::vector<typename TypeParam::SizeType>({42, 2}));
  auto      backprop_error = fc.BackPropagate(error_signal);

  ASSERT_EQ(backprop_error.size(), 1);
  auto err_sig = (*(backprop_error.begin())).second.at(0);
  ASSERT_EQ(err_sig.shape().size(), 3);
  ASSERT_EQ(err_sig.shape()[0], 5);
  ASSERT_EQ(err_sig.shape()[1], 10);
  ASSERT_EQ(err_sig.shape()[2], 2);
}

TYPED_TEST(FullyConnectedTest, graph_forward_test)  // Use the class as a Node
{
  fetch::ml::Graph<TypeParam> g;

  g.template AddNode<fetch::ml::ops::PlaceHolder<TypeParam>>("Input", {});
  g.template AddNode<fetch::ml::layers::FullyConnected<TypeParam>>("FullyConnected", {"Input"}, 50u,
                                                                   42u);

  TypeParam data({5, 10, 2});
  g.SetInput("Input", data);

  TypeParam prediction = g.Evaluate("FullyConnected", true);
  ASSERT_EQ(prediction.shape().size(), 2);
  ASSERT_EQ(prediction.shape()[0], 42);
  ASSERT_EQ(prediction.shape()[1], 2);
}

TYPED_TEST(FullyConnectedTest, getStateDict)
{
  using DataType = typename TypeParam::Type;
  using RegType  = fetch::ml::RegularisationType;

  fetch::ml::layers::FullyConnected<TypeParam> fc(
      50, 10, fetch::ml::details::ActivationType::NOTHING, RegType::NONE, DataType{0});
  fetch::ml::StateDict<TypeParam> sd = fc.StateDict();

  EXPECT_EQ(sd.weights_, nullptr);
  EXPECT_EQ(sd.dict_.size(), 2);

  ASSERT_NE(sd.dict_["FullyConnected_Weights"].weights_, nullptr);
  EXPECT_EQ(sd.dict_["FullyConnected_Weights"].weights_->shape(),
            std::vector<typename TypeParam::SizeType>({10, 50}));

  ASSERT_NE(sd.dict_["FullyConnected_Bias"].weights_, nullptr);
  EXPECT_EQ(sd.dict_["FullyConnected_Bias"].weights_->shape(),
            std::vector<typename TypeParam::SizeType>({10, 1}));
}

TYPED_TEST(FullyConnectedTest, getStateDict_time_distributed)
{
  using DataType        = typename TypeParam::Type;
  using RegType         = fetch::ml::RegularisationType;
  using WeightsInitType = fetch::ml::ops::WeightsInitialisation;

  fetch::ml::layers::FullyConnected<TypeParam> fc(
      50, 10, fetch::ml::details::ActivationType::NOTHING, RegType::NONE, DataType{0},
      WeightsInitType::XAVIER_GLOROT, true);
  fetch::ml::StateDict<TypeParam> sd = fc.StateDict();

  EXPECT_EQ(sd.weights_, nullptr);
  EXPECT_EQ(sd.dict_.size(), 2);

  ASSERT_NE(sd.dict_["TimeDistributed_FullyConnected_Weights"].weights_, nullptr);
  EXPECT_EQ(sd.dict_["TimeDistributed_FullyConnected_Weights"].weights_->shape(),
            std::vector<typename TypeParam::SizeType>({10, 50}));

  ASSERT_NE(sd.dict_["TimeDistributed_FullyConnected_Bias"].weights_, nullptr);
  EXPECT_EQ(sd.dict_["TimeDistributed_FullyConnected_Bias"].weights_->shape(),
            std::vector<typename TypeParam::SizeType>({10, 1, 1}));
}

TYPED_TEST(FullyConnectedTest, training_should_change_output)
{
  using DataType  = typename TypeParam::Type;
  using SizeType  = fetch::math::SizeType;
  using LayerType = typename fetch::ml::layers::FullyConnected<TypeParam>;

  SizeType data_size       = 10;
  SizeType input_features  = 10;
  SizeType output_features = 20;

  std::string input_name  = "FullyConnected_Input";
  std::string output_name = "FullyConnected_Add";

  // create input
  TypeParam input({data_size, input_features});
  input.FillUniformRandom();

  // create labels
  TypeParam labels({output_features, data_size});
  labels.FillUniformRandom();

  // Create layer
  LayerType layer(input_features, output_features);

  // add label node
  std::string label_name =
      layer.template AddNode<fetch::ml::ops::PlaceHolder<TypeParam>>("label", {});

  // Add loss function
  std::string error_output = layer.template AddNode<fetch::ml::ops::MeanSquareErrorLoss<TypeParam>>(
      "num_error", {output_name, label_name});

  // set input and evaluate
  layer.SetInput(input_name, input);
  TypeParam prediction;
  prediction = layer.Evaluate(output_name, true);

  // train g
  layer.SetInput(label_name, labels);
  TypeParam loss = layer.Evaluate(error_output);
  layer.BackPropagate(error_output);
  auto grads = layer.GetGradients();
  for (auto &grad : grads)
  {
    grad *= static_cast<DataType>(-0.1);
  }
  layer.ApplyGradients(grads);

  TypeParam prediction3 = layer.Evaluate(output_name);

  EXPECT_FALSE(prediction.AllClose(prediction3, fetch::math::function_tolerance<DataType>(),
                                   fetch::math::function_tolerance<DataType>()));
}

TYPED_TEST(FullyConnectedTest, saveparams_test)
{
  using DataType  = typename TypeParam::Type;
  using SizeType  = fetch::math::SizeType;
  using LayerType = fetch::ml::layers::FullyConnected<TypeParam>;
  using SPType    = typename LayerType::SPType;

  SizeType data_size       = 10;
  SizeType input_features  = 10;
  SizeType output_features = 20;

  std::string input_name  = "FullyConnected_Input";
  std::string output_name = "FullyConnected_Add";

  // create input
  TypeParam input({data_size, input_features});
  input.FillUniformRandom();

  // create labels
  TypeParam labels({output_features, data_size});
  labels.FillUniformRandom();

  // Create layer
  LayerType layer(input_features, output_features);

  // add label node
  std::string label_name =
      layer.template AddNode<fetch::ml::ops::PlaceHolder<TypeParam>>("label", {});

  // Add loss function
  std::string error_output = layer.template AddNode<fetch::ml::ops::MeanSquareErrorLoss<TypeParam>>(
      "num_error", {output_name, label_name});

  // set input and evaluate
  layer.SetInput(input_name, input);
  TypeParam prediction;
  prediction = layer.Evaluate(output_name, true);

  // extract saveparams
  auto sp = layer.GetOpSaveableParams();

  // downcast to correct type
  auto dsp = std::dynamic_pointer_cast<SPType>(sp);

  // serialize
  fetch::serializers::MsgPackSerializer b;
  b << *dsp;

  // deserialize
  b.seek(0);
  auto dsp2 = std::make_shared<SPType>();
  b >> *dsp2;

  // rebuild
  auto layer2 = *(fetch::ml::utilities::BuildLayer<TypeParam, LayerType>(dsp2));

  // test equality
  layer.SetInput(input_name, input);
  prediction = layer.Evaluate(output_name, true);
  layer2.SetInput(input_name, input);
  TypeParam prediction2 = layer2.Evaluate(output_name, true);

  EXPECT_TRUE(prediction.AllClose(prediction2, fetch::math::function_tolerance<DataType>(),
                                  fetch::math::function_tolerance<DataType>()));

  // train g
  layer.SetInput(label_name, labels);
  TypeParam loss = layer.Evaluate(error_output);
  layer.BackPropagate(error_output);
  auto grads = layer.GetGradients();
  for (auto &grad : grads)
  {
    grad *= static_cast<DataType>(-0.1);
  }
  layer.ApplyGradients(grads);

  // train g2
  layer2.SetInput(label_name, labels);
  TypeParam loss2 = layer2.Evaluate(error_output);
  layer2.BackPropagate(error_output);
  auto grads2 = layer2.GetGradients();
  for (auto &grad : grads2)
  {
    grad *= static_cast<DataType>(-0.1);
  }
  layer2.ApplyGradients(grads2);

  EXPECT_TRUE(loss.AllClose(loss2, fetch::math::function_tolerance<DataType>(),
                            fetch::math::function_tolerance<DataType>()));

  // new random input
  input.FillUniformRandom();

  layer.SetInput(input_name, input);
  TypeParam prediction3 = layer.Evaluate(output_name);

  layer2.SetInput(input_name, input);
  TypeParam prediction4 = layer2.Evaluate(output_name);

  EXPECT_FALSE(prediction.AllClose(prediction3, fetch::math::function_tolerance<DataType>(),
                                   fetch::math::function_tolerance<DataType>()));

  EXPECT_TRUE(prediction3.AllClose(prediction4, fetch::math::function_tolerance<DataType>(),
                                   fetch::math::function_tolerance<DataType>()));
}

}  // namespace test
}  // namespace ml
}  // namespace fetch<|MERGE_RESOLUTION|>--- conflicted
+++ resolved
@@ -243,13 +243,9 @@
         (g_not_shared_weights_before[i] + g_not_shared_weights_before[i + 2]);
 
     EXPECT_TRUE(shared_gradient.AllClose(
-<<<<<<< HEAD
-        not_shared_gradient, DataType{10} * fetch::math::function_tolerance<DataType>()));
-=======
         not_shared_gradient,
         static_cast<DataType>(10) * fetch::math::function_tolerance<DataType>(),
         static_cast<DataType>(10) * fetch::math::function_tolerance<DataType>()));
->>>>>>> c51c4ce5
   }
 }
 
