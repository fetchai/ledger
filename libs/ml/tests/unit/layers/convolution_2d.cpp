--- conflicted
+++ resolved
@@ -305,16 +305,11 @@
                                   math::function_tolerance<DataType>()));
 }
 
-<<<<<<< HEAD
-TYPED_TEST(Convolution2DTest, saveparams_test)
-=======
 TYPED_TEST(Convolution2DTest, getStateDict)
->>>>>>> 069fa2fb
-{
-  using TensorType = TypeParam;
-  using DataType   = typename TypeParam::Type;
-  using SizeType   = fetch::math::SizeType;
-<<<<<<< HEAD
+{
+  using TensorType = TypeParam;
+  using DataType   = typename TypeParam::Type;
+  using SizeType   = fetch::math::SizeType;
   using LayerType  = fetch::ml::layers::Convolution2D<TensorType>;
   using SPType     = typename LayerType::SPType;
 
@@ -419,34 +414,6 @@
 
   EXPECT_TRUE(prediction3.AllClose(prediction4, fetch::math::function_tolerance<DataType>(),
                                    fetch::math::function_tolerance<DataType>()));
-=======
-
-  SizeType const input_channels  = 3;
-  SizeType const output_channels = 5;
-  SizeType const kernel_height   = 3;
-  SizeType const stride_size     = 1;
-
-  // Initialise weights
-  fetch::ml::layers::Convolution2D<TensorType> conv(
-      output_channels, input_channels, kernel_height, stride_size,
-      fetch::ml::details::ActivationType::NOTHING, "ConvTest");
-  fetch::ml::StateDict<TensorType> sd = conv.StateDict();
-
-  // Get weights
-  EXPECT_EQ(sd.weights_, nullptr);
-  EXPECT_EQ(sd.dict_.size(), 1);
-  auto weights_ptr = sd.dict_["ConvTest_Weights"].weights_;
-
-  // Get ground truth
-  TensorType gt_weights = conv.GetWeights()[0];
-
-  // Test correct values
-  ASSERT_NE(weights_ptr, nullptr);
-  EXPECT_TRUE(weights_ptr->AllClose(gt_weights, math::function_tolerance<DataType>(),
-                                    math::function_tolerance<DataType>()));
-  EXPECT_EQ(weights_ptr->shape(), std::vector<SizeType>({output_channels, input_channels,
-                                                         kernel_height, kernel_height, 1}));
->>>>>>> 069fa2fb
 }
 
 }  // namespace test
