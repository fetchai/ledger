--- conflicted
+++ resolved
@@ -294,7 +294,6 @@
                                   math::function_tolerance<DataType>()));
 }
 
-<<<<<<< HEAD
 TYPED_TEST(Convolution1DTest, saveparams_test)
 {
   using TensorType = TypeParam;
@@ -404,40 +403,6 @@
 
   EXPECT_TRUE(prediction3.AllClose(prediction4, fetch::math::function_tolerance<DataType>(),
                                    fetch::math::function_tolerance<DataType>()));
-=======
-TYPED_TEST(Convolution1DTest, getStateDict)
-{
-  using TensorType = TypeParam;
-  using DataType   = typename TensorType::Type;
-  using SizeType   = fetch::math::SizeType;
-
-  SizeType const input_channels  = 3;
-  SizeType const output_channels = 5;
-  SizeType const kernel_height   = 3;
-  SizeType const stride_size     = 1;
-
-  // Initialise weights
-  fetch::ml::layers::Convolution1D<TensorType> conv(
-      output_channels, input_channels, kernel_height, stride_size,
-      fetch::ml::details::ActivationType::NOTHING, "ConvTest");
-  fetch::ml::StateDict<TensorType> sd = conv.StateDict();
-
-  // Get weights
-  EXPECT_EQ(sd.weights_, nullptr);
-  EXPECT_EQ(sd.dict_.size(), 1);
-  auto weights_ptr = sd.dict_["ConvTest_Weights"].weights_;
-
-  // Get ground truth
-  TensorType gt_weights = conv.GetWeights()[0];
-
-  // Test correct values
-  ASSERT_NE(weights_ptr, nullptr);
-  EXPECT_EQ(weights_ptr->shape(),
-            std::vector<SizeType>({output_channels, input_channels, kernel_height, 1}));
-
-  EXPECT_TRUE(weights_ptr->AllClose(gt_weights, math::function_tolerance<DataType>(),
-                                    math::function_tolerance<DataType>()));
->>>>>>> 069fa2fb
 }
 
 }  // namespace test
