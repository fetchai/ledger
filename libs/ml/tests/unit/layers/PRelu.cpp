--- conflicted
+++ resolved
@@ -169,7 +169,6 @@
   ASSERT_EQ(prediction.shape()[2], input_dim_2);
 }
 
-<<<<<<< HEAD
 TYPED_TEST(PReluTest, saveparams_test)
 {
   using DataType  = typename TypeParam::Type;
@@ -270,19 +269,6 @@
 
   EXPECT_TRUE(prediction3.AllClose(prediction4, fetch::math::function_tolerance<DataType>(),
                                    fetch::math::function_tolerance<DataType>()));
-=======
-TYPED_TEST(PReluTest, getStateDict)
-{
-  fetch::ml::layers::PRelu<TypeParam> fc(50, "PReluTest");
-  fetch::ml::StateDict<TypeParam>     sd = fc.StateDict();
-
-  EXPECT_EQ(sd.weights_, nullptr);
-  EXPECT_EQ(sd.dict_.size(), 1);
-
-  ASSERT_NE(sd.dict_["PReluTest_Alpha"].weights_, nullptr);
-  EXPECT_EQ(sd.dict_["PReluTest_Alpha"].weights_->shape(),
-            std::vector<typename TypeParam::SizeType>({50, 1}));
->>>>>>> 069fa2fb
 }
 
 }  // namespace test
