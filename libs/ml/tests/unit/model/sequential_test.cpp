//------------------------------------------------------------------------------
//
//   Copyright 2018-2020 Fetch.AI Limited
//
//   Licensed under the Apache License, Version 2.0 (the "License");
//   you may not use this file except in compliance with the License.
//   You may obtain a copy of the License at
//
//       http://www.apache.org/licenses/LICENSE-2.0
//
//   Unless required by applicable law or agreed to in writing, software
//   distributed under the License is distributed on an "AS IS" BASIS,
//   WITHOUT WARRANTIES OR CONDITIONS OF ANY KIND, either express or implied.
//   See the License for the specific language governing permissions and
//   limitations under the License.
//
//------------------------------------------------------------------------------

#include "test_types.hpp"

#include "ml/dataloaders/tensor_dataloader.hpp"
#include "ml/layers/fully_connected.hpp"
#include "ml/model/sequential.hpp"
#include "ml/ops/activation.hpp"
#include "ml/saveparams/saveable_params.hpp"
#include "ml/serializers/ml_types.hpp"

#include "gtest/gtest.h"

namespace fetch {
namespace ml {
namespace test {

using SizeVector = fetch::math::SizeVector;

template <typename T>
class SequentialModelTest : public ::testing::Test
{
};

TYPED_TEST_SUITE(SequentialModelTest, math::test::HighPrecisionTensorFloatingTypes, );
namespace sequential_details {
template <typename TypeParam>
void PrepareTestDataAndLabels1D(TypeParam &train_data, TypeParam &train_label)
{
  train_data  = TypeParam::FromString("0, 1, 0; 1, 0, 0; 0, 0, 1");
  train_label = TypeParam::FromString("0, 1, 2");
}

template <typename TypeParam, typename DataType, typename ModelType>
ModelType SetupModel(fetch::ml::OptimiserType                 optimiser_type,
                     fetch::ml::model::ModelConfig<DataType> &model_config, TypeParam &data,
                     TypeParam &gt)
{
  // setup dataloader
  using DataLoaderType = fetch::ml::dataloaders::TensorDataLoader<TypeParam>;
  auto data_loader_ptr = std::make_unique<DataLoaderType>();
  data_loader_ptr->AddData({data}, gt);

  // run model in training modeConfig
  auto model = ModelType(model_config);
  model.template Add<fetch::ml::layers::FullyConnected<TypeParam>>(
      3, 7, fetch::ml::details::ActivationType::RELU);
  model.template Add<fetch::ml::layers::FullyConnected<TypeParam>>(
      7, 5, fetch::ml::details::ActivationType::RELU);
  model.template Add<fetch::ml::layers::FullyConnected<TypeParam>>(5, 1);
  model.SetDataloader(std::move(data_loader_ptr));
  model.Compile(optimiser_type, fetch::ml::ops::LossType::MEAN_SQUARE_ERROR);

  return model;
}

template <typename TypeParam>
bool RunTest(fetch::ml::OptimiserType optimiser_type, typename TypeParam::Type tolerance,
             typename TypeParam::Type lr = fetch::math::Type<typename TypeParam::Type>("0.5"),
             fetch::math::SizeType    training_steps = 100)
{
  using DataType  = typename TypeParam::Type;
  using ModelType = fetch::ml::model::Sequential<TypeParam>;

  fetch::ml::model::ModelConfig<DataType> model_config;
  model_config.learning_rate_param.mode =
      fetch::ml::optimisers::LearningRateParam<DataType>::LearningRateDecay::EXPONENTIAL;
  model_config.learning_rate_param.starting_learning_rate = lr;
  model_config.learning_rate_param.exponential_decay_rate = fetch::math::Type<DataType>("0.99");

  // set up data
  TypeParam train_data, train_labels;
  PrepareTestDataAndLabels1D<TypeParam>(train_data, train_labels);

  // set up model
  ModelType model = SetupModel<TypeParam, DataType, ModelType>(optimiser_type, model_config,
                                                               train_data, train_labels);
  // test loss decreases
  DataType loss{0};
  DataType later_loss{0};

  model.Train(1, loss);
  model.Train(training_steps);
  model.Train(1, later_loss);

  EXPECT_LE(later_loss, loss);

  // test prediction performance
  TypeParam pred;
  model.Predict(train_data, pred);
  EXPECT_TRUE(pred.AllClose(train_labels, tolerance, tolerance));

  return true;
}
}  // namespace sequential_details

TYPED_TEST(SequentialModelTest, adagrad_sequential)
{
  using DataType = typename TypeParam::Type;
  ASSERT_TRUE(sequential_details::RunTest<TypeParam>(fetch::ml::OptimiserType::ADAGRAD,
                                                     fetch::math::Type<DataType>("0.0001"),
                                                     fetch::math::Type<DataType>("0.05"), 400));
}

TYPED_TEST(SequentialModelTest, adam_sequential)
{
  using DataType = typename TypeParam::Type;
  ASSERT_TRUE(sequential_details::RunTest<TypeParam>(fetch::ml::OptimiserType::ADAM,
                                                     fetch::math::Type<DataType>("0.001"),
                                                     fetch::math::Type<DataType>("0.01"), 400));
}

TYPED_TEST(SequentialModelTest, momentum_sequential)
{
  using DataType = typename TypeParam::Type;
  ASSERT_TRUE(sequential_details::RunTest<TypeParam>(fetch::ml::OptimiserType::MOMENTUM,
                                                     fetch::math::Type<DataType>("0.0001"),
                                                     fetch::math::Type<DataType>("0.5"), 200));
}

TYPED_TEST(SequentialModelTest, rmsprop_sequential)
{
  using DataType = typename TypeParam::Type;
  ASSERT_TRUE(sequential_details::RunTest<TypeParam>(fetch::ml::OptimiserType::RMSPROP,
                                                     fetch::math::Type<DataType>("0.01"),
                                                     fetch::math::Type<DataType>("0.006"), 200));
}

TYPED_TEST(SequentialModelTest, sgd_sequential)
{
  using DataType = typename TypeParam::Type;
  ASSERT_TRUE(sequential_details::RunTest<TypeParam>(fetch::ml::OptimiserType::SGD,
                                                     fetch::math::Type<DataType>("0.0001"),
                                                     fetch::math::Type<DataType>("0.7"), 400));
}

TYPED_TEST(SequentialModelTest, sgd_sequential_serialisation)
{

  using DataType                          = typename TypeParam::Type;
  fetch::ml::OptimiserType optimiser_type = fetch::ml::OptimiserType::SGD;
  auto                     tolerance      = DataType{0};
  auto                     lr             = fetch::math::Type<DataType>("0.5");

  using DataType  = typename TypeParam::Type;
  using ModelType = fetch::ml::model::Sequential<TypeParam>;

  fetch::math::SizeType n_training_steps = 10;

  fetch::ml::model::ModelConfig<DataType> model_config;
  model_config.learning_rate_param.mode =
      fetch::ml::optimisers::LearningRateParam<DataType>::LearningRateDecay::EXPONENTIAL;
  model_config.learning_rate_param.starting_learning_rate = lr;
  model_config.learning_rate_param.exponential_decay_rate = fetch::math::Type<DataType>("0.99");

  // set up data
  TypeParam train_data, train_labels;
  sequential_details::PrepareTestDataAndLabels1D<TypeParam>(train_data, train_labels);

  // set up model
  ModelType model = sequential_details::SetupModel<TypeParam, DataType, ModelType>(
      optimiser_type, model_config, train_data, train_labels);

  // test prediction performance
  TypeParam pred1({3, 1});
  TypeParam pred2({3, 1});

  // serialise the model
  fetch::serializers::MsgPackSerializer b;
  b << model;

  // deserialise the model
  b.seek(0);
  auto model2 = std::make_shared<fetch::ml::model::Sequential<TypeParam>>();
  b >> *model2;

  model.Predict(train_data, pred1);
  model2->Predict(train_data, pred2);

  // Test if deserialised model returns same results
  EXPECT_TRUE(pred1.AllClose(pred2, tolerance, tolerance));

  // Do one iteration step
  model2->Train(n_training_steps);
  model2->Predict(train_data, pred1);

  // Test if only one model is being trained
  EXPECT_FALSE(pred1.AllClose(pred2, tolerance, tolerance));

  model.Train(n_training_steps);
  model.Predict(train_data, pred2);

  // Test if both models returns same results after training
  EXPECT_TRUE(pred1.AllClose(pred2, tolerance, tolerance));
}

TYPED_TEST(SequentialModelTest, sequential_predict_without_dataloader)
{
  using ModelType = fetch::ml::model::Sequential<TypeParam>;
  using DataType  = typename TypeParam::Type;

  fetch::ml::model::ModelConfig<DataType> model_config;
  model_config.learning_rate_param.mode =
      fetch::ml::optimisers::LearningRateParam<DataType>::LearningRateDecay::EXPONENTIAL;
  model_config.learning_rate_param.starting_learning_rate = fetch::math::Type<DataType>("0.03");
  model_config.learning_rate_param.exponential_decay_rate = fetch::math::Type<DataType>("0.99");

  // set up data
  TypeParam train_data, train_labels;
  sequential_details::PrepareTestDataAndLabels1D<TypeParam>(train_data, train_labels);

  // run model in training modeConfig
  auto model = ModelType(model_config);
  model.template Add<fetch::ml::layers::FullyConnected<TypeParam>>(
      3, 7, fetch::ml::details::ActivationType::RELU);
  model.template Add<fetch::ml::layers::FullyConnected<TypeParam>>(
      7, 5, fetch::ml::details::ActivationType::RELU);
  model.template Add<fetch::ml::layers::FullyConnected<TypeParam>>(5, 1);

  model.Compile(fetch::ml::OptimiserType::ADAM, fetch::ml::ops::LossType::MEAN_SQUARE_ERROR);
  // Predicting without setting a dataloader is fine
  EXPECT_NO_FATAL_FAILURE(model.Predict(train_data, train_labels));
}

TYPED_TEST(SequentialModelTest, charge_one_dense)
{
  using ModelType  = fetch::ml::model::Sequential<TypeParam>;
  using DataType   = typename TypeParam::Type;
  using TensorType = fetch::math::Tensor<DataType>;
  using Dense      = fetch::ml::layers::FullyConnected<TypeParam>;

  fetch::ml::OptimiserType optimiser_type = fetch::ml::OptimiserType::SGD;

  // setup dataloader
  using DataLoaderType = fetch::ml::dataloaders::TensorDataLoader<TypeParam>;
  auto data_loader_ptr = std::make_unique<DataLoaderType>();

  TensorType data = TensorType::FromString(R"(1, 2, 3, 4, 5, 6, 7, 8)");
  TensorType gt   = TensorType::FromString(R"(1, 2, 3, 4, 5, 6, 7, 8)");
  data_loader_ptr->AddData({data}, gt);

  fetch::ml::model::ModelConfig<DataType> model_config;
  ModelType                               model = ModelType(model_config);

  model.SetBatchInputShape({data.shape()});
  model.template Add<Dense>(Dense::AUTODETECT_INPUTS_COUNT, 16);
  model.SetDataloader(std::move(data_loader_ptr));
  model.Compile(optimiser_type, fetch::ml::ops::LossType::MEAN_SQUARE_ERROR);

  OperationsCount const cost          = model.ChargeForward(data.shape());
<<<<<<< HEAD
  OperationsCount const expected_cost = 2276;  // A pre-calculated cost for a Dense with 8 neurons.
=======
  OperationsCount const expected_cost = 1896;  // A pre-calculated cost for a Dense with 8 neurons.
>>>>>>> 6011796f
  EXPECT_EQ(cost, expected_cost);
}

}  // namespace test
}  // namespace ml
}  // namespace fetch<|MERGE_RESOLUTION|>--- conflicted
+++ resolved
@@ -264,11 +264,7 @@
   model.Compile(optimiser_type, fetch::ml::ops::LossType::MEAN_SQUARE_ERROR);
 
   OperationsCount const cost          = model.ChargeForward(data.shape());
-<<<<<<< HEAD
-  OperationsCount const expected_cost = 2276;  // A pre-calculated cost for a Dense with 8 neurons.
-=======
   OperationsCount const expected_cost = 1896;  // A pre-calculated cost for a Dense with 8 neurons.
->>>>>>> 6011796f
   EXPECT_EQ(cost, expected_cost);
 }
 
