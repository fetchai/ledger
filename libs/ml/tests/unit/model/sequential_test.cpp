//------------------------------------------------------------------------------
//
//   Copyright 2018-2019 Fetch.AI Limited
//
//   Licensed under the Apache License, Version 2.0 (the "License");
//   you may not use this file except in compliance with the License.
//   You may obtain a copy of the License at
//
//       http://www.apache.org/licenses/LICENSE-2.0
//
//   Unless required by applicable law or agreed to in writing, software
//   distributed under the License is distributed on an "AS IS" BASIS,
//   WITHOUT WARRANTIES OR CONDITIONS OF ANY KIND, either express or implied.
//   See the License for the specific language governing permissions and
//   limitations under the License.
//
//------------------------------------------------------------------------------

#include "gtest/gtest.h"
#include "ml/dataloaders/tensor_dataloader.hpp"
#include "ml/layers/fully_connected.hpp"
#include "ml/model/sequential.hpp"
#include "ml/ops/activation.hpp"
#include "ml/saveparams/saveable_params.hpp"
#include "ml/serializers/ml_types.hpp"
#include "test_types.hpp"

namespace fetch {
namespace ml {
namespace test {

using SizeVector = fetch::math::SizeVector;

template <typename T>
class SequentialModelTest : public ::testing::Test
{
};

TYPED_TEST_CASE(SequentialModelTest, math::test::HighPrecisionTensorFloatingTypes);
namespace sequential_details {
template <typename TypeParam>
void PrepareTestDataAndLabels1D(TypeParam &train_data, TypeParam &train_label)
{
  train_data  = TypeParam::FromString("0, 1, 0; 1, 0, 0; 0, 0, 1");
  train_label = TypeParam::FromString("0, 1, 2");
}

template <typename TypeParam, typename DataType, typename ModelType>
ModelType SetupModel(fetch::ml::OptimiserType                 optimiser_type,
                     fetch::ml::model::ModelConfig<DataType> &model_config, TypeParam &data,
                     TypeParam &gt)
{
  // setup dataloader
  using DataLoaderType = fetch::ml::dataloaders::TensorDataLoader<TypeParam, TypeParam>;
  SizeVector              label_shape = {gt.shape().at(0), 1};
  std::vector<SizeVector> data_shape  = {{data.shape().at(0), 1}};
  auto data_loader_ptr                = std::make_unique<DataLoaderType>(label_shape, data_shape);
  data_loader_ptr->AddData({data}, gt);

  // run model in training modeConfig
  auto model = ModelType(model_config);
  model.template Add<fetch::ml::layers::FullyConnected<TypeParam>>(
      3, 7, fetch::ml::details::ActivationType::RELU);
  model.template Add<fetch::ml::layers::FullyConnected<TypeParam>>(
      7, 5, fetch::ml::details::ActivationType::RELU);
  model.template Add<fetch::ml::layers::FullyConnected<TypeParam>>(5, 1);
  model.SetDataloader(std::move(data_loader_ptr));
  model.Compile(optimiser_type, fetch::ml::ops::LossType::MEAN_SQUARE_ERROR);

  return model;
}

template <typename TypeParam>
bool RunTest(fetch::ml::OptimiserType optimiser_type, typename TypeParam::Type tolerance,
             typename TypeParam::Type lr             = static_cast<typename TypeParam::Type>(0.5),
             fetch::math::SizeType    training_steps = 100)
{
  using DataType  = typename TypeParam::Type;
  using ModelType = fetch::ml::model::Sequential<TypeParam>;

  fetch::ml::model::ModelConfig<DataType> model_config;
  model_config.learning_rate_param.mode =
      fetch::ml::optimisers::LearningRateParam<DataType>::LearningRateDecay::EXPONENTIAL;
  model_config.learning_rate_param.starting_learning_rate = lr;
  model_config.learning_rate_param.exponential_decay_rate = DataType{0.99f};

  // set up data
  TypeParam train_data, train_labels;
  PrepareTestDataAndLabels1D<TypeParam>(train_data, train_labels);

  // set up model
  ModelType model = SetupModel<TypeParam, DataType, ModelType>(optimiser_type, model_config,
                                                               train_data, train_labels);
  // test loss decreases
  DataType loss{0};
  DataType later_loss{0};

  model.Train(1, loss);
  model.Train(training_steps);
  model.Train(1, later_loss);

  EXPECT_LE(later_loss, loss);

  // test prediction performance
  TypeParam pred;
  model.Predict(train_data, pred);
  EXPECT_TRUE(pred.AllClose(train_labels, tolerance, tolerance));

  return true;
}
}  // namespace sequential_details

TYPED_TEST(SequentialModelTest, adagrad_sequential)
{
  using DataType = typename TypeParam::Type;
  ASSERT_TRUE(sequential_details::RunTest<TypeParam>(fetch::ml::OptimiserType::ADAGRAD,
                                                     DataType{1e-4f}, DataType{0.03f}, 400));
}

TYPED_TEST(SequentialModelTest, adam_sequential)
{
  using DataType = typename TypeParam::Type;
  ASSERT_TRUE(sequential_details::RunTest<TypeParam>(fetch::ml::OptimiserType::ADAM,
                                                     DataType{1e-3f}, DataType{0.01f}, 400));
}

TYPED_TEST(SequentialModelTest, momentum_sequential)
{
  using DataType = typename TypeParam::Type;
  ASSERT_TRUE(sequential_details::RunTest<TypeParam>(fetch::ml::OptimiserType::MOMENTUM,
                                                     DataType{1e-4f}, DataType{0.5f}, 200));
}

TYPED_TEST(SequentialModelTest, rmsprop_sequential)
{
  using DataType = typename TypeParam::Type;
<<<<<<< HEAD
  ASSERT_TRUE(RunTest<TypeParam>(fetch::ml::OptimiserType::RMSPROP, DataType{2e-2f},
                                 DataType{0.005f}, 200));
=======
  ASSERT_TRUE(sequential_details::RunTest<TypeParam>(fetch::ml::OptimiserType::RMSPROP,
                                                     DataType{1e-2f}, DataType{0.005f}, 200));
>>>>>>> af7f0932
}

TYPED_TEST(SequentialModelTest, sgd_sequential)
{
  using DataType = typename TypeParam::Type;
  ASSERT_TRUE(sequential_details::RunTest<TypeParam>(fetch::ml::OptimiserType::SGD, DataType{1e-4f},
                                                     DataType{0.7f}, 400));
}

TYPED_TEST(SequentialModelTest, sgd_sequential_serialisation)
{

  using DataType                          = typename TypeParam::Type;
  fetch::ml::OptimiserType optimiser_type = fetch::ml::OptimiserType::SGD;
  auto                     tolerance      = DataType{0};
  auto                     lr             = DataType{0.5f};

  using DataType  = typename TypeParam::Type;
  using ModelType = fetch::ml::model::Sequential<TypeParam>;

  fetch::math::SizeType n_training_steps = 10;

  fetch::ml::model::ModelConfig<DataType> model_config;
  model_config.learning_rate_param.mode =
      fetch::ml::optimisers::LearningRateParam<DataType>::LearningRateDecay::EXPONENTIAL;
  model_config.learning_rate_param.starting_learning_rate = lr;
  model_config.learning_rate_param.exponential_decay_rate = DataType{0.99f};

  // set up data
  TypeParam train_data, train_labels;
  sequential_details::PrepareTestDataAndLabels1D<TypeParam>(train_data, train_labels);

  // set up model
  ModelType model = sequential_details::SetupModel<TypeParam, DataType, ModelType>(
      optimiser_type, model_config, train_data, train_labels);

  // test prediction performance
  TypeParam pred1({3, 1});
  TypeParam pred2({3, 1});

  // serialise the model
  fetch::serializers::MsgPackSerializer b;
  b << model;

  // deserialise the model
  b.seek(0);
  auto model2 = std::make_shared<fetch::ml::model::Sequential<TypeParam>>();
  b >> *model2;

  model.Predict(train_data, pred1);
  model2->Predict(train_data, pred2);

  // Test if deserialised model returns same results
  EXPECT_TRUE(pred1.AllClose(pred2, tolerance, tolerance));

  // Do one iteration step
  model2->Train(n_training_steps);
  model2->Predict(train_data, pred1);

  // Test if only one model is being trained
  EXPECT_FALSE(pred1.AllClose(pred2, tolerance, tolerance));

  model.Train(n_training_steps);
  model.Predict(train_data, pred2);

  // Test if both models returns same results after training
  EXPECT_TRUE(pred1.AllClose(pred2, tolerance, tolerance));
}

}  // namespace test
}  // namespace ml
}  // namespace fetch<|MERGE_RESOLUTION|>--- conflicted
+++ resolved
@@ -134,13 +134,8 @@
 TYPED_TEST(SequentialModelTest, rmsprop_sequential)
 {
   using DataType = typename TypeParam::Type;
-<<<<<<< HEAD
-  ASSERT_TRUE(RunTest<TypeParam>(fetch::ml::OptimiserType::RMSPROP, DataType{2e-2f},
-                                 DataType{0.005f}, 200));
-=======
   ASSERT_TRUE(sequential_details::RunTest<TypeParam>(fetch::ml::OptimiserType::RMSPROP,
-                                                     DataType{1e-2f}, DataType{0.005f}, 200));
->>>>>>> af7f0932
+                                                     DataType{2e-2f}, DataType{0.005f}, 200));
 }
 
 TYPED_TEST(SequentialModelTest, sgd_sequential)
