--- conflicted
+++ resolved
@@ -16,12 +16,13 @@
 //
 //------------------------------------------------------------------------------
 
+#include "ml/serializers/ml_types.hpp"
+
 #include "core/serializers/main_serializer.hpp"
 #include "gtest/gtest.h"
 #include "ml/core/graph.hpp"
 #include "ml/layers/fully_connected.hpp"
 #include "ml/ops/placeholder.hpp"
-#include "ml/serializers/ml_types.hpp"
 #include "ml/utilities/graph_builder.hpp"
 #include "test_types.hpp"
 
@@ -84,11 +85,7 @@
   using GraphType  = typename fetch::ml::Graph<TensorType>;
 
   fetch::ml::RegularisationType regulariser = fetch::ml::RegularisationType::L1;
-<<<<<<< HEAD
-  DataType                      reg_rate    = fetch::math::Type<DataType>("0.01");
-=======
   auto                          reg_rate    = fetch::math::Type<DataType>("0.01");
->>>>>>> 7cc7db77
 
   // Prepare graph with fairly random architecture
   auto g = std::make_shared<GraphType>();
