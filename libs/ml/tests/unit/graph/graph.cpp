//------------------------------------------------------------------------------
//
//   Copyright 2018-2020 Fetch.AI Limited
//
//   Licensed under the Apache License, Version 2.0 (the "License");
//   you may not use this file except in compliance with the License.
//   You may obtain a copy of the License at
//
//       http://www.apache.org/licenses/LICENSE-2.0
//
//   Unless required by applicable law or agreed to in writing, software
//   distributed under the License is distributed on an "AS IS" BASIS,
//   WITHOUT WARRANTIES OR CONDITIONS OF ANY KIND, either express or implied.
//   See the License for the specific language governing permissions and
//   limitations under the License.
//
//------------------------------------------------------------------------------

#include "math/tensor/tensor.hpp"
#include "ml/core/graph.hpp"
#include "ml/layers/convolution_1d.hpp"
#include "ml/layers/fully_connected.hpp"
#include "ml/ops/activations/relu.hpp"
#include "ml/ops/add.hpp"
#include "ml/ops/loss_functions/mean_square_error_loss.hpp"
#include "ml/ops/multiply.hpp"
#include "ml/ops/placeholder.hpp"
#include "ml/ops/subtract.hpp"
#include "ml/regularisers/l1_regulariser.hpp"
#include "test_types.hpp"

#include "gtest/gtest.h"

namespace fetch {
namespace ml {
namespace test {

template <typename T>
class GraphTest : public ::testing::Test
{
};

TYPED_TEST_CASE(GraphTest, math::test::TensorFloatingTypes);

template <class TensorType>
std::shared_ptr<fetch::ml::Graph<TensorType>> MakeGraph()
{
  // Create graph
  std::shared_ptr<fetch::ml::Graph<TensorType>> g =
      std::make_shared<fetch::ml::Graph<TensorType>>();

  std::string input = g->template AddNode<fetch::ml::ops::PlaceHolder<TensorType>>("Input", {});
  std::string label = g->template AddNode<fetch::ml::ops::PlaceHolder<TensorType>>("Label", {});

  std::string layer_1 = g->template AddNode<layers::FullyConnected<TensorType>>(
      "FC1", {input}, 28u * 28u, 10u, fetch::ml::details::ActivationType::RELU);
  std::string layer_2 = g->template AddNode<layers::FullyConnected<TensorType>>(
      "FC2", {layer_1}, 10u, 10u, fetch::ml::details::ActivationType::RELU);
  std::string output = g->template AddNode<layers::FullyConnected<TensorType>>(
      "FC3", {layer_2}, 10u, 10u, fetch::ml::details::ActivationType::SOFTMAX);

  return g;
}

TYPED_TEST(GraphTest, node_placeholder)
{
  using TensorType = TypeParam;

  fetch::ml::Graph<TensorType> g;
  g.template AddNode<fetch::ml::ops::PlaceHolder<TensorType>>("Input", {});

  TensorType data = TensorType::FromString(R"(1, 2, 3, 4, 5, 6, 7, 8)");
  TensorType gt   = TensorType::FromString(R"(1, 2, 3, 4, 5, 6, 7, 8)");

  g.SetInput("Input", data);
  TensorType prediction = g.Evaluate("Input");

  // test correct values
  ASSERT_TRUE(prediction.AllClose(gt));
}

TYPED_TEST(GraphTest, node_relu)
{
  using TensorType = TypeParam;

  fetch::ml::Graph<TensorType> g;
  g.template AddNode<fetch::ml::ops::PlaceHolder<TensorType>>("Input", {});
  g.template AddNode<fetch::ml::ops::Relu<TensorType>>("Relu", {"Input"});

  TensorType data =
      TensorType::FromString(R"(0, -1, 2, -3, 4, -5, 6, -7, 8, -9, 10, -11, 12, -13, 14, -15, 16)");
  TensorType gt =
      TensorType::FromString(R"(0, 0, 2, 0, 4, 0, 6, 0, 8, 0, 10, 0, 12, 0, 14, 0, 16)");

  g.SetInput("Input", data);
  TensorType prediction = g.Evaluate("Relu");

  // test correct values
  ASSERT_TRUE(prediction.AllClose(gt));
}

TYPED_TEST(GraphTest, no_such_node_test)  // Use the class as a Node
{
  using TensorType = TypeParam;
  using SizeType   = fetch::math::SizeType;

  fetch::ml::Graph<TensorType> g;

  g.template AddNode<fetch::ml::ops::PlaceHolder<TensorType>>("Input", {});
  g.template AddNode<fetch::ml::layers::Convolution1D<TensorType>>("Convolution1D", {"Input"}, 3u,
                                                                   3u, 3u, 3u);

  TensorType data(std::vector<SizeType>({5, 10}));
  g.SetInput("Input", data);

  ASSERT_ANY_THROW(g.Evaluate("FullyConnected"));
}

TYPED_TEST(GraphTest, node_add_wrong_order_test)
{
  using TensorType = TypeParam;
  using SizeType   = fetch::math::SizeType;

  fetch::ml::Graph<TensorType> g;

  g.template AddNode<fetch::ml::ops::PlaceHolder<TensorType>>("Input", {});
  g.template AddNode<fetch::ml::layers::FullyConnected<TensorType>>("FC1", {"Input"}, 3u, 3u);
  g.template AddNode<fetch::ml::layers::FullyConnected<TensorType>>("FC2", {"FC1"}, 3u, 3u);
  g.template AddNode<fetch::ml::layers::FullyConnected<TensorType>>("FC3", {"FC2"}, 3u, 3u);

  TensorType data(std::vector<SizeType>({3, 10}));
  g.SetInput("Input", data);

  auto result = g.Evaluate("FC3");

  fetch::ml::Graph<TensorType> g2;

  g2.template AddNode<fetch::ml::layers::FullyConnected<TensorType>>("FC3", {"FC2"}, 3u, 3u);
  g2.template AddNode<fetch::ml::layers::FullyConnected<TensorType>>("FC2", {"FC1"}, 3u, 3u);
  g2.template AddNode<fetch::ml::layers::FullyConnected<TensorType>>("FC1", {"Input"}, 3u, 3u);
  g2.template AddNode<fetch::ml::ops::PlaceHolder<TensorType>>("Input", {});

  TensorType data2(std::vector<SizeType>({3, 10}));
  g2.SetInput("Input", data);

  auto result2 = g2.Evaluate("FC3");

  EXPECT_TRUE(result == result2);
}

TYPED_TEST(GraphTest, multi_nodes_have_same_name)
{
  using TensorType = TypeParam;
  using DataType   = typename TypeParam::Type;

  fetch::ml::Graph<TensorType> g;

  std::string input = g.template AddNode<fetch::ml::ops::PlaceHolder<TensorType>>("Input", {});
  std::string fc_1  = g.template AddNode<fetch::ml::layers::FullyConnected<TensorType>>(
      "FC1", {input}, 10u, 10u, fetch::ml::details::ActivationType::NOTHING,
      fetch::ml::RegularisationType::NONE, DataType{0});
  std::string fc_2 = g.template AddNode<fetch::ml::layers::FullyConnected<TensorType>>(
      "FC1", {fc_1}, 10u, 10u, fetch::ml::details::ActivationType::NOTHING,
      fetch::ml::RegularisationType::NONE, DataType{0});
  std::string fc_3 = g.template AddNode<fetch::ml::layers::FullyConnected<TensorType>>(
      "FC1", {fc_2}, 10u, 10u, fetch::ml::details::ActivationType::NOTHING,
      fetch::ml::RegularisationType::NONE, DataType{0});

  // check the naming is correct
  ASSERT_EQ(fc_1, "FC1");
  ASSERT_EQ(fc_2, "FC1_Copy_1");
  ASSERT_EQ(fc_3, "FC1_Copy_2");
}

TYPED_TEST(GraphTest, applying_regularisation_per_trainable)
{
  using TensorType = TypeParam;
  using DataType   = typename TypeParam::Type;
  using RegType    = fetch::ml::regularisers::L1Regulariser<TensorType>;

  // Initialise values
  auto regularisation_rate = fetch::math::Type<DataType>("0.1");
  auto regulariser         = std::make_shared<RegType>();

  TensorType data = TensorType::FromString("1, -2, 3, -4, 5, -6, 7, -8");
  TensorType gt   = TensorType::FromString("0.9, -1.9, 2.9, -3.9, 4.9, -5.9, 6.9, -7.9");

  // Create a graph with a single weights node
  fetch::ml::Graph<TensorType> g;

  std::string weights = g.template AddNode<fetch::ml::ops::Weights<TensorType>>("Weights", {});

  g.SetInput(weights, data);

  // Apply regularisation
  g.SetRegularisation(weights, regulariser, regularisation_rate);
  auto node_ptr = g.GetNode(weights);
  auto op_ptr   = std::dynamic_pointer_cast<fetch::ml::ops::Weights<TensorType>>(node_ptr->GetOp());
  TensorType grad = op_ptr->GetGradients();
  grad.Fill(DataType{0});
  op_ptr->ApplyGradient(grad);

  // Evaluate weights
  TensorType prediction(op_ptr->ComputeOutputShape({}));
  op_ptr->Forward({}, prediction);

  // Test actual values
  ASSERT_TRUE(prediction.AllClose(gt, fetch::math::function_tolerance<DataType>(),
                                  fetch::math::function_tolerance<DataType>()));
}

TYPED_TEST(GraphTest, applying_regularisation_all_trainables)
{
  using TensorType = TypeParam;
  using DataType   = typename TypeParam::Type;
  using RegType    = fetch::ml::regularisers::L1Regulariser<TensorType>;

  // Initialise values
  auto regularisation_rate = fetch::math::Type<DataType>("0.1");
  auto regulariser         = std::make_shared<RegType>();

  TensorType data = TensorType::FromString("1, -2, 3, -4, 5, -6, 7, -8");
  TensorType gt   = TensorType::FromString("0.9, -1.9, 2.9, -3.9, 4.9, -5.9, 6.9, -7.9");

  // Create a graph with a single weights node
  fetch::ml::Graph<TensorType> g;

  std::string weights = g.template AddNode<fetch::ml::ops::Weights<TensorType>>("Weights", {});

  g.SetInput(weights, data);

  // Apply regularisation to all trainables
  g.SetRegularisation(regulariser, regularisation_rate);
  auto node_ptr = g.GetNode(weights);
  auto op_ptr   = std::dynamic_pointer_cast<fetch::ml::ops::Weights<TensorType>>(node_ptr->GetOp());
  TensorType grad = op_ptr->GetGradients();
  grad.Fill(DataType{0});
  op_ptr->ApplyGradient(grad);

  // Evaluate weights
  TensorType prediction(op_ptr->ComputeOutputShape({}));
  op_ptr->Forward({}, prediction);

  // Test actual values
  ASSERT_TRUE(prediction.AllClose(gt, fetch::math::function_tolerance<DataType>(),
                                  fetch::math::function_tolerance<DataType>()));
}

TYPED_TEST(GraphTest, variable_freezing_per_trainable)
{
  using TensorType = TypeParam;
  using DataType   = typename TypeParam::Type;

  TensorType data_1 = TensorType::FromString("1, -2, 3, -4, 5, -6, 7, -8");
  TensorType data_2 = TensorType::FromString("3, 0, 5, -2, 7, -4, 9, -6");

  // Create a graph with a single weights node
  fetch::ml::Graph<TensorType> g;

  std::string weights = g.template AddNode<fetch::ml::ops::Weights<TensorType>>("Weights", {});

  g.SetInput(weights, data_1);

  // Freeze variable
  g.SetFrozenState(weights, true);
  auto node_ptr = g.GetNode(weights);
  auto op_ptr   = std::dynamic_pointer_cast<fetch::ml::ops::Weights<TensorType>>(node_ptr->GetOp());

  // Apply gradient
  TensorType grad = op_ptr->GetGradients();
  grad.Fill(DataType{2});
  op_ptr->ApplyGradient(grad);

  // Evaluate weights
  TensorType prediction_1(op_ptr->ComputeOutputShape({}));
  op_ptr->Forward({}, prediction_1);

  // Test if weights didn't change
  ASSERT_TRUE(prediction_1.AllClose(data_1, fetch::math::function_tolerance<DataType>(),
                                    fetch::math::function_tolerance<DataType>()));

  // Un-freeze variable
  g.SetFrozenState(false);
  op_ptr->ApplyGradient(grad);

  // Evaluate weights
  TensorType prediction_2(op_ptr->ComputeOutputShape({}));
  op_ptr->Forward({}, prediction_2);

  // Test actual values
  ASSERT_TRUE(prediction_2.AllClose(data_2, fetch::math::function_tolerance<DataType>(),
                                    fetch::math::function_tolerance<DataType>()));
}

TYPED_TEST(GraphTest, variable_freezing_all_trainables)
{
  using TensorType = TypeParam;
  using DataType   = typename TypeParam::Type;

  TensorType data_1 = TensorType::FromString("1, -2, 3, -4, 5, -6, 7, -8");
  TensorType data_2 = TensorType::FromString("3, 0, 5, -2, 7, -4, 9, -6");

  // Create a graph with a single weights node
  fetch::ml::Graph<TensorType> g;

  std::string weights = g.template AddNode<fetch::ml::ops::Weights<TensorType>>("Weights", {});

  g.SetInput(weights, data_1);

  // Freeze variable
  g.SetFrozenState(true);
  auto node_ptr = g.GetNode(weights);
  auto op_ptr   = std::dynamic_pointer_cast<fetch::ml::ops::Weights<TensorType>>(node_ptr->GetOp());
  TensorType grad = op_ptr->GetGradients();
  grad.Fill(DataType{2});
  op_ptr->ApplyGradient(grad);

  // Evaluate weights
  TensorType prediction_1(op_ptr->ComputeOutputShape({}));
  op_ptr->Forward({}, prediction_1);

  // Test actual values
  ASSERT_TRUE(prediction_1.AllClose(data_1, fetch::math::function_tolerance<DataType>(),
                                    fetch::math::function_tolerance<DataType>()));

  // Un-freeze variable
  g.SetFrozenState(false);
  op_ptr->ApplyGradient(grad);

  // Evaluate weights
  TensorType prediction_2(op_ptr->ComputeOutputShape({}));
  op_ptr->Forward({}, prediction_2);

  // Test actual values
  ASSERT_TRUE(prediction_2.AllClose(data_2, fetch::math::function_tolerance<DataType>(),
                                    fetch::math::function_tolerance<DataType>()));
}

TYPED_TEST(GraphTest, variable_freezing_subgraph)
{
  using TensorType = TypeParam;
  using DataType   = typename TypeParam::Type;

  // Dummy values
  TensorType data = TensorType::FromString("1; -2; 3");
  TensorType gt   = TensorType::FromString("1; -2; 3");

  // Create a graph
  fetch::ml::Graph<TensorType> g;

  std::string input = g.template AddNode<fetch::ml::ops::PlaceHolder<TensorType>>("Input", {});
  std::string label = g.template AddNode<fetch::ml::ops::PlaceHolder<TensorType>>("Label", {});
  std::string layer_1 =
      g.template AddNode<fetch::ml::layers::FullyConnected<TensorType>>("FC1", {"Input"}, 3u, 3u);
  std::string layer_2 =
      g.template AddNode<fetch::ml::layers::FullyConnected<TensorType>>("FC2", {"FC1"}, 3u, 3u);
  std::string layer_3 =
      g.template AddNode<fetch::ml::layers::FullyConnected<TensorType>>("FC3", {"FC2"}, 3u, 3u);

  // Add loss function
  std::string error_output = g.template AddNode<fetch::ml::ops::MeanSquareErrorLoss<TypeParam>>(
      "num_error", {layer_3, label});

  g.Compile();

  // Calculate Gradient
  g.SetInput(input, data);
  g.SetInput(label, gt);
  TypeParam output = g.Evaluate(error_output);
  g.BackPropagate(error_output);

  // Freeze variables
  g.SetFrozenState(layer_1, true);
  g.SetFrozenState(layer_3, true);

  // Get weights before applying gradient
  auto weights_1 = g.GetWeights();

  // Apply gradient
  auto gradient_vector = g.GetGradients();
  for (auto grad : gradient_vector)
  {
    grad.Fill(DataType{2});
  }
  g.ApplyGradients(gradient_vector);

  // Get weights after applying gradient
  auto weights_2 = g.GetWeights();

  ASSERT_TRUE(weights_1.at(0).AllClose(weights_2.at(0), DataType{0}, DataType{0}));
  ASSERT_TRUE(weights_1.at(1).AllClose(weights_2.at(1), DataType{0}, DataType{0}));
  ASSERT_FALSE(weights_1.at(2).AllClose(weights_2.at(2), DataType{0}, DataType{0}));
  ASSERT_FALSE(weights_1.at(3).AllClose(weights_2.at(3), DataType{0}, DataType{0}));
  ASSERT_TRUE(weights_1.at(4).AllClose(weights_2.at(4), DataType{0}, DataType{0}));
  ASSERT_TRUE(weights_1.at(5).AllClose(weights_2.at(5), DataType{0}, DataType{0}));

  // Un-freeze variables
  g.SetFrozenState(layer_1, false);
  g.SetFrozenState(layer_3, false);

  // Apply gradient
  auto gradient_vector_2 = g.GetGradients();
  for (auto grad : gradient_vector_2)
  {
    grad.Fill(DataType{2});
  }
  g.ApplyGradients(gradient_vector);

  auto weights_3 = g.GetWeights();

  ASSERT_FALSE(weights_2.at(0).AllClose(weights_3.at(0), DataType{0}, DataType{0}));
  ASSERT_FALSE(weights_2.at(1).AllClose(weights_3.at(1), DataType{0}, DataType{0}));
  ASSERT_FALSE(weights_2.at(2).AllClose(weights_3.at(2), DataType{0}, DataType{0}));
  ASSERT_FALSE(weights_2.at(3).AllClose(weights_3.at(3), DataType{0}, DataType{0}));
  ASSERT_FALSE(weights_2.at(4).AllClose(weights_3.at(4), DataType{0}, DataType{0}));
  ASSERT_FALSE(weights_2.at(5).AllClose(weights_3.at(5), DataType{0}, DataType{0}));
}

TYPED_TEST(GraphTest, variable_freezing_shared_layer)
{
  using TensorType = TypeParam;
  using DataType   = typename TypeParam::Type;

  // Dummy values
  TensorType data = TensorType::FromString("1; -2; 3");
  TensorType gt   = TensorType::FromString("1; -2; 3");

  // Create a graph
  fetch::ml::Graph<TensorType> g;

  std::string input = g.template AddNode<fetch::ml::ops::PlaceHolder<TensorType>>("Input", {});
  std::string label = g.template AddNode<fetch::ml::ops::PlaceHolder<TensorType>>("Label", {});
  std::string layer_1 =
      g.template AddNode<fetch::ml::layers::FullyConnected<TensorType>>("FC1", {"Input"}, 3u, 3u);
  std::string layer_2 =
      g.template AddNode<fetch::ml::layers::FullyConnected<TensorType>>("FC2", {"FC1"}, 3u, 3u);
  std::string layer_3 =
      g.template AddNode<fetch::ml::layers::FullyConnected<TensorType>>("FC1", {"FC2"});

  // Add loss function
  std::string error_output = g.template AddNode<fetch::ml::ops::MeanSquareErrorLoss<TypeParam>>(
      "num_error", {layer_3, label});

  g.Compile();

  // Calculate Gradient
  g.SetInput(input, data);
  g.SetInput(label, gt);
  TypeParam output = g.Evaluate(error_output);
  g.BackPropagate(error_output);

  // Freeze variables
  g.SetFrozenState(layer_1, true);

  // Get weights before applying gradient
  auto weights_1 = g.GetWeights();

  // Apply gradient
  auto gradient_vector = g.GetGradients();
  for (auto grad : gradient_vector)
  {
    grad.Fill(DataType{2});
  }
  g.ApplyGradients(gradient_vector);

  // Get weights after applying gradient
  auto weights_2 = g.GetWeights();

  // Test if layer1 and copy of layer1 is frozen
  ASSERT_TRUE(weights_1.at(0).AllClose(weights_2.at(0), DataType{0}, DataType{0}));
  ASSERT_TRUE(weights_1.at(1).AllClose(weights_2.at(1), DataType{0}, DataType{0}));
  ASSERT_TRUE(weights_1.at(2).AllClose(weights_2.at(2), DataType{0}, DataType{0}));
  ASSERT_TRUE(weights_1.at(3).AllClose(weights_2.at(3), DataType{0}, DataType{0}));
  ASSERT_FALSE(weights_1.at(4).AllClose(weights_2.at(4), DataType{0}, DataType{0}));
  ASSERT_FALSE(weights_1.at(5).AllClose(weights_2.at(5), DataType{0}, DataType{0}));

  // Un-freeze variables
  g.SetFrozenState(layer_1, false);

  // Apply gradient
  auto gradient_vector_2 = g.GetGradients();
  for (auto grad : gradient_vector_2)
  {
    grad.Fill(DataType{2});
  }
  g.ApplyGradients(gradient_vector);

  auto weights_3 = g.GetWeights();

  // Test if everything is unfrozen
  ASSERT_FALSE(weights_2.at(0).AllClose(weights_3.at(0), DataType{0}, DataType{0}));
  ASSERT_FALSE(weights_2.at(1).AllClose(weights_3.at(1), DataType{0}, DataType{0}));
  ASSERT_FALSE(weights_2.at(2).AllClose(weights_3.at(2), DataType{0}, DataType{0}));
  ASSERT_FALSE(weights_2.at(3).AllClose(weights_3.at(3), DataType{0}, DataType{0}));
  ASSERT_FALSE(weights_2.at(4).AllClose(weights_3.at(4), DataType{0}, DataType{0}));
  ASSERT_FALSE(weights_2.at(5).AllClose(weights_3.at(5), DataType{0}, DataType{0}));
}

TYPED_TEST(GraphTest,
           diamond_graph_forward)  // Evaluate graph output=(input1*input2)-(input1^2)
{
  using DataType   = typename TypeParam::Type;
  using TensorType = TypeParam;

  // Generate input
  TensorType data1 = TensorType::FromString(R"(-1,0,1,2,3,4)");
  TensorType data2 = TensorType::FromString(R"(-20,-10, 0, 10, 20, 30)");
  TensorType gt    = TensorType::FromString(R"(19, -0, -1, 16, 51, 104)");

  // Create graph
  std::string                 name = "Diamond";
  fetch::ml::Graph<TypeParam> g;

  std::string input_name1 =
      g.template AddNode<fetch::ml::ops::PlaceHolder<TensorType>>(name + "_Input1", {});

  std::string input_name2 =
      g.template AddNode<fetch::ml::ops::PlaceHolder<TensorType>>(name + "_Input2", {});

  std::string op1_name = g.template AddNode<fetch::ml::ops::Multiply<TensorType>>(
      name + "_Op1", {input_name1, input_name1});
  std::string op2_name = g.template AddNode<fetch::ml::ops::Multiply<TensorType>>(
      name + "_Op2", {input_name1, input_name2});

  std::string output_name =
      g.template AddNode<fetch::ml::ops::Subtract<TensorType>>(name + "_Op3", {op2_name, op1_name});

  // Evaluate

  g.SetInput(input_name1, data1);
  g.SetInput(input_name2, data2);
  TypeParam output = g.Evaluate("Diamond_Op3");

  // Test correct values
  ASSERT_EQ(output.shape(), data1.shape());
  ASSERT_TRUE(output.AllClose(gt, fetch::math::function_tolerance<DataType>(),
                              fetch::math::function_tolerance<DataType>()));

  // Change data2
  data2 = TensorType::FromString(R"(-2, -1, 0, 1, 2, 3)");
  gt    = TensorType::FromString(R"(1, -0, -1, -2, -3, -4)");
  g.SetInput(input_name2, data2);

  // Recompute graph
  output = g.Evaluate("Diamond_Op3");

  // Test correct values
  ASSERT_EQ(output.shape(), data1.shape());
  ASSERT_TRUE(output.AllClose(gt, fetch::math::function_tolerance<DataType>(),
                              fetch::math::function_tolerance<DataType>()));
}

TYPED_TEST(GraphTest, diamond_graph_backward)  // output=(input1*input2)-(input1^2)
{
  using DataType   = typename TypeParam::Type;
  using TensorType = TypeParam;

  // Generate input
  TensorType data1        = TensorType::FromString(R"(-1,0,1,2,3,4)");
  TensorType data2        = TensorType::FromString(R"(-20,-10, 0, 10, 20, 30)");
  TensorType error_signal = TensorType::FromString(R"(-1,0,1,2,3,4)");
  TensorType grad1        = TensorType::FromString(R"(1,  0,  1,  4,  9, 16)");
  TensorType grad2        = TensorType::FromString(R"(18, 0, -2, 12, 42, 88)");

  // Create graph
  std::string                 name = "Diamond";
  fetch::ml::Graph<TypeParam> g;

  std::string input_name1 =
      g.template AddNode<fetch::ml::ops::Weights<TensorType>>(name + "_Input1", {});

  std::string input_name2 =
      g.template AddNode<fetch::ml::ops::Weights<TensorType>>(name + "_Input2", {});

  std::string op1_name = g.template AddNode<fetch::ml::ops::Multiply<TensorType>>(
      name + "_Op1", {input_name1, input_name1});
  std::string op2_name = g.template AddNode<fetch::ml::ops::Multiply<TensorType>>(
      name + "_Op2", {input_name1, input_name2});

  std::string output_name =
      g.template AddNode<fetch::ml::ops::Subtract<TensorType>>(name + "_Op3", {op2_name, op1_name});

  // Forward
  g.SetInput(input_name1, data1);
  g.SetInput(input_name2, data2);
  TypeParam output = g.Evaluate(output_name);

  // Calculate Gradient
  g.BackPropagate(output_name, error_signal);

  // Test gradient
  std::vector<TypeParam> gradients = g.GetGradients();

  EXPECT_EQ(gradients.size(), 2);
  ASSERT_TRUE((gradients[0].AllClose(grad1, fetch::math::function_tolerance<DataType>(),
                                     fetch::math::function_tolerance<DataType>()) &&
               gradients[1].AllClose(grad2, fetch::math::function_tolerance<DataType>(),
                                     fetch::math::function_tolerance<DataType>())) ||
              (gradients[1].AllClose(grad1, fetch::math::function_tolerance<DataType>(),
                                     fetch::math::function_tolerance<DataType>()) &&
               gradients[0].AllClose(grad2, fetch::math::function_tolerance<DataType>(),
                                     fetch::math::function_tolerance<DataType>())));

  // Test Weights
  std::vector<TypeParam> weights = g.GetWeights();
  EXPECT_EQ(weights.size(), 2);
  ASSERT_TRUE(weights[1].AllClose(data2, fetch::math::function_tolerance<DataType>(),
                                  fetch::math::function_tolerance<DataType>()));
  ASSERT_TRUE(weights[0].AllClose(data1, fetch::math::function_tolerance<DataType>(),
                                  fetch::math::function_tolerance<DataType>()));

  // Change data2
  data2                        = TensorType::FromString(R"(-2, -1, 0, 1, 2, 3)");
  error_signal                 = TensorType::FromString(R"(-0.1,0,0.1,0.2,0.3,0.4)");
  TensorType weights1_expected = TensorType::FromString(R"(-1,-1,1,5,11,19)");
  TensorType weights2_expected = TensorType::FromString(R"(17, 0, -1, 14, 45, 92)");
  grad1                        = TensorType::FromString(R"(-1.7,0,-0.1,2.8,13.5,36.8)");
  grad2                        = TensorType::FromString(R"(3.5, 0, 0.3, -4.6, -23.7, -66)");

  g.SetInput(input_name2, data2);

  // Apply gradient;
  g.ApplyGradients(gradients);

  // Recompute graph
  output = g.Evaluate("Diamond_Op3");

  // Calculate Gradient
  g.BackPropagate(output_name, error_signal);

  // Test Weights
  std::vector<TypeParam> weights2 = g.GetWeights();
  EXPECT_EQ(weights2.size(), 2);
  ASSERT_TRUE(weights2[1].AllClose(weights1_expected, fetch::math::function_tolerance<DataType>(),
                                   fetch::math::function_tolerance<DataType>()));
  ASSERT_TRUE(weights2[0].AllClose(weights2_expected, fetch::math::function_tolerance<DataType>(),
                                   fetch::math::function_tolerance<DataType>()));

  // Test gradient
  std::vector<TypeParam> gradients2 = g.GetGradients();
  EXPECT_EQ(gradients2.size(), 2);
  ASSERT_TRUE(gradients2[1].AllClose(grad1, fetch::math::function_tolerance<DataType>(),
                                     fetch::math::function_tolerance<DataType>()));
  ASSERT_TRUE(gradients2[0].AllClose(grad2, fetch::math::function_tolerance<DataType>(),
                                     fetch::math::function_tolerance<DataType>()));
}

<<<<<<< HEAD
=======
TYPED_TEST(GraphTest, diamond_graph_getStateDict)
{
  using TensorType = TypeParam;

  // Generate input
  TensorType data1 = TensorType::FromString(R"(-1,0,1,2,3,4)");
  TensorType data2 = TensorType::FromString(R"(-20,-10, 0, 10, 20, 30)");

  // Create graph
  std::string                 name = "Diamond";
  fetch::ml::Graph<TypeParam> g;

  std::string input_name1 =
      g.template AddNode<fetch::ml::ops::Weights<TensorType>>(name + "_Weight1", {});

  std::string input_name2 =
      g.template AddNode<fetch::ml::ops::Weights<TensorType>>(name + "_Weight2", {});

  std::string op1_name = g.template AddNode<fetch::ml::ops::Multiply<TensorType>>(
      name + "_Op1", {input_name1, input_name1});
  std::string op2_name = g.template AddNode<fetch::ml::ops::Multiply<TensorType>>(
      name + "_Op2", {input_name1, input_name2});

  std::string output_name =
      g.template AddNode<fetch::ml::ops::Subtract<TensorType>>(name + "_Op3", {op2_name, op1_name});

  g.SetInput(input_name1, data1);
  g.SetInput(input_name2, data2);

  // Get statedict
  fetch::ml::StateDict<TypeParam> sd = g.StateDict();

  // Test weights
  EXPECT_EQ(sd.weights_, nullptr);
  EXPECT_EQ(sd.dict_.size(), 2);

  ASSERT_NE(sd.dict_["Diamond_Weight1"].weights_, nullptr);
  EXPECT_EQ(sd.dict_["Diamond_Weight1"].weights_->shape(), data1.shape());

  ASSERT_NE(sd.dict_["Diamond_Weight2"].weights_, nullptr);
  EXPECT_EQ(sd.dict_["Diamond_Weight2"].weights_->shape(), data2.shape());
}

TYPED_TEST(GraphTest, compute_shapes_single_placeholder)
{
  using TensorType = TypeParam;

  TensorType data = TensorType::FromString(R"(01,02,03,04; 11,12,13,14; 21,22,23,24; 31,32,33,34)");
  math::SizeVector batch_shape = data.shape();
  batch_shape.back()           = 1;  // Because default batch size is always 1.

  fetch::ml::Graph<TensorType> g;

  std::string input = g.template AddNode<fetch::ml::ops::PlaceHolder<TensorType>>("Input", {});

  g.SetInput(input, data);
  g.Compile();

  math::SizeVector const out_shape = g.GetNode(input)->BatchOutputShape();

  ASSERT_EQ(batch_shape, out_shape);
}

TYPED_TEST(GraphTest, compute_shapes_dense_layers)
{
  using TensorType = TypeParam;
  using Dense      = fetch::ml::layers::FullyConnected<TensorType>;

  static constexpr math::SizeType FIRST_LAYER_OUTPUTS  = 3;
  static constexpr math::SizeType SECOND_LAYER_OUTPUTS = 13;
  static constexpr math::SizeType THIRD_LAYER_OUTPUTS  = 9;

  TensorType data = TensorType::FromString(R"(01,02,03,04; 11,12,13,14; 21,22,23,24; 31,32,33,34)");
  math::SizeVector batch_shape = data.shape();
  batch_shape.back()           = 1;  // Because default batch size is always 1.

  fetch::ml::Graph<TensorType> g;

  std::string input   = g.template AddNode<fetch::ml::ops::PlaceHolder<TensorType>>("Input", {});
  std::string layer_1 = g.template AddNode<Dense>("FC1", {"Input"}, Dense::AUTODETECT_INPUTS_COUNT,
                                                  FIRST_LAYER_OUTPUTS);
  std::string layer_2 = g.template AddNode<Dense>("FC2", {"FC1"}, Dense::AUTODETECT_INPUTS_COUNT,
                                                  SECOND_LAYER_OUTPUTS);
  std::string output  = g.template AddNode<Dense>("FC3", {"FC2"}, Dense::AUTODETECT_INPUTS_COUNT,
                                                 THIRD_LAYER_OUTPUTS);

  g.SetInput(input, data);
  g.Compile();

  math::SizeVector const out_shape1 = g.GetNode(layer_1)->BatchOutputShape();
  EXPECT_EQ(out_shape1.size(), batch_shape.size());
  EXPECT_EQ(out_shape1.at(0), FIRST_LAYER_OUTPUTS);

  math::SizeVector const out_shape2 = g.GetNode(layer_2)->BatchOutputShape();
  EXPECT_EQ(out_shape2.size(), batch_shape.size());
  EXPECT_EQ(out_shape2.at(0), SECOND_LAYER_OUTPUTS);

  math::SizeVector const out_shape3 = g.GetNode(output)->BatchOutputShape();
  EXPECT_EQ(out_shape3.size(), batch_shape.size());
  EXPECT_EQ(out_shape3.at(0), THIRD_LAYER_OUTPUTS);

  TensorType const       result = g.Evaluate(output);
  math::SizeVector const expected_out_shape{THIRD_LAYER_OUTPUTS, data.shape().back()};
  EXPECT_EQ(result.shape(), expected_out_shape);
}

TYPED_TEST(GraphTest, compute_shapes_two_outputs)
{
  using TensorType = TypeParam;
  using Dense      = fetch::ml::layers::FullyConnected<TensorType>;

  static constexpr math::SizeType CENTER_OUTPUTS = 21;
  static constexpr math::SizeType LEFT_OUTPUTS   = 13;
  static constexpr math::SizeType RIGHT_OUTPUTS  = 9;

  TensorType data = TensorType::FromString(R"(01,02,03,04; 11,12,13,14; 21,22,23,24; 31,32,33,34)");

  fetch::ml::Graph<TensorType> g;

  //          ┌───────────────┐
  //          │ input {4, 1}  │
  //          └───────┐───────┘
  //                  │
  //                  ▼
  //          ┌───────────────┐
  //          │ dense {21, 1} │
  //          └───────┐───────┘
  //                  │
  //         ┌────────┴─────────┐
  //         ▼                  ▼
  // ┌───────────────┐  ┌───────────────┐
  // │ dense {13, 1} │  │ dense {9, 1}  │
  // └───────────────┘  └───────────────┘

  std::string left_input =
      g.template AddNode<fetch::ml::ops::PlaceHolder<TensorType>>("LeftInput", {});

  std::string center = g.template AddNode<Dense>("Center", {"LeftInput"},
                                                 Dense::AUTODETECT_INPUTS_COUNT, CENTER_OUTPUTS);

  std::string left_output  = g.template AddNode<Dense>("LeftOutput", {"Center"},
                                                      Dense::AUTODETECT_INPUTS_COUNT, LEFT_OUTPUTS);
  std::string right_output = g.template AddNode<Dense>(
      "RightOutput", {"Center"}, Dense::AUTODETECT_INPUTS_COUNT, RIGHT_OUTPUTS);

  g.SetInput(left_input, data);
  g.Compile();

  math::SizeVector const center_out_batch_shape = g.GetNode(center)->BatchOutputShape();
  EXPECT_EQ(center_out_batch_shape.at(0), CENTER_OUTPUTS);

  math::SizeVector const left_out_batch_shape = g.GetNode(left_output)->BatchOutputShape();
  EXPECT_EQ(left_out_batch_shape.at(0), LEFT_OUTPUTS);

  math::SizeVector const right_out_batch_shape = g.GetNode(right_output)->BatchOutputShape();
  EXPECT_EQ(right_out_batch_shape.at(0), RIGHT_OUTPUTS);

  TensorType const left_result  = g.Evaluate(left_output);
  TensorType const right_result = g.Evaluate(right_output);

  math::SizeVector const expected_left_out_shape{LEFT_OUTPUTS, data.shape().back()};
  EXPECT_EQ(left_result.shape(), expected_left_out_shape);

  math::SizeVector const expected_right_out_shape{RIGHT_OUTPUTS, data.shape().back()};
  EXPECT_EQ(right_result.shape(), expected_right_out_shape);
}

TYPED_TEST(GraphTest, compute_shapes_two_inputs_two_outputs)
{
  using TensorType = TypeParam;
  using Dense      = fetch::ml::layers::FullyConnected<TensorType>;

  static constexpr math::SizeType CENTER_OUTPUTS = 21;
  static constexpr math::SizeType LEFT_OUTPUTS   = 13;
  static constexpr math::SizeType RIGHT_OUTPUTS  = 9;

  TensorType left_data =
      TensorType::FromString(R"(01,02,03,04; 11,12,13,14; 21,22,23,24; 31,32,33,34)");
  TensorType right_data = TensorType::FromString(
      R"(011,022,033,044; 111,122,133,144; 211,222,233,244; 311,322,333,344)");

  fetch::ml::Graph<TensorType> g;

  //{4,1} {4,1}  {4,1} {4,1}
  //  li     ri   (li)  (ri)
  //   |     |      |     |
  //  A_D_D{4,1}   S_U_B{4,1}
  //      |         |
  //    M_U_L_T_I_P_L_Y {??}
  //         |
  //    Dense{21, 1}
  //      |       |
  //    Dense    Dense
  //   {13, 1}  {9, 1}

  std::string left_input =
      g.template AddNode<fetch::ml::ops::PlaceHolder<TensorType>>("LeftInput", {});
  std::string right_input =
      g.template AddNode<fetch::ml::ops::PlaceHolder<TensorType>>("RightInput", {});

  std::string add =
      g.template AddNode<fetch::ml::ops::Add<TensorType>>("AddInputs", {"LeftInput", "RightInput"});

  std::string subtract =
      g.template AddNode<fetch::ml::ops::Add<TensorType>>("SubInputs", {"LeftInput", "RightInput"});

  std::string multiply = g.template AddNode<fetch::ml::ops::Multiply<TensorType>>(
      "Multiply", {"AddInputs", "SubInputs"});

  std::string center = g.template AddNode<Dense>("Center", {"Multiply"},
                                                 Dense::AUTODETECT_INPUTS_COUNT, CENTER_OUTPUTS);

  std::string left_output  = g.template AddNode<Dense>("LeftOutput", {"Center"},
                                                      Dense::AUTODETECT_INPUTS_COUNT, LEFT_OUTPUTS);
  std::string right_output = g.template AddNode<Dense>(
      "RightOutput", {"Center"}, Dense::AUTODETECT_INPUTS_COUNT, RIGHT_OUTPUTS);

  g.SetInput(left_input, left_data);
  g.SetInput(right_input, left_data);
  g.Compile();

  math::SizeVector const center_out_batch_shape = g.GetNode(center)->BatchOutputShape();
  EXPECT_EQ(center_out_batch_shape.at(0), CENTER_OUTPUTS);

  math::SizeVector const left_out_batch_shape = g.GetNode(left_output)->BatchOutputShape();
  EXPECT_EQ(left_out_batch_shape.at(0), LEFT_OUTPUTS);

  math::SizeVector const right_out_batch_shape = g.GetNode(right_output)->BatchOutputShape();
  EXPECT_EQ(right_out_batch_shape.at(0), RIGHT_OUTPUTS);

  TensorType const left_result  = g.Evaluate(left_output);
  TensorType const right_result = g.Evaluate(right_output);

  math::SizeVector const expected_left_out_shape{LEFT_OUTPUTS, left_data.shape().back()};
  EXPECT_EQ(left_result.shape(), expected_left_out_shape);

  math::SizeVector const expected_right_out_shape{RIGHT_OUTPUTS, right_data.shape().back()};
  EXPECT_EQ(right_result.shape(), expected_right_out_shape);
}

// (VH): Disabled because shared Dense layers do not work if created with auto-detected inputs.
TYPED_TEST(GraphTest, compute_shapes_sequential_denses_with_shared_ops)
{
  using TensorType = TypeParam;
  using Dense      = fetch::ml::layers::FullyConnected<TensorType>;

  static constexpr math::SizeType NEURONS = 4;

  TensorType data = TensorType::FromString(R"(01,02,03,04; 11,12,13,14; 21,22,23,24; 31,32,33,34)");

  fetch::ml::Graph<TensorType> g;

  // Note: all 4 Dense nodes share the same single Op.
  //     {4,1}
  //    i_n_p_u_t
  //       |
  //     Dense
  //    {4, 1}
  //       |
  //     Dense - copy
  //    {4, 1}
  //       |
  //     Dense - copy
  //    {4, 1}

  std::string const input =
      g.template AddNode<fetch::ml::ops::PlaceHolder<TensorType>>("Input", {});

  std::string const dense_1 =
      g.template AddNode<Dense>("SharedDense", {"Input"}, Dense::AUTODETECT_INPUTS_COUNT, NEURONS);

  std::string const dense_2 = g.template AddNode<Dense>("SharedDense", {dense_1});
  std::string const output  = g.template AddNode<Dense>("SharedDense", {dense_2});

  g.SetInput(input, data);
  g.Compile();

  TensorType const result = g.Evaluate(output);

  math::SizeVector const expected_out_shape{NEURONS, data.shape().back()};
  EXPECT_EQ(result.shape(), expected_out_shape);
}

// (VH): Disabled because shared Dense layers do not work if created with auto-detected inputs.
TYPED_TEST(GraphTest, compute_shapes_two_diamonds_with_shared_ops)
{
  using TensorType = TypeParam;
  using Dense      = fetch::ml::layers::FullyConnected<TensorType>;

  static constexpr math::SizeType NEURONS = 42;

  TensorType data = TensorType::FromString(R"(01,02,03,04; 11,12,13,14; 21,22,23,24; 31,32,33,34)");

  fetch::ml::Graph<TensorType> g;

  // Note: all 4 Dense nodes share the same single Op.
  //     {4,1}
  //    i_n_p_u_t
  //    |       |
  //  Dense1  Dense1_copy
  //{42, 1}    {42, 1}
  //    |         |
  //  M_U_L_T_I_P_L_Y
  //    |         |
  // Dense2   Dense2_copy
  //{42, 1}    {42, 1}
  //    |         |
  //  M_U_L_T_I_P_L_Y

  std::string input = g.template AddNode<fetch::ml::ops::PlaceHolder<TensorType>>("Input", {});

  std::string dense_top_left =
      g.template AddNode<Dense>("SharedDense", {"Input"}, Dense::AUTODETECT_INPUTS_COUNT, NEURONS);

  std::string dense_top_right = g.template AddNode<Dense>("SharedDense", {"Input"});

  std::string multiply1 = g.template AddNode<fetch::ml::ops::Multiply<TensorType>>(
      "Multiply1", {dense_top_left, dense_top_right});

  std::string dense_bottom_left = g.template AddNode<Dense>(
      "SharedDense2", {multiply1}, Dense::AUTODETECT_INPUTS_COUNT, NEURONS);

  std::string dense_bottom_right = g.template AddNode<Dense>("SharedDense2", {"Multiply1"});

  std::string output = g.template AddNode<fetch::ml::ops::Multiply<TensorType>>(
      "Multiply2", {dense_bottom_left, dense_bottom_right});

  g.SetInput(input, data);
  g.Compile();

  TensorType const result = g.Evaluate(output);

  math::SizeVector const expected_out_shape{NEURONS, data.shape().back()};
  EXPECT_EQ(result.shape(), expected_out_shape);
}

>>>>>>> 547b6167
TYPED_TEST(GraphTest, graph_getTrainableNames)
{
  using TensorType = TypeParam;

  // Create graph
  auto g = MakeGraph<TensorType>();

  std::vector<std::string> names = g->GetTrainableNames();

  // Test names
  ASSERT_EQ(names.size(), 6);
  EXPECT_EQ(names.at(0), "FC1/FullyConnected_Bias");
  EXPECT_EQ(names.at(1), "FC1/FullyConnected_Weights");
  EXPECT_EQ(names.at(2), "FC2/FullyConnected_Bias");
  EXPECT_EQ(names.at(3), "FC2/FullyConnected_Weights");
  EXPECT_EQ(names.at(4), "FC3/FullyConnected_Bias");
  EXPECT_EQ(names.at(5), "FC3/FullyConnected_Weights");
}

TYPED_TEST(GraphTest, graph_getNode_as_weight)
{
  using TensorType = TypeParam;

  // Create graph
  auto g = MakeGraph<TensorType>();

  auto node_ptr = g->GetNode("FC3/FullyConnected_Bias");

  ASSERT_TRUE(node_ptr);
  EXPECT_EQ(node_ptr->GetNodeName(), "FullyConnected_Bias");

  auto op_ptr = std::dynamic_pointer_cast<fetch::ml::ops::Weights<TensorType>>(node_ptr->GetOp());

  ASSERT_TRUE(op_ptr);

  auto weight = op_ptr->GetWeights();

  // Test weights
  EXPECT_EQ(weight.shape().at(0), 10);
  EXPECT_EQ(weight.shape().at(1), 1);
}

TYPED_TEST(GraphTest, graph_getNode_as_graph)
{
  using TensorType = TypeParam;

  // Create graph
  auto g = MakeGraph<TensorType>();

  auto node_ptr = g->GetNode("FC1");

  ASSERT_TRUE(node_ptr);
  EXPECT_EQ(node_ptr->GetNodeName(), "FC1");

  auto graph_ptr = std::dynamic_pointer_cast<Graph<TensorType>>(node_ptr->GetOp());
  ASSERT_TRUE(graph_ptr);

  std::vector<std::string> names = graph_ptr->GetTrainableNames();

  EXPECT_EQ(names.at(0), "FullyConnected_Bias");
  EXPECT_EQ(names.at(1), "FullyConnected_Weights");
}

TYPED_TEST(GraphTest, graph_invalidName)
{
  using TensorType = TypeParam;

  // Create graph
  fetch::ml::Graph<TensorType> g;

  EXPECT_THROW(g.template AddNode<fetch::ml::ops::PlaceHolder<TensorType>>("Input/", {}),
               std::runtime_error);
}

TYPED_TEST(GraphTest, graph_getNodeNames)
{
  using TensorType = TypeParam;

  // Create graph
  auto g = MakeGraph<TensorType>();

  std::vector<std::string> names = g->GetNodeNames();

  // Test names
  ASSERT_EQ(names.size(), 26);
  EXPECT_EQ(names.at(0), "FC1");
  EXPECT_EQ(names.at(1), "FC2");
  EXPECT_EQ(names.at(2), "FC3");
  EXPECT_EQ(names.at(3), "Input");
  EXPECT_EQ(names.at(4), "Label");
  EXPECT_EQ(names.at(5), "FC1/FullyConnected_Activation");
  EXPECT_EQ(names.at(6), "FC1/FullyConnected_Add");
  EXPECT_EQ(names.at(7), "FC1/FullyConnected_Bias");
  EXPECT_EQ(names.at(8), "FC1/FullyConnected_Flatten");
  EXPECT_EQ(names.at(9), "FC1/FullyConnected_Input");
  EXPECT_EQ(names.at(10), "FC1/FullyConnected_MatrixMultiply");
  EXPECT_EQ(names.at(11), "FC1/FullyConnected_Weights");
  EXPECT_EQ(names.at(12), "FC2/FullyConnected_Activation");
  EXPECT_EQ(names.at(13), "FC2/FullyConnected_Add");
  EXPECT_EQ(names.at(14), "FC2/FullyConnected_Bias");
  EXPECT_EQ(names.at(15), "FC2/FullyConnected_Flatten");
  EXPECT_EQ(names.at(16), "FC2/FullyConnected_Input");
  EXPECT_EQ(names.at(17), "FC2/FullyConnected_MatrixMultiply");
  EXPECT_EQ(names.at(18), "FC2/FullyConnected_Weights");
  EXPECT_EQ(names.at(19), "FC3/FullyConnected_Activation");
  EXPECT_EQ(names.at(20), "FC3/FullyConnected_Add");
  EXPECT_EQ(names.at(21), "FC3/FullyConnected_Bias");
  EXPECT_EQ(names.at(22), "FC3/FullyConnected_Flatten");
  EXPECT_EQ(names.at(23), "FC3/FullyConnected_Input");
  EXPECT_EQ(names.at(24), "FC3/FullyConnected_MatrixMultiply");
  EXPECT_EQ(names.at(25), "FC3/FullyConnected_Weights");
}

TYPED_TEST(GraphTest, graph_setWeight)
{
  using TensorType = TypeParam;
  using DataType   = typename TensorType::Type;

  TensorType gt({10, 1});
  gt.Fill(fetch::math::Type<DataType>("1.23"));

  // Create graph
  auto g = MakeGraph<TensorType>();

  // Assign weight
  g->SetWeight("FC3/FullyConnected_Bias", gt);

  // Get weight from graph
  auto node_ptr = g->GetNode("FC3/FullyConnected_Bias");
  ASSERT_TRUE(node_ptr);
  EXPECT_EQ(node_ptr->GetNodeName(), "FullyConnected_Bias");
  auto op_ptr = std::dynamic_pointer_cast<fetch::ml::ops::Weights<TensorType>>(node_ptr->GetOp());
  ASSERT_TRUE(op_ptr);
  auto weight = op_ptr->GetWeights();

  // Test size
  EXPECT_EQ(weight.shape().at(0), 10);
  EXPECT_EQ(weight.shape().at(1), 1);

  // Test values
  ASSERT_TRUE(weight.AllClose(gt, fetch::math::function_tolerance<DataType>(),
                              fetch::math::function_tolerance<DataType>()));
}

}  // namespace test
}  // namespace ml
}  // namespace fetch<|MERGE_RESOLUTION|>--- conflicted
+++ resolved
@@ -645,51 +645,6 @@
                                      fetch::math::function_tolerance<DataType>()));
 }
 
-<<<<<<< HEAD
-=======
-TYPED_TEST(GraphTest, diamond_graph_getStateDict)
-{
-  using TensorType = TypeParam;
-
-  // Generate input
-  TensorType data1 = TensorType::FromString(R"(-1,0,1,2,3,4)");
-  TensorType data2 = TensorType::FromString(R"(-20,-10, 0, 10, 20, 30)");
-
-  // Create graph
-  std::string                 name = "Diamond";
-  fetch::ml::Graph<TypeParam> g;
-
-  std::string input_name1 =
-      g.template AddNode<fetch::ml::ops::Weights<TensorType>>(name + "_Weight1", {});
-
-  std::string input_name2 =
-      g.template AddNode<fetch::ml::ops::Weights<TensorType>>(name + "_Weight2", {});
-
-  std::string op1_name = g.template AddNode<fetch::ml::ops::Multiply<TensorType>>(
-      name + "_Op1", {input_name1, input_name1});
-  std::string op2_name = g.template AddNode<fetch::ml::ops::Multiply<TensorType>>(
-      name + "_Op2", {input_name1, input_name2});
-
-  std::string output_name =
-      g.template AddNode<fetch::ml::ops::Subtract<TensorType>>(name + "_Op3", {op2_name, op1_name});
-
-  g.SetInput(input_name1, data1);
-  g.SetInput(input_name2, data2);
-
-  // Get statedict
-  fetch::ml::StateDict<TypeParam> sd = g.StateDict();
-
-  // Test weights
-  EXPECT_EQ(sd.weights_, nullptr);
-  EXPECT_EQ(sd.dict_.size(), 2);
-
-  ASSERT_NE(sd.dict_["Diamond_Weight1"].weights_, nullptr);
-  EXPECT_EQ(sd.dict_["Diamond_Weight1"].weights_->shape(), data1.shape());
-
-  ASSERT_NE(sd.dict_["Diamond_Weight2"].weights_, nullptr);
-  EXPECT_EQ(sd.dict_["Diamond_Weight2"].weights_->shape(), data2.shape());
-}
-
 TYPED_TEST(GraphTest, compute_shapes_single_placeholder)
 {
   using TensorType = TypeParam;
@@ -983,7 +938,6 @@
   EXPECT_EQ(result.shape(), expected_out_shape);
 }
 
->>>>>>> 547b6167
 TYPED_TEST(GraphTest, graph_getTrainableNames)
 {
   using TensorType = TypeParam;
