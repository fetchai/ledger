--- conflicted
+++ resolved
@@ -14,14 +14,9 @@
 add_fetch_test(ml_serializers_gtest fetch-ml ml/serializers)
 add_fetch_test(ml_dataloader_gtest fetch-ml ml/dataloader)
 add_fetch_test(ml_layers_gtest fetch-ml ml/layers)
-<<<<<<< HEAD
-add_fetch_test(ml_training_gtest fetch-ml ml/training SLOW)
-add_fetch_test(ml_optimization_gtest fetch-ml ml/optimization)
-add_fetch_test(ml_clustering_gtest fetch-ml ml/clustering)
-=======
 add_fetch_test(ml_training_gtest
                fetch-ml
                ml/training
                SLOW)
-add_fetch_test(ml_clustering_gtest fetch-ml ml/clustering)
->>>>>>> 17ad626c
+add_fetch_test(ml_optimization_gtest fetch-ml ml/optimization)
+add_fetch_test(ml_clustering_gtest fetch-ml ml/clustering)