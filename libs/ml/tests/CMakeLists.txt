--- conflicted
+++ resolved
@@ -10,23 +10,11 @@
 # Compiler Configuration
 setup_compiler()
 
-<<<<<<< HEAD
-add_fetch_test(ml_ops_gtest fetch-ml ml/ops)
-add_fetch_test(ml_serializers_gtest fetch-ml ml/serializers)
-add_fetch_test(ml_dataloader_gtest fetch-ml ml/dataloader)
-add_fetch_test(ml_layers_gtest fetch-ml ml/layers)
-add_fetch_test(ml_training_gtest
-               fetch-ml
-               ml/training
-               SLOW)
-add_fetch_test(ml_optimization_gtest fetch-ml ml/optimization)
-add_fetch_test(ml_clustering_gtest fetch-ml ml/clustering)
-=======
 fetch_add_test(ml_ops_gtest fetch-ml ml/ops)
 fetch_add_test(ml_serializers_gtest fetch-ml ml/serializers)
 fetch_add_test(ml_dataloader_gtest fetch-ml ml/dataloader)
 fetch_add_test(ml_layers_gtest fetch-ml ml/layers)
+fetch_add_test(ml_optimization_gtest fetch-ml ml/optimization)
 fetch_add_test(ml_clustering_gtest fetch-ml ml/clustering)
 
-fetch_add_slow_test(ml_training_gtest fetch-ml ml/training)
->>>>>>> 1feb81f4
+fetch_add_slow_test(ml_training_gtest fetch-ml ml/training)