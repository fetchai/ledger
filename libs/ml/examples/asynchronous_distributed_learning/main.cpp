--- conflicted
+++ resolved
@@ -67,12 +67,9 @@
 {
 public:
   TrainingClient(std::string const &images, std::string const &labels)
-<<<<<<< HEAD
-    : dataloader_(images, labels, true, VALIDATION_SET_RATIO)
-=======
     : dataloader_(images, labels)
->>>>>>> 90a88b54
-  {
+  {
+    dataloader_.SetTestRatio(VALIDATION_SET_RATIO);
     dataloader_.SetRandomMode(true);
     g_.AddNode<PlaceHolder<TensorType>>("Input", {});
     g_.AddNode<FullyConnected<TensorType>>("FC1", {"Input"}, 28u * 28u, 10u);
@@ -118,12 +115,7 @@
 
   void Validate(DataType &validation_loss)
   {
-    if (!dataloader_.IsValidable())
-    {
-      throw std::runtime_error("No validation set");
-    }
-
-    dataloader_.SetMode(fetch::ml::dataloaders::DataLoaderMode::VALIDATE);
+    dataloader_.SetMode(fetch::ml::dataloaders::DataLoaderMode::TEST);
     SizeType val_set_size = dataloader_.Size();
 
     dataloader_.Reset();
