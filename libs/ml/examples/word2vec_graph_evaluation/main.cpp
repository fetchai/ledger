--- conflicted
+++ resolved
@@ -79,18 +79,9 @@
   std::shared_ptr<fetch::ml::ops::Embeddings<TensorType>> embeddings =
       sg_layer->GetEmbeddings(sg_layer);
 
-<<<<<<< HEAD
   DataType score = fetch::ml::utilities::TestWithAnalogies<TensorType>(
       data_loader, embeddings->GetWeights(), analogy_file);
   std::cout << "Score on analogies task: " << score * 100 << "%" << std::endl;
-  PrintKNN(data_loader, embeddings->GetWeights(), "three", 20);
-  fetch::ml::utilities::PrintWordAnalogy(data_loader, embeddings->GetWeights(), "king", "queen",
-                                         "father", 20);
-=======
-  DataType score =
-      utilities::TestWithAnalogies<TensorType>(data_loader, embeddings->GetWeights(), analogy_file);
-  std::cout << "Score on analogies task: " << score * 100 << "%" << std::endl;
-  utilities::PrintKNN(data_loader, embeddings->GetWeights(), "three", 20);
-  utilities::PrintWordAnalogy(data_loader, embeddings->GetWeights(), "king", "queen", "father", 20);
->>>>>>> 1cd3e0e3
+  fetch::ml::utilities::PrintKNN(data_loader, embeddings->GetWeights(), "three", 20);
+  fetch::ml::utilities::PrintWordAnalogy(data_loader, embeddings->GetWeights(), "king", "queen", "father", 20);
 }