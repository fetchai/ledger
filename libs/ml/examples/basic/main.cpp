--- conflicted
+++ resolved
@@ -19,18 +19,10 @@
 #include "math/tensor.hpp"
 #include "ml/dataloaders/mnist_loader.hpp"
 #include "ml/graph.hpp"
-<<<<<<< HEAD
-#include "ml/ops/cross_entropy.hpp"
-#include "ml/ops/fully_connected.hpp"
-#include "ml/ops/relu.hpp"
-#include "ml/ops/softmax.hpp"
-=======
+
 #include "ml/layers/fully_connected.hpp"
 #include "ml/ops/activation.hpp"
 #include "ml/ops/cross_entropy.hpp"
-
-#include "mnist_loader.hpp"
->>>>>>> 81824f7a
 
 #include <iostream>
 
@@ -50,14 +42,9 @@
   }
 
   std::cout << "FETCH MNIST Demo" << std::endl;
-<<<<<<< HEAD
   fetch::ml::MNISTLoader<ArrayType> dataloader(av[1], av[2]);
   fetch::ml::Graph<ArrayType>       g;
-=======
-  MNISTLoader                 dataloader;
-  fetch::ml::Graph<ArrayType> g;
 
->>>>>>> 81824f7a
   g.AddNode<PlaceHolder<ArrayType>>("Input", {});
   g.AddNode<FullyConnected<ArrayType>>("FC1", {"Input"}, 28u * 28u, 10u);
   g.AddNode<Relu<ArrayType>>("Relu1", {"FC1"});
