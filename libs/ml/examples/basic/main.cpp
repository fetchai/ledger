//------------------------------------------------------------------------------
//
//   Copyright 2018-2019 Fetch.AI Limited
//
//   Licensed under the Apache License, Version 2.0 (the "License");
//   you may not use this file except in compliance with the License.
//   You may obtain a copy of the License at
//
//       http://www.apache.org/licenses/LICENSE-2.0
//
//   Unless required by applicable law or agreed to in writing, software
//   distributed under the License is distributed on an "AS IS" BASIS,
//   WITHOUT WARRANTIES OR CONDITIONS OF ANY KIND, either express or implied.
//   See the License for the specific language governing permissions and
//   limitations under the License.
//
//------------------------------------------------------------------------------

#include "math/tensor.hpp"
#include "ml/dataloaders/mnist_loader.hpp"
#include "ml/graph.hpp"

#include "ml/layers/fully_connected.hpp"
#include "ml/ops/activation.hpp"
#include "ml/ops/loss_functions/cross_entropy.hpp"

#include <iostream>

using namespace fetch::ml::ops;
using namespace fetch::ml::layers;

using DataType  = float;
using ArrayType = fetch::math::Tensor<DataType>;

int main(int ac, char **av)
{
  if (ac < 3)
  {
    std::cout << "Usage : " << av[0]
              << " PATH/TO/train-images-idx3-ubyte PATH/TO/train-labels-idx1-ubyte" << std::endl;
    return 1;
  }

  std::cout << "FETCH MNIST Demo" << std::endl;
  fetch::ml::MNISTLoader<ArrayType> dataloader(av[1], av[2]);
  fetch::ml::Graph<ArrayType>       g;

  g.AddNode<PlaceHolder<ArrayType>>("Input", {});
  g.AddNode<FullyConnected<ArrayType>>("FC1", {"Input"}, 28u * 28u, 10u);
  g.AddNode<Relu<ArrayType>>("Relu1", {"FC1"});
  g.AddNode<FullyConnected<ArrayType>>("FC2", {"Relu1"}, 10u, 10u);
  g.AddNode<Relu<ArrayType>>("Relu2", {"FC1"});
  g.AddNode<FullyConnected<ArrayType>>("FC3", {"Relu2"}, 10u, 10u);
  g.AddNode<Softmax<ArrayType>>("Softmax", {"FC3"});
  //  Input -> FC -> Relu -> FC -> Relu -> FC -> Softmax

<<<<<<< HEAD
  CrossEntropy<ArrayType> criterion;
=======
  CrossEntropyLayer<ArrayType> criterion;
>>>>>>> ebb50b32

  std::pair<size_t, std::shared_ptr<ArrayType>> input;
  std::shared_ptr<ArrayType>                    gt =
      std::make_shared<ArrayType>(std::vector<typename ArrayType::SizeType>({1, 10}));

  gt->At(0)         = 1.0;
  DataType     loss = 0;
  unsigned int i(0);

  while (true)
  {
    if (dataloader.IsDone())
    {
      dataloader.Reset();
    }
    input = dataloader.GetNext();
    g.SetInput("Input", input.second);
    gt->Fill(0);
    gt->At(input.first)                = DataType(1.0);
    std::shared_ptr<ArrayType> results = g.Evaluate("Softmax");

    loss += criterion.Forward({results, gt});
    g.BackPropagate("Softmax", criterion.Backward({results, gt}));
    i++;
    if (i % 60 == 0)
    {
      std::cout << "MiniBatch: " << i / 60 << " -- Loss : " << loss << std::endl;
      g.Step(0.01f);
      loss = 0;
    }
  }
  return 0;
}<|MERGE_RESOLUTION|>--- conflicted
+++ resolved
@@ -54,11 +54,7 @@
   g.AddNode<Softmax<ArrayType>>("Softmax", {"FC3"});
   //  Input -> FC -> Relu -> FC -> Relu -> FC -> Softmax
 
-<<<<<<< HEAD
   CrossEntropy<ArrayType> criterion;
-=======
-  CrossEntropyLayer<ArrayType> criterion;
->>>>>>> ebb50b32
 
   std::pair<size_t, std::shared_ptr<ArrayType>> input;
   std::shared_ptr<ArrayType>                    gt =
