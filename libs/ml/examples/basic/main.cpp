--- conflicted
+++ resolved
@@ -57,13 +57,8 @@
 
   CrossEntropy<ArrayType> criterion;
 
-<<<<<<< HEAD
-  std::pair<size_t, ArrayType> input;
-  ArrayType                    gt(std::vector<typename ArrayType::SizeType>({1, 10}));
-=======
   std::pair<std::size_t, ArrayType> input;
   ArrayType                         gt(std::vector<typename ArrayType::SizeType>({1, 10}));
->>>>>>> 6252e6d1
 
   gt.At(0)          = 1.0;
   DataType     loss = 0;
