//------------------------------------------------------------------------------
//
//   Copyright 2018-2019 Fetch.AI Limited
//
//   Licensed under the Apache License, Version 2.0 (the "License");
//   you may not use this file except in compliance with the License.
//   You may obtain a copy of the License at
//
//       http://www.apache.org/licenses/LICENSE-2.0
//
//   Unless required by applicable law or agreed to in writing, software
//   distributed under the License is distributed on an "AS IS" BASIS,
//   WITHOUT WARRANTIES OR CONDITIONS OF ANY KIND, either express or implied.
//   See the License for the specific language governing permissions and
//   limitations under the License.
//
//------------------------------------------------------------------------------

#include "core/serializers/byte_array_buffer.hpp"

#include "math/distance/cosine.hpp"
#include "math/free_functions/matrix_operations/matrix_operations.hpp"
#include "math/tensor.hpp"

#include "ml/dataloaders/cbow_dataloader.hpp"
#include "ml/graph.hpp"
#include "ml/layers/fully_connected.hpp"
#include "ml/ops/activations/softmax.hpp"
#include "ml/ops/embeddings.hpp"
#include "ml/ops/loss_functions/mean_square_error.hpp"
#include "ml/serializers/ml_types.hpp"

#include <iostream>

#define EMBEDING_DIMENSION 64u
#define CONTEXT_WINDOW_SIZE 4  // Each side
#define LEARNING_RATE 0.50f

using DataType  = float;
using ArrayType = fetch::math::Tensor<DataType>;

using namespace fetch::ml::ops;
using namespace fetch::ml::layers;

std::string readFile(std::string const &path)
{
  std::ifstream t(path);
  return std::string((std::istreambuf_iterator<char>(t)), std::istreambuf_iterator<char>());
}

std::string findWordByIndex(std::map<std::string, uint64_t> const &vocab, uint64_t index)
{
  for (auto const &kvp : vocab)
  {
    if (kvp.second == index)
    {
      return kvp.first;
    }
  }
  return "";
}

void PrintKNN(fetch::ml::dataloaders::CBoWLoader<DataType> &loader, ArrayType const &embeddings, std::string const &word, unsigned int k)
{
<<<<<<< HEAD
  std::vector<std::pair<std::string, double>> results = loader.GetKNN(embeddings, word, k);
=======
  ArrayType                               wordVector = embeddings.Slice(vocab.at(word)).Unsqueeze();
  std::vector<std::pair<uint64_t, float>> distances;
  distances.reserve(embeddings.shape()[0]);
  for (uint64_t i(0); i < embeddings.shape()[0]; ++i)
  {
    DataType d = fetch::math::distance::Cosine(wordVector, embeddings.Slice(i).Unsqueeze());
    distances.emplace_back(i, d);
  }
  std::nth_element(distances.begin(), distances.begin() + k, distances.end(),
                   [](std::pair<uint64_t, float> const &a, std::pair<uint64_t, float> const &b) {
                     return a.second > b.second;
                   });
>>>>>>> b83649da
  std::cout << "======================" << std::endl;
  for (uint64_t i(0); i < k; ++i)
  {
    std::cout << results.at(i).first << " -- " << results.at(i).second << std::endl;
  }
}

int main(int ac, char **av)
{
  if (ac < 2)
  {
    std::cerr << "Usage: " << av[0] << " INPUT_FILES_TXT" << std::endl;
    return 1;
  }

  fetch::ml::dataloaders::CBoWLoader<DataType> loader(CONTEXT_WINDOW_SIZE);
  for (int i(1); i < ac; ++i)
  {
    loader.AddData(readFile(av[i]));
  }

  unsigned int vocabSize = (unsigned int)loader.GetVocab().size();
  std::cout << "Vocab size : " << vocabSize << std::endl;

  fetch::ml::Graph<ArrayType> g;
  g.AddNode<PlaceHolder<ArrayType>>("Input", {});
  g.AddNode<Embeddings<ArrayType>>("Embeddings", {"Input"}, vocabSize, EMBEDING_DIMENSION);
  g.AddNode<FullyConnected<ArrayType>>("FC", {"Embeddings"},
                                       EMBEDING_DIMENSION * CONTEXT_WINDOW_SIZE * 2, vocabSize);
  g.AddNode<Softmax<ArrayType>>("Softmax", {"FC"});

  MeanSquareError<ArrayType> criterion;
  unsigned int               iteration(0);
  float                      loss = 0;

  unsigned int epoch(0);
  while (true)
  {
    loader.Reset();
    while (!loader.IsDone())
    {
      auto input = loader.GetNext();
      g.SetInput("Input", input.first);
      ArrayType predictions = g.Evaluate("Softmax");
      ArrayType groundTruth(predictions.shape());
      groundTruth.At(input.second) = DataType(1);

      uint64_t argmax(uint64_t(ArgMax(predictions)));
      if (iteration % 100 == 0 || argmax == input.second)
      {
        for (unsigned int i(0); i < CONTEXT_WINDOW_SIZE * 2 + 1; ++i)
        {
          if (i < CONTEXT_WINDOW_SIZE)
          {
            std::cout << findWordByIndex(loader.GetVocab(), uint64_t(input.first.At(i))) << " ";
          }
          else if (i == CONTEXT_WINDOW_SIZE)
          {
            std::cout << "[" << findWordByIndex(loader.GetVocab(), uint64_t(input.second)) << "] ";
          }
          else
          {
            std::cout << findWordByIndex(loader.GetVocab(), uint64_t(input.first.At(i - 1))) << " ";
          }
        }
        std::cout << "-- " << (argmax == input.second ? "\033[0;32m" : "\033[0;31m")
                  << findWordByIndex(loader.GetVocab(), argmax) << "\033[0;0m" << std::endl;
        std::cout << "Loss : " << loss << std::endl;
        loss = 0;
      }

      loss += criterion.Forward({predictions, groundTruth});
      g.BackPropagate("Softmax", criterion.Backward({predictions.Clone(), groundTruth}));
      g.Step(LEARNING_RATE);

      iteration++;
    }
    std::cout << "End of epoch " << epoch << std::endl;

    // Print KNN of word "one"
<<<<<<< HEAD
    PrintKNN(loader, *g.StateDict().dict_["Embeddings"].weights_, "one", 6);

=======
    PrintKNN(loader.GetVocab(), *g.StateDict().dict_["Embeddings"].weights_, "mind", 6);
>>>>>>> b83649da

    // Save model
    fetch::serializers::ByteArrayBuffer serializer;
    serializer << g.StateDict();
    std::fstream file("./model.fba", std::fstream::out);  // fba = FetchByteArray
    if (file)
    {
      file << std::string(serializer.data());
      file.close();
    }
    else
    {
      std::cerr << "Can't open save file" << std::endl;
    }
    epoch++;
  }
  return 0;
}<|MERGE_RESOLUTION|>--- conflicted
+++ resolved
@@ -36,8 +36,9 @@
 #define CONTEXT_WINDOW_SIZE 4  // Each side
 #define LEARNING_RATE 0.50f
 
-using DataType  = float;
+using DataType  = double;
 using ArrayType = fetch::math::Tensor<DataType>;
+using SizeType  = fetch::math::Tensor<DataType>::SizeType;
 
 using namespace fetch::ml::ops;
 using namespace fetch::ml::layers;
@@ -48,7 +49,7 @@
   return std::string((std::istreambuf_iterator<char>(t)), std::istreambuf_iterator<char>());
 }
 
-std::string findWordByIndex(std::map<std::string, uint64_t> const &vocab, uint64_t index)
+std::string findWordByIndex(std::map<std::string, SizeType> const &vocab, SizeType index)
 {
   for (auto const &kvp : vocab)
   {
@@ -60,26 +61,13 @@
   return "";
 }
 
-void PrintKNN(fetch::ml::dataloaders::CBoWLoader<DataType> &loader, ArrayType const &embeddings, std::string const &word, unsigned int k)
+void PrintKNN(fetch::ml::dataloaders::CBoWLoader<ArrayType> &loader, ArrayType const &embeddings,
+              std::string const &word, unsigned int k)
 {
-<<<<<<< HEAD
   std::vector<std::pair<std::string, double>> results = loader.GetKNN(embeddings, word, k);
-=======
-  ArrayType                               wordVector = embeddings.Slice(vocab.at(word)).Unsqueeze();
-  std::vector<std::pair<uint64_t, float>> distances;
-  distances.reserve(embeddings.shape()[0]);
-  for (uint64_t i(0); i < embeddings.shape()[0]; ++i)
-  {
-    DataType d = fetch::math::distance::Cosine(wordVector, embeddings.Slice(i).Unsqueeze());
-    distances.emplace_back(i, d);
-  }
-  std::nth_element(distances.begin(), distances.begin() + k, distances.end(),
-                   [](std::pair<uint64_t, float> const &a, std::pair<uint64_t, float> const &b) {
-                     return a.second > b.second;
-                   });
->>>>>>> b83649da
+
   std::cout << "======================" << std::endl;
-  for (uint64_t i(0); i < k; ++i)
+  for (SizeType i(0); i < k; ++i)
   {
     std::cout << results.at(i).first << " -- " << results.at(i).second << std::endl;
   }
@@ -93,13 +81,22 @@
     return 1;
   }
 
-  fetch::ml::dataloaders::CBoWLoader<DataType> loader(CONTEXT_WINDOW_SIZE);
+  fetch::ml::dataloaders::TextParams<ArrayType> p;
+  p.window_size    = CONTEXT_WINDOW_SIZE;
+  p.n_data_buffers = CONTEXT_WINDOW_SIZE * 2;
+  p.min_sentence_length =
+      SizeType((CONTEXT_WINDOW_SIZE * 2) + 1);  // maximum number of sentences to use
+  p.max_sentences = SizeType(10000);            // maximum number of sentences to use
+  //  p.discard_frequent  = true;    // discard most frqeuent words
+  //  p.discard_threshold = 0.0001;  // controls how aggressively to discard frequent words
+
+  fetch::ml::dataloaders::CBoWLoader<ArrayType> loader(p);
   for (int i(1); i < ac; ++i)
   {
     loader.AddData(readFile(av[i]));
   }
 
-  unsigned int vocabSize = (unsigned int)loader.GetVocab().size();
+  unsigned int vocabSize = (unsigned int)loader.VocabSize();
   std::cout << "Vocab size : " << vocabSize << std::endl;
 
   fetch::ml::Graph<ArrayType> g;
@@ -111,40 +108,40 @@
 
   MeanSquareError<ArrayType> criterion;
   unsigned int               iteration(0);
-  float                      loss = 0;
+  double                     loss = 0;
 
   unsigned int epoch(0);
   while (true)
   {
-    loader.Reset();
+    //    loader.Reset();
     while (!loader.IsDone())
     {
-      auto input = loader.GetNext();
-      g.SetInput("Input", input.first);
+      auto data = loader.GetNext();
+      g.SetInput("Input", data.first);
       ArrayType predictions = g.Evaluate("Softmax");
       ArrayType groundTruth(predictions.shape());
-      groundTruth.At(input.second) = DataType(1);
+      groundTruth.At(data.second) = DataType(1);
 
-      uint64_t argmax(uint64_t(ArgMax(predictions)));
-      if (iteration % 100 == 0 || argmax == input.second)
+      SizeType argmax(SizeType(ArgMax(predictions)));
+      if (iteration % 100 == 0 || argmax == data.second)
       {
-        for (unsigned int i(0); i < CONTEXT_WINDOW_SIZE * 2 + 1; ++i)
+        for (unsigned int i(0); i < p.n_data_buffers + 1; ++i)
         {
-          if (i < CONTEXT_WINDOW_SIZE)
+          if (i < p.window_size)
           {
-            std::cout << findWordByIndex(loader.GetVocab(), uint64_t(input.first.At(i))) << " ";
+            std::cout << loader.VocabLookup(SizeType(data.first.At(i))) << " ";
           }
-          else if (i == CONTEXT_WINDOW_SIZE)
+          else if (i == p.window_size)
           {
-            std::cout << "[" << findWordByIndex(loader.GetVocab(), uint64_t(input.second)) << "] ";
+            std::cout << "[" << loader.VocabLookup(SizeType(data.first.At(p.window_size))) << "] ";
           }
           else
           {
-            std::cout << findWordByIndex(loader.GetVocab(), uint64_t(input.first.At(i - 1))) << " ";
+            std::cout << loader.VocabLookup(SizeType(data.first.At(i - 1))) << " ";
           }
         }
-        std::cout << "-- " << (argmax == input.second ? "\033[0;32m" : "\033[0;31m")
-                  << findWordByIndex(loader.GetVocab(), argmax) << "\033[0;0m" << std::endl;
+        std::cout << "-- " << (argmax == data.second ? "\033[0;32m" : "\033[0;31m")
+                  << loader.VocabLookup(argmax) << "\033[0;0m" << std::endl;
         std::cout << "Loss : " << loss << std::endl;
         loss = 0;
       }
@@ -158,12 +155,7 @@
     std::cout << "End of epoch " << epoch << std::endl;
 
     // Print KNN of word "one"
-<<<<<<< HEAD
     PrintKNN(loader, *g.StateDict().dict_["Embeddings"].weights_, "one", 6);
-
-=======
-    PrintKNN(loader.GetVocab(), *g.StateDict().dict_["Embeddings"].weights_, "mind", 6);
->>>>>>> b83649da
 
     // Save model
     fetch::serializers::ByteArrayBuffer serializer;
