--- conflicted
+++ resolved
@@ -59,44 +59,42 @@
 
   void Test() override;
 
-<<<<<<< HEAD
-  DataType analogy_score_=static_cast<DataType>(0);
+  DataType analogy_score_ = static_cast<DataType>(0);
 
   DataType GetAnalogyScore()
   {
     // first get hold of the skipgram layer by searching the return name in the graph
     std::shared_ptr<fetch::ml::layers::SkipGram<TensorType>> sg_layer =
-            std::dynamic_pointer_cast<fetch::ml::layers::SkipGram<TensorType>>(
-                    (this->g_ptr_->GetNode(skipgram_))->GetOp());
+        std::dynamic_pointer_cast<fetch::ml::layers::SkipGram<TensorType>>(
+            (this->g_ptr_->GetNode(skipgram_))->GetOp());
 
     // next get hold of the embeddings
     std::shared_ptr<fetch::ml::ops::Embeddings<TensorType>> embeddings =
-            sg_layer->GetEmbeddings(sg_layer);
-
-   return examples::TestWithAnalogies(*w2v_data_loader_ptr_, embeddings->GetWeights(),
-                                                 tp_.analogies_test_file);
-  }
-
-    /**
+        sg_layer->GetEmbeddings(sg_layer);
+
+    return utilities::TestWithAnalogies(*w2v_data_loader_ptr_, embeddings->GetWeights(),
+                                        tp_.analogies_test_file);
+  }
+
+  /**
    * Main loop that runs in thread
    */
-    void Run() override
+  void Run() override
+  {
+    this->ResetLossCnt();
+    if (this->coordinator_ptr_->GetMode() == CoordinatorMode::SYNCHRONOUS)
     {
-        this->ResetLossCnt();
-        if (this->coordinator_ptr_->GetMode() == CoordinatorMode::SYNCHRONOUS)
-        {
-            // Do one batch and end
-            this->TrainOnce();
-        }
-        else
-        {
-            // Train batches until coordinator will tell clients to stop
-            this->TrainWithCoordinator();
-        }
-        analogy_score_=GetAnalogyScore();
+      // Do one batch and end
+      this->TrainOnce();
     }
-
-=======
+    else
+    {
+      // Train batches until coordinator will tell clients to stop
+      this->TrainWithCoordinator();
+    }
+    analogy_score_ = GetAnalogyScore();
+  }
+
   GradientType GetGradients() override;
 
   VectorTensorType TranslateGradients(GradientType &new_gradients) override;
@@ -106,7 +104,6 @@
 
   std::pair<TensorType, TensorType> TranslateWeights(TensorType &                      new_weights,
                                                      const byte_array::ConstByteArray &vocab_hash);
->>>>>>> 1cd3e0e3
 
 private:
   W2VTrainingParams<DataType>                                       tp_;
