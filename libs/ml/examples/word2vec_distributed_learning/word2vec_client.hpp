#pragma once
//------------------------------------------------------------------------------
//
//   Copyright 2018-2019 Fetch.AI Limited
//
//   Licensed under the Apache License, Version 2.0 (the "License");
//   you may not use this file except in compliance with the License.
//   You may obtain a copy of the License at
//
//       http://www.apache.org/licenses/LICENSE-2.0
//
//   Unless required by applicable law or agreed to in writing, software
//   distributed under the License is distributed on an "AS IS" BASIS,
//   WITHOUT WARRANTIES OR CONDITIONS OF ANY KIND, either express or implied.
//   See the License for the specific language governing permissions and
//   limitations under the License.
//
//------------------------------------------------------------------------------

#include "math/clustering/knn.hpp"
#include "ml/distributed_learning/distributed_learning_client.hpp"
#include "ml/optimisation/adam_optimiser.hpp"
#include "word2vec_training_params.hpp"
#include "word2vec_utilities.hpp"

namespace fetch {
namespace ml {
namespace distributed_learning {

std::string ReadFile(std::string const &path)
{
  std::ifstream t(path);
  if (t.fail())
  {
    throw std::runtime_error("Cannot open file " + path);
  }

  return std::string((std::istreambuf_iterator<char>(t)), std::istreambuf_iterator<char>());
}

template <class TensorType>
class Word2VecClient : public TrainingClient<TensorType>
{
  using DataType         = typename TensorType::Type;
  using SizeType         = typename TensorType::SizeType;
  using VectorTensorType = std::vector<TensorType>;

public:
  Word2VecClient(std::string const &id, W2VTrainingParams<DataType> const &tp,
                 std::shared_ptr<std::mutex> console_mutex_ptr);

  void PrepareModel();

  void PrepareDataLoader();

  void PrepareOptimiser();

  void Test() override;

private:
  W2VTrainingParams<DataType>                                       tp_;
  std::string                                                       skipgram_;
  std::shared_ptr<fetch::ml::dataloaders::GraphW2VLoader<DataType>> w2v_data_loader_ptr_;
  std::shared_ptr<std::mutex>                                       console_mutex_ptr_;

  void TestEmbeddings(std::string const &word0, std::string const &word1, std::string const &word2,
                      std::string const &word3, SizeType K);
};

template <class TensorType>
Word2VecClient<TensorType>::Word2VecClient(std::string const &                id,
                                           W2VTrainingParams<DataType> const &tp,
                                           std::shared_ptr<std::mutex>        console_mutex_ptr)
  : TrainingClient<TensorType>(id, tp)
  , tp_(tp)
  , console_mutex_ptr_(std::move(console_mutex_ptr))
{
  PrepareDataLoader();
  PrepareModel();

  DataType est_samples = w2v_data_loader_ptr_->EstimatedSampleNumber();
  // calc the compatiable linear lr decay
  tp_.learning_rate_param.linear_decay_rate = DataType{1} / est_samples;
  // this decay rate gurantees that the lr is reduced to zero by the
  // end of an epoch (despite capping by ending learning rate)
  std::cout << "id: " << id << ", dataloader_.EstimatedSampleNumber(): " << est_samples
            << std::endl;

  PrepareOptimiser();
}

template <class TensorType>
void Word2VecClient<TensorType>::PrepareModel()
{
  this->g_ptr_ = std::make_shared<fetch::ml::Graph<TensorType>>();

  std::string input_name =
      this->g_ptr_->template AddNode<fetch::ml::ops::PlaceHolder<TensorType>>("Input", {});
  std::string context_name =
      this->g_ptr_->template AddNode<fetch::ml::ops::PlaceHolder<TensorType>>("Context", {});
  this->label_name_ =
      this->g_ptr_->template AddNode<fetch::ml::ops::PlaceHolder<TensorType>>("Label", {});
  skipgram_ = this->g_ptr_->template AddNode<fetch::ml::layers::SkipGram<TensorType>>(
      "SkipGram", {input_name, context_name}, SizeType(1), SizeType(1), tp_.embedding_size,
      w2v_data_loader_ptr_->vocab_size());

  this->error_name_ = this->g_ptr_->template AddNode<fetch::ml::ops::CrossEntropyLoss<TensorType>>(
      "Error", {skipgram_, this->label_name_});

  this->inputs_names_ = {input_name, context_name};
}

template <class TensorType>
void Word2VecClient<TensorType>::PrepareDataLoader()
{
  w2v_data_loader_ptr_ = std::make_shared<fetch::ml::dataloaders::GraphW2VLoader<DataType>>(
      tp_.window_size, tp_.negative_sample_size, tp_.freq_thresh, tp_.max_word_count);
  w2v_data_loader_ptr_->LoadVocab(tp_.vocab_file);
  w2v_data_loader_ptr_->BuildData({tp_.data}, tp_.min_count);

  this->dataloader_ptr_ = w2v_data_loader_ptr_;
}

template <class TensorType>
void Word2VecClient<TensorType>::PrepareOptimiser()
{
  // Initialise Optimiser
  this->opti_ptr_ = std::make_shared<fetch::ml::optimisers::AdamOptimiser<TensorType>>(
      this->g_ptr_, this->inputs_names_, this->label_name_, this->error_name_,
      tp_.learning_rate_param);
}

/**
 * Run model on test set to get test loss
 * @param test_loss
 */
template <class TensorType>
void Word2VecClient<TensorType>::Test()
{
  if (this->batch_counter_ % tp_.test_frequency == 1)
  {
    TestEmbeddings(tp_.word0, tp_.word1, tp_.word2, tp_.word3, tp_.k);
  }
}

template <class TensorType>
void Word2VecClient<TensorType>::TestEmbeddings(std::string const &word0, std::string const &word1,
                                                std::string const &word2, std::string const &word3,
                                                SizeType K)
{
  // Lock model
  FETCH_LOCK(this->model_mutex_);

  // first get hold of the skipgram layer by searching the return name in the graph
  std::shared_ptr<fetch::ml::layers::SkipGram<TensorType>> sg_layer =
      std::dynamic_pointer_cast<fetch::ml::layers::SkipGram<TensorType>>(
          (this->g_ptr_->GetNode(skipgram_))->GetOp());

  // next get hold of the embeddings
  std::shared_ptr<fetch::ml::ops::Embeddings<TensorType>> embeddings =
      sg_layer->GetEmbeddings(sg_layer);

  {
    // Lock console
    FETCH_LOCK(*console_mutex_ptr_);

    std::cout << std::endl;
    std::cout << "Client " << this->id_ << ", batches done = " << this->batch_counter_ << std::endl;
<<<<<<< HEAD
    fetch::ml::examples::PrintKNN(*w2v_data_loader_ptr_, embeddings->get_weights(), word0, K);
    std::cout << std::endl;
    fetch::ml::examples::PrintWordAnalogy(*w2v_data_loader_ptr_, embeddings->get_weights(), word1,
                                          word2, word3, K);
=======
    PrintKNN(embeddings->GetWeights(), word0, K);
    std::cout << std::endl;
    PrintWordAnalogy(embeddings->GetWeights(), word1, word2, word3, K);
>>>>>>> 55de79ed
  }

  DataType score = examples::TestWithAnalogies(*w2v_data_loader_ptr_, embeddings->get_weights(),
                                               tp_.analogies_test_file);
  std::cout << "Score on analogies task: " << score * 100 << "%" << std::endl;
}

}  // namespace distributed_learning
}  // namespace ml
}  // namespace fetch<|MERGE_RESOLUTION|>--- conflicted
+++ resolved
@@ -166,19 +166,13 @@
 
     std::cout << std::endl;
     std::cout << "Client " << this->id_ << ", batches done = " << this->batch_counter_ << std::endl;
-<<<<<<< HEAD
-    fetch::ml::examples::PrintKNN(*w2v_data_loader_ptr_, embeddings->get_weights(), word0, K);
+    fetch::ml::examples::PrintKNN(*w2v_data_loader_ptr_, embeddings->GetWeights(), word0, K);
     std::cout << std::endl;
-    fetch::ml::examples::PrintWordAnalogy(*w2v_data_loader_ptr_, embeddings->get_weights(), word1,
+    fetch::ml::examples::PrintWordAnalogy(*w2v_data_loader_ptr_, embeddings->GetWeights(), word1,
                                           word2, word3, K);
-=======
-    PrintKNN(embeddings->GetWeights(), word0, K);
-    std::cout << std::endl;
-    PrintWordAnalogy(embeddings->GetWeights(), word1, word2, word3, K);
->>>>>>> 55de79ed
   }
 
-  DataType score = examples::TestWithAnalogies(*w2v_data_loader_ptr_, embeddings->get_weights(),
+  DataType score = examples::TestWithAnalogies(*w2v_data_loader_ptr_, embeddings->GetWeights(),
                                                tp_.analogies_test_file);
   std::cout << "Score on analogies task: " << score * 100 << "%" << std::endl;
 }
