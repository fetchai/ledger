//------------------------------------------------------------------------------
//
//   Copyright 2018-2019 Fetch.AI Limited
//
//   Licensed under the Apache License, Version 2.0 (the "License");
//   you may not use this file except in compliance with the License.
//   You may obtain a copy of the License at
//
//       http://www.apache.org/licenses/LICENSE-2.0
//
//   Unless required by applicable law or agreed to in writing, software
//   distributed under the License is distributed on an "AS IS" BASIS,
//   WITHOUT WARRANTIES OR CONDITIONS OF ANY KIND, either express or implied.
//   See the License for the specific language governing permissions and
//   limitations under the License.
//
//------------------------------------------------------------------------------

#include "math/matrix_operations.hpp"
#include "math/tensor.hpp"
#include "ml/core/graph.hpp"
#include "ml/dataloaders/word2vec_loaders/sgns_w2v_dataloader.hpp"
#include "ml/distributed_learning/coordinator.hpp"
#include "word2vec_client.hpp"

#include <iostream>
#include <mutex>
#include <string>
#include <thread>
#include <vector>

using namespace fetch::ml::ops;
using namespace fetch::ml::layers;
using namespace fetch::ml;
using namespace fetch::ml::dataloaders;
using namespace fetch::ml::distributed_learning;

using DataType         = fetch::fixed_point::FixedPoint<32, 32>;
using TensorType       = fetch::math::Tensor<DataType>;
using VectorTensorType = std::vector<TensorType>;
using SizeType         = typename TensorType::SizeType;

std::vector<std::string> SplitTrainingData(std::string const &train_file,
                                           SizeType           number_of_clients)
{
  // split train file into number_of_clients parts
  std::vector<std::string> client_data;
  auto                     input_data = ReadFile(train_file);
  auto     chars_per_client = static_cast<SizeType>(input_data.size() / number_of_clients);
  SizeType pos{0};
  SizeType old_pos{0};

  for (SizeType i(0); i < number_of_clients; ++i)
  {
    old_pos = pos;
    pos     = (i + 1) * chars_per_client;

    // find next instance of space character
    pos = input_data.find(" ", pos, 1);
    client_data.push_back(input_data.substr(old_pos, pos - old_pos));
  }
  return client_data;
}

int main(int ac, char **av)
{
  if (ac < 2)
  {
    std::cout << "Usage : " << av[0] << " PATH/TO/text8" << std::endl;
    return 1;
  }

  CoordinatorParams           coord_params{};
  W2VTrainingParams<DataType> client_params;

  // Distributed learning parameters:
  SizeType number_of_clients    = 3;
  SizeType number_of_rounds     = 50;
  coord_params.number_of_peers  = 2;
  coord_params.mode             = CoordinatorMode::SEMI_SYNCHRONOUS;
  coord_params.iterations_count = 100;  //  Synchronization occurs after this number of batches
  // have been processed in total by the clients

  client_params.batch_size    = 10000;
  client_params.learning_rate = static_cast<DataType>(.001f);

  // Word2Vec parameters:
  client_params.vocab_file           = "/tmp/vocab.txt";
  client_params.negative_sample_size = 5;  // number of negative sample per word-context pair
  client_params.window_size          = 5;  // window size for context sampling
  client_params.freq_thresh          = DataType{0.001f};  // frequency threshold for subsampling
  client_params.min_count            = 5;                 // infrequent word removal threshold
  client_params.embedding_size       = 100;               // dimension of embedding vec
  client_params.starting_learning_rate_per_sample =
      DataType{0.0025f};  // these are the learning rates we have for each sample

  client_params.k     = 20;       // how many nearest neighbours to compare against
  client_params.word0 = "three";  // test word to consider
  client_params.word1 = "king";
  client_params.word2 = "queen";
  client_params.word3 = "father";

  // calc the true starting learning rate
  client_params.starting_learning_rate = static_cast<DataType>(client_params.batch_size) *
                                         client_params.starting_learning_rate_per_sample;
  client_params.ending_learning_rate = static_cast<DataType>(client_params.batch_size) *
                                       client_params.ending_learning_rate_per_sample;
  client_params.learning_rate_param.starting_learning_rate = client_params.starting_learning_rate;
  client_params.learning_rate_param.ending_learning_rate   = client_params.ending_learning_rate;

  std::shared_ptr<std::mutex>              console_mutex_ptr = std::make_shared<std::mutex>();
  std::shared_ptr<Coordinator<TensorType>> coordinator =
      std::make_shared<Coordinator<TensorType>>(coord_params);
  std::cout << "FETCH Distributed Word2vec Demo" << std::endl;

  std::string train_file = av[1];

  std::vector<std::string> client_data = SplitTrainingData(train_file, number_of_clients);

  std::vector<std::shared_ptr<TrainingClient<TensorType>>> clients(number_of_clients);

  std::vector<std::pair<std::vector<std::string>, fetch::byte_array::ConstByteArray>> vocabs;

  // Instantiate NUMBER_OF_CLIENTS clients
  for (SizeType i(0); i < number_of_clients; ++i)
  {
    W2VTrainingParams<DataType> cp = client_params;
    cp.data                        = {client_data[i]};
<<<<<<< HEAD
    auto client =
        std::make_shared<Word2VecClient<TensorType>>(std::to_string(i), cp, console_mutex_ptr_);
=======
    // Instantiate NUMBER_OF_CLIENTS clients
    clients[i] =
        std::make_shared<Word2VecClient<TensorType>>(std::to_string(i), cp, console_mutex_ptr);
>>>>>>> 323c6b68
    // TODO(1597): Replace ID with something more sensible
    clients[i] = client;
    vocabs.push_back(client->GetVocab());
  }

  for (const auto &client : clients)
  {
    auto cast_client = std::dynamic_pointer_cast<Word2VecClient<TensorType>>(client);

    for (const auto &vocab : vocabs)
    {
      cast_client->AddVocab(vocab);
    }
  }

  // Give list of clients to coordinator
  coordinator->SetClientsList(clients);

  for (SizeType i(0); i < number_of_clients; ++i)
  {
    // Give each client pointer to coordinator
    clients[i]->SetCoordinator(coordinator);
  }

  // Main loop
  for (SizeType it(0); it < number_of_rounds; ++it)
  {

    // Start all clients
    coordinator->Reset();
    std::cout << "================= ROUND : " << it << " =================" << std::endl;
    std::list<std::thread> threads;
    for (auto &c : clients)
    {
      threads.emplace_back([&c] { c->Run(); });
    }

    // Wait for everyone to finish
    for (auto &t : threads)
    {
      t.join();
    }

    if (coordinator->GetMode() == CoordinatorMode::ASYNCHRONOUS)
    {
      continue;
    }

    std::cout << std::endl << "Synchronising weights" << std::endl;

    // Synchronize weights by giving all clients average of all client's weights
    std::vector<VectorTensorType>                  clients_weights{clients.size()};
    std::vector<fetch::byte_array::ConstByteArray> clients_vocab_hashes{clients.size()};

    for (SizeType i{0}; i < number_of_clients; ++i)
    {
      clients_weights[i]      = clients[i]->GetWeights();
      auto cast_client_i      = std::dynamic_pointer_cast<Word2VecClient<TensorType>>(clients[i]);
      clients_vocab_hashes[i] = cast_client_i->GetVocab().second;
    }

    std::vector<VectorTensorType> clients_new_weights{clients.size()};

    for (SizeType i{0}; i < number_of_clients; ++i)
    {
      VectorTensorType weights_new;

      auto cast_client_i = std::dynamic_pointer_cast<Word2VecClient<TensorType>>(clients[i]);

      for (SizeType k{0}; k < clients_weights.at(i).size(); ++k)
      {
        TensorType weight_sum;
        TensorType counts_sum;
        bool       first = true;
        for (SizeType j{0}; j < number_of_clients; ++j)
        {
          auto ret =
              cast_client_i->TranslateWeights(clients_weights.at(j).at(k), clients_vocab_hashes[j]);
          if (first)
          {
            weight_sum = ret.first;
            counts_sum = ret.second;
            first      = false;
          }
          else
          {
            weight_sum += ret.first;
            counts_sum += ret.first;
          }
        }
        // divide weights by counts to get average
        weights_new.push_back(weight_sum / counts_sum);
      }

      cast_client_i->SetWeights(weights_new);
    }
  }

  return 0;
}<|MERGE_RESOLUTION|>--- conflicted
+++ resolved
@@ -126,14 +126,8 @@
   {
     W2VTrainingParams<DataType> cp = client_params;
     cp.data                        = {client_data[i]};
-<<<<<<< HEAD
     auto client =
-        std::make_shared<Word2VecClient<TensorType>>(std::to_string(i), cp, console_mutex_ptr_);
-=======
-    // Instantiate NUMBER_OF_CLIENTS clients
-    clients[i] =
         std::make_shared<Word2VecClient<TensorType>>(std::to_string(i), cp, console_mutex_ptr);
->>>>>>> 323c6b68
     // TODO(1597): Replace ID with something more sensible
     clients[i] = client;
     vocabs.push_back(client->GetVocab());
