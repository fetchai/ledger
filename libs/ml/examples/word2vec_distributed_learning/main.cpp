//------------------------------------------------------------------------------
//
//   Copyright 2018-2019 Fetch.AI Limited
//
//   Licensed under the Apache License, Version 2.0 (the "License");
//   you may not use this file except in compliance with the License.
//   You may obtain a copy of the License at
//
//       http://www.apache.org/licenses/LICENSE-2.0
//
//   Unless required by applicable law or agreed to in writing, software
//   distributed under the License is distributed on an "AS IS" BASIS,
//   WITHOUT WARRANTIES OR CONDITIONS OF ANY KIND, either express or implied.
//   See the License for the specific language governing permissions and
//   limitations under the License.
//
//------------------------------------------------------------------------------

#include "dmlf/local_learner_networker.hpp"
#include "dmlf/simple_cycling_algorithm.hpp"
#include "math/matrix_operations.hpp"
#include "math/tensor.hpp"
#include "ml/core/graph.hpp"
#include "ml/dataloaders/word2vec_loaders/sgns_w2v_dataloader.hpp"
#include "ml/distributed_learning/coordinator.hpp"
#include "word2vec_client.hpp"

#include <iostream>
#include <mutex>
#include <string>
#include <thread>
#include <vector>

using namespace fetch::ml::ops;
using namespace fetch::ml::layers;
using namespace fetch::ml;
using namespace fetch::ml::dataloaders;
using namespace fetch::ml::distributed_learning;

using DataType         = fetch::fixed_point::FixedPoint<32, 32>;
using TensorType       = fetch::math::Tensor<DataType>;
using VectorTensorType = std::vector<TensorType>;
using SizeType         = typename TensorType::SizeType;

std::vector<std::string> SplitTrainingData(std::string const &train_file,
                                           SizeType           number_of_clients)
{
  // split train file into number_of_clients parts
  std::vector<std::string> client_data;
  auto                     input_data = ReadFile(train_file);
  auto     chars_per_client = static_cast<SizeType>(input_data.size() / number_of_clients);
  SizeType pos{0};
  SizeType old_pos{0};

  for (SizeType i(0); i < number_of_clients; ++i)
  {
    old_pos = pos;
    pos     = (i + 1) * chars_per_client;

    // find next instance of space character
    pos = input_data.find(" ", pos, 1);
    client_data.push_back(input_data.substr(old_pos, pos - old_pos));
  }
  return client_data;
}

void MakeVocabFile(W2VTrainingParams<DataType> const &client_params, std::string const &train_file)
{
  GraphW2VLoader<DataType> data_loader(client_params.window_size,
                                       client_params.negative_sample_size,
                                       client_params.freq_thresh, client_params.max_word_count);
  data_loader.BuildVocabAndData({ReadFile(train_file)}, client_params.min_count, false);
  data_loader.SaveVocab(client_params.vocab_file);
}

int main(int ac, char **av)
{
  if (ac < 2)
  {
    std::cout << "Usage : " << av[0] << " PATH/TO/text8" << std::endl;
    return 1;
  }

  CoordinatorParams           coord_params{};
  W2VTrainingParams<DataType> client_params;

  // Distributed learning parameters:
<<<<<<< HEAD
  SizeType number_of_clients    = 10;
  SizeType number_of_rounds     = 10;
  SizeType number_of_peers      = 3;
=======
  SizeType number_of_clients    = 5;
  SizeType number_of_rounds     = 50;
  coord_params.number_of_peers  = 2;
>>>>>>> 9a8c09f6
  coord_params.mode             = CoordinatorMode::SEMI_SYNCHRONOUS;
  coord_params.iterations_count = 100;  //  Synchronization occurs after this number of batches
  // have been processed in total by the clients

  client_params.batch_size    = 10000;
  client_params.learning_rate = static_cast<DataType>(.001f);

  // Word2Vec parameters:
  client_params.vocab_file           = "/tmp/vocab.txt";
  client_params.negative_sample_size = 5;  // number of negative sample per word-context pair
  client_params.window_size          = 5;  // window size for context sampling
  client_params.freq_thresh          = DataType{0.001f};  // frequency threshold for subsampling
  client_params.min_count            = 5;                 // infrequent word removal threshold
  client_params.embedding_size       = 100;               // dimension of embedding vec
  client_params.starting_learning_rate_per_sample =
      0.0025;  // these are the learning rates we have for each sample

  client_params.k     = 20;       // how many nearest neighbours to compare against
  client_params.word0 = "three";  // test word to consider
  client_params.word1 = "king";
  client_params.word2 = "queen";
  client_params.word3 = "father";

  // calc the true starting learning rate
  client_params.starting_learning_rate = static_cast<DataType>(client_params.batch_size) *
                                         client_params.starting_learning_rate_per_sample;
  client_params.ending_learning_rate = static_cast<DataType>(client_params.batch_size) *
                                       client_params.ending_learning_rate_per_sample;
  client_params.learning_rate_param.starting_learning_rate = client_params.starting_learning_rate;
  client_params.learning_rate_param.ending_learning_rate   = client_params.ending_learning_rate;

  std::shared_ptr<std::mutex>              console_mutex_ptr_ = std::make_shared<std::mutex>();
  std::shared_ptr<Coordinator<TensorType>> coordinator =
      std::make_shared<Coordinator<TensorType>>(coord_params);
  std::cout << "FETCH Distributed Word2vec Demo -- Asynchronous" << std::endl;

  std::string train_file = av[1];

  MakeVocabFile(client_params, train_file);

  std::vector<std::string> client_data = SplitTrainingData(train_file, number_of_clients);

  std::vector<std::shared_ptr<TrainingClient<TensorType>>>         clients(number_of_clients);
  std::vector<std::shared_ptr<fetch::dmlf::LocalLearnerNetworker>> networkers(number_of_clients);

  // Create networkers
  for (SizeType i(0); i < number_of_clients; ++i)
  {
    networkers[i] = std::make_shared<fetch::dmlf::LocalLearnerNetworker>();
  }

  for (SizeType i(0); i < number_of_clients; ++i)
  {
    networkers[i]->addPeers(networkers);
    networkers[i]->setShuffleAlgorithm(std::make_shared<fetch::dmlf::SimpleCyclingAlgorithm>(
        networkers[i]->getPeerCount(), number_of_peers));
  }

  for (SizeType i(0); i < number_of_clients; ++i)
  {
    W2VTrainingParams<DataType> cp = client_params;
    cp.data                        = {client_data[i]};
    // Instantiate NUMBER_OF_CLIENTS clients
    clients[i] =
        std::make_shared<Word2VecClient<TensorType>>(std::to_string(i), cp, console_mutex_ptr_);
    // TODO(1597): Replace ID with something more sensible
  }

  // Give list of clients to coordinator
  coordinator->SetClientsList(clients);

  for (SizeType i(0); i < number_of_clients; ++i)
  {
    // Give each client pointer to coordinator
    clients[i]->SetCoordinator(coordinator);
    clients[i]->SetNetworker(networkers[i]);
  }

  // Main loop
  for (SizeType it(0); it < number_of_rounds; ++it)
  {

    // Start all clients
    coordinator->Reset();
    std::cout << "================= ROUND : " << it << " =================" << std::endl;
    std::list<std::thread> threads;
    for (auto &c : clients)
    {
      threads.emplace_back([&c] { c->Run(); });
    }

    // Wait for everyone to finish
    for (auto &t : threads)
    {
      t.join();
    }

    if (coordinator->GetMode() == CoordinatorMode::ASYNCHRONOUS)
    {
      continue;
    }

    // Synchronize weights by giving all clients average of all client's weights
    VectorTensorType new_weights = clients[0]->GetWeights();

    // Sum all weights
    for (SizeType i{1}; i < number_of_clients; ++i)
    {
      VectorTensorType other_weights = clients[i]->GetWeights();

      for (SizeType j{0}; j < other_weights.size(); j++)
      {
        fetch::math::Add(new_weights.at(j), other_weights.at(j), new_weights.at(j));
      }
    }

    // Divide weights by number of clients to calculate the average
    for (SizeType j{0}; j < new_weights.size(); j++)
    {
      fetch::math::Divide(new_weights.at(j), static_cast<DataType>(number_of_clients),
                          new_weights.at(j));
    }

    // Update models of all clients by average model
    for (SizeType i(0); i < number_of_clients; ++i)
    {
      clients[i]->SetWeights(new_weights);
    }
  }

  return 0;
}<|MERGE_RESOLUTION|>--- conflicted
+++ resolved
@@ -85,15 +85,9 @@
   W2VTrainingParams<DataType> client_params;
 
   // Distributed learning parameters:
-<<<<<<< HEAD
-  SizeType number_of_clients    = 10;
-  SizeType number_of_rounds     = 10;
-  SizeType number_of_peers      = 3;
-=======
   SizeType number_of_clients    = 5;
   SizeType number_of_rounds     = 50;
-  coord_params.number_of_peers  = 2;
->>>>>>> 9a8c09f6
+  SizeType number_of_peers      = 2;
   coord_params.mode             = CoordinatorMode::SEMI_SYNCHRONOUS;
   coord_params.iterations_count = 100;  //  Synchronization occurs after this number of batches
   // have been processed in total by the clients
