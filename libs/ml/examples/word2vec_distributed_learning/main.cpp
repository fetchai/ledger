--- conflicted
+++ resolved
@@ -62,20 +62,7 @@
   return client_data;
 }
 
-<<<<<<< HEAD
-int main(int ac, char **av)
-=======
-void MakeVocabFile(W2VTrainingParams<DataType> const &client_params, std::string const &train_file)
-{
-  GraphW2VLoader<DataType> data_loader(client_params.window_size,
-                                       client_params.negative_sample_size,
-                                       client_params.freq_thresh, client_params.max_word_count);
-  data_loader.BuildVocabAndData({ReadFile(train_file)}, client_params.min_count, false);
-  data_loader.SaveVocab(client_params.vocab_file);
-}
-
 int main(int argc, char **argv)
->>>>>>> 4d88e578
 {
   if (argc != 3)
   {
