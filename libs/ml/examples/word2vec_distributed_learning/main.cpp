--- conflicted
+++ resolved
@@ -117,13 +117,8 @@
   client_params.learning_rate_param.starting_learning_rate = client_params.starting_learning_rate;
   client_params.learning_rate_param.ending_learning_rate   = client_params.ending_learning_rate;
 
-<<<<<<< HEAD
-  std::shared_ptr<std::mutex> console_mutex_ptr_ = std::make_shared<std::mutex>();
-=======
-  std::shared_ptr<std::mutex>              console_mutex_ptr = std::make_shared<std::mutex>();
-  std::shared_ptr<Coordinator<TensorType>> coordinator =
-      std::make_shared<Coordinator<TensorType>>(coord_params);
->>>>>>> 37c220b0
+  std::shared_ptr<std::mutex> console_mutex_ptr = std::make_shared<std::mutex>();
+
   std::cout << "FETCH Distributed Word2vec Demo -- Asynchronous" << std::endl;
 
   std::string train_file = av[1];
