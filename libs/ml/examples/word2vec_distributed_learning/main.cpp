--- conflicted
+++ resolved
@@ -83,21 +83,15 @@
   W2VTrainingParams<DataType> client_params;
 
   // Distributed learning parameters:
-<<<<<<< HEAD
-  SizeType number_of_clients = 5;
-  SizeType number_of_rounds  = 1000;  // how many rounds of synchronization to perform
-
-=======
   SizeType number_of_clients    = 10;
   SizeType number_of_rounds     = 10;
   coord_params.number_of_peers  = 3;
->>>>>>> a8a4846a
   coord_params.mode             = CoordinatorMode::SEMI_SYNCHRONOUS;
   coord_params.iterations_count = 100;  //  Synchronization occurs after this number of batches
   // have been processed in total by the clients
 
-  client_params.batch_size      = 100000;
-  client_params.learning_rate   = static_cast<DataType>(.001f);
+  client_params.batch_size    = 100000;
+  client_params.learning_rate = static_cast<DataType>(.001f);
 
   // Word2Vec parameters:
   client_params.vocab_file           = "/tmp/vocab.txt";
@@ -121,15 +115,9 @@
   client_params.learning_rate_param.starting_learning_rate = client_params.starting_learning_rate;
   client_params.learning_rate_param.ending_learning_rate   = client_params.ending_learning_rate;
 
-<<<<<<< HEAD
-  std::shared_ptr<std::mutex>  console_mutex_ptr_ = std::make_shared<std::mutex>();
-  std::shared_ptr<Coordinator> coordinator        = std::make_shared<Coordinator>(coord_params);
-
-=======
   std::shared_ptr<std::mutex>              console_mutex_ptr_ = std::make_shared<std::mutex>();
   std::shared_ptr<Coordinator<TensorType>> coordinator =
       std::make_shared<Coordinator<TensorType>>(coord_params);
->>>>>>> a8a4846a
   std::cout << "FETCH Distributed Word2vec Demo -- Asynchronous" << std::endl;
 
   std::string train_file = av[1];
