//------------------------------------------------------------------------------
//
//   Copyright 2018-2019 Fetch.AI Limited
//
//   Licensed under the Apache License, Version 2.0 (the "License");
//   you may not use this file except in compliance with the License.
//   You may obtain a copy of the License at
//
//       http://www.apache.org/licenses/LICENSE-2.0
//
//   Unless required by applicable law or agreed to in writing, software
//   distributed under the License is distributed on an "AS IS" BASIS,
//   WITHOUT WARRANTIES OR CONDITIONS OF ANY KIND, either express or implied.
//   See the License for the specific language governing permissions and
//   limitations under the License.
//
//------------------------------------------------------------------------------

#include "file_loader.hpp"
#include "math/distance/cosine.hpp"
#include "math/tensor.hpp"
#include "math/utilities/ReadCSV.hpp"
#include "ml/core/graph.hpp"
#include "ml/dataloaders/commodity_dataloader.hpp"
#include "ml/exceptions/exceptions.hpp"
#include "ml/layers/fully_connected.hpp"
#include "ml/ops/activation.hpp"
#include "ml/ops/loss_functions/mean_square_error_loss.hpp"
#include "ml/optimisation/adam_optimiser.hpp"

#include <iostream>
#include <sstream>
#include <stdexcept>
#include <string>
#include <vector>

using DataType      = double;
using TensorType    = fetch::math::Tensor<DataType>;
using GraphType     = fetch::ml::Graph<TensorType>;
using OptimiserType = typename fetch::ml::optimisers::AdamOptimiser<TensorType>;

using namespace fetch::ml::ops;
using namespace fetch::ml::layers;
using namespace fetch::math;

static const DataType LEARNING_RATE{0.1f};
static const SizeType EPOCHS{200};
static const SizeType BATCH_SIZE{64};
static const SizeType PATIENCE = 25;

enum class LayerType
{
  NONE,
  DENSE,
  DROPOUT,
  SOFTMAX
};

LayerType GetLayerType(std::string const &layer_name)
{
  LayerType layer_type    = LayerType::NONE;
  int       match_counter = 0;

  if (layer_name.find("dropout") != std::string::npos)
  {
    layer_type = LayerType::DROPOUT;
    match_counter++;
  }
  if (layer_name.find("dense") != std::string::npos)
  {
    layer_type = LayerType::DENSE;
    match_counter++;
  }
  if (layer_name.find("softmax") != std::string::npos)
  {
    layer_type = LayerType::SOFTMAX;
    match_counter++;
  }

  if (match_counter != 1)
  {
    throw fetch::ml::exceptions::InvalidInput("Node name does not uniquely specify the node type.");
  }
  return layer_type;
}

/**
 * Loads a single model architecture from a csv file and adds the specified nodes to the graph
 * Example csv line: {model_name},num_input,118,dropout_0,output_dense,54,softmax
 * Model_name needs to match that in the weights directory and the filenames of the x and y test
 * files, e.g. output/{model_name}/model_weights/hidden_dense_1/hidden_dense_1_12/bias:0.csv and
 * {model_name}_x_test.csv
 * File can contain several models, one per line.
 * @param filename name of the file
 * @param g Graph to add nodes to
 * @param line_num line in the architecture file to load
 * @return pair of the name of the data (e.g. keras_h7_aluminium_px_last_us) and a vector of the
 * names of the nodes
 */
std::pair<std::string, std::vector<std::string>> ReadArchitecture(
    std::string const &filename, std::shared_ptr<GraphType> const &g, SizeType line_num = 0)
{
  char                     delimiter = ',';
  std::ifstream            file(filename);
  std::string              buf;
  std::string              dataname;
  std::string              layer_name;
  std::string              previous_layer_name;
  SizeType                 layer_size;
  SizeType                 input_layer_size;
  SizeType                 previous_layer_size;
  std::string              layer_activation;
  DataType                 dropout_prob = 1.0;
  std::vector<std::string> node_names({});
  LayerType                layer_type;

  if (file.fail())
  {
    throw fetch::ml::exceptions::InvalidFile("ReadArchitecture cannot open file " + filename);
  }

  while ((line_num--) != 0u)  // continue reading until we get to the desired line
  {
    std::getline(file, buf, '\n');
  }

  std::getline(file, buf, '\n');

  std::stringstream ss(buf);
  std::getline(ss, dataname, delimiter);
  std::getline(ss, layer_name, delimiter);
  ss >> input_layer_size >> delimiter;
  previous_layer_size = input_layer_size;
  previous_layer_name = layer_name;
  node_names.emplace_back(previous_layer_name);

  // add input node
  g->AddNode<PlaceHolder<TensorType>>(layer_name, {});

  // Add label node
  std::string label_name = "num_label";
  g->AddNode<PlaceHolder<TensorType>>(label_name, {});
  node_names.push_back(label_name);

  // Iterate through fields adding nodes to graph
  while (previous_layer_name.find("output") == std::string::npos)
  {
    std::getline(ss, layer_name, delimiter);
    layer_type = GetLayerType(layer_name);

    switch (layer_type)
    {
    case LayerType::SOFTMAX:
    {
      previous_layer_name =
          g->AddNode<fetch::ml::ops::Softmax<TensorType>>(layer_name, {previous_layer_name});
      break;
    }
    case LayerType::DROPOUT:
    {
      ss >> dropout_prob >> delimiter;
      previous_layer_name =
          g->AddNode<Dropout<TensorType>>(layer_name, {previous_layer_name}, dropout_prob);
      break;
    }
    case LayerType::DENSE:
    {
      ss >> layer_size >> delimiter;
      previous_layer_name = g->AddNode<FullyConnected<TensorType>>(
          layer_name, {previous_layer_name}, previous_layer_size, layer_size);
      previous_layer_size = layer_size;
      break;
    }
    default:
    {
      throw fetch::ml::exceptions::InvalidInput("Unknown node type");
    }
    }

    node_names.emplace_back(previous_layer_name);
  }

  // there might be a final softmax layer
  std::getline(ss, layer_name, delimiter);
  layer_type = GetLayerType(layer_name);
  if (layer_type == LayerType::SOFTMAX)
  {
    previous_layer_name =
        g->AddNode<fetch::ml::ops::Softmax<TensorType>>(layer_name, {previous_layer_name});
    node_names.emplace_back(previous_layer_name);
  }
  else
  {
    throw fetch::ml::exceptions::InvalidInput("Unexpected node type");
  }

  // Add loss function
  std::string error_output = g->AddNode<fetch::ml::ops::MeanSquareErrorLoss<TensorType>>(
      "num_error", {layer_name, label_name});
  node_names.emplace_back(error_output);

  return std::make_pair(dataname, node_names);
}

int ArgPos(char const *str, int argc, char **argv)
{
  int a;
  for (a = 1; a < argc; a++)
  {
    if (strcmp(str, argv[a]) == 0)
    {
      if (a == argc - 1)
      {
        printf("Argument missing for %s\n", str);
        exit(1);
      }
      return a;
    }
  }
  return -1;
}

DataType get_loss(std::shared_ptr<GraphType> const &g_ptr, std::string const &test_x_file,
                  std::string const &test_y_file, std::vector<std::string> node_names)
{
  DataType                                                            loss         = 0;
  DataType                                                            loss_counter = 0;
  fetch::ml::dataloaders::CommodityDataLoader<TensorType, TensorType> loader;

<<<<<<< HEAD
  auto data  = fetch::ml::dataloaders::ReadCSV<TensorType>(test_x_file);
  auto label = fetch::ml::dataloaders::ReadCSV<TensorType>(test_y_file);
=======
  auto data = fetch::math::utilities::ReadCSV<TensorType>(test_x_file);
  data.Transpose();
  auto label = fetch::math::utilities::ReadCSV<TensorType>(test_y_file);
  label.Transpose();
>>>>>>> d91ed742
  loader.AddData({data}, label);

  while (!loader.IsDone())
  {
    auto input = loader.GetNext();
    g_ptr->SetInput(node_names.at(1), input.first);
    g_ptr->SetInput(node_names.front(), input.second.at(0));

    auto loss_tensor = g_ptr->Evaluate(node_names.back(), false);
    loss += *(loss_tensor.begin());
    loss_counter++;
  }

  return loss / loss_counter;
}

/**
 * Loads in a model, evaluates it on test inputs and compares this with test outputs.
 * Usage: -model_num 2 (line in the model file to read) and -input_dir (directory with
 * model weights and test files)
 */
int main(int argc, char **argv)
{
  int         i;
  std::string input_dir;
  SizeType    model_num           = 0;
  SizeType    output_feature_size = 0;
  bool        testing             = false;

  /// READ ARGUMENTS
  if ((i = ArgPos("-model_num", argc, argv)) > 0)
  {
    model_num = static_cast<SizeType>(std::stoul(argv[i + 1]));
  }
  if ((i = ArgPos("-input_dir", argc, argv)) > 0)
  {
    input_dir = argv[i + 1];
  }
  if ((i = ArgPos("-testing", argc, argv)) > 0)
  {
    testing = static_cast<bool>(std::stoi(argv[i + 1]));
  }

  if (input_dir.empty())
  {
    throw fetch::ml::exceptions::InvalidInput("Please specify an input directory");
  }

  std::string architecture_file = input_dir + "/architecture.csv";

  /// DEFINE NEURAL NET ARCHITECTURE ///

  auto g_ptr = std::make_shared<fetch::ml::Graph<TensorType>>(GraphType());

  auto                     arch_tuple = ReadArchitecture(architecture_file, g_ptr, model_num);
  std::string              dataname   = arch_tuple.first;
  std::vector<std::string> node_names = arch_tuple.second;

  std::string filename_root = input_dir + "/" + dataname + "_";

  if (testing)
  {
    /// LOAD WEIGHTS INTO GRAPH ///
    std::string weights_dir = input_dir + "/output/" + dataname + "/model_weights";
    auto        sd          = g_ptr->StateDict();

    for (auto const &name : node_names)
    {
      if (name.find("dense") != std::string::npos)
      {
        // if it is a dense layer there will be weights and bias files
        std::vector<std::string> dir_list =
            fetch::ml::examples::GetAllTextFiles(weights_dir.append("/").append(name), "");
        std::vector<std::string> actual_dirs;
        for (auto const &dir : dir_list)
        {
          if (dir != "." && dir != "..")
          {
            actual_dirs.emplace_back(dir);
          }
        }
        assert(actual_dirs.size() == 1);

        std::string node_weights_dir =
            weights_dir.append("/").append(name).append("/").append(actual_dirs[0]);

        // the weights array for the node has number of columns = number of features
        TensorType weights =
            fetch::math::utilities::ReadCSV<TensorType>(node_weights_dir + "/kernel:0.csv", 0, 0);
        TensorType bias =
            fetch::math::utilities::ReadCSV<TensorType>(node_weights_dir + "/bias:0.csv", 0, 0);
        bias.Transpose();

        assert(bias.shape().at(0) == weights.shape().at(0));

        auto weights_tensor = sd.dict_.at(name + "_FullyConnected_Weights").weights_;
        auto bias_tensor    = sd.dict_.at(name + "_FullyConnected_Bias").weights_;

        *weights_tensor     = weights;
        *bias_tensor        = bias;
        output_feature_size = weights.shape()[0];  // stores shape of last dense layer
      }
    }

    // load state dict into graph (i.e. load pretrained weights)
    g_ptr->LoadStateDict(sd);

    /// LOAD DATA ///

    std::string test_x_file = filename_root + "x_test.csv";
    std::string test_y_file = filename_root + "y_pred_test.csv";
    fetch::ml::dataloaders::CommodityDataLoader<TensorType, TensorType> loader;
<<<<<<< HEAD
    auto data  = fetch::ml::dataloaders::ReadCSV<TensorType>(test_x_file);
    auto label = fetch::ml::dataloaders::ReadCSV<TensorType>(test_y_file);
=======
    auto data = fetch::math::utilities::ReadCSV<TensorType>(test_x_file);
    data.Transpose();
    auto label = fetch::math::utilities::ReadCSV<TensorType>(test_y_file);
    label.Transpose();
>>>>>>> d91ed742
    loader.AddData({data}, label);

    /// FORWARD PASS PREDICTIONS ///

    TensorType output({loader.Size(), output_feature_size});
    TensorType test_y({loader.Size(), output_feature_size});

    SizeType j = 0;
    while (!loader.IsDone())
    {
      auto input = loader.GetNext();
      g_ptr->SetInput("num_input", input.second.at(0));

      auto slice_output = g_ptr->Evaluate(node_names.at(node_names.size() - 2), false);
      output.Slice(j).Assign(slice_output);
      test_y.Slice(j).Assign(input.first);
      j++;
    }

    if (output.AllClose(test_y, 0.00001f))
    {
      std::cout << "Graph output is the same as the test output - success!" << std::endl;
    }
    else
    {
      std::cout << "Graph output is the different from the test output - fail." << std::endl;
    }
  }
  else
  {
    /// TRAIN ///
    bool     use_random = false;
    DataType loss{0};

    // Initialise Optimiser
    OptimiserType optimiser(g_ptr, {node_names.front()}, node_names.at(1), node_names.back(),
                            LEARNING_RATE);

    fetch::ml::dataloaders::CommodityDataLoader<TensorType, TensorType> loader;

    // three training rounds
    for (SizeType j = 0; j < 3; j++)
    {
      std::cout << std::endl << "Starting training loop " << j << std::endl;

      std::string train_x_file;

      if (use_random)
      {
        train_x_file = filename_root + "random_" + std::to_string(j) + "_x_train.csv";
      }
      else
      {
        train_x_file = filename_root + std::to_string(j) + "_x_train.csv";
      }
      std::string train_y_file = filename_root + std::to_string(j) + "_y_train.csv";
      std::string test_x_file  = filename_root + std::to_string(j) + "_x_test.csv";
      std::string test_y_file  = filename_root + std::to_string(j) + "_y_test.csv";
      std::string valid_x_file = filename_root + std::to_string(j) + "_x_val.csv";
      std::string valid_y_file = filename_root + std::to_string(j) + "_y_val.csv";

      loader.Reset();
<<<<<<< HEAD
      auto data  = fetch::ml::dataloaders::ReadCSV<TensorType>(train_x_file);
      auto label = fetch::ml::dataloaders::ReadCSV<TensorType>(train_y_file);
=======
      auto data = fetch::math::utilities::ReadCSV<TensorType>(train_x_file);
      data.Transpose();
      auto label = fetch::math::utilities::ReadCSV<TensorType>(train_y_file);
      label.Transpose();
>>>>>>> d91ed742
      loader.AddData({data}, label);

      // Training loop
      // run first loop to get loss

      DataType min_loss       = numeric_max<DataType>();
      SizeType patience_count = 0;

      for (SizeType k{0}; k < EPOCHS; k++)
      {
        loss = optimiser.Run(loader, BATCH_SIZE);
        std::cout << "Training Loss: " << loss << std::endl;

        loss = get_loss(g_ptr, valid_x_file, valid_y_file, node_names);
        std::cout << "Validation loss: " << loss << std::endl;

        // update early stopping
        if (loss < min_loss)
        {
          min_loss       = loss;
          patience_count = 0;
        }
        else
        {
          patience_count++;
          if (patience_count >= PATIENCE)
          {
            std::cout << "Stopping early" << std::endl;
            break;
          }
        }
      }

      loss = get_loss(g_ptr, test_x_file, test_y_file, node_names);
      std::cout << "Testing loss: " << loss << std::endl;
    }
    std::cout << std::endl << "Finished training" << std::endl;

    /// Final testing ///
    std::string test_x_file = filename_root + "x_test.csv";
    std::string test_y_file = filename_root + "y_pred_test.csv";

    loader.Reset();
<<<<<<< HEAD
    auto data  = fetch::ml::dataloaders::ReadCSV<TensorType>(test_x_file);
    auto label = fetch::ml::dataloaders::ReadCSV<TensorType>(test_y_file);
=======
    auto data = fetch::math::utilities::ReadCSV<TensorType>(test_x_file);
    data.Transpose();
    auto label = fetch::math::utilities::ReadCSV<TensorType>(test_y_file);
    label.Transpose();
>>>>>>> d91ed742
    loader.AddData({data}, label);

    DataType    distance         = 0;
    DataType    distance_counter = 0;
    std::string our_y_output = filename_root + "y_pred_test_fetch_" + std::to_string(EPOCHS) + "_" +
                               std::to_string(static_cast<int>(use_random)) + "_" +
                               std::to_string(LEARNING_RATE) + ".csv";

    bool          first = true;
    std::ofstream file(our_y_output);
    while (!loader.IsDone())
    {
      auto input = loader.GetNext();
      g_ptr->SetInput("num_input", input.second.at(0));

      auto slice_output = g_ptr->Evaluate(node_names.at(node_names.size() - 2), false);
      // write slice_output to csv
      if (first)
      {
        for (SizeType k = 0; k < slice_output.shape(0); k++)
        {
          file << "," << k;
        }
        file << std::endl;
        first = false;
      }

      file << distance_counter;
      for (SizeType k = 0; k < slice_output.shape(0); k++)
      {
        file << "," << slice_output[k];
      }
      file << std::endl;

      auto cos = fetch::math::correlation::Cosine(slice_output, input.first);
      distance += cos;
      distance_counter++;
    }
    file.close();

    std::cout << "Average cosine correlation: " << distance / distance_counter << std::endl;
  }

  return 0;
}<|MERGE_RESOLUTION|>--- conflicted
+++ resolved
@@ -227,15 +227,10 @@
   DataType                                                            loss_counter = 0;
   fetch::ml::dataloaders::CommodityDataLoader<TensorType, TensorType> loader;
 
-<<<<<<< HEAD
-  auto data  = fetch::ml::dataloaders::ReadCSV<TensorType>(test_x_file);
-  auto label = fetch::ml::dataloaders::ReadCSV<TensorType>(test_y_file);
-=======
   auto data = fetch::math::utilities::ReadCSV<TensorType>(test_x_file);
   data.Transpose();
   auto label = fetch::math::utilities::ReadCSV<TensorType>(test_y_file);
   label.Transpose();
->>>>>>> d91ed742
   loader.AddData({data}, label);
 
   while (!loader.IsDone())
@@ -348,15 +343,10 @@
     std::string test_x_file = filename_root + "x_test.csv";
     std::string test_y_file = filename_root + "y_pred_test.csv";
     fetch::ml::dataloaders::CommodityDataLoader<TensorType, TensorType> loader;
-<<<<<<< HEAD
-    auto data  = fetch::ml::dataloaders::ReadCSV<TensorType>(test_x_file);
-    auto label = fetch::ml::dataloaders::ReadCSV<TensorType>(test_y_file);
-=======
     auto data = fetch::math::utilities::ReadCSV<TensorType>(test_x_file);
     data.Transpose();
     auto label = fetch::math::utilities::ReadCSV<TensorType>(test_y_file);
     label.Transpose();
->>>>>>> d91ed742
     loader.AddData({data}, label);
 
     /// FORWARD PASS PREDICTIONS ///
@@ -419,15 +409,10 @@
       std::string valid_y_file = filename_root + std::to_string(j) + "_y_val.csv";
 
       loader.Reset();
-<<<<<<< HEAD
-      auto data  = fetch::ml::dataloaders::ReadCSV<TensorType>(train_x_file);
-      auto label = fetch::ml::dataloaders::ReadCSV<TensorType>(train_y_file);
-=======
       auto data = fetch::math::utilities::ReadCSV<TensorType>(train_x_file);
       data.Transpose();
       auto label = fetch::math::utilities::ReadCSV<TensorType>(train_y_file);
       label.Transpose();
->>>>>>> d91ed742
       loader.AddData({data}, label);
 
       // Training loop
@@ -471,15 +456,10 @@
     std::string test_y_file = filename_root + "y_pred_test.csv";
 
     loader.Reset();
-<<<<<<< HEAD
-    auto data  = fetch::ml::dataloaders::ReadCSV<TensorType>(test_x_file);
-    auto label = fetch::ml::dataloaders::ReadCSV<TensorType>(test_y_file);
-=======
     auto data = fetch::math::utilities::ReadCSV<TensorType>(test_x_file);
     data.Transpose();
     auto label = fetch::math::utilities::ReadCSV<TensorType>(test_y_file);
     label.Transpose();
->>>>>>> d91ed742
     loader.AddData({data}, label);
 
     DataType    distance         = 0;
