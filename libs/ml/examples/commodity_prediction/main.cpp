--- conflicted
+++ resolved
@@ -88,86 +88,6 @@
 }
 
 /**
-<<<<<<< HEAD
-=======
- * Loads a csv file into a Tensor
- * The Tensor will have the same number of rows as this file has (minus rows_to_skip) and the same
- * number of columns (minus cols_to_skip) as the file, unless transpose=true is specified in which
- * case it will be transposed.
- * @param filename  name of the file
- * @param cols_to_skip  number of columns to skip
- * @param rows_to_skip  number of rows to skip
- * @param transpose  whether to transpose the resulting Tensor
- * @return  Tensor with data
- */
-ArrayType ReadCSV(std::string const &filename, SizeType const cols_to_skip = 0,
-                  SizeType rows_to_skip = 0, bool transpose = false)
-{
-  std::ifstream file(filename);
-  if (file.fail())
-  {
-    throw std::runtime_error("ReadCSV cannot open file " + filename);
-  }
-
-  std::string           buf;
-  char const            delimiter = ',';
-  std::string           field_value;
-  fetch::math::SizeType row{0};
-  fetch::math::SizeType col{0};
-
-  // find number of rows and columns in the file
-  while (std::getline(file, buf, '\n'))
-  {
-    if (row == 0)
-    {
-      std::stringstream ss(buf);
-      while (std::getline(ss, field_value, delimiter))
-      {
-        ++col;
-      }
-    }
-    ++row;
-  }
-
-  ArrayType weights({row - rows_to_skip, col - cols_to_skip});
-
-  // read data into weights array
-  std::string token;
-  file.clear();
-  file.seekg(0, std::ios::beg);
-
-  while (rows_to_skip)
-  {
-    std::getline(file, buf, '\n');
-    rows_to_skip--;
-  }
-
-  row = 0;
-  while (std::getline(file, buf, '\n'))
-  {
-    col = 0;
-    std::stringstream ss(buf);
-    for (SizeType i = 0; i < cols_to_skip; i++)
-    {
-      std::getline(ss, field_value, delimiter);
-    }
-    while (std::getline(ss, field_value, delimiter))
-    {
-      weights(row, col) = static_cast<DataType>(stod(field_value));
-      ++col;
-    }
-    ++row;
-  }
-
-  if (transpose)
-  {
-    weights = weights.Transpose();
-  }
-  return weights;
-}
-
-/**
->>>>>>> 397d6885
  * Loads a single model architecture from a csv file and adds the specified nodes to the graph
  * Example csv line: {model_name},num_input,118,dropout_0,output_dense,54,softmax
  * Model_name needs to match that in the weights directory and the filenames of the x and y test
