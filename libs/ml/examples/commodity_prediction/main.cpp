--- conflicted
+++ resolved
@@ -23,11 +23,7 @@
 #include "ml/graph.hpp"
 #include "ml/layers/fully_connected.hpp"
 #include "ml/ops/activation.hpp"
-<<<<<<< HEAD
-#include "ml/ops/loss_functions/cross_entropy.hpp"
-=======
 #include "ml/ops/loss_functions/mean_square_error.hpp"
->>>>>>> b869d204
 #include "ml/ops/transpose.hpp"
 #include "ml/optimisation/adam_optimiser.hpp"
 #include "ml/state_dict.hpp"
@@ -39,11 +35,7 @@
 using DataType         = double;
 using ArrayType        = fetch::math::Tensor<DataType>;
 using GraphType        = fetch::ml::Graph<ArrayType>;
-<<<<<<< HEAD
-using CostFunctionType = typename fetch::ml::ops::CrossEntropy<ArrayType>;
-=======
 using CostFunctionType = typename fetch::ml::ops::MeanSquareError<ArrayType>;
->>>>>>> b869d204
 using OptimiserType    = typename fetch::ml::optimisers::AdamOptimiser<ArrayType, CostFunctionType>;
 
 using namespace fetch::ml::ops;
@@ -358,24 +350,6 @@
   std::string              dataname   = arch_tuple.first;
   std::vector<std::string> node_names = arch_tuple.second;
 
-<<<<<<< HEAD
-  std::string test_x_file = input_dir + "/" + dataname + "_x_test.csv";
-  std::string test_y_file = input_dir + "/" + dataname + "_y_pred_test.csv";
-  std::string weights_dir = input_dir + "/output/" + dataname + "/model_weights";
-
-  /// LOAD DATA ///
-
-  fetch::ml::CommodityDataLoader<fetch::math::Tensor<DataType>, fetch::math::Tensor<DataType>>
-      loader;
-  loader.AddData(test_x_file, test_y_file);
-
-  if (testing)
-  {
-
-    /// LOAD WEIGHTS INTO GRAPH ///
-
-    auto sd = g_ptr->StateDict();
-=======
   std::string filename_root = input_dir + "/" + dataname + "_";
 
   if (testing)
@@ -383,7 +357,6 @@
     /// LOAD WEIGHTS INTO GRAPH ///
     std::string weights_dir = input_dir + "/output/" + dataname + "/model_weights";
     auto        sd          = g_ptr->StateDict();
->>>>>>> b869d204
 
     for (auto const &name : node_names)
     {
@@ -404,13 +377,8 @@
 
         std::string node_weights_dir = weights_dir + "/" + name + "/" + actual_dirs[0];
         // the weights array for the node has number of columns = number of features
-<<<<<<< HEAD
-        ArrayType weights = read_csv(node_weights_dir + "/kernel:0.csv", 0, 0, true);
-        ArrayType bias    = read_csv(node_weights_dir + "/bias:0.csv", 0, 0, false);
-=======
         ArrayType weights = ReadCSV(node_weights_dir + "/kernel:0.csv", 0, 0, true);
         ArrayType bias    = ReadCSV(node_weights_dir + "/bias:0.csv", 0, 0, false);
->>>>>>> b869d204
 
         assert(bias.shape()[0] == weights.shape()[0]);
 
@@ -426,20 +394,6 @@
     // load state dict into graph (i.e. load pretrained weights)
     g_ptr->LoadStateDict(sd);
 
-<<<<<<< HEAD
-    /// FORWARD PASS PREDICTIONS ///
-
-    ArrayType output({loader.Size(), output_feature_size});
-    ArrayType test_y({loader.Size(), output_feature_size});
-
-    SizeType j = 0;
-    while (!loader.IsDone())
-    {
-      auto input = loader.GetNext();
-      g_ptr->SetInput("num_input", input.second.at(0).Transpose());
-
-      auto slice_output = g_ptr->Evaluate(node_names.back());
-=======
     /// LOAD DATA ///
 
     std::string test_x_file = filename_root + "x_test.csv";
@@ -459,7 +413,6 @@
       g_ptr->SetInput("num_input", input.second.at(0).Transpose());
 
       auto slice_output = g_ptr->Evaluate(node_names.back(), false);
->>>>>>> b869d204
       output.Slice(j).Assign(slice_output);
       test_y.Slice(j).Assign(input.first);
       j++;
@@ -467,40 +420,16 @@
 
     if (output.AllClose(test_y, 0.00001f))
     {
-<<<<<<< HEAD
-      std::cout << "Graph output is the same as the test output - success!";
+      std::cout << "Graph output is the same as the test output - success!" << std::endl;
     }
     else
     {
-      std::cout << "Graph output is the different from the test output - fail.";
-=======
-      std::cout << "Graph output is the same as the test output - success!" << std::endl;
-    }
-    else
-    {
       std::cout << "Graph output is the different from the test output - fail." << std::endl;
->>>>>>> b869d204
     }
   }
   else
   {
     /// TRAIN ///
-<<<<<<< HEAD
-    DataType learning_rate{0.01f};
-    SizeType subset_size{100};
-    SizeType epochs{10};
-    SizeType batch_size{10};
-    // Initialise Optimiser
-    OptimiserType optimiser(g_ptr, {node_names.front()}, node_names.back(), learning_rate);
-
-    // Training loop
-    DataType loss{0};
-    for (SizeType j{0}; j < epochs; j++)
-    {
-      loss = optimiser.Run(loader, batch_size, subset_size);
-      std::cout << "Loss: " << loss << std::endl;
-    }
-=======
     bool     use_random = false;
     DataType loss{0};
 
@@ -615,7 +544,6 @@
     file.close();
 
     std::cout << "Average cosine correlation: " << distance / distance_counter << std::endl;
->>>>>>> b869d204
   }
 
   return 0;
