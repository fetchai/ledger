//------------------------------------------------------------------------------
//
//   Copyright 2018-2019 Fetch.AI Limited
//
//   Licensed under the Apache License, Version 2.0 (the "License");
//   you may not use this file except in compliance with the License.
//   You may obtain a copy of the License at
//
//       http://www.apache.org/licenses/LICENSE-2.0
//
//   Unless required by applicable law or agreed to in writing, software
//   distributed under the License is distributed on an "AS IS" BASIS,
//   WITHOUT WARRANTIES OR CONDITIONS OF ANY KIND, either express or implied.
//   See the License for the specific language governing permissions and
//   limitations under the License.
//
//------------------------------------------------------------------------------

#include "file_loader.hpp"
#include "math/distance/cosine.hpp"
#include "math/tensor.hpp"
#include "math/utilities/ReadCSV.hpp"
#include "ml/core/graph.hpp"
#include "ml/dataloaders/tensor_dataloader.hpp"
#include "ml/exceptions/exceptions.hpp"
#include "ml/layers/fully_connected.hpp"
#include "ml/ops/activation.hpp"
#include "ml/ops/loss_functions/mean_square_error_loss.hpp"
#include "ml/optimisation/adam_optimiser.hpp"

#include <iostream>
#include <string>
#include <vector>

<<<<<<< HEAD
// using DataType      = fetch::fixed_point::FixedPoint<32, 32>;
using DataType      = double;
=======
using DataType      = fetch::fixed_point::FixedPoint<32, 32>;
>>>>>>> f1a98ba3
using TensorType    = fetch::math::Tensor<DataType>;
using GraphType     = fetch::ml::Graph<TensorType>;
using OptimiserType = typename fetch::ml::optimisers::AdamOptimiser<TensorType>;

using namespace fetch::ml::ops;
using namespace fetch::ml::layers;
using namespace fetch::math;

static const DataType LEARNING_RATE = fetch::math::Type<DataType>("0.1");
static const SizeType EPOCHS{200};
static const SizeType BATCH_SIZE{64};
static const SizeType PATIENCE = 25;

enum class LayerType
{
  NONE,
  DENSE,
  DROPOUT,
  SOFTMAX
};

LayerType GetLayerType(std::string const &layer_name)
{
  LayerType layer_type    = LayerType::NONE;
  int       match_counter = 0;

  if (layer_name.find("dropout") != std::string::npos)
  {
    layer_type = LayerType::DROPOUT;
    match_counter++;
  }
  if (layer_name.find("dense") != std::string::npos)
  {
    layer_type = LayerType::DENSE;
    match_counter++;
  }
  if (layer_name.find("softmax") != std::string::npos)
  {
    layer_type = LayerType::SOFTMAX;
    match_counter++;
  }

  if (match_counter != 1)
  {
    throw fetch::ml::exceptions::InvalidInput("Node name does not uniquely specify the node type.");
  }
  return layer_type;
}

/**
 * Loads a single model architecture from a csv file and adds the specified nodes to the graph
 * Example csv line: {model_name},num_input,118,dropout_0,output_dense,54,softmax
 * Model_name needs to match that in the weights directory and the filenames of the x and y test
 * files, e.g. output/{model_name}/model_weights/hidden_dense_1/hidden_dense_1_12/bias:0.csv and
 * {model_name}_x_test.csv
 * File can contain several models, one per line.
 * @param filename name of the file
 * @param g Graph to add nodes to
 * @param line_num line in the architecture file to load
 * @return pair of the name of the data (e.g. keras_h7_aluminium_px_last_us) and a vector of the
 * names of the nodes
 */
std::pair<std::string, std::vector<std::string>> ReadArchitecture(
    std::string const &filename, std::shared_ptr<GraphType> const &g, SizeType line_num = 0)
{
  char                     delimiter = ',';
  std::ifstream            file(filename);
  std::string              buf;
  std::string              dataname;
  std::string              layer_name;
  std::string              previous_layer_name;
  SizeType                 layer_size;
  SizeType                 input_layer_size;
  SizeType                 previous_layer_size;
  std::string              layer_activation;
  DataType                 dropout_prob{1};
  std::vector<std::string> node_names({});
  LayerType                layer_type;

  if (file.fail())
  {
    throw fetch::ml::exceptions::InvalidFile("ReadArchitecture cannot open file " + filename);
  }

  while ((line_num--) != 0u)  // continue reading until we get to the desired line
  {
    std::getline(file, buf, '\n');
  }

  std::getline(file, buf, '\n');

  std::stringstream ss(buf);
  std::getline(ss, dataname, delimiter);
  std::getline(ss, layer_name, delimiter);
  ss >> input_layer_size >> delimiter;
  previous_layer_size = input_layer_size;
  previous_layer_name = layer_name;
  node_names.emplace_back(previous_layer_name);

  // add input node
  g->AddNode<PlaceHolder<TensorType>>(layer_name, {});

  // Add label node
  std::string label_name = "num_label";
  g->AddNode<PlaceHolder<TensorType>>(label_name, {});
  node_names.push_back(label_name);

  // Iterate through fields adding nodes to graph
  while (previous_layer_name.find("output") == std::string::npos)
  {
    std::getline(ss, layer_name, delimiter);
    layer_type = GetLayerType(layer_name);

    switch (layer_type)
    {
    case LayerType::SOFTMAX:
    {
      previous_layer_name =
          g->AddNode<fetch::ml::ops::Softmax<TensorType>>("", {previous_layer_name});
      break;
    }
    case LayerType::DROPOUT:
    {
      std::string dp;
      std::getline(ss, dp, delimiter);
      dropout_prob = fetch::math::Type<DataType>(dp);
      previous_layer_name =
          g->AddNode<Dropout<TensorType>>("", {previous_layer_name}, dropout_prob);
      break;
    }
    case LayerType::DENSE:
    {
      ss >> layer_size >> delimiter;
      previous_layer_name = g->AddNode<FullyConnected<TensorType>>(
          layer_name, {previous_layer_name}, previous_layer_size, layer_size);
      previous_layer_size = layer_size;
      break;
    }
    default:
    {
      throw fetch::ml::exceptions::InvalidInput("Unknown node type");
    }
    }

    node_names.emplace_back(previous_layer_name);
  }

  // there might be a final softmax layer
  std::getline(ss, layer_name, delimiter);
  layer_type = GetLayerType(layer_name);
  if (layer_type == LayerType::SOFTMAX)
  {
    previous_layer_name =
        g->AddNode<fetch::ml::ops::Softmax<TensorType>>(layer_name, {previous_layer_name});
    node_names.emplace_back(previous_layer_name);
  }
  else
  {
    throw fetch::ml::exceptions::InvalidInput("Unexpected node type");
  }

  // Add loss function
  std::string error_output = g->AddNode<fetch::ml::ops::MeanSquareErrorLoss<TensorType>>(
      "num_error", {layer_name, label_name});
  node_names.emplace_back(error_output);

  return std::make_pair(dataname, node_names);
}

int ArgPos(char const *str, int argc, char **argv)
{
  int a;
  for (a = 1; a < argc; a++)
  {
    if (strcmp(str, argv[a]) == 0)
    {
      if (a == argc - 1)
      {
        printf("Argument missing for %s\n", str);
        exit(1);
      }
      return a;
    }
  }
  return -1;
}

DataType get_loss(std::shared_ptr<GraphType> const &g_ptr, std::string const &test_x_file,
                  std::string const &test_y_file, std::vector<std::string> node_names)
{
<<<<<<< HEAD
  DataType                                                         loss{0};
  DataType                                                         loss_counter{0};
  fetch::ml::dataloaders::TensorDataLoader<TensorType, TensorType> loader;

  auto data  = fetch::math::utilities::ReadCSV<TensorType>(test_x_file, 1, 1, true);
  auto label = fetch::math::utilities::ReadCSV<TensorType>(test_y_file, 1, 1, true);
=======
  DataType                                                            loss{0};
  DataType                                                            loss_counter{0};
  fetch::ml::dataloaders::CommodityDataLoader<TensorType, TensorType> loader;

  auto data = fetch::math::utilities::ReadCSV<TensorType>(test_x_file);
  data.Transpose();
  auto label = fetch::math::utilities::ReadCSV<TensorType>(test_y_file);
  label.Transpose();
>>>>>>> f1a98ba3
  loader.AddData({data}, label);

  while (!loader.IsDone())
  {
    auto input = loader.GetNext();
    g_ptr->SetInput(node_names.at(1), input.first);
    g_ptr->SetInput(node_names.front(), input.second.at(0));

    auto loss_tensor = g_ptr->Evaluate(node_names.back(), false);
    loss += *(loss_tensor.begin());
    loss_counter++;
  }

  return loss / loss_counter;
}

/**
 * Loads in a model, evaluates it on test inputs and compares this with test outputs.
 * Usage: -model_num 2 (line in the model file to read) and -input_dir (directory with
 * model weights and test files)
 */
int main(int argc, char **argv)
{
  int         i;
  std::string input_dir;
  SizeType    model_num           = 0;
  SizeType    output_feature_size = 0;
  bool        testing             = false;

  /// READ ARGUMENTS
  if ((i = ArgPos("-model_num", argc, argv)) > 0)
  {
    model_num = static_cast<SizeType>(std::stoul(argv[i + 1]));
  }
  if ((i = ArgPos("-input_dir", argc, argv)) > 0)
  {
    input_dir = argv[i + 1];
  }
  if ((i = ArgPos("-testing", argc, argv)) > 0)
  {
    testing = static_cast<bool>(std::stoi(argv[i + 1]));
  }

  if (input_dir.empty())
  {
    throw fetch::ml::exceptions::InvalidInput("Please specify an input directory");
  }

  std::string architecture_file = input_dir + "/architecture.csv";

  /// DEFINE NEURAL NET ARCHITECTURE ///

  auto g_ptr = std::make_shared<fetch::ml::Graph<TensorType>>(GraphType());

  auto                     arch_tuple = ReadArchitecture(architecture_file, g_ptr, model_num);
  std::string              dataname   = arch_tuple.first;
  std::vector<std::string> node_names = arch_tuple.second;

  std::string filename_root = input_dir + "/" + dataname + "_";

  if (testing)
  {
    /// LOAD WEIGHTS INTO GRAPH ///
    std::string             weights_dir = input_dir + "/output/" + dataname + "/model_weights";
    std::vector<TensorType> weightsrefs = g_ptr->GetWeightsReferences();

    auto w_itr = weightsrefs.begin();
    for (auto const &name : node_names)
    {
      if (name.find("dense") != std::string::npos)
      {
        // if it is a dense layer there will be weights and bias files
        std::vector<std::string> dir_list =
            fetch::ml::examples::GetAllTextFiles(weights_dir + "/" + name, "");
        std::vector<std::string> actual_dirs;
        for (auto const &dir : dir_list)
        {
          if (dir != "." && dir != "..")
          {
            actual_dirs.emplace_back(dir);
          }
        }
        assert(actual_dirs.size() == 1);

        std::string node_weights_dir = weights_dir + "/" + name + "/" + actual_dirs[0];

        // the weights array for the node has number of columns = number of features
        TensorType weights = fetch::math::utilities::ReadCSV<TensorType>(
            node_weights_dir + "/kernel:0.csv", 0, 0, true);
        TensorType bias = fetch::math::utilities::ReadCSV<TensorType>(
            node_weights_dir + "/bias:0.csv", 0, 0, true);
        bias = bias.Transpose();

        assert(bias.shape().at(0) == weights.shape().at(0));

        assert(w_itr->shape() == bias.shape());
        *w_itr = bias;
        w_itr++;
        assert(w_itr->shape() == weights.shape());
        *w_itr = weights;
        w_itr++;
        output_feature_size = weights.shape()[0];  // stores shape of last dense layer
      }
    }

    /// LOAD DATA ///

    std::string test_x_file = filename_root + "x_test.csv";
    std::string test_y_file = filename_root + "y_pred_test.csv";
    fetch::ml::dataloaders::TensorDataLoader<TensorType, TensorType> loader;
    auto data  = fetch::math::utilities::ReadCSV<TensorType>(test_x_file, 1, 1, true);
    auto label = fetch::math::utilities::ReadCSV<TensorType>(test_y_file, 1, 1, true);
    loader.AddData({data}, label);

    /// FORWARD PASS PREDICTIONS ///

    TensorType output({loader.Size(), output_feature_size});
    TensorType test_y({loader.Size(), output_feature_size});

    SizeType j = 0;
    while (!loader.IsDone())
    {
      auto input = loader.GetNext();
      g_ptr->SetInput("num_input", input.second.at(0));

      auto slice_output = g_ptr->Evaluate(node_names.at(node_names.size() - 2), false);
      output.Slice(j).Assign(slice_output);
      test_y.Slice(j).Assign(input.first);
      j++;
    }

<<<<<<< HEAD
    std::cout << "output.ToString(): " << output.ToString() << std::endl;
    std::cout << "test_y.ToString(): " << test_y.ToString() << std::endl;
    if (output.AllClose(test_y, DataType{0}, fetch::math::Type<DataType>("0.00001")))
=======
    if (output.AllClose(test_y, fetch::math::Type<DataType>("0.00001")))
>>>>>>> f1a98ba3
    {
      std::cout << "Graph output is the same as the test output - success!" << std::endl;
    }
    else
    {
      std::cout << "Graph output is the different from the test output - fail." << std::endl;
    }
  }
  else
  {
    /// TRAIN ///
    bool     use_random = false;
    DataType loss{0};

    // Initialise Optimiser
    OptimiserType optimiser(g_ptr, {node_names.front()}, node_names.at(1), node_names.back(),
                            LEARNING_RATE);

    fetch::ml::dataloaders::TensorDataLoader<TensorType, TensorType> loader;

    // three training rounds
    for (SizeType j = 0; j < 3; j++)
    {
      std::cout << std::endl << "Starting training loop " << j << std::endl;

      std::string train_x_file;

      if (use_random)
      {
        train_x_file = filename_root + "random_" + std::to_string(j) + "_x_train.csv";
      }
      else
      {
        train_x_file = filename_root + std::to_string(j) + "_x_train.csv";
      }
      std::string train_y_file = filename_root + std::to_string(j) + "_y_train.csv";
      std::string test_x_file  = filename_root + std::to_string(j) + "_x_test.csv";
      std::string test_y_file  = filename_root + std::to_string(j) + "_y_test.csv";
      std::string valid_x_file = filename_root + std::to_string(j) + "_x_val.csv";
      std::string valid_y_file = filename_root + std::to_string(j) + "_y_val.csv";

      loader.Reset();
      auto data  = fetch::math::utilities::ReadCSV<TensorType>(train_x_file, 1, 1, true);
      auto label = fetch::math::utilities::ReadCSV<TensorType>(train_y_file, 1, 1, true);
      loader.AddData({data}, label);

      // Training loop
      // run first loop to get loss

      DataType min_loss       = numeric_max<DataType>();
      SizeType patience_count = 0;

      for (SizeType k{0}; k < EPOCHS; k++)
      {
        loss = optimiser.Run(loader, BATCH_SIZE);
        std::cout << "Training Loss: " << loss << std::endl;

        loss = get_loss(g_ptr, valid_x_file, valid_y_file, node_names);
        std::cout << "Validation loss: " << loss << std::endl;

        // update early stopping
        if (loss < min_loss)
        {
          min_loss       = loss;
          patience_count = 0;
        }
        else
        {
          patience_count++;
          if (patience_count >= PATIENCE)
          {
            std::cout << "Stopping early" << std::endl;
            break;
          }
        }
      }

      loss = get_loss(g_ptr, test_x_file, test_y_file, node_names);
      std::cout << "Testing loss: " << loss << std::endl;
    }
    std::cout << std::endl << "Finished training" << std::endl;

    /// Final testing ///
    std::string test_x_file = filename_root + "x_test.csv";
    std::string test_y_file = filename_root + "y_pred_test.csv";

    loader.Reset();
    auto data  = fetch::math::utilities::ReadCSV<TensorType>(test_x_file, 1, 1, true);
    auto label = fetch::math::utilities::ReadCSV<TensorType>(test_y_file, 1, 1, true);
    loader.AddData({data}, label);

    DataType    distance{0};
    DataType    distance_counter{0};
    std::string our_y_output = filename_root + "y_pred_test_fetch_" + std::to_string(EPOCHS) + "_" +
                               std::to_string(static_cast<int>(use_random)) + "_" +
                               std::to_string(static_cast<double>(LEARNING_RATE)) + ".csv";

    bool          first = true;
    std::ofstream file(our_y_output);
    while (!loader.IsDone())
    {
      auto input = loader.GetNext();
      g_ptr->SetInput("num_input", input.second.at(0));

      auto slice_output = g_ptr->Evaluate(node_names.at(node_names.size() - 2), false);
      // write slice_output to csv
      if (first)
      {
        for (SizeType k = 0; k < slice_output.shape(0); k++)
        {
          file << "," << k;
        }
        file << std::endl;
        first = false;
      }

      file << distance_counter;
      for (SizeType k = 0; k < slice_output.shape(0); k++)
      {
        file << "," << slice_output[k];
      }
      file << std::endl;

      auto cos = fetch::math::correlation::Cosine(slice_output, input.first);
      distance += cos;
      distance_counter++;
    }
    file.close();

    std::cout << "Average cosine correlation: " << distance / distance_counter << std::endl;
  }

  return 0;
}<|MERGE_RESOLUTION|>--- conflicted
+++ resolved
@@ -32,12 +32,7 @@
 #include <string>
 #include <vector>
 
-<<<<<<< HEAD
-// using DataType      = fetch::fixed_point::FixedPoint<32, 32>;
-using DataType      = double;
-=======
 using DataType      = fetch::fixed_point::FixedPoint<32, 32>;
->>>>>>> f1a98ba3
 using TensorType    = fetch::math::Tensor<DataType>;
 using GraphType     = fetch::ml::Graph<TensorType>;
 using OptimiserType = typename fetch::ml::optimisers::AdamOptimiser<TensorType>;
@@ -228,23 +223,12 @@
 DataType get_loss(std::shared_ptr<GraphType> const &g_ptr, std::string const &test_x_file,
                   std::string const &test_y_file, std::vector<std::string> node_names)
 {
-<<<<<<< HEAD
   DataType                                                         loss{0};
   DataType                                                         loss_counter{0};
   fetch::ml::dataloaders::TensorDataLoader<TensorType, TensorType> loader;
 
   auto data  = fetch::math::utilities::ReadCSV<TensorType>(test_x_file, 1, 1, true);
   auto label = fetch::math::utilities::ReadCSV<TensorType>(test_y_file, 1, 1, true);
-=======
-  DataType                                                            loss{0};
-  DataType                                                            loss_counter{0};
-  fetch::ml::dataloaders::CommodityDataLoader<TensorType, TensorType> loader;
-
-  auto data = fetch::math::utilities::ReadCSV<TensorType>(test_x_file);
-  data.Transpose();
-  auto label = fetch::math::utilities::ReadCSV<TensorType>(test_y_file);
-  label.Transpose();
->>>>>>> f1a98ba3
   loader.AddData({data}, label);
 
   while (!loader.IsDone())
@@ -376,13 +360,7 @@
       j++;
     }
 
-<<<<<<< HEAD
-    std::cout << "output.ToString(): " << output.ToString() << std::endl;
-    std::cout << "test_y.ToString(): " << test_y.ToString() << std::endl;
-    if (output.AllClose(test_y, DataType{0}, fetch::math::Type<DataType>("0.00001")))
-=======
     if (output.AllClose(test_y, fetch::math::Type<DataType>("0.00001")))
->>>>>>> f1a98ba3
     {
       std::cout << "Graph output is the same as the test output - success!" << std::endl;
     }
