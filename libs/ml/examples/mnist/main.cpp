--- conflicted
+++ resolved
@@ -37,11 +37,7 @@
 
 using DataType   = float;
 using TensorType = fetch::math::Tensor<DataType>;
-<<<<<<< HEAD
-using SizeType = fetch::math::SizeType;
-=======
 using SizeType   = fetch::math::SizeType;
->>>>>>> 1cf7a4c5
 
 using GraphType      = typename fetch::ml::Graph<TensorType>;
 using OptimiserType  = typename fetch::ml::optimisers::AdamOptimiser<TensorType>;
