//------------------------------------------------------------------------------
//
//   Copyright 2018-2019 Fetch.AI Limited
//
//   Licensed under the Apache License, Version 2.0 (the "License");
//   you may not use this file except in compliance with the License.
//   You may obtain a copy of the License at
//
//       http://www.apache.org/licenses/LICENSE-2.0
//
//   Unless required by applicable law or agreed to in writing, software
//   distributed under the License is distributed on an "AS IS" BASIS,
//   WITHOUT WARRANTIES OR CONDITIONS OF ANY KIND, either express or implied.
//   See the License for the specific language governing permissions and
//   limitations under the License.
//
//------------------------------------------------------------------------------

#include "math/tensor.hpp"
#include "ml/dataloaders/mnist_loaders/mnist_loader.hpp"
#include "ml/graph.hpp"
#include "ml/layers/fully_connected.hpp"
#include "ml/ops/activation.hpp"
#include "ml/ops/loss_functions/cross_entropy.hpp"
#include "ml/optimisation/adam_optimiser.hpp"

#include <cstddef>
#include <cstdint>
#include <iostream>
#include <string>
#include <unordered_map>
#include <utility>
#include <vector>

using namespace fetch::ml::ops;
using namespace fetch::ml::layers;

using DataType  = float;
using ArrayType = fetch::math::Tensor<DataType>;
using SizeType  = typename ArrayType::SizeType;

int main(int ac, char **av)
{
  DataType learning_rate{0.01f};
  SizeType subset_size{100};
  SizeType epochs{10};
  SizeType batch_size{10};

  if (ac < 3)
  {
    std::cout << "Usage : " << av[0]
              << " PATH/TO/train-images-idx3-ubyte PATH/TO/train-labels-idx1-ubyte" << std::endl;
    return 1;
  }

  std::cout << "FETCH MNIST Demo" << std::endl;

<<<<<<< HEAD
  g.AddNode<PlaceHolder<ArrayType>>("Input", {});
  g.AddNode<FullyConnected<ArrayType>>("FC1", {"Input"}, 28u * 28u, 10u);
  g.AddNode<Relu<ArrayType>>("Relu1", {"FC1"});
  g.AddNode<FullyConnected<ArrayType>>("FC2", {"Relu1"}, 10u, 10u);
  g.AddNode<Relu<ArrayType>>("Relu2", {"FC2"});
  g.AddNode<FullyConnected<ArrayType>>("FC3", {"Relu2"}, 10u, 10u);
  g.AddNode<Softmax<ArrayType>>("Softmax", {"FC3"});
  //  Input -> FC1 -> Relu1 -> FC2 -> Relu2 -> FC3 -> Softmax
=======
  // Prepare graph
  //  Input -> FC -> Relu -> FC -> Relu -> FC -> Softmax
  std::shared_ptr<fetch::ml::Graph<ArrayType>> g(std::make_shared<fetch::ml::Graph<ArrayType>>());
>>>>>>> fd2f9d34

  std::string input_name = g->AddNode<PlaceHolder<ArrayType>>("Input", {});
  g->AddNode<FullyConnected<ArrayType>>("FC1", {"Input"}, 28u * 28u, 10u);
  g->AddNode<Relu<ArrayType>>("Relu1", {"FC1"});
  g->AddNode<FullyConnected<ArrayType>>("FC2", {"Relu1"}, 10u, 10u);
  g->AddNode<Relu<ArrayType>>("Relu2", {"FC1"});
  g->AddNode<FullyConnected<ArrayType>>("FC3", {"Relu2"}, 10u, 10u);
  std::string output_name = g->AddNode<Softmax<ArrayType>>("Softmax", {"FC3"});

  // Initialise MNIST loader
  fetch::ml::MNISTLoader<ArrayType, ArrayType> data_loader(av[1], av[2]);

  // Initialise Optimiser
  fetch::ml::optimisers::AdamOptimiser<ArrayType, fetch::ml::ops::CrossEntropy<ArrayType>>
      optimiser(g, {input_name}, output_name, learning_rate);

  // Training loop
  DataType loss;
  for (SizeType i{0}; i < epochs; i++)
  {
    loss = optimiser.Run(data_loader, batch_size, subset_size);
    std::cout << "Loss: " << loss << std::endl;
  }

  return 0;
}<|MERGE_RESOLUTION|>--- conflicted
+++ resolved
@@ -55,26 +55,13 @@
 
   std::cout << "FETCH MNIST Demo" << std::endl;
 
-<<<<<<< HEAD
-  g.AddNode<PlaceHolder<ArrayType>>("Input", {});
-  g.AddNode<FullyConnected<ArrayType>>("FC1", {"Input"}, 28u * 28u, 10u);
-  g.AddNode<Relu<ArrayType>>("Relu1", {"FC1"});
-  g.AddNode<FullyConnected<ArrayType>>("FC2", {"Relu1"}, 10u, 10u);
-  g.AddNode<Relu<ArrayType>>("Relu2", {"FC2"});
-  g.AddNode<FullyConnected<ArrayType>>("FC3", {"Relu2"}, 10u, 10u);
-  g.AddNode<Softmax<ArrayType>>("Softmax", {"FC3"});
-  //  Input -> FC1 -> Relu1 -> FC2 -> Relu2 -> FC3 -> Softmax
-=======
-  // Prepare graph
-  //  Input -> FC -> Relu -> FC -> Relu -> FC -> Softmax
   std::shared_ptr<fetch::ml::Graph<ArrayType>> g(std::make_shared<fetch::ml::Graph<ArrayType>>());
->>>>>>> fd2f9d34
 
   std::string input_name = g->AddNode<PlaceHolder<ArrayType>>("Input", {});
   g->AddNode<FullyConnected<ArrayType>>("FC1", {"Input"}, 28u * 28u, 10u);
   g->AddNode<Relu<ArrayType>>("Relu1", {"FC1"});
   g->AddNode<FullyConnected<ArrayType>>("FC2", {"Relu1"}, 10u, 10u);
-  g->AddNode<Relu<ArrayType>>("Relu2", {"FC1"});
+  g->AddNode<Relu<ArrayType>>("Relu2", {"FC2"});
   g->AddNode<FullyConnected<ArrayType>>("FC3", {"Relu2"}, 10u, 10u);
   std::string output_name = g->AddNode<Softmax<ArrayType>>("Softmax", {"FC3"});
 
