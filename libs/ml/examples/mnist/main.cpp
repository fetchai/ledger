--- conflicted
+++ resolved
@@ -31,9 +31,7 @@
 
 using namespace fetch::ml::ops;
 using namespace fetch::ml::layers;
-using namespace fetch::math;
 
-using SizeType   = fetch::math::SizeType;
 using DataType   = fetch::fixed_point::FixedPoint<32, 32>;
 using TensorType = fetch::math::Tensor<DataType>;
 
@@ -43,14 +41,10 @@
 
 int main(int ac, char **av)
 {
-<<<<<<< HEAD
   DataType learning_rate = fetch::math::Type<DataType>("0.01");
-=======
-  DataType learning_rate = Type<DataType>("0.01");
->>>>>>> 9bef456b
-  SizeType subset_size{100};
-  SizeType epochs{10};
-  SizeType batch_size{10};
+  fetch::math::SizeType subset_size{100};
+  fetch::math::SizeType epochs{10};
+  fetch::math::SizeType batch_size{10};
 
   if (ac < 3)
   {
@@ -75,7 +69,7 @@
   std::string output = g->AddNode<FullyConnected<TensorType>>(
       "FC3", {layer_2}, 10u, 10u, fetch::ml::details::ActivationType::SOFTMAX);
   std::string error =
-      g->AddNode<fetch::ml::ops::CrossEntropyLoss<TensorType>>("Error", {output, label});
+      g->AddNode<CrossEntropyLoss<TensorType>>("Error", {output, label});
 
   auto mnist_images = fetch::ml::utilities::read_mnist_images<TensorType>(av[1]);
   auto mnist_labels = fetch::ml::utilities::read_mnist_labels<TensorType>(av[2]);
@@ -90,7 +84,7 @@
 
   // Training loop
   DataType loss;
-  for (SizeType i{0}; i < epochs; i++)
+  for (fetch::math::SizeType i{0}; i < epochs; i++)
   {
     loss = optimiser.Run(data_loader, batch_size, subset_size);
     std::cout << "Loss: " << loss << std::endl;
