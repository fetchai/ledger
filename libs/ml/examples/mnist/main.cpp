--- conflicted
+++ resolved
@@ -76,13 +76,9 @@
   std::string layer_2 = g->AddNode<FullyConnected<ArrayType>>(
       "FC2", {layer_1}, 10u, 10u, fetch::ml::details::ActivationType::RELU, regulariser, reg_rate);
   std::string output = g->AddNode<FullyConnected<ArrayType>>(
-<<<<<<< HEAD
-      "FC3", {layer_2}, 10u, 10u, fetch::ml::details::ActivationType::SOFTMAX);
-  std::string error = g->AddNode<CrossEntropy<ArrayType>>("Error", {output, label});
-=======
       "FC3", {layer_2}, 10u, 10u, fetch::ml::details::ActivationType::SOFTMAX, regulariser,
       reg_rate);
->>>>>>> 65c75727
+  std::string error = g->AddNode<CrossEntropy<ArrayType>>("Error", {output, label});
 
   // Initialise MNIST loader
   DataLoaderType data_loader(av[1], av[2]);
