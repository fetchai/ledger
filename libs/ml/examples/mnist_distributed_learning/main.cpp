--- conflicted
+++ resolved
@@ -88,7 +88,6 @@
 
   ClientParams<DataType> client_params;
 
-<<<<<<< HEAD
   SizeType number_of_clients                    = 5;
   SizeType number_of_rounds                     = 10;
   client_params.iterations_count                = 20;
@@ -96,16 +95,6 @@
   client_params.learning_rate                   = static_cast<DataType>(.001f);
   float                       test_set_ratio    = 0.03f;
   SizeType                    number_of_peers   = 3;
-=======
-  SizeType number_of_clients                    = 10;
-  SizeType number_of_rounds                     = 10;
-  coord_params.mode                             = CoordinatorMode::SEMI_SYNCHRONOUS;
-  coord_params.iterations_count                 = 100;
-  coord_params.number_of_peers                  = 3;
-  client_params.batch_size                      = 32;
-  client_params.learning_rate                   = static_cast<DataType>(.001f);
-  float                       test_set_ratio    = 0.03f;
->>>>>>> 8e56739f
   std::shared_ptr<std::mutex> console_mutex_ptr = std::make_shared<std::mutex>();
 
   std::vector<std::shared_ptr<fetch::dmlf::LocalLearnerNetworker>> networkers(number_of_clients);
