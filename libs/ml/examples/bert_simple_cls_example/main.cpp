//------------------------------------------------------------------------------
//
//   Copyright 2018-2019 Fetch.AI Limited
//
//   Licensed under the Apache License, Version 2.0 (the "License");
//   you may not use this file except in compliance with the License.
//   You may obtain a copy of the License at
//
//       http://www.apache.org/licenses/LICENSE-2.0
//
//   Unless required by applicable law or agreed to in writing, software
//   distributed under the License is distributed on an "AS IS" BASIS,
//   WITHOUT WARRANTIES OR CONDITIONS OF ANY KIND, either express or implied.
//   See the License for the specific language governing permissions and
//   limitations under the License.
//
//------------------------------------------------------------------------------

#include "math/tensor.hpp"
#include "ml/core/graph.hpp"
#include "ml/layers/fully_connected.hpp"
#include "ml/ops/loss_functions/cross_entropy_loss.hpp"
#include "ml/ops/slice.hpp"
#include "ml/optimisation/adam_optimiser.hpp"
#include "ml/utilities/bert_utilities.hpp"

#include <iostream>
#include <string>

using namespace fetch::ml::ops;
using namespace fetch::ml::layers;
using namespace fetch::ml::utilities;

using DataType   = float;
using TensorType = fetch::math::Tensor<DataType>;
using SizeVector = typename TensorType::SizeVector;

using GraphType     = typename fetch::ml::Graph<TensorType>;
using StateDictType = typename fetch::ml::StateDict<TensorType>;
using OptimiserType = typename fetch::ml::optimisers::AdamOptimiser<TensorType>;

using RegType         = fetch::ml::RegularisationType;
using WeightsInitType = fetch::ml::ops::WeightsInitialisation;
using ActivationType  = fetch::ml::details::ActivationType;

std::pair<std::vector<TensorType>, TensorType> PrepareToyClsDataset(
    SizeType size, BERTConfig<TensorType> const &config, SizeType seed = 1337);

int main()
{
  // This example will create a simple bert-like model that can classify between single token input
  // and shuffled token input e.g. 0111111 will be classified as 1, 01121312 will be classified as
  // 0.
  std::cout << "FETCH bert Toy CLS Demo" << std::endl;

  SizeType train_size = 1000;
  SizeType test_size  = 100;
  SizeType batch_size = 16;
  SizeType epochs     = 2;
<<<<<<< HEAD
  auto     lr         = fetch::math::Type<DataType>("0.001");
=======
  auto     lr         = static_cast<DataType>(0.001);
>>>>>>> 7cc7db77

  BERTConfig<TensorType> config;
  config.n_encoder_layers  = 2u;
  config.max_seq_len       = 20u;
  config.model_dims        = 12u;
  config.n_heads           = 2u;
  config.ff_dims           = 12u;
  config.vocab_size        = 4u;
  config.segment_size      = 1u;
  config.dropout_keep_prob = fetch::math::Type<DataType>("0.9");

  BERTInterface<TensorType> interface(config);

  // create custom bert model
  GraphType g;
  MakeBertModel(config, g);

  // Add linear classification layer
  std::string cls_token_output = g.template AddNode<fetch::ml::ops::Slice<TensorType>>(
      "ClsTokenOutput", {interface.outputs[interface.outputs.size() - 1]}, 0u, 1u);
  std::string classification_output =
      g.template AddNode<fetch::ml::layers::FullyConnected<TensorType>>(
          "ClassificationOutput", {cls_token_output}, config.model_dims, 2u,
          ActivationType::SOFTMAX, RegType::NONE, static_cast<DataType>(0),
          WeightsInitType::XAVIER_GLOROT, false);
  // Set up error signal
  std::string label = g.template AddNode<PlaceHolder<TensorType>>("Label", {});
  std::string error =
      g.template AddNode<CrossEntropyLoss<TensorType>>("Error", {classification_output, label});

  // Do pre-validation
  auto test_data = PrepareToyClsDataset(test_size, config, static_cast<SizeType>(1));
  EvaluateGraph(g, interface.inputs, classification_output, test_data.first, test_data.second,
                true);

  // Do training
  auto          train_data = PrepareToyClsDataset(train_size, config, static_cast<SizeType>(0));
  OptimiserType optimiser(std::make_shared<GraphType>(g), interface.inputs, label, error, lr);

  for (SizeType i = 0; i < epochs; i++)
  {
    optimiser.Run(train_data.first, train_data.second, batch_size);
    EvaluateGraph(g, interface.inputs, classification_output, test_data.first, test_data.second,
                  false);
  }

  // Do validation
  EvaluateGraph(g, interface.inputs, classification_output, test_data.first, test_data.second,
                true);

  return 0;
}

std::pair<std::vector<TensorType>, TensorType> PrepareToyClsDataset(
    SizeType size, BERTConfig<TensorType> const &config, SizeType seed)
{
  // create a toy cls dataset that generated balanced training data for the aforementioned
  // classification task
  TensorType tokens_data({config.max_seq_len, size});
  TensorType labels({static_cast<SizeType>(2), size});

  fetch::random::LaggedFibonacciGenerator<> lfg(seed);

  for (SizeType i = 0; i < size; i++)
  {
    // 0 is used as cls token in this dataset
    tokens_data.Set(0, i, static_cast<DataType>(0));
    if (i % 2 == 0)
    {  // get one constant token in the library other then 0 (the cls token)
      auto token = static_cast<DataType>(1 + lfg() % (config.vocab_size - 1));
      for (SizeType entry = 1; entry < config.max_seq_len; entry++)
      {
        tokens_data.Set(entry, i, token);
      }
      labels.Set(0u, i, static_cast<DataType>(1));  // label 1 0
    }
    else
    {  // interval tokens_data
      for (SizeType entry = 1; entry < config.max_seq_len; entry++)
      {
        // get a random different token for each position of the tokens_data
        auto token = static_cast<DataType>(1 + lfg() % (config.vocab_size - 1));
        tokens_data.Set(entry, i, token);
      }
      labels.Set(1u, i, static_cast<DataType>(1));  // label 0 1
    }
  }

  // augment token input to be bert inputs
  std::vector<TensorType> final_data;
  TensorType              segment_data({config.max_seq_len, size});
  final_data.emplace_back(segment_data);
  TensorType position_data({config.max_seq_len, size});
  final_data.emplace_back(position_data);
  TensorType mask_data({config.max_seq_len, 1, size});
  final_data.emplace_back(tokens_data);
  mask_data.Fill(static_cast<DataType>(1));
  final_data.emplace_back(mask_data);

  return std::make_pair(final_data, labels);
}<|MERGE_RESOLUTION|>--- conflicted
+++ resolved
@@ -53,15 +53,11 @@
   // 0.
   std::cout << "FETCH bert Toy CLS Demo" << std::endl;
 
-  SizeType train_size = 1000;
-  SizeType test_size  = 100;
-  SizeType batch_size = 16;
-  SizeType epochs     = 2;
-<<<<<<< HEAD
-  auto     lr         = fetch::math::Type<DataType>("0.001");
-=======
-  auto     lr         = static_cast<DataType>(0.001);
->>>>>>> 7cc7db77
+  SizeType   train_size = 1000;
+  SizeType   test_size  = 100;
+  SizeType   batch_size = 16;
+  SizeType   epochs     = 2;
+  auto const lr         = fetch::math::Type<DataType>("0.001");
 
   BERTConfig<TensorType> config;
   config.n_encoder_layers  = 2u;
