--- conflicted
+++ resolved
@@ -57,11 +57,7 @@
   SizeType test_size  = 100;
   SizeType batch_size = 16;
   SizeType epochs     = 2;
-<<<<<<< HEAD
-  auto     lr         = static_cast<DataType>(0.001);
-=======
   auto     lr         = fetch::math::Type<DataType>("0.001");
->>>>>>> 30f26206
 
   BERTConfig<TensorType> config;
   config.n_encoder_layers  = 2u;
