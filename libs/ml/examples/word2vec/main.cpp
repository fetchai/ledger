--- conflicted
+++ resolved
@@ -93,63 +93,12 @@
   std::shared_ptr<fetch::ml::ops::Embeddings<ArrayType>> embeddings =
       sg_layer->GetEmbeddings(sg_layer);
 
-<<<<<<< HEAD
   std::vector<std::pair<std::string, double>> output = dl.GetKNN(embeddings->GetWeights(), "man", 3);
 
   for (std::size_t j = 0; j < output.size(); ++j)
   {
     std::cout << "output.at(j).first: " << output.at(j).first << std::endl;
     std::cout << "output.at(j).second: " << output.at(j).second << "\n" << std::endl;
-=======
-  // hollywood
-  ArrayType   embed_hollywood_input(1);
-  std::string hollywood_lookup = "hollywood";
-  SizeType    hollywood_idx    = dl.VocabLookup(hollywood_lookup);
-  embed_hollywood_input.At(0)  = DataType(hollywood_idx);
-  ArrayType hollywood_output   = embeddings->Forward({embed_hollywood_input}).Clone();
-
-  ArrayType   embed_movie_input(1);
-  std::string movie_lookup = "movie";
-  SizeType    movie_idx    = dl.VocabLookup(movie_lookup);
-  embed_movie_input.At(0)  = DataType(movie_idx);
-  ArrayType movie_output   = embeddings->Forward({embed_movie_input}).Clone();
-
-  ArrayType   embed_husband_input(1);
-  std::string husband_lookup = "husband";
-  SizeType    husband_idx    = dl.VocabLookup(husband_lookup);
-  embed_husband_input.At(0)  = DataType(husband_idx);
-  ArrayType husband_output   = embeddings->Forward({embed_husband_input}).Clone();
-
-  ArrayType   embed_wife_input(1);
-  std::string wife_lookup = "wife";
-  SizeType    wife_idx    = dl.VocabLookup(wife_lookup);
-  embed_wife_input.At(0)  = DataType(wife_idx);
-  ArrayType wife_output   = embeddings->Forward({embed_wife_input}).Clone();
-
-  DataType result_hollywood_movie, result_hollywood_husband, result_movie_husband,
-      result_husband_wife;
-
-  // distance from hollywood to movie (using MSE as distance)
-  result_hollywood_movie = fetch::math::distance::Cosine(hollywood_output, movie_output);
-
-  // distance from hollywood to husband (using MSE as distance)
-  result_hollywood_husband = fetch::math::distance::Cosine(hollywood_output, husband_output);
-
-  // distance from movie to husband (using MSE as distance)
-  result_movie_husband = fetch::math::distance::Cosine(movie_output, husband_output);
-
-  // distance from movie to the (using MSE as distance)
-  result_husband_wife = fetch::math::distance::Cosine(husband_output, wife_output);
-
-  std::vector<DataType> ret = {result_hollywood_movie, result_hollywood_husband,
-                               result_movie_husband, result_husband_wife};
-
-  std::cout << "hollywood-movie distance: " << ret[0] << std::endl;
-  std::cout << "hollywood-husband distance: " << ret[1] << std::endl;
-  std::cout << "movie-husband distance: " << ret[2] << std::endl;
-  std::cout << "husband-wife distance: " << ret[3] << std::endl;
->>>>>>> 962e43d0
-
   }
 }
 
