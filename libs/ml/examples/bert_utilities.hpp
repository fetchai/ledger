--- conflicted
+++ resolved
@@ -497,28 +497,14 @@
   fetch::ml::GraphSaveableParams<TensorType> gsp1 = g.GetGraphSaveableParams();
   std::cout << "got saveable params" << std::endl;
 
-<<<<<<< HEAD
   fetch::serializers::LargeObjectSerializeHelper b;
-=======
-  fetch::serializers::SizeCounter       counter;
-  fetch::serializers::MsgPackSerializer b;
-  counter << gsp1;
-  std::cout << "finish counting" << std::endl;
-  b.Reserve(counter.size());
->>>>>>> abd59f12
   b << gsp1;
   std::cout << "finish serializing" << std::endl;
 
   std::ofstream outFile(file_name, std::ios::out | std::ios::binary);
-<<<<<<< HEAD
   outFile.write(b.buffer.data().char_pointer(), std::streamsize(b.buffer.size()));
   outFile.close();
   std::cout << b.buffer.size() << std::endl;
-=======
-  outFile.write(b.data().char_pointer(), std::streamsize(b.size()));
-  outFile.close();
-  std::cout << b.size() << std::endl;
->>>>>>> abd59f12
   std::cout << "finish writing to file" << std::endl;
 }
 
@@ -545,8 +531,6 @@
   std::cout << "time span: " << static_cast<double>(time_span.count()) << std::endl;
 
   return *g;
-<<<<<<< HEAD
-=======
 }
 
 std::vector<TensorType> PrepareTensorForBert(TensorType const &data, BERTConfig const &config)
@@ -588,5 +572,4 @@
     }
   }
   return {segment_data, position_data, data, mask_data};
->>>>>>> abd59f12
 }