--- conflicted
+++ resolved
@@ -31,13 +31,8 @@
 using TensorType = fetch::math::Tensor<DataType>;
 using SizeType   = fetch::math::SizeType;
 
-<<<<<<< HEAD
 using ModelType      = typename fetch::ml::model::Sequential<TensorType>;
-using DataLoaderType = typename fetch::ml::dataloaders::TensorDataLoader<TensorType, TensorType>;
-=======
-using ModelType      = typename fetch::ml::model::DNNClassifier<TensorType>;
 using DataLoaderType = typename fetch::ml::dataloaders::TensorDataLoader<TensorType>;
->>>>>>> 31895e94
 using OptimiserType  = fetch::ml::OptimiserType;
 
 int main(int ac, char **av)
