--- conflicted
+++ resolved
@@ -53,58 +53,41 @@
   std::uint32_t test_offset_;
   std::uint32_t validation_offset_;
 
+    float test_to_train_ratio_=0.0f;
+    float validation_to_train_ratio_=0.0f;
+
   static constexpr std::uint32_t FIGURE_WIDTH  = 28;
   static constexpr std::uint32_t FIGURE_HEIGHT = 28;
   static constexpr std::uint32_t FIGURE_SIZE   = 28 * 28;
   static constexpr std::uint32_t LABEL_SIZE    = 10;
 
 public:
-<<<<<<< HEAD
-  MNISTLoader(std::string const &images_file, std::string const &labelsFile,
-              bool random_mode = false, float test_to_train_ratio = 0.0,
-              float validation_to_train_ratio = 0.0)
-    : DataLoader<LabelType, T>(random_mode)
-  {
-    std::uint32_t record_length(0);
-    data_   = read_mnist_images(images_file, total_size_, record_length);
-    labels_ = read_mnist_labels(labelsFile, total_size_);
-
-    float test_percentage       = 1.0f - test_to_train_ratio - validation_to_train_ratio;
-    float validation_percentage = test_percentage + test_to_train_ratio;
-    assert(record_length == FIGURE_SIZE);
-
-    test_offset_ = static_cast<std::uint32_t>(test_percentage * static_cast<float>(total_size_));
-    validation_offset_ =
-        static_cast<std::uint32_t>(validation_percentage * static_cast<float>(total_size_));
-
-    validation_size_ = total_size_ - validation_offset_;
-    test_size_       = validation_offset_ - test_offset_;
-    train_size_      = total_size_ - test_offset_;
-
-=======
-  MNISTLoader(bool random_mode = false)
+
+
+    MNISTLoader(bool random_mode = false, float test_to_train_ratio = 0.0,
+                float validation_to_train_ratio = 0.0)
     : DataLoader<LabelType, InputType>(random_mode)
-    , cursor_(0)
-  {
->>>>>>> 00c1dfb7
-    // Prepare return buffer
-    buffer_.second.push_back(InputType({FIGURE_WIDTH, FIGURE_HEIGHT, 1u}));
-    buffer_.first = LabelType({LABEL_SIZE, 1u});
-
-    *train_cursor_      = 0;
-    *validation_cursor_ = validation_offset_;
-    *test_cursor_       = test_offset_;
-
-    UpdateCursor();
-  }
-
-  MNISTLoader(std::string const &images_file, std::string const &labels_file,
-              bool random_mode = false)
+            , test_to_train_ratio_(test_to_train_ratio)
+            ,validation_to_train_ratio_(validation_to_train_ratio)
+    {
+      // Prepare return buffer
+      buffer_.second.push_back(InputType({FIGURE_WIDTH, FIGURE_HEIGHT, 1u}));
+      buffer_.first = LabelType({LABEL_SIZE, 1u});
+
+        UpdateRanges();
+    }
+
+    MNISTLoader(std::string const &images_file, std::string const &labels_file,
+            bool random_mode = false, float test_to_train_ratio = 0.0,
+                float validation_to_train_ratio = 0.0)
     : DataLoader<LabelType, InputType>(random_mode)
-    , cursor_(0)
-  {
-    SetupWithDataFiles(images_file, labels_file);
-  }
+            , test_to_train_ratio_(test_to_train_ratio)
+            ,validation_to_train_ratio_(validation_to_train_ratio)
+    {
+      SetupWithDataFiles(images_file, labels_file);
+        UpdateRanges();
+    }
+
 
   SizeType Size() const override
   {
@@ -137,14 +120,11 @@
     }
   }
 
-<<<<<<< HEAD
   inline bool IsValidable() const override
   {
     return test_size_ > 0;
   }
 
-  void Display(T const &data) const
-=======
   /**
    * directly sets the data and labels variables
    * This function must be implemented to override from Dataloader, but we
@@ -154,7 +134,6 @@
    * @return
    */
   bool AddData(InputType const &data, LabelType const &label) override
->>>>>>> 00c1dfb7
   {
     FETCH_UNUSED(data);
     FETCH_UNUSED(label);
@@ -204,52 +183,13 @@
     return std::make_pair(ret_labels, ret_images);
   }
 
-<<<<<<< HEAD
-private:
-  using uchar = unsigned char;
-
-  void UpdateCursor() override
-  {
-    if (this->mode_ == DataLoaderMode::TRAIN)
-    {
-      this->current_cursor_ = train_cursor_;
-      this->current_min_    = 0;
-      this->current_max_    = test_offset_;
-      this->current_size_   = train_size_;
-    }
-    else if (this->mode_ == DataLoaderMode::TEST)
-    {
-      this->current_cursor_ = test_cursor_;
-      this->current_min_    = test_offset_;
-      this->current_max_    = validation_offset_;
-      this->current_size_   = test_size_;
-    }
-    else if (this->mode_ == DataLoaderMode::VALIDATE)
-    {
-      this->current_cursor_ = validation_cursor_;
-      this->current_min_    = validation_offset_;
-      this->current_max_    = total_size_;
-      this->current_size_   = validation_size_;
-    }
-    else
-    {
-      throw std::runtime_error("Unsupported dataloader mode.");
-    }
-
-    if (this->current_min_ == this->current_max_)
-    {
-      throw std::runtime_error("Dataloader has no set for selected mode.");
-    }
-  }
-
-  void GetAtIndex(SizeType index, ReturnType &ret)
-=======
+
+
   void SetupWithDataFiles(std::string const &images_file, std::string const &labels_file)
->>>>>>> 00c1dfb7
   {
     std::uint32_t record_length(0);
-    data_   = ReadMnistImages(images_file, size_, record_length);
-    labels_ = read_mnist_labels(labels_file, size_);
+    data_   = ReadMnistImages(images_file, total_size_, record_length);
+    labels_ = read_mnist_labels(labels_file, total_size_);
     assert(record_length == FIGURE_SIZE);
 
     // Prepare return buffer
@@ -348,7 +288,61 @@
 private:
   using uchar = unsigned char;
 
-  void GetAtIndex(SizeType index, ReturnType &ret)
+    void UpdateCursor() override
+            {
+                    if (this->mode_ == DataLoaderMode::TRAIN)
+                    {
+                      this->current_cursor_ = train_cursor_;
+                      this->current_min_    = 0;
+                      this->current_max_    = test_offset_;
+                      this->current_size_   = train_size_;
+                    }
+                    else if (this->mode_ == DataLoaderMode::TEST)
+                    {
+                      this->current_cursor_ = test_cursor_;
+                      this->current_min_    = test_offset_;
+                      this->current_max_    = validation_offset_;
+                      this->current_size_   = test_size_;
+                    }
+                    else if (this->mode_ == DataLoaderMode::VALIDATE)
+                    {
+                      this->current_cursor_ = validation_cursor_;
+                      this->current_min_    = validation_offset_;
+                      this->current_max_    = total_size_;
+                      this->current_size_   = validation_size_;
+                    }
+                    else
+                    {
+                      throw std::runtime_error("Unsupported dataloader mode.");
+                    }
+
+                    if (this->current_min_ == this->current_max_)
+                    {
+                      throw std::runtime_error("Dataloader has no set for selected mode.");
+                    }
+            }
+
+            void UpdateRanges()
+            {
+              float test_percentage       = 1.0f - test_to_train_ratio_ - validation_to_train_ratio_;
+              float validation_percentage = test_percentage + test_to_train_ratio_;
+
+              test_offset_ = static_cast<std::uint32_t>(test_percentage * static_cast<float>(total_size_));
+              validation_offset_ =
+                      static_cast<std::uint32_t>(validation_percentage * static_cast<float>(total_size_));
+
+              validation_size_ = total_size_ - validation_offset_;
+              test_size_       = validation_offset_ - test_offset_;
+              train_size_      = total_size_ - test_offset_;
+
+              *train_cursor_      = 0;
+              *validation_cursor_ = validation_offset_;
+              *test_cursor_       = test_offset_;
+
+              UpdateCursor();
+            }
+
+    void GetAtIndex(SizeType index, ReturnType &ret)
   {
     SizeType i{0};
 
