--- conflicted
+++ resolved
@@ -128,14 +128,6 @@
     return std::make_pair(ret_labels, ret_images);
   }
 
-<<<<<<< HEAD
-  std::pair<LabelType, std::vector<T>> ToArray()
-  {
-    return PrepareBatch(size_);
-  }
-
-=======
->>>>>>> 987d892f
 private:
   using uchar = unsigned char;
 
