--- conflicted
+++ resolved
@@ -130,10 +130,7 @@
       ++cursor_;
       if (IsDone())
       {
-<<<<<<< HEAD
-=======
         is_done_set = true;
->>>>>>> 39268dae
         Reset();
       }
     }
