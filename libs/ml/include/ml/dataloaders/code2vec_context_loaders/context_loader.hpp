--- conflicted
+++ resolved
@@ -48,11 +48,7 @@
 class C2VLoader : public DataLoader<TensorType>
 {
 public:
-<<<<<<< HEAD
-  using Type                    = typename TensorType::Type;
-=======
   using DataType                = typename TensorType::Type;
->>>>>>> 31895e94
   using SizeType                = fetch::math::SizeType;
   using ContextTuple            = std::tuple<SizeType, SizeType, SizeType>;
   using ContextVector           = std::vector<TensorType>;
@@ -80,13 +76,8 @@
   bool     IsDone() const override;
   void     Reset() override;
   bool     AddData(std::vector<TensorType> const &data, TensorType const &label) override;
-<<<<<<< HEAD
-  void     SetTestRatio(float new_test_ratio) override;
-  void     SetValidationRatio(float new_validation_ratio) override;
-=======
   void     SetTestRatio(DataType new_test_ratio) override;
   void     SetValidationRatio(DataType new_validation_ratio) override;
->>>>>>> 31895e94
   bool     IsModeAvailable(DataLoaderMode mode) override;
 
   void AddDataAsString(std::string const &c2v_input);
@@ -339,22 +330,14 @@
 }
 
 template <typename TypeParam>
-<<<<<<< HEAD
-void C2VLoader<TypeParam>::SetTestRatio(float new_test_ratio)
-=======
 void C2VLoader<TypeParam>::SetTestRatio(DataType new_test_ratio)
->>>>>>> 31895e94
 {
   FETCH_UNUSED(new_test_ratio);
   throw exceptions::InvalidMode("Test set splitting is not supported for this dataloader.");
 }
 
 template <typename TypeParam>
-<<<<<<< HEAD
-void C2VLoader<TypeParam>::SetValidationRatio(float new_validation_ratio)
-=======
 void C2VLoader<TypeParam>::SetValidationRatio(DataType new_validation_ratio)
->>>>>>> 31895e94
 {
   FETCH_UNUSED(new_validation_ratio);
   throw exceptions::InvalidMode("Validation set splitting is not supported for this dataloader.");
