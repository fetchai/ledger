--- conflicted
+++ resolved
@@ -68,71 +68,15 @@
     , current_function_index_(0)
     , max_contexts_(max_contexts_){};
 
-<<<<<<< HEAD
-  /**
-   * @brief Gets the next pair of feature and target
-   *
-   * @return std::pair<DataType, LabelType>
-   */
-  ContextLabelPair GetNextContext();
-
-  /**
-   * @brief Gets the next pair of feature (vector of 3 tensors) and target
-   *
-   * @return std::pair<std::vector<ArrayType>, LabelType>;
-   */
-=======
   ContextLabelPair        GetNextContext();
->>>>>>> 7154fe47
   ContextTensorsLabelPair GetNext() override;
   ContextTensorsLabelPair GetRandom() override;
 
-<<<<<<< HEAD
-  /**
-   * Not implemented
-   * @return
-   */
-  ContextTensorsLabelPair GetRandom() override;
-
-  /**
-   * @brief Gets the number of feature/target pairs
-   *
-   * @return std::uint64_t
-   */
-  std::uint64_t Size() const override;
-
-  /**
-   * @brief Indicates if the GetNextContext() generater is at its end
-   *
-   * @return true
-   * @return false
-   */
-  bool IsDone() const override;
-
-  /**
-   * @brief Resets the GetNextContext() generator
-   *
-   */
-  void Reset() override;
-
-  /**
-   * @brief Adds (raw) data in the c2v format and creates the lookup maps
-   *
-   * @param text The input corpus in the "correct" c2v format
-   */
-  void AddData(std::string const &text);
-
-  /**
-   * @brief Creates umaps mapping strings to indices from the counter
-   */
-  void createIdxUMaps();
-=======
   SizeType Size() const override;
   bool     IsDone() const override;
   void     Reset() override;
   void     AddData(std::string const &text);
   void     createIdxUMaps();
->>>>>>> 7154fe47
 
   umap_int_str umap_idx_to_functionname();
   umap_int_str umap_idx_to_path();
@@ -176,14 +120,11 @@
                          umap_int_str &idx_to_name);
 };
 
-<<<<<<< HEAD
-=======
 /**
  * @brief Adds (raw) data in the c2v format and creates the lookup maps
  *
  * @param text The input corpus in the "correct" c2v format
  */
->>>>>>> 7154fe47
 template <typename LabelType, typename DataType>
 void C2VLoader<LabelType, DataType>::AddData(std::string const &c2v_input)
 {
@@ -231,14 +172,11 @@
   }
 }
 
-<<<<<<< HEAD
-=======
 /**
  * @brief Gets the next pair of feature and target
  *
  * @return std::pair<DataType, LabelType>
  */
->>>>>>> 7154fe47
 template <typename LabelType, typename DataType>
 typename C2VLoader<LabelType, DataType>::ContextLabelPair
 C2VLoader<LabelType, DataType>::GetNextContext()
@@ -248,14 +186,11 @@
   return return_value;
 }
 
-<<<<<<< HEAD
-=======
 /**
  * @brief Gets the next pair of feature (vector of 3 tensors) and target
  *
  * @return std::pair<std::vector<ArrayType>, LabelType>;
  */
->>>>>>> 7154fe47
 template <typename LabelType, typename DataType>
 typename C2VLoader<LabelType, DataType>::ContextTensorsLabelPair
 C2VLoader<LabelType, DataType>::GetNext()
@@ -334,13 +269,10 @@
   }
 }
 
-<<<<<<< HEAD
-=======
 /**
  * Not implemented
  * @return
  */
->>>>>>> 7154fe47
 template <typename LabelType, typename DataType>
 typename C2VLoader<LabelType, DataType>::ContextTensorsLabelPair
 C2VLoader<LabelType, DataType>::GetRandom()
@@ -348,10 +280,6 @@
   throw std::runtime_error("Random sampling not implemented for C2VLoader");
 }
 
-<<<<<<< HEAD
-template <typename LabelType, typename DataType>
-std::uint64_t C2VLoader<LabelType, DataType>::Size() const
-=======
 /**
  * @brief Gets the number of feature/target pairs
  *
@@ -359,41 +287,32 @@
  */
 template <typename LabelType, typename DataType>
 typename DataType::SizeType C2VLoader<LabelType, DataType>::Size() const
->>>>>>> 7154fe47
 {
   return this->data.size();
 }
 
-<<<<<<< HEAD
-=======
 /**
  * @brief Indicates if the GetNextContext() generater is at its end
  *
  * @return true
  * @return false
  */
->>>>>>> 7154fe47
 template <typename LabelType, typename DataType>
 bool C2VLoader<LabelType, DataType>::IsDone() const
 {
   return ((this->data).size() == (this->iterator_position_get_next_context_));
 }
 
-<<<<<<< HEAD
-=======
 /**
  * @brief Resets the GetNextContext() generator
  *
  */
->>>>>>> 7154fe47
 template <typename LabelType, typename DataType>
 void C2VLoader<LabelType, DataType>::Reset()
 {
   this->iterator_position_get_next_context_ = SizeType{0};
 }
 
-<<<<<<< HEAD
-=======
 /**
  * @brief Add value to the unordered map for counting strings. If the provided string exists, the
  * counter is set +1, otherwise its set to 1
@@ -401,7 +320,6 @@
  * @param umap the unordered map where the counts are stored
  * @param word the string to be counted.
  */
->>>>>>> 7154fe47
 template <typename LabelType, typename DataType>
 void C2VLoader<LabelType, DataType>::addValueToCounter(
     typename C2VLoader<LabelType, DataType>::umap_str_int &umap, std::string word)
@@ -416,8 +334,6 @@
   }
 }
 
-<<<<<<< HEAD
-=======
 /**
  * @brief method splitting a string(stream) by a separator character
  *
@@ -425,7 +341,6 @@
  * @param sep the seprator character
  * @return std::vector<std::string> A vector of substrings
  */
->>>>>>> 7154fe47
 template <typename LabelType, typename DataType>
 std::vector<std::string> C2VLoader<LabelType, DataType>::splitStringByChar(std::stringstream input,
                                                                            const char *      sep)
@@ -439,8 +354,6 @@
   return splitted_string;
 }
 
-<<<<<<< HEAD
-=======
 /**
  * @brief Adds a string to the unordered maps for hashing and outputs the hashing index
  *
@@ -449,7 +362,6 @@
  * @param idx_to_name unordered map for mapping numeric->string
  * @return SizeType index of the string in the unordered maps
  */
->>>>>>> 7154fe47
 template <typename LabelType, typename DataType>
 typename C2VLoader<LabelType, DataType>::SizeType C2VLoader<LabelType, DataType>::addToIdxUMaps(
     std::string const &input, typename C2VLoader<LabelType, DataType>::umap_str_int &name_to_idx,
@@ -469,8 +381,6 @@
   }
 }
 
-<<<<<<< HEAD
-=======
 /**
  * @brief Creates an unordered map for hashing strings from a counter (unordered map counting the
  * occurences of words in the input)
@@ -479,7 +389,6 @@
  * @param name_to_idx unordered map for storing the mapping string->numeric
  * @param idx_to_name unordered map for storing the mapping numeric->string
  */
->>>>>>> 7154fe47
 template <typename LabelType, typename DataType>
 void C2VLoader<LabelType, DataType>::createIdxUMapsFromCounter(
     typename C2VLoader<LabelType, DataType>::umap_str_int &counter,
@@ -495,12 +404,9 @@
   }
 }
 
-<<<<<<< HEAD
-=======
 /**
  * @brief Creates umaps mapping strings to indices from the counter
  */
->>>>>>> 7154fe47
 template <typename LabelType, typename DataType>
 void C2VLoader<LabelType, DataType>::createIdxUMaps()
 {
