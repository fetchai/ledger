--- conflicted
+++ resolved
@@ -33,11 +33,7 @@
   using SizeType   = fetch::math::SizeType;
   using ReturnType = std::pair<LabelType, std::vector<DataType>>;
 
-<<<<<<< HEAD
-  DataLoader(bool random_mode)
-=======
   explicit DataLoader(bool random_mode)
->>>>>>> 987d892f
     : random_mode_(random_mode)
   {}
 
@@ -57,8 +53,6 @@
   LabelType             labels_;
 };
 
-<<<<<<< HEAD
-=======
 /**
  * Creates pair of label tensor and vector of data tensors
  * Size of each tensor is [data,subset_size], where data can have any dimensions and trailing
@@ -68,7 +62,6 @@
  * @param subset_size i.e. batch size of returned Tensors
  * @return pair of label tensor and vector of data tensors with specified batch size
  */
->>>>>>> 987d892f
 template <typename LabelType, typename DataType>
 std::pair<LabelType, std::vector<DataType>> DataLoader<LabelType, DataType>::PrepareBatch(
     fetch::math::SizeType subset_size)
@@ -77,33 +70,18 @@
   {
     Reset();
   }
-<<<<<<< HEAD
-  std::pair<LabelType, std::vector<DataType>> training_pair = GetNext();
-  std::vector<SizeType>                       labels_size   = training_pair.first.shape();
-  std::vector<DataType>                       data;
-=======
   ReturnType training_pair = GetNext();
 
   if (data_vec_.size() != training_pair.second.size())
   {
     data_vec_.resize(training_pair.second.size());
   }
->>>>>>> 987d892f
 
   // Prepare output data tensors
   for (SizeType i{0}; i < training_pair.second.size(); i++)
   {
     std::vector<SizeType> current_data_shape             = training_pair.second.at(i).shape();
     current_data_shape.at(current_data_shape.size() - 1) = subset_size;
-<<<<<<< HEAD
-    data.push_back(DataType{current_data_shape});
-  }
-
-  // Prepare output label tensor
-  SizeType label_batch_dimension        = labels_size.size() - 1;
-  labels_size.at(label_batch_dimension) = subset_size;
-  LabelType labels{labels_size};
-=======
 
     if (data_vec_.at(i).shape() != current_data_shape)
     {
@@ -123,28 +101,19 @@
   {
     labels_ = LabelType{labels_size_vec_};
   }
->>>>>>> 987d892f
 
   SizeType i{0};
   do
   {
     // Fill label slice
-<<<<<<< HEAD
-    auto label_slice = labels.Slice(i, label_batch_dimension);
-=======
     auto label_slice = labels_.Slice(i, label_batch_dimension);
->>>>>>> 987d892f
     label_slice.Assign(training_pair.first);
 
     // Fill all data from data vector
     for (SizeType j{0}; j < training_pair.second.size(); j++)
     {
       // Fill data[j] slice
-<<<<<<< HEAD
-      auto data_slice = data.at(j).Slice(i, training_pair.second.at(j).shape().size() - 1);
-=======
       auto data_slice = data_vec_.at(j).Slice(i, training_pair.second.at(j).shape().size() - 1);
->>>>>>> 987d892f
       data_slice.Assign(training_pair.second.at(j));
     }
 
@@ -159,11 +128,7 @@
     }
   } while (i < subset_size);
 
-<<<<<<< HEAD
-  return std::make_pair(labels, data);
-=======
   return std::make_pair(labels_, data_vec_);
->>>>>>> 987d892f
 }
 
 }  // namespace dataloaders
