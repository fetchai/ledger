--- conflicted
+++ resolved
@@ -42,10 +42,7 @@
   using SizeType   = fetch::math::SizeType;
   using SizeVector = fetch::math::SizeVector;
   using ReturnType = std::pair<TensorType, std::vector<TensorType>>;
-<<<<<<< HEAD
-=======
   using DataType   = typename TensorType::Type;
->>>>>>> 31895e94
 
   explicit DataLoader() = default;
 
@@ -90,129 +87,6 @@
   void SetDataSize(std::pair<TensorType, std::vector<TensorType>> &ret_pair);
 };
 
-<<<<<<< HEAD
-=======
-/**
- * This method sets the shapes of the data and labels, as well as the return pair.
- * @tparam TensorType
- * @param ret_pair
- */
-template <typename TensorType>
-void DataLoader<TensorType>::SetDataSize(std::pair<TensorType, std::vector<TensorType>> &ret_pair)
-{
-  ret_pair_.first = ret_pair.first.Copy();
-
-  // set each tensor in the data vector to the correct shape
-  for (auto &tensor : ret_pair.second)
-  {
-    ret_pair_.second.emplace_back(tensor.Copy());
-  }
-}
-
-/**
- * Creates pair of label tensor and vector of data tensors
- * Size of each tensor is [data,subset_size], where data can have any dimensions and trailing
- * dimension is subset_size
- * @tparam TensorType
- * @param batch_size i.e. batch size of returned Tensors
- * @return pair of label tensor and vector of data tensors with specified batch size
- */
-template <typename TensorType>
-typename DataLoader<TensorType>::ReturnType DataLoader<TensorType>::PrepareBatch(
-    fetch::math::SizeType batch_size, bool &is_done_set)
-{
-  if (size_not_set_)
-  {
-    // first ever call to PrepareBatch requires a dummy GetNext to identify tensor shapes
-    cur_training_pair_ = GetNext();
-    Reset();
-
-    this->SetDataSize(cur_training_pair_);
-    size_not_set_ = false;
-  }
-
-  // if the label is set to be the wrong batch_size reshape
-  if (ret_pair_.first.shape().at(ret_pair_.first.shape().size() - 1) != batch_size)
-  {
-    SizeVector new_shape               = ret_pair_.first.shape();
-    new_shape.at(new_shape.size() - 1) = batch_size;
-    ret_pair_.first.Reshape(new_shape);
-  }
-
-  // if the data tensor are set to be the wrong batch_size reshape
-  for (SizeType tensor_count = 0; tensor_count < ret_pair_.second.size(); ++tensor_count)
-  {
-    // reshape the tensor to the correct batch size
-    if (ret_pair_.second.at(tensor_count)
-            .shape()
-            .at(ret_pair_.second.at(tensor_count).shape().size() - 1) != batch_size)
-    {
-      SizeVector new_shape               = ret_pair_.second.at(tensor_count).shape();
-      new_shape.at(new_shape.size() - 1) = batch_size;
-      ret_pair_.second.at(tensor_count).Reshape(new_shape);
-    }
-  }
-
-  SizeType data_idx{0};
-  while (data_idx < batch_size)
-  {
-    // check if end of data
-    if (IsDone())
-    {
-      is_done_set = true;
-      Reset();
-    }
-
-    // get next datum & label
-    cur_training_pair_ = GetNext();
-
-    // Fill label view
-    auto label_view = ret_pair_.first.View(data_idx);
-    label_view.Assign(cur_training_pair_.first);
-
-    // Fill all data from data vector
-    for (SizeType j{0}; j < cur_training_pair_.second.size(); j++)
-    {
-      // Fill data[j] view
-      auto data_view = ret_pair_.second.at(j).View(data_idx);
-      data_view.Assign(cur_training_pair_.second.at(j));
-    }
-
-    // increment the count
-    ++data_idx;
-  }
-  return ret_pair_;
-}
-
-template <typename TensorType>
-void DataLoader<TensorType>::SetMode(DataLoaderMode new_mode)
-{
-  if (mode_ == new_mode)
-  {
-    return;
-  }
-  mode_ = new_mode;
-  UpdateCursor();
-
-  if (this->current_min_ == this->current_max_)
-  {
-    throw exceptions::Timeout("Dataloader has no set for selected mode.");
-  }
-}
-
-template <typename TensorType>
-void DataLoader<TensorType>::SetRandomMode(bool random_mode_state)
-{
-  random_mode_ = random_mode_state;
-}
-
-template <typename TensorType>
-void DataLoader<TensorType>::SetSeed(DataLoader::SizeType seed)
-{
-  rand.Seed(seed);
-}
-
->>>>>>> 31895e94
 }  // namespace dataloaders
 }  // namespace ml
 
