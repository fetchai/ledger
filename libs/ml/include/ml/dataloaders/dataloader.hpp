#pragma once
//------------------------------------------------------------------------------
//
//   Copyright 2018-2019 Fetch.AI Limited
//
//   Licensed under the Apache License, Version 2.0 (the "License");
//   you may not use this file except in compliance with the License.
//   You may obtain a copy of the License at
//
//       http://www.apache.org/licenses/LICENSE-2.0
//
//   Unless required by applicable law or agreed to in writing, software
//   distributed under the License is distributed on an "AS IS" BASIS,
//   WITHOUT WARRANTIES OR CONDITIONS OF ANY KIND, either express or implied.
//   See the License for the specific language governing permissions and
//   limitations under the License.
//
//------------------------------------------------------------------------------

#include "math/base_types.hpp"
#include <memory>
#include <utility>
#include <vector>

namespace fetch {
namespace ml {
namespace dataloaders {

template <typename LabelType, typename DataType>
class DataLoader
{
  using SizeType = fetch::math::SizeType;

public:
  DataLoader(bool random_mode)
    : random_mode_(random_mode)
  {}

<<<<<<< HEAD
  using SizeType   = fetch::math::SizeType;
  using ReturnType = std::pair<LabelType, std::vector<DataType>>;

  virtual ~DataLoader()           = default;
  virtual ReturnType    GetNext() = 0;
  virtual ReturnType    PrepareBatch(fetch::math::SizeType subset_size);
  virtual std::uint64_t Size() const   = 0;
  virtual bool          IsDone() const = 0;
  virtual void          Reset()        = 0;
=======
  virtual SizeType Size() const   = 0;
  virtual bool     IsDone() const = 0;
  virtual void     Reset()        = 0;
>>>>>>> fe3af890

protected:
  bool random_mode_ = false;
};

<<<<<<< HEAD
template <typename LabelType, typename DataType>
std::pair<LabelType, std::vector<DataType>> DataLoader<LabelType, DataType>::PrepareBatch(
    fetch::math::SizeType subset_size)
{
  if (IsDone())
  {
    Reset();
  }
  std::pair<LabelType, std::vector<DataType>> training_pair = GetNext();
  std::vector<SizeType>                       labels_size   = training_pair.first.shape();
  std::vector<DataType>                       data;

  // Prepare output data tensors
  for (SizeType i{0}; i < training_pair.second.size(); i++)
  {
    std::vector<SizeType> current_data_shape             = training_pair.second.at(i).shape();
    current_data_shape.at(current_data_shape.size() - 1) = subset_size;
    data.push_back(DataType{current_data_shape});
  }

  // Prepare output label tensor
  SizeType label_batch_dimension        = labels_size.size() - 1;
  labels_size.at(label_batch_dimension) = subset_size;
  LabelType labels{labels_size};

  SizeType i{0};
  do
  {
    // Fill label slice
    auto label_slice = labels.Slice(i, label_batch_dimension);
    label_slice.Assign(training_pair.first);

    // Fill all data from data vector
    for (SizeType j{0}; j < training_pair.second.size(); j++)
    {
      // Fill data[j] slice
      auto data_slice = data.at(j).Slice(i, training_pair.second.at(j).shape().size() - 1);
      data_slice.Assign(training_pair.second.at(j));
    }

    i++;
    if (i < subset_size)
    {
      if (IsDone())
      {
        Reset();
      }
      training_pair = GetNext();
    }
  } while (i < subset_size);

  return std::make_pair(labels, data);
}

=======
}  // namespace dataloaders
>>>>>>> fe3af890
}  // namespace ml
}  // namespace fetch<|MERGE_RESOLUTION|>--- conflicted
+++ resolved
@@ -29,16 +29,13 @@
 template <typename LabelType, typename DataType>
 class DataLoader
 {
-  using SizeType = fetch::math::SizeType;
+public:
+  using SizeType   = fetch::math::SizeType;
+  using ReturnType = std::pair<LabelType, std::vector<DataType>>;
 
-public:
   DataLoader(bool random_mode)
     : random_mode_(random_mode)
   {}
-
-<<<<<<< HEAD
-  using SizeType   = fetch::math::SizeType;
-  using ReturnType = std::pair<LabelType, std::vector<DataType>>;
 
   virtual ~DataLoader()           = default;
   virtual ReturnType    GetNext() = 0;
@@ -46,17 +43,11 @@
   virtual std::uint64_t Size() const   = 0;
   virtual bool          IsDone() const = 0;
   virtual void          Reset()        = 0;
-=======
-  virtual SizeType Size() const   = 0;
-  virtual bool     IsDone() const = 0;
-  virtual void     Reset()        = 0;
->>>>>>> fe3af890
 
 protected:
   bool random_mode_ = false;
 };
 
-<<<<<<< HEAD
 template <typename LabelType, typename DataType>
 std::pair<LabelType, std::vector<DataType>> DataLoader<LabelType, DataType>::PrepareBatch(
     fetch::math::SizeType subset_size)
@@ -111,8 +102,6 @@
   return std::make_pair(labels, data);
 }
 
-=======
 }  // namespace dataloaders
->>>>>>> fe3af890
 }  // namespace ml
 }  // namespace fetch