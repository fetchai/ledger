#pragma once
//------------------------------------------------------------------------------
//
//   Copyright 2018-2019 Fetch.AI Limited
//
//   Licensed under the Apache License, Version 2.0 (the "License");
//   you may not use this file except in compliance with the License.
//   You may obtain a copy of the License at
//
//       http://www.apache.org/licenses/LICENSE-2.0
//
//   Unless required by applicable law or agreed to in writing, software
//   distributed under the License is distributed on an "AS IS" BASIS,
//   WITHOUT WARRANTIES OR CONDITIONS OF ANY KIND, either express or implied.
//   See the License for the specific language governing permissions and
//   limitations under the License.
//
//------------------------------------------------------------------------------

#include "math/base_types.hpp"
#include <memory>
#include <utility>
#include <vector>

namespace fetch {
namespace ml {
namespace dataloaders {

template <typename LabelType, typename DataType>
class DataLoader
{
public:
<<<<<<< HEAD
  using SizeType   = fetch::math::SizeType;
  using ReturnType = std::pair<LabelType, std::vector<DataType>>;

  DataLoader(bool random_mode)
    : random_mode_(random_mode)
  {}
=======
  explicit DataLoader(bool random_mode)
    : random_mode_(random_mode)
  {}
  virtual ~DataLoader() = default;

  virtual std::pair<LabelType, std::vector<DataType>> GetNext() = 0;
>>>>>>> e3a14d45

  virtual ~DataLoader()           = default;
  virtual ReturnType    GetNext() = 0;
  virtual ReturnType    PrepareBatch(fetch::math::SizeType subset_size);
  virtual std::uint64_t Size() const   = 0;
  virtual bool          IsDone() const = 0;
  virtual void          Reset()        = 0;

protected:
  bool random_mode_ = false;

private:
  std::vector<SizeType> labels_size_vec_;
  std::vector<DataType> data_vec_;
  LabelType             labels_;
};

/**
 * Creates pair of label tensor and vector of data tensors
 * Size of each tensor is [data,subset_size], where data can have any dimensions and trailing
 * dimension is subset_size
 * @tparam LabelType
 * @tparam DataType
 * @param subset_size i.e. batch size of returned Tensors
 * @return pair of label tensor and vector of data tensors with specified batch size
 */
template <typename LabelType, typename DataType>
std::pair<LabelType, std::vector<DataType>> DataLoader<LabelType, DataType>::PrepareBatch(
    fetch::math::SizeType subset_size)
{
  if (IsDone())
  {
    Reset();
  }
  ReturnType training_pair = GetNext();

  if (data_vec_.size() != training_pair.second.size())
  {
    data_vec_.resize(training_pair.second.size());
  }

  // Prepare output data tensors
  for (SizeType i{0}; i < training_pair.second.size(); i++)
  {
    std::vector<SizeType> current_data_shape             = training_pair.second.at(i).shape();
    current_data_shape.at(current_data_shape.size() - 1) = subset_size;

    if (data_vec_.at(i).shape() != current_data_shape)
    {
      data_vec_.at(i) = DataType{current_data_shape};
    }
  }

  // Prepare output label tensor
  if (labels_size_vec_ != training_pair.first.shape())
  {
    labels_size_vec_ = training_pair.first.shape();
  }

  SizeType label_batch_dimension             = labels_size_vec_.size() - 1;
  labels_size_vec_.at(label_batch_dimension) = subset_size;
  if (labels_.shape() != labels_size_vec_)
  {
    labels_ = LabelType{labels_size_vec_};
  }

  SizeType i{0};
  do
  {
    // Fill label slice
    auto label_slice = labels_.Slice(i, label_batch_dimension);
    label_slice.Assign(training_pair.first);

    // Fill all data from data vector
    for (SizeType j{0}; j < training_pair.second.size(); j++)
    {
      // Fill data[j] slice
      auto data_slice = data_vec_.at(j).Slice(i, training_pair.second.at(j).shape().size() - 1);
      data_slice.Assign(training_pair.second.at(j));
    }

    i++;
    if (i < subset_size)
    {
      if (IsDone())
      {
        Reset();
      }
      training_pair = GetNext();
    }
  } while (i < subset_size);

  return std::make_pair(labels_, data_vec_);
}

}  // namespace dataloaders
}  // namespace ml
}  // namespace fetch<|MERGE_RESOLUTION|>--- conflicted
+++ resolved
@@ -30,21 +30,12 @@
 class DataLoader
 {
 public:
-<<<<<<< HEAD
   using SizeType   = fetch::math::SizeType;
   using ReturnType = std::pair<LabelType, std::vector<DataType>>;
 
-  DataLoader(bool random_mode)
-    : random_mode_(random_mode)
-  {}
-=======
   explicit DataLoader(bool random_mode)
     : random_mode_(random_mode)
   {}
-  virtual ~DataLoader() = default;
-
-  virtual std::pair<LabelType, std::vector<DataType>> GetNext() = 0;
->>>>>>> e3a14d45
 
   virtual ~DataLoader()           = default;
   virtual ReturnType    GetNext() = 0;
