#pragma once
//------------------------------------------------------------------------------
//
//   Copyright 2018-2019 Fetch.AI Limited
//
//   Licensed under the Apache License, Version 2.0 (the "License");
//   you may not use this file except in compliance with the License.
//   You may obtain a copy of the License at
//
//       http://www.apache.org/licenses/LICENSE-2.0
//
//   Unless required by applicable law or agreed to in writing, software
//   distributed under the License is distributed on an "AS IS" BASIS,
//   WITHOUT WARRANTIES OR CONDITIONS OF ANY KIND, either express or implied.
//   See the License for the specific language governing permissions and
//   limitations under the License.
//
//------------------------------------------------------------------------------

#include "math/base_types.hpp"
#include <memory>
#include <utility>
#include <vector>

namespace fetch {
namespace ml {

template <typename LabelType, typename DataType>
class DataLoader
{
public:
  DataLoader(bool random_mode)
    : random_mode_(random_mode)
  {}
<<<<<<< HEAD
  using SizeType                                                  = fetch::math::SizeType;
  virtual ~DataLoader()                                           = default;
  virtual std::pair<LabelType, std::vector<DataType>> GetNext()   = 0;
  virtual std::pair<LabelType, std::vector<DataType>> GetRandom() = 0;
  virtual std::pair<LabelType, std::vector<DataType>> SubsetToArray(
      fetch::math::SizeType subset_size)
  {
    if (IsDone())
    {
      Reset();
    }
    std::pair<LabelType, std::vector<DataType>> training_pair = GetDataPair();
    std::vector<SizeType>                       labels_size   = training_pair.first.shape();
    std::vector<DataType>                       data;

    // Prepare output data tensors
    for (SizeType i{0}; i < training_pair.second.size(); i++)
    {
      std::vector<SizeType> current_data_shape             = training_pair.second.at(i).shape();
      current_data_shape.at(current_data_shape.size() - 1) = subset_size;
      data.push_back(DataType{current_data_shape});
    }

    // Prepare output label tensor
    SizeType label_batch_dimension        = labels_size.size() - 1;
    labels_size.at(label_batch_dimension) = subset_size;
    LabelType labels{labels_size};

    SizeType i{0};
    do
    {
      // Fill label slice
      auto label_slice = labels.Slice(i, label_batch_dimension);
      label_slice.Assign(training_pair.first);

      // Fill all data from data vector
      for (SizeType j{0}; j < training_pair.second.size(); j++)
      {
        // Fill data[j] slice
        auto data_slice = data.at(j).Slice(i, training_pair.second.at(j).shape().size() - 1);
        data_slice.Assign(training_pair.second.at(j));
      }

      i++;
      if (i < subset_size)
      {
        if (IsDone())
        {
          Reset();
        }
        training_pair = GetDataPair();
      }
    } while (i < subset_size);

    return std::make_pair(labels, data);
  }

  virtual std::pair<LabelType, std::vector<DataType>> GetDataPair()
  {
    if (random_mode_)
    {
      return GetRandom();
    }
    else
    {
      return GetNext();
    }
  }
=======
  virtual ~DataLoader()                                         = default;
  virtual std::pair<LabelType, std::vector<DataType>> GetNext() = 0;
>>>>>>> 5a4b1e1c

  virtual std::uint64_t Size() const   = 0;
  virtual bool          IsDone() const = 0;
  virtual void          Reset()        = 0;

protected:
  bool random_mode_ = false;
};

}  // namespace ml
}  // namespace fetch<|MERGE_RESOLUTION|>--- conflicted
+++ resolved
@@ -32,80 +32,14 @@
   DataLoader(bool random_mode)
     : random_mode_(random_mode)
   {}
-<<<<<<< HEAD
+
   using SizeType                                                  = fetch::math::SizeType;
+
   virtual ~DataLoader()                                           = default;
   virtual std::pair<LabelType, std::vector<DataType>> GetNext()   = 0;
   virtual std::pair<LabelType, std::vector<DataType>> GetRandom() = 0;
-  virtual std::pair<LabelType, std::vector<DataType>> SubsetToArray(
-      fetch::math::SizeType subset_size)
-  {
-    if (IsDone())
-    {
-      Reset();
-    }
-    std::pair<LabelType, std::vector<DataType>> training_pair = GetDataPair();
-    std::vector<SizeType>                       labels_size   = training_pair.first.shape();
-    std::vector<DataType>                       data;
-
-    // Prepare output data tensors
-    for (SizeType i{0}; i < training_pair.second.size(); i++)
-    {
-      std::vector<SizeType> current_data_shape             = training_pair.second.at(i).shape();
-      current_data_shape.at(current_data_shape.size() - 1) = subset_size;
-      data.push_back(DataType{current_data_shape});
-    }
-
-    // Prepare output label tensor
-    SizeType label_batch_dimension        = labels_size.size() - 1;
-    labels_size.at(label_batch_dimension) = subset_size;
-    LabelType labels{labels_size};
-
-    SizeType i{0};
-    do
-    {
-      // Fill label slice
-      auto label_slice = labels.Slice(i, label_batch_dimension);
-      label_slice.Assign(training_pair.first);
-
-      // Fill all data from data vector
-      for (SizeType j{0}; j < training_pair.second.size(); j++)
-      {
-        // Fill data[j] slice
-        auto data_slice = data.at(j).Slice(i, training_pair.second.at(j).shape().size() - 1);
-        data_slice.Assign(training_pair.second.at(j));
-      }
-
-      i++;
-      if (i < subset_size)
-      {
-        if (IsDone())
-        {
-          Reset();
-        }
-        training_pair = GetDataPair();
-      }
-    } while (i < subset_size);
-
-    return std::make_pair(labels, data);
-  }
-
-  virtual std::pair<LabelType, std::vector<DataType>> GetDataPair()
-  {
-    if (random_mode_)
-    {
-      return GetRandom();
-    }
-    else
-    {
-      return GetNext();
-    }
-  }
-=======
-  virtual ~DataLoader()                                         = default;
-  virtual std::pair<LabelType, std::vector<DataType>> GetNext() = 0;
->>>>>>> 5a4b1e1c
-
+    virtual std::pair<LabelType, std::vector<DataType>>SubsetToArray(
+            fetch::math::SizeType subset_size)=0;
   virtual std::uint64_t Size() const   = 0;
   virtual bool          IsDone() const = 0;
   virtual void          Reset()        = 0;
@@ -114,5 +48,59 @@
   bool random_mode_ = false;
 };
 
+    template <typename LabelType, typename DataType>
+    virtual std::pair<LabelType, std::vector<DataType>> DataLoader<LabelType,DataType>::SubsetToArray(
+            fetch::math::SizeType subset_size)
+    {
+        if (IsDone())
+        {
+            Reset();
+        }
+        std::pair<LabelType, std::vector<DataType>> training_pair = GetNext();
+        std::vector<SizeType>                       labels_size   = training_pair.first.shape();
+        std::vector<DataType>                       data;
+
+        // Prepare output data tensors
+        for (SizeType i{0}; i < training_pair.second.size(); i++)
+        {
+            std::vector<SizeType> current_data_shape             = training_pair.second.at(i).shape();
+            current_data_shape.at(current_data_shape.size() - 1) = subset_size;
+            data.push_back(DataType{current_data_shape});
+        }
+
+        // Prepare output label tensor
+        SizeType label_batch_dimension        = labels_size.size() - 1;
+        labels_size.at(label_batch_dimension) = subset_size;
+        LabelType labels{labels_size};
+
+        SizeType i{0};
+        do
+        {
+            // Fill label slice
+            auto label_slice = labels.Slice(i, label_batch_dimension);
+            label_slice.Assign(training_pair.first);
+
+            // Fill all data from data vector
+            for (SizeType j{0}; j < training_pair.second.size(); j++)
+            {
+                // Fill data[j] slice
+                auto data_slice = data.at(j).Slice(i, training_pair.second.at(j).shape().size() - 1);
+                data_slice.Assign(training_pair.second.at(j));
+            }
+
+            i++;
+            if (i < subset_size)
+            {
+                if (IsDone())
+                {
+                    Reset();
+                }
+                training_pair = GetNext();
+            }
+        } while (i < subset_size);
+
+        return std::make_pair(labels, data);
+    }
+
 }  // namespace ml
 }  // namespace fetch