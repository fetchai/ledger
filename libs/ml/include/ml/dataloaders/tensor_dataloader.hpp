--- conflicted
+++ resolved
@@ -97,24 +97,12 @@
   : DataLoader<LabelType, TensorType>(random_mode)
   , label_shape_(label_shape)
   , data_shapes_(data_shapes)
-<<<<<<< HEAD
   , test_to_train_ratio_(test_to_train_ratio)
   , validation_to_train_ratio_(validation_to_train_ratio)
 {
-  one_sample_label_shape_                                        = label_shape;
-  one_sample_label_shape_.at(one_sample_label_shape_.size() - 1) = 1;
-
-  for (std::size_t i = 0; i < data_shapes.size(); ++i)
-  {
-    one_sample_data_shapes_.emplace_back(data_shapes.at(i));
-    one_sample_data_shapes_.at(i).at(one_sample_data_shapes_.at(i).size() - 1) = 1;
-  }
-
-  UpdateCursor();
-}
-=======
-{}
->>>>>>> 00c1dfb7
+    UpdateCursor();
+
+}
 
 template <typename LabelType, typename InputType>
 typename TensorDataLoader<LabelType, InputType>::ReturnType
@@ -130,11 +118,6 @@
 template <typename LabelType, typename InputType>
 bool TensorDataLoader<LabelType, InputType>::AddData(InputType const &data, LabelType const &labels)
 {
-<<<<<<< HEAD
-  data_          = data.Copy();
-  labels_        = labels.Copy();
-  *train_cursor_ = 0;
-=======
   one_sample_label_shape_                                        = labels.shape();
   one_sample_label_shape_.at(one_sample_label_shape_.size() - 1) = 1;
 
@@ -143,16 +126,8 @@
 
   data_         = data.Copy();
   labels_       = labels.Copy();
-  data_cursor_  = 0;
-  label_cursor_ = 0;
 
   n_samples_ = data_.shape().at(data_.shape().size() - 1);
->>>>>>> 00c1dfb7
-
-  batch_label_dim_ = labels_.shape().size() - 1;
-  batch_data_dim_  = data_.shape().size() - 1;
-
-  n_samples_ = data_.shape().at(batch_data_dim_);
 
   float test_percentage       = 1.0f - test_to_train_ratio_ - validation_to_train_ratio_;
   float validation_percentage = test_percentage + test_to_train_ratio_;
