#pragma once
//------------------------------------------------------------------------------
//
//   Copyright 2018-2019 Fetch.AI Limited
//
//   Licensed under the Apache License, Version 2.0 (the "License");
//   you may not use this file except in compliance with the License.
//   You may obtain a copy of the License at
//
//       http://www.apache.org/licenses/LICENSE-2.0
//
//   Unless required by applicable law or agreed to in writing, software
//   distributed under the License is distributed on an "AS IS" BASIS,
//   WITHOUT WARRANTIES OR CONDITIONS OF ANY KIND, either express or implied.
//   See the License for the specific language governing permissions and
//   limitations under the License.
//
//------------------------------------------------------------------------------

#include "core/serializers/group_definitions.hpp"
#include "ml/dataloaders/dataloader.hpp"

#include <cassert>
#include <stdexcept>
#include <utility>

namespace fetch {
namespace ml {
namespace dataloaders {

template <typename LabelType, typename InputType>
class TensorDataLoader : public DataLoader<LabelType, InputType>
{
  using TensorType = InputType;
  using DataType   = typename TensorType::Type;

  using SizeType     = fetch::math::SizeType;
  using SizeVector   = fetch::math::SizeVector;
  using ReturnType   = std::pair<LabelType, std::vector<TensorType>>;
  using IteratorType = typename TensorType::IteratorType;

public:
  TensorDataLoader() = default;
  TensorDataLoader(SizeVector const &label_shape, std::vector<SizeVector> const &data_shapes,
<<<<<<< HEAD
                   bool random_mode = false, float test_to_train_ratio = 0.0)
    : DataLoader<LabelType, TensorType>(random_mode)
    , label_shape_(label_shape)
    , data_shapes_(data_shapes)
    , test_to_train_ratio_(test_to_train_ratio)
  {
    one_sample_label_shape_                                        = label_shape;
    one_sample_label_shape_.at(one_sample_label_shape_.size() - 1) = 1;

    for (std::size_t i = 0; i < data_shapes.size(); ++i)
    {
      one_sample_data_shapes_.emplace_back(data_shapes.at(i));
      one_sample_data_shapes_.at(i).at(one_sample_data_shapes_.at(i).size() - 1) = 1;
    }
  }
=======
                   bool random_mode = false);
>>>>>>> 194bb16d

  ~TensorDataLoader() override = default;

  ReturnType   GetNext(bool is_test = false) override;
  virtual bool AddData(TensorType const &data, TensorType const &labels);

  SizeType Size(bool is_test = false) const override;
  bool     IsDone(bool is_test = false) const override;
  void     Reset(bool is_test = false) override;

  template <typename X, typename D>
  friend struct fetch::serializers::MapSerializer;

protected:
  SizeType train_cursor_ = 0;
  SizeType test_cursor_  = 0;
  SizeType test_offset_  = 0;

  SizeType n_samples_       = 0;  // number of all samples
  SizeType n_test_samples_  = 0;  // number of train samples
  SizeType n_train_samples_ = 0;  // number of test samples

  TensorType data_;
  TensorType labels_;

  SizeVector              label_shape_;
  SizeVector              one_sample_label_shape_;
  std::vector<SizeVector> data_shapes_;
  std::vector<SizeVector> one_sample_data_shapes_;
  float                   test_to_train_ratio_ = 0.0;

  SizeType batch_label_dim_ = fetch::math::numeric_max<SizeType>();
  SizeType batch_data_dim_  = fetch::math::numeric_max<SizeType>();
};

template <typename LabelType, typename InputType>
TensorDataLoader<LabelType, InputType>::TensorDataLoader(SizeVector const &             label_shape,
                                                         std::vector<SizeVector> const &data_shapes,
                                                         bool                           random_mode)
  : DataLoader<LabelType, TensorType>(random_mode)
  , label_shape_(label_shape)
  , data_shapes_(data_shapes)
{
  one_sample_label_shape_                                        = label_shape;
  one_sample_label_shape_.at(one_sample_label_shape_.size() - 1) = 1;

  for (std::size_t i = 0; i < data_shapes.size(); ++i)
  {
    one_sample_data_shapes_.emplace_back(data_shapes.at(i));
    one_sample_data_shapes_.at(i).at(one_sample_data_shapes_.at(i).size() - 1) = 1;
  }
}

template <typename LabelType, typename InputType>
typename TensorDataLoader<LabelType, InputType>::ReturnType
TensorDataLoader<LabelType, InputType>::GetNext(bool is_test)
{
  if (this->random_mode_)
  {
    throw std::runtime_error("random mode not implemented for tensor dataloader");
  }

  if (is_test)
  {
    ReturnType ret(labels_.View(test_cursor_).Copy(one_sample_label_shape_),
                   {data_.View(test_cursor_).Copy(one_sample_data_shapes_.at(0))});
    test_cursor_++;
    return ret;
  }
  else
  {
    ReturnType ret(labels_.View(train_cursor_).Copy(one_sample_label_shape_),
                   {data_.View(train_cursor_).Copy(one_sample_data_shapes_.at(0))});
    train_cursor_++;
    return ret;
  }
}

template <typename LabelType, typename InputType>
bool TensorDataLoader<LabelType, InputType>::AddData(TensorType const &data,
                                                     TensorType const &labels)
{
  data_         = data.Copy();
  labels_       = labels.Copy();
  train_cursor_ = 0;

  batch_label_dim_ = labels_.shape().size() - 1;
  batch_data_dim_  = data_.shape().size() - 1;

  n_samples_ = data_.shape().at(batch_data_dim_);

  n_test_samples_  = static_cast<SizeType>(test_to_train_ratio_ * static_cast<float>(n_samples_));
  n_train_samples_ = n_samples_ - n_test_samples_;

  test_offset_ = n_test_samples_;

  return true;
}

template <typename LabelType, typename InputType>
typename TensorDataLoader<LabelType, InputType>::SizeType
TensorDataLoader<LabelType, InputType>::Size(bool is_test) const
{
  if (is_test)
  {
    return n_test_samples_;
  }
  else
  {
    return n_train_samples_;
  }
}

template <typename LabelType, typename InputType>
bool TensorDataLoader<LabelType, InputType>::IsDone(bool is_test) const
{
  if (is_test)
  {
    throw std::runtime_error("Validation set splitting not implemented yet");
  }

  if (is_test)
  {
    return (train_cursor_ >= n_train_samples_);
  }
  else
  {
    return (test_cursor_ >= test_offset_ + n_test_samples_);
  }
}

template <typename LabelType, typename InputType>
void TensorDataLoader<LabelType, InputType>::Reset(bool is_test)
{
  if (is_test)
  {
    test_cursor_ = 0;
  }
  else
  {
    train_cursor_ = 0;
  }
}

}  // namespace dataloaders
}  // namespace ml

namespace serializers {

/**
 * serializer for tensor dataloader
 * @tparam TensorType
 */
template <typename LabelType, typename InputType, typename D>
struct MapSerializer<fetch::ml::dataloaders::TensorDataLoader<LabelType, InputType>, D>
{
  using Type       = fetch::ml::dataloaders::TensorDataLoader<LabelType, InputType>;
  using DriverType = D;

  static uint8_t const BASE_DATA_LOADER = 1;
  static uint8_t const DATA_CURSOR      = 2;
  static uint8_t const LABEL_CURSOR     = 3;
  static uint8_t const N_SAMPLES        = 4;

  static uint8_t const DATA   = 5;
  static uint8_t const LABELS = 6;

  static uint8_t const LABEL_SHAPE            = 7;
  static uint8_t const ONE_SAMPLE_LABEL_SHAPE = 8;
  static uint8_t const DATA_SHAPES            = 9;
  static uint8_t const ONE_SAMPLE_DATA_SHAPES = 10;

  static uint8_t const BATCH_LABEL_DIM = 11;
  static uint8_t const BATCH_DATA_DIM  = 12;

  template <typename Constructor>
  static void Serialize(Constructor &map_constructor, Type const &sp)
  {
    auto map = map_constructor(12);

    // serialize parent class first
    auto dl_pointer = static_cast<ml::dataloaders::DataLoader<LabelType, InputType> const *>(&sp);
    map.Append(BASE_DATA_LOADER, *(dl_pointer));

    map.Append(DATA_CURSOR, sp.data_cursor_);
    map.Append(LABEL_CURSOR, sp.label_cursor_);
    map.Append(N_SAMPLES, sp.n_samples_);

    map.Append(DATA, sp.data_);
    map.Append(LABELS, sp.labels_);

    map.Append(LABEL_SHAPE, sp.label_shape_);
    map.Append(ONE_SAMPLE_LABEL_SHAPE, sp.one_sample_label_shape_);
    map.Append(DATA_SHAPES, sp.data_shapes_);
    map.Append(ONE_SAMPLE_DATA_SHAPES, sp.one_sample_data_shapes_);

    map.Append(BATCH_LABEL_DIM, sp.batch_label_dim_);
    map.Append(BATCH_DATA_DIM, sp.batch_data_dim_);
  }

  template <typename MapDeserializer>
  static void Deserialize(MapDeserializer &map, Type &sp)
  {
    auto dl_pointer = static_cast<ml::dataloaders::DataLoader<LabelType, InputType> *>(&sp);
    map.ExpectKeyGetValue(BASE_DATA_LOADER, (*dl_pointer));

    map.ExpectKeyGetValue(DATA_CURSOR, sp.data_cursor_);
    map.ExpectKeyGetValue(LABEL_CURSOR, sp.label_cursor_);
    map.ExpectKeyGetValue(N_SAMPLES, sp.n_samples_);

    map.ExpectKeyGetValue(DATA, sp.data_);
    map.ExpectKeyGetValue(LABELS, sp.labels_);

    map.ExpectKeyGetValue(LABEL_SHAPE, sp.label_shape_);
    map.ExpectKeyGetValue(ONE_SAMPLE_LABEL_SHAPE, sp.one_sample_label_shape_);
    map.ExpectKeyGetValue(DATA_SHAPES, sp.data_shapes_);
    map.ExpectKeyGetValue(ONE_SAMPLE_DATA_SHAPES, sp.one_sample_data_shapes_);

    map.ExpectKeyGetValue(BATCH_LABEL_DIM, sp.batch_label_dim_);
    map.ExpectKeyGetValue(BATCH_DATA_DIM, sp.batch_data_dim_);
  }
};

}  // namespace serializers

}  // namespace fetch<|MERGE_RESOLUTION|>--- conflicted
+++ resolved
@@ -42,25 +42,7 @@
 public:
   TensorDataLoader() = default;
   TensorDataLoader(SizeVector const &label_shape, std::vector<SizeVector> const &data_shapes,
-<<<<<<< HEAD
-                   bool random_mode = false, float test_to_train_ratio = 0.0)
-    : DataLoader<LabelType, TensorType>(random_mode)
-    , label_shape_(label_shape)
-    , data_shapes_(data_shapes)
-    , test_to_train_ratio_(test_to_train_ratio)
-  {
-    one_sample_label_shape_                                        = label_shape;
-    one_sample_label_shape_.at(one_sample_label_shape_.size() - 1) = 1;
-
-    for (std::size_t i = 0; i < data_shapes.size(); ++i)
-    {
-      one_sample_data_shapes_.emplace_back(data_shapes.at(i));
-      one_sample_data_shapes_.at(i).at(one_sample_data_shapes_.at(i).size() - 1) = 1;
-    }
-  }
-=======
-                   bool random_mode = false);
->>>>>>> 194bb16d
+                   bool random_mode = false, float test_to_train_ratio = 0.0);
 
   ~TensorDataLoader() override = default;
 
@@ -99,10 +81,12 @@
 template <typename LabelType, typename InputType>
 TensorDataLoader<LabelType, InputType>::TensorDataLoader(SizeVector const &             label_shape,
                                                          std::vector<SizeVector> const &data_shapes,
-                                                         bool                           random_mode)
+                                                         bool                           random_mode,
+                                                         float test_to_train_ratio)
   : DataLoader<LabelType, TensorType>(random_mode)
   , label_shape_(label_shape)
   , data_shapes_(data_shapes)
+  , test_to_train_ratio_(test_to_train_ratio)
 {
   one_sample_label_shape_                                        = label_shape;
   one_sample_label_shape_.at(one_sample_label_shape_.size() - 1) = 1;
