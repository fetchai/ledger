#pragma once
//------------------------------------------------------------------------------
//
//   Copyright 2018-2019 Fetch.AI Limited
//
//   Licensed under the Apache License, Version 2.0 (the "License");
//   you may not use this file except in compliance with the License.
//   You may obtain a copy of the License at
//
//       http://www.apache.org/licenses/LICENSE-2.0
//
//   Unless required by applicable law or agreed to in writing, software
//   distributed under the License is distributed on an "AS IS" BASIS,
//   WITHOUT WARRANTIES OR CONDITIONS OF ANY KIND, either express or implied.
//   See the License for the specific language governing permissions and
//   limitations under the License.
//
//------------------------------------------------------------------------------

#include <fstream>
#include <vector>

#include "core/random.hpp"
#include "math/base_types.hpp"
#include "math/tensor.hpp"
#include "ml/dataloaders/dataloader.hpp"

namespace fetch {
namespace ml {

namespace {
std::pair<math::SizeType, math::SizeType> count_rows_cols(std::string const &filename)
{
  // find number of rows and columns in the file
  std::ifstream  file(filename);
  std::string    buf;
  std::string    delimiter = ",";
  ulong          pos;
  math::SizeType row{0};
  math::SizeType col{0};
  while (std::getline(file, buf, '\n'))
  {
    while ((row == 0) && ((pos = buf.find(delimiter)) != std::string::npos))
    {
      buf.erase(0, pos + delimiter.length());
      ++col;
    }
    ++row;
  }
  return std::make_pair(row, col + 1);
}
}  // namespace

template <typename LabelType, typename InputType>
class CommodityDataLoader : public DataLoader<LabelType, InputType>
{

public:
  using DataType   = typename InputType::Type;
  using ReturnType = std::pair<LabelType, std::vector<InputType>>;
  using SizeType   = math::SizeType;

  explicit CommodityDataLoader(bool random_mode = false);

  ~CommodityDataLoader() = default;

  virtual ReturnType GetNext();

  virtual SizeType Size() const;

  virtual bool IsDone() const;

  virtual void Reset();

  void AddData(std::string const &xfilename, std::string const &yfilename);

private:
  bool      random_mode_ = false;
  InputType data_;    // n_data, features
  InputType labels_;  // n_data, features

  SizeType   rows_to_skip_ = 1;
  SizeType   cols_to_skip_ = 1;
  ReturnType buffer_;
  SizeType   cursor_ = 0;
  SizeType   size_   = 0;

  random::Random rand;

  void GetAtIndex(SizeType index);
};

/**
 * Adds X and Y data to the dataloader.
 * By default this skips the first row amd columns as these are assumed to be indices.
 * @param xfilename Name of the csv file with inputs
 * @param yfilename name of the csv file with labels
 */
template <typename LabelType, typename InputType>
void CommodityDataLoader<LabelType, InputType>::AddData(std::string const &xfilename,
                                                        std::string const &yfilename)
{
  std::pair<SizeType, SizeType> xshape = count_rows_cols(xfilename);
  std::pair<SizeType, SizeType> yshape = count_rows_cols(yfilename);
  SizeType                      row    = xshape.first;
  SizeType                      col    = xshape.second;

  data_.Reshape({row - rows_to_skip_, col - cols_to_skip_});
  labels_.Reshape({yshape.first - rows_to_skip_, yshape.second - cols_to_skip_});
  assert(xshape.first == yshape.first);
  // save the number of rows in the data
  size_ = row - rows_to_skip_;

  // read csv data into buffer_ array
  std::ifstream file(xfilename);
  std::string   buf;
  char          delimiter = ',';
  std::string   field_value;

  for (SizeType i = 0; i < rows_to_skip_; i++)
  {
    std::getline(file, buf, '\n');
  }

  row = 0;
  while (std::getline(file, buf, '\n'))
  {
    col = 0;
    std::stringstream ss(buf);
    for (SizeType i = 0; i < cols_to_skip_; i++)
    {
      std::getline(ss, field_value, delimiter);
    }

    while (std::getline(ss, field_value, delimiter))
    {
      data_(row, col) = static_cast<DataType>(stod(field_value));
      ++col;
    }
    ++row;
  }

  file.close();

  file.open(yfilename);
  for (SizeType i = 0; i < rows_to_skip_; i++)
  {
    std::getline(file, buf, '\n');
  }

  row = 0;
  while (std::getline(file, buf, '\n'))
  {
    col = 0;
    std::stringstream ss(buf);
    for (SizeType i = 0; i < cols_to_skip_; i++)
    {
      std::getline(ss, field_value, delimiter);
    }

    while (std::getline(ss, field_value, delimiter))
    {
      labels_(row, col) = static_cast<DataType>(stod(field_value));
      ++col;
    }
    ++row;
  }
}

/**
 * Gets the next pair of data and labels
 * @tparam LabelType type for the labels
 * @tparam InputType type for the data
 * @return Pair of input and output
 */
template <typename LabelType, typename InputType>
typename CommodityDataLoader<LabelType, InputType>::ReturnType
CommodityDataLoader<LabelType, InputType>::GetNext()
{
  if (this->random_mode_)
  {
    GetAtIndex(static_cast<SizeType>(rand.generator()) % Size());
    return buffer_;
  }
  else
  {
    GetAtIndex(static_cast<SizeType>(cursor_++));
    return buffer_;
  }
}

/**
 * Constructor for CommodityDataLoader
 * @tparam LabelType Type for the labels, usually tensor<float>
 * @tparam InputType Type for the data, usually tensor<float>
 * @param random_mode whether to access the data randomly
 */
template <typename LabelType, typename InputType>
CommodityDataLoader<LabelType, InputType>::CommodityDataLoader(bool random_mode)
  : DataLoader<LabelType, InputType>(random_mode)
{}

/**
 * Returns the number of datapoints
 * @return number of datapoints
 */
template <typename LabelType, typename InputType>
typename CommodityDataLoader<LabelType, InputType>::SizeType
CommodityDataLoader<LabelType, InputType>::Size() const
{
  return static_cast<SizeType>(size_);
}

template <typename LabelType, typename InputType>
bool CommodityDataLoader<LabelType, InputType>::IsDone() const
{
  return cursor_ >= size_;
}

<<<<<<< HEAD
  void GetAtIndex(SizeType index)
  {
    buffer_.first  = labels_.Slice(index).Copy().Transpose();
    buffer_.second = std::vector<InputType>({data_.Slice(index).Copy()});
  }
};
=======
/**
 * Resets the cursor to 0
 */
template <typename LabelType, typename InputType>
void CommodityDataLoader<LabelType, InputType>::Reset()
{
  cursor_ = 0;
}

/**
 * Returns the data pair at the given index
 * @param index index of the data
 */
template <typename LabelType, typename InputType>
void CommodityDataLoader<LabelType, InputType>::GetAtIndex(CommodityDataLoader::SizeType index)
{
  buffer_.first  = labels_.Slice(index).Copy();
  buffer_.second = std::vector<InputType>({data_.Slice(index).Copy()});
}
>>>>>>> 30802262

}  // namespace ml
}  // namespace fetch<|MERGE_RESOLUTION|>--- conflicted
+++ resolved
@@ -217,14 +217,6 @@
   return cursor_ >= size_;
 }
 
-<<<<<<< HEAD
-  void GetAtIndex(SizeType index)
-  {
-    buffer_.first  = labels_.Slice(index).Copy().Transpose();
-    buffer_.second = std::vector<InputType>({data_.Slice(index).Copy()});
-  }
-};
-=======
 /**
  * Resets the cursor to 0
  */
@@ -244,7 +236,6 @@
   buffer_.first  = labels_.Slice(index).Copy();
   buffer_.second = std::vector<InputType>({data_.Slice(index).Copy()});
 }
->>>>>>> 30802262
 
 }  // namespace ml
 }  // namespace fetch