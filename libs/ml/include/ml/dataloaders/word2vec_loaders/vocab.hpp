--- conflicted
+++ resolved
@@ -48,9 +48,9 @@
 
   SizeType IndexFromWord(std::string const &word) const;
 
-  std::vector<SizeType> PutSentenceInVocab(const std::vector<std::string> &sentence);
-
-  void RemoveSentenceFromVocab(const std::vector<SizeType> &sentence);
+  std::vector<SizeType> PutSentenceInVocab(std::vector<std::string> const &sentence);
+
+  void RemoveSentenceFromVocab(std::vector<SizeType> const &sentence);
 
   std::vector<SizeType>      GetCounts();
   std::vector<std::string>   GetReverseVocab();
@@ -64,14 +64,7 @@
   std::map<std::string, SizeType> vocab;          // word -> id
   std::vector<std::string>        reverse_vocab;  // id -> word
   std::vector<SizeType>           counts;         // id -> count
-<<<<<<< HEAD
   byte_array::ConstByteArray      vocab_hash;
-=======
-
-  std::vector<SizeType> PutSentenceInVocab(std::vector<std::string> const &sentence);
-
-  void RemoveSentenceFromVocab(std::vector<SizeType> const &sentence);
->>>>>>> 323c6b68
 };
 
 std::vector<math::SizeType> Vocab::PutSentenceInVocab(std::vector<std::string> const &sentence)
