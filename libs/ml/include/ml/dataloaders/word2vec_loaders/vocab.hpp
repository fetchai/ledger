--- conflicted
+++ resolved
@@ -33,33 +33,28 @@
   using ReverseDataType                  = std::map<SizeType, std::pair<std::string, SizeType>>;
   static constexpr SizeType UNKNOWN_WORD = fetch::math::numeric_max<SizeType>();
 
-<<<<<<< HEAD
-=======
+  Vocab() = default;
+
+  void Update();
+
+  void                         RemoveInfrequentWord(SizeType min);
+  std::map<SizeType, SizeType> Compactify();
+
+  bool WordKnown(std::string const &word) const;
+  bool WordKnown(SizeType id) const;
+
+  ReverseDataType GetReverseVocab();
+
+  void Save(std::string const &filename) const;
+  void Load(std::string const &filename);
+
+  std::string WordFromIndex(SizeType index) const;
+  SizeType    IndexFromWord(std::string const &word) const;
+
   SizeType total_count;
 
   DataType        data;          // word -> (id, count)
   ReverseDataType reverse_data;  // id -> (word, count)
-
->>>>>>> a8952cdb
-  Vocab() = default;
-
-  void Update();
-
-  void                         RemoveInfrequentWord(SizeType min);
-  std::map<SizeType, SizeType> Compactify();
-
-  bool WordKnown(std::string const &word) const;
-  bool WordKnown(SizeType id) const;
-
-  ReverseDataType GetReverseVocab();
-
-  void Save(std::string const &filename) const;
-  void Load(std::string const &filename);
-
-  std::string WordFromIndex(SizeType index) const;
-  SizeType    IndexFromWord(std::string const &word) const;
-
-  DataType data;
 };
 
 /**
