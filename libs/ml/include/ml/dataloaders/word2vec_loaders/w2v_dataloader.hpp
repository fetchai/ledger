#pragma once
//------------------------------------------------------------------------------
//
//   Copyright 2018-2019 Fetch.AI Limited
//
//   Licensed under the Apache License, Version 2.0 (the "License");
//   you may not use this file except in compliance with the License.
//   You may obtain a copy of the License at
//
//       http://www.apache.org/licenses/LICENSE-2.0
//
//   Unless required by applicable law or agreed to in writing, software
//   distributed under the License is distributed on an "AS IS" BASIS,
//   WITHOUT WARRANTIES OR CONDITIONS OF ANY KIND, either express or implied.
//   See the License for the specific language governing permissions and
//   limitations under the License.
//
//------------------------------------------------------------------------------

#include "core/random/lcg.hpp"
#include "math/tensor.hpp"
#include "meta/type_traits.hpp"
#include "ml/dataloaders/dataloader.hpp"
#include "ml/dataloaders/word2vec_loaders/unigram_table.hpp"
#include "ml/dataloaders/word2vec_loaders/vocab.hpp"

#include <exception>
#include <map>
#include <random>
#include <string>
#include <utility>

namespace fetch {
namespace ml {
namespace dataloaders {

template <typename T>
class W2VLoader : public DataLoader<fetch::math::Tensor<T>, fetch::math::Tensor<T>>
{

public:
  static_assert(meta::IsFloat<T> || meta::IsFixedPoint<T>,
                "The intended T is the typename for the data input to the neural network, which "
                "should be a float or double or fixed-point type.");
  static constexpr T WindowContextUnused = -1;

  using InputType = fetch::math::Tensor<T>;
  using LabelType = fetch::math::Tensor<T>;

  using SizeType   = fetch::math::SizeType;
  using VocabType  = Vocab;
  using ReturnType = std::pair<LabelType, std::vector<InputType>>;

  W2VLoader(SizeType window_size, SizeType negative_samples);

  bool        IsDone() const override;
  void        Reset() override;
  inline bool IsValidable() const override;
  void        RemoveInfrequent(SizeType min);
  void        InitUnigramTable();
  void        GetNext(ReturnType &t);
  ReturnType  GetNext() override;

  bool AddData(InputType const &input, LabelType const &label) override;

  bool BuildVocab(std::string const &s);
  void SaveVocab(std::string const &filename);
  void LoadVocab(std::string const &filename);

  /// accessors and helper functions ///
  SizeType         Size() const override;
  SizeType         vocab_size() const;
  VocabType const &vocab() const;
  std::string      WordFromIndex(SizeType index) const;
  SizeType         IndexFromWord(std::string const &word) const;
  SizeType         window_size();

private:
  SizeType                                   current_sentence_;
  SizeType                                   current_word_;
  SizeType                                   window_size_;
  SizeType                                   negative_samples_;
  VocabType                                  vocab_;
  std::vector<std::vector<SizeType>>         data_;
  fetch::random::LinearCongruentialGenerator rng_;
  UnigramTable                               unigram_table_;
  DataLoaderMode                             mode_;

  fetch::math::Tensor<T> target_;  // reusable target tensor
  fetch::math::Tensor<T> label_;   // reusable label tensor

  std::vector<SizeType>    StringsToIndices(std::vector<std::string> const &strings);
  std::vector<std::string> PreprocessString(std::string const &s);
  void                     UpdateCursor() override;
};

/**
 *
 * @tparam T
 * @param window_size the size of the context window (one side only)
 * @param negative_samples the number of total samples (all but one being negative)
 * @param mode
 */
template <typename T>
<<<<<<< HEAD
W2VLoader<T>::W2VLoader(SizeType window_size, SizeType negative_samples)
  : DataLoader<LabelType, DataType>(false)  // no random mode specified
=======
W2VLoader<T>::W2VLoader(SizeType window_size, SizeType negative_samples, bool mode)
  : DataLoader<LabelType, InputType>(false)  // no random mode specified
>>>>>>> 00c1dfb7
  , current_sentence_(0)
  , current_word_(0)
  , window_size_(window_size)
  , negative_samples_(negative_samples)
  , target_({window_size_ * 2, 1})
  , label_({negative_samples_, 1})
{}

/**
 * reports the total size of the outputs iterating through the dataloader
 * @tparam T
 * @return
 */
template <typename T>
math::SizeType W2VLoader<T>::Size() const
{
  SizeType size(0);
  for (auto const &s : data_)
  {
    if ((SizeType)s.size() > (2 * window_size_))
    {
      size += (SizeType)s.size() - (2 * window_size_);
    }
  }

  return size;
}

/**
 * checks if we've passed through all the data and need to reset
 * @tparam T
 * @return
 */
template <typename T>
bool W2VLoader<T>::IsDone() const
{
  if (current_sentence_ >= data_.size())
  {
    return true;
  }
  else if (current_sentence_ >= data_.size() - 1)  // In the last sentence
  {
    if (current_word_ >= data_.at(current_sentence_).size() - window_size_)
    {
      return true;
    }
  }
  return false;
}

/**
 * resets word cursors and re randomises negative sampling
 * @tparam T
 */
template <typename T>
void W2VLoader<T>::Reset()
{
  current_sentence_ = 0;
  current_word_     = 0;
  rng_.Seed(1337);
  unigram_table_.Reset();
}

template <typename T>
inline bool W2VLoader<T>::IsValidable() const
{
  // Validation set splitting not implemented yet
  return false;
}

/**
 * Remove words that appears less than MIN times. operation is destructive
 * @tparam T
 * @param min
 */
template <typename T>
void W2VLoader<T>::RemoveInfrequent(SizeType min)
{
  W2VLoader                                            new_loader(window_size_, negative_samples_);
  std::map<SizeType, std::pair<std::string, SizeType>> reverse_vocab;
  for (auto const &kvp : vocab_.data)
  {
    reverse_vocab[kvp.second.first] = std::make_pair(kvp.first, kvp.second.second);
  }
  for (auto const &sentence : data_)
  {
    std::string s;
    for (auto const &word : sentence)
    {
      if (reverse_vocab[word].second >= min)
      {
        s += reverse_vocab[word].first + " ";
      }
    }
    new_loader.BuildVocab(s);
  }
  data_       = std::move(new_loader.data_);
  vocab_.data = std::move(new_loader.vocab_.data);
}

/**
 * initialises the unigram table for negative frequency based sampling
 * @tparam T
 */
template <typename T>
void W2VLoader<T>::InitUnigramTable()
{
  std::vector<SizeType> frequencies(vocab_size());
  for (auto const &kvp : vocab_.data)
  {
    frequencies[kvp.second.first] = kvp.second.second;
  }
  unigram_table_.Reset(frequencies, 1e8);
}

/**
 * gets the next set of data
 * @tparam T
 * @param t
 * @return
 */
template <typename T>
void W2VLoader<T>::GetNext(ReturnType &ret)
{
  // the current word should start from position that allows full context window
  if (current_word_ < window_size_)
  {
    current_word_ = window_size_;
  }

  // select random window size
  SizeType dynamic_size = rng_() % window_size_ + 1;

  // for the interested one word
  ret.first.Set(0, 0, T(data_[current_sentence_][current_word_]));

  // set the context samples
  for (SizeType i = 0; i < dynamic_size; ++i)
  {
    ret.second.at(0).Set(i, 0, T(data_[current_sentence_][current_word_ - i - 1]));
    ret.second.at(0).Set(i + dynamic_size, 0, T(data_[current_sentence_][current_word_ + i + 1]));
  }

  // denote the unused part of the window
  for (SizeType i = (dynamic_size * 2); i < ret.second.at(0).size(); ++i)
  {
    ret.second.at(0)(i, 0) = WindowContextUnused;
  }

  // negative sampling
  for (SizeType i = 1; i < negative_samples_; ++i)
  {
    SizeType neg_sample;
    bool     success =
        unigram_table_.SampleNegative(static_cast<SizeType>(ret.first(0, 0)), neg_sample);
    if (success)
    {
      ret.first(i, 0) = static_cast<T>(neg_sample);
    }
    else
    {
      throw std::runtime_error(
          "unigram table timed out looking for a negative sample. check window size for sentence "
          "length and that data loaded correctly.");
    }
  }

  current_word_++;
  // check if the word is window size away form either end of the sentence
  if (current_word_ >=
      data_.at(current_sentence_).size() -
          window_size_)  // the current word end when a full context window can be allowed
  {
    current_word_ =
        window_size_;  // the current word start from position that allows full context window
    current_sentence_++;
  }
}

template <typename T>
typename W2VLoader<T>::ReturnType W2VLoader<T>::GetNext()
{
  ReturnType p(label_, {target_});
  GetNext(p);
  return p;
}

template <typename T>
bool W2VLoader<T>::AddData(InputType const &input, LabelType const &label)
{
  FETCH_UNUSED(input);
  FETCH_UNUSED(label);
  throw std::runtime_error("Add Data not used for W2V loader");
}

/**
 * Adds a dataset to the dataloader
 * @tparam T
 * @param s input string containing all the text
 * @return bool indicates success
 */
template <typename T>
bool W2VLoader<T>::BuildVocab(std::string const &s)
{
  std::vector<SizeType> indexes = StringsToIndices(PreprocessString(s));
  if (indexes.size() >=
      2 * window_size_ + 1)  // each sentence stored in the data_ are guaranteed to have minimum
                             // length to handle window_size context sampling
  {
    data_.push_back(std::move(indexes));
    return true;
  }
  return false;
}

/**
 *
 * @tparam T
 * @param filename
 */
template <typename T>
void W2VLoader<T>::SaveVocab(std::string const &filename)
{
  vocab_.Save(filename);
}

/**
 *
 * @tparam T
 * @param filename
 */
template <typename T>
void W2VLoader<T>::LoadVocab(std::string const &filename)
{
  vocab_.Load(filename);
}

/**
 * get size of the vocab
 * @tparam T
 * @return
 */
template <typename T>
math::SizeType W2VLoader<T>::vocab_size() const
{
  return vocab_.data.size();
}

/**
 * export the vocabulary by reference
 * @tparam T
 * @return
 */
template <typename T>
typename W2VLoader<T>::VocabType const &W2VLoader<T>::vocab() const
{
  return vocab_;
}

/**
 * helper method for retrieving a word given its index in vocabulary
 * @tparam T
 * @param index
 * @return
 */
template <typename T>
std::string W2VLoader<T>::WordFromIndex(SizeType index) const
{
  return vocab_.WordFromIndex(index);
}

/**
 * helper method for retrieving word index given a word
 * @tparam T
 * @param word
 * @return
 */
template <typename T>
typename W2VLoader<T>::SizeType W2VLoader<T>::IndexFromWord(std::string const &word) const
{
  return vocab_.IndexFromWord(word);
}

template <typename T>
typename W2VLoader<T>::SizeType W2VLoader<T>::window_size()
{
  return window_size_;
}

/**
 * converts string to indices and inserts into vocab as necessary
 * @tparam T
 * @param strings
 * @return
 */
template <typename T>
std::vector<math::SizeType> W2VLoader<T>::StringsToIndices(std::vector<std::string> const &strings)
{
  std::vector<SizeType> indexes;
  if (strings.size() >= 2 * window_size_ + 1)  // Don't bother processing too short inputs
  {
    indexes.reserve(strings.size());
    for (std::string const &s : strings)
    {
      auto value = vocab_.data.insert(
          std::make_pair(s, std::make_pair((SizeType)(vocab_.data.size() + 1), 0)));
      indexes.push_back((*value.first).second.first);
      value.first->second.second++;
    }
  }
  return indexes;
}

/**
 * Preprocesses a string turning it into a vector of words
 * @tparam T
 * @param s
 * @return
 */
template <typename T>
std::vector<std::string> W2VLoader<T>::PreprocessString(std::string const &s)
{
  std::string result;
  result.reserve(s.size());
  for (auto const &c : s)
  {
    result.push_back(std::isalpha(c) ? (char)std::tolower(c) : ' ');
  }

  std::string              word;
  std::vector<std::string> words;
  for (std::stringstream ss(result); ss >> word;)
  {
    words.push_back(word);
  }
  return words;
}

template <typename T>
void W2VLoader<T>::UpdateCursor()
{
  if (this->mode_ != DataLoaderMode::TRAIN)
  {
    throw std::runtime_error("Other mode than training not supported yet.");
  }
}

}  // namespace dataloaders
}  // namespace ml
}  // namespace fetch<|MERGE_RESOLUTION|>--- conflicted
+++ resolved
@@ -102,13 +102,8 @@
  * @param mode
  */
 template <typename T>
-<<<<<<< HEAD
 W2VLoader<T>::W2VLoader(SizeType window_size, SizeType negative_samples)
-  : DataLoader<LabelType, DataType>(false)  // no random mode specified
-=======
-W2VLoader<T>::W2VLoader(SizeType window_size, SizeType negative_samples, bool mode)
   : DataLoader<LabelType, InputType>(false)  // no random mode specified
->>>>>>> 00c1dfb7
   , current_sentence_(0)
   , current_word_(0)
   , window_size_(window_size)
