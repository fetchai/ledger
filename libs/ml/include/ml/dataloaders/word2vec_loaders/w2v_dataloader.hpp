#pragma once
//------------------------------------------------------------------------------
//
//   Copyright 2018-2020 Fetch.AI Limited
//
//   Licensed under the Apache License, Version 2.0 (the "License");
//   you may not use this file except in compliance with the License.
//   You may obtain a copy of the License at
//
//       http://www.apache.org/licenses/LICENSE-2.0
//
//   Unless required by applicable law or agreed to in writing, software
//   distributed under the License is distributed on an "AS IS" BASIS,
//   WITHOUT WARRANTIES OR CONDITIONS OF ANY KIND, either express or implied.
//   See the License for the specific language governing permissions and
//   limitations under the License.
//
//------------------------------------------------------------------------------

#include "ml/dataloaders/word2vec_loaders/w2v_dataloader.hpp"

#include "core/random/lcg.hpp"
#include "math/tensor/tensor.hpp"
#include "meta/type_traits.hpp"
#include "ml/dataloaders/dataloader.hpp"
#include "ml/dataloaders/word2vec_loaders/unigram_table.hpp"
#include "ml/dataloaders/word2vec_loaders/vocab.hpp"

#include <string>
#include <utility>

namespace fetch {
namespace ml {
namespace dataloaders {

template <typename T>
class W2VLoader : public DataLoader<fetch::math::Tensor<T>>
{
public:
  static_assert(fetch::meta::IsFloat<T> || math::meta::IsFixedPoint<T>,
                "The intended T is the typename for the data input to the neural network, which "
                "should be a float or double or fixed-point type.");

<<<<<<< HEAD
  static const T WindowContextUnused;

  using TensorType = fetch::math::Tensor<T>;

=======
  using TensorType = fetch::math::Tensor<T>;
  using DataType   = typename TensorType::Type;
>>>>>>> 31895e94
  using SizeType   = fetch::math::SizeType;
  using VocabType  = Vocab;
  using ReturnType = std::pair<TensorType, std::vector<TensorType>>;

  W2VLoader(SizeType window_size, SizeType negative_samples);

  bool IsDone() const override;
  void Reset() override;
  void SetTestRatio(DataType new_test_ratio) override;
  void SetValidationRatio(DataType new_validation_ratio) override;

  void       RemoveInfrequent(SizeType min);
  void       InitUnigramTable();
  void       GetNext(ReturnType &ret);
  ReturnType GetNext() override;

  bool AddData(std::vector<TensorType> const &input, TensorType const &label) override;

  bool BuildVocab(std::string const &s);
  void SaveVocab(std::string const &filename);
  void LoadVocab(std::string const &filename);
  bool IsModeAvailable(DataLoaderMode mode) override;

  /// accessors and helper functions ///
  SizeType         Size() const override;
  SizeType         vocab_size() const;
  VocabType const &vocab() const;
  std::string      WordFromIndex(SizeType index) const;
  SizeType         IndexFromWord(std::string const &word) const;
  SizeType         window_size();

  LoaderType LoaderCode() override
  {
    return LoaderType::W2V;
  }

private:
  SizeType                                   current_sentence_;
  SizeType                                   current_word_;
  SizeType                                   window_size_;
  SizeType                                   negative_samples_;
  VocabType                                  vocab_;
  std::vector<std::vector<SizeType>>         data_;
  fetch::random::LinearCongruentialGenerator rng_;
  UnigramTable                               unigram_table_;
  DataLoaderMode                             mode_;

  fetch::math::Tensor<T> target_;  // reusable target tensor
  fetch::math::Tensor<T> label_;   // reusable label tensor

  std::vector<SizeType>    StringsToIndices(std::vector<std::string> const &strings);
  std::vector<std::string> PreprocessString(std::string const &s);
  void                     UpdateCursor() override;
};

<<<<<<< HEAD
=======
/**
 *
 * @tparam T
 * @param window_size the size of the context window (one side only)
 * @param negative_samples the number of total samples (all but one being negative)
 * @param mode
 */
template <typename T>
W2VLoader<T>::W2VLoader(SizeType window_size, SizeType negative_samples)
  : DataLoader<TensorType>()
  , current_sentence_(0)
  , current_word_(0)
  , window_size_(window_size)
  , negative_samples_(negative_samples)
  , target_({window_size_ * 2, 1})
  , label_({negative_samples_, 1})
{}

/**
 * reports the total size of the outputs iterating through the dataloader
 * @tparam T
 * @return
 */
template <typename T>
math::SizeType W2VLoader<T>::Size() const
{
  SizeType size(0);
  for (auto const &s : data_)
  {
    if (static_cast<SizeType>(s.size()) > (2 * window_size_))
    {
      size += static_cast<SizeType>(s.size()) - (2 * window_size_);
    }
  }

  return size;
}

/**
 * checks if we've passed through all the data and need to reset
 * @tparam T
 * @return
 */
template <typename T>
bool W2VLoader<T>::IsDone() const
{
  if (current_sentence_ >= data_.size())
  {
    return true;
  }
  if (current_sentence_ >= data_.size() - 1)  // In the last sentence
  {
    if (current_word_ >= data_.at(current_sentence_).size() - window_size_)
    {
      return true;
    }
  }
  return false;
}

/**
 * resets word cursors and re randomises negative sampling
 * @tparam T
 */
template <typename T>
void W2VLoader<T>::Reset()
{
  current_sentence_ = 0;
  current_word_     = 0;
  rng_.Seed(1337);
  unigram_table_.ResetRNG();
}

template <typename T>
void W2VLoader<T>::SetTestRatio(DataType new_test_ratio)
{
  FETCH_UNUSED(new_test_ratio);
  throw exceptions::InvalidMode("Test set splitting is not supported for this dataloader.");
}

template <typename T>
void W2VLoader<T>::SetValidationRatio(DataType new_validation_ratio)
{
  FETCH_UNUSED(new_validation_ratio);
  throw exceptions::InvalidMode("Validation set splitting is not supported for this dataloader.");
}

/**
 * Remove words that appears less than MIN times. operation is destructive
 * @tparam T
 * @param min
 */
template <typename T>
void W2VLoader<T>::RemoveInfrequent(SizeType min)
{
  W2VLoader new_loader(window_size_, negative_samples_);

  for (auto const &sentence : data_)
  {
    std::string s;
    auto        counts = vocab_.GetCounts();
    for (auto const &word : sentence)
    {
      if (counts[word] >= min)
      {
        s += vocab_.WordFromIndex(word) + " ";
      }
    }
    new_loader.BuildVocab(s);
  }

  data_  = std::move(new_loader.data_);
  vocab_ = std::move(new_loader.vocab_);
}

/**
 * initialises the unigram table for negative frequency based sampling
 * @tparam T
 */
template <typename T>
void W2VLoader<T>::InitUnigramTable()
{
  unigram_table_.ResetTable(vocab_.GetCounts(), 1e8);
}

/**
 * gets the next set of data
 * @tparam T
 * @param t
 * @return
 */
template <typename T>
void W2VLoader<T>::GetNext(ReturnType &ret)
{
  // the current word should start from position that allows full context window
  if (current_word_ < window_size_)
  {
    current_word_ = window_size_;
  }

  // select random window size
  SizeType dynamic_size = rng_() % window_size_ + 1;

  // for the interested one word
  ret.first.Set(0, 0, T(data_[current_sentence_][current_word_]));

  // set the context samples
  for (SizeType i = 0; i < dynamic_size; ++i)
  {
    ret.second.at(0).Set(i, 0, T(data_[current_sentence_][current_word_ - i - 1]));
    ret.second.at(0).Set(i + dynamic_size, 0, T(data_[current_sentence_][current_word_ + i + 1]));
  }

  // denote the unused part of the window
  for (SizeType i = (dynamic_size * 2); i < ret.second.at(0).size(); ++i)
  {
    ret.second.at(0)(i, 0) = WindowContextUnused;
  }

  // negative sampling
  for (SizeType i = 1; i < negative_samples_; ++i)
  {
    SizeType neg_sample;
    bool     success =
        unigram_table_.SampleNegative(static_cast<SizeType>(ret.first(0, 0)), neg_sample);
    if (success)
    {
      ret.first(i, 0) = static_cast<T>(neg_sample);
    }
    else
    {
      throw ml::exceptions::Timeout(
          "unigram table timed out looking for a negative sample. check window size for sentence "
          "length and that data loaded correctly.");
    }
  }

  current_word_++;
  // check if the word is window size away form either end of the sentence
  if (current_word_ >=
      data_.at(current_sentence_).size() -
          window_size_)  // the current word end when a full context window can be allowed
  {
    current_word_ =
        window_size_;  // the current word start from position that allows full context window
    current_sentence_++;
  }
}

template <typename T>
typename W2VLoader<T>::ReturnType W2VLoader<T>::GetNext()
{
  ReturnType p(label_, {target_});
  GetNext(p);
  return p;
}

template <typename T>
bool W2VLoader<T>::AddData(std::vector<TensorType> const &input, TensorType const &label)
{
  FETCH_UNUSED(input);
  FETCH_UNUSED(label);
  throw exceptions::InvalidMode("Add Data not used for W2V loader");
}

/**
 * Adds a dataset to the dataloader
 * @tparam T
 * @param s input string containing all the text
 * @return bool indicates success
 */
template <typename T>
bool W2VLoader<T>::BuildVocab(std::string const &s)
{
  std::vector<SizeType> indexes = StringsToIndices(PreprocessString(s));
  if (indexes.size() >=
      2 * window_size_ + 1)  // each sentence stored in the data_ are guaranteed to have minimum
                             // length to handle window_size context sampling
  {
    data_.push_back(std::move(indexes));
    return true;
  }
  return false;
}

/**
 *
 * @tparam T
 * @param filename
 */
template <typename T>
void W2VLoader<T>::SaveVocab(std::string const &filename)
{
  vocab_.Save(filename);
}

/**
 *
 * @tparam T
 * @param filename
 */
template <typename T>
void W2VLoader<T>::LoadVocab(std::string const &filename)
{
  vocab_.Load(filename);
}

/**
 * get size of the vocab
 * @tparam T
 * @return
 */
template <typename T>
math::SizeType W2VLoader<T>::vocab_size() const
{
  return vocab_.GetVocabCount();
}

/**
 * export the vocabulary by reference
 * @tparam T
 * @return
 */
template <typename T>
typename W2VLoader<T>::VocabType const &W2VLoader<T>::vocab() const
{
  return vocab_;
}

/**
 * helper method for retrieving a word given its index in vocabulary
 * @tparam T
 * @param index
 * @return
 */
template <typename T>
std::string W2VLoader<T>::WordFromIndex(SizeType index) const
{
  return vocab_.WordFromIndex(index);
}

/**
 * helper method for retrieving word index given a word
 * @tparam T
 * @param word
 * @return
 */
template <typename T>
typename W2VLoader<T>::SizeType W2VLoader<T>::IndexFromWord(std::string const &word) const
{
  return vocab_.IndexFromWord(word);
}

template <typename T>
typename W2VLoader<T>::SizeType W2VLoader<T>::window_size()
{
  return window_size_;
}

/**
 * converts string to indices and inserts into vocab as necessary
 * @tparam T
 * @param strings
 * @return
 */
template <typename T>
std::vector<math::SizeType> W2VLoader<T>::StringsToIndices(std::vector<std::string> const &strings)
{
  std::vector<SizeType> indexes;
  if (strings.size() >= 2 * window_size_ + 1)  // Don't bother processing too short inputs
  {
    indexes = vocab_.PutSentenceInVocab(strings);
  }
  return indexes;
}

/**
 * Preprocesses a string turning it into a vector of words
 * @tparam T
 * @param s
 * @return
 */
template <typename T>
std::vector<std::string> W2VLoader<T>::PreprocessString(std::string const &s)
{
  std::string result;
  result.reserve(s.size());
  for (auto const &c : s)
  {
    result.push_back(std::isalpha(c) != 0 ? static_cast<char>(std::tolower(c)) : ' ');
  }

  std::string              word;
  std::vector<std::string> words;
  for (std::stringstream ss(result); ss >> word;)
  {
    words.push_back(word);
  }
  return words;
}

template <typename T>
void W2VLoader<T>::UpdateCursor()
{
  if (this->mode_ != DataLoaderMode::TRAIN)
  {
    throw exceptions::InvalidMode("mode not supported.");
  }
}

template <typename T>
bool W2VLoader<T>::IsModeAvailable(DataLoaderMode mode)
{
  return mode == DataLoaderMode::TRAIN;
}

>>>>>>> 31895e94
}  // namespace dataloaders
}  // namespace ml
}  // namespace fetch<|MERGE_RESOLUTION|>--- conflicted
+++ resolved
@@ -41,15 +41,10 @@
                 "The intended T is the typename for the data input to the neural network, which "
                 "should be a float or double or fixed-point type.");
 
-<<<<<<< HEAD
   static const T WindowContextUnused;
 
   using TensorType = fetch::math::Tensor<T>;
-
-=======
-  using TensorType = fetch::math::Tensor<T>;
   using DataType   = typename TensorType::Type;
->>>>>>> 31895e94
   using SizeType   = fetch::math::SizeType;
   using VocabType  = Vocab;
   using ReturnType = std::pair<TensorType, std::vector<TensorType>>;
@@ -105,365 +100,6 @@
   void                     UpdateCursor() override;
 };
 
-<<<<<<< HEAD
-=======
-/**
- *
- * @tparam T
- * @param window_size the size of the context window (one side only)
- * @param negative_samples the number of total samples (all but one being negative)
- * @param mode
- */
-template <typename T>
-W2VLoader<T>::W2VLoader(SizeType window_size, SizeType negative_samples)
-  : DataLoader<TensorType>()
-  , current_sentence_(0)
-  , current_word_(0)
-  , window_size_(window_size)
-  , negative_samples_(negative_samples)
-  , target_({window_size_ * 2, 1})
-  , label_({negative_samples_, 1})
-{}
-
-/**
- * reports the total size of the outputs iterating through the dataloader
- * @tparam T
- * @return
- */
-template <typename T>
-math::SizeType W2VLoader<T>::Size() const
-{
-  SizeType size(0);
-  for (auto const &s : data_)
-  {
-    if (static_cast<SizeType>(s.size()) > (2 * window_size_))
-    {
-      size += static_cast<SizeType>(s.size()) - (2 * window_size_);
-    }
-  }
-
-  return size;
-}
-
-/**
- * checks if we've passed through all the data and need to reset
- * @tparam T
- * @return
- */
-template <typename T>
-bool W2VLoader<T>::IsDone() const
-{
-  if (current_sentence_ >= data_.size())
-  {
-    return true;
-  }
-  if (current_sentence_ >= data_.size() - 1)  // In the last sentence
-  {
-    if (current_word_ >= data_.at(current_sentence_).size() - window_size_)
-    {
-      return true;
-    }
-  }
-  return false;
-}
-
-/**
- * resets word cursors and re randomises negative sampling
- * @tparam T
- */
-template <typename T>
-void W2VLoader<T>::Reset()
-{
-  current_sentence_ = 0;
-  current_word_     = 0;
-  rng_.Seed(1337);
-  unigram_table_.ResetRNG();
-}
-
-template <typename T>
-void W2VLoader<T>::SetTestRatio(DataType new_test_ratio)
-{
-  FETCH_UNUSED(new_test_ratio);
-  throw exceptions::InvalidMode("Test set splitting is not supported for this dataloader.");
-}
-
-template <typename T>
-void W2VLoader<T>::SetValidationRatio(DataType new_validation_ratio)
-{
-  FETCH_UNUSED(new_validation_ratio);
-  throw exceptions::InvalidMode("Validation set splitting is not supported for this dataloader.");
-}
-
-/**
- * Remove words that appears less than MIN times. operation is destructive
- * @tparam T
- * @param min
- */
-template <typename T>
-void W2VLoader<T>::RemoveInfrequent(SizeType min)
-{
-  W2VLoader new_loader(window_size_, negative_samples_);
-
-  for (auto const &sentence : data_)
-  {
-    std::string s;
-    auto        counts = vocab_.GetCounts();
-    for (auto const &word : sentence)
-    {
-      if (counts[word] >= min)
-      {
-        s += vocab_.WordFromIndex(word) + " ";
-      }
-    }
-    new_loader.BuildVocab(s);
-  }
-
-  data_  = std::move(new_loader.data_);
-  vocab_ = std::move(new_loader.vocab_);
-}
-
-/**
- * initialises the unigram table for negative frequency based sampling
- * @tparam T
- */
-template <typename T>
-void W2VLoader<T>::InitUnigramTable()
-{
-  unigram_table_.ResetTable(vocab_.GetCounts(), 1e8);
-}
-
-/**
- * gets the next set of data
- * @tparam T
- * @param t
- * @return
- */
-template <typename T>
-void W2VLoader<T>::GetNext(ReturnType &ret)
-{
-  // the current word should start from position that allows full context window
-  if (current_word_ < window_size_)
-  {
-    current_word_ = window_size_;
-  }
-
-  // select random window size
-  SizeType dynamic_size = rng_() % window_size_ + 1;
-
-  // for the interested one word
-  ret.first.Set(0, 0, T(data_[current_sentence_][current_word_]));
-
-  // set the context samples
-  for (SizeType i = 0; i < dynamic_size; ++i)
-  {
-    ret.second.at(0).Set(i, 0, T(data_[current_sentence_][current_word_ - i - 1]));
-    ret.second.at(0).Set(i + dynamic_size, 0, T(data_[current_sentence_][current_word_ + i + 1]));
-  }
-
-  // denote the unused part of the window
-  for (SizeType i = (dynamic_size * 2); i < ret.second.at(0).size(); ++i)
-  {
-    ret.second.at(0)(i, 0) = WindowContextUnused;
-  }
-
-  // negative sampling
-  for (SizeType i = 1; i < negative_samples_; ++i)
-  {
-    SizeType neg_sample;
-    bool     success =
-        unigram_table_.SampleNegative(static_cast<SizeType>(ret.first(0, 0)), neg_sample);
-    if (success)
-    {
-      ret.first(i, 0) = static_cast<T>(neg_sample);
-    }
-    else
-    {
-      throw ml::exceptions::Timeout(
-          "unigram table timed out looking for a negative sample. check window size for sentence "
-          "length and that data loaded correctly.");
-    }
-  }
-
-  current_word_++;
-  // check if the word is window size away form either end of the sentence
-  if (current_word_ >=
-      data_.at(current_sentence_).size() -
-          window_size_)  // the current word end when a full context window can be allowed
-  {
-    current_word_ =
-        window_size_;  // the current word start from position that allows full context window
-    current_sentence_++;
-  }
-}
-
-template <typename T>
-typename W2VLoader<T>::ReturnType W2VLoader<T>::GetNext()
-{
-  ReturnType p(label_, {target_});
-  GetNext(p);
-  return p;
-}
-
-template <typename T>
-bool W2VLoader<T>::AddData(std::vector<TensorType> const &input, TensorType const &label)
-{
-  FETCH_UNUSED(input);
-  FETCH_UNUSED(label);
-  throw exceptions::InvalidMode("Add Data not used for W2V loader");
-}
-
-/**
- * Adds a dataset to the dataloader
- * @tparam T
- * @param s input string containing all the text
- * @return bool indicates success
- */
-template <typename T>
-bool W2VLoader<T>::BuildVocab(std::string const &s)
-{
-  std::vector<SizeType> indexes = StringsToIndices(PreprocessString(s));
-  if (indexes.size() >=
-      2 * window_size_ + 1)  // each sentence stored in the data_ are guaranteed to have minimum
-                             // length to handle window_size context sampling
-  {
-    data_.push_back(std::move(indexes));
-    return true;
-  }
-  return false;
-}
-
-/**
- *
- * @tparam T
- * @param filename
- */
-template <typename T>
-void W2VLoader<T>::SaveVocab(std::string const &filename)
-{
-  vocab_.Save(filename);
-}
-
-/**
- *
- * @tparam T
- * @param filename
- */
-template <typename T>
-void W2VLoader<T>::LoadVocab(std::string const &filename)
-{
-  vocab_.Load(filename);
-}
-
-/**
- * get size of the vocab
- * @tparam T
- * @return
- */
-template <typename T>
-math::SizeType W2VLoader<T>::vocab_size() const
-{
-  return vocab_.GetVocabCount();
-}
-
-/**
- * export the vocabulary by reference
- * @tparam T
- * @return
- */
-template <typename T>
-typename W2VLoader<T>::VocabType const &W2VLoader<T>::vocab() const
-{
-  return vocab_;
-}
-
-/**
- * helper method for retrieving a word given its index in vocabulary
- * @tparam T
- * @param index
- * @return
- */
-template <typename T>
-std::string W2VLoader<T>::WordFromIndex(SizeType index) const
-{
-  return vocab_.WordFromIndex(index);
-}
-
-/**
- * helper method for retrieving word index given a word
- * @tparam T
- * @param word
- * @return
- */
-template <typename T>
-typename W2VLoader<T>::SizeType W2VLoader<T>::IndexFromWord(std::string const &word) const
-{
-  return vocab_.IndexFromWord(word);
-}
-
-template <typename T>
-typename W2VLoader<T>::SizeType W2VLoader<T>::window_size()
-{
-  return window_size_;
-}
-
-/**
- * converts string to indices and inserts into vocab as necessary
- * @tparam T
- * @param strings
- * @return
- */
-template <typename T>
-std::vector<math::SizeType> W2VLoader<T>::StringsToIndices(std::vector<std::string> const &strings)
-{
-  std::vector<SizeType> indexes;
-  if (strings.size() >= 2 * window_size_ + 1)  // Don't bother processing too short inputs
-  {
-    indexes = vocab_.PutSentenceInVocab(strings);
-  }
-  return indexes;
-}
-
-/**
- * Preprocesses a string turning it into a vector of words
- * @tparam T
- * @param s
- * @return
- */
-template <typename T>
-std::vector<std::string> W2VLoader<T>::PreprocessString(std::string const &s)
-{
-  std::string result;
-  result.reserve(s.size());
-  for (auto const &c : s)
-  {
-    result.push_back(std::isalpha(c) != 0 ? static_cast<char>(std::tolower(c)) : ' ');
-  }
-
-  std::string              word;
-  std::vector<std::string> words;
-  for (std::stringstream ss(result); ss >> word;)
-  {
-    words.push_back(word);
-  }
-  return words;
-}
-
-template <typename T>
-void W2VLoader<T>::UpdateCursor()
-{
-  if (this->mode_ != DataLoaderMode::TRAIN)
-  {
-    throw exceptions::InvalidMode("mode not supported.");
-  }
-}
-
-template <typename T>
-bool W2VLoader<T>::IsModeAvailable(DataLoaderMode mode)
-{
-  return mode == DataLoaderMode::TRAIN;
-}
-
->>>>>>> 31895e94
 }  // namespace dataloaders
 }  // namespace ml
 }  // namespace fetch