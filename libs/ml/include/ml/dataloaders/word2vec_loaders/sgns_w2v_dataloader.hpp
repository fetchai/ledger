#pragma once
//------------------------------------------------------------------------------
//
//   Copyright 2018-2019 Fetch.AI Limited
//
//   Licensed under the Apache License, Version 2.0 (the "License");
//   you may not use this file except in compliance with the License.
//   You may obtain a copy of the License at
//
//       http://www.apache.org/licenses/LICENSE-2.0
//
//   Unless required by applicable law or agreed to in writing, software
//   distributed under the License is distributed on an "AS IS" BASIS,
//   WITHOUT WARRANTIES OR CONDITIONS OF ANY KIND, either express or implied.
//   See the License for the specific language governing permissions and
//   limitations under the License.
//
//------------------------------------------------------------------------------

#include "core/byte_array/const_byte_array.hpp"
#include "core/random/lfg.hpp"
#include "math/tensor.hpp"
#include "ml/dataloaders/dataloader.hpp"
#include "ml/dataloaders/word2vec_loaders/unigram_table.hpp"
#include "ml/dataloaders/word2vec_loaders/vocab.hpp"

#include <map>
#include <string>

namespace fetch {
namespace ml {
namespace dataloaders {

template <typename T>
class GraphW2VLoader : public DataLoader<fetch::math::Tensor<T>, fetch::math::Tensor<T>>
{
public:
  const T BufferPositionUnused = static_cast<T>(fetch::math::numeric_max<SizeType>());

  using InputType = fetch::math::Tensor<T>;
  using LabelType = fetch::math::Tensor<T>;

  using SizeType     = fetch::math::SizeType;
  using VocabType    = Vocab;
  using VocabPtrType = std::shared_ptr<VocabType>;
  using ReturnType   = std::pair<LabelType, std::vector<InputType>>;

  GraphW2VLoader(SizeType window_size, SizeType negative_samples, T freq_thresh,
                 SizeType max_word_count, SizeType seed = 1337);

  bool       IsDone() const override;
  void       Reset() override;
  void       RemoveInfrequent(SizeType min);
  void       RemoveInfrequentFromData(SizeType min);
  void       InitUnigramTable(SizeType size = 1e8, bool use_vocab_frequencies = true);
  ReturnType GetNext() override;
  bool       AddData(InputType const &input, LabelType const &label) override;

  void SetTestRatio(float new_test_ratio) override;
  void SetValidationRatio(float new_validation_ratio) override;

  void BuildVocabAndData(std::vector<std::string> const &sents, SizeType min_count = 0,
                         bool build_data = true);
  void BuildData(std::vector<std::string> const &sents, SizeType min_count = 0);
  void SaveVocab(std::string const &filename);
  void LoadVocab(std::string const &filename);
  T    EstimatedSampleNumber();

  bool WordKnown(std::string const &word) const;
  bool IsModeAvailable(DataLoaderMode mode) override;

  /// accessors and helper functions ///
  SizeType            Size() const override;
  SizeType            vocab_size() const;
  VocabPtrType const &GetVocab() const;
  std::string         WordFromIndex(SizeType index) const;
  SizeType            IndexFromWord(std::string const &word) const;
  SizeType            WindowSize();

  byte_array::ConstByteArray GetVocabHash();

private:
  SizeType                                  current_sentence_;
  SizeType                                  current_word_;
  SizeType                                  window_size_;
  SizeType                                  negative_samples_;
  T                                         freq_thresh_;
  VocabPtrType                              vocab_ = std::make_shared<VocabType>();
  std::vector<std::vector<SizeType>>        data_;
  std::vector<SizeType>                     word_id_counts_;
  UnigramTable                              unigram_table_;
  SizeType                                  max_word_count_;
  fetch::random::LaggedFibonacciGenerator<> lfg_;
  SizeType                                  size_        = 0;
  SizeType                                  reset_count_ = 0;

  // temporary sample and labels for buffering samples
  InputType                     input_words_, output_words_, labels_;
  fetch::math::Tensor<SizeType> output_words_buffer_;
  SizeType                      buffer_pos_ = 0;
  ReturnType                    cur_sample_;

  static std::vector<std::string> PreprocessString(std::string const &s, SizeType length_limit);
  void                            BufferNextSamples();
  void                            UpdateCursor() override;
};

/**
 *
 * @tparam T
 * @param window_size the size of the context window (one side only)
 * @param negative_samples the number of total samples (all but one being negat
 * SkipGramTextParams<TensorType> sp = SetParams<TensorType>();ive)
 */
template <typename T>
GraphW2VLoader<T>::GraphW2VLoader(SizeType window_size, SizeType negative_samples, T freq_thresh,
                                  SizeType max_word_count, SizeType seed)
  : DataLoader<LabelType, InputType>()  // no random mode specified
  , current_sentence_(0)
  , current_word_(0)
  , window_size_(window_size)
  , negative_samples_(negative_samples)
  , freq_thresh_(freq_thresh)
  , max_word_count_(max_word_count)
  , lfg_(seed)
{
  // setup temporary buffers for training purpose
  input_words_  = InputType({negative_samples * window_size_ * 2 + window_size_ * 2});
  output_words_ = InputType({negative_samples * window_size_ * 2 + window_size_ * 2});
  output_words_buffer_ =
      fetch::math::Tensor<SizeType>({negative_samples * window_size_ * 2 + window_size_ * 2});
  labels_ = InputType({negative_samples * window_size_ * 2 + window_size_ * 2 +
                       1});  // the extra 1 is for testing if label has ran out
  labels_.Fill(BufferPositionUnused);
  cur_sample_.first  = InputType({1, 1});
  cur_sample_.second = {InputType({1, 1}), InputType({1, 1})};
}

/**
 * calculate the compatible linear decay rate for learning rate with our optimiser.
 * @tparam T
 * @return
 */
template <typename T>
T GraphW2VLoader<T>::EstimatedSampleNumber()
{
  auto estimated_sample_number = T{0};
  T    word_freq;
  auto estimated_sample_number_per_word =
      static_cast<T>((window_size_ + 1) * (1 + negative_samples_));

  for (auto word_count : word_id_counts_)
  {
    word_freq = static_cast<T>(word_count) / static_cast<T>(size_);
    if (word_freq > freq_thresh_)
    {
      estimated_sample_number += static_cast<T>(word_count) * estimated_sample_number_per_word *
                                 fetch::math::Sqrt(freq_thresh_ / word_freq);
    }
    else
    {
      estimated_sample_number += static_cast<T>(word_count) * estimated_sample_number_per_word;
    }
  }
  return estimated_sample_number;
}

/**
 * reports the total size of the outputs iterating through the dataloader
 * @tparam T
 * @return
 */
template <typename T>
math::SizeType GraphW2VLoader<T>::Size() const
{
  return size_;
}

/**
 * checks if we've passed through all the data and need to reset
 * @tparam T
 * @return
 */
template <typename T>
bool GraphW2VLoader<T>::IsDone() const
{
  // Loader can't be done if current sentence is not last
  if (current_sentence_ < data_.size() - 1)
  {
    return false;
  }

  // check if the buffer is drained
  if (labels_.At(buffer_pos_) != BufferPositionUnused)
  {
    return false;
  }

  // Loader is done when current sentence is out of range
  if (current_sentence_ >= data_.size())
  {
    return true;
  }

  // Check if is last word of last sentence
  return !(current_word_ < data_.at(current_sentence_).size() - window_size_);
}

/**
 * resets word cursors and re randomises negative sampling
 * @tparam T
 */
template <typename T>
void GraphW2VLoader<T>::Reset()
{
  current_sentence_ = 0;
  current_word_     = 0;
  unigram_table_.ResetRNG();
  labels_.Fill(BufferPositionUnused);
  buffer_pos_ = 0;
  reset_count_++;
}

template <typename T>
void GraphW2VLoader<T>::SetTestRatio(float new_test_ratio)
{
  FETCH_UNUSED(new_test_ratio);
  throw std::runtime_error("Test set splitting is not supported for this dataloader.");
}

template <typename T>
void GraphW2VLoader<T>::SetValidationRatio(float new_validation_ratio)
{
  FETCH_UNUSED(new_validation_ratio);
  throw std::runtime_error("Validation set splitting is not supported for this dataloader.");
}

/**
 * check if the word is in vocabulary
 * @tparam T
 * @param word
 * @return
 */
template <typename T>
bool GraphW2VLoader<T>::WordKnown(std::string const &word) const
{
  return vocab_->IndexFromWord(word) != Vocab::UNKNOWN_WORD;
}

/**
 * Remove words that appears less than MIN times. operation is destructive
 * @tparam T
 * @param min
 */
template <typename T>
void GraphW2VLoader<T>::RemoveInfrequent(SizeType min)
{
  // remove infrequent words from vocab first
  auto old2new = vocab_->RemoveInfrequentWord(min);

  // create a new data_ for storing text
  std::vector<std::vector<SizeType>> new_data;
  SizeType                           new_size(0);
  std::vector<SizeType>              new_counts(vocab_size(), SizeType{0});

  std::vector<SizeType> new_sent_buffer;  // buffer for each sentence
  for (auto const &sentence : data_)
  {
    // clear the buffer for this new sentence
    new_sent_buffer.clear();

    // reserve every word that is not infrequent
    for (auto word_it : sentence)
    {
      if (old2new.find(word_it) != old2new.end())
      {  // if a word is in old2new, append the new id of it to the new sentence
        new_sent_buffer.push_back(old2new[word_it]);
      }
    }

    // if after we remove infrequent word, the sentence becomes too short, we need to remove the
    // sentence
    if (new_sent_buffer.size() <= 2 * window_size_)
    {
      vocab_->RemoveSentenceFromVocab(sentence);
      // N.B. for practical concerns, we do not further remove infrequent words
    }
    else
    {  // reserve the sentence if the sentence is still long enough
      new_data.push_back(new_sent_buffer);
      new_size += new_sent_buffer.size() - (2 * window_size_);
      for (SizeType ind : new_sent_buffer)
      {
        new_counts[ind] += 1;
      }
    }
  }
  data_           = new_data;
  size_           = new_size;
  word_id_counts_ = new_counts;
}

/**
 * Remove words that appears less than MIN times in the data, not vocab
 * @tparam T
 * @param min
 */
template <typename T>
void GraphW2VLoader<T>::RemoveInfrequentFromData(SizeType min)
{
  // create a new data_ for storing text
  std::vector<std::vector<SizeType>> new_data;
  SizeType                           new_size(0);
  std::vector<SizeType>              new_counts(vocab_size(), SizeType{0});
  std::vector<SizeType>              new_sent_buffer;  // buffer for each sentence

  for (auto sent_it : data_)
  {
    // clear the buffer for this new sentence
    new_sent_buffer.clear();

    // reserve every word that is not infrequent
    for (auto word_it : sent_it)
    {
      if (word_id_counts_[word_it] > min)
      {
        new_sent_buffer.push_back(word_it);
      }
    }

    if (new_sent_buffer.size() > 2 * window_size_)
    {
      // reserve the sentence if the sentence is still long enough
      new_data.push_back(new_sent_buffer);
      new_size += new_sent_buffer.size() - (2 * window_size_);
      for (SizeType ind : new_sent_buffer)
      {
        new_counts[ind] += 1;
      }
    }
  }

  data_           = new_data;
  size_           = new_size;
  word_id_counts_ = new_counts;
}
/**
 * initialises the unigram table for negative frequency based sampling
 * @tparam T
 */
template <typename T>
void GraphW2VLoader<T>::InitUnigramTable(SizeType size, bool use_vocab_frequencies)
{
  if (use_vocab_frequencies)
  {
    unigram_table_.ResetTable(vocab_->GetCounts(), size);
  }
  else  // use counts from data
  {
    unigram_table_.ResetTable(word_id_counts_, size);
  }
}
/**
 * Buffer for the next word and relevent samples
 * @tparam T
 */
template <typename T>
void GraphW2VLoader<T>::BufferNextSamples()
{
  // reset the index to buffer
  buffer_pos_ = 0;

  // the current word should start from position that allows full context window
  if (current_word_ < window_size_)
  {
    current_word_ = window_size_;
  }

  // subsample too frequent word
  while (true)
  {
    auto word_freq =
        static_cast<T>(word_id_counts_[data_.at(current_sentence_).at(current_word_)]) /
        static_cast<T>(size_);
    auto random_var = static_cast<T>(lfg_.AsDouble());  // random variable between 0-1
    if (random_var < T{1} - fetch::math::Sqrt(freq_thresh_ / word_freq))
    {  // subsample for a cumulative prob of 1 - sqrt(thresh/freq) // N.B. if word_freq <
       // freq_thresh, then subsampling would not happen
      // store data in case this is the last word
      auto prev_word     = current_word_;
      auto prev_sentence = current_sentence_;
      // move to the next word
      current_word_++;
      // check if the word is window size away form either end of the sentence
      if (current_word_ >=
          data_.at(current_sentence_).size() -
              window_size_)  // the current word end when a full context window can be allowed
      {
        current_word_ =
            window_size_;  // the current word start from position that allows full context window
        current_sentence_++;
      }
      if (IsDone() || current_sentence_ >= data_.size())
      {  // revert to the previous word if this is the last word
        current_word_     = prev_word;
        current_sentence_ = prev_sentence;
        break;
      }
    }
    else
    {
      break;
    }
  }

  // select random window size
  SizeType dynamic_size = lfg_() % window_size_ + 1;

  // for the interested one word
  auto cur_word_id = T(data_.at(current_sentence_).at(current_word_));

  // set up a counter to add samples to buffer
  SizeType counter = 0;

  // reset all three buffers
  input_words_.Fill(cur_word_id);
  labels_.Fill(BufferPositionUnused);
  output_words_.Fill(BufferPositionUnused);
  output_words_buffer_.Fill(static_cast<SizeType>(BufferPositionUnused));

  // set the context samples
  for (SizeType i = 0; i < dynamic_size; ++i)
  {
    output_words_buffer_.At(counter) = data_.at(current_sentence_).at(current_word_ - i - 1);
    output_words_.At(counter) =
        static_cast<T>(data_.at(current_sentence_).at(current_word_ - i - 1));
    labels_.At(counter) = static_cast<T>(1);
    counter++;

    output_words_buffer_.At(counter) = data_.at(current_sentence_).at(current_word_ + i + 1);
    output_words_.At(counter) =
        static_cast<T>(data_.at(current_sentence_).at(current_word_ + i + 1));
    labels_.At(counter) = static_cast<T>(1);
    counter++;
  }

  // negative sampling for every context word
  SizeType neg_sample;
  for (SizeType i = 0; i < negative_samples_ * dynamic_size * 2; ++i)
  {
    if (!unigram_table_.SampleNegative(output_words_buffer_, neg_sample))
    {
      throw std::runtime_error(
          "unigram table timed out looking for a negative sample. check window size for sentence "
          "length and that data loaded correctly.");
    }
    else
    {
      output_words_.At(counter) = T(neg_sample);
      labels_.At(counter)       = 0;
      counter++;
    }
  }

  // move the index to the next word
  current_word_++;
  // check if the word is window size away form either end of the sentence
  if (current_word_ >=
      data_.at(current_sentence_).size() -
          window_size_)  // the current word end when a full context window can be allowed
  {
    current_word_ =
        window_size_;  // the current word start from position that allows full context window
    current_sentence_++;
  }
}

/**
 * get next one sample from buffer
 * @tparam T
 * @return
 */
template <typename T>
typename GraphW2VLoader<T>::ReturnType GraphW2VLoader<T>::GetNext()
{
  T input_word, output_word;

  T label = labels_.At(buffer_pos_);  // check if we have drained the buffer, either no more valid
                                      // data, or goes out of bound
  if (label == BufferPositionUnused)
  {
    BufferNextSamples();
  }

  // get input, output and label for the cur sample
  input_word  = input_words_.At(buffer_pos_);
  output_word = output_words_.At(buffer_pos_);
  label       = labels_.At(buffer_pos_);

  // move buffer index to next one
  buffer_pos_++;

  cur_sample_.first.At(0, 0)        = label;
  cur_sample_.second.at(0).At(0, 0) = input_word;
  cur_sample_.second.at(1).At(0, 0) = output_word;

  return cur_sample_;
}

template <typename T>
bool GraphW2VLoader<T>::AddData(InputType const &input, LabelType const &label)
{
  FETCH_UNUSED(input);
  FETCH_UNUSED(label);
  throw std::runtime_error("AddData not implemented for word 2 vec dataloader");
}

/**
 * Adds a dataset to the dataloader
 * @tparam T
 * @param s input string containing all the text
 * @return bool indicates success
 */
template <typename T>
void GraphW2VLoader<T>::BuildVocabAndData(std::vector<std::string> const &sents, SizeType min_count,
                                          bool build_data)
{
  // build vocab from sentences
  std::cout << "building vocab and data" << std::endl;
  for (auto const &s : sents)
  {
    // make sure the max_word_count is not exceeded, and also the remain words space allows a
    // meaningful sentence
    if (size_ >= max_word_count_ - 2 * window_size_)
    {
      return;
    }

    // if we can take in more words, then start processing words
    std::vector<std::string> preprocessed_string = PreprocessString(s, max_word_count_ - size_);

    if (preprocessed_string.size() <= 2 * window_size_)
    {  // dispose short sentences before we create vocabulary and count frequency: if we are not
       // gonna
      // train on it, the sentence does not exist
      continue;
    }

    std::vector<SizeType> indices = vocab_->PutSentenceInVocab(preprocessed_string);
    if (build_data)
    {
      data_.push_back(indices);
      size_ += indices.size() - (2 * window_size_);
      word_id_counts_.resize(vocab_size(), SizeType{0});
      for (SizeType ind : indices)
      {
        word_id_counts_[ind] += 1;
      }
    }
  }

  if (min_count > 0)
  {
    // remove infrequent words from data
    std::cout << "Removing infrequent words from vocab and data" << std::endl;
    RemoveInfrequent(min_count);
  }

  if (build_data)
  {
    // initialise unigram
    std::cout << "Initialising unigram" << std::endl;
    InitUnigramTable();
  }
}

template <typename T>
void GraphW2VLoader<T>::BuildData(std::vector<std::string> const &sents, SizeType min_count)
{
  assert(vocab_->GetWordCount() >= 0);

  // build vocab from sentences
  std::cout << "building data " << std::endl;
  for (auto const &sent : sents)
  {
    // make sure the max_word_count is not exceeded, and also the remain words space allows a
    // meaningful sentence
    if (size_ >= max_word_count_ - 2 * window_size_)
    {
      return;
    }

    // if we can take in more words, then start processing words
    std::vector<std::string> preprocessed_string = PreprocessString(sent, max_word_count_ - size_);

    if (preprocessed_string.size() <= 2 * window_size_)
    {  // dispose short sentences before we create vocabulary and count frequency
      continue;
    }

    std::vector<SizeType> indices{};
    for (std::string const &word : preprocessed_string)
    {
      // some words will be missing from the vocab because of infrequency
      SizeType word_ind = vocab_->IndexFromWord(word);
      if (word_ind != Vocab::UNKNOWN_WORD)
      {
        indices.push_back(word_ind);  // update the word in the sentence to index
      }
    }

    data_.push_back(indices);
    size_ += indices.size() - (2 * window_size_);
    word_id_counts_.resize(vocab_size(), SizeType{0});
    for (SizeType ind : indices)
    {
      word_id_counts_[ind] += 1;
    }
  }

  if (min_count > 0)
  {
    // remove infrequent words from data
    std::cout << "Removing infrequent words from data" << std::endl;
    RemoveInfrequentFromData(min_count);
  }

  // initialise unigram
  std::cout << "Initialising unigram" << std::endl;
  InitUnigramTable(1e8, false);
}

/**
 * Save the vocabulary to file
 * @tparam T
 * @param filename
 */
template <typename T>
void GraphW2VLoader<T>::SaveVocab(std::string const &filename)
{
  vocab_->Save(filename);
}

/**
 * Load vocabulary from file
 * @tparam T
 * @param filename
 */
template <typename T>
void GraphW2VLoader<T>::LoadVocab(std::string const &filename)
{
  vocab_->Load(filename);
}

/**
 * get size of the vocab
 * @tparam T
 * @return
 */
template <typename T>
math::SizeType GraphW2VLoader<T>::vocab_size() const
{
  return vocab_->GetVocabCount();
}

/**
 * export the vocabulary by reference
 * @tparam T
 * @return
 */
template <typename T>
std::shared_ptr<typename GraphW2VLoader<T>::VocabType> const &GraphW2VLoader<T>::GetVocab() const
{
  return vocab_;
}

/**
 * helper method for retrieving a word given its index in vocabulary
 * @tparam T
 * @param index
 * @return
 */
template <typename T>
std::string GraphW2VLoader<T>::WordFromIndex(SizeType index) const
{
  return vocab_->WordFromIndex(index);
}

/**
 * helper method for retrieving word index given a word
 * @tparam T
 * @param word
 * @return
 */
template <typename T>
typename GraphW2VLoader<T>::SizeType GraphW2VLoader<T>::IndexFromWord(std::string const &word) const
{
  return vocab_->IndexFromWord(word);
}

template <typename T>
typename GraphW2VLoader<T>::SizeType GraphW2VLoader<T>::WindowSize()
{
  return window_size_;
}

/**
 * Preprocesses a string turning it into a vector of words
 * @tparam T
 * @param s
 * @return
 */
template <typename T>
std::vector<std::string> GraphW2VLoader<T>::PreprocessString(std::string const &s,
                                                             SizeType           length_limit)
{
  std::string result;
  result.reserve(s.size());
  for (auto const &c : s)
  {
    result.push_back(std::isalpha(c) ? (char)std::tolower(c) : ' ');
  }

  std::string              word;
  std::vector<std::string> words;
  SizeType                 word_count = 0;
  for (std::stringstream ss(result); ss >> word;)
  {
    if (word_count >= length_limit)
    {
      break;
    }
    words.push_back(word);
    word_count++;
  }
  return words;
}

template <typename T>
void GraphW2VLoader<T>::UpdateCursor()
{
  if (this->mode_ != DataLoaderMode::TRAIN)
  {
    throw std::runtime_error("Other mode than training not supported.");
  }
}

template <typename T>
<<<<<<< HEAD
byte_array::ConstByteArray GraphW2VLoader<T>::GetVocabHash()
{
  return vocab_->GetVocabHash();
=======
bool GraphW2VLoader<T>::IsModeAvailable(DataLoaderMode mode)
{
  return mode == DataLoaderMode::TRAIN;
>>>>>>> 7df5974e
}

}  // namespace dataloaders
}  // namespace ml
}  // namespace fetch<|MERGE_RESOLUTION|>--- conflicted
+++ resolved
@@ -746,15 +746,15 @@
 }
 
 template <typename T>
-<<<<<<< HEAD
+bool GraphW2VLoader<T>::IsModeAvailable(DataLoaderMode mode)
+{
+  return mode == DataLoaderMode::TRAIN;
+}
+
+template <typename T>
 byte_array::ConstByteArray GraphW2VLoader<T>::GetVocabHash()
 {
   return vocab_->GetVocabHash();
-=======
-bool GraphW2VLoader<T>::IsModeAvailable(DataLoaderMode mode)
-{
-  return mode == DataLoaderMode::TRAIN;
->>>>>>> 7df5974e
 }
 
 }  // namespace dataloaders
