#pragma once
//------------------------------------------------------------------------------
//
//   Copyright 2018-2020 Fetch.AI Limited
//
//   Licensed under the Apache License, Version 2.0 (the "License");
//   you may not use this file except in compliance with the License.
//   You may obtain a copy of the License at
//
//       http://www.apache.org/licenses/LICENSE-2.0
//
//   Unless required by applicable law or agreed to in writing, software
//   distributed under the License is distributed on an "AS IS" BASIS,
//   WITHOUT WARRANTIES OR CONDITIONS OF ANY KIND, either express or implied.
//   See the License for the specific language governing permissions and
//   limitations under the License.
//
//------------------------------------------------------------------------------

#include "math/tensor/tensor.hpp"

#include "core/byte_array/const_byte_array.hpp"

#include "math/tensor/tensor.hpp"
#include "ml/dataloaders/dataloader.hpp"
#include "ml/dataloaders/word2vec_loaders/unigram_table.hpp"
#include "ml/dataloaders/word2vec_loaders/vocab.hpp"

#include <map>
#include <string>

namespace fetch {
namespace ml {
namespace dataloaders {

template <typename TensorType>
class GraphW2VLoader : public DataLoader<TensorType>
{
public:
  using DataType     = typename TensorType::Type;
  using SizeType     = fetch::math::SizeType;
  using VocabType    = Vocab;
  using VocabPtrType = std::shared_ptr<VocabType>;
  using ReturnType   = std::pair<TensorType, std::vector<TensorType>>;

  const DataType BufferPositionUnusedDataType = fetch::math::numeric_max<DataType>();
  const SizeType BufferPositionUnusedSizeType = fetch::math::numeric_max<SizeType>();

  GraphW2VLoader(SizeType window_size, SizeType negative_samples, DataType freq_thresh,
                 SizeType max_word_count, SizeType seed = 1337);

  bool       IsDone() const override;
  void       Reset() override;
  void       RemoveInfrequent(SizeType min);
  void       RemoveInfrequentFromData(SizeType min);
  void       InitUnigramTable(SizeType size = 1e8, bool use_vocab_frequencies = true);
  ReturnType GetNext() override;
  bool       AddData(std::vector<TensorType> const &input, TensorType const &label) override;

  void SetTestRatio(DataType new_test_ratio) override;
  void SetValidationRatio(DataType new_validation_ratio) override;

  void     BuildVocabAndData(std::vector<std::string> const &sents, SizeType min_count = 0,
                             bool build_data = true);
  void     BuildData(std::vector<std::string> const &sents, SizeType min_count = 0);
  void     SaveVocab(std::string const &filename);
  void     LoadVocab(std::string const &filename);
  DataType EstimatedSampleNumber();

  bool WordKnown(std::string const &word) const;
  bool IsModeAvailable(DataLoaderMode mode) override;

  /// accessors and helper functions ///
  SizeType            Size() const override;
  SizeType            vocab_size() const;
  VocabPtrType const &GetVocab() const;
  std::string         WordFromIndex(SizeType index) const;
  SizeType            IndexFromWord(std::string const &word) const;
  SizeType            WindowSize();

  byte_array::ConstByteArray GetVocabHash();

  LoaderType LoaderCode() override
  {
    return LoaderType::SGNS;
  }

private:
  SizeType                           current_sentence_;
  SizeType                           current_word_;
  SizeType                           window_size_;
  SizeType                           negative_samples_;
  DataType                           freq_thresh_;
  VocabPtrType                       vocab_ = std::make_shared<VocabType>();
  std::vector<std::vector<SizeType>> data_;
  std::vector<SizeType>              word_id_counts_;
  UnigramTable                       unigram_table_;
  SizeType                           max_word_count_;
  SizeType                           size_        = 0;
  SizeType                           reset_count_ = 0;

  // temporary sample and labels for buffering samples
  TensorType                    input_words_, output_words_, labels_;
  fetch::math::Tensor<SizeType> output_words_buffer_;
  SizeType                      buffer_pos_ = 0;
  ReturnType                    cur_sample_;

  static std::vector<std::string> PreprocessString(std::string const &s, SizeType length_limit);
  void                            BufferNextSamples();
  void                            UpdateCursor() override;
};

<<<<<<< HEAD
=======
/**
 *
 * @param window_size the size of the context window (one side only)
 * @param negative_samples the number of total samples (all but one being negative)
 */
template <typename TensorType>
GraphW2VLoader<TensorType>::GraphW2VLoader(SizeType window_size, SizeType negative_samples,
                                           DataType freq_thresh, SizeType max_word_count,
                                           SizeType seed)
  : DataLoader<TensorType>()  // no random mode specified
  , current_sentence_(0)
  , current_word_(0)
  , window_size_(window_size)
  , negative_samples_(negative_samples)
  , freq_thresh_(freq_thresh)
  , max_word_count_(max_word_count)
{
  // setup temporary buffers for training purpose
  input_words_  = TensorType({negative_samples * window_size_ * 2 + window_size_ * 2});
  output_words_ = TensorType({negative_samples * window_size_ * 2 + window_size_ * 2});
  output_words_buffer_ =
      fetch::math::Tensor<SizeType>({negative_samples * window_size_ * 2 + window_size_ * 2});
  labels_ = TensorType({negative_samples * window_size_ * 2 + window_size_ * 2 +
                        1});  // the extra 1 is for testing if label has ran out
  labels_.Fill(BufferPositionUnusedDataType);
  cur_sample_.first  = TensorType({1, 1});
  cur_sample_.second = {TensorType({1, 1}), TensorType({1, 1})};
  this->SetSeed(seed);
}

/**
 * calculate the compatible linear decay rate for learning rate with our optimiser.
 * @return
 */
template <typename TensorType>
typename TensorType::Type GraphW2VLoader<TensorType>::EstimatedSampleNumber()
{
  auto     estimated_sample_number = DataType{0};
  DataType word_freq;
  auto     estimated_sample_number_per_word =
      static_cast<DataType>((window_size_ + 1) * (1 + negative_samples_));

  for (auto word_count : word_id_counts_)
  {
    word_freq = static_cast<DataType>(word_count) / static_cast<DataType>(size_);
    if (word_freq > freq_thresh_)
    {
      estimated_sample_number += static_cast<DataType>(word_count) *
                                 estimated_sample_number_per_word *
                                 fetch::math::Sqrt(freq_thresh_ / word_freq);
    }
    else
    {
      estimated_sample_number +=
          static_cast<DataType>(word_count) * estimated_sample_number_per_word;
    }
  }
  return estimated_sample_number;
}

/**
 * reports the total size of the outputs iterating through the dataloader
 * @return
 */
template <typename TensorType>
math::SizeType GraphW2VLoader<TensorType>::Size() const
{
  return size_;
}

/**
 * checks if we've passed through all the data and need to reset
 * @return
 */
template <typename TensorType>
bool GraphW2VLoader<TensorType>::IsDone() const
{
  // Loader can't be done if current sentence is not last
  if (current_sentence_ < data_.size() - 1)
  {
    return false;
  }

  // check if the buffer is drained
  if (labels_.At(buffer_pos_) != BufferPositionUnusedDataType)
  {
    return false;
  }

  // Loader is done when current sentence is out of range
  if (current_sentence_ >= data_.size())
  {
    return true;
  }

  // Check if is last word of last sentence
  return current_word_ >= data_.at(current_sentence_).size() - window_size_;
}

/**
 * resets word cursors and re randomises negative sampling
 */
template <typename TensorType>
void GraphW2VLoader<TensorType>::Reset()
{
  current_sentence_ = 0;
  current_word_     = 0;
  unigram_table_.ResetRNG();
  labels_.Fill(BufferPositionUnusedDataType);
  buffer_pos_ = 0;
  reset_count_++;
}

template <typename TensorType>
void GraphW2VLoader<TensorType>::SetTestRatio(DataType new_test_ratio)
{
  FETCH_UNUSED(new_test_ratio);
  throw exceptions::InvalidMode("Test set splitting is not supported for this dataloader.");
}

template <typename TensorType>
void GraphW2VLoader<TensorType>::SetValidationRatio(DataType new_validation_ratio)
{
  FETCH_UNUSED(new_validation_ratio);
  throw exceptions::InvalidMode("Validation set splitting is not supported for this dataloader.");
}

/**
 * check if the word is in vocabulary
 * @param word
 * @return
 */
template <typename TensorType>
bool GraphW2VLoader<TensorType>::WordKnown(std::string const &word) const
{
  return vocab_->IndexFromWord(word) != Vocab::UNKNOWN_WORD;
}

/**
 * Remove words that appears less than MIN times. operation is destructive
 * @param min
 */
template <typename TensorType>
void GraphW2VLoader<TensorType>::RemoveInfrequent(SizeType min)
{
  // remove infrequent words from vocab first
  auto old2new = vocab_->RemoveInfrequentWord(min);

  // create a new data_ for storing text
  std::vector<std::vector<SizeType>> new_data;
  SizeType                           new_size(0);
  std::vector<SizeType>              new_counts(vocab_size(), SizeType{0});

  std::vector<SizeType> new_sent_buffer;  // buffer for each sentence
  for (auto const &sentence : data_)
  {
    // clear the buffer for this new sentence
    new_sent_buffer.clear();

    // reserve every word that is not infrequent
    for (auto word_it : sentence)
    {
      if (old2new.find(word_it) != old2new.end())
      {  // if a word is in old2new, append the new id of it to the new sentence
        new_sent_buffer.push_back(old2new[word_it]);
      }
    }

    // if after we remove infrequent word, the sentence becomes too short, we need to remove the
    // sentence
    if (new_sent_buffer.size() <= 2 * window_size_)
    {
      vocab_->RemoveSentenceFromVocab(sentence);
      // N.B. for practical concerns, we do not further remove infrequent words
    }
    else
    {  // reserve the sentence if the sentence is still long enough
      new_data.push_back(new_sent_buffer);
      new_size += new_sent_buffer.size() - (2 * window_size_);
      for (SizeType ind : new_sent_buffer)
      {
        new_counts[ind] += 1;
      }
    }
  }
  data_           = new_data;
  size_           = new_size;
  word_id_counts_ = new_counts;
}

/**
 * Remove words that appears less than MIN times in the data, not vocab
 * @param min
 */
template <typename TensorType>
void GraphW2VLoader<TensorType>::RemoveInfrequentFromData(SizeType min)
{
  // create a new data_ for storing text
  std::vector<std::vector<SizeType>> new_data;
  SizeType                           new_size(0);
  std::vector<SizeType>              new_counts(vocab_size(), SizeType{0});
  std::vector<SizeType>              new_sent_buffer;  // buffer for each sentence

  for (auto sent_it : data_)
  {
    // clear the buffer for this new sentence
    new_sent_buffer.clear();

    // reserve every word that is not infrequent
    for (auto word_it : sent_it)
    {
      if (word_id_counts_[word_it] > min)
      {
        new_sent_buffer.push_back(word_it);
      }
    }

    if (new_sent_buffer.size() > 2 * window_size_)
    {
      // reserve the sentence if the sentence is still long enough
      new_data.push_back(new_sent_buffer);
      new_size += new_sent_buffer.size() - (2 * window_size_);
      for (SizeType ind : new_sent_buffer)
      {
        new_counts[ind] += 1;
      }
    }
  }

  data_           = new_data;
  size_           = new_size;
  word_id_counts_ = new_counts;
}
/**
 * initialises the unigram table for negative frequency based sampling
 */
template <typename TensorType>
void GraphW2VLoader<TensorType>::InitUnigramTable(SizeType size, bool use_vocab_frequencies)
{
  if (use_vocab_frequencies)
  {
    unigram_table_.ResetTable(vocab_->GetCounts(), size);
  }
  else  // use counts from data
  {
    unigram_table_.ResetTable(word_id_counts_, size);
  }
}
/**
 * Buffer for the next word and relevent samples
 */
template <typename TensorType>
void GraphW2VLoader<TensorType>::BufferNextSamples()
{
  // reset the index to buffer
  buffer_pos_ = 0;

  // the current word should start from position that allows full context window
  if (current_word_ < window_size_)
  {
    current_word_ = window_size_;
  }

  // subsample too frequent word
  while (true)
  {
    auto word_freq =
        static_cast<DataType>(word_id_counts_[data_.at(current_sentence_).at(current_word_)]) /
        static_cast<DataType>(size_);
    auto random_var = this->rand.template AsType<DataType>();  // random variable between 0-1
    if (random_var < DataType{1} - fetch::math::Sqrt(freq_thresh_ / word_freq))
    {  // subsample for a cumulative prob of 1 - sqrt(thresh/freq) // N.B. if word_freq <
       // freq_thresh, then subsampling would not happen
      // store data in case this is the last word
      auto prev_word     = current_word_;
      auto prev_sentence = current_sentence_;
      // move to the next word
      current_word_++;
      // check if the word is window size away from either end of the sentence
      if (current_word_ >=
          data_.at(current_sentence_).size() -
              window_size_)  // the current word end when a full context window can be allowed
      {
        current_word_ =
            window_size_;  // the current word start from position that allows full context window
        current_sentence_++;
      }
      if (IsDone() || current_sentence_ >= data_.size())
      {  // revert to the previous word if this is the last word
        current_word_     = prev_word;
        current_sentence_ = prev_sentence;
        break;
      }
    }
    else
    {
      break;
    }
  }

  // select random window size
  SizeType dynamic_size = SizeType{this->rand()} % window_size_ + 1;

  // for the interested one word
  auto cur_word_id = DataType(data_.at(current_sentence_).at(current_word_));

  // set up a counter to add samples to buffer
  SizeType counter = 0;

  input_words_.Fill(cur_word_id);
  labels_.Fill(BufferPositionUnusedDataType);
  output_words_.Fill(BufferPositionUnusedDataType);
  output_words_buffer_.Fill(BufferPositionUnusedSizeType);

  // set the context samples
  for (SizeType i = 0; i < dynamic_size; ++i)
  {
    output_words_buffer_.At(counter) = data_.at(current_sentence_).at(current_word_ - i - 1);
    output_words_.At(counter) =
        static_cast<DataType>(data_.at(current_sentence_).at(current_word_ - i - 1));
    labels_.At(counter) = DataType{1};
    counter++;

    output_words_buffer_.At(counter) = data_.at(current_sentence_).at(current_word_ + i + 1);
    output_words_.At(counter) =
        static_cast<DataType>(data_.at(current_sentence_).at(current_word_ + i + 1));
    labels_.At(counter) = DataType{1};
    counter++;
  }

  // negative sampling for every context word
  SizeType neg_sample;
  for (SizeType i = 0; i < negative_samples_ * dynamic_size * 2; ++i)
  {
    if (!unigram_table_.SampleNegative(output_words_buffer_, neg_sample))
    {
      throw exceptions::Timeout(
          "unigram table timed out looking for a negative sample. check window size for sentence "
          "length and that data loaded correctly.");
    }

    output_words_.At(counter) = DataType(neg_sample);
    labels_.At(counter)       = 0;
    counter++;
  }

  // move the index to the next word
  current_word_++;
  // check if the word is window size away form either end of the sentence
  if (current_word_ >=
      data_.at(current_sentence_).size() -
          window_size_)  // the current word end when a full context window can be allowed
  {
    current_word_ =
        window_size_;  // the current word start from position that allows full context window
    current_sentence_++;
  }
}

/**
 * get next one sample from buffer
 * @return
 */
template <typename TensorType>
typename GraphW2VLoader<TensorType>::ReturnType GraphW2VLoader<TensorType>::GetNext()
{
  DataType input_word, output_word;

  DataType label = labels_.At(buffer_pos_);  // check if we have drained the buffer, either no more
                                             // valid data, or goes out of bound
  if (label == BufferPositionUnusedDataType)
  {
    BufferNextSamples();
  }

  // get input, output and label for the cur sample
  input_word  = input_words_.At(buffer_pos_);
  output_word = output_words_.At(buffer_pos_);
  label       = labels_.At(buffer_pos_);

  // move buffer index to next one
  buffer_pos_++;

  cur_sample_.first.At(0, 0)        = label;
  cur_sample_.second.at(0).At(0, 0) = input_word;
  cur_sample_.second.at(1).At(0, 0) = output_word;

  return cur_sample_;
}

template <typename TensorType>
bool GraphW2VLoader<TensorType>::AddData(std::vector<TensorType> const &input,
                                         TensorType const &             label)
{
  FETCH_UNUSED(input);
  FETCH_UNUSED(label);
  throw exceptions::InvalidMode("AddData not implemented for word 2 vec dataloader");
}

/**
 * Adds a dataset to the dataloader
 * @param s input string containing all the text
 * @return bool indicates success
 */
template <typename TensorType>
void GraphW2VLoader<TensorType>::BuildVocabAndData(std::vector<std::string> const &sents,
                                                   SizeType min_count, bool build_data)
{
  // build vocab from sentences
  std::cout << "building vocab and data" << std::endl;
  for (auto const &s : sents)
  {
    // make sure the max_word_count is not exceeded, and also the remain words space allows a
    // meaningful sentence
    if (size_ >= max_word_count_ - 2 * window_size_)
    {
      return;
    }

    // if we can take in more words, then start processing words
    std::vector<std::string> preprocessed_string = PreprocessString(s, max_word_count_ - size_);

    if (preprocessed_string.size() <= 2 * window_size_)
    {  // dispose short sentences before we create vocabulary and count frequency: if we are not
       // gonna
      // train on it, the sentence does not exist
      continue;
    }

    std::vector<SizeType> indices = vocab_->PutSentenceInVocab(preprocessed_string);
    if (build_data)
    {
      data_.push_back(indices);
      size_ += indices.size() - (2 * window_size_);
      word_id_counts_.resize(vocab_size(), SizeType{0});
      for (SizeType ind : indices)
      {
        word_id_counts_[ind] += 1;
      }
    }
  }

  if (min_count > 0)
  {
    // remove infrequent words from data
    std::cout << "Removing infrequent words from vocab and data" << std::endl;
    RemoveInfrequent(min_count);
  }

  if (build_data)
  {
    // initialise unigram
    std::cout << "Initialising unigram" << std::endl;
    InitUnigramTable();
  }
}

template <typename TensorType>
void GraphW2VLoader<TensorType>::BuildData(std::vector<std::string> const &sents,
                                           SizeType                        min_count)
{
  assert(vocab_->GetWordCount() >= 0);

  // build vocab from sentences
  std::cout << "building data " << std::endl;
  for (auto const &sent : sents)
  {
    // make sure the max_word_count is not exceeded, and also the remain words space allows a
    // meaningful sentence
    if (size_ >= max_word_count_ - 2 * window_size_)
    {
      return;
    }

    // if we can take in more words, then start processing words
    std::vector<std::string> preprocessed_string = PreprocessString(sent, max_word_count_ - size_);

    if (preprocessed_string.size() <= 2 * window_size_)
    {  // dispose short sentences before we create vocabulary and count frequency
      continue;
    }

    std::vector<SizeType> indices{};
    for (std::string const &word : preprocessed_string)
    {
      // some words will be missing from the vocab because of infrequency
      SizeType word_ind = vocab_->IndexFromWord(word);
      if (word_ind != Vocab::UNKNOWN_WORD)
      {
        indices.push_back(word_ind);  // update the word in the sentence to index
      }
    }

    data_.push_back(indices);
    size_ += indices.size() - (2 * window_size_);
    word_id_counts_.resize(vocab_size(), SizeType{0});
    for (SizeType ind : indices)
    {
      word_id_counts_[ind] += 1;
    }
  }

  if (min_count > 0)
  {
    // remove infrequent words from data
    std::cout << "Removing infrequent words from data" << std::endl;
    RemoveInfrequentFromData(min_count);
  }

  // initialise unigram
  std::cout << "Initialising unigram" << std::endl;
  InitUnigramTable(1e8, false);
}

/**
 * Save the vocabulary to file
 * @param filename
 */
template <typename TensorType>
void GraphW2VLoader<TensorType>::SaveVocab(std::string const &filename)
{
  vocab_->Save(filename);
}

/**
 * Load vocabulary from file
 * @param filename
 */
template <typename TensorType>
void GraphW2VLoader<TensorType>::LoadVocab(std::string const &filename)
{
  vocab_->Load(filename);
}

/**
 * get size of the vocab
 * @return
 */
template <typename TensorType>
math::SizeType GraphW2VLoader<TensorType>::vocab_size() const
{
  return vocab_->GetVocabCount();
}

/**
 * export the vocabulary by reference
 * @return
 */
template <typename TensorType>
std::shared_ptr<typename GraphW2VLoader<TensorType>::VocabType> const &
GraphW2VLoader<TensorType>::GetVocab() const
{
  return vocab_;
}

/**
 * helper method for retrieving a word given its index in vocabulary
 * @param index
 * @return
 */
template <typename TensorType>
std::string GraphW2VLoader<TensorType>::WordFromIndex(math::SizeType index) const
{
  return vocab_->WordFromIndex(index);
}

/**
 * helper method for retrieving word index given a word
 * @param word
 * @return
 */
template <typename TensorType>
typename GraphW2VLoader<TensorType>::SizeType GraphW2VLoader<TensorType>::IndexFromWord(
    std::string const &word) const
{
  return vocab_->IndexFromWord(word);
}

template <typename TensorType>
typename GraphW2VLoader<TensorType>::SizeType GraphW2VLoader<TensorType>::WindowSize()
{
  return window_size_;
}

/**
 * Preprocesses a string turning it into a vector of words
 * @param s
 * @return
 */
template <typename TensorType>
std::vector<std::string> GraphW2VLoader<TensorType>::PreprocessString(std::string const &s,
                                                                      SizeType length_limit)
{
  std::string result;
  result.reserve(s.size());
  for (auto const &c : s)
  {
    result.push_back(std::isalpha(c) != 0 ? static_cast<char>(std::tolower(c)) : ' ');
  }

  std::string              word;
  std::vector<std::string> words;
  SizeType                 word_count = 0;
  for (std::stringstream ss(result); ss >> word;)
  {
    if (word_count >= length_limit)
    {
      break;
    }
    words.push_back(word);
    word_count++;
  }
  return words;
}

template <typename TensorType>
void GraphW2VLoader<TensorType>::UpdateCursor()
{
  if (this->mode_ != DataLoaderMode::TRAIN)
  {
    throw exceptions::InvalidMode("Other mode than training not supported.");
  }
}

template <typename TensorType>
bool GraphW2VLoader<TensorType>::IsModeAvailable(DataLoaderMode mode)
{
  return mode == DataLoaderMode::TRAIN;
}

template <typename TensorType>
byte_array::ConstByteArray GraphW2VLoader<TensorType>::GetVocabHash()
{
  return vocab_->GetVocabHash();
}

>>>>>>> 31895e94
}  // namespace dataloaders
}  // namespace ml
}  // namespace fetch<|MERGE_RESOLUTION|>--- conflicted
+++ resolved
@@ -110,645 +110,6 @@
   void                            UpdateCursor() override;
 };
 
-<<<<<<< HEAD
-=======
-/**
- *
- * @param window_size the size of the context window (one side only)
- * @param negative_samples the number of total samples (all but one being negative)
- */
-template <typename TensorType>
-GraphW2VLoader<TensorType>::GraphW2VLoader(SizeType window_size, SizeType negative_samples,
-                                           DataType freq_thresh, SizeType max_word_count,
-                                           SizeType seed)
-  : DataLoader<TensorType>()  // no random mode specified
-  , current_sentence_(0)
-  , current_word_(0)
-  , window_size_(window_size)
-  , negative_samples_(negative_samples)
-  , freq_thresh_(freq_thresh)
-  , max_word_count_(max_word_count)
-{
-  // setup temporary buffers for training purpose
-  input_words_  = TensorType({negative_samples * window_size_ * 2 + window_size_ * 2});
-  output_words_ = TensorType({negative_samples * window_size_ * 2 + window_size_ * 2});
-  output_words_buffer_ =
-      fetch::math::Tensor<SizeType>({negative_samples * window_size_ * 2 + window_size_ * 2});
-  labels_ = TensorType({negative_samples * window_size_ * 2 + window_size_ * 2 +
-                        1});  // the extra 1 is for testing if label has ran out
-  labels_.Fill(BufferPositionUnusedDataType);
-  cur_sample_.first  = TensorType({1, 1});
-  cur_sample_.second = {TensorType({1, 1}), TensorType({1, 1})};
-  this->SetSeed(seed);
-}
-
-/**
- * calculate the compatible linear decay rate for learning rate with our optimiser.
- * @return
- */
-template <typename TensorType>
-typename TensorType::Type GraphW2VLoader<TensorType>::EstimatedSampleNumber()
-{
-  auto     estimated_sample_number = DataType{0};
-  DataType word_freq;
-  auto     estimated_sample_number_per_word =
-      static_cast<DataType>((window_size_ + 1) * (1 + negative_samples_));
-
-  for (auto word_count : word_id_counts_)
-  {
-    word_freq = static_cast<DataType>(word_count) / static_cast<DataType>(size_);
-    if (word_freq > freq_thresh_)
-    {
-      estimated_sample_number += static_cast<DataType>(word_count) *
-                                 estimated_sample_number_per_word *
-                                 fetch::math::Sqrt(freq_thresh_ / word_freq);
-    }
-    else
-    {
-      estimated_sample_number +=
-          static_cast<DataType>(word_count) * estimated_sample_number_per_word;
-    }
-  }
-  return estimated_sample_number;
-}
-
-/**
- * reports the total size of the outputs iterating through the dataloader
- * @return
- */
-template <typename TensorType>
-math::SizeType GraphW2VLoader<TensorType>::Size() const
-{
-  return size_;
-}
-
-/**
- * checks if we've passed through all the data and need to reset
- * @return
- */
-template <typename TensorType>
-bool GraphW2VLoader<TensorType>::IsDone() const
-{
-  // Loader can't be done if current sentence is not last
-  if (current_sentence_ < data_.size() - 1)
-  {
-    return false;
-  }
-
-  // check if the buffer is drained
-  if (labels_.At(buffer_pos_) != BufferPositionUnusedDataType)
-  {
-    return false;
-  }
-
-  // Loader is done when current sentence is out of range
-  if (current_sentence_ >= data_.size())
-  {
-    return true;
-  }
-
-  // Check if is last word of last sentence
-  return current_word_ >= data_.at(current_sentence_).size() - window_size_;
-}
-
-/**
- * resets word cursors and re randomises negative sampling
- */
-template <typename TensorType>
-void GraphW2VLoader<TensorType>::Reset()
-{
-  current_sentence_ = 0;
-  current_word_     = 0;
-  unigram_table_.ResetRNG();
-  labels_.Fill(BufferPositionUnusedDataType);
-  buffer_pos_ = 0;
-  reset_count_++;
-}
-
-template <typename TensorType>
-void GraphW2VLoader<TensorType>::SetTestRatio(DataType new_test_ratio)
-{
-  FETCH_UNUSED(new_test_ratio);
-  throw exceptions::InvalidMode("Test set splitting is not supported for this dataloader.");
-}
-
-template <typename TensorType>
-void GraphW2VLoader<TensorType>::SetValidationRatio(DataType new_validation_ratio)
-{
-  FETCH_UNUSED(new_validation_ratio);
-  throw exceptions::InvalidMode("Validation set splitting is not supported for this dataloader.");
-}
-
-/**
- * check if the word is in vocabulary
- * @param word
- * @return
- */
-template <typename TensorType>
-bool GraphW2VLoader<TensorType>::WordKnown(std::string const &word) const
-{
-  return vocab_->IndexFromWord(word) != Vocab::UNKNOWN_WORD;
-}
-
-/**
- * Remove words that appears less than MIN times. operation is destructive
- * @param min
- */
-template <typename TensorType>
-void GraphW2VLoader<TensorType>::RemoveInfrequent(SizeType min)
-{
-  // remove infrequent words from vocab first
-  auto old2new = vocab_->RemoveInfrequentWord(min);
-
-  // create a new data_ for storing text
-  std::vector<std::vector<SizeType>> new_data;
-  SizeType                           new_size(0);
-  std::vector<SizeType>              new_counts(vocab_size(), SizeType{0});
-
-  std::vector<SizeType> new_sent_buffer;  // buffer for each sentence
-  for (auto const &sentence : data_)
-  {
-    // clear the buffer for this new sentence
-    new_sent_buffer.clear();
-
-    // reserve every word that is not infrequent
-    for (auto word_it : sentence)
-    {
-      if (old2new.find(word_it) != old2new.end())
-      {  // if a word is in old2new, append the new id of it to the new sentence
-        new_sent_buffer.push_back(old2new[word_it]);
-      }
-    }
-
-    // if after we remove infrequent word, the sentence becomes too short, we need to remove the
-    // sentence
-    if (new_sent_buffer.size() <= 2 * window_size_)
-    {
-      vocab_->RemoveSentenceFromVocab(sentence);
-      // N.B. for practical concerns, we do not further remove infrequent words
-    }
-    else
-    {  // reserve the sentence if the sentence is still long enough
-      new_data.push_back(new_sent_buffer);
-      new_size += new_sent_buffer.size() - (2 * window_size_);
-      for (SizeType ind : new_sent_buffer)
-      {
-        new_counts[ind] += 1;
-      }
-    }
-  }
-  data_           = new_data;
-  size_           = new_size;
-  word_id_counts_ = new_counts;
-}
-
-/**
- * Remove words that appears less than MIN times in the data, not vocab
- * @param min
- */
-template <typename TensorType>
-void GraphW2VLoader<TensorType>::RemoveInfrequentFromData(SizeType min)
-{
-  // create a new data_ for storing text
-  std::vector<std::vector<SizeType>> new_data;
-  SizeType                           new_size(0);
-  std::vector<SizeType>              new_counts(vocab_size(), SizeType{0});
-  std::vector<SizeType>              new_sent_buffer;  // buffer for each sentence
-
-  for (auto sent_it : data_)
-  {
-    // clear the buffer for this new sentence
-    new_sent_buffer.clear();
-
-    // reserve every word that is not infrequent
-    for (auto word_it : sent_it)
-    {
-      if (word_id_counts_[word_it] > min)
-      {
-        new_sent_buffer.push_back(word_it);
-      }
-    }
-
-    if (new_sent_buffer.size() > 2 * window_size_)
-    {
-      // reserve the sentence if the sentence is still long enough
-      new_data.push_back(new_sent_buffer);
-      new_size += new_sent_buffer.size() - (2 * window_size_);
-      for (SizeType ind : new_sent_buffer)
-      {
-        new_counts[ind] += 1;
-      }
-    }
-  }
-
-  data_           = new_data;
-  size_           = new_size;
-  word_id_counts_ = new_counts;
-}
-/**
- * initialises the unigram table for negative frequency based sampling
- */
-template <typename TensorType>
-void GraphW2VLoader<TensorType>::InitUnigramTable(SizeType size, bool use_vocab_frequencies)
-{
-  if (use_vocab_frequencies)
-  {
-    unigram_table_.ResetTable(vocab_->GetCounts(), size);
-  }
-  else  // use counts from data
-  {
-    unigram_table_.ResetTable(word_id_counts_, size);
-  }
-}
-/**
- * Buffer for the next word and relevent samples
- */
-template <typename TensorType>
-void GraphW2VLoader<TensorType>::BufferNextSamples()
-{
-  // reset the index to buffer
-  buffer_pos_ = 0;
-
-  // the current word should start from position that allows full context window
-  if (current_word_ < window_size_)
-  {
-    current_word_ = window_size_;
-  }
-
-  // subsample too frequent word
-  while (true)
-  {
-    auto word_freq =
-        static_cast<DataType>(word_id_counts_[data_.at(current_sentence_).at(current_word_)]) /
-        static_cast<DataType>(size_);
-    auto random_var = this->rand.template AsType<DataType>();  // random variable between 0-1
-    if (random_var < DataType{1} - fetch::math::Sqrt(freq_thresh_ / word_freq))
-    {  // subsample for a cumulative prob of 1 - sqrt(thresh/freq) // N.B. if word_freq <
-       // freq_thresh, then subsampling would not happen
-      // store data in case this is the last word
-      auto prev_word     = current_word_;
-      auto prev_sentence = current_sentence_;
-      // move to the next word
-      current_word_++;
-      // check if the word is window size away from either end of the sentence
-      if (current_word_ >=
-          data_.at(current_sentence_).size() -
-              window_size_)  // the current word end when a full context window can be allowed
-      {
-        current_word_ =
-            window_size_;  // the current word start from position that allows full context window
-        current_sentence_++;
-      }
-      if (IsDone() || current_sentence_ >= data_.size())
-      {  // revert to the previous word if this is the last word
-        current_word_     = prev_word;
-        current_sentence_ = prev_sentence;
-        break;
-      }
-    }
-    else
-    {
-      break;
-    }
-  }
-
-  // select random window size
-  SizeType dynamic_size = SizeType{this->rand()} % window_size_ + 1;
-
-  // for the interested one word
-  auto cur_word_id = DataType(data_.at(current_sentence_).at(current_word_));
-
-  // set up a counter to add samples to buffer
-  SizeType counter = 0;
-
-  input_words_.Fill(cur_word_id);
-  labels_.Fill(BufferPositionUnusedDataType);
-  output_words_.Fill(BufferPositionUnusedDataType);
-  output_words_buffer_.Fill(BufferPositionUnusedSizeType);
-
-  // set the context samples
-  for (SizeType i = 0; i < dynamic_size; ++i)
-  {
-    output_words_buffer_.At(counter) = data_.at(current_sentence_).at(current_word_ - i - 1);
-    output_words_.At(counter) =
-        static_cast<DataType>(data_.at(current_sentence_).at(current_word_ - i - 1));
-    labels_.At(counter) = DataType{1};
-    counter++;
-
-    output_words_buffer_.At(counter) = data_.at(current_sentence_).at(current_word_ + i + 1);
-    output_words_.At(counter) =
-        static_cast<DataType>(data_.at(current_sentence_).at(current_word_ + i + 1));
-    labels_.At(counter) = DataType{1};
-    counter++;
-  }
-
-  // negative sampling for every context word
-  SizeType neg_sample;
-  for (SizeType i = 0; i < negative_samples_ * dynamic_size * 2; ++i)
-  {
-    if (!unigram_table_.SampleNegative(output_words_buffer_, neg_sample))
-    {
-      throw exceptions::Timeout(
-          "unigram table timed out looking for a negative sample. check window size for sentence "
-          "length and that data loaded correctly.");
-    }
-
-    output_words_.At(counter) = DataType(neg_sample);
-    labels_.At(counter)       = 0;
-    counter++;
-  }
-
-  // move the index to the next word
-  current_word_++;
-  // check if the word is window size away form either end of the sentence
-  if (current_word_ >=
-      data_.at(current_sentence_).size() -
-          window_size_)  // the current word end when a full context window can be allowed
-  {
-    current_word_ =
-        window_size_;  // the current word start from position that allows full context window
-    current_sentence_++;
-  }
-}
-
-/**
- * get next one sample from buffer
- * @return
- */
-template <typename TensorType>
-typename GraphW2VLoader<TensorType>::ReturnType GraphW2VLoader<TensorType>::GetNext()
-{
-  DataType input_word, output_word;
-
-  DataType label = labels_.At(buffer_pos_);  // check if we have drained the buffer, either no more
-                                             // valid data, or goes out of bound
-  if (label == BufferPositionUnusedDataType)
-  {
-    BufferNextSamples();
-  }
-
-  // get input, output and label for the cur sample
-  input_word  = input_words_.At(buffer_pos_);
-  output_word = output_words_.At(buffer_pos_);
-  label       = labels_.At(buffer_pos_);
-
-  // move buffer index to next one
-  buffer_pos_++;
-
-  cur_sample_.first.At(0, 0)        = label;
-  cur_sample_.second.at(0).At(0, 0) = input_word;
-  cur_sample_.second.at(1).At(0, 0) = output_word;
-
-  return cur_sample_;
-}
-
-template <typename TensorType>
-bool GraphW2VLoader<TensorType>::AddData(std::vector<TensorType> const &input,
-                                         TensorType const &             label)
-{
-  FETCH_UNUSED(input);
-  FETCH_UNUSED(label);
-  throw exceptions::InvalidMode("AddData not implemented for word 2 vec dataloader");
-}
-
-/**
- * Adds a dataset to the dataloader
- * @param s input string containing all the text
- * @return bool indicates success
- */
-template <typename TensorType>
-void GraphW2VLoader<TensorType>::BuildVocabAndData(std::vector<std::string> const &sents,
-                                                   SizeType min_count, bool build_data)
-{
-  // build vocab from sentences
-  std::cout << "building vocab and data" << std::endl;
-  for (auto const &s : sents)
-  {
-    // make sure the max_word_count is not exceeded, and also the remain words space allows a
-    // meaningful sentence
-    if (size_ >= max_word_count_ - 2 * window_size_)
-    {
-      return;
-    }
-
-    // if we can take in more words, then start processing words
-    std::vector<std::string> preprocessed_string = PreprocessString(s, max_word_count_ - size_);
-
-    if (preprocessed_string.size() <= 2 * window_size_)
-    {  // dispose short sentences before we create vocabulary and count frequency: if we are not
-       // gonna
-      // train on it, the sentence does not exist
-      continue;
-    }
-
-    std::vector<SizeType> indices = vocab_->PutSentenceInVocab(preprocessed_string);
-    if (build_data)
-    {
-      data_.push_back(indices);
-      size_ += indices.size() - (2 * window_size_);
-      word_id_counts_.resize(vocab_size(), SizeType{0});
-      for (SizeType ind : indices)
-      {
-        word_id_counts_[ind] += 1;
-      }
-    }
-  }
-
-  if (min_count > 0)
-  {
-    // remove infrequent words from data
-    std::cout << "Removing infrequent words from vocab and data" << std::endl;
-    RemoveInfrequent(min_count);
-  }
-
-  if (build_data)
-  {
-    // initialise unigram
-    std::cout << "Initialising unigram" << std::endl;
-    InitUnigramTable();
-  }
-}
-
-template <typename TensorType>
-void GraphW2VLoader<TensorType>::BuildData(std::vector<std::string> const &sents,
-                                           SizeType                        min_count)
-{
-  assert(vocab_->GetWordCount() >= 0);
-
-  // build vocab from sentences
-  std::cout << "building data " << std::endl;
-  for (auto const &sent : sents)
-  {
-    // make sure the max_word_count is not exceeded, and also the remain words space allows a
-    // meaningful sentence
-    if (size_ >= max_word_count_ - 2 * window_size_)
-    {
-      return;
-    }
-
-    // if we can take in more words, then start processing words
-    std::vector<std::string> preprocessed_string = PreprocessString(sent, max_word_count_ - size_);
-
-    if (preprocessed_string.size() <= 2 * window_size_)
-    {  // dispose short sentences before we create vocabulary and count frequency
-      continue;
-    }
-
-    std::vector<SizeType> indices{};
-    for (std::string const &word : preprocessed_string)
-    {
-      // some words will be missing from the vocab because of infrequency
-      SizeType word_ind = vocab_->IndexFromWord(word);
-      if (word_ind != Vocab::UNKNOWN_WORD)
-      {
-        indices.push_back(word_ind);  // update the word in the sentence to index
-      }
-    }
-
-    data_.push_back(indices);
-    size_ += indices.size() - (2 * window_size_);
-    word_id_counts_.resize(vocab_size(), SizeType{0});
-    for (SizeType ind : indices)
-    {
-      word_id_counts_[ind] += 1;
-    }
-  }
-
-  if (min_count > 0)
-  {
-    // remove infrequent words from data
-    std::cout << "Removing infrequent words from data" << std::endl;
-    RemoveInfrequentFromData(min_count);
-  }
-
-  // initialise unigram
-  std::cout << "Initialising unigram" << std::endl;
-  InitUnigramTable(1e8, false);
-}
-
-/**
- * Save the vocabulary to file
- * @param filename
- */
-template <typename TensorType>
-void GraphW2VLoader<TensorType>::SaveVocab(std::string const &filename)
-{
-  vocab_->Save(filename);
-}
-
-/**
- * Load vocabulary from file
- * @param filename
- */
-template <typename TensorType>
-void GraphW2VLoader<TensorType>::LoadVocab(std::string const &filename)
-{
-  vocab_->Load(filename);
-}
-
-/**
- * get size of the vocab
- * @return
- */
-template <typename TensorType>
-math::SizeType GraphW2VLoader<TensorType>::vocab_size() const
-{
-  return vocab_->GetVocabCount();
-}
-
-/**
- * export the vocabulary by reference
- * @return
- */
-template <typename TensorType>
-std::shared_ptr<typename GraphW2VLoader<TensorType>::VocabType> const &
-GraphW2VLoader<TensorType>::GetVocab() const
-{
-  return vocab_;
-}
-
-/**
- * helper method for retrieving a word given its index in vocabulary
- * @param index
- * @return
- */
-template <typename TensorType>
-std::string GraphW2VLoader<TensorType>::WordFromIndex(math::SizeType index) const
-{
-  return vocab_->WordFromIndex(index);
-}
-
-/**
- * helper method for retrieving word index given a word
- * @param word
- * @return
- */
-template <typename TensorType>
-typename GraphW2VLoader<TensorType>::SizeType GraphW2VLoader<TensorType>::IndexFromWord(
-    std::string const &word) const
-{
-  return vocab_->IndexFromWord(word);
-}
-
-template <typename TensorType>
-typename GraphW2VLoader<TensorType>::SizeType GraphW2VLoader<TensorType>::WindowSize()
-{
-  return window_size_;
-}
-
-/**
- * Preprocesses a string turning it into a vector of words
- * @param s
- * @return
- */
-template <typename TensorType>
-std::vector<std::string> GraphW2VLoader<TensorType>::PreprocessString(std::string const &s,
-                                                                      SizeType length_limit)
-{
-  std::string result;
-  result.reserve(s.size());
-  for (auto const &c : s)
-  {
-    result.push_back(std::isalpha(c) != 0 ? static_cast<char>(std::tolower(c)) : ' ');
-  }
-
-  std::string              word;
-  std::vector<std::string> words;
-  SizeType                 word_count = 0;
-  for (std::stringstream ss(result); ss >> word;)
-  {
-    if (word_count >= length_limit)
-    {
-      break;
-    }
-    words.push_back(word);
-    word_count++;
-  }
-  return words;
-}
-
-template <typename TensorType>
-void GraphW2VLoader<TensorType>::UpdateCursor()
-{
-  if (this->mode_ != DataLoaderMode::TRAIN)
-  {
-    throw exceptions::InvalidMode("Other mode than training not supported.");
-  }
-}
-
-template <typename TensorType>
-bool GraphW2VLoader<TensorType>::IsModeAvailable(DataLoaderMode mode)
-{
-  return mode == DataLoaderMode::TRAIN;
-}
-
-template <typename TensorType>
-byte_array::ConstByteArray GraphW2VLoader<TensorType>::GetVocabHash()
-{
-  return vocab_->GetVocabHash();
-}
-
->>>>>>> 31895e94
 }  // namespace dataloaders
 }  // namespace ml
 }  // namespace fetch