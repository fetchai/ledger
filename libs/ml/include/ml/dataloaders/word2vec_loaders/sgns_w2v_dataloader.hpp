--- conflicted
+++ resolved
@@ -35,23 +35,12 @@
 class GraphW2VLoader : public DataLoader<fetch::math::Tensor<T>, fetch::math::Tensor<T>>
 {
 public:
-<<<<<<< HEAD
-  const T BufferPositionUnused = static_cast<T>(fetch::math::numeric_max<SizeType>());
-
-  using InputType = fetch::math::Tensor<T>;
-  using LabelType = fetch::math::Tensor<T>;
-
-  using SizeType     = fetch::math::SizeType;
-  using VocabType    = Vocab;
-  using VocabPtrType = std::shared_ptr<VocabType>;
-  using ReturnType   = std::pair<LabelType, std::vector<InputType>>;
-=======
   using InputType  = fetch::math::Tensor<T>;
   using LabelType  = fetch::math::Tensor<T>;
   using SizeType   = fetch::math::SizeType;
   using VocabType  = Vocab;
+  using VocabPtrType = std::shared_ptr<VocabType>;
   using ReturnType = std::pair<LabelType, std::vector<InputType>>;
->>>>>>> 4d88e578
 
   const T        BufferPositionUnusedDataType = fetch::math::numeric_max<T>();
   const SizeType BufferPositionUnusedSizeType = fetch::math::numeric_max<SizeType>();
