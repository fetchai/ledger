#pragma once
//------------------------------------------------------------------------------
//
//   Copyright 2018-2019 Fetch.AI Limited
//
//   Licensed under the Apache License, Version 2.0 (the "License");
//   you may not use this file except in compliance with the License.
//   You may obtain a copy of the License at
//
//       http://www.apache.org/licenses/LICENSE-2.0
//
//   Unless required by applicable law or agreed to in writing, software
//   distributed under the License is distributed on an "AS IS" BASIS,
//   WITHOUT WARRANTIES OR CONDITIONS OF ANY KIND, either express or implied.
//   See the License for the specific language governing permissions and
//   limitations under the License.
//
//------------------------------------------------------------------------------

#include "core/random/lfg.hpp"
#include "math/tensor.hpp"
#include "ml/dataloaders/dataloader.hpp"
#include "ml/dataloaders/word2vec_loaders/unigram_table.hpp"
#include "ml/dataloaders/word2vec_loaders/vocab.hpp"

#include <map>
#include <string>

namespace fetch {
namespace ml {
namespace dataloaders {

template <typename T>
class GraphW2VLoader : public DataLoader<fetch::math::Tensor<T>, fetch::math::Tensor<T>>
{
public:
  const T BufferPositionUnused = static_cast<T>(fetch::math::numeric_max<SizeType>());

  using InputType = fetch::math::Tensor<T>;
  using LabelType = fetch::math::Tensor<T>;

  using SizeType   = fetch::math::SizeType;
  using VocabType  = Vocab;
  using ReturnType = std::pair<LabelType, std::vector<InputType>>;

  GraphW2VLoader(SizeType window_size, SizeType negative_samples, T freq_thresh,
                 SizeType max_word_count, SizeType seed = 1337);

<<<<<<< HEAD
  bool        IsDone() const override;
  void        Reset() override;
  inline bool IsValidable() const override;
  void        RemoveInfrequent(SizeType min);
  void        InitUnigramTable(SizeType size = 1e8);
  ReturnType  GetNext() override;
=======
  bool       IsDone() const override;
  void       Reset() override;
  void       RemoveInfrequent(SizeType min);
  void       InitUnigramTable(SizeType size = 1e8);
  ReturnType GetNext() override;
  bool       AddData(InputType const &input, LabelType const &label) override;
>>>>>>> 00c1dfb7

  void BuildVocab(std::vector<std::string> const &sents, SizeType min_count = 0);
  void SaveVocab(std::string const &filename);
  void LoadVocab(std::string const &filename);
  T    EstimatedSampleNumber();

  bool WordKnown(std::string const &word) const;

  /// accessors and helper functions ///
  SizeType         Size() const override;
  SizeType         vocab_size() const;
  VocabType const &vocab() const;
  std::string      WordFromIndex(SizeType index) const;
  SizeType         IndexFromWord(std::string const &word) const;
  SizeType         WindowSize();

private:
  SizeType                                  current_sentence_;
  SizeType                                  current_word_;
  SizeType                                  window_size_;
  SizeType                                  negative_samples_;
  T                                         freq_thresh_;
  VocabType                                 vocab_;
  std::vector<std::vector<SizeType>>        data_;
  UnigramTable                              unigram_table_;
  SizeType                                  max_word_count_;
  fetch::random::LaggedFibonacciGenerator<> lfg_;
  SizeType                                  size_        = 0;
  SizeType                                  reset_count_ = 0;

  // temporary sample and labels for buffering samples
  InputType                     input_words_, output_words_, labels_;
  fetch::math::Tensor<SizeType> output_words_buffer_;
  SizeType                      buffer_pos_ = 0;
  ReturnType                    cur_sample_;

  std::vector<SizeType>    SentenceToIndices(std::vector<std::string> const &strings);
  std::vector<std::string> PreprocessString(std::string const &s, SizeType length_limit);
  void                     BufferNextSamples();
  void                     Update();
  void                     UpdateCursor() override;
};

/**
 *
 * @tparam T
 * @param window_size the size of the context window (one side only)
 * @param negative_samples the number of total samples (all but one being negat
 * SkipGramTextParams<TensorType> sp = SetParams<TensorType>();ive)
 */
template <typename T>
GraphW2VLoader<T>::GraphW2VLoader(SizeType window_size, SizeType negative_samples, T freq_thresh,
<<<<<<< HEAD
                                  SizeType max_word_count, SizeType seed)
  : DataLoader<LabelType, DataType>(false)  // no random mode specified
=======
                                  SizeType max_word_count, bool mode, SizeType seed)
  : DataLoader<LabelType, InputType>(false)  // no random mode specified
>>>>>>> 00c1dfb7
  , current_sentence_(0)
  , current_word_(0)
  , window_size_(window_size)
  , negative_samples_(negative_samples)
  , freq_thresh_(freq_thresh)
  , max_word_count_(max_word_count)
  , lfg_(seed)
{
  // setup temporary buffers for training purpose
  input_words_  = InputType({negative_samples * window_size_ * 2 + window_size_ * 2});
  output_words_ = InputType({negative_samples * window_size_ * 2 + window_size_ * 2});
  output_words_buffer_ =
      fetch::math::Tensor<SizeType>({negative_samples * window_size_ * 2 + window_size_ * 2});
  labels_ = InputType({negative_samples * window_size_ * 2 + window_size_ * 2 +
                       1});  // the extra 1 is for testing if label has ran out
  labels_.Fill(BufferPositionUnused);
  cur_sample_.first  = InputType({1, 1});
  cur_sample_.second = {InputType({1, 1}), InputType({1, 1})};
}

/**
 * calculate the compatible linear decay rate for learning rate with our optimiser.
 * @tparam T
 * @return
 */
template <typename T>
T GraphW2VLoader<T>::EstimatedSampleNumber()
{
  T estimated_sample_number = 0;
  T word_freq;
  T estimated_sample_number_per_word = static_cast<T>((window_size_ + 1) * (1 + negative_samples_));
  for (auto word_info : vocab_.data)
  {
    word_freq = static_cast<T>(word_info.second.second) / static_cast<T>(vocab_.total_count);
    if (word_freq > freq_thresh_)
    {
      estimated_sample_number += static_cast<T>(word_info.second.second) *
                                 estimated_sample_number_per_word *
                                 fetch::math::Sqrt(freq_thresh_ / word_freq);
    }
    else
    {
      estimated_sample_number +=
          static_cast<T>(word_info.second.second) * estimated_sample_number_per_word;
    }
  }
  return estimated_sample_number;
}

/**
 * reports the total size of the outputs iterating through the dataloader
 * @tparam T
 * @return
 */
template <typename T>
math::SizeType GraphW2VLoader<T>::Size() const
{
  return size_;
}

/**
 * update stats of data in dataloader, including: size_,
 */
template <typename T>
void GraphW2VLoader<T>::Update()
{
  // update data set size
  SizeType size(0);
  for (auto const &s : data_)
  {
    if ((SizeType)s.size() > (2 * window_size_))
    {
      size += (SizeType)s.size() - (2 * window_size_);
    }
  }
  size_ = size;
}

/**
 * checks if we've passed through all the data and need to reset
 * @tparam T
 * @return
 */
template <typename T>
bool GraphW2VLoader<T>::IsDone() const
{
  if (current_sentence_ < data_.size() - 1)
  {
    return false;
  }
  // check if the buffer is drained
  if (labels_.At(buffer_pos_) != BufferPositionUnused)
  {
    return false;
  }
  if ((current_sentence_ == data_.size() - 1) &&
      (current_word_ < data_.at(current_sentence_).size() - window_size_))
  {
    return false;
  }
  return true;
}

/**
 * resets word cursors and re randomises negative sampling
 * @tparam T
 */
template <typename T>
void GraphW2VLoader<T>::Reset()
{
  current_sentence_ = 0;
  current_word_     = 0;
  unigram_table_.Reset();
  labels_.Fill(BufferPositionUnused);
  buffer_pos_ = 0;
  reset_count_++;
}

template <typename T>
inline bool GraphW2VLoader<T>::IsValidable() const
{
  // Validation set splitting not implemented yet
  return false;
}

/**
 * check if the word is in vocabulary
 * @tparam T
 * @param word
 * @return
 */
template <typename T>
bool GraphW2VLoader<T>::WordKnown(std::string const &word) const
{
  return vocab_.WordKnown(word);
}

/**
 * Remove words that appears less than MIN times. operation is destructive
 * @tparam T
 * @param min
 */
template <typename T>
void GraphW2VLoader<T>::RemoveInfrequent(SizeType min)
{
  // remove infrequent words from vocab first
  vocab_.RemoveInfrequentWord(min);

  // compactify the vocabulary
  auto old2new = vocab_.Compactify();

  // create reverse vocab
  auto reverse_vocab = vocab_.GetReverseVocab();

  // create a new data_ for storing text
  std::vector<std::vector<SizeType>> new_data;

  std::vector<SizeType> new_sent_buffer;  // buffer for each sentence
  for (auto sent_it = data_.begin(); sent_it != data_.end(); sent_it++)
  {
    // clear the buffer for this new sentence
    new_sent_buffer.clear();

    // reserve every word that is not infrequent
    for (auto word_it = sent_it->begin(); word_it != sent_it->end(); ++word_it)
    {
      if (old2new.count(*word_it) > 0)
      {  // if a word is in old2new, append the new id of it to the new sentence
        new_sent_buffer.push_back(old2new[*word_it]);
      }
    }

    // if after we remove infrequent word, the sentence becomes too short, we need to remove the
    // sentence
    if (new_sent_buffer.size() <= 2 * window_size_)
    {
      for (auto const &word_id : new_sent_buffer)
      {  // reduce the count for all the word in this sentence
        vocab_.data[reverse_vocab[word_id].first].second -= 1;
      }
      // N.B. for practical concerns, we do not further remove infrequent words
    }
    else
    {  // reserve the sentence if the sentence is still long enough
      new_data.push_back(new_sent_buffer);
    }
  }
  data_ = new_data;

  // update vocab
  vocab_.Update();

  // update dl
  Update();
}

/**
 * initialises the unigram table for negative frequency based sampling
 * @tparam T
 */
template <typename T>
void GraphW2VLoader<T>::InitUnigramTable(SizeType size)
{
  std::vector<SizeType> frequencies(vocab_size());
  for (auto const &kvp : vocab_.data)
  {
    frequencies[kvp.second.first] = kvp.second.second;
  }
  unigram_table_.Reset(frequencies, size);
}
/**
 * Buffer for the next word and relevent samples
 * @tparam T
 */
template <typename T>
void GraphW2VLoader<T>::BufferNextSamples()
{

  // reset the index to buffer
  buffer_pos_ = 0;

  // the current word should start from position that allows full context window
  if (current_word_ < window_size_)
  {
    current_word_ = window_size_;
  }

  // subsample too frequent word
  while (true)
  {
    auto word_freq =
        static_cast<T>(vocab_.reverse_data[data_.at(current_sentence_).at(current_word_)].second) /
        static_cast<T>(vocab_.total_count);
    auto random_var = static_cast<T>(lfg_.AsDouble());  // random variable between 0-1
    if (random_var < 1 - fetch::math::Sqrt(freq_thresh_ / word_freq))
    {  // subsample for a cumulative prob of 1 - sqrt(thresh/freq) // N.B. if word_freq <
       // freq_thresh, then subsampling would not happen
      // store data in case this is the last word
      auto prev_word     = current_word_;
      auto prev_sentence = current_sentence_;
      // move to the next word
      current_word_++;
      // check if the word is window size away form either end of the sentence
      if (current_word_ >=
          data_.at(current_sentence_).size() -
              window_size_)  // the current word end when a full context window can be allowed
      {
        current_word_ =
            window_size_;  // the current word start from position that allows full context window
        current_sentence_++;
      }
      if (IsDone())
      {  // revert to the previous word if this is the last word
        current_word_     = prev_word;
        current_sentence_ = prev_sentence;
        break;
      }
    }
    else
    {
      break;
    }
  }

  // select random window size
  SizeType dynamic_size = lfg_() % window_size_ + 1;

  // for the interested one word
  T cur_word_id = T(data_.at(current_sentence_).at(current_word_));

  // set up a counter to add samples to buffer
  SizeType counter = 0;

  // reset all three buffers
  input_words_.Fill(cur_word_id);
  labels_.Fill(BufferPositionUnused);
  output_words_.Fill(BufferPositionUnused);
  output_words_buffer_.Fill(static_cast<SizeType>(BufferPositionUnused));

  // set the context samples
  for (SizeType i = 0; i < dynamic_size; ++i)
  {
    output_words_buffer_.At(counter) = data_.at(current_sentence_).at(current_word_ - i - 1);
    output_words_.At(counter) =
        static_cast<T>(data_.at(current_sentence_).at(current_word_ - i - 1));
    labels_.At(counter) = static_cast<T>(1);
    counter++;

    output_words_buffer_.At(counter) = data_.at(current_sentence_).at(current_word_ + i + 1);
    output_words_.At(counter) =
        static_cast<T>(data_.at(current_sentence_).at(current_word_ + i + 1));
    labels_.At(counter) = static_cast<T>(1);
    counter++;
  }

  // negative sampling for every context word
  SizeType neg_sample;
  for (SizeType i = 0; i < negative_samples_ * dynamic_size * 2; ++i)
  {
    if (!unigram_table_.SampleNegative(output_words_buffer_, neg_sample))
    {
      throw std::runtime_error(
          "unigram table timed out looking for a negative sample. check window size for sentence "
          "length and that data loaded correctly.");
    }
    else
    {
      output_words_.At(counter) = T(neg_sample);
      labels_.At(counter)       = 0;
      counter++;
    }
  }

  // move the index to the next word
  current_word_++;
  // check if the word is window size away form either end of the sentence
  if (current_word_ >=
      data_.at(current_sentence_).size() -
          window_size_)  // the current word end when a full context window can be allowed
  {
    current_word_ =
        window_size_;  // the current word start from position that allows full context window
    current_sentence_++;
  }
}

/**
 * get next one sample from buffer
 * @tparam T
 * @return
 */
template <typename T>
typename GraphW2VLoader<T>::ReturnType GraphW2VLoader<T>::GetNext()
{
  T input_word, output_word;

  T label = labels_.At(buffer_pos_);  // check if we have drained the buffer, either no more valid
                                      // data, or goes out of bound
  if (label == BufferPositionUnused)
  {
    BufferNextSamples();
  }

  // get input, output and label for the cur sample
  input_word  = input_words_.At(buffer_pos_);
  output_word = output_words_.At(buffer_pos_);
  label       = labels_.At(buffer_pos_);

  // move buffer index to next one
  buffer_pos_++;

  cur_sample_.first.At(0, 0)        = label;
  cur_sample_.second.at(0).At(0, 0) = input_word;
  cur_sample_.second.at(1).At(0, 0) = output_word;

  return cur_sample_;
}

template <typename T>
bool GraphW2VLoader<T>::AddData(InputType const &input, LabelType const &label)
{
  FETCH_UNUSED(input);
  FETCH_UNUSED(label);
  throw std::runtime_error("AddData not implemneted for word 2 vec dataloader");
}

/**
 * Adds a dataset to the dataloader
 * @tparam T
 * @param s input string containing all the text
 * @return bool indicates success
 */
template <typename T>
void GraphW2VLoader<T>::BuildVocab(std::vector<std::string> const &sents, SizeType min_count)
{
  // build vocab from sentences
  std::cout << "building vocab " << std::endl;
  for (auto s : sents)
  {
    // make sure the max_word_count is not exceeded, and also the remain words space allows a
    // meaningful sentence
    if (size_ >= max_word_count_ - 2 * window_size_)
    {
      return;
    }

    // if we can take in more words, then start processing words
    std::vector<std::string> preprocessed_string = PreprocessString(s, max_word_count_ - size_);

    if (preprocessed_string.size() <= 2 * window_size_)
    {  // dispose short sentences before we create vocabulary and count frequency: if we are not
       // gonna
      // train on it, the sentence does not exist
      continue;
    }

    std::vector<SizeType> indices = SentenceToIndices(preprocessed_string);
    data_.push_back(indices);

    // update stats in vocab_ and dl
    vocab_.Update();
    Update();
  }

  // remove in frequent words from data
  std::cout << "Removing infrequent words" << std::endl;
  RemoveInfrequent(min_count);

  // initialise unigram
  std::cout << "Initialising unigram" << std::endl;
  InitUnigramTable();
}

/**
 * Save the vocabulary to file
 * @tparam T
 * @param filename
 */
template <typename T>
void GraphW2VLoader<T>::SaveVocab(std::string const &filename)
{
  vocab_.Save(filename);
}

/**
 * Load vocabulary from file
 * @tparam T
 * @param filename
 */
template <typename T>
void GraphW2VLoader<T>::LoadVocab(std::string const &filename)
{
  vocab_.Load(filename);
}

/**
 * get size of the vocab
 * @tparam T
 * @return
 */
template <typename T>
math::SizeType GraphW2VLoader<T>::vocab_size() const
{
  return vocab_.data.size();
}

/**
 * export the vocabulary by reference
 * @tparam T
 * @return
 */
template <typename T>
typename GraphW2VLoader<T>::VocabType const &GraphW2VLoader<T>::vocab() const
{
  return vocab_;
}

/**
 * helper method for retrieving a word given its index in vocabulary
 * @tparam T
 * @param index
 * @return
 */
template <typename T>
std::string GraphW2VLoader<T>::WordFromIndex(SizeType index) const
{
  return vocab_.WordFromIndex(index);
}

/**
 * helper method for retrieving word index given a word
 * @tparam T
 * @param word
 * @return
 */
template <typename T>
typename GraphW2VLoader<T>::SizeType GraphW2VLoader<T>::IndexFromWord(std::string const &word) const
{
  return vocab_.IndexFromWord(word);
}

template <typename T>
typename GraphW2VLoader<T>::SizeType GraphW2VLoader<T>::WindowSize()
{
  return window_size_;
}

/**
 * converts string to indices and inserts into vocab as necessary
 * @tparam T
 * @param strings
 * @return
 */
template <typename T>
std::vector<math::SizeType> GraphW2VLoader<T>::SentenceToIndices(
    std::vector<std::string> const &strings)
{
  assert(strings.size() >=
         2 * window_size_ + 1);  // All input are guaranteed to be long enough for the training

  std::vector<SizeType> indices;
  indices.reserve(strings.size());

  for (std::string const &s : strings)
  {
    auto value = vocab_.data.insert(
        std::make_pair(s, std::make_pair(static_cast<SizeType>(vocab_.data.size()),
                                         0)));       // insert a word info block into vocab_.data
    indices.push_back((*value.first).second.first);  // update the word in the sentence to index
    value.first->second.second++;                    // adding up count for word s
  }
  return indices;
}

/**
 * Preprocesses a string turning it into a vector of words
 * @tparam T
 * @param s
 * @return
 */
template <typename T>
std::vector<std::string> GraphW2VLoader<T>::PreprocessString(std::string const &s,
                                                             SizeType           length_limit)
{
  std::string result;
  result.reserve(s.size());
  for (auto const &c : s)
  {
    result.push_back(std::isalpha(c) ? (char)std::tolower(c) : ' ');
  }

  std::string              word;
  std::vector<std::string> words;
  SizeType                 word_count = 0;
  for (std::stringstream ss(result); ss >> word;)
  {
    if (word_count >= length_limit)
    {
      break;
    }
    words.push_back(word);
    word_count++;
  }
  return words;
}

template <typename T>
void GraphW2VLoader<T>::UpdateCursor()
{
  if (this->mode_ != DataLoaderMode::TRAIN)
  {
    throw std::runtime_error("Other mode than training not supported yet.");
  }
}

}  // namespace dataloaders
}  // namespace ml
}  // namespace fetch<|MERGE_RESOLUTION|>--- conflicted
+++ resolved
@@ -46,21 +46,14 @@
   GraphW2VLoader(SizeType window_size, SizeType negative_samples, T freq_thresh,
                  SizeType max_word_count, SizeType seed = 1337);
 
-<<<<<<< HEAD
-  bool        IsDone() const override;
-  void        Reset() override;
-  inline bool IsValidable() const override;
-  void        RemoveInfrequent(SizeType min);
-  void        InitUnigramTable(SizeType size = 1e8);
-  ReturnType  GetNext() override;
-=======
   bool       IsDone() const override;
   void       Reset() override;
   void       RemoveInfrequent(SizeType min);
   void       InitUnigramTable(SizeType size = 1e8);
   ReturnType GetNext() override;
   bool       AddData(InputType const &input, LabelType const &label) override;
->>>>>>> 00c1dfb7
+    inline bool IsValidable() const override;
+
 
   void BuildVocab(std::vector<std::string> const &sents, SizeType min_count = 0);
   void SaveVocab(std::string const &filename);
@@ -113,13 +106,8 @@
  */
 template <typename T>
 GraphW2VLoader<T>::GraphW2VLoader(SizeType window_size, SizeType negative_samples, T freq_thresh,
-<<<<<<< HEAD
                                   SizeType max_word_count, SizeType seed)
-  : DataLoader<LabelType, DataType>(false)  // no random mode specified
-=======
-                                  SizeType max_word_count, bool mode, SizeType seed)
   : DataLoader<LabelType, InputType>(false)  // no random mode specified
->>>>>>> 00c1dfb7
   , current_sentence_(0)
   , current_word_(0)
   , window_size_(window_size)
