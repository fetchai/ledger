#pragma once
//------------------------------------------------------------------------------
//
//   Copyright 2018-2019 Fetch.AI Limited
//
//   Licensed under the Apache License, Version 2.0 (the "License");
//   you may not use this file except in compliance with the License.
//   You may obtain a copy of the License at
//
//       http://www.apache.org/licenses/LICENSE-2.0
//
//   Unless required by applicable law or agreed to in writing, software
//   distributed under the License is distributed on an "AS IS" BASIS,
//   WITHOUT WARRANTIES OR CONDITIONS OF ANY KIND, either express or implied.
//   See the License for the specific language governing permissions and
//   limitations under the License.
//
//------------------------------------------------------------------------------

#include "ml/dataloaders/dataloader.hpp"

#include <exception>
#include <fstream>
#include <memory>
#include <string>
#include <utility>

namespace fetch {
namespace ml {

template <typename T>
class MNISTLoader : public DataLoader<uint64_t, T>
{
public:
  MNISTLoader(std::string const &imagesFile, std::string const &labelsFile)
    : cursor_(0)
  {
    std::uint32_t recordLength(0);
    data_   = read_mnist_images(imagesFile, size_, recordLength);
    labels_ = read_mnist_labels(labelsFile, size_);
    assert(recordLength == 28 * 28);
  }

  virtual uint64_t Size() const
  {
    // MNIST files store the size as uint32_t but Dataloader interface require uint64_t
    return static_cast<uint64_t>(size_);
  }

  virtual bool IsDone() const
  {
    return cursor_ >= size_;
  }

  virtual void Reset()
  {
    cursor_ = 0;
  }

<<<<<<< HEAD
  std::pair<uint64_t, std::shared_ptr<T>> GetAtIndex(uint64_t index) const
=======
  virtual std::pair<uint64_t, T> GetNext()
>>>>>>> 0eec9f6d
  {
    T buffer({28u, 28u});
    for (std::uint64_t i(0); i < 28 * 28; ++i)
    {
<<<<<<< HEAD
      buffer->At(i) = typename T::Type(data_[index][i]) / typename T::Type(256);
=======
      buffer.At(i) = typename T::Type(data_[cursor_][i]) / typename T::Type(256);
>>>>>>> 0eec9f6d
    }
    uint64_t label = (uint64_t)(labels_[index]);
    return std::make_pair(label, buffer);
  }

<<<<<<< HEAD
  virtual std::pair<uint64_t, std::shared_ptr<T>> GetNext()
  {
    return GetAtIndex(cursor_++);
  }

  std::pair<uint64_t, std::shared_ptr<T>> GetRandom()
  {
    return GetAtIndex((uint64_t)rand() % Size());
  }

  void Display(std::shared_ptr<T> const &data) const
=======
  void Display(T const &data) const
>>>>>>> 0eec9f6d
  {
    for (std::uint64_t j(0); j < 784; ++j)
    {
      std::cout << (data.At(j) > typename T::Type(0.5) ? char(219) : ' ')
                << ((j % 28 == 0) ? "\n" : "");
    }
    std::cout << std::endl;
  }

private:
  using uchar = unsigned char;

  uchar **read_mnist_images(std::string full_path, std::uint32_t &number_of_images,
                            unsigned int &image_size)
  {
    auto reverseInt = [](std::uint32_t i) -> std::uint32_t {
      unsigned char c1, c2, c3, c4;
      c1 = (unsigned char)(i & 255);
      c2 = (unsigned char)((i >> 8) & 255);
      c3 = (unsigned char)((i >> 16) & 255);
      c4 = (unsigned char)((i >> 24) & 255);
      return (std::uint32_t)(((int)c1 << 24) + ((int)c2 << 16) + ((int)c3 << 8) + c4);
    };

    std::ifstream file(full_path, std::ios::binary);

    if (file.is_open())
    {
      unsigned int magic_number = 0, n_rows = 0, n_cols = 0;

      file.read((char *)&magic_number, sizeof(magic_number));
      magic_number = reverseInt(magic_number);

      if (magic_number != 2051)
      {
        throw std::runtime_error("Invalid MNIST image file!");
      }

      file.read((char *)&number_of_images, sizeof(number_of_images)),
          number_of_images = reverseInt(number_of_images);
      file.read((char *)&n_rows, sizeof(n_rows)), n_rows = reverseInt(n_rows);
      file.read((char *)&n_cols, sizeof(n_cols)), n_cols = reverseInt(n_cols);

      image_size = n_rows * n_cols;

      uchar **_dataset = new uchar *[number_of_images];
      for (unsigned int i = 0; i < number_of_images; i++)
      {
        _dataset[i] = new uchar[image_size];
        file.read((char *)_dataset[i], std::streamsize(image_size));
      }
      return _dataset;
    }
    else
    {
      throw std::runtime_error("Cannot open file `" + full_path + "`!");
    }
  }

  uchar *read_mnist_labels(std::string full_path, std::uint32_t &number_of_labels)
  {
    auto reverseInt = [](std::uint32_t i) {
      unsigned char c1, c2, c3, c4;
      c1 = (unsigned char)(i & 255);
      c2 = (unsigned char)((i >> 8) & 255);
      c3 = (unsigned char)((i >> 16) & 255);
      c4 = (unsigned char)((i >> 24) & 255);
      return (std::uint32_t)(((int)c1 << 24) + ((int)c2 << 16) + ((int)c3 << 8) + c4);
    };

    std::ifstream file(full_path, std::ios::binary);

    if (file.is_open())
    {
      std::uint32_t magic_number = 0;
      file.read((char *)&magic_number, sizeof(magic_number));
      magic_number = reverseInt(magic_number);

      if (magic_number != 2049)
      {
        throw std::runtime_error("Invalid MNIST label file!");
      }

      file.read((char *)&number_of_labels, sizeof(number_of_labels)),
          number_of_labels = reverseInt(number_of_labels);

      uchar *_dataset = new uchar[number_of_labels];
      for (unsigned int i = 0; i < number_of_labels; i++)
      {
        file.read((char *)&_dataset[i], 1);
      }
      return _dataset;
    }
    else
    {
      throw std::runtime_error("Unable to open file `" + full_path + "`!");
    }
  }

private:
  std::uint32_t cursor_;
  std::uint32_t size_;

  unsigned char **data_;
  unsigned char * labels_;
};
}  // namespace ml
}  // namespace fetch<|MERGE_RESOLUTION|>--- conflicted
+++ resolved
@@ -57,26 +57,17 @@
     cursor_ = 0;
   }
 
-<<<<<<< HEAD
   std::pair<uint64_t, std::shared_ptr<T>> GetAtIndex(uint64_t index) const
-=======
-  virtual std::pair<uint64_t, T> GetNext()
->>>>>>> 0eec9f6d
   {
     T buffer({28u, 28u});
     for (std::uint64_t i(0); i < 28 * 28; ++i)
     {
-<<<<<<< HEAD
-      buffer->At(i) = typename T::Type(data_[index][i]) / typename T::Type(256);
-=======
       buffer.At(i) = typename T::Type(data_[cursor_][i]) / typename T::Type(256);
->>>>>>> 0eec9f6d
     }
     uint64_t label = (uint64_t)(labels_[index]);
     return std::make_pair(label, buffer);
   }
 
-<<<<<<< HEAD
   virtual std::pair<uint64_t, std::shared_ptr<T>> GetNext()
   {
     return GetAtIndex(cursor_++);
@@ -87,10 +78,7 @@
     return GetAtIndex((uint64_t)rand() % Size());
   }
 
-  void Display(std::shared_ptr<T> const &data) const
-=======
   void Display(T const &data) const
->>>>>>> 0eec9f6d
   {
     for (std::uint64_t j(0); j < 784; ++j)
     {
