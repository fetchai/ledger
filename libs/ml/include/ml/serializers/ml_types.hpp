--- conflicted
+++ resolved
@@ -130,11 +130,7 @@
   case ml::OpType::MATRIX_MULTIPLY:
   {
     SerializeImplementation<TensorType, D, ml::MatrixMultiplySaveableParams<TensorType>>(map, code,
-<<<<<<< HEAD
                                                                                          op);
-=======
-                                                                                        op);
->>>>>>> dc8db7fe
     break;
   }
   case ml::OpType::MAX_POOL_1D:
