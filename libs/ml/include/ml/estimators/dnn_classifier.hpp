#pragma once
//------------------------------------------------------------------------------
//
//   Copyright 2018-2019 Fetch.AI Limited
//
//   Licensed under the Apache License, Version 2.0 (the "License");
//   you may not use this file except in compliance with the License.
//   You may obtain a copy of the License at
//
//       http://www.apache.org/licenses/LICENSE-2.0
//
//   Unless required by applicable law or agreed to in writing, software
//   distributed under the License is distributed on an "AS IS" BASIS,
//   WITHOUT WARRANTIES OR CONDITIONS OF ANY KIND, either express or implied.
//   See the License for the specific language governing permissions and
//   limitations under the License.
//
//------------------------------------------------------------------------------

#include "math/base_types.hpp"

#include "ml/layers/fully_connected.hpp"
#include "ml/ops/placeholder.hpp"

#include "ml/ops/loss_functions/cross_entropy_loss.hpp"

#include "ml/dataloaders/dataloader.hpp"
#include "ml/estimators/estimator.hpp"
#include "ml/optimisation/types.hpp"

namespace fetch {
namespace ml {
namespace estimator {

template <typename TensorType>
class DNNClassifier : public Estimator<TensorType>
{
public:
  using SizeType         = fetch::math::SizeType;
  using DataType         = typename TensorType::Type;
  using CostFunctionType = fetch::ml::ops::CrossEntropyLoss<TensorType>;
  using OptimiserType    = fetch::ml::optimisers::OptimiserType;

  DNNClassifier(EstimatorConfig<DataType>                                        estimator_config,
                std::shared_ptr<dataloaders::DataLoader<TensorType, TensorType>> data_loader_ptr,
                std::vector<SizeType> const &                                    hidden_layers,
                OptimiserType optimiser_type = OptimiserType::ADAM);

  void SetupModel(std::vector<SizeType> const &hidden_layers);

  virtual bool Train(SizeType n_steps) override;
  virtual bool Train(SizeType n_steps, DataType &loss) override;
  virtual bool Validate() override;
  virtual bool Predict(TensorType &input, TensorType &output) override;

private:
  std::shared_ptr<dataloaders::DataLoader<TensorType, TensorType>> data_loader_ptr_;
  std::shared_ptr<optimisers::Optimiser<TensorType>>               optimiser_ptr_;

  std::string input_;
  std::string label_;
  std::string output_;
  std::string error_;

  void PrintStats(SizeType epoch, DataType loss);
};

/**
 * constructor sets up the neural net architecture and optimiser
 * @tparam TensorType
 * @param estimator_config config parameters for setting up the network
 * @param data_loader_ptr pointer to the dataloader for running the optimiser
 * @param hidden_layers vector of hidden layers for defining the architecture
 * @param optimiser_type type of optimiser to run
 */
template <typename TensorType>
DNNClassifier<TensorType>::DNNClassifier(
    EstimatorConfig<DataType>                                        estimator_config,
    std::shared_ptr<dataloaders::DataLoader<TensorType, TensorType>> data_loader_ptr,
    std::vector<SizeType> const &hidden_layers, OptimiserType optimiser_type)
  : Estimator<TensorType>(estimator_config)
  , data_loader_ptr_(data_loader_ptr)
{

  assert(hidden_layers.size() > 0);

  // instantiate feed forward network graph
  SetupModel(hidden_layers);

  // instantiate optimiser
  auto input = {input_};
  if (!(fetch::ml::optimisers::AddOptimiser<TensorType, CostFunctionType>(
<<<<<<< HEAD
          optimiser_type, optimiser_ptr_, this->graph_ptr_, input, output_,
          this->estimator_config_.learning_rate_param)))
=======
          optimiser_type, optimiser_ptr_, this->graph_ptr_, input, label_, error_,
          this->estimator_config_.learning_rate)))
>>>>>>> 6426dc4c
  {
    throw std::runtime_error("DNNClassifier initialised with unrecognised optimiser");
  }
}

/**
 * Sets up the neural net classifier architecture
 * @tparam TensorType
 * @param hidden_layers the input dimensions for all layers
 */
template <typename TensorType>
void DNNClassifier<TensorType>::SetupModel(std::vector<SizeType> const &hidden_layers)
{
  input_ = this->graph_ptr_->template AddNode<ops::PlaceHolder<TensorType>>("Input", {});
  std::string cur_input = input_;
  for (SizeType cur_layer = 1; cur_layer < hidden_layers.size() - 1; ++cur_layer)
  {
    cur_input = this->graph_ptr_->template AddNode<layers::FullyConnected<TensorType>>(
        "", {cur_input}, hidden_layers.at(cur_layer - 1), hidden_layers.at(cur_layer),
        fetch::ml::details::ActivationType::RELU);
  }
  output_ = this->graph_ptr_->template AddNode<layers::FullyConnected<TensorType>>(
      "Output", {cur_input}, hidden_layers.at(hidden_layers.size() - 2),
      hidden_layers.at(hidden_layers.size() - 1), fetch::ml::details::ActivationType::SOFTMAX);

  label_ = this->graph_ptr_->template AddNode<ops::PlaceHolder<TensorType>>("Label", {});
  error_ = this->graph_ptr_->template AddNode<CostFunctionType>("Error", {output_, label_});
}

/**
 * An interface to train that doesn't report loss
 * @tparam TensorType
 * @param n_steps
 * @return
 */
template <typename TensorType>
bool DNNClassifier<TensorType>::Train(SizeType n_steps)
{
  DataType _;
  return DNNClassifier<TensorType>::Train(n_steps, _);
}

template <typename TensorType>
bool DNNClassifier<TensorType>::Train(SizeType n_steps, DataType &loss)
{
  loss = DataType{0};
  DataType min_loss;
  SizeType patience_count{0};
  bool     stop_early = false;

  // run for one epoch
  loss     = optimiser_ptr_->Run(*data_loader_ptr_, this->estimator_config_.batch_size,
                             this->estimator_config_.subset_size);
  min_loss = loss;

  // run for remaining epochs with early stopping
  SizeType step{1};
  while ((!stop_early) && (step < n_steps))
  {
    if (this->estimator_config_.print_stats)
    {
      PrintStats(step, loss);
    }

    // run optimiser for one epoch
    loss = optimiser_ptr_->Run(*data_loader_ptr_, this->estimator_config_.batch_size,
                               this->estimator_config_.subset_size);

    // update early stopping
    if (this->estimator_config_.early_stopping)
    {
      if (loss < (min_loss - this->estimator_config_.min_delta))
      {
        min_loss       = loss;
        patience_count = 0;
      }
      else
      {
        patience_count++;
      }

      if (patience_count >= this->estimator_config_.patience)
      {
        stop_early = true;
      }
    }

    step++;
  }
  return true;
}

template <typename TensorType>
bool DNNClassifier<TensorType>::Validate()
{
  throw std::runtime_error("validate not implemented");
  return true;
}

template <typename TensorType>
bool DNNClassifier<TensorType>::Predict(TensorType &input, TensorType &output)
{
  this->graph_ptr_->SetInput(input_, input);
  output = this->graph_ptr_->Evaluate(output_);

  return true;
}

template <typename TensorType>
void DNNClassifier<TensorType>::PrintStats(SizeType epoch, DataType loss)
{
  std::cout << "epoch: " << epoch << ", loss: " << loss << std::endl;
}

}  // namespace estimator
}  // namespace ml
}  // namespace fetch<|MERGE_RESOLUTION|>--- conflicted
+++ resolved
@@ -90,13 +90,8 @@
   // instantiate optimiser
   auto input = {input_};
   if (!(fetch::ml::optimisers::AddOptimiser<TensorType, CostFunctionType>(
-<<<<<<< HEAD
           optimiser_type, optimiser_ptr_, this->graph_ptr_, input, output_,
           this->estimator_config_.learning_rate_param)))
-=======
-          optimiser_type, optimiser_ptr_, this->graph_ptr_, input, label_, error_,
-          this->estimator_config_.learning_rate)))
->>>>>>> 6426dc4c
   {
     throw std::runtime_error("DNNClassifier initialised with unrecognised optimiser");
   }
