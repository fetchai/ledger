#pragma once
//------------------------------------------------------------------------------
//
//   Copyright 2018-2020 Fetch.AI Limited
//
//   Licensed under the Apache License, Version 2.0 (the "License");
//   you may not use this file except in compliance with the License.
//   You may obtain a copy of the License at
//
//       http://www.apache.org/licenses/LICENSE-2.0
//
//   Unless required by applicable law or agreed to in writing, software
//   distributed under the License is distributed on an "AS IS" BASIS,
//   WITHOUT WARRANTIES OR CONDITIONS OF ANY KIND, either express or implied.
//   See the License for the specific language governing permissions and
//   limitations under the License.
//
//------------------------------------------------------------------------------

#include "core/serializers/base_types.hpp"
#include "math/base_types.hpp"
#include "ml/utilities/scaler.hpp"

namespace fetch {
namespace ml {
namespace utilities {

template <typename TensorType>
class MinMaxScaler : public Scaler<TensorType>
{
public:
  using DataType   = typename TensorType::Type;
  using SizeType   = fetch::math::SizeType;
  using SizeVector = fetch::math::SizeVector;

  MinMaxScaler() = default;

  void SetScale(TensorType const &reference_tensor) override;
  void SetScale(DataType const &min_val, DataType const &max_val) override;
  void Normalise(TensorType const &input_tensor, TensorType &output_tensor) override;
  void DeNormalise(TensorType const &input_tensor, TensorType &output_tensor) override;

  DataType x_min_   = fetch::math::numeric_max<DataType>();
  DataType x_max_   = fetch::math::numeric_lowest<DataType>();
  DataType x_range_ = fetch::math::numeric_max<DataType>();
};

<<<<<<< HEAD
/**
 * Calculate the min, max, and range for reference data
 * @tparam TensorType
 * @param reference_tensor
 */
template <typename TensorType>
void MinMaxScaler<TensorType>::SetScale(TensorType const &reference_tensor)
{
  SizeType batch_dim = reference_tensor.shape().size() - 1;

  // first loop computes min and max
  for (std::size_t i = 0; i < reference_tensor.shape(batch_dim); ++i)
  {
    auto ref_it = reference_tensor.View(i).cbegin();
    while (ref_it.is_valid())
    {
      if (x_min_ > *ref_it)
      {
        x_min_ = *ref_it;
      }

      if (x_max_ < *ref_it)
      {
        x_max_ = *ref_it;
      }
      ++ref_it;
    }
  }

  x_range_ = x_max_ - x_min_;
}

/**
 * Normalise data according to previously set reference scale
 * @tparam TensorType
 * @param input_tensor
 * @param output_tensor
 */
template <typename TensorType>
void MinMaxScaler<TensorType>::Normalise(TensorType const &input_tensor, TensorType &output_tensor)
{
  output_tensor.Reshape(input_tensor.shape());
  SizeType batch_dim = input_tensor.shape().size() - 1;

  if (x_range_ == 0)
  {
    // edge case of an array filled with the same value is handled by returning all 0's
    for (std::size_t i = 0; i < input_tensor.shape(batch_dim); ++i)
    {
      auto ret_it = output_tensor.View(i).begin();
      while (ret_it.is_valid())
      {
        *ret_it = typename TensorType::Type{0};
        ++ret_it;
      }
    }
  }
  else
  {
    // apply normalisation to all data according to scale -1, 1
    for (std::size_t i = 0; i < input_tensor.shape(batch_dim); ++i)
    {
      auto in_it  = input_tensor.View(i).cbegin();
      auto ret_it = output_tensor.View(i).begin();
      while (ret_it.is_valid())
      {
        *ret_it = (*in_it - x_min_) / (x_range_);
        ++in_it;
        ++ret_it;
      }
    }
  }
}

/**
 * De normalise according to previously computed scale
 * @tparam TensorType
 * @param input_tensor
 * @param output_tensor
 */
template <typename TensorType>
void MinMaxScaler<TensorType>::DeNormalise(TensorType const &input_tensor,
                                           TensorType &      output_tensor)
{
  output_tensor.Reshape(input_tensor.shape());
  SizeType batch_dim = input_tensor.shape().size() - 1;

  // apply normalisation to each feature according to scale -1, 1
  for (std::size_t i = 0; i < input_tensor.shape(batch_dim); ++i)
  {
    auto in_it  = input_tensor.View(i).cbegin();
    auto ret_it = output_tensor.View(i).begin();
    while (ret_it.is_valid())
    {
      *ret_it = ((*in_it) * x_range_) + x_min_;
      ++in_it;
      ++ret_it;
    }
  }
}

template <typename TensorType>
void MinMaxScaler<TensorType>::SetScale(DataType const &min_val, DataType const &max_val)
{
  assert(min_val <= max_val);
  x_min_   = min_val;
  x_max_   = max_val;
  x_range_ = x_max_ - x_min_;
}

=======
>>>>>>> 5be55584
}  // namespace utilities
}  // namespace ml
}  // namespace fetch<|MERGE_RESOLUTION|>--- conflicted
+++ resolved
@@ -45,119 +45,6 @@
   DataType x_range_ = fetch::math::numeric_max<DataType>();
 };
 
-<<<<<<< HEAD
-/**
- * Calculate the min, max, and range for reference data
- * @tparam TensorType
- * @param reference_tensor
- */
-template <typename TensorType>
-void MinMaxScaler<TensorType>::SetScale(TensorType const &reference_tensor)
-{
-  SizeType batch_dim = reference_tensor.shape().size() - 1;
-
-  // first loop computes min and max
-  for (std::size_t i = 0; i < reference_tensor.shape(batch_dim); ++i)
-  {
-    auto ref_it = reference_tensor.View(i).cbegin();
-    while (ref_it.is_valid())
-    {
-      if (x_min_ > *ref_it)
-      {
-        x_min_ = *ref_it;
-      }
-
-      if (x_max_ < *ref_it)
-      {
-        x_max_ = *ref_it;
-      }
-      ++ref_it;
-    }
-  }
-
-  x_range_ = x_max_ - x_min_;
-}
-
-/**
- * Normalise data according to previously set reference scale
- * @tparam TensorType
- * @param input_tensor
- * @param output_tensor
- */
-template <typename TensorType>
-void MinMaxScaler<TensorType>::Normalise(TensorType const &input_tensor, TensorType &output_tensor)
-{
-  output_tensor.Reshape(input_tensor.shape());
-  SizeType batch_dim = input_tensor.shape().size() - 1;
-
-  if (x_range_ == 0)
-  {
-    // edge case of an array filled with the same value is handled by returning all 0's
-    for (std::size_t i = 0; i < input_tensor.shape(batch_dim); ++i)
-    {
-      auto ret_it = output_tensor.View(i).begin();
-      while (ret_it.is_valid())
-      {
-        *ret_it = typename TensorType::Type{0};
-        ++ret_it;
-      }
-    }
-  }
-  else
-  {
-    // apply normalisation to all data according to scale -1, 1
-    for (std::size_t i = 0; i < input_tensor.shape(batch_dim); ++i)
-    {
-      auto in_it  = input_tensor.View(i).cbegin();
-      auto ret_it = output_tensor.View(i).begin();
-      while (ret_it.is_valid())
-      {
-        *ret_it = (*in_it - x_min_) / (x_range_);
-        ++in_it;
-        ++ret_it;
-      }
-    }
-  }
-}
-
-/**
- * De normalise according to previously computed scale
- * @tparam TensorType
- * @param input_tensor
- * @param output_tensor
- */
-template <typename TensorType>
-void MinMaxScaler<TensorType>::DeNormalise(TensorType const &input_tensor,
-                                           TensorType &      output_tensor)
-{
-  output_tensor.Reshape(input_tensor.shape());
-  SizeType batch_dim = input_tensor.shape().size() - 1;
-
-  // apply normalisation to each feature according to scale -1, 1
-  for (std::size_t i = 0; i < input_tensor.shape(batch_dim); ++i)
-  {
-    auto in_it  = input_tensor.View(i).cbegin();
-    auto ret_it = output_tensor.View(i).begin();
-    while (ret_it.is_valid())
-    {
-      *ret_it = ((*in_it) * x_range_) + x_min_;
-      ++in_it;
-      ++ret_it;
-    }
-  }
-}
-
-template <typename TensorType>
-void MinMaxScaler<TensorType>::SetScale(DataType const &min_val, DataType const &max_val)
-{
-  assert(min_val <= max_val);
-  x_min_   = min_val;
-  x_max_   = max_val;
-  x_range_ = x_max_ - x_min_;
-}
-
-=======
->>>>>>> 5be55584
 }  // namespace utilities
 }  // namespace ml
 }  // namespace fetch