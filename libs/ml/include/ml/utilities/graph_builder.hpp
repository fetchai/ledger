#pragma once
//------------------------------------------------------------------------------
//
//   Copyright 2018-2019 Fetch.AI Limited
//
//   Licensed under the Apache License, Version 2.0 (the "License");
//   you may not use this file except in compliance with the License.
//   You may obtain a copy of the License at
//
//       http://www.apache.org/licenses/LICENSE-2.0
//
//   Unless required by applicable law or agreed to in writing, software
//   distributed under the License is distributed on an "AS IS" BASIS,
//   WITHOUT WARRANTIES OR CONDITIONS OF ANY KIND, either express or implied.
//   See the License for the specific language governing permissions and
//   limitations under the License.
//
//------------------------------------------------------------------------------

#include "ml/core/graph.hpp"

#include "ml/layers/PRelu.hpp"
#include "ml/layers/convolution_1d.hpp"
#include "ml/layers/convolution_2d.hpp"
#include "ml/layers/fully_connected.hpp"
#include "ml/layers/multihead_attention.hpp"
#include "ml/layers/scaled_dot_product_attention.hpp"
#include "ml/layers/self_attention_encoder.hpp"
#include "ml/layers/skip_gram.hpp"

#include "ml/meta/ml_type_traits.hpp"

#include "ml/ops/abs.hpp"
#include "ml/ops/activations/dropout.hpp"
#include "ml/ops/activations/elu.hpp"
#include "ml/ops/activations/leaky_relu.hpp"
#include "ml/ops/activations/logsigmoid.hpp"
#include "ml/ops/activations/logsoftmax.hpp"
#include "ml/ops/activations/randomised_relu.hpp"
#include "ml/ops/activations/relu.hpp"
#include "ml/ops/activations/sigmoid.hpp"
#include "ml/ops/activations/softmax.hpp"
#include "ml/ops/add.hpp"
#include "ml/ops/concatenate.hpp"
#include "ml/ops/convolution_1d.hpp"
#include "ml/ops/convolution_2d.hpp"
#include "ml/ops/divide.hpp"
#include "ml/ops/embeddings.hpp"
#include "ml/ops/exp.hpp"
#include "ml/ops/flatten.hpp"
#include "ml/ops/log.hpp"
#include "ml/ops/loss_functions.hpp"
#include "ml/ops/mask_fill.hpp"
#include "ml/ops/matrix_multiply.hpp"
#include "ml/ops/max_pool_1d.hpp"
#include "ml/ops/max_pool_2d.hpp"
#include "ml/ops/maximum.hpp"
#include "ml/ops/multiply.hpp"
#include "ml/ops/placeholder.hpp"
#include "ml/ops/reshape.hpp"
#include "ml/ops/slice.hpp"
#include "ml/ops/sqrt.hpp"
#include "ml/ops/subtract.hpp"
#include "ml/ops/switch.hpp"
#include "ml/ops/tanh.hpp"
#include "ml/ops/transpose.hpp"
#include "ml/ops/weights.hpp"
#include "ml/saveparams/saveable_params.hpp"

namespace fetch {
namespace ml {
namespace utilities {

template <typename T>
void BuildNodeAndInsertTrainables(NodeSaveableParams<T> const &nsp, std::string const &name,
                                  std::shared_ptr<Graph<T>> g);

template <typename T>
void BuildGraph(GraphSaveableParams<T> const &sp, std::shared_ptr<Graph<T>> ret)
{
  // loop through connections adding nodes
  for (auto &node : sp.nodes)
  {
    std::string node_name = node.first;

    // Check if graph has shared weights
    std::string suffix = "_Copy_1";
    if (node_name.size() >= suffix.size() &&
        node_name.compare(node_name.size() - suffix.size(), suffix.size(), suffix) == 0)
    {
      throw std::runtime_error("Cannot currently deserialize shared-weights graph");
    }

    BuildNodeAndInsertTrainables(*(std::dynamic_pointer_cast<NodeSaveableParams<T>>(node.second)),
                                 node_name, ret);
  }
  ret->SetGraphSaveableParams(sp);
}

template <typename T>
void BuildSubGraph(SubGraphSaveableParams<T> const &sgsp, std::shared_ptr<SubGraph<T>> ret)
{
  BuildGraph<T>(sgsp, ret);

  for (auto const &name : sgsp.input_node_names)
  {
    ret->AddInputNode(name);
  }
  ret->SetOutputNode(sgsp.output_node_name);
}

template <typename T, typename OperationType>
std::shared_ptr<OperationType> BuildLayer(std::shared_ptr<OpsSaveableParams> op_save_params)
{
  auto sp  = *(std::dynamic_pointer_cast<typename OperationType::SPType>(op_save_params));
  auto ret = std::make_shared<OperationType>();
  BuildSubGraph<T>(sp, ret);
  ret->SetOpSaveableParams(sp);
  return ret;
}

namespace {
template <class OperationType>
std::shared_ptr<OperationType> GetOp(std::shared_ptr<OpsSaveableParams> op_save_params)
{
  return std::make_shared<OperationType>(
      *(std::dynamic_pointer_cast<typename OperationType::SPType>(op_save_params)));
}
}  // namespace

template <typename T>
void BuildNodeAndInsertTrainables(NodeSaveableParams<T> const &nsp, std::string const &name,
                                  std::shared_ptr<Graph<T>> g)
{
  auto node = std::make_shared<Node<T>>();
  // construct the concrete op
  // if the op is a layer, invoke the layer Build method

  std::shared_ptr<ops::Ops<T>> op_ptr;
  switch (nsp.operation_type)
  {
  case ops::Abs<T>::OpCode():
  {
    op_ptr = GetOp<ops::Abs<T>>(nsp.op_save_params);
    node->SetNodeSaveableParams(nsp, op_ptr);
    g->template AddTrainable<ops::Abs<T>>(name, node);
    break;
  }
  case ops::Add<T>::OpCode():
  {
    op_ptr = GetOp<ops::Add<T>>(nsp.op_save_params);
    node->SetNodeSaveableParams(nsp, op_ptr);
    g->template AddTrainable<ops::Add<T>>(name, node);
    break;
  }
  case ops::Concatenate<T>::OpCode():
  {
    op_ptr = GetOp<ops::Concatenate<T>>(nsp.op_save_params);
    node->SetNodeSaveableParams(nsp, op_ptr);
    g->template AddTrainable<ops::Concatenate<T>>(name, node);
    break;
  }
  case ops::Convolution1D<T>::OpCode():
  {
    op_ptr = GetOp<ops::Convolution1D<T>>(nsp.op_save_params);
    node->SetNodeSaveableParams(nsp, op_ptr);
    g->template AddTrainable<ops::Convolution1D<T>>(name, node);
    break;
  }
  case ops::Convolution2D<T>::OpCode():
  {
    op_ptr = GetOp<ops::Convolution2D<T>>(nsp.op_save_params);
    node->SetNodeSaveableParams(nsp, op_ptr);
    g->template AddTrainable<ops::Convolution2D<T>>(name, node);
    break;
  }
  case ops::CrossEntropyLoss<T>::OpCode():
  {
    op_ptr = GetOp<ops::CrossEntropyLoss<T>>(nsp.op_save_params);
    node->SetNodeSaveableParams(nsp, op_ptr);
    g->template AddTrainable<ops::CrossEntropyLoss<T>>(name, node);
    break;
  }
  case ops::Divide<T>::OpCode():
  {
    op_ptr = GetOp<ops::Divide<T>>(nsp.op_save_params);
    node->SetNodeSaveableParams(nsp, op_ptr);
    g->template AddTrainable<ops::Divide<T>>(name, node);
    break;
  }
  case ops::Dropout<T>::OpCode():
  {
    op_ptr = GetOp<ops::Dropout<T>>(nsp.op_save_params);
    node->SetNodeSaveableParams(nsp, op_ptr);
    g->template AddTrainable<ops::Dropout<T>>(name, node);
    break;
  }
  case ops::Elu<T>::OpCode():
  {
    op_ptr = GetOp<ops::Elu<T>>(nsp.op_save_params);
    node->SetNodeSaveableParams(nsp, op_ptr);
    g->template AddTrainable<ops::Elu<T>>(name, node);
    break;
  }
  case ops::Embeddings<T>::OpCode():
  {
    op_ptr = GetOp<ops::Embeddings<T>>(nsp.op_save_params);
    node->SetNodeSaveableParams(nsp, op_ptr);
    g->template AddTrainable<ops::Embeddings<T>>(name, node);
    break;
  }
  case ops::Exp<T>::OpCode():
  {
    op_ptr = GetOp<ops::Exp<T>>(nsp.op_save_params);
    node->SetNodeSaveableParams(nsp, op_ptr);
    g->template AddTrainable<ops::Exp<T>>(name, node);
    break;
  }
  case ops::Flatten<T>::OpCode():
  {
    op_ptr = GetOp<ops::Flatten<T>>(nsp.op_save_params);
    node->SetNodeSaveableParams(nsp, op_ptr);
    g->template AddTrainable<ops::Flatten<T>>(name, node);
    break;
  }
  case ops::LayerNorm<T>::OpCode():
  {
    op_ptr = GetOp<ops::LayerNorm<T>>(nsp.op_save_params);
    node->SetNodeSaveableParams(nsp, op_ptr);
    g->template AddTrainable<ops::LayerNorm<T>>(name, node);
    break;
  }
  case ops::LeakyRelu<T>::OpCode():
  {
    op_ptr = GetOp<ops::LeakyRelu<T>>(nsp.op_save_params);
    node->SetNodeSaveableParams(nsp, op_ptr);
    g->template AddTrainable<ops::LeakyRelu<T>>(name, node);
    break;
  }
  case ops::LeakyReluOp<T>::OpCode():
  {
    op_ptr = GetOp<ops::LeakyReluOp<T>>(nsp.op_save_params);
    node->SetNodeSaveableParams(nsp, op_ptr);
    g->template AddTrainable<ops::LeakyReluOp<T>>(name, node);
    break;
  }
  case ops::Log<T>::OpCode():
  {
    op_ptr = GetOp<ops::Log<T>>(nsp.op_save_params);
    node->SetNodeSaveableParams(nsp, op_ptr);
    g->template AddTrainable<ops::Log<T>>(name, node);
    break;
  }
  case ops::LogSigmoid<T>::OpCode():
  {
    op_ptr = GetOp<ops::LogSigmoid<T>>(nsp.op_save_params);
    node->SetNodeSaveableParams(nsp, op_ptr);
    g->template AddTrainable<ops::LogSigmoid<T>>(name, node);
    break;
  }
  case ops::LogSoftmax<T>::OpCode():
  {
    op_ptr = GetOp<ops::LogSoftmax<T>>(nsp.op_save_params);
    node->SetNodeSaveableParams(nsp, op_ptr);
    g->template AddTrainable<ops::LogSoftmax<T>>(name, node);
    break;
  }
  case ops::MatrixMultiply<T>::OpCode():
  {
    op_ptr = GetOp<ops::MatrixMultiply<T>>(nsp.op_save_params);
    node->SetNodeSaveableParams(nsp, op_ptr);
    g->template AddTrainable<ops::MatrixMultiply<T>>(name, node);
    break;
  }
  case ops::MeanSquareErrorLoss<T>::OpCode():
  {
    op_ptr = GetOp<ops::MeanSquareErrorLoss<T>>(nsp.op_save_params);
    node->SetNodeSaveableParams(nsp, op_ptr);
    g->template AddTrainable<ops::MeanSquareErrorLoss<T>>(name, node);
    break;
  }
  case ops::MaskFill<T>::OpCode():
  {
    op_ptr = GetOp<ops::MaskFill<T>>(nsp.op_save_params);
<<<<<<< HEAD
    node->template SetNodeSaveableParams<ops::MaskFill<T>>(nsp, op_ptr);
=======
    node->SetNodeSaveableParams(nsp, op_ptr);
>>>>>>> 0ad0efb0
    g->template AddTrainable<ops::MaskFill<T>>(name, node);
    break;
  }
  case ops::MaxPool1D<T>::OpCode():
  {
    op_ptr = GetOp<ops::MaxPool1D<T>>(nsp.op_save_params);
    node->SetNodeSaveableParams(nsp, op_ptr);
    g->template AddTrainable<ops::MaxPool1D<T>>(name, node);
    break;
  }
  case ops::MaxPool2D<T>::OpCode():
  {
    op_ptr = GetOp<ops::MaxPool2D<T>>(nsp.op_save_params);
    node->SetNodeSaveableParams(nsp, op_ptr);
    g->template AddTrainable<ops::MaxPool2D<T>>(name, node);
    break;
  }
  case ops::Maximum<T>::OpCode():
  {
    op_ptr = GetOp<ops::Maximum<T>>(nsp.op_save_params);
    node->SetNodeSaveableParams(nsp, op_ptr);
    g->template AddTrainable<ops::Maximum<T>>(name, node);
    break;
  }
  case ops::Multiply<T>::OpCode():
  {
    op_ptr = GetOp<ops::Multiply<T>>(nsp.op_save_params);
    node->SetNodeSaveableParams(nsp, op_ptr);
    g->template AddTrainable<ops::Multiply<T>>(name, node);
    break;
  }
  case ops::PlaceHolder<T>::OpCode():
  {
    op_ptr = GetOp<ops::PlaceHolder<T>>(nsp.op_save_params);
    node->SetNodeSaveableParams(nsp, op_ptr);
    g->template AddTrainable<ops::PlaceHolder<T>>(name, node);
    break;
  }
  case ops::RandomisedRelu<T>::OpCode():
  {
    op_ptr = GetOp<ops::RandomisedRelu<T>>(nsp.op_save_params);
    node->SetNodeSaveableParams(nsp, op_ptr);
    g->template AddTrainable<ops::RandomisedRelu<T>>(name, node);
    break;
  }
  case ops::Relu<T>::OpCode():
  {
    op_ptr = GetOp<ops::Relu<T>>(nsp.op_save_params);
    node->SetNodeSaveableParams(nsp, op_ptr);
    g->template AddTrainable<ops::Relu<T>>(name, node);
    break;
  }
  case ops::Reshape<T>::OpCode():
  {
    op_ptr = GetOp<ops::Reshape<T>>(nsp.op_save_params);
    node->SetNodeSaveableParams(nsp, op_ptr);
    g->template AddTrainable<ops::Reshape<T>>(name, node);
    break;
  }
  case ops::Sigmoid<T>::OpCode():
  {
    op_ptr = GetOp<ops::Sigmoid<T>>(nsp.op_save_params);
    node->SetNodeSaveableParams(nsp, op_ptr);
    g->template AddTrainable<ops::Sigmoid<T>>(name, node);
    break;
  }
  case ops::Slice<T>::OpCode():
  {
    op_ptr = GetOp<ops::Slice<T>>(nsp.op_save_params);
<<<<<<< HEAD
    node->template SetNodeSaveableParams<ops::Slice<T>>(nsp, op_ptr);
=======
    node->SetNodeSaveableParams(nsp, op_ptr);
>>>>>>> 0ad0efb0
    g->template AddTrainable<ops::Slice<T>>(name, node);
    break;
  }
  case ops::Softmax<T>::OpCode():
  {
    op_ptr = GetOp<ops::Softmax<T>>(nsp.op_save_params);
    node->SetNodeSaveableParams(nsp, op_ptr);
    g->template AddTrainable<ops::Softmax<T>>(name, node);
    break;
  }
  case ops::SoftmaxCrossEntropyLoss<T>::OpCode():
  {
    op_ptr = GetOp<ops::SoftmaxCrossEntropyLoss<T>>(nsp.op_save_params);
    node->SetNodeSaveableParams(nsp, op_ptr);
    g->template AddTrainable<ops::SoftmaxCrossEntropyLoss<T>>(name, node);
    break;
  }
  case ops::Sqrt<T>::OpCode():
  {
    op_ptr = GetOp<ops::Sqrt<T>>(nsp.op_save_params);
    node->SetNodeSaveableParams(nsp, op_ptr);
    g->template AddTrainable<ops::Sqrt<T>>(name, node);
    break;
  }
  case ops::Subtract<T>::OpCode():
  {
    op_ptr = GetOp<ops::Subtract<T>>(nsp.op_save_params);
    node->SetNodeSaveableParams(nsp, op_ptr);
    g->template AddTrainable<ops::Subtract<T>>(name, node);
    break;
  }
  case ops::Switch<T>::OpCode():
  {
    op_ptr = GetOp<ops::Switch<T>>(nsp.op_save_params);
    node->SetNodeSaveableParams(nsp, op_ptr);
    g->template AddTrainable<ops::Switch<T>>(name, node);
    break;
  }
  case ops::TanH<T>::OpCode():
  {
    op_ptr = GetOp<ops::TanH<T>>(nsp.op_save_params);
    node->SetNodeSaveableParams(nsp, op_ptr);
    g->template AddTrainable<ops::TanH<T>>(name, node);
    break;
  }
  case ops::Transpose<T>::OpCode():
  {
    op_ptr = GetOp<ops::Transpose<T>>(nsp.op_save_params);
    node->SetNodeSaveableParams(nsp, op_ptr);
    g->template AddTrainable<ops::Transpose<T>>(name, node);
    break;
  }
  case ops::Weights<T>::OpCode():
  {
    op_ptr = GetOp<ops::Weights<T>>(nsp.op_save_params);
    node->SetNodeSaveableParams(nsp, op_ptr);
    g->template AddTrainable<ops::Weights<T>>(name, node);
    break;
  }
  case OpType::LAYER_CONVOLUTION_1D:
  {
    op_ptr = BuildLayer<T, layers::Convolution1D<T>>(nsp.op_save_params);
    node->SetNodeSaveableParams(nsp, op_ptr);
    g->template AddTrainable<layers::Convolution1D<T>>(name, node);
    break;
  }
  case OpType::LAYER_CONVOLUTION_2D:
  {
    op_ptr = BuildLayer<T, layers::Convolution2D<T>>(nsp.op_save_params);
    node->SetNodeSaveableParams(nsp, op_ptr);
    g->template AddTrainable<layers::Convolution2D<T>>(name, node);
    break;
  }
  case OpType::LAYER_FULLY_CONNECTED:
  {
    op_ptr = BuildLayer<T, layers::FullyConnected<T>>(nsp.op_save_params);
    node->SetNodeSaveableParams(nsp, op_ptr);
    g->template AddTrainable<layers::FullyConnected<T>>(name, node);
    break;
  }
  case OpType::LAYER_LAYER_NORM:
  {
    op_ptr = BuildLayer<T, layers::LayerNorm<T>>(nsp.op_save_params);
    node->SetNodeSaveableParams(nsp, op_ptr);
    g->template AddTrainable<layers::LayerNorm<T>>(name, node);
    break;
  }
  case OpType::LAYER_MULTI_HEAD_ATTENTION:
  {
    op_ptr = BuildLayer<T, layers::MultiheadAttention<T>>(nsp.op_save_params);
    node->SetNodeSaveableParams(nsp, op_ptr);
    g->template AddTrainable<layers::MultiheadAttention<T>>(name, node);
    break;
  }
  case OpType::LAYER_PRELU:
  {
    op_ptr = BuildLayer<T, layers::PRelu<T>>(nsp.op_save_params);
    node->SetNodeSaveableParams(nsp, op_ptr);
    g->template AddTrainable<layers::PRelu<T>>(name, node);
    break;
  }
  case OpType::LAYER_SCALED_DOT_PRODUCT_ATTENTION:
  {
    op_ptr = BuildLayer<T, layers::ScaledDotProductAttention<T>>(nsp.op_save_params);
    node->SetNodeSaveableParams(nsp, op_ptr);
    g->template AddTrainable<layers::ScaledDotProductAttention<T>>(name, node);
    break;
  }
  case OpType::LAYER_SELF_ATTENTION_ENCODER:
  {
    op_ptr = BuildLayer<T, layers::SelfAttentionEncoder<T>>(nsp.op_save_params);
    node->SetNodeSaveableParams(nsp, op_ptr);
    g->template AddTrainable<layers::SelfAttentionEncoder<T>>(name, node);
    break;
  }
  case OpType::LAYER_SKIP_GRAM:
  {
    op_ptr = BuildLayer<T, layers::SkipGram<T>>(nsp.op_save_params);
    node->SetNodeSaveableParams(nsp, op_ptr);
    g->template AddTrainable<layers::SkipGram<T>>(name, node);
    break;
  }
  default:
    throw std::runtime_error("unknown node type");
  }

  if (!(g->InsertNode(name, node)))
  {
    throw std::runtime_error("BuildGraph unable to insert node");
  }
}

}  // namespace utilities
}  // namespace ml
}  // namespace fetch<|MERGE_RESOLUTION|>--- conflicted
+++ resolved
@@ -282,11 +282,7 @@
   case ops::MaskFill<T>::OpCode():
   {
     op_ptr = GetOp<ops::MaskFill<T>>(nsp.op_save_params);
-<<<<<<< HEAD
-    node->template SetNodeSaveableParams<ops::MaskFill<T>>(nsp, op_ptr);
-=======
-    node->SetNodeSaveableParams(nsp, op_ptr);
->>>>>>> 0ad0efb0
+    node->SetNodeSaveableParams(nsp, op_ptr);
     g->template AddTrainable<ops::MaskFill<T>>(name, node);
     break;
   }
@@ -356,11 +352,7 @@
   case ops::Slice<T>::OpCode():
   {
     op_ptr = GetOp<ops::Slice<T>>(nsp.op_save_params);
-<<<<<<< HEAD
-    node->template SetNodeSaveableParams<ops::Slice<T>>(nsp, op_ptr);
-=======
-    node->SetNodeSaveableParams(nsp, op_ptr);
->>>>>>> 0ad0efb0
+    node->SetNodeSaveableParams(nsp, op_ptr);
     g->template AddTrainable<ops::Slice<T>>(name, node);
     break;
   }
