--- conflicted
+++ resolved
@@ -17,79 +17,78 @@
 //
 //------------------------------------------------------------------------------
 
-<<<<<<< HEAD
-#include "ml/core/graph.hpp"
-#include "ml/ops/metrics/categorical_accuracy.hpp"
-
-// layers
-#include "ml/layers/PRelu.hpp"
-#include "ml/layers/convolution_1d.hpp"
-#include "ml/layers/convolution_2d.hpp"
-#include "ml/layers/fully_connected.hpp"
-#include "ml/layers/multihead_attention.hpp"
-#include "ml/layers/scaled_dot_product_attention.hpp"
-#include "ml/layers/self_attention_encoder.hpp"
-#include "ml/layers/skip_gram.hpp"
-
-#include "ml/meta/ml_type_traits.hpp"
-
-// ops
-#include "ml/ops/abs.hpp"
-#include "ml/ops/add.hpp"
-#include "ml/ops/avg_pool_1d.hpp"
-#include "ml/ops/avg_pool_2d.hpp"
-#include "ml/ops/concatenate.hpp"
-#include "ml/ops/convolution_1d.hpp"
-#include "ml/ops/convolution_2d.hpp"
-#include "ml/ops/divide.hpp"
-#include "ml/ops/embeddings.hpp"
-#include "ml/ops/exp.hpp"
-#include "ml/ops/flatten.hpp"
-#include "ml/ops/log.hpp"
-#include "ml/ops/mask_fill.hpp"
-#include "ml/ops/matrix_multiply.hpp"
-#include "ml/ops/max_pool.hpp"
-#include "ml/ops/max_pool_1d.hpp"
-#include "ml/ops/max_pool_2d.hpp"
-#include "ml/ops/maximum.hpp"
-#include "ml/ops/multiply.hpp"
-#include "ml/ops/one_hot.hpp"
-#include "ml/ops/placeholder.hpp"
-#include "ml/ops/reduce_mean.hpp"
-#include "ml/ops/reshape.hpp"
-#include "ml/ops/slice.hpp"
-#include "ml/ops/sqrt.hpp"
-#include "ml/ops/squeeze.hpp"
-#include "ml/ops/strided_slice.hpp"
-#include "ml/ops/subtract.hpp"
-#include "ml/ops/switch.hpp"
-#include "ml/ops/tanh.hpp"
-#include "ml/ops/top_k.hpp"
-#include "ml/ops/transpose.hpp"
-#include "ml/ops/weights.hpp"
-
-// activations
-#include "ml/ops/activations/dropout.hpp"
-#include "ml/ops/activations/elu.hpp"
-#include "ml/ops/activations/gelu.hpp"
-#include "ml/ops/activations/leaky_relu.hpp"
-#include "ml/ops/activations/logsigmoid.hpp"
-#include "ml/ops/activations/logsoftmax.hpp"
-#include "ml/ops/activations/randomised_relu.hpp"
-#include "ml/ops/activations/relu.hpp"
-#include "ml/ops/activations/sigmoid.hpp"
-#include "ml/ops/activations/softmax.hpp"
-
-// loss functions
-#include "ml/ops/loss_functions/cross_entropy_loss.hpp"
-#include "ml/ops/loss_functions/mean_square_error_loss.hpp"
-#include "ml/ops/loss_functions/softmax_cross_entropy_loss.hpp"
-
-=======
+//<<<<<<< HEAD
+//#include "ml/core/graph.hpp"
+//#include "ml/ops/metrics/categorical_accuracy.hpp"
+//
+//// layers
+//#include "ml/layers/PRelu.hpp"
+//#include "ml/layers/convolution_1d.hpp"
+//#include "ml/layers/convolution_2d.hpp"
+//#include "ml/layers/fully_connected.hpp"
+//#include "ml/layers/multihead_attention.hpp"
+//#include "ml/layers/scaled_dot_product_attention.hpp"
+//#include "ml/layers/self_attention_encoder.hpp"
+//#include "ml/layers/skip_gram.hpp"
+//
+//#include "ml/meta/ml_type_traits.hpp"
+//
+//// ops
+//#include "ml/ops/abs.hpp"
+//#include "ml/ops/add.hpp"
+//#include "ml/ops/avg_pool_1d.hpp"
+//#include "ml/ops/avg_pool_2d.hpp"
+//#include "ml/ops/concatenate.hpp"
+//#include "ml/ops/convolution_1d.hpp"
+//#include "ml/ops/convolution_2d.hpp"
+//#include "ml/ops/divide.hpp"
+//#include "ml/ops/embeddings.hpp"
+//#include "ml/ops/exp.hpp"
+//#include "ml/ops/flatten.hpp"
+//#include "ml/ops/log.hpp"
+//#include "ml/ops/mask_fill.hpp"
+//#include "ml/ops/matrix_multiply.hpp"
+//#include "ml/ops/max_pool.hpp"
+//#include "ml/ops/max_pool_1d.hpp"
+//#include "ml/ops/max_pool_2d.hpp"
+//#include "ml/ops/maximum.hpp"
+//#include "ml/ops/multiply.hpp"
+//#include "ml/ops/one_hot.hpp"
+//#include "ml/ops/placeholder.hpp"
+//#include "ml/ops/reduce_mean.hpp"
+//#include "ml/ops/reshape.hpp"
+//#include "ml/ops/slice.hpp"
+//#include "ml/ops/sqrt.hpp"
+//#include "ml/ops/squeeze.hpp"
+//#include "ml/ops/strided_slice.hpp"
+//#include "ml/ops/subtract.hpp"
+//#include "ml/ops/switch.hpp"
+//#include "ml/ops/tanh.hpp"
+//#include "ml/ops/top_k.hpp"
+//#include "ml/ops/transpose.hpp"
+//#include "ml/ops/weights.hpp"
+//
+//// activations
+//#include "ml/ops/activations/dropout.hpp"
+//#include "ml/ops/activations/elu.hpp"
+//#include "ml/ops/activations/gelu.hpp"
+//#include "ml/ops/activations/leaky_relu.hpp"
+//#include "ml/ops/activations/logsigmoid.hpp"
+//#include "ml/ops/activations/logsoftmax.hpp"
+//#include "ml/ops/activations/randomised_relu.hpp"
+//#include "ml/ops/activations/relu.hpp"
+//#include "ml/ops/activations/sigmoid.hpp"
+//#include "ml/ops/activations/softmax.hpp"
+//
+//// loss functions
+//#include "ml/ops/loss_functions/cross_entropy_loss.hpp"
+//#include "ml/ops/loss_functions/mean_square_error_loss.hpp"
+//#include "ml/ops/loss_functions/softmax_cross_entropy_loss.hpp"
+//
+//=======
 #include "ml/core/subgraph.hpp"
 #include "ml/meta/ml_type_traits.hpp"
 
->>>>>>> c5a5efae
 #include "ml/saveparams/saveable_params.hpp"
 
 namespace fetch {
@@ -156,451 +155,6 @@
       *(std::dynamic_pointer_cast<typename OperationType::SPType>(op_save_params)));
 }
 
-<<<<<<< HEAD
-template <typename T>
-void BuildNodeAndInsertTrainables(NodeSaveableParams<T> const &nsp, std::string const &name,
-                                  std::shared_ptr<Graph<T>> g)
-{
-  auto node = std::make_shared<Node<T>>();
-  // construct the concrete op
-  // if the op is a layer, invoke the layer Build method
-
-  std::shared_ptr<ops::Ops<T>> op_ptr;
-  switch (nsp.operation_type)
-  {
-  case ops::Abs<T>::OpCode():
-  {
-    op_ptr = GetOp<ops::Abs<T>>(nsp.op_save_params);
-    node->SetNodeSaveableParams(nsp, op_ptr);
-    g->AddTrainable(node, name);
-    break;
-  }
-  case ops::Add<T>::OpCode():
-  {
-    op_ptr = GetOp<ops::Add<T>>(nsp.op_save_params);
-    node->SetNodeSaveableParams(nsp, op_ptr);
-    g->AddTrainable(node, name);
-    break;
-  }
-  case ops::Concatenate<T>::OpCode():
-  {
-    op_ptr = GetOp<ops::Concatenate<T>>(nsp.op_save_params);
-    node->SetNodeSaveableParams(nsp, op_ptr);
-    g->AddTrainable(node, name);
-    break;
-  }
-  case ops::Constant<T>::OpCode():
-  {
-    op_ptr = GetOp<ops::Constant<T>>(nsp.op_save_params);
-    node->SetNodeSaveableParams(nsp, op_ptr);
-    g->AddTrainable(node, name);
-    break;
-  }
-  case ops::Convolution1D<T>::OpCode():
-  {
-    op_ptr = GetOp<ops::Convolution1D<T>>(nsp.op_save_params);
-    node->SetNodeSaveableParams(nsp, op_ptr);
-    g->AddTrainable(node, name);
-    break;
-  }
-  case ops::Convolution2D<T>::OpCode():
-  {
-    op_ptr = GetOp<ops::Convolution2D<T>>(nsp.op_save_params);
-    node->SetNodeSaveableParams(nsp, op_ptr);
-    g->AddTrainable(node, name);
-    break;
-  }
-  case ops::CrossEntropyLoss<T>::OpCode():
-  {
-    op_ptr = GetOp<ops::CrossEntropyLoss<T>>(nsp.op_save_params);
-    node->SetNodeSaveableParams(nsp, op_ptr);
-    g->AddTrainable(node, name);
-    break;
-  }
-  case ops::Divide<T>::OpCode():
-  {
-    op_ptr = GetOp<ops::Divide<T>>(nsp.op_save_params);
-    node->SetNodeSaveableParams(nsp, op_ptr);
-    g->AddTrainable(node, name);
-    break;
-  }
-  case ops::Dropout<T>::OpCode():
-  {
-    op_ptr = GetOp<ops::Dropout<T>>(nsp.op_save_params);
-    node->SetNodeSaveableParams(nsp, op_ptr);
-    g->AddTrainable(node, name);
-    break;
-  }
-  case ops::Elu<T>::OpCode():
-  {
-    op_ptr = GetOp<ops::Elu<T>>(nsp.op_save_params);
-    node->SetNodeSaveableParams(nsp, op_ptr);
-    g->AddTrainable(node, name);
-    break;
-  }
-  case ops::Embeddings<T>::OpCode():
-  {
-    op_ptr = GetOp<ops::Embeddings<T>>(nsp.op_save_params);
-    node->SetNodeSaveableParams(nsp, op_ptr);
-    g->AddTrainable(node, name);
-    break;
-  }
-  case ops::Exp<T>::OpCode():
-  {
-    op_ptr = GetOp<ops::Exp<T>>(nsp.op_save_params);
-    node->SetNodeSaveableParams(nsp, op_ptr);
-    g->AddTrainable(node, name);
-    break;
-  }
-  case ops::Flatten<T>::OpCode():
-  {
-    op_ptr = GetOp<ops::Flatten<T>>(nsp.op_save_params);
-    node->SetNodeSaveableParams(nsp, op_ptr);
-    g->AddTrainable(node, name);
-    break;
-  }
-  case ops::Gelu<T>::OpCode():
-  {
-    op_ptr = GetOp<ops::Gelu<T>>(nsp.op_save_params);
-    node->SetNodeSaveableParams(nsp, op_ptr);
-    g->AddTrainable(node, name);
-    break;
-  }
-  case ops::LayerNorm<T>::OpCode():
-  {
-    op_ptr = GetOp<ops::LayerNorm<T>>(nsp.op_save_params);
-    node->SetNodeSaveableParams(nsp, op_ptr);
-    g->AddTrainable(node, name);
-    break;
-  }
-  case ops::LeakyRelu<T>::OpCode():
-  {
-    op_ptr = GetOp<ops::LeakyRelu<T>>(nsp.op_save_params);
-    node->SetNodeSaveableParams(nsp, op_ptr);
-    g->AddTrainable(node, name);
-    break;
-  }
-  case OpType::OP_PRELU_OP:
-  {
-    op_ptr = GetOp<ops::PReluOp<T>>(nsp.op_save_params);
-    node->SetNodeSaveableParams(nsp, op_ptr);
-    g->AddTrainable(node, name);
-    break;
-  }
-  case OpType::OP_LOG:
-  {
-    op_ptr = GetOp<ops::Log<T>>(nsp.op_save_params);
-    node->SetNodeSaveableParams(nsp, op_ptr);
-    g->AddTrainable(node, name);
-    break;
-  }
-  case ops::LogSigmoid<T>::OpCode():
-  {
-    op_ptr = GetOp<ops::LogSigmoid<T>>(nsp.op_save_params);
-    node->SetNodeSaveableParams(nsp, op_ptr);
-    g->AddTrainable(node, name);
-    break;
-  }
-  case ops::LogSoftmax<T>::OpCode():
-  {
-    op_ptr = GetOp<ops::LogSoftmax<T>>(nsp.op_save_params);
-    node->SetNodeSaveableParams(nsp, op_ptr);
-    g->AddTrainable(node, name);
-    break;
-  }
-  case ops::MatrixMultiply<T>::OpCode():
-  {
-    op_ptr = GetOp<ops::MatrixMultiply<T>>(nsp.op_save_params);
-    node->SetNodeSaveableParams(nsp, op_ptr);
-    g->AddTrainable(node, name);
-    break;
-  }
-  case ops::MeanSquareErrorLoss<T>::OpCode():
-  {
-    op_ptr = GetOp<ops::MeanSquareErrorLoss<T>>(nsp.op_save_params);
-    node->SetNodeSaveableParams(nsp, op_ptr);
-    g->AddTrainable(node, name);
-    break;
-  }
-  case ops::MaskFill<T>::OpCode():
-  {
-    op_ptr = GetOp<ops::MaskFill<T>>(nsp.op_save_params);
-    node->SetNodeSaveableParams(nsp, op_ptr);
-    g->AddTrainable(node, name);
-    break;
-  }
-  case ops::MaxPool1D<T>::OpCode():
-  {
-    op_ptr = GetOp<ops::MaxPool1D<T>>(nsp.op_save_params);
-    node->SetNodeSaveableParams(nsp, op_ptr);
-    g->AddTrainable(node, name);
-    break;
-  }
-  case ops::MaxPool2D<T>::OpCode():
-  {
-    op_ptr = GetOp<ops::MaxPool2D<T>>(nsp.op_save_params);
-    node->SetNodeSaveableParams(nsp, op_ptr);
-    g->AddTrainable(node, name);
-    break;
-  }
-  case ops::MaxPool<T>::OpCode():
-  {
-    op_ptr = GetOp<ops::MaxPool<T>>(nsp.op_save_params);
-    node->SetNodeSaveableParams(nsp, op_ptr);
-    g->AddTrainable(node, name);
-    break;
-  }
-  case ops::AvgPool1D<T>::OpCode():
-  {
-    op_ptr = GetOp<ops::AvgPool1D<T>>(nsp.op_save_params);
-    node->SetNodeSaveableParams(nsp, op_ptr);
-    g->AddTrainable(node, name);
-    break;
-  }
-  case ops::AvgPool2D<T>::OpCode():
-  {
-    op_ptr = GetOp<ops::AvgPool2D<T>>(nsp.op_save_params);
-    node->SetNodeSaveableParams(nsp, op_ptr);
-    g->AddTrainable(node, name);
-    break;
-  }
-  case ops::Maximum<T>::OpCode():
-  {
-    op_ptr = GetOp<ops::Maximum<T>>(nsp.op_save_params);
-    node->SetNodeSaveableParams(nsp, op_ptr);
-    g->AddTrainable(node, name);
-    break;
-  }
-  case ops::Multiply<T>::OpCode():
-  {
-    op_ptr = GetOp<ops::Multiply<T>>(nsp.op_save_params);
-    node->SetNodeSaveableParams(nsp, op_ptr);
-    g->AddTrainable(node, name);
-    break;
-  }
-  case ops::PlaceHolder<T>::OpCode():
-  {
-    op_ptr = GetOp<ops::PlaceHolder<T>>(nsp.op_save_params);
-    node->SetNodeSaveableParams(nsp, op_ptr);
-    g->AddTrainable(node, name);
-    break;
-  }
-  case ops::RandomisedRelu<T>::OpCode():
-  {
-    op_ptr = GetOp<ops::RandomisedRelu<T>>(nsp.op_save_params);
-    node->SetNodeSaveableParams(nsp, op_ptr);
-    g->AddTrainable(node, name);
-    break;
-  }
-  case ops::Relu<T>::OpCode():
-  {
-    op_ptr = GetOp<ops::Relu<T>>(nsp.op_save_params);
-    node->SetNodeSaveableParams(nsp, op_ptr);
-    g->AddTrainable(node, name);
-    break;
-  }
-  case ops::Reshape<T>::OpCode():
-  {
-    op_ptr = GetOp<ops::Reshape<T>>(nsp.op_save_params);
-    node->SetNodeSaveableParams(nsp, op_ptr);
-    g->AddTrainable(node, name);
-    break;
-  }
-  case ops::Sigmoid<T>::OpCode():
-  {
-    op_ptr = GetOp<ops::Sigmoid<T>>(nsp.op_save_params);
-    node->SetNodeSaveableParams(nsp, op_ptr);
-    g->AddTrainable(node, name);
-    break;
-  }
-  case ops::Slice<T>::OpCode():
-  {
-    op_ptr = GetOp<ops::Slice<T>>(nsp.op_save_params);
-    node->SetNodeSaveableParams(nsp, op_ptr);
-    g->AddTrainable(node, name);
-    break;
-  }
-  case ops::StridedSlice<T>::OpCode():
-  {
-    op_ptr = GetOp<ops::StridedSlice<T>>(nsp.op_save_params);
-    node->SetNodeSaveableParams(nsp, op_ptr);
-    g->AddTrainable(node, name);
-    break;
-  }
-  case ops::ReduceMean<T>::OpCode():
-  {
-    op_ptr = GetOp<ops::ReduceMean<T>>(nsp.op_save_params);
-    node->SetNodeSaveableParams(nsp, op_ptr);
-    g->AddTrainable(node, name);
-    break;
-  }
-  case ops::Softmax<T>::OpCode():
-  {
-    op_ptr = GetOp<ops::Softmax<T>>(nsp.op_save_params);
-    node->SetNodeSaveableParams(nsp, op_ptr);
-    g->AddTrainable(node, name);
-    break;
-  }
-  case ops::SoftmaxCrossEntropyLoss<T>::OpCode():
-  {
-    op_ptr = GetOp<ops::SoftmaxCrossEntropyLoss<T>>(nsp.op_save_params);
-    node->SetNodeSaveableParams(nsp, op_ptr);
-    g->AddTrainable(node, name);
-    break;
-  }
-  case ops::Sqrt<T>::OpCode():
-  {
-    op_ptr = GetOp<ops::Sqrt<T>>(nsp.op_save_params);
-    node->SetNodeSaveableParams(nsp, op_ptr);
-    g->AddTrainable(node, name);
-    break;
-  }
-  case ops::Subtract<T>::OpCode():
-  {
-    op_ptr = GetOp<ops::Subtract<T>>(nsp.op_save_params);
-    node->SetNodeSaveableParams(nsp, op_ptr);
-    g->AddTrainable(node, name);
-    break;
-  }
-  case ops::Switch<T>::OpCode():
-  {
-    op_ptr = GetOp<ops::Switch<T>>(nsp.op_save_params);
-    node->SetNodeSaveableParams(nsp, op_ptr);
-    g->AddTrainable(node, name);
-    break;
-  }
-  case ops::TanH<T>::OpCode():
-  {
-    op_ptr = GetOp<ops::TanH<T>>(nsp.op_save_params);
-    node->SetNodeSaveableParams(nsp, op_ptr);
-    g->AddTrainable(node, name);
-    break;
-  }
-  case ops::Transpose<T>::OpCode():
-  {
-    op_ptr = GetOp<ops::Transpose<T>>(nsp.op_save_params);
-    node->SetNodeSaveableParams(nsp, op_ptr);
-    g->AddTrainable(node, name);
-    break;
-  }
-  case ops::OneHot<T>::OpCode():
-  {
-    op_ptr = GetOp<ops::OneHot<T>>(nsp.op_save_params);
-    node->SetNodeSaveableParams(nsp, op_ptr);
-    g->AddTrainable(node, name);
-    break;
-  }
-  case ops::TopK<T>::OpCode():
-  {
-    op_ptr = GetOp<ops::TopK<T>>(nsp.op_save_params);
-    node->SetNodeSaveableParams(nsp, op_ptr);
-    g->AddTrainable(node, name);
-    break;
-  }
-  case ops::Squeeze<T>::OpCode():
-  {
-    op_ptr = GetOp<ops::Squeeze<T>>(nsp.op_save_params);
-    node->SetNodeSaveableParams(nsp, op_ptr);
-    g->AddTrainable(node, name);
-    break;
-  }
-  case ops::Weights<T>::OpCode():
-  {
-    op_ptr = GetOp<ops::Weights<T>>(nsp.op_save_params);
-    node->SetNodeSaveableParams(nsp, op_ptr);
-    g->AddTrainable(node, name);
-    break;
-  }
-  case OpType::LAYER_CONVOLUTION_1D:
-  {
-    op_ptr = BuildLayer<T, layers::Convolution1D<T>>(nsp.op_save_params);
-    node->SetNodeSaveableParams(nsp, op_ptr);
-    g->AddTrainable(node, name);
-    break;
-  }
-  case OpType::LAYER_CONVOLUTION_2D:
-  {
-    op_ptr = BuildLayer<T, layers::Convolution2D<T>>(nsp.op_save_params);
-    node->SetNodeSaveableParams(nsp, op_ptr);
-    g->AddTrainable(node, name);
-    break;
-  }
-  case OpType::LAYER_FULLY_CONNECTED:
-  {
-    op_ptr = BuildLayer<T, layers::FullyConnected<T>>(nsp.op_save_params);
-    node->SetNodeSaveableParams(nsp, op_ptr);
-    g->AddTrainable(node, name);
-    break;
-  }
-  case OpType::LAYER_LAYER_NORM:
-  {
-    op_ptr = BuildLayer<T, layers::LayerNorm<T>>(nsp.op_save_params);
-    node->SetNodeSaveableParams(nsp, op_ptr);
-    g->AddTrainable(node, name);
-    break;
-  }
-  case OpType::LAYER_MULTI_HEAD_ATTENTION:
-  {
-    op_ptr = BuildLayer<T, layers::MultiheadAttention<T>>(nsp.op_save_params);
-    node->SetNodeSaveableParams(nsp, op_ptr);
-    g->AddTrainable(node, name);
-    break;
-  }
-  case OpType::LAYER_PRELU:
-  {
-    op_ptr = BuildLayer<T, layers::PRelu<T>>(nsp.op_save_params);
-    node->SetNodeSaveableParams(nsp, op_ptr);
-    g->AddTrainable(node, name);
-    break;
-  }
-  case OpType::LAYER_SCALED_DOT_PRODUCT_ATTENTION:
-  {
-    op_ptr = BuildLayer<T, layers::ScaledDotProductAttention<T>>(nsp.op_save_params);
-    node->SetNodeSaveableParams(nsp, op_ptr);
-    g->AddTrainable(node, name);
-    break;
-  }
-  case OpType::LAYER_SELF_ATTENTION_ENCODER:
-  {
-    op_ptr = BuildLayer<T, layers::SelfAttentionEncoder<T>>(nsp.op_save_params);
-    node->SetNodeSaveableParams(nsp, op_ptr);
-    g->AddTrainable(node, name);
-    break;
-  }
-  case OpType::LAYER_SKIP_GRAM:
-  {
-    op_ptr = BuildLayer<T, layers::SkipGram<T>>(nsp.op_save_params);
-    node->SetNodeSaveableParams(nsp, op_ptr);
-    g->AddTrainable(node, name);
-    break;
-  }
-  case OpType::METRIC_CATEGORICAL_ACCURACY:
-  {
-    op_ptr = GetOp<ops::CategoricalAccuracy<T>>(nsp.op_save_params);
-    node->SetNodeSaveableParams(nsp, op_ptr);
-    g->AddTrainable(node, name);
-    break;
-  }
-  case OpType::GRAPH:
-  case OpType::NONE:
-  case OpType::SUBGRAPH:
-  case OpType::OP_VARIABLE:
-  case OpType::OP_DATAHOLDER:
-  {
-    throw ml::exceptions::NotImplemented();
-  }
-  default:
-    throw ml::exceptions::NotImplemented("unknown node type");
-  }
-
-  if (!(g->InsertNode(name, node)))
-  {
-    throw ml::exceptions::InvalidMode("BuildGraph unable to insert node");
-  }
-}
-
-=======
->>>>>>> c5a5efae
 }  // namespace utilities
 }  // namespace ml
 }  // namespace fetch