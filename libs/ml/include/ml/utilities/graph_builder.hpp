#pragma once
//------------------------------------------------------------------------------
//
//   Copyright 2018-2019 Fetch.AI Limited
//
//   Licensed under the Apache License, Version 2.0 (the "License");
//   you may not use this file except in compliance with the License.
//   You may obtain a copy of the License at
//
//       http://www.apache.org/licenses/LICENSE-2.0
//
//   Unless required by applicable law or agreed to in writing, software
//   distributed under the License is distributed on an "AS IS" BASIS,
//   WITHOUT WARRANTIES OR CONDITIONS OF ANY KIND, either express or implied.
//   See the License for the specific language governing permissions and
//   limitations under the License.
//
//------------------------------------------------------------------------------

#include "ml/core/graph.hpp"
#include "ml/layers/PRelu.hpp"
#include "ml/layers/convolution_1d.hpp"
#include "ml/layers/convolution_2d.hpp"
#include "ml/layers/fully_connected.hpp"
#include "ml/layers/layers_declaration.hpp"
#include "ml/layers/self_attention_encoder.hpp"
#include "ml/layers/skip_gram.hpp"

#include "ml/meta/ml_type_traits.hpp"

#include "ml/ops/abs.hpp"
#include "ml/ops/activations/dropout.hpp"
#include "ml/ops/activations/elu.hpp"
#include "ml/ops/activations/leaky_relu.hpp"
#include "ml/ops/activations/logsigmoid.hpp"
#include "ml/ops/activations/logsoftmax.hpp"
#include "ml/ops/activations/randomised_relu.hpp"
#include "ml/ops/activations/relu.hpp"
#include "ml/ops/activations/sigmoid.hpp"
#include "ml/ops/activations/softmax.hpp"
#include "ml/ops/add.hpp"
#include "ml/ops/concatenate.hpp"
#include "ml/ops/convolution_1d.hpp"
#include "ml/ops/convolution_2d.hpp"
#include "ml/ops/divide.hpp"
#include "ml/ops/embeddings.hpp"
#include "ml/ops/exp.hpp"
#include "ml/ops/flatten.hpp"
#include "ml/ops/log.hpp"
#include "ml/ops/loss_functions.hpp"
#include "ml/ops/matrix_multiply.hpp"
#include "ml/ops/max_pool_1d.hpp"
#include "ml/ops/max_pool_2d.hpp"
#include "ml/ops/maximum.hpp"
#include "ml/ops/multiply.hpp"
#include "ml/ops/placeholder.hpp"
#include "ml/ops/reshape.hpp"
#include "ml/ops/sqrt.hpp"
#include "ml/ops/subtract.hpp"
#include "ml/ops/switch.hpp"
#include "ml/ops/tanh.hpp"
#include "ml/ops/transpose.hpp"
#include "ml/ops/weights.hpp"
#include "ml/saveparams/saveable_params.hpp"

namespace fetch {
namespace ml {
namespace utilities {

template <typename T>
std::shared_ptr<Node<T>> BuildNode(NodeSaveableParams<T> const &nsp);

template <typename T>
void BuildGraph(GraphSaveableParams<T> const &sp, std::shared_ptr<Graph<T>> ret)
{
  // loop through connections adding nodes
  for (auto &node : sp.nodes)
  {
    std::string name = node.first;
    auto node_ptr    = BuildNode(*(std::dynamic_pointer_cast<NodeSaveableParams<T>>(node.second)));

    if (!(ret->InsertNode(name, node_ptr)))
    {
      throw std::runtime_error("BuildGraph unable to insert node");
    }
  }
  ret->SetGraphSaveableParams(sp);
}

template <typename T>
void BuildSubGraph(SubGraphSaveableParams<T> const &sgsp, std::shared_ptr<SubGraph<T>> ret)
{
  BuildGraph<T>(sgsp, ret);

  for (auto const &name : sgsp.input_node_names)
  {
    ret->AddInputNode(name);
  }
  ret->SetOutputNode(sgsp.output_node_name);
}

template <typename T, typename OperationType>
std::shared_ptr<OperationType> BuildLayer(std::shared_ptr<SaveableParamsInterface> op_save_params)
{
  auto sp  = *(std::dynamic_pointer_cast<typename OperationType::SPType>(op_save_params));
  auto ret = std::make_shared<OperationType>();
  BuildSubGraph<T>(sp, ret);
  ret->SetOpSaveableParams(sp);
  return ret;
}

namespace {
template <class OperationType>
std::shared_ptr<OperationType> GetOp(std::shared_ptr<SaveableParamsInterface> op_save_params)
{
  return std::make_shared<OperationType>(
      *(std::dynamic_pointer_cast<typename OperationType::SPType>(op_save_params)));
}
}  // namespace

template <typename T>
std::shared_ptr<Node<T>> BuildNode(NodeSaveableParams<T> const &nsp)
{
  auto node = std::make_shared<Node<T>>();
  // construct the concrete op
  // if the op is a layer, invoke the layer Build method

  std::shared_ptr<ops::Ops<T>> op_ptr;
  switch (nsp.operation_type)
  {
  case ops::Abs<T>::OpCode():
  {
    op_ptr = GetOp<ops::Abs<T>>(nsp.op_save_params);
    break;
  }
  case ops::Add<T>::OpCode():
  {
    op_ptr = GetOp<ops::Add<T>>(nsp.op_save_params);
    break;
  }
  case ops::Concatenate<T>::OpCode():
  {
    op_ptr = GetOp<ops::Concatenate<T>>(nsp.op_save_params);
    break;
  }
  case ops::Convolution1D<T>::OpCode():
  {
    op_ptr = GetOp<ops::Convolution1D<T>>(nsp.op_save_params);
    break;
  }
  case ops::Convolution2D<T>::OpCode():
  {
    op_ptr = GetOp<ops::Convolution2D<T>>(nsp.op_save_params);
    break;
  }
  case ops::CrossEntropyLoss<T>::OpCode():
  {
    op_ptr = GetOp<ops::CrossEntropyLoss<T>>(nsp.op_save_params);
    break;
  }
  case ops::Divide<T>::OpCode():
  {
    op_ptr = GetOp<ops::Divide<T>>(nsp.op_save_params);
    break;
  }
  case ops::Dropout<T>::OpCode():
  {
    op_ptr = GetOp<ops::Dropout<T>>(nsp.op_save_params);
    break;
  }
  case ops::Elu<T>::OpCode():
  {
    op_ptr = GetOp<ops::Elu<T>>(nsp.op_save_params);
    break;
  }
  case ops::Embeddings<T>::OpCode():
  {
    op_ptr = GetOp<ops::Embeddings<T>>(nsp.op_save_params);
    break;
  }
  case ops::Exp<T>::OpCode():
  {
    op_ptr = GetOp<ops::Exp<T>>(nsp.op_save_params);
    break;
  }
  case ops::Flatten<T>::OpCode():
  {
    op_ptr = GetOp<ops::Flatten<T>>(nsp.op_save_params);
    break;
  }
  case ops::LayerNorm<T>::OpCode():
  {
    op_ptr = GetOp<ops::LayerNorm<T>>(nsp.op_save_params);
    break;
  }
  case ops::LeakyRelu<T>::OpCode():
  {
    op_ptr = GetOp<ops::LeakyRelu<T>>(nsp.op_save_params);
    break;
  }
  case ops::LeakyReluOp<T>::OpCode():
  {
    op_ptr = GetOp<ops::LeakyReluOp<T>>(nsp.op_save_params);
    break;
  }
  case ops::Log<T>::OpCode():
  {
    op_ptr = GetOp<ops::Log<T>>(nsp.op_save_params);
    break;
  }
  case ops::LogSigmoid<T>::OpCode():
  {
    op_ptr = GetOp<ops::LogSigmoid<T>>(nsp.op_save_params);
    break;
  }
  case ops::LogSoftmax<T>::OpCode():
  {
    op_ptr = GetOp<ops::LogSoftmax<T>>(nsp.op_save_params);
    break;
  }
  case ops::MatrixMultiply<T>::OpCode():
  {
    op_ptr = GetOp<ops::MatrixMultiply<T>>(nsp.op_save_params);
    break;
  }
  case ops::MeanSquareErrorLoss<T>::OpCode():
  {
    op_ptr = GetOp<ops::MeanSquareErrorLoss<T>>(nsp.op_save_params);
    break;
  }
  case ops::MaxPool1D<T>::OpCode():
  {
    op_ptr = GetOp<ops::MaxPool1D<T>>(nsp.op_save_params);
    break;
  }
  case ops::MaxPool2D<T>::OpCode():
  {
    op_ptr = GetOp<ops::MaxPool2D<T>>(nsp.op_save_params);
    break;
  }
  case ops::Maximum<T>::OpCode():
  {
    op_ptr = GetOp<ops::Maximum<T>>(nsp.op_save_params);
    break;
  }
  case ops::Multiply<T>::OpCode():
  {
    op_ptr = GetOp<ops::Multiply<T>>(nsp.op_save_params);
    break;
  }
  case ops::PlaceHolder<T>::OpCode():
  {
    op_ptr = GetOp<ops::PlaceHolder<T>>(nsp.op_save_params);
    break;
  }
  case ops::RandomisedRelu<T>::OpCode():
  {
    op_ptr = GetOp<ops::RandomisedRelu<T>>(nsp.op_save_params);
    break;
  }
  case ops::Relu<T>::OpCode():
  {
    op_ptr = GetOp<ops::Relu<T>>(nsp.op_save_params);
    break;
  }
<<<<<<< HEAD
=======
  case ops::Reshape<T>::OpCode():
  {
    op_ptr = GetOp<ops::Reshape<T>>(nsp.op_save_params);
    break;
  }
>>>>>>> 03c0ce61
  case ops::Sigmoid<T>::OpCode():
  {
    op_ptr = GetOp<ops::Sigmoid<T>>(nsp.op_save_params);
    break;
  }
  case ops::Softmax<T>::OpCode():
  {
    op_ptr = GetOp<ops::Softmax<T>>(nsp.op_save_params);
    break;
  }
  case ops::SoftmaxCrossEntropyLoss<T>::OpCode():
  {
    op_ptr = GetOp<ops::SoftmaxCrossEntropyLoss<T>>(nsp.op_save_params);
    break;
  }
  case ops::Sqrt<T>::OpCode():
  {
    op_ptr = GetOp<ops::Sqrt<T>>(nsp.op_save_params);
    break;
  }
  case ops::Subtract<T>::OpCode():
  {
    op_ptr = GetOp<ops::Subtract<T>>(nsp.op_save_params);
    break;
  }
  case ops::Switch<T>::OpCode():
  {
    op_ptr = GetOp<ops::Switch<T>>(nsp.op_save_params);
    break;
  }
  case ops::TanH<T>::OpCode():
  {
    op_ptr = GetOp<ops::TanH<T>>(nsp.op_save_params);
    break;
  }
  case ops::Transpose<T>::OpCode():
  {
    op_ptr = GetOp<ops::Transpose<T>>(nsp.op_save_params);
    break;
  }
  case ops::Weights<T>::OpCode():
  {
    op_ptr = GetOp<ops::Weights<T>>(nsp.op_save_params);
    break;
  }
  case OpType::LAYER_CONVOLUTION_1D:
  {
    op_ptr = BuildLayer<T, layers::Convolution1D<T>>(nsp.op_save_params);
    break;
  }
  case OpType::LAYER_CONVOLUTION_2D:
  {
    op_ptr = BuildLayer<T, layers::Convolution2D<T>>(nsp.op_save_params);
    break;
  }
  case OpType::LAYER_FULLY_CONNECTED:
  {
    op_ptr = BuildLayer<T, layers::FullyConnected<T>>(nsp.op_save_params);
    break;
  }
  case OpType::LAYER_LAYER_NORM:
  {
    op_ptr = BuildLayer<T, layers::LayerNorm<T>>(nsp.op_save_params);
    break;
  }
  case OpType::LAYER_MULTI_HEAD_ATTENTION:
  {
    op_ptr = BuildLayer<T, layers::MultiheadAttention<T>>(nsp.op_save_params);
    break;
  }
  case OpType::LAYER_PRELU:
  {
    op_ptr = BuildLayer<T, layers::PRelu<T>>(nsp.op_save_params);
    break;
  }
  case OpType::LAYER_SELF_ATTENTION_ENCODER:
  {
    op_ptr = BuildLayer<T, layers::SelfAttentionEncoder<T>>(nsp.op_save_params);
    break;
  }
  case OpType::LAYER_SKIP_GRAM:
  {
    op_ptr = BuildLayer<T, layers::SkipGram<T>>(nsp.op_save_params);
    break;
  }
  default:
    throw std::runtime_error("unknown node type");
  }

  node->SetNodeSaveableParams(nsp, op_ptr);
  return node;
}

}  // namespace utilities
}  // namespace ml
}  // namespace fetch<|MERGE_RESOLUTION|>--- conflicted
+++ resolved
@@ -263,14 +263,11 @@
     op_ptr = GetOp<ops::Relu<T>>(nsp.op_save_params);
     break;
   }
-<<<<<<< HEAD
-=======
   case ops::Reshape<T>::OpCode():
   {
     op_ptr = GetOp<ops::Reshape<T>>(nsp.op_save_params);
     break;
   }
->>>>>>> 03c0ce61
   case ops::Sigmoid<T>::OpCode():
   {
     op_ptr = GetOp<ops::Sigmoid<T>>(nsp.op_save_params);
