--- conflicted
+++ resolved
@@ -17,8 +17,7 @@
 //
 //------------------------------------------------------------------------------
 
-<<<<<<< HEAD
-=======
+/*
 #include "core/filesystem/read_file_contents.hpp"
 #include "core/serializers/base_types.hpp"
 #include "core/serializers/main_serializer.hpp"
@@ -34,7 +33,7 @@
 #include "ml/ops/placeholder.hpp"
 #include "ml/serializers/ml_types.hpp"
 #include "ml/utilities/graph_builder.hpp"
->>>>>>> 8bdd5039
+*/
 
 #include "ml/core/graph.hpp"
 
@@ -79,67 +78,7 @@
 
 template <class TensorType>
 std::pair<std::vector<std::string>, std::vector<std::string>> MakeBertModel(
-<<<<<<< HEAD
     BERTConfig<TensorType> const &config, fetch::ml::Graph<TensorType> &g);
-=======
-    BERTConfig<TensorType> const &config, fetch::ml::Graph<TensorType> &g)
-{
-  using DataType   = typename TensorType::Type;
-  using SizeVector = typename TensorType::SizeVector;
-  // create a bert model based on the config passed in
-  SizeType n_encoder_layers  = config.n_encoder_layers;
-  SizeType max_seq_len       = config.max_seq_len;
-  SizeType model_dims        = config.model_dims;
-  SizeType n_heads           = config.n_heads;
-  SizeType ff_dims           = config.ff_dims;
-  SizeType vocab_size        = config.vocab_size;
-  SizeType segment_size      = config.segment_size;
-  DataType epsilon           = config.epsilon;
-  DataType dropout_drop_prob = config.dropout_drop_prob;
-
-  // initiate graph
-  std::string segment = g.template AddNode<fetch::ml::ops::PlaceHolder<TensorType>>("Segment", {});
-  std::string position =
-      g.template AddNode<fetch::ml::ops::PlaceHolder<TensorType>>("Position", {});
-  std::string tokens = g.template AddNode<fetch::ml::ops::PlaceHolder<TensorType>>("Tokens", {});
-  std::string mask   = g.template AddNode<fetch::ml::ops::PlaceHolder<TensorType>>("Mask", {});
-
-  // create embedding layer
-  std::string segment_embedding = g.template AddNode<fetch::ml::ops::Embeddings<TensorType>>(
-      "Segment_Embedding", {segment}, model_dims, segment_size);
-  std::string position_embedding = g.template AddNode<fetch::ml::ops::Embeddings<TensorType>>(
-      "Position_Embedding", {position}, model_dims, max_seq_len);
-  std::string token_embedding = g.template AddNode<fetch::ml::ops::Embeddings<TensorType>>(
-      "Token_Embedding", {tokens}, model_dims, vocab_size);
-
-  // summing these embeddings up
-  std::string seg_pos_sum_embed = g.template AddNode<fetch::ml::ops::Add<TensorType>>(
-      "seg_pos_add", {segment_embedding, position_embedding});
-  std::string sum_embed = g.template AddNode<fetch::ml::ops::Add<TensorType>>(
-      "all_input_add", {token_embedding, seg_pos_sum_embed});
-
-  // create layernorm layer
-  std::string norm_embed = g.template AddNode<fetch::ml::layers::LayerNorm<TensorType>>(
-      "norm_embed", {sum_embed}, SizeVector({model_dims, 1}), 0u, epsilon);
-
-  // add layers as well as weights
-  std::string              layer_output = norm_embed;
-  std::vector<std::string> encoder_outputs;
-  encoder_outputs.emplace_back(layer_output);
-  for (SizeType i = 0u; i < n_encoder_layers; i++)
-  {
-    // create the encoding layer first
-    layer_output = g.template AddNode<fetch::ml::layers::SelfAttentionEncoder<TensorType>>(
-        "SelfAttentionEncoder_No_" + std::to_string(i), {layer_output, mask}, n_heads, model_dims,
-        ff_dims, dropout_drop_prob, dropout_drop_prob, dropout_drop_prob, epsilon);
-    // store layer output names
-    encoder_outputs.emplace_back(layer_output);
-  }
-
-  return std::make_pair(std::vector<std::string>({segment, position, tokens, mask}),
-                        encoder_outputs);
-}
->>>>>>> 8bdd5039
 
 template <class TensorType>
 void EvaluateGraph(fetch::ml::Graph<TensorType> &g, std::vector<std::string> input_nodes,
@@ -175,162 +114,8 @@
 template <class TensorType>
 std::pair<std::vector<std::string>, std::vector<std::string>> LoadPretrainedBertModel(
     std::string const &file_path, BERTConfig<TensorType> const &config,
-<<<<<<< HEAD
     fetch::ml::Graph<TensorType> &g);
-=======
-    fetch::ml::Graph<TensorType> &g)
-{
-  using DataType             = typename TensorType::Type;
-  using SizeVector           = typename TensorType::SizeVector;
-  SizeType n_encoder_layers  = config.n_encoder_layers;
-  SizeType max_seq_len       = config.max_seq_len;
-  SizeType model_dims        = config.model_dims;
-  SizeType n_heads           = config.n_heads;
-  SizeType ff_dims           = config.ff_dims;
-  SizeType vocab_size        = config.vocab_size;
-  SizeType segment_size      = config.segment_size;
-  DataType epsilon           = config.epsilon;
-  DataType dropout_drop_prob = config.dropout_drop_prob;
 
-  // for release version
-  FETCH_UNUSED(vocab_size);
-  FETCH_UNUSED(max_seq_len);
-  FETCH_UNUSED(segment_size);
-
-  // initiate graph
-  std::string segment = g.template AddNode<fetch::ml::ops::PlaceHolder<TensorType>>("Segment", {});
-  std::string position =
-      g.template AddNode<fetch::ml::ops::PlaceHolder<TensorType>>("Position", {});
-  std::string tokens = g.template AddNode<fetch::ml::ops::PlaceHolder<TensorType>>("Tokens", {});
-  std::string mask   = g.template AddNode<fetch::ml::ops::PlaceHolder<TensorType>>("Mask", {});
-
-  // prepare reuseable container
-  fetch::ml::StateDict<TensorType> state_dict;
-
-  // load weights to three embeddings
-  // ###################################################################################################################
-
-  // load segment embeddings
-  TensorType segment_embedding_weights =
-      LoadTensorFromFile<TensorType>(file_path + "bert_embeddings_token_type_embeddings_weight");
-  segment_embedding_weights = segment_embedding_weights.Transpose();
-  assert(segment_embedding_weights.shape() == SizeVector({model_dims, segment_size}));
-
-  // load position embeddings
-  TensorType position_embedding_weights =
-      LoadTensorFromFile<TensorType>(file_path + "bert_embeddings_position_embeddings_weight");
-  position_embedding_weights = position_embedding_weights.Transpose();
-  assert(position_embedding_weights.shape() == SizeVector({model_dims, max_seq_len}));
-
-  // load token embeddings
-  TensorType token_embedding_weights =
-      LoadTensorFromFile<TensorType>(file_path + "bert_embeddings_word_embeddings_weight");
-  token_embedding_weights = token_embedding_weights.Transpose();
-  assert(token_embedding_weights.shape() == SizeVector({model_dims, vocab_size}));
-
-  // use these weights to init embedding layers
-  std::string segment_embedding = g.template AddNode<fetch::ml::ops::Embeddings<TensorType>>(
-      "Segment_Embedding", {segment}, segment_embedding_weights);
-  std::string position_embedding = g.template AddNode<fetch::ml::ops::Embeddings<TensorType>>(
-      "Position_Embedding", {position}, position_embedding_weights);
-  std::string token_embedding = g.template AddNode<fetch::ml::ops::Embeddings<TensorType>>(
-      "Token_Embedding", {tokens}, token_embedding_weights);
-
-  // summing these embeddings up
-  std::string seg_pos_sum_embed = g.template AddNode<fetch::ml::ops::Add<TensorType>>(
-      "seg_pos_add", {segment_embedding, position_embedding});
-  std::string sum_embed = g.template AddNode<fetch::ml::ops::Add<TensorType>>(
-      "all_input_add", {token_embedding, seg_pos_sum_embed});
-
-  // load weights to layernorm after embedding
-  // ###############################################################################################################
-
-  // create layernorm layer and get statedict
-  std::string norm_embed = g.template AddNode<fetch::ml::layers::LayerNorm<TensorType>>(
-      "norm_embed", {sum_embed}, SizeVector({model_dims, 1}), 0u, epsilon);
-  state_dict =
-      std::dynamic_pointer_cast<fetch::ml::Graph<TensorType>>(g.GetNode(norm_embed)->GetOp())
-          ->StateDict();
-
-  // load embedding layernorm gamma beta weights
-  PutWeightInLayerNorm(state_dict, model_dims, file_path + "bert_embeddings_LayerNorm_gamma",
-                       file_path + "bert_embeddings_LayerNorm_beta", "LayerNorm_Gamma",
-                       "LayerNorm_Beta");
-
-  // load weights to self attention encoding layers
-  // ###############################################################################################################
-
-  // add layers as well as weights
-  std::string              layer_output = norm_embed;
-  std::vector<std::string> encoder_outputs;
-  encoder_outputs.emplace_back(layer_output);
-  FETCH_UNUSED(n_encoder_layers);
-  for (SizeType i = 0u; i < n_encoder_layers; i++)
-  {
-    // create the encoding layer first
-    layer_output = g.template AddNode<fetch::ml::layers::SelfAttentionEncoder<TensorType>>(
-        "SelfAttentionEncoder_No_" + std::to_string(i), {layer_output, mask}, n_heads, model_dims,
-        ff_dims, dropout_drop_prob, dropout_drop_prob, dropout_drop_prob, epsilon);
-
-    // store layer output
-    encoder_outputs.emplace_back(layer_output);
-
-    // get state dict for this layer
-    state_dict =
-        std::dynamic_pointer_cast<fetch::ml::Graph<TensorType>>(g.GetNode(layer_output)->GetOp())
-            ->StateDict();
-
-    // get file path prefix
-    std::string file_prefix = file_path + "bert_encoder_layer_" + std::to_string(i) + "_";
-
-    // put weights in 2 layer norms
-    PutWeightInLayerNorm(state_dict, model_dims, file_prefix + "attention_output_LayerNorm_gamma",
-                         file_prefix + "attention_output_LayerNorm_beta",
-                         "SelfAttentionEncoder_Attention_Residual_LayerNorm_LayerNorm_Gamma",
-                         "SelfAttentionEncoder_Attention_Residual_LayerNorm_LayerNorm_Beta");
-    PutWeightInLayerNorm(state_dict, model_dims, file_prefix + "output_LayerNorm_gamma",
-                         file_prefix + "output_LayerNorm_beta",
-                         "SelfAttentionEncoder_Feedforward_Residual_LayerNorm_LayerNorm_Gamma",
-                         "SelfAttentionEncoder_Feedforward_Residual_LayerNorm_LayerNorm_Beta");
-
-    // put weights in ff block and attention linear conversion part
-    PutWeightInFullyConnected(
-        state_dict, model_dims, ff_dims, file_prefix + "intermediate_dense_weight",
-        file_prefix + "intermediate_dense_bias",
-        "SelfAttentionEncoder_Feedforward_Feedforward_No_1_TimeDistributed_FullyConnected_Weights",
-        "SelfAttentionEncoder_Feedforward_Feedforward_No_1_TimeDistributed_FullyConnected_Bias");
-    PutWeightInFullyConnected(
-        state_dict, ff_dims, model_dims, file_prefix + "output_dense_weight",
-        file_prefix + "output_dense_bias",
-        "SelfAttentionEncoder_Feedforward_Feedforward_No_2_TimeDistributed_FullyConnected_Weights",
-        "SelfAttentionEncoder_Feedforward_Feedforward_No_2_TimeDistributed_FullyConnected_Bias");
-    PutWeightInFullyConnected(state_dict, model_dims, model_dims,
-                              file_prefix + "attention_output_dense_weight",
-                              file_prefix + "attention_output_dense_bias",
-                              "SelfAttentionEncoder_Multihead_Attention_MultiheadAttention_"
-                              "Final_Transformation_TimeDistributed_FullyConnected_Weights",
-                              "SelfAttentionEncoder_Multihead_Attention_MultiheadAttention_"
-                              "Final_Transformation_TimeDistributed_FullyConnected_Bias");
-
-    // put weights to multi head attention
-    PutWeightInMultiheadAttention(
-        state_dict, n_heads, model_dims, file_prefix + "attention_self_query_weight",
-        file_prefix + "attention_self_query_bias", file_prefix + "attention_self_key_weight",
-        file_prefix + "attention_self_key_bias", file_prefix + "attention_self_value_weight",
-        file_prefix + "attention_self_value_bias",
-        "Query_Transform_TimeDistributed_FullyConnected_Weights",
-        "Query_Transform_TimeDistributed_FullyConnected_Bias",
-        "Key_Transform_TimeDistributed_FullyConnected_Weights",
-        "Key_Transform_TimeDistributed_FullyConnected_Bias",
-        "Value_Transform_TimeDistributed_FullyConnected_Weights",
-        "Value_Transform_TimeDistributed_FullyConnected_Bias",
-        "SelfAttentionEncoder_Multihead_Attention_MultiheadAttention_Head_No");
-  }
-
-  return std::make_pair(std::vector<std::string>({segment, position, tokens, mask}),
-                        encoder_outputs);
-}
->>>>>>> 8bdd5039
 
 template <class TensorType>
 TensorType RunPseudoForwardPass(std::vector<std::string> input_nodes, std::string output_node,
