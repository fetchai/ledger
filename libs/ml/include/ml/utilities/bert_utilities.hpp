--- conflicted
+++ resolved
@@ -55,13 +55,8 @@
   SizeType ff_dims           = 3072u;
   SizeType vocab_size        = 30522u;
   SizeType segment_size      = 2u;
-<<<<<<< HEAD
-  DataType epsilon           = static_cast<DataType>(0.00000000001);
-  DataType dropout_keep_prob = static_cast<DataType>(0.9);
-=======
   DataType epsilon           = fetch::math::Type<DataType>("0.000000000001");
   DataType dropout_keep_prob = fetch::math::Type<DataType>("0.9");
->>>>>>> 30f26206
 };
 
 template <class TensorType>
