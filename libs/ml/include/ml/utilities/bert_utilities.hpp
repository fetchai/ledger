#pragma once
//------------------------------------------------------------------------------
//
//   Copyright 2018-2020 Fetch.AI Limited
//
//   Licensed under the Apache License, Version 2.0 (the "License");
//   you may not use this file except in compliance with the License.
//   You may obtain a copy of the License at
//
//       http://www.apache.org/licenses/LICENSE-2.0
//
//   Unless required by applicable law or agreed to in writing, software
//   distributed under the License is distributed on an "AS IS" BASIS,
//   WITHOUT WARRANTIES OR CONDITIONS OF ANY KIND, either express or implied.
//   See the License for the specific language governing permissions and
//   limitations under the License.
//
//------------------------------------------------------------------------------

#include "ml/core/graph.hpp"

namespace fetch {
namespace ml {
namespace utilities {

using SizeType = fetch::math::SizeType;

template <class TensorType>
struct BERTConfig
{
  using DataType = typename TensorType::Type;
  // the default config is for bert base uncased pretrained model
  SizeType n_encoder_layers  = 12u;
  SizeType max_seq_len       = 512u;
  SizeType model_dims        = 768u;
  SizeType n_heads           = 12u;
  SizeType ff_dims           = 3072u;
  SizeType vocab_size        = 30522u;
  SizeType segment_size      = 2u;
  DataType epsilon           = fetch::math::Type<DataType>("0.000000000001");
  DataType dropout_drop_prob = fetch::math::Type<DataType>("0.1");
};

template <class TensorType>
struct BERTInterface
{
  // the default names for input and outputs of a Fetch bert model
  std::vector<std::string> inputs = {"Segment", "Position", "Tokens", "Mask"};
  std::vector<std::string> outputs;

  explicit BERTInterface(BERTConfig<TensorType> const &config)
  {
    outputs.emplace_back("norm_embed");
    for (SizeType i = 0; i < config.n_encoder_layers; i++)
    {
      outputs.emplace_back("SelfAttentionEncoder_No_" + std::to_string(i));
    }
  }
};

template <class TensorType>
std::pair<std::vector<std::string>, std::vector<std::string>> MakeBertModel(
    BERTConfig<TensorType> const &config, fetch::ml::Graph<TensorType> &g);

template <class TensorType>
void EvaluateGraph(fetch::ml::Graph<TensorType> &g, std::vector<std::string> input_nodes,
                   std::string const &output_node, std::vector<TensorType> input_data,
                   TensorType output_data, bool verbose = true);

template <class TensorType>
TensorType LoadTensorFromFile(std::string const &file_name);

template <class TensorType>
void PutWeightInLayerNorm(fetch::ml::Graph<TensorType> &g, SizeType model_dims,
                          std::string const &gamma_file_name, std::string const &beta_file_name,
<<<<<<< HEAD
                          std::string const &gamma_weight_name,
                          std::string const &beta_weight_name);
=======
                          std::string const &gamma_weight_name, std::string const &beta_weight_name)
{
  // load embedding layernorm gamma beta weights
  TensorType layernorm_gamma = LoadTensorFromFile<TensorType>(gamma_file_name);
  TensorType layernorm_beta  = LoadTensorFromFile<TensorType>(beta_file_name);
  assert(layernorm_beta.size() == model_dims);
  assert(layernorm_gamma.size() == model_dims);
  layernorm_beta.Reshape({model_dims, 1, 1});
  layernorm_gamma.Reshape({model_dims, 1, 1});

  // load weights to layernorm layer
  g.SetWeight(gamma_weight_name, layernorm_gamma);
  g.SetWeight(beta_weight_name, layernorm_beta);
}
>>>>>>> 76666e78

template <class TensorType>
void PutWeightInFullyConnected(fetch::ml::Graph<TensorType> &g, SizeType in_size, SizeType out_size,
                               std::string const &weights_file_name,
                               std::string const &bias_file_name, std::string const &weights_name,
<<<<<<< HEAD
                               std::string const &bias_name);
=======
                               std::string const &bias_name)
{
  // load embedding layernorm gamma beta weights

  TensorType weights = LoadTensorFromFile<TensorType>(weights_file_name);
  TensorType bias    = LoadTensorFromFile<TensorType>(bias_file_name);
  FETCH_UNUSED(in_size);
  assert(weights.shape() == typename TensorType::SizeVector({out_size, in_size}));
  assert(bias.size() == out_size);
  bias.Reshape({out_size, 1, 1});

  // load weights to layernorm layer
  g.SetWeight(weights_name, weights);
  g.SetWeight(bias_name, bias);
}
>>>>>>> 76666e78

template <class TensorType>
void PutWeightInMultiheadAttention(
    fetch::ml::Graph<TensorType> &g, SizeType n_heads, SizeType model_dims,
    std::string const &query_weights_file_name, std::string const &query_bias_file_name,
    std::string const &key_weights_file_name, std::string const &key_bias_file_name,
    std::string const &value_weights_file_name, std::string const &value_bias_file_name,
    std::string const &query_weights_name, std::string const &query_bias_name,
    std::string const &key_weights_name, std::string const &key_bias_name,
    std::string const &value_weights_name, std::string const &value_bias_name,
<<<<<<< HEAD
    std::string const &mattn_prefix);
=======
    std::string const &mattn_prefix, std::string const &layer)
{
  // get weight arrays from file
  TensorType query_weights = LoadTensorFromFile<TensorType>(query_weights_file_name);
  TensorType query_bias    = LoadTensorFromFile<TensorType>(query_bias_file_name);
  query_bias.Reshape({model_dims, 1, 1});
  TensorType key_weights = LoadTensorFromFile<TensorType>(key_weights_file_name);
  TensorType key_bias    = LoadTensorFromFile<TensorType>(key_bias_file_name);
  key_bias.Reshape({model_dims, 1, 1});
  TensorType value_weights = LoadTensorFromFile<TensorType>(value_weights_file_name);
  TensorType value_bias    = LoadTensorFromFile<TensorType>(value_bias_file_name);
  value_bias.Reshape({model_dims, 1, 1});

  // put weights into each head
  SizeType                      attn_head_size = model_dims / n_heads;
  std::pair<SizeType, SizeType> start_end_slice;
  for (SizeType i = 0u; i < n_heads; i++)
  {
    // generating slice indices
    start_end_slice = std::make_pair(i * attn_head_size, (i + 1) * attn_head_size);

    // fullfill attention prefix
    std::string this_attn_prefix = mattn_prefix + "_" + std::to_string(i) + "_";

    // slice the weights
    TensorType sliced_query_weights = query_weights.Slice(start_end_slice, 0u).Copy();
    TensorType sliced_query_bias    = query_bias.Slice(start_end_slice, 0u).Copy();
    TensorType sliced_key_weights   = key_weights.Slice(start_end_slice, 0u).Copy();
    TensorType sliced_key_bias      = key_bias.Slice(start_end_slice, 0u).Copy();
    TensorType sliced_value_weights = value_weights.Slice(start_end_slice, 0u).Copy();
    TensorType sliced_value_bias    = value_bias.Slice(start_end_slice, 0u).Copy();
    assert(sliced_value_weights.shape() ==
           typename TensorType::SizeVector({attn_head_size, model_dims}));
    assert(sliced_value_bias.shape() == typename TensorType::SizeVector({attn_head_size, 1, 1}));
    assert(sliced_query_weights.shape() ==
           typename TensorType::SizeVector({attn_head_size, model_dims}));
    assert(sliced_query_bias.shape() == typename TensorType::SizeVector({attn_head_size, 1, 1}));
    assert(sliced_key_weights.shape() ==
           typename TensorType::SizeVector({attn_head_size, model_dims}));
    assert(sliced_key_bias.shape() == typename TensorType::SizeVector({attn_head_size, 1, 1}));

    std::string prefix = layer;
    prefix += "/";
    prefix += this_attn_prefix;

    // put the weights into each head
    g.SetWeight(prefix + query_weights_name, sliced_query_weights);
    g.SetWeight(prefix + query_bias_name, sliced_query_bias);
    g.SetWeight(prefix + key_weights_name, sliced_key_weights);
    g.SetWeight(prefix + key_bias_name, sliced_key_bias);
    g.SetWeight(prefix + value_weights_name, sliced_value_weights);
    g.SetWeight(prefix + value_bias_name, sliced_value_bias);
  }
}
>>>>>>> 76666e78

template <class TensorType>
std::pair<std::vector<std::string>, std::vector<std::string>> LoadPretrainedBertModel(
    std::string const &file_path, BERTConfig<TensorType> const &config,
<<<<<<< HEAD
    fetch::ml::Graph<TensorType> &g);
=======
    fetch::ml::Graph<TensorType> &g)
{
  using DataType             = typename TensorType::Type;
  using SizeVector           = typename TensorType::SizeVector;
  SizeType n_encoder_layers  = config.n_encoder_layers;
  SizeType max_seq_len       = config.max_seq_len;
  SizeType model_dims        = config.model_dims;
  SizeType n_heads           = config.n_heads;
  SizeType ff_dims           = config.ff_dims;
  SizeType vocab_size        = config.vocab_size;
  SizeType segment_size      = config.segment_size;
  DataType epsilon           = config.epsilon;
  DataType dropout_drop_prob = config.dropout_drop_prob;

  // for release version
  FETCH_UNUSED(vocab_size);
  FETCH_UNUSED(max_seq_len);
  FETCH_UNUSED(segment_size);

  // initiate graph
  std::string segment = g.template AddNode<fetch::ml::ops::PlaceHolder<TensorType>>("Segment", {});
  std::string position =
      g.template AddNode<fetch::ml::ops::PlaceHolder<TensorType>>("Position", {});
  std::string tokens = g.template AddNode<fetch::ml::ops::PlaceHolder<TensorType>>("Tokens", {});
  std::string mask   = g.template AddNode<fetch::ml::ops::PlaceHolder<TensorType>>("Mask", {});

  // load weights to three embeddings
  // ###################################################################################################################

  // load segment embeddings
  TensorType segment_embedding_weights =
      LoadTensorFromFile<TensorType>(file_path + "bert_embeddings_token_type_embeddings_weight");
  segment_embedding_weights = segment_embedding_weights.Transpose();
  assert(segment_embedding_weights.shape() == SizeVector({model_dims, segment_size}));

  // load position embeddings
  TensorType position_embedding_weights =
      LoadTensorFromFile<TensorType>(file_path + "bert_embeddings_position_embeddings_weight");
  position_embedding_weights = position_embedding_weights.Transpose();
  assert(position_embedding_weights.shape() == SizeVector({model_dims, max_seq_len}));

  // load token embeddings
  TensorType token_embedding_weights =
      LoadTensorFromFile<TensorType>(file_path + "bert_embeddings_word_embeddings_weight");
  token_embedding_weights = token_embedding_weights.Transpose();
  assert(token_embedding_weights.shape() == SizeVector({model_dims, vocab_size}));

  // use these weights to init embedding layers
  std::string segment_embedding = g.template AddNode<fetch::ml::ops::Embeddings<TensorType>>(
      "Segment_Embedding", {segment}, segment_embedding_weights);
  std::string position_embedding = g.template AddNode<fetch::ml::ops::Embeddings<TensorType>>(
      "Position_Embedding", {position}, position_embedding_weights);
  std::string token_embedding = g.template AddNode<fetch::ml::ops::Embeddings<TensorType>>(
      "Token_Embedding", {tokens}, token_embedding_weights);

  // summing these embeddings up
  std::string seg_pos_sum_embed = g.template AddNode<fetch::ml::ops::Add<TensorType>>(
      "seg_pos_add", {segment_embedding, position_embedding});
  std::string sum_embed = g.template AddNode<fetch::ml::ops::Add<TensorType>>(
      "all_input_add", {token_embedding, seg_pos_sum_embed});

  // load weights to layernorm after embedding
  // ###############################################################################################################

  // create layernorm layer
  std::string norm_embed = g.template AddNode<fetch::ml::layers::LayerNorm<TensorType>>(
      "norm_embed", {sum_embed}, SizeVector({model_dims, 1}), 0u, epsilon);

  // load embedding layernorm gamma beta weights
  PutWeightInLayerNorm(g, model_dims, file_path + "bert_embeddings_LayerNorm_gamma",
                       file_path + "bert_embeddings_LayerNorm_beta",
                       norm_embed + "/LayerNorm_Gamma", norm_embed + "/LayerNorm_Beta");

  // load weights to self attention encoding layers
  // ###############################################################################################################

  // add layers as well as weights
  std::string              layer_output = norm_embed;
  std::vector<std::string> encoder_outputs;
  encoder_outputs.emplace_back(layer_output);
  FETCH_UNUSED(n_encoder_layers);
  for (SizeType i = 0u; i < n_encoder_layers; i++)
  {
    // create the encoding layer first
    layer_output = g.template AddNode<fetch::ml::layers::SelfAttentionEncoder<TensorType>>(
        "SelfAttentionEncoder_No_" + std::to_string(i), {layer_output, mask}, n_heads, model_dims,
        ff_dims, dropout_drop_prob, dropout_drop_prob, dropout_drop_prob, epsilon);

    // store layer output
    encoder_outputs.emplace_back(layer_output);

    // get file path prefix
    std::string file_prefix = file_path + "bert_encoder_layer_" + std::to_string(i) + "_";

    auto nodes = g.GetNodeNames();

    // put weights in 2 layer norms
    PutWeightInLayerNorm(
        g, model_dims, file_prefix + "attention_output_LayerNorm_gamma",
        file_prefix + "attention_output_LayerNorm_beta",
        layer_output + "/SelfAttentionEncoder_Attention_Residual_LayerNorm/LayerNorm_Gamma",
        layer_output + "/SelfAttentionEncoder_Attention_Residual_LayerNorm/LayerNorm_Beta");
    PutWeightInLayerNorm(
        g, model_dims, file_prefix + "output_LayerNorm_gamma",
        file_prefix + "output_LayerNorm_beta",
        layer_output + "/SelfAttentionEncoder_Feedforward_Residual_LayerNorm/LayerNorm_Gamma",
        layer_output + "/SelfAttentionEncoder_Feedforward_Residual_LayerNorm/LayerNorm_Beta");

    // put weights in ff block and attention linear conversion part
    PutWeightInFullyConnected(g, model_dims, ff_dims, file_prefix + "intermediate_dense_weight",
                              file_prefix + "intermediate_dense_bias",
                              layer_output +
                                  "/SelfAttentionEncoder_Feedforward_Feedforward_No_1/"
                                  "TimeDistributed_FullyConnected_Weights",
                              layer_output +
                                  "/SelfAttentionEncoder_Feedforward_Feedforward_No_1/"
                                  "TimeDistributed_FullyConnected_Bias");
    PutWeightInFullyConnected(g, ff_dims, model_dims, file_prefix + "output_dense_weight",
                              file_prefix + "output_dense_bias",
                              layer_output +
                                  "/SelfAttentionEncoder_Feedforward_Feedforward_No_2/"
                                  "TimeDistributed_FullyConnected_Weights",
                              layer_output +
                                  "/SelfAttentionEncoder_Feedforward_Feedforward_No_2/"
                                  "TimeDistributed_FullyConnected_Bias");
    PutWeightInFullyConnected(g, model_dims, model_dims,
                              file_prefix + "attention_output_dense_weight",
                              file_prefix + "attention_output_dense_bias",
                              layer_output +
                                  "/SelfAttentionEncoder_Multihead_Attention/MultiheadAttention_"
                                  "Final_Transformation/TimeDistributed_FullyConnected_Weights",
                              layer_output +
                                  "/SelfAttentionEncoder_Multihead_Attention/MultiheadAttention_"
                                  "Final_Transformation/TimeDistributed_FullyConnected_Bias");

    // put weights to multi head attention
    PutWeightInMultiheadAttention(
        g, n_heads, model_dims, file_prefix + "attention_self_query_weight",
        file_prefix + "attention_self_query_bias", file_prefix + "attention_self_key_weight",
        file_prefix + "attention_self_key_bias", file_prefix + "attention_self_value_weight",
        file_prefix + "attention_self_value_bias",
        "Query_Transform/TimeDistributed_FullyConnected_Weights",
        "Query_Transform/TimeDistributed_FullyConnected_Bias",
        "Key_Transform/TimeDistributed_FullyConnected_Weights",
        "Key_Transform/TimeDistributed_FullyConnected_Bias",
        "Value_Transform/TimeDistributed_FullyConnected_Weights",
        "Value_Transform/TimeDistributed_FullyConnected_Bias",
        "SelfAttentionEncoder_Multihead_Attention/MultiheadAttention_Head_No", layer_output);
  }

  return std::make_pair(std::vector<std::string>({segment, position, tokens, mask}),
                        encoder_outputs);
}
>>>>>>> 76666e78

template <class TensorType>
TensorType RunPseudoForwardPass(std::vector<std::string> input_nodes, std::string output_node,
                                BERTConfig<TensorType> const &config,
                                fetch::ml::Graph<TensorType> g, SizeType batch_size, bool verbose);

template <class TensorType>
std::vector<TensorType> PrepareTensorForBert(TensorType const &            data,
                                             BERTConfig<TensorType> const &config);
}  // namespace utilities
}  // namespace ml
}  // namespace fetch<|MERGE_RESOLUTION|>--- conflicted
+++ resolved
@@ -73,49 +73,14 @@
 template <class TensorType>
 void PutWeightInLayerNorm(fetch::ml::Graph<TensorType> &g, SizeType model_dims,
                           std::string const &gamma_file_name, std::string const &beta_file_name,
-<<<<<<< HEAD
                           std::string const &gamma_weight_name,
                           std::string const &beta_weight_name);
-=======
-                          std::string const &gamma_weight_name, std::string const &beta_weight_name)
-{
-  // load embedding layernorm gamma beta weights
-  TensorType layernorm_gamma = LoadTensorFromFile<TensorType>(gamma_file_name);
-  TensorType layernorm_beta  = LoadTensorFromFile<TensorType>(beta_file_name);
-  assert(layernorm_beta.size() == model_dims);
-  assert(layernorm_gamma.size() == model_dims);
-  layernorm_beta.Reshape({model_dims, 1, 1});
-  layernorm_gamma.Reshape({model_dims, 1, 1});
-
-  // load weights to layernorm layer
-  g.SetWeight(gamma_weight_name, layernorm_gamma);
-  g.SetWeight(beta_weight_name, layernorm_beta);
-}
->>>>>>> 76666e78
 
 template <class TensorType>
 void PutWeightInFullyConnected(fetch::ml::Graph<TensorType> &g, SizeType in_size, SizeType out_size,
                                std::string const &weights_file_name,
                                std::string const &bias_file_name, std::string const &weights_name,
-<<<<<<< HEAD
                                std::string const &bias_name);
-=======
-                               std::string const &bias_name)
-{
-  // load embedding layernorm gamma beta weights
-
-  TensorType weights = LoadTensorFromFile<TensorType>(weights_file_name);
-  TensorType bias    = LoadTensorFromFile<TensorType>(bias_file_name);
-  FETCH_UNUSED(in_size);
-  assert(weights.shape() == typename TensorType::SizeVector({out_size, in_size}));
-  assert(bias.size() == out_size);
-  bias.Reshape({out_size, 1, 1});
-
-  // load weights to layernorm layer
-  g.SetWeight(weights_name, weights);
-  g.SetWeight(bias_name, bias);
-}
->>>>>>> 76666e78
 
 template <class TensorType>
 void PutWeightInMultiheadAttention(
@@ -126,225 +91,12 @@
     std::string const &query_weights_name, std::string const &query_bias_name,
     std::string const &key_weights_name, std::string const &key_bias_name,
     std::string const &value_weights_name, std::string const &value_bias_name,
-<<<<<<< HEAD
-    std::string const &mattn_prefix);
-=======
-    std::string const &mattn_prefix, std::string const &layer)
-{
-  // get weight arrays from file
-  TensorType query_weights = LoadTensorFromFile<TensorType>(query_weights_file_name);
-  TensorType query_bias    = LoadTensorFromFile<TensorType>(query_bias_file_name);
-  query_bias.Reshape({model_dims, 1, 1});
-  TensorType key_weights = LoadTensorFromFile<TensorType>(key_weights_file_name);
-  TensorType key_bias    = LoadTensorFromFile<TensorType>(key_bias_file_name);
-  key_bias.Reshape({model_dims, 1, 1});
-  TensorType value_weights = LoadTensorFromFile<TensorType>(value_weights_file_name);
-  TensorType value_bias    = LoadTensorFromFile<TensorType>(value_bias_file_name);
-  value_bias.Reshape({model_dims, 1, 1});
-
-  // put weights into each head
-  SizeType                      attn_head_size = model_dims / n_heads;
-  std::pair<SizeType, SizeType> start_end_slice;
-  for (SizeType i = 0u; i < n_heads; i++)
-  {
-    // generating slice indices
-    start_end_slice = std::make_pair(i * attn_head_size, (i + 1) * attn_head_size);
-
-    // fullfill attention prefix
-    std::string this_attn_prefix = mattn_prefix + "_" + std::to_string(i) + "_";
-
-    // slice the weights
-    TensorType sliced_query_weights = query_weights.Slice(start_end_slice, 0u).Copy();
-    TensorType sliced_query_bias    = query_bias.Slice(start_end_slice, 0u).Copy();
-    TensorType sliced_key_weights   = key_weights.Slice(start_end_slice, 0u).Copy();
-    TensorType sliced_key_bias      = key_bias.Slice(start_end_slice, 0u).Copy();
-    TensorType sliced_value_weights = value_weights.Slice(start_end_slice, 0u).Copy();
-    TensorType sliced_value_bias    = value_bias.Slice(start_end_slice, 0u).Copy();
-    assert(sliced_value_weights.shape() ==
-           typename TensorType::SizeVector({attn_head_size, model_dims}));
-    assert(sliced_value_bias.shape() == typename TensorType::SizeVector({attn_head_size, 1, 1}));
-    assert(sliced_query_weights.shape() ==
-           typename TensorType::SizeVector({attn_head_size, model_dims}));
-    assert(sliced_query_bias.shape() == typename TensorType::SizeVector({attn_head_size, 1, 1}));
-    assert(sliced_key_weights.shape() ==
-           typename TensorType::SizeVector({attn_head_size, model_dims}));
-    assert(sliced_key_bias.shape() == typename TensorType::SizeVector({attn_head_size, 1, 1}));
-
-    std::string prefix = layer;
-    prefix += "/";
-    prefix += this_attn_prefix;
-
-    // put the weights into each head
-    g.SetWeight(prefix + query_weights_name, sliced_query_weights);
-    g.SetWeight(prefix + query_bias_name, sliced_query_bias);
-    g.SetWeight(prefix + key_weights_name, sliced_key_weights);
-    g.SetWeight(prefix + key_bias_name, sliced_key_bias);
-    g.SetWeight(prefix + value_weights_name, sliced_value_weights);
-    g.SetWeight(prefix + value_bias_name, sliced_value_bias);
-  }
-}
->>>>>>> 76666e78
+    std::string const &mattn_prefix, std::string const &layer);
 
 template <class TensorType>
 std::pair<std::vector<std::string>, std::vector<std::string>> LoadPretrainedBertModel(
     std::string const &file_path, BERTConfig<TensorType> const &config,
-<<<<<<< HEAD
     fetch::ml::Graph<TensorType> &g);
-=======
-    fetch::ml::Graph<TensorType> &g)
-{
-  using DataType             = typename TensorType::Type;
-  using SizeVector           = typename TensorType::SizeVector;
-  SizeType n_encoder_layers  = config.n_encoder_layers;
-  SizeType max_seq_len       = config.max_seq_len;
-  SizeType model_dims        = config.model_dims;
-  SizeType n_heads           = config.n_heads;
-  SizeType ff_dims           = config.ff_dims;
-  SizeType vocab_size        = config.vocab_size;
-  SizeType segment_size      = config.segment_size;
-  DataType epsilon           = config.epsilon;
-  DataType dropout_drop_prob = config.dropout_drop_prob;
-
-  // for release version
-  FETCH_UNUSED(vocab_size);
-  FETCH_UNUSED(max_seq_len);
-  FETCH_UNUSED(segment_size);
-
-  // initiate graph
-  std::string segment = g.template AddNode<fetch::ml::ops::PlaceHolder<TensorType>>("Segment", {});
-  std::string position =
-      g.template AddNode<fetch::ml::ops::PlaceHolder<TensorType>>("Position", {});
-  std::string tokens = g.template AddNode<fetch::ml::ops::PlaceHolder<TensorType>>("Tokens", {});
-  std::string mask   = g.template AddNode<fetch::ml::ops::PlaceHolder<TensorType>>("Mask", {});
-
-  // load weights to three embeddings
-  // ###################################################################################################################
-
-  // load segment embeddings
-  TensorType segment_embedding_weights =
-      LoadTensorFromFile<TensorType>(file_path + "bert_embeddings_token_type_embeddings_weight");
-  segment_embedding_weights = segment_embedding_weights.Transpose();
-  assert(segment_embedding_weights.shape() == SizeVector({model_dims, segment_size}));
-
-  // load position embeddings
-  TensorType position_embedding_weights =
-      LoadTensorFromFile<TensorType>(file_path + "bert_embeddings_position_embeddings_weight");
-  position_embedding_weights = position_embedding_weights.Transpose();
-  assert(position_embedding_weights.shape() == SizeVector({model_dims, max_seq_len}));
-
-  // load token embeddings
-  TensorType token_embedding_weights =
-      LoadTensorFromFile<TensorType>(file_path + "bert_embeddings_word_embeddings_weight");
-  token_embedding_weights = token_embedding_weights.Transpose();
-  assert(token_embedding_weights.shape() == SizeVector({model_dims, vocab_size}));
-
-  // use these weights to init embedding layers
-  std::string segment_embedding = g.template AddNode<fetch::ml::ops::Embeddings<TensorType>>(
-      "Segment_Embedding", {segment}, segment_embedding_weights);
-  std::string position_embedding = g.template AddNode<fetch::ml::ops::Embeddings<TensorType>>(
-      "Position_Embedding", {position}, position_embedding_weights);
-  std::string token_embedding = g.template AddNode<fetch::ml::ops::Embeddings<TensorType>>(
-      "Token_Embedding", {tokens}, token_embedding_weights);
-
-  // summing these embeddings up
-  std::string seg_pos_sum_embed = g.template AddNode<fetch::ml::ops::Add<TensorType>>(
-      "seg_pos_add", {segment_embedding, position_embedding});
-  std::string sum_embed = g.template AddNode<fetch::ml::ops::Add<TensorType>>(
-      "all_input_add", {token_embedding, seg_pos_sum_embed});
-
-  // load weights to layernorm after embedding
-  // ###############################################################################################################
-
-  // create layernorm layer
-  std::string norm_embed = g.template AddNode<fetch::ml::layers::LayerNorm<TensorType>>(
-      "norm_embed", {sum_embed}, SizeVector({model_dims, 1}), 0u, epsilon);
-
-  // load embedding layernorm gamma beta weights
-  PutWeightInLayerNorm(g, model_dims, file_path + "bert_embeddings_LayerNorm_gamma",
-                       file_path + "bert_embeddings_LayerNorm_beta",
-                       norm_embed + "/LayerNorm_Gamma", norm_embed + "/LayerNorm_Beta");
-
-  // load weights to self attention encoding layers
-  // ###############################################################################################################
-
-  // add layers as well as weights
-  std::string              layer_output = norm_embed;
-  std::vector<std::string> encoder_outputs;
-  encoder_outputs.emplace_back(layer_output);
-  FETCH_UNUSED(n_encoder_layers);
-  for (SizeType i = 0u; i < n_encoder_layers; i++)
-  {
-    // create the encoding layer first
-    layer_output = g.template AddNode<fetch::ml::layers::SelfAttentionEncoder<TensorType>>(
-        "SelfAttentionEncoder_No_" + std::to_string(i), {layer_output, mask}, n_heads, model_dims,
-        ff_dims, dropout_drop_prob, dropout_drop_prob, dropout_drop_prob, epsilon);
-
-    // store layer output
-    encoder_outputs.emplace_back(layer_output);
-
-    // get file path prefix
-    std::string file_prefix = file_path + "bert_encoder_layer_" + std::to_string(i) + "_";
-
-    auto nodes = g.GetNodeNames();
-
-    // put weights in 2 layer norms
-    PutWeightInLayerNorm(
-        g, model_dims, file_prefix + "attention_output_LayerNorm_gamma",
-        file_prefix + "attention_output_LayerNorm_beta",
-        layer_output + "/SelfAttentionEncoder_Attention_Residual_LayerNorm/LayerNorm_Gamma",
-        layer_output + "/SelfAttentionEncoder_Attention_Residual_LayerNorm/LayerNorm_Beta");
-    PutWeightInLayerNorm(
-        g, model_dims, file_prefix + "output_LayerNorm_gamma",
-        file_prefix + "output_LayerNorm_beta",
-        layer_output + "/SelfAttentionEncoder_Feedforward_Residual_LayerNorm/LayerNorm_Gamma",
-        layer_output + "/SelfAttentionEncoder_Feedforward_Residual_LayerNorm/LayerNorm_Beta");
-
-    // put weights in ff block and attention linear conversion part
-    PutWeightInFullyConnected(g, model_dims, ff_dims, file_prefix + "intermediate_dense_weight",
-                              file_prefix + "intermediate_dense_bias",
-                              layer_output +
-                                  "/SelfAttentionEncoder_Feedforward_Feedforward_No_1/"
-                                  "TimeDistributed_FullyConnected_Weights",
-                              layer_output +
-                                  "/SelfAttentionEncoder_Feedforward_Feedforward_No_1/"
-                                  "TimeDistributed_FullyConnected_Bias");
-    PutWeightInFullyConnected(g, ff_dims, model_dims, file_prefix + "output_dense_weight",
-                              file_prefix + "output_dense_bias",
-                              layer_output +
-                                  "/SelfAttentionEncoder_Feedforward_Feedforward_No_2/"
-                                  "TimeDistributed_FullyConnected_Weights",
-                              layer_output +
-                                  "/SelfAttentionEncoder_Feedforward_Feedforward_No_2/"
-                                  "TimeDistributed_FullyConnected_Bias");
-    PutWeightInFullyConnected(g, model_dims, model_dims,
-                              file_prefix + "attention_output_dense_weight",
-                              file_prefix + "attention_output_dense_bias",
-                              layer_output +
-                                  "/SelfAttentionEncoder_Multihead_Attention/MultiheadAttention_"
-                                  "Final_Transformation/TimeDistributed_FullyConnected_Weights",
-                              layer_output +
-                                  "/SelfAttentionEncoder_Multihead_Attention/MultiheadAttention_"
-                                  "Final_Transformation/TimeDistributed_FullyConnected_Bias");
-
-    // put weights to multi head attention
-    PutWeightInMultiheadAttention(
-        g, n_heads, model_dims, file_prefix + "attention_self_query_weight",
-        file_prefix + "attention_self_query_bias", file_prefix + "attention_self_key_weight",
-        file_prefix + "attention_self_key_bias", file_prefix + "attention_self_value_weight",
-        file_prefix + "attention_self_value_bias",
-        "Query_Transform/TimeDistributed_FullyConnected_Weights",
-        "Query_Transform/TimeDistributed_FullyConnected_Bias",
-        "Key_Transform/TimeDistributed_FullyConnected_Weights",
-        "Key_Transform/TimeDistributed_FullyConnected_Bias",
-        "Value_Transform/TimeDistributed_FullyConnected_Weights",
-        "Value_Transform/TimeDistributed_FullyConnected_Bias",
-        "SelfAttentionEncoder_Multihead_Attention/MultiheadAttention_Head_No", layer_output);
-  }
-
-  return std::make_pair(std::vector<std::string>({segment, position, tokens, mask}),
-                        encoder_outputs);
-}
->>>>>>> 76666e78
 
 template <class TensorType>
 TensorType RunPseudoForwardPass(std::vector<std::string> input_nodes, std::string output_node,
