#pragma once
//------------------------------------------------------------------------------
//
//   Copyright 2018 Fetch.AI Limited
//
//   Licensed under the Apache License, Version 2.0 (the "License");
//   you may not use this file except in compliance with the License.
//   You may obtain a copy of the License at
//
//       http://www.apache.org/licenses/LICENSE-2.0
//
//   Unless required by applicable law or agreed to in writing, software
//   distributed under the License is distributed on an "AS IS" BASIS,
//   WITHOUT WARRANTIES OR CONDITIONS OF ANY KIND, either express or implied.
//   See the License for the specific language governing permissions and
//   limitations under the License.
//
//------------------------------------------------------------------------------

#include "ml/layers/layers.hpp"
//#include "vectorise/threading/singleton_pool.hpp"

#include <iostream>
#include <memory>
#include <unordered_map>
#include <unordered_set>
#include <vector>

namespace fetch {
namespace ml {
// TODO(private 271)

template <typename A, typename V>
class SessionManager
{
  using ArrayType         = A;
  using VariableType      = V;
  using VariablePtrType   = std::shared_ptr<VariableType>;
  using LayerType         = layers::Layer<ArrayType>;
  using LayerPtrType      = std::shared_ptr<LayerType>;
  using FunctionSignature = typename VariableType::FunctionSignature;

public:
  // A counter of variables within the session
  std::size_t                                      variable_counter = 0;  // TODO(private 272)
  std::size_t                                      layer_counter    = 0;
  std::unordered_map<std::string, VariablePtrType> all_variables;
  std::size_t                                      batch_size = 128;

  explicit SessionManager(bool threaded = false)
    : threaded_(threaded)
  {}
  explicit SessionManager(typename ArrayType::Type gradient_clip, bool threaded = false)
    : threaded_(threaded)
  {
    gradient_clip_ = gradient_clip;
  }

  /**
   * Define a variable in the computational graph
   * @param in_shape
   * @param variable_name
   * @param requires_grad
   * @param grad_shape
   * @return
   */
  VariablePtrType Variable(std::vector<std::size_t> const &in_shape,
                           std::string const &variable_name = "", bool requires_grad = false,
                           std::vector<std::size_t> grad_shape = {})
  {
    top_sort_complete_ = false;

    if (grad_shape.empty())
    {
      grad_shape = in_shape;
    }

    VariablePtrType var = std::make_shared<VariableType>();
    VariableSetup(var, in_shape, variable_name, nullptr, nullptr, true, requires_grad, grad_shape,
                  true);
    return var;
  }
  /**
   * Define a variable in the computational graph
   * @param in_shape
   * @param variable_name
   * @param f_fn
   * @param b_fn
   * @param is_leaf
   * @return
   */
  VariablePtrType Variable(std::vector<std::size_t> const &in_shape,
                           std::string const &variable_name, FunctionSignature const &f_fn,
                           FunctionSignature const &b_fn, bool is_leaf, bool apply_gradient)
  {
    top_sort_complete_ = false;

    VariablePtrType var = std::make_shared<VariableType>();
    VariableSetup(var, in_shape, variable_name, f_fn, b_fn, is_leaf, true, in_shape,
                  apply_gradient);
    return var;
  }

  /**
   * Define a layer in the neural net
   * @param in_size
   * @param out_size
   * @param activation
   * @param layer_name
   * @return
   */
  LayerPtrType Layer(std::size_t const &in_size, std::size_t const &out_size,
                     std::string activation = "LeakyRelu", std::string layer_name = "")
  {
    top_sort_complete_ = false;
    return LayerSetup({in_size, out_size}, activation, layer_name);
  }

  /**
   * Define a layer in the neural net
   * @param in_shape
   * @param activation
   * @param layer_name
   * @return
   */
  LayerPtrType Layer(std::vector<std::size_t> const &in_shape, std::string activation = "LeakyRelu",
                     std::string layer_name = "")
  {
    top_sort_complete_ = false;
    return LayerSetup(in_shape, activation, layer_name);
  }

  /**
   * Interface function for users, returns a forward prediction
   * @param in_var
   * @param out_var
   * @return
   */
  ArrayType Predict(VariablePtrType in_var, VariablePtrType out_var)
  {
    Forward(in_var, out_var);
    return out_var->data();
  }

  /**
   * The backpropagation algorithm.
   * @param input_var the entry point to the neural net for a forward pass (i.e. the input data)
   * @param loss_var the exit point from the neural net for a forward pass (i.e. the loss function)
   * @param lr learning rate
   * @param nreps number of repetitions
   */
  void BackProp(VariablePtrType input_var, VariablePtrType loss_var,
                typename ArrayType::Type const &lr, std::size_t nreps = 1)
  {
    if (!top_sort_complete_)
    {
      TopSort(loss_var->variable_name());
    }

    for (std::size_t j = 0; j < nreps; ++j)
    {
      Forward(input_var, loss_var);
      ClearGradients(loss_var);

      // calculate gradients
      BackwardGraph(loss_var);

      // apply gradients
      for (std::size_t i = 0; i < top_sort_vector_g_.size() - 1; ++i)
      {
        top_sort_vector_g_[i]->GradientStep(lr, gradient_clip_);
      }
    }
  }

  /**
   * Clears all gradients in the computational graph
   * @param loss_var
   */
  void ClearGradients(VariablePtrType loss_var)
  {
    // clear all gradients
    for (auto &cur_var : all_variables)
    {
      cur_var.second->ClearGradients();
    }
  }

  /**
   * Helper function returning a variable full of zeroes
   * @param new_shape
   * @param sess
   * @return
   */
  static VariablePtrType Zeroes(std::vector<std::size_t> const &new_shape, SessionManager &sess)
  {
    VariablePtrType ret = sess.Variable(new_shape, "zeroes");
    ret->data().SetAllZero();
    return ret;
  }

  static VariablePtrType Zeroes(std::size_t const &in_size, std::size_t const &out_size,
                                SessionManager &sess)
  {
    std::vector<std::size_t> new_shape{in_size, out_size};
    return SessionManager::Zeroes(new_shape, sess);
  }

  /**
   * Sets the layer input
   * @param layer
   * @param input
   */
  void SetInput(LayerPtrType layer, VariablePtrType input)
  {
    top_sort_complete_ = false;
    layer->SetInput(input, *this);
  }

  bool threaded()
  {
    return threaded_;
  }

private:
  double gradient_clip_ = -1.0;  // negative values for gradient clip indicate clipping is off
  std::unordered_map<std::string, VariablePtrType> top_sort_map_ng_;
  std::vector<VariablePtrType>                     top_sort_vector_ng_;
  std::unordered_map<std::string, VariablePtrType> top_sort_map_g_;
  std::vector<VariablePtrType>                     top_sort_vector_g_;
  bool                                             threaded_ = false;

  bool top_sort_complete_ =
      false;  // we track whether we need to redo the topological sort or not as we go

  bool top_sort_complete_ =
      false;  // we track whether we need to redo the topological sort or not as we go

  void Forward(VariablePtrType in_var, VariablePtrType out_var)
  {
    // figure out the path through the graph
    if (!top_sort_complete_)
    {
      TopSort(out_var->variable_name());
    }

    // output_name variable must exist
    assert(all_variables.find(out_var->variable_name()) != all_variables.end());
    // there must be a path from the output variable to the input variable
    assert(top_sort_map_ng_.find(out_var->variable_name()) != top_sort_map_ng_.end());

    for (std::size_t i = 0; i < top_sort_vector_ng_.size(); ++i)
    {
      top_sort_vector_ng_[i]->Forward(top_sort_vector_ng_[i]);
    }
  }

  /**
   * call all variables' derivative functions to propagate gradients backwards
   * @param var
   * @return
   */
  void BackwardGraph(VariablePtrType var)
  {
    // all gradients are 0 by default, so set initial gradients to one
    var->GradientSetOne();

    // iterate through the necessary variables for gradient updating
    for (std::size_t i = top_sort_vector_ng_.size(); i > 0; --i)
    {
      top_sort_vector_ng_[i - 1]->Backward(top_sort_vector_ng_[i - 1]);
    }
  }

  /**
   * nagivate backwards through computational graph
   * if gradient_step set to false, the check for requires_gradient will be dropped
   * @param vr
   * @param v_set
   */
  void TopSort(std::string &output_name)
  {
    VariablePtrType var = all_variables.at(output_name);
    top_sort_map_ng_.clear();
    top_sort_vector_ng_.clear();
    top_sort_map_g_.clear();
    top_sort_vector_g_.clear();
    TopSortImpl(var);
    top_sort_complete_ = true;
  }

  void TopSortImpl(VariablePtrType var)
  {
    // check if we've added this variable already
    bool is_in = (top_sort_map_g_.find(var->variable_name()) != top_sort_map_g_.end());

    if (!is_in)  // check if we've already added this variable
    {
      if (var->requires_grad() && !var->is_leaf())
<<<<<<< HEAD
      {
        // we can update the map immediately
        top_sort_map_g_.insert({var->variable_name(), var});
        top_sort_map_ng_.insert({var->variable_name(), var});
=======
      {
        // we can update the map immediately
        top_sort_map_g_.insert({var->variable_name(), var});
        top_sort_map_ng_.insert({var->variable_name(), var});
        for (std::size_t i = 0; i < var->prev.size(); ++i)
        {
          TopSortImpl(var->prev[i]);
        }
        // pushing back to the vector after the recursive call ensures the right order
        top_sort_vector_ng_.push_back(var);
        top_sort_vector_g_.push_back(var);
      }
      else if (var->requires_grad())
      {
        // we can update the map immediately
        top_sort_map_g_.insert({var->variable_name(), var});
>>>>>>> 0d9f5a88
        for (std::size_t i = 0; i < var->prev.size(); ++i)
        {
          TopSortImpl(var->prev[i]);
        }
        // pushing back to the vector after the recursive call ensures the right order
<<<<<<< HEAD
        top_sort_vector_ng_.push_back(var);
        top_sort_vector_g_.push_back(var);
      }
      else if (var->requires_grad())
      {
        // we can update the map immediately
        top_sort_map_g_.insert({var->variable_name(), var});
=======
        top_sort_vector_g_.push_back(var);
      }
      else if (!var->is_leaf())
      {
        // we can update the map immediately
        top_sort_map_ng_.insert({var->variable_name(), var});
>>>>>>> 0d9f5a88
        for (std::size_t i = 0; i < var->prev.size(); ++i)
        {
          TopSortImpl(var->prev[i]);
        }
        // pushing back to the vector after the recursive call ensures the right order
<<<<<<< HEAD
        top_sort_vector_g_.push_back(var);
      }
      else if (!var->is_leaf())
      {
        // we can update the map immediately
        top_sort_map_ng_.insert({var->variable_name(), var});
        for (std::size_t i = 0; i < var->prev.size(); ++i)
        {
          TopSortImpl(var->prev[i]);
        }
        // pushing back to the vector after the recursive call ensures the right order
=======
>>>>>>> 0d9f5a88
        top_sort_vector_ng_.push_back(var);
      }
    }
  }

  /**
   * Method initialising a new layer in the neural net
   * @param in_shape
   * @param activation
   * @param layer_name
   * @return
   */
  LayerPtrType LayerSetup(std::vector<std::size_t> const &in_shape, std::string activation,
                          std::string layer_name)
  {
    //    layer_counter->id() = layer_counter;
    if (layer_name.empty())
    {
      layer_name = "autoname_" + std::to_string(layer_counter);
    }
    else
    {
      layer_name = layer_name + "_" + std::to_string(layer_counter);
    }
    ++layer_counter;

    VariablePtrType weights = std::make_shared<VariableType>();
    VariableSetup(weights, in_shape, layer_name + "_weights", nullptr, nullptr, true, true,
                  in_shape);

    VariablePtrType biases = std::make_shared<VariableType>();
    VariableSetup(biases, {1, in_shape[1]}, layer_name + "_biases", nullptr, nullptr, true, true,
                  {1, in_shape[1]});

    LayerPtrType l = std::make_shared<LayerType>();
    l->weights()   = weights;
    l->biases()    = biases;
    l->ActivationSetup(activation);
    l->Initialise(in_shape, weights, biases);
    return l;
  }

  /**
   * Define a variable in the computational graph
   * @param var
   * @param in_shape
   * @param variable_name
   * @param f_fn
   * @param b_fn
   * @param is_leaf
   * @param requires_grad
   * @param grad_shape
   */
  void VariableSetup(VariablePtrType var, std::vector<std::size_t> in_shape,
                     std::string const &variable_name, FunctionSignature const &f_fn = nullptr,
                     FunctionSignature const &b_fn = nullptr, bool is_leaf = true,
                     bool requires_grad = false, std::vector<std::size_t> grad_shape = {},
                     bool apply_gradient = true)
  {
    auto initial_data = ArrayType(in_shape);
    initial_data.SetAllZero();
    var->SetData(initial_data);

    // variable ID (Implement pointer as ID)
    var->id() = variable_counter;
    ++variable_counter;

    // setup variable name
    if (variable_name.empty())
    {
      var->SetVariableName("autoname_" + std::to_string(var->id()));
    }
    else
    {
      var->SetVariableName(variable_name + "_" + std::to_string(var->id()));
    }

    // Assign backward, forward functions and set leaf status
    assert(b_fn || is_leaf);
    var->SetBackwardFunction(b_fn);
    var->SetIsLeaf(is_leaf, requires_grad);
    var->SetApplyGradient(apply_gradient);
    if (f_fn)
    {
      var->SetForwardFunction(f_fn);
    }

    // initialise the variables gradients to zeros
    var->InitialiseGradients(grad_shape);

    // set threading
    var->threaded(threaded());

    // flag that the variable is ready for use
    var->initialised = true;

    // add to the map of all variables
    all_variables.insert({var->variable_name(), var});
  }
};

}  // namespace ml
}  // namespace fetch<|MERGE_RESOLUTION|>--- conflicted
+++ resolved
@@ -18,8 +18,6 @@
 //------------------------------------------------------------------------------
 
 #include "ml/layers/layers.hpp"
-//#include "vectorise/threading/singleton_pool.hpp"
-
 #include <iostream>
 #include <memory>
 #include <unordered_map>
@@ -233,9 +231,6 @@
   bool top_sort_complete_ =
       false;  // we track whether we need to redo the topological sort or not as we go
 
-  bool top_sort_complete_ =
-      false;  // we track whether we need to redo the topological sort or not as we go
-
   void Forward(VariablePtrType in_var, VariablePtrType out_var)
   {
     // figure out the path through the graph
@@ -283,6 +278,15 @@
     VariablePtrType var = all_variables.at(output_name);
     top_sort_map_ng_.clear();
     top_sort_vector_ng_.clear();
+    TopSort(all_variables.at(output_name), top_sort_map_ng_, top_sort_vector_ng_, false);
+  }
+  /**
+   * Topological sorting including the leaf nodes requiring gradient upates
+   * @param output_name
+   */
+  void TopSort_GradientUpdate(std::string &output_name)
+  {
+    // Conduct a topology sort
     top_sort_map_g_.clear();
     top_sort_vector_g_.clear();
     TopSortImpl(var);
@@ -297,12 +301,6 @@
     if (!is_in)  // check if we've already added this variable
     {
       if (var->requires_grad() && !var->is_leaf())
-<<<<<<< HEAD
-      {
-        // we can update the map immediately
-        top_sort_map_g_.insert({var->variable_name(), var});
-        top_sort_map_ng_.insert({var->variable_name(), var});
-=======
       {
         // we can update the map immediately
         top_sort_map_g_.insert({var->variable_name(), var});
@@ -319,34 +317,11 @@
       {
         // we can update the map immediately
         top_sort_map_g_.insert({var->variable_name(), var});
->>>>>>> 0d9f5a88
         for (std::size_t i = 0; i < var->prev.size(); ++i)
         {
           TopSortImpl(var->prev[i]);
         }
         // pushing back to the vector after the recursive call ensures the right order
-<<<<<<< HEAD
-        top_sort_vector_ng_.push_back(var);
-        top_sort_vector_g_.push_back(var);
-      }
-      else if (var->requires_grad())
-      {
-        // we can update the map immediately
-        top_sort_map_g_.insert({var->variable_name(), var});
-=======
-        top_sort_vector_g_.push_back(var);
-      }
-      else if (!var->is_leaf())
-      {
-        // we can update the map immediately
-        top_sort_map_ng_.insert({var->variable_name(), var});
->>>>>>> 0d9f5a88
-        for (std::size_t i = 0; i < var->prev.size(); ++i)
-        {
-          TopSortImpl(var->prev[i]);
-        }
-        // pushing back to the vector after the recursive call ensures the right order
-<<<<<<< HEAD
         top_sort_vector_g_.push_back(var);
       }
       else if (!var->is_leaf())
@@ -358,8 +333,6 @@
           TopSortImpl(var->prev[i]);
         }
         // pushing back to the vector after the recursive call ensures the right order
-=======
->>>>>>> 0d9f5a88
         top_sort_vector_ng_.push_back(var);
       }
     }
