--- conflicted
+++ resolved
@@ -51,14 +51,11 @@
 class ModelInterface;
 }  // namespace model
 
-<<<<<<< HEAD
-=======
 namespace distributed_learning {
 template <typename TensorType>
 class TrainingClient;
 }  // namespace distributed_learning
 
->>>>>>> e2517efb
 enum class GraphState : uint8_t
 {
   NOT_COMPILED,
@@ -138,7 +135,8 @@
 
   static constexpr char const *DESCRIPTOR = "Graph";
 
-<<<<<<< HEAD
+  void AddGradients(std::vector<TensorType> grads);
+
 protected:
   std::unordered_map<std::string, NodePtrType>                  nodes_;
   std::vector<std::pair<std::string, std::vector<std::string>>> connections_;
@@ -147,28 +145,13 @@
 
   void       InsertSharedCopy(std::shared_ptr<Graph<TensorType>> output_ptr);
   TensorType ForwardPropagate(std::string const &node_name, bool is_training = true);
-=======
-  void AddGradients(std::vector<TensorType> grads);
-
-protected:
-  std::unordered_map<std::string, NodePtrType>                  nodes_;
-  std::vector<std::pair<std::string, std::vector<std::string>>> connections_;
-  std::unordered_map<std::string, SizeType>                     trainable_lookup_;
-  std::vector<NodePtrType>                                      trainable_nodes_;
->>>>>>> e2517efb
-
-  void       InsertSharedCopy(std::shared_ptr<Graph<TensorType>> output_ptr);
-  TensorType ForwardPropagate(std::string const &node_name, bool is_training = true);
 
 private:
   GraphState graph_state_ = GraphState::NOT_COMPILED;
 
   friend class optimisers::Optimiser<TensorType>;
   friend class model::ModelInterface<TensorType>;
-<<<<<<< HEAD
-=======
   friend class distributed_learning::TrainingClient<TensorType>;
->>>>>>> e2517efb
 
   template <typename OperationType>
   bool UpdateVariableName(std::string const &name, std::string &ret);
@@ -375,23 +358,17 @@
 template <typename TensorType>
 void Graph<TensorType>::BackPropagate(std::string const &node_name, TensorType const &error_signal)
 {
-<<<<<<< HEAD
   // check graph compiled
-=======
->>>>>>> e2517efb
   Compile();
 
   if (nodes_.find(node_name) != nodes_.end())
   {
-<<<<<<< HEAD
     // Forward propagate if necessary
     if (!(nodes_[node_name]->HasValidCache()))
     {
       ForwardPropagate(node_name);
     }
 
-=======
->>>>>>> e2517efb
     nodes_[node_name]->BackPropagate(error_signal);
   }
   else
