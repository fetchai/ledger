#pragma once
//------------------------------------------------------------------------------
//
//   Copyright 2018-2019 Fetch.AI Limited
//
//   Licensed under the Apache License, Version 2.0 (the "License");
//   you may not use this file except in compliance with the License.
//   You may obtain a copy of the License at
//
//       http://www.apache.org/licenses/LICENSE-2.0
//
//   Unless required by applicable law or agreed to in writing, software
//   distributed under the License is distributed on an "AS IS" BASIS,
//   WITHOUT WARRANTIES OR CONDITIONS OF ANY KIND, either express or implied.
//   See the License for the specific language governing permissions and
//   limitations under the License.
//
//------------------------------------------------------------------------------

#include "ml/core/node.hpp"
#include "ml/meta/ml_type_traits.hpp"
#include "ml/ops/weights.hpp"

#include <algorithm>
#include <cassert>
#include <cstdint>
#include <memory>
#include <stdexcept>
#include <string>
#include <unordered_map>
#include <utility>
#include <vector>

// TODO(1604) - rework AddTrainable and GetTrainables so that graph stores trainables recursively,
// but optimiser gets a flat vector of ptrs
// TODO(#1554) - we should only reset the cache for trained nodes, not all nodes
// TODO(1467) - implement validity checks on graph compilation - e.g. loss function should not
// appear in middle of graph

namespace fetch {
namespace ml {

///////////////
/// FRIENDS ///
///////////////

namespace optimisers {
template <typename TensorType>
class Optimiser;
}  // namespace optimisers
namespace model {
template <typename TensorType>
class ModelInterface;
}  // namespace model
namespace distributed_learning {
template <typename TensorType>
class TrainingClient;
}  // namespace distributed_learning

///////////////////
/// GRAPH STATE ///
///////////////////

enum class GraphState : uint8_t
{
  INVALID,       // graph described through adding nodes is not valid for compilation
  NOT_COMPILED,  // occurs whenever adding new nodes to graph
  COMPILED,      // added nodes have been link and trainables compiled
  EVALUATED,     // forward pass has been completed - ready for backprop
  BACKWARD,      // backward pass has been completed - ready for apply gradients
  UPDATED        // gradients have been applied
};

/////////////
/// GRAPH ///
/////////////

template <class T>
class Graph
{
public:
  using TensorType       = T;
  using ArrayPtrType     = std::shared_ptr<TensorType>;
  using SizeType         = typename TensorType::SizeType;
  using DataType         = typename TensorType::Type;
  using NodePtrType      = typename std::shared_ptr<fetch::ml::Node<TensorType>>;
  using TrainablePtrType = typename std::shared_ptr<fetch::ml::ops::Trainable<TensorType>>;
  using RegPtrType       = std::shared_ptr<fetch::ml::regularisers::Regulariser<T>>;
  using SPType           = GraphSaveableParams<TensorType>;
  using OpPtrType        = std::shared_ptr<fetch::ml::ops::Ops<TensorType>>;

  static constexpr char const *DESCRIPTOR = "Graph";

  virtual ~Graph() = default;
  Graph()          = default;

  //////////////////////////////
  /// public setup functions ///
  //////////////////////////////

  template <class OperationType, typename... Params>
  std::string AddNode(std::string const &node_name, std::vector<std::string> const &inputs,
                      Params... params);

  void ResetCompile();
  void Compile();

  void AddTrainable(NodePtrType node_ptr, std::string const &node_name);
  void AddTrainable(NodePtrType node_ptr, std::string const &node_name,
                    std::unordered_map<std::string, NodePtrType> &trainable_lookup);

  void SetRegularisation(RegPtrType regulariser, DataType regularisation_rate = DataType{0.0});
  bool SetRegularisation(std::string node_name, RegPtrType regulariser,
                         DataType regularisation_rate = DataType{0.0});

  ///////////////////////////////////
  /// public train/test functions ///
  ///////////////////////////////////

  void       SetInput(std::string const &node_name, TensorType data);
  TensorType Evaluate(std::string const &node_name, bool is_training = true);
  void       BackPropagate(std::string const &node_name, TensorType const &error_signal = {});
  void       ApplyGradients(std::vector<TensorType> &grad);

  //////////////////////////////////////////////////////
  /// public serialisation & weight export functions ///
  //////////////////////////////////////////////////////

  bool                            InsertNode(std::string const &node_name, NodePtrType node_ptr);
  GraphSaveableParams<TensorType> GetGraphSaveableParams();
  void                            SetGraphSaveableParams(GraphSaveableParams<TensorType> const &sp);
  virtual struct fetch::ml::StateDict<TensorType> StateDict();

  virtual void LoadStateDict(struct fetch::ml::StateDict<T> const &dict);

  ////////////////////////////////////
  /// public setters and accessors ///
  ////////////////////////////////////

  NodePtrType                   GetNode(std::string const &node_name) const;
  std::vector<TensorType>       GetWeights() const;
  std::vector<TensorType>       GetGradientsReferences() const;
  std::vector<TensorType>       GetGradients() const;
  std::vector<TrainablePtrType> GetTrainables();

  ////////////////////////////////////
  /// public gradient manipulation ///
  ////////////////////////////////////

  void ResetGradients();

protected:
  std::unordered_map<std::string, NodePtrType>                  nodes_;
  std::unordered_map<std::string, NodePtrType>                  trainable_lookup_;
  std::vector<std::pair<std::string, std::vector<std::string>>> connections_;

  void       InsertSharedCopy(std::shared_ptr<Graph<TensorType>> output_ptr);
  TensorType ForwardPropagate(std::string const &node_name, bool is_training = true);

private:
  GraphState graph_state_ = GraphState::NOT_COMPILED;

  friend class optimisers::Optimiser<TensorType>;
  friend class model::ModelInterface<TensorType>;
  friend class distributed_learning::TrainingClient<TensorType>;

  TensorType ForwardImplementation(std::string const &node_name, bool is_training,
                                   bool evaluate_mode);

  template <typename OperationType>
  bool UpdateVariableName(std::string const &name, std::string &ret);

  void LinkNodesInGraph(std::string const &node_name, std::vector<std::string> const &inputs);

  template <class OperationType, typename... Params>
  meta::IfIsShareable<TensorType, OperationType, NodePtrType> DuplicateNode(
      std::string const &node_name, std::string &updated_name);

  template <class OperationType, typename... Params>
  meta::IfIsNotShareable<TensorType, OperationType, NodePtrType> DuplicateNode(
      std::string const &node_name, std::string &updated_name);

  void ResetGraphCache(bool input_size_changed, std::shared_ptr<Node<T>> n = {});

  //////////////////////////////////////////
  /// recursive implementation functions ///
  //////////////////////////////////////////

  void StateDict(fetch::ml::StateDict<TensorType> &state_dict);
  void GetTrainables(std::vector<TrainablePtrType> &ret);
  void GetWeights(std::vector<TensorType> &ret) const;
};

//////////////////////
/// PUBLIC METHODS ///
//////////////////////

/**
 * the interface for adding nodes to the graph.
 * The parameters are node name, names of input nodes, and any op parameters
 * @tparam TensorType
 * @tparam OperationType Type of Op node will compute
 * @tparam Params parameters for the Op construction
 * @param node_name name of the new node to add
 * @param inputs names of other nodes that feed input to this node
 * @param params input parameters for the op construction
 * @return the updated name of the node that was added. this may differ from that specified by the
 * user
 */
template <typename TensorType>
template <class OperationType, typename... Params>
std::string Graph<TensorType>::AddNode(std::string const &             node_name,
                                       std::vector<std::string> const &inputs, Params... params)
{
  graph_state_ = GraphState::NOT_COMPILED;

  // guarantee unique op name
  std::string updated_name;
  bool        is_duplicate = UpdateVariableName<OperationType>(node_name, updated_name);

  NodePtrType node_ptr;
  if (!is_duplicate)
  {
    // Instantiate the node based on params
    node_ptr = std::make_shared<Node<TensorType>>(
        OperationType::OpCode(), updated_name,
        [params...]() { return std::make_shared<OperationType>(params...); });
  }
  else
  {
    node_ptr = DuplicateNode<OperationType, Params...>(node_name, updated_name);
  }

  // put node in look up table
  nodes_[updated_name] = node_ptr;

  // define connections between nodes
  connections_.emplace_back(std::make_pair(updated_name, inputs));

  // add to trainable lookup if it is a trainable
  AddTrainable(node_ptr, node_name);

  return updated_name;
}

/**
 * Undoes the work of a previous Compile call.
 * Since compilation could be called multiple times during graph construction, this is
 * necessary to avoid duplicate connections
 * @tparam TensorType
 */
template <typename TensorType>
void Graph<TensorType>::ResetCompile()
{
  graph_state_ = GraphState::NOT_COMPILED;

  for (auto &connection : connections_)
  {
    auto node_name   = connection.first;
    auto node_inputs = connection.second;

    // remove inputs and output from the node
    nodes_.at(node_name)->ResetInputsAndOutputs();
  }
}

/**
 * uses the connections object to link together inputs to nodes
 * Having a separate compile stage allows for arbitrary order of AddNode calls
 * @tparam TensorType
 */
template <typename TensorType>
void Graph<TensorType>::Compile()
{
  switch (graph_state_)
  {
  case GraphState::COMPILED:
  case GraphState::EVALUATED:
  case GraphState::BACKWARD:
  case GraphState::UPDATED:
  {
    // graph already compiled. do nothing
    break;
  }
  case GraphState::INVALID:
  case GraphState::NOT_COMPILED:
  {
    bool valid = true;

    ResetCompile();

    // set inputs and outputs to nodes and set trainables
    for (auto &connection : connections_)
    {
      auto node_name   = connection.first;
      auto node_inputs = connection.second;
      LinkNodesInGraph(node_name, node_inputs);
    }

    // TODO(1467) - implement validity checks on graph compilation - e.g. loss function should not
    // appear in middle of graph
    if (valid)
    {
      graph_state_ = GraphState::COMPILED;
    }
    else
    {
      graph_state_ = GraphState::INVALID;
    }
    break;
  }
  default:
  {
    throw std::runtime_error("cannot evaluate graph - unrecognised graph state");
  }
  }
}
/**
 * Appends op to map of trainable nodes, called by
 * @tparam TensorType
 * @param node_ptr
 * @param node_name
 */
template <typename TensorType>
void Graph<TensorType>::AddTrainable(NodePtrType node_ptr, std::string const &node_name)
{
  AddTrainable(node_ptr, node_name, trainable_lookup_);
}

/**
 * Appends op to map of trainable nodes. Called by AddNode
 * If this op is a layer/subgraph/graph then appends all trainable ops from op.trainable_
 * @tparam TensorType
 * @param node_ptr
 * @param node_name
 */
template <typename TensorType>
void Graph<TensorType>::AddTrainable(NodePtrType node_ptr, std::string const &node_name,
                                     std::unordered_map<std::string, NodePtrType> &trainable_lookup)
{
  auto op_ptr        = node_ptr->GetOp();
  auto trainable_ptr = std::dynamic_pointer_cast<fetch::ml::ops::Trainable<TensorType>>(op_ptr);

  // if its a trainable
  if (trainable_ptr)
  {
    trainable_lookup[node_name] = node_ptr;
  }
}

/**
 * Evaluates the output of a node (calling all necessary forward prop)
 * @param node_name name of node to evaluate for output
 * @return a copy of the output tensor
 */
template <typename TensorType>
TensorType Graph<TensorType>::Evaluate(std::string const &node_name, bool is_training)
{
  return ForwardImplementation(node_name, is_training, true);
}

/**
 * Evaluates the output of a node via a shallow copy. This is used by the optimiser
 * and isn't safe for external users.
 * @param node_name name of node to evaluate for output
 * @return a copy of the output tensor
 */
template <typename TensorType>
TensorType Graph<TensorType>::ForwardPropagate(std::string const &node_name, bool is_training)
{
  return ForwardImplementation(node_name, is_training, false);
}

/**
 * computes the forward pass. either invoked by an external and returns a deep copy of the result,
 * or invoked by a friend of graph and returns a shallow copy of the result tensor
 * @tparam TensorType
 * @param node_name
 * @param is_training
 * @param evaluate_mode if true, returns a deep copy of the result tensor
 * @return
 */
template <typename TensorType>
TensorType Graph<TensorType>::ForwardImplementation(std::string const &node_name, bool is_training,
                                                    bool evaluate_mode)
{
  Compile();

  if (nodes_.find(node_name) != nodes_.end())
  {
    switch (graph_state_)
    {
    case GraphState::INVALID:
    case GraphState::NOT_COMPILED:
    {
      throw std::runtime_error("cannot compile and evaluate graph");
    }
    case GraphState::COMPILED:
    case GraphState::EVALUATED:
    case GraphState::BACKWARD:
    case GraphState::UPDATED:
    {
      graph_state_ = GraphState::EVALUATED;
      auto ret     = (*(nodes_[node_name]->Evaluate(is_training)));
      if (evaluate_mode)
      {
        return ret.Copy();
      }
      return ret;
    }
    default:
    {
      throw std::runtime_error("cannot evaluate graph - unrecognised graph state");
    }
    }
  }
  else
  {
    throw std::runtime_error("Cannot evaluate: node [" + node_name + "] not in graph");
  }
}

/**
 * Backpropagate given error signal through the graph
 * If no error signal is given, an empty error signal is used
 * (which is valid when backpropagating from a loss function op
 * @param node_name name of node from which to begin backprop
 * @param error_signal pointer to array containing error signal to backprop
 */
template <typename TensorType>
void Graph<TensorType>::BackPropagate(std::string const &node_name, TensorType const &error_signal)
{
  Compile();

  // check node to backprop from exists in graph
  if (nodes_.find(node_name) != nodes_.end())
  {
    switch (graph_state_)
    {
    case GraphState::INVALID:
    case GraphState::NOT_COMPILED:
    {
      throw std::runtime_error("Cannot backpropagate: graph not compiled or invalid");
    }
    case GraphState::COMPILED:
    {
      throw std::runtime_error("Cannot backpropagate: forward pass not completed on graph");
    }
    case GraphState::EVALUATED:
    case GraphState::BACKWARD:
    case GraphState::UPDATED:
    {
      nodes_[node_name]->BackPropagate(error_signal);
      graph_state_ = GraphState::BACKWARD;
      break;
    }
    default:
    {
      throw std::runtime_error("cannot backpropagate: unrecognised graph state");
    }
    }
  }
  else
  {
    throw std::runtime_error("Cannot backpropagate: node [" + node_name + "] not in graph");
  }
}

/////////////////////////
/// PROTECTED METHODS ///
/////////////////////////

///////////////////////
/// PRIVATE METHODS ///
///////////////////////

/**
 * Set regularisation type and rate for all trainables in graph
 * @tparam TensorType
 * @param regularisation_type L1, L2 or NONE
 * @param regularisation_rate
 */
template <typename TensorType>
void Graph<TensorType>::SetRegularisation(RegPtrType regulariser, DataType regularisation_rate)
{
  Compile();
  for (auto &t : trainable_lookup_)
  {
    auto tmp = std::dynamic_pointer_cast<ops::Trainable<TensorType>>(t.second->GetOp());
    tmp->SetRegularisation(regulariser, regularisation_rate);
  }
}

/**
 * Set regularisation type and rate for specified trainable by it's name
 * @tparam TensorType
 * @param node_name name of specific trainable
 * @param regularisation_type L1, L2 or NONE
 * @param regularisation_rate
 */
template <typename TensorType>
bool Graph<TensorType>::SetRegularisation(std::string node_name, RegPtrType regulariser,
                                          DataType regularisation_rate)
{
  Compile();
  NodePtrType t             = trainable_lookup_.at(node_name);
  auto        trainable_ptr = std::dynamic_pointer_cast<ops::Trainable<TensorType>>(t->GetOp());
  trainable_ptr->SetRegularisation(regulariser, regularisation_rate);

  return true;
}

/**
 * Add gradient values to weight for each trainable
 * @param grad vector of gradient values for each trainable stored in TensorType
 */
template <typename TensorType>
void Graph<TensorType>::ApplyGradients(std::vector<TensorType> &grad)
{
  Compile();

  switch (graph_state_)
  {
  case GraphState::INVALID:
  case GraphState::NOT_COMPILED:
  case GraphState::COMPILED:
  case GraphState::EVALUATED:
  {
    throw std::runtime_error(
        "cannot apply gradients: backpropagate not previously called on graph");
  }
  case GraphState::BACKWARD:
  {
    auto grad_it = grad.begin();
    for (auto const &t : trainable_lookup_)
    {
      auto trainable_ptr = std::dynamic_pointer_cast<ops::Trainable<TensorType>>(t.second->GetOp());
      trainable_ptr->ApplyGradient(*grad_it);
      ++grad_it;
    }

    for (auto const &t : nodes_)
    {
      // TODO(#1554) - we should only reset the cache for trained nodes, not all nodes
      ResetGraphCache(false, t.second);
    }
    return;
  }
  case GraphState::UPDATED:
  {
    // no gradients to apply - nothing to do
    return;
  }
  default:
  {
    throw std::runtime_error("cannot apply gradients: unrecognised graph state");
  }
  }
}

<<<<<<< HEAD
template <typename TensorType>
void Graph<TensorType>::ApplyRegularisation()
{
  Compile();

  for (auto &t : trainable_lookup_)
  {
    auto trainable_ptr = std::dynamic_pointer_cast<ops::Trainable<TensorType>>(t.second->GetOp());
    trainable_ptr->ApplyRegularisation();
  }

  // TODO(#1554) - we should only reset the cache for trained nodes, not all nodes
  ResetGraphCache(false);
}

=======
>>>>>>> 323c6b68
/**
 * Method for directly inserting nodes to graph - used for serialisation
 * @tparam T
 * @param node_name
 * @return
 */
template <typename T>
bool Graph<T>::InsertNode(std::string const &node_name, NodePtrType node_ptr)
{
  // put node in look up table
  nodes_[node_name] = node_ptr;
  return nodes_.find(node_name) != nodes_.end();
}

/**
 * @brief Method for constructing a graph saveable params object for serializing a Graph
 * This method constructs and returns a graph saveable params object containing all
 * necessary data for serialising and deserialising a Graph object. In order to do this
 * it must first construct a vector of connections to store, and then repeatedly call
 * the Node save params construction method
 * @tparam TensorType
 * @return GraphSaveableParams object fully defining a graph
 */
template <typename TensorType>
GraphSaveableParams<TensorType> Graph<TensorType>::GetGraphSaveableParams()
{
  GraphSaveableParams<TensorType> gs;
  gs.connections = connections_;
  for (auto const &npair : nodes_)
  {
    std::string node_name = npair.first;
    auto        node      = npair.second;

    auto nsp = node->GetNodeSaveableParams();
    gs.nodes.insert(std::make_pair(node_name, nsp));
  }

  gs.graph_state = static_cast<uint8_t>(graph_state_);
  return gs;
}

template <typename TensorType>
void Graph<TensorType>::SetGraphSaveableParams(GraphSaveableParams<TensorType> const &sp)
{
  assert(nodes_.size() == sp.connections.size());

  connections_ = sp.connections;

  // assign inputs and outputs to the nodes
  for (auto &node : sp.connections)
  {
    LinkNodesInGraph(node.first, node.second);
  }

  graph_state_ = static_cast<GraphState>(sp.graph_state);

  switch (graph_state_)
  {
  case GraphState::INVALID:
  case GraphState::NOT_COMPILED:
  case GraphState::COMPILED:
  {
    // valid graph states, nothing to do
    return;
  }
  case GraphState::EVALUATED:
  case GraphState::BACKWARD:
  case GraphState::UPDATED:
  {
    // we revert state back to compile to prevent immediate backpropagation after deserialisation
    graph_state_ = GraphState::COMPILED;
    return;
  }
  default:
  {
    throw std::runtime_error("cannot setGraphSaveableParams: graph state not recognised");
  }
  }
}

/**
 * returns ptr to node if node_name refers to a node in the graph
 * @tparam TensorType
 * @param node_name
 * @return
 */
template <typename TensorType>
typename Graph<TensorType>::NodePtrType Graph<TensorType>::GetNode(
    std::string const &node_name) const
{
  NodePtrType ret = nodes_.at(node_name);
  if (!ret)
  {
    throw std::runtime_error("couldn't find node [" + node_name + "] in graph!");
  }
  return ret;
}

/**
 * Assigns data to a dataholder if the node can be found in the graph.
 * Also resets the graph cache to avoid erroneous leftover outputs
 * @param node_name name of the placeholder node in the graph (must be unique)
 * @param data the pointer to a tensor to assign to the placeholder
 */
template <typename TensorType>
void Graph<TensorType>::SetInput(std::string const &node_name, TensorType data)
{
  auto dataholder =
      std::dynamic_pointer_cast<ops::DataHolder<TensorType>>(nodes_.at(node_name)->GetOp());

  if (dataholder)
  {
    bool input_size_changed = dataholder->SetData(data);
    ResetGraphCache(input_size_changed, nodes_[node_name]);
  }
  else
  {
    throw std::runtime_error("No placeholder node with name [" + node_name + "] found in graph!");
  }
}

/**
 * Resets graph cache, clearing stored evaluation outputs
 * and recursively updating the input size for all downstream nodes
 * (or for all nodes if none specified)
 */
template <typename TensorType>
void Graph<TensorType>::ResetGraphCache(bool input_size_changed, NodePtrType n)
{
  if (!n)
  {
    for (auto &node : nodes_)
    {
      node.second->ResetCache(input_size_changed);

      auto graph_pointer = std::dynamic_pointer_cast<Graph<TensorType>>(node.second->GetOp());
      if (graph_pointer)
      {
        graph_pointer->ResetGraphCache(input_size_changed);
      }
    }
  }
  else
  {
    n->ResetCache(input_size_changed);
    for (auto &node : n->GetOutputs())
    {
      ResetGraphCache(input_size_changed, node);
    }
  }
}

/**
 * Assigns all trainable parameters to a stateDict for exporting and serialising
 * @return  d is the StateDict of all trainable params
 */

template <typename TensorType>
struct fetch::ml::StateDict<TensorType> Graph<TensorType>::StateDict()
{
  Compile();
  struct fetch::ml::StateDict<TensorType> state_dict;
  StateDict(state_dict);
  return state_dict;
}

template <typename TensorType>
void Graph<TensorType>::StateDict(fetch::ml::StateDict<TensorType> &state_dict)
{

  // add trainables in this graph to state dict
  for (auto const &t : trainable_lookup_)
  {
    auto node_ptr    = t.second;
    auto op_ptr      = node_ptr->GetOp();
    auto weights_ptr = std::dynamic_pointer_cast<ops::Weights<TensorType>>(op_ptr);
    state_dict.dict_.emplace(t.first, weights_ptr->StateDict());
  }

  // add trainables in any subgraphs to state dict
  for (auto &node_pair : nodes_)
  {
    auto op_ptr    = node_pair.second->GetOp();
    auto graph_ptr = std::dynamic_pointer_cast<Graph<TensorType>>(op_ptr);

    // if its a graph
    if (graph_ptr)
    {
      graph_ptr->StateDict(state_dict);
    }
  }
}

/**
 * Import trainable parameters from an exported model
 * @param dict  state dictionary to import to weights
 */
template <typename TensorType>
void Graph<TensorType>::LoadStateDict(struct fetch::ml::StateDict<TensorType> const &dict)
{
  assert(!dict.weights_);
  for (auto const &t : trainable_lookup_)
  {
    auto trainable_ptr = std::dynamic_pointer_cast<ops::Trainable<TensorType>>(t.second->GetOp());
    trainable_ptr->LoadStateDict(dict.dict_.at(t.first));
  }
}

/**
 * Assigns all trainable weights parameters to vector of TensorType for exporting and serialising
 * @return ret is vector containing values for all weights
 */
template <typename TensorType>
std::vector<TensorType> Graph<TensorType>::GetWeights() const
{
  std::vector<TensorType> ret;
  GetWeights(ret);
  return ret;
}

template <typename TensorType>
void Graph<TensorType>::GetWeights(std::vector<TensorType> &ret) const
{

  for (auto const &t : trainable_lookup_)
  {
    auto trainable_ptr = std::dynamic_pointer_cast<ops::Trainable<TensorType>>(t.second->GetOp());
    ret.emplace_back(trainable_ptr->GetWeights());
  }

  // add trainables in any subgraphs to state dict
  for (auto &node_pair : nodes_)
  {
    auto op_ptr    = node_pair.second->GetOp();
    auto graph_ptr = std::dynamic_pointer_cast<Graph<TensorType>>(op_ptr);

    // if its a graph
    if (graph_ptr)
    {
      graph_ptr->GetWeights(ret);
    }
  }
}

/**
 * Assigns all trainable accumulated gradient parameters to vector of TensorType for exporting and
 * serialising
 * @return ret is vector containing all gradient values
 */
template <typename TensorType>
std::vector<TensorType> Graph<TensorType>::GetGradientsReferences() const
{
  std::vector<TensorType> ret;

  for (auto const &t : trainable_lookup_)
  {
    auto trainable_ptr = std::dynamic_pointer_cast<ops::Trainable<TensorType>>(t.second->GetOp());
    ret.emplace_back(trainable_ptr->GetGradientsReferences());
  }
  return std::move(ret);
}

/**
 * Assigns all trainable accumulated gradient parameters to vector of TensorType for exporting and
 * serialising
 * @return ret is vector containing all gradient values
 */
template <typename TensorType>
std::vector<TensorType> Graph<TensorType>::GetGradients() const
{
  std::vector<TensorType> ret;

  for (auto const &t : trainable_lookup_)
  {
    auto trainable_ptr = std::dynamic_pointer_cast<ops::Trainable<TensorType>>(t.second->GetOp());
    ret.emplace_back(trainable_ptr->GetGradients());
  }
  return ret;
}

/**
 * Sets all accumulated gradients for each trainable to zero
 * @tparam TensorType
 */
template <typename TensorType>
void Graph<TensorType>::ResetGradients()
{
  for (auto const &t : trainable_lookup_)
  {
    auto trainable_ptr = std::dynamic_pointer_cast<ops::Trainable<TensorType>>(t.second->GetOp());
    trainable_ptr->ResetGradients();
  }
}

/**
 * Connect the new node to the current graph by setting input and output nodes to it and saving it
 * in the lookup table. Can also be used by ResetCompile to unlink previously linked nodes
 * @tparam TensorType
 * @param node_name
 * @param inputs
 * @param unlink
 */
template <typename TensorType>
void Graph<TensorType>::LinkNodesInGraph(std::string const &             node_name,
                                         std::vector<std::string> const &inputs)
{
  // assign inputs and outputs
  for (auto const &i : inputs)
  {
    nodes_.at(node_name)->AddInput(nodes_.at(i));
    nodes_[i]->AddOutput(nodes_[node_name]);
  }
}

/**
 * generates a new variable name if necessary to ensure uniqueness within graph
 * @param pre_string
 * @return
 */
template <typename TensorType>
template <typename OperationType>
bool Graph<TensorType>::UpdateVariableName(std::string const &name, std::string &ret)
{
  ret                       = name;
  std::string op_descriptor = (OperationType::DESCRIPTOR);
  bool        is_duplicate  = false;
  // search graph for existing variable names
  if (ret.empty())
  {  // if no name is specified, generate a default name
    std::uint64_t name_idx = 0;
    ret                    = op_descriptor + "_" + std::to_string(name_idx);
    while (!(nodes_.find(ret) == nodes_.end()))
    {
      ++name_idx;
      ret = op_descriptor + "_" + std::to_string(name_idx);
    }
  }
  else if (nodes_.find(ret) != nodes_.end())
  {  // if a duplicated name is specified, shared weight is assumed
    is_duplicate           = true;
    std::uint64_t name_idx = 1;
    ret                    = name + "_Copy_" + std::to_string(name_idx);
    while (!(nodes_.find(ret) == nodes_.end()))
    {
      ++name_idx;
      ret = name + "_Copy_" + std::to_string(name_idx);
    }
  }

  return is_duplicate;
}

/**
 * Assigns all trainable pointers to vector for optimiser purpose
 * @return ret is vector containing pointers to all trainables
 */

template <typename TensorType>
std::vector<typename Graph<TensorType>::TrainablePtrType> Graph<TensorType>::GetTrainables()
{
  std::vector<TrainablePtrType> ret;
  GetTrainables(ret);
  return ret;
}

/**
 * Inserts a copy of the graph (with shared op ptrs where appropriate) into output_ptr
 * @tparam T
 * @param output_ptr shared_ptr to the new graph. Needs to not be the same as the old graph!
 */
template <class T>
void Graph<T>::InsertSharedCopy(std::shared_ptr<Graph<TensorType>> output_ptr)
{
  if (output_ptr.get() == this)
  {
    throw std::runtime_error("This needs to be called with a separate ptr.");
  }

<<<<<<< HEAD
  // TODO - do we need to do this? cant we just pass output_ptr around directly?
  std::shared_ptr<Graph<TensorType>> copyshare = output_ptr;
=======
  std::shared_ptr<Graph<TensorType>> const &copyshare = output_ptr;
>>>>>>> 323c6b68

  // copy all the nodes, sharing the weights using MakeSharedCopy
  for (auto const &n : nodes_)
  {
    std::string node_name = n.first;
    NodePtrType node_ptr  = n.second;
    OpPtrType   op_ptr    = node_ptr->GetOp();

    OpPtrType op_copyshare = op_ptr->MakeSharedCopy(op_ptr);

    assert(copyshare->nodes_.find(node_name) == copyshare->nodes_.end());

    copyshare->nodes_[node_name] =
        std::make_shared<Node<TensorType>>(*node_ptr, node_name, op_copyshare);

    AddTrainable(node_ptr, node_name, copyshare->trainable_lookup_);
  }

  for (auto const &n : this->nodes_)
  {
    std::string                       node_name = n.first;
    std::shared_ptr<Node<TensorType>> n_ptr     = n.second;

    copyshare->LinkNodesInGraph(node_name, this->nodes_[node_name]->GetInputNames());
  }
}

template <typename TensorType>
template <class OperationType, typename... Params>
meta::IfIsShareable<TensorType, OperationType, typename Graph<TensorType>::NodePtrType>
Graph<TensorType>::DuplicateNode(std::string const &node_name, std::string &updated_name)
{
  // if name is duplicated then shared node is required
  NodePtrType target_node = GetNode(node_name);

  // get a copy (shared when appropriate) of the target node Op
  auto op_copyshare = target_node->GetOp()->MakeSharedCopy(target_node->GetOp());

  // make a new node by giving it the copied op
  return std::make_shared<Node<TensorType>>(OperationType::OpCode(), updated_name, op_copyshare);
}

template <typename TensorType>
template <class OperationType, typename... Params>
meta::IfIsNotShareable<TensorType, OperationType, typename Graph<TensorType>::NodePtrType>
Graph<TensorType>::DuplicateNode(std::string const &node_name, std::string & /* updated_name */)
{
  throw std::runtime_error("OperationType is not shareable. Cannot make duplicate of node named: " +
                           node_name);
}

template <typename TensorType>
void Graph<TensorType>::GetTrainables(std::vector<TrainablePtrType> &ret)
{
  // get trainables from this graph
  for (auto &trainable : trainable_lookup_)
  {
    auto trainable_ptr =
        std::dynamic_pointer_cast<ops::Trainable<TensorType>>((trainable.second)->GetOp());
    ret.emplace_back(trainable_ptr);
  }

  // get trainables from subgraphs
  for (auto &node_pair : nodes_)
  {
    auto op_ptr    = node_pair.second->GetOp();
    auto graph_ptr = std::dynamic_pointer_cast<Graph<TensorType>>(op_ptr);

    // if its a graph
    if (graph_ptr)
    {
      graph_ptr->GetTrainables(ret);
    }
  }
}

}  // namespace ml
}  // namespace fetch<|MERGE_RESOLUTION|>--- conflicted
+++ resolved
@@ -27,12 +27,9 @@
 #include <memory>
 #include <stdexcept>
 #include <string>
-#include <unordered_map>
 #include <utility>
 #include <vector>
 
-// TODO(1604) - rework AddTrainable and GetTrainables so that graph stores trainables recursively,
-// but optimiser gets a flat vector of ptrs
 // TODO(#1554) - we should only reset the cache for trained nodes, not all nodes
 // TODO(1467) - implement validity checks on graph compilation - e.g. loss function should not
 // appear in middle of graph
@@ -107,7 +104,7 @@
 
   void AddTrainable(NodePtrType node_ptr, std::string const &node_name);
   void AddTrainable(NodePtrType node_ptr, std::string const &node_name,
-                    std::unordered_map<std::string, NodePtrType> &trainable_lookup);
+                    std::map<std::string, NodePtrType> &trainable_lookup);
 
   void SetRegularisation(RegPtrType regulariser, DataType regularisation_rate = DataType{0.0});
   bool SetRegularisation(std::string node_name, RegPtrType regulariser,
@@ -150,8 +147,8 @@
   void ResetGradients();
 
 protected:
-  std::unordered_map<std::string, NodePtrType>                  nodes_;
-  std::unordered_map<std::string, NodePtrType>                  trainable_lookup_;
+  std::map<std::string, NodePtrType>                            nodes_;
+  std::map<std::string, NodePtrType>                            trainable_lookup_;
   std::vector<std::pair<std::string, std::vector<std::string>>> connections_;
 
   void       InsertSharedCopy(std::shared_ptr<Graph<TensorType>> output_ptr);
@@ -189,6 +186,11 @@
   void StateDict(fetch::ml::StateDict<TensorType> &state_dict);
   void GetTrainables(std::vector<TrainablePtrType> &ret);
   void GetWeights(std::vector<TensorType> &ret) const;
+  void GetGradientsReferences(std::vector<TensorType> &ret);
+  void GetGradients(std::vector<TensorType> &ret) const;
+
+  template <typename IteratorType>
+  void ApplyGradients(IteratorType &grad_it);
 };
 
 //////////////////////
@@ -336,7 +338,7 @@
  */
 template <typename TensorType>
 void Graph<TensorType>::AddTrainable(NodePtrType node_ptr, std::string const &node_name,
-                                     std::unordered_map<std::string, NodePtrType> &trainable_lookup)
+                                     std::map<std::string, NodePtrType> &trainable_lookup)
 {
   auto op_ptr        = node_ptr->GetOp();
   auto trainable_ptr = std::dynamic_pointer_cast<fetch::ml::ops::Trainable<TensorType>>(op_ptr);
@@ -532,12 +534,7 @@
   case GraphState::BACKWARD:
   {
     auto grad_it = grad.begin();
-    for (auto const &t : trainable_lookup_)
-    {
-      auto trainable_ptr = std::dynamic_pointer_cast<ops::Trainable<TensorType>>(t.second->GetOp());
-      trainable_ptr->ApplyGradient(*grad_it);
-      ++grad_it;
-    }
+    ApplyGradients(grad_it);
 
     for (auto const &t : nodes_)
     {
@@ -558,24 +555,6 @@
   }
 }
 
-<<<<<<< HEAD
-template <typename TensorType>
-void Graph<TensorType>::ApplyRegularisation()
-{
-  Compile();
-
-  for (auto &t : trainable_lookup_)
-  {
-    auto trainable_ptr = std::dynamic_pointer_cast<ops::Trainable<TensorType>>(t.second->GetOp());
-    trainable_ptr->ApplyRegularisation();
-  }
-
-  // TODO(#1554) - we should only reset the cache for trained nodes, not all nodes
-  ResetGraphCache(false);
-}
-
-=======
->>>>>>> 323c6b68
 /**
  * Method for directly inserting nodes to graph - used for serialisation
  * @tparam T
@@ -829,12 +808,7 @@
 std::vector<TensorType> Graph<TensorType>::GetGradientsReferences() const
 {
   std::vector<TensorType> ret;
-
-  for (auto const &t : trainable_lookup_)
-  {
-    auto trainable_ptr = std::dynamic_pointer_cast<ops::Trainable<TensorType>>(t.second->GetOp());
-    ret.emplace_back(trainable_ptr->GetGradientsReferences());
-  }
+  GetGradientsReferences(ret);
   return std::move(ret);
 }
 
@@ -847,12 +821,7 @@
 std::vector<TensorType> Graph<TensorType>::GetGradients() const
 {
   std::vector<TensorType> ret;
-
-  for (auto const &t : trainable_lookup_)
-  {
-    auto trainable_ptr = std::dynamic_pointer_cast<ops::Trainable<TensorType>>(t.second->GetOp());
-    ret.emplace_back(trainable_ptr->GetGradients());
-  }
+  GetGradients(ret);
   return ret;
 }
 
@@ -954,12 +923,7 @@
     throw std::runtime_error("This needs to be called with a separate ptr.");
   }
 
-<<<<<<< HEAD
-  // TODO - do we need to do this? cant we just pass output_ptr around directly?
-  std::shared_ptr<Graph<TensorType>> copyshare = output_ptr;
-=======
   std::shared_ptr<Graph<TensorType>> const &copyshare = output_ptr;
->>>>>>> 323c6b68
 
   // copy all the nodes, sharing the weights using MakeSharedCopy
   for (auto const &n : nodes_)
@@ -1036,5 +1000,76 @@
   }
 }
 
+template <typename TensorType>
+void Graph<TensorType>::GetGradientsReferences(std::vector<TensorType> &ret)
+{
+  for (auto const &t : trainable_lookup_)
+  {
+    auto trainable_ptr = std::dynamic_pointer_cast<ops::Trainable<TensorType>>(t.second->GetOp());
+    ret.emplace_back(trainable_ptr->GetGradientsReferences());
+  }
+
+  // get gradients from subgraphs
+  for (auto &node_pair : nodes_)
+  {
+    auto op_ptr    = node_pair.second->GetOp();
+    auto graph_ptr = std::dynamic_pointer_cast<Graph<TensorType>>(op_ptr);
+
+    // if its a graph
+    if (graph_ptr)
+    {
+      graph_ptr->GetGradientsReferences(ret);
+    }
+  }
+}
+
+template <typename TensorType>
+void Graph<TensorType>::GetGradients(std::vector<TensorType> &ret) const
+{
+  for (auto const &t : trainable_lookup_)
+  {
+    auto trainable_ptr = std::dynamic_pointer_cast<ops::Trainable<TensorType>>(t.second->GetOp());
+    ret.emplace_back(trainable_ptr->GetGradients());
+  }
+
+  // get gradients from subgraphs
+  for (auto &node_pair : nodes_)
+  {
+    auto op_ptr    = node_pair.second->GetOp();
+    auto graph_ptr = std::dynamic_pointer_cast<Graph<TensorType>>(op_ptr);
+
+    // if its a graph
+    if (graph_ptr)
+    {
+      graph_ptr->GetGradients(ret);
+    }
+  }
+}
+
+template <typename TensorType>
+template <typename IteratorType>
+void Graph<TensorType>::ApplyGradients(IteratorType &grad_it)
+{
+  for (auto const &t : trainable_lookup_)
+  {
+    auto trainable_ptr = std::dynamic_pointer_cast<ops::Trainable<TensorType>>(t.second->GetOp());
+    trainable_ptr->ApplyGradient(*grad_it);
+    ++grad_it;
+  }
+
+  // get gradients from subgraphs
+  for (auto &node_pair : nodes_)
+  {
+    auto op_ptr    = node_pair.second->GetOp();
+    auto graph_ptr = std::dynamic_pointer_cast<Graph<TensorType>>(op_ptr);
+
+    // if its a graph
+    if (graph_ptr)
+    {
+      graph_ptr->ApplyGradients(grad_it);
+    }
+  }
+}
+
 }  // namespace ml
 }  // namespace fetch