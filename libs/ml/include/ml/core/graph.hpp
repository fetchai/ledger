--- conflicted
+++ resolved
@@ -358,23 +358,16 @@
 template <typename TensorType>
 void Graph<TensorType>::BackPropagate(std::string const &node_name, TensorType const &error_signal)
 {
-<<<<<<< HEAD
-  // check graph compiled
-=======
->>>>>>> 0223550e
   Compile();
 
   if (nodes_.find(node_name) != nodes_.end())
   {
-<<<<<<< HEAD
     // Forward propagate if necessary
     if (!(nodes_[node_name]->HasValidCache()))
     {
       ForwardPropagate(node_name);
     }
 
-=======
->>>>>>> 0223550e
     nodes_[node_name]->BackPropagate(error_signal);
   }
   else
