#pragma once
//------------------------------------------------------------------------------
//
//   Copyright 2018-2020 Fetch.AI Limited
//
//   Licensed under the Apache License, Version 2.0 (the "License");
//   you may not use this file except in compliance with the License.
//   You may obtain a copy of the License at
//
//       http://www.apache.org/licenses/LICENSE-2.0
//
//   Unless required by applicable law or agreed to in writing, software
//   distributed under the License is distributed on an "AS IS" BASIS,
//   WITHOUT WARRANTIES OR CONDITIONS OF ANY KIND, either express or implied.
//   See the License for the specific language governing permissions and
//   limitations under the License.
//
//------------------------------------------------------------------------------

#include "ml/core/node.hpp"
#include "ml/exceptions/exceptions.hpp"
#include "ml/ops/trainable.hpp"
#include "ml/state_dict.hpp"

// TODO(#1554) - we should only reset the cache for trained nodes, not all nodes
// TODO(1467) - implement validity checks on graph compilation - e.g. loss function should not
// appear in middle of graph

namespace fetch {

namespace dmlf {
namespace collective_learning {
template <typename TensorType>
class ClientAlgorithm;
}  // namespace collective_learning
}  // namespace dmlf

namespace ml {

///////////////
/// FRIENDS ///
///////////////

namespace optimisers {
template <typename TensorType>
class Optimiser;
}  // namespace optimisers

namespace model {
template <typename TensorType>
class ModelInterface;
}  // namespace model

namespace regularisers {
template <class T>
class Regulariser;
}

///////////////////
/// GRAPH STATE ///
///////////////////

enum class GraphState : uint8_t
{
  INVALID,       // graph described through adding nodes is not valid for compilation
  NOT_COMPILED,  // occurs whenever adding new nodes to graph
  COMPILED,      // added nodes have been link and trainables compiled
  EVALUATED,     // forward pass has been completed - ready for backprop
  BACKWARD,      // backward pass has been completed - ready for apply gradients
  UPDATED        // gradients have been applied
};

/////////////
/// GRAPH ///
/////////////

template <class T>
class Graph
{
public:
  using TensorType       = T;
  using ArrayPtrType     = std::shared_ptr<TensorType>;
  using SizeType         = fetch::math::SizeType;
  using SizeSet          = std::unordered_set<SizeType>;
  using DataType         = typename TensorType::Type;
  using NodePtrType      = typename std::shared_ptr<fetch::ml::Node<TensorType>>;
  using TrainablePtrType = typename std::shared_ptr<fetch::ml::ops::Trainable<TensorType>>;
  using RegPtrType       = std::shared_ptr<fetch::ml::regularisers::Regulariser<T>>;
  using SPType           = GraphSaveableParams<TensorType>;
  using OpPtrType        = std::shared_ptr<fetch::ml::ops::Ops<TensorType>>;

  static constexpr char const *DESCRIPTOR = "Graph";

  virtual ~Graph() = default;
  Graph()          = default;

  //////////////////////////////
  /// public setup functions ///
  //////////////////////////////

  template <class OperationType, typename... Params>
  std::string AddNode(std::string const &node_name, std::vector<std::string> const &inputs,
                      Params... params);

  void ResetCompile();
  void Compile();

  void AddTrainable(NodePtrType node_ptr, std::string const &node_name);
  void AddTrainable(NodePtrType node_ptr, std::string const &node_name,
                    std::map<std::string, NodePtrType> &trainable_lookup);

  void SetRegularisation(RegPtrType regulariser, DataType regularisation_rate = DataType{0});
  bool SetRegularisation(std::string const &node_name, RegPtrType regulariser,
                         DataType regularisation_rate = DataType{0});

  void SetFrozenState(bool frozen_state);
  bool SetFrozenState(std::string const &node_name, bool frozen_state);

  ///////////////////////////////////
  /// public train/test functions ///
  ///////////////////////////////////

  void       SetInput(std::string const &node_name, TensorType const &data);
  TensorType Evaluate(std::string const &node_name, bool is_training = true);
  void       BackPropagate(std::string const &node_name, TensorType const &error_signal = {});
  void       ApplyGradients(std::vector<TensorType> &grad);
  void       ApplySparseGradients(std::vector<TensorType> &grad, std::vector<SizeSet> &update_rows);

  //////////////////////////////////////////////////////
  /// public serialisation & weight export functions ///
  //////////////////////////////////////////////////////

  bool                            InsertNode(std::string const &node_name, NodePtrType node_ptr);
  GraphSaveableParams<TensorType> GetGraphSaveableParams();
  void                            SetGraphSaveableParams(GraphSaveableParams<TensorType> const &sp);
  virtual fetch::ml::StateDict<TensorType> StateDict();
  virtual void                             LoadStateDict(fetch::ml::StateDict<T> const &dict);

  ////////////////////////////////////
  /// public setters and accessors ///
  ////////////////////////////////////

  NodePtrType                   GetNode(std::string const &node_name) const;
  std::vector<TensorType>       GetWeightsReferences() const;
  std::vector<TensorType>       GetWeights() const;
  std::vector<TensorType>       GetGradientsReferences() const;
  std::vector<SizeSet>          GetUpdatedRowsReferences() const;
  std::vector<TensorType>       GetGradients() const;
  std::vector<TrainablePtrType> GetTrainables();

  ////////////////////////////////////
  /// public gradient manipulation ///
  ////////////////////////////////////

  void ResetGradients();

protected:
  std::map<std::string, NodePtrType>                            nodes_;
  std::map<std::string, NodePtrType>                            trainable_lookup_;
  std::vector<std::pair<std::string, std::vector<std::string>>> connections_;

  void       SetInputReference(std::string const &node_name, TensorType const &data);
  void       InsertSharedCopy(std::shared_ptr<Graph<TensorType>> output_ptr);
  TensorType ForwardPropagate(std::string const &node_name, bool is_training = true);
  void       ComputeAllNodeShapes();

private:
  GraphState graph_state_ = GraphState::NOT_COMPILED;

  friend class optimisers::Optimiser<TensorType>;
  friend class model::ModelInterface<TensorType>;
  friend class dmlf::collective_learning::ClientAlgorithm<TensorType>;

  TensorType ForwardImplementation(std::string const &node_name, bool is_training,
                                   bool evaluate_mode);

  template <typename OperationType>
  bool UpdateVariableName(std::string const &name, std::string &ret);

  void LinkNodesInGraph(std::string const &node_name, std::vector<std::string> const &inputs);

  template <class OperationType, typename... Params>
  meta::IfIsShareable<TensorType, OperationType, NodePtrType> DuplicateNode(
      std::string const &node_name, std::string &updated_name);

  template <class OperationType, typename... Params>
  meta::IfIsNotShareable<TensorType, OperationType, NodePtrType> DuplicateNode(
      std::string const &node_name, std::string &updated_name);

  void ResetGraphCache(bool input_size_changed, std::shared_ptr<Node<T>> n = {});

  //////////////////////////////////////////
  /// recursive implementation functions ///
  //////////////////////////////////////////

  void StateDict(fetch::ml::StateDict<TensorType> &state_dict);
  void GetTrainables(std::vector<TrainablePtrType> &ret);
  void GetWeightsReferences(std::vector<TensorType> &ret) const;
  void GetGradientsReferences(std::vector<TensorType> &ret) const;
  void GetUpdatedRowsReferences(std::vector<SizeSet> &ret) const;

  template <typename TensorIteratorType>
  void ApplyGradients(TensorIteratorType &grad_it);

  template <typename TensorIteratorType, typename VectorIteratorType>
  void ApplySparseGradients(TensorIteratorType &grad_it, VectorIteratorType &rows_it);

  template <typename ValType, typename NodeFunc, typename GraphFunc>
  void RecursiveApply(ValType &val, NodeFunc node_func, GraphFunc graph_func) const;

  template <typename ValType, typename GraphFunc>
  void RecursiveApply(ValType &val, GraphFunc graph_func) const;

  template <typename Val1Type, typename Val2Type, typename NodeFunc, typename GraphFunc>
  void RecursiveApplyTwo(Val1Type &val_1, Val2Type &val_2, NodeFunc node_func,
                         GraphFunc graph_func) const;

  template <typename Val1Type, typename Val2Type, typename GraphFunc>
  void RecursiveApplyTwo(Val1Type &val_1, Val2Type &val_2, GraphFunc graph_func) const;
};

//////////////////////
/// PUBLIC METHODS ///
//////////////////////

/**
 * the interface for adding nodes to the graph.
 * The parameters are node name, names of input nodes, and any op parameters
 * @tparam TensorType
 * @tparam OperationType Type of Op node will compute
 * @tparam Params parameters for the Op construction
 * @param node_name name of the new node to add
 * @param inputs names of other nodes that feed input to this node
 * @param params input parameters for the op construction
 * @return the updated name of the node that was added. this may differ from that specified by the
 * user
 */
template <typename TensorType>
template <class OperationType, typename... Params>
std::string Graph<TensorType>::AddNode(std::string const &             node_name,
                                       std::vector<std::string> const &inputs, Params... params)
{
  graph_state_ = GraphState::NOT_COMPILED;

  // guarantee unique op name
  std::string updated_name;
  bool        is_duplicate = UpdateVariableName<OperationType>(node_name, updated_name);

  NodePtrType node_ptr;
  if (!is_duplicate)
  {
    // Instantiate the node based on params
    node_ptr = std::make_shared<Node<TensorType>>(
        OperationType::OpCode(), updated_name,
        [params...]() { return std::make_shared<OperationType>(params...); });
  }
  else
  {
    node_ptr = DuplicateNode<OperationType, Params...>(node_name, updated_name);
  }

  // put node in look up table
  nodes_[updated_name] = node_ptr;

  // define connections between nodes
  connections_.emplace_back(std::make_pair(updated_name, inputs));

  // add to trainable lookup if it is a trainable
  AddTrainable(node_ptr, node_name);

  return updated_name;
}

/**
<<<<<<< HEAD
 * Undoes the work of a previous Compile call.
 * Since compilation could be called multiple times during graph construction, this is
 * necessary to avoid duplicate connections
 * @tparam TensorType
 */
template <typename TensorType>
void Graph<TensorType>::ResetCompile()
{
  graph_state_ = GraphState::NOT_COMPILED;

  for (auto &connection : connections_)
  {
    auto node_name   = connection.first;
    auto node_inputs = connection.second;

    // remove inputs and output from the node
    nodes_.at(node_name)->ResetInputsAndOutputs();
  }
}

/**
 * uses the connections object to link together inputs to nodes
 * Having a separate compile stage allows for arbitrary order of AddNode calls
 * @tparam TensorType
 */
template <typename TensorType>
void Graph<TensorType>::Compile()
{
  switch (graph_state_)
  {
  case GraphState::COMPILED:
  case GraphState::EVALUATED:
  case GraphState::BACKWARD:
  case GraphState::UPDATED:
  {
    // graph already compiled. do nothing
    break;
  }
  case GraphState::INVALID:
  case GraphState::NOT_COMPILED:
  {
    bool valid = true;

    ResetCompile();

    // set inputs and outputs to nodes and set trainables
    for (auto &connection : connections_)
    {
      auto node_name   = connection.first;
      auto node_inputs = connection.second;
      LinkNodesInGraph(node_name, node_inputs);
    }

    if (!connections_.empty())
    {
      ComputeAllNodeShapes();
    }

    // TODO(1467) - implement validity checks on graph compilation - e.g. loss function should not
    // appear in middle of graph
    if (valid)
    {
      graph_state_ = GraphState::COMPILED;
    }
    else
    {
      graph_state_ = GraphState::INVALID;
    }
    break;
  }
  default:
  {
    throw ml::exceptions::InvalidMode("cannot evaluate graph - unrecognised graph state");
  }
  }
}
/**
 * Appends op to map of trainable nodes, called by
 * @tparam TensorType
 * @param node_ptr
 * @param node_name
 */
template <typename TensorType>
void Graph<TensorType>::AddTrainable(NodePtrType node_ptr, std::string const &node_name)
{
  AddTrainable(node_ptr, node_name, trainable_lookup_);
}

/**
 * Appends op to map of trainable nodes. Called by AddNode
 * If this op is a layer/subgraph/graph then appends all trainable ops from op.trainable_
 * @tparam TensorType
 * @param node_ptr
 * @param node_name
 */
template <typename TensorType>
void Graph<TensorType>::AddTrainable(NodePtrType node_ptr, std::string const &node_name,
                                     std::map<std::string, NodePtrType> &trainable_lookup)
{
  auto op_ptr        = node_ptr->GetOp();
  auto trainable_ptr = std::dynamic_pointer_cast<fetch::ml::ops::Trainable<TensorType>>(op_ptr);

  // if its a trainable
  if (trainable_ptr)
  {
    trainable_lookup[node_name] = node_ptr;
  }
}

/**
 * Evaluates the output of a node (calling all necessary forward prop)
 * @param node_name name of node to evaluate for output
 * @return a copy of the output tensor
 */
template <typename TensorType>
TensorType Graph<TensorType>::Evaluate(std::string const &node_name, bool is_training)
{
  return ForwardImplementation(node_name, is_training, true);
}

/**
 * Evaluates the output of a node via a shallow copy. This is used by the optimiser
 * and isn't safe for external users.
 * @param node_name name of node to evaluate for output
 * @return a copy of the output tensor
 */
template <typename TensorType>
TensorType Graph<TensorType>::ForwardPropagate(std::string const &node_name, bool is_training)
{
  return ForwardImplementation(node_name, is_training, false);
}

/**
 * computes the forward pass. either invoked by an external and returns a deep copy of the result,
 * or invoked by a friend of graph and returns a shallow copy of the result tensor
 * @tparam TensorType
 * @param node_name
 * @param is_training
 * @param evaluate_mode if true, returns a deep copy of the result tensor
 * @return
 */
template <typename TensorType>
TensorType Graph<TensorType>::ForwardImplementation(std::string const &node_name, bool is_training,
                                                    bool evaluate_mode)
{
  Compile();

  if (nodes_.find(node_name) != nodes_.end())
  {
    switch (graph_state_)
    {
    case GraphState::INVALID:
    case GraphState::NOT_COMPILED:
    {
      throw ml::exceptions::InvalidMode("cannot compile and evaluate graph");
    }
    case GraphState::COMPILED:
    case GraphState::EVALUATED:
    case GraphState::BACKWARD:
    case GraphState::UPDATED:
    {
      graph_state_ = GraphState::EVALUATED;
      auto ret     = (*(nodes_[node_name]->Evaluate(is_training)));
      if (evaluate_mode)
      {
        return ret.Copy();
      }
      return ret;
    }
    default:
    {
      throw ml::exceptions::InvalidMode("cannot evaluate graph - unrecognised graph state");
    }
    }
  }
  else
  {
    throw ml::exceptions::InvalidMode("Cannot evaluate: node [" + node_name + "] not in graph");
  }
}

/**
 * Computes and/or deduces layer output shapes, recursively traversing the Graph
 * up to leaf (input) nodes. Layer output shape computation/deduction results
 * are cached in each Node.
 * @param node_name
 */
template <typename TensorType>
void Graph<TensorType>::ComputeAllNodeShapes()
{
  for (auto const &node_name_and_ptr : nodes_)
  {
    NodePtrType node = node_name_and_ptr.second;

    // A recursive call will trigger shape computing in all previous nodes or return
    // a shape if it has been already computed.
    math::SizeVector const output_shape = node->BatchOutputShape();

    if (output_shape.empty())
    {
      FETCH_LOG_ERROR(DESCRIPTOR, " Batch output shape computing failed for node " +
                                      node_name_and_ptr.first + ".");
    }
  }
}

/**
 * Backpropagate given error signal through the graph
 * If no error signal is given, an empty error signal is used
 * (which is valid when backpropagating from a loss function op
 * @param node_name name of node from which to begin backprop
 * @param error_signal pointer to array containing error signal to backprop
 */
template <typename TensorType>
void Graph<TensorType>::BackPropagate(std::string const &node_name, TensorType const &error_signal)
{
  Compile();

  // check node to backprop from exists in graph
  if (nodes_.find(node_name) != nodes_.end())
  {
    switch (graph_state_)
    {
    case GraphState::INVALID:
    case GraphState::NOT_COMPILED:
    {
      throw ml::exceptions::InvalidMode("Cannot backpropagate: graph not compiled or invalid");
    }
    case GraphState::COMPILED:
    {
      throw ml::exceptions::InvalidMode(
          "Cannot backpropagate: forward pass not completed on graph");
    }
    case GraphState::EVALUATED:
    case GraphState::BACKWARD:
    case GraphState::UPDATED:
    {
      nodes_[node_name]->BackPropagate(error_signal);
      graph_state_ = GraphState::BACKWARD;
      break;
    }
    default:
    {
      throw ml::exceptions::InvalidMode("cannot backpropagate: unrecognised graph state");
    }
    }
  }
  else
  {
    throw ml::exceptions::InvalidMode("Cannot backpropagate: node [" + node_name +
                                      "] not in graph");
  }
}

/////////////////////////
/// PROTECTED METHODS ///
/////////////////////////

///////////////////////
/// PRIVATE METHODS ///
///////////////////////

/**
 * Set regularisation type and rate for all trainables in graph
 * @tparam TensorType
 * @param regularisation_type L1, L2 or NONE
 * @param regularisation_rate
 */
template <typename TensorType>
void Graph<TensorType>::SetRegularisation(RegPtrType regulariser, DataType regularisation_rate)
{
  Compile();
  for (auto &t : trainable_lookup_)
  {
    auto tmp = std::dynamic_pointer_cast<ops::Trainable<TensorType>>(t.second->GetOp());
    tmp->SetRegularisation(regulariser, regularisation_rate);
  }
}

/**
 * Set regularisation type and rate for specified trainable by it's name
 * @tparam TensorType
 * @param node_name name of specific trainable
 * @param regularisation_type L1, L2 or NONE
 * @param regularisation_rate
 */
template <typename TensorType>
bool Graph<TensorType>::SetRegularisation(std::string const &node_name, RegPtrType regulariser,
                                          DataType regularisation_rate)
{
  Compile();
  NodePtrType t             = trainable_lookup_.at(node_name);
  auto        trainable_ptr = std::dynamic_pointer_cast<ops::Trainable<TensorType>>(t->GetOp());
  trainable_ptr->SetRegularisation(regulariser, regularisation_rate);

  return true;
}

/**
 * Set variable freezing for all trainables in graph
 * @tparam TensorType
 * @param frozen_state true=freeze variables, false=unfreeze variables
 */
template <typename TensorType>
void Graph<TensorType>::SetFrozenState(bool frozen_state)
{
  for (auto &curent_trainable : GetTrainables())
  {
    curent_trainable->SetFrozenState(frozen_state);
  }
}

/**
 * Set variable freezing for specified trainable or graph by its name
 * @tparam TensorType
 * @param node_name name of specific trainable
 * @param frozen_state true=freeze variables, false=unfreeze variables
 */
template <typename TensorType>
bool Graph<TensorType>::SetFrozenState(std::string const &node_name, bool frozen_state)
{
  OpPtrType target_node_op = GetNode(node_name)->GetOp();
  auto *trainable_ptr = dynamic_cast<fetch::ml::ops::Trainable<TensorType> *>(target_node_op.get());
  auto *graph_ptr     = dynamic_cast<fetch::ml::Graph<TensorType> *>(target_node_op.get());

  if (trainable_ptr)
  {
    trainable_ptr->SetFrozenState(frozen_state);
  }
  else if (graph_ptr)
  {
    graph_ptr->SetFrozenState(frozen_state);
  }
  else
  {
    throw exceptions::InvalidMode("Node is not graph or trainable");
  }

  return true;
}

/**
 * Add gradient values to weight for each trainable
 * @param grad vector of gradient values for each trainable stored in TensorType
 */
template <typename TensorType>
void Graph<TensorType>::ApplyGradients(std::vector<TensorType> &grad)
{
  Compile();

  switch (graph_state_)
  {
  case GraphState::INVALID:
  case GraphState::NOT_COMPILED:
  case GraphState::COMPILED:
  case GraphState::EVALUATED:
  {
    throw ml::exceptions::InvalidMode(
        "cannot apply gradients: backpropagate not previously called on graph");
  }
  case GraphState::BACKWARD:
  {
    auto grad_it = grad.begin();
    ApplyGradients(grad_it);

    // TODO(#1554) - we should only reset the cache for trained nodes, not all nodes
    // reset cache on all nodes
    for (auto const &t : nodes_)
    {
      ResetGraphCache(false, t.second);
    }

    return;
  }
  case GraphState::UPDATED:
  {
    // no gradients to apply - nothing to do
    return;
  }
  default:
  {
    throw ml::exceptions::InvalidMode("cannot apply gradients: unrecognised graph state");
  }
  }
}

/**
 * Add sparse gradient values to weight for each trainable
 * @tparam TensorType
 * @param grad vector of gradient values for each trainable stored in TensorType
 * @param update_rows vector of sets of rows to update for each trainable stored in SizeSet
 */
template <typename TensorType>
void Graph<TensorType>::ApplySparseGradients(std::vector<TensorType> &grad,
                                             std::vector<SizeSet> &   update_rows)
{
  Compile();

  switch (graph_state_)
  {
  case GraphState::INVALID:
  case GraphState::NOT_COMPILED:
  case GraphState::COMPILED:
  case GraphState::EVALUATED:
  {
    throw ml::exceptions::InvalidMode(
        "cannot apply gradients: backpropagate not previously called on graph");
  }
  case GraphState::BACKWARD:
  {
    auto grad_it = grad.begin();
    auto rows_it = update_rows.begin();
    ApplySparseGradients(grad_it, rows_it);

    // TODO(#1554) - we should only reset the cache for trained nodes, not all nodes
    // reset cache on all nodes
    for (auto const &t : nodes_)
    {
      ResetGraphCache(false, t.second);
    }

    return;
  }
  case GraphState::UPDATED:
  {
    // no gradients to apply - nothing to do
    return;
  }
  default:
  {
    throw ml::exceptions::InvalidMode("cannot apply gradients: unrecognised graph state");
  }
  }
}

/**
 * Method for directly inserting nodes to graph - used for serialisation
 * @tparam T
 * @param node_name
 * @return
 */
template <typename T>
bool Graph<T>::InsertNode(std::string const &node_name, NodePtrType node_ptr)
{
  // put node in look up table
  nodes_[node_name] = node_ptr;
  return nodes_.find(node_name) != nodes_.end();
}

/**
 * @brief Method for constructing a graph saveable params object for serializing a Graph
 * This method constructs and returns a graph saveable params object containing all
 * necessary data for serialising and deserialising a Graph object. In order to do this
 * it must first construct a vector of connections to store, and then repeatedly call
 * the Node save params construction method
 * @tparam TensorType
 * @return GraphSaveableParams object fully defining a graph
 */
template <typename TensorType>
GraphSaveableParams<TensorType> Graph<TensorType>::GetGraphSaveableParams()
{
  GraphSaveableParams<TensorType> gs;
  gs.connections = connections_;
  for (auto const &npair : nodes_)
  {
    std::string node_name = npair.first;
    auto        node      = npair.second;

    auto nsp = node->GetNodeSaveableParams();
    gs.nodes.insert(std::make_pair(node_name, nsp));
  }

  gs.graph_state = static_cast<uint8_t>(graph_state_);
  return gs;
}

template <typename TensorType>
void Graph<TensorType>::SetGraphSaveableParams(GraphSaveableParams<TensorType> const &sp)
{
  assert(nodes_.size() == sp.connections.size());

  connections_ = sp.connections;

  // assign inputs and outputs to the nodes
  for (auto &node : sp.connections)
  {
    LinkNodesInGraph(node.first, node.second);
  }

  graph_state_ = static_cast<GraphState>(sp.graph_state);

  switch (graph_state_)
  {
  case GraphState::INVALID:
  case GraphState::NOT_COMPILED:
  case GraphState::COMPILED:
  {
    // valid graph states, nothing to do
    return;
  }
  case GraphState::EVALUATED:
  case GraphState::BACKWARD:
  case GraphState::UPDATED:
  {
    // we revert state back to compile to prevent immediate backpropagation after deserialisation
    graph_state_ = GraphState::COMPILED;
    return;
  }
  default:
  {
    throw ml::exceptions::InvalidMode("cannot setGraphSaveableParams: graph state not recognised");
  }
  }
}

/**
 * returns ptr to node if node_name refers to a node in the graph
 * @tparam TensorType
 * @param node_name
 * @return
 */
template <typename TensorType>
typename Graph<TensorType>::NodePtrType Graph<TensorType>::GetNode(
    std::string const &node_name) const
{
  NodePtrType ret = nodes_.at(node_name);
  if (!ret)
  {
    throw ml::exceptions::InvalidMode("couldn't find node [" + node_name + "] in graph!");
  }
  return ret;
}

/**
 * Assigns data to a dataholder if the node can be found in the graph.
 * Also resets the graph cache to avoid erroneous leftover outputs
 * @param node_name name of the placeholder node in the graph (must be unique)
 * @param data the pointer to a tensor to assign to the placeholder
 */
template <typename TensorType>
void Graph<TensorType>::SetInputReference(std::string const &node_name, TensorType const &data)
{
  auto dataholder =
      std::dynamic_pointer_cast<ops::DataHolder<TensorType>>(nodes_.at(node_name)->GetOp());

  if (dataholder)
  {
    bool input_size_changed = dataholder->SetData(data);
    ResetGraphCache(input_size_changed, nodes_[node_name]);
  }
  else
  {
    throw ml::exceptions::InvalidMode("No placeholder node with name [" + node_name +
                                      "] found in graph!");
  }
}

/**
 * Assigns deep copy of data to a dataholder if the node can be found in the graph.
 * @param node_name name of the placeholder node in the graph (must be unique)
 * @param data the pointer to a tensor to assign to the placeholder
 */
template <typename TensorType>
void Graph<TensorType>::SetInput(std::string const &node_name, TensorType const &data)
{
  SetInputReference(node_name, data);
}

/**
 * Resets graph cache, clearing stored evaluation outputs
 * and recursively updating the input size for all downstream nodes
 * (or for all nodes if none specified)
 */
template <typename TensorType>
void Graph<TensorType>::ResetGraphCache(bool input_size_changed, NodePtrType n)
{
  if (!n)
  {
    for (auto &node : nodes_)
    {
      node.second->ResetCache(input_size_changed);

      auto graph_pointer = std::dynamic_pointer_cast<Graph<TensorType>>(node.second->GetOp());
      if (graph_pointer)
      {
        graph_pointer->ResetGraphCache(input_size_changed);
      }
    }
  }
  else
  {
    n->ResetCache(input_size_changed);
    for (auto &node : n->GetOutputs())
    {
      if (auto ptr = node.lock())
      {
        ResetGraphCache(input_size_changed, ptr);
      }
      else
      {
        throw std::runtime_error("Unable to lock weak pointer.");
      }
    }
  }
}

/**
 * Assigns all trainable parameters to a stateDict for exporting and serialising
 * @return  d is the StateDict of all trainable params
 */

template <typename TensorType>
fetch::ml::StateDict<TensorType> Graph<TensorType>::StateDict()
{
  Compile();
  fetch::ml::StateDict<TensorType> state_dict;
  StateDict(state_dict);
  return state_dict;
}

template <typename TensorType>
void Graph<TensorType>::StateDict(fetch::ml::StateDict<TensorType> &state_dict)
{

  // add trainables in this graph to state dict
  for (auto const &t : trainable_lookup_)
  {
    auto node_ptr    = t.second;
    auto op_ptr      = node_ptr->GetOp();
    auto weights_ptr = std::dynamic_pointer_cast<ops::Weights<TensorType>>(op_ptr);
    state_dict.dict_.emplace(t.first, weights_ptr->StateDict());
  }

  // add trainables in any subgraphs to state dict
  for (auto &node_pair : nodes_)
  {
    auto op_ptr    = node_pair.second->GetOp();
    auto graph_ptr = std::dynamic_pointer_cast<Graph<TensorType>>(op_ptr);

    // if its a graph
    if (graph_ptr)
    {
      graph_ptr->StateDict(state_dict);
    }
  }
}

/**
 * Import trainable parameters from an exported model
 * @param dict  state dictionary to import to weights
 */
template <typename TensorType>
void Graph<TensorType>::LoadStateDict(fetch::ml::StateDict<TensorType> const &dict)
{
  assert(!dict.weights_);
  for (auto const &t : trainable_lookup_)
  {
    auto trainable_ptr = std::dynamic_pointer_cast<ops::Trainable<TensorType>>(t.second->GetOp());
    trainable_ptr->LoadStateDict(dict.dict_.at(t.first));
  }
}

/**
 * Assigns references of all trainable weights parameters to vector
 * @return ret is vector containing values for all weights
 */
template <typename TensorType>
std::vector<TensorType> Graph<TensorType>::GetWeightsReferences() const
{
  std::vector<TensorType> ret;
  GetWeightsReferences(ret);
  return ret;
}

/**
 * Assigns all trainable weights parameters to vector
 * @return ret is vector containing values for all weights
 */
template <typename TensorType>
std::vector<TensorType> Graph<TensorType>::GetWeights() const
{
  std::vector<TensorType> shallow_copy = GetWeightsReferences();
  std::vector<TensorType> ret(shallow_copy.size());
  for (std::size_t i = 0; i < ret.size(); ++i)
  {
    ret[i] = shallow_copy[i].Copy();
  }
  return ret;
}

/**
 * Assigns all trainable accumulated gradient parameters to vector of TensorType for exporting and
 * serialising
 * @return ret is vector containing all gradient values
 */
template <typename TensorType>
std::vector<TensorType> Graph<TensorType>::GetGradientsReferences() const
{
  std::vector<TensorType> ret;
  GetGradientsReferences(ret);
  return ret;
}

/**
 * Assigns sets of all trainable updated rows of their gradients to vector for exporting and
 * serialising
 * @tparam TensorType
 * @return ret is vector containing indices of all updated rows stored in unordered_set for each
 * trainable
 */
template <typename TensorType>
std::vector<std::unordered_set<fetch::math::SizeType>> Graph<TensorType>::GetUpdatedRowsReferences()
    const
{
  std::vector<SizeSet> ret;
  GetUpdatedRowsReferences(ret);
  return ret;
}

/**
 * Assigns all trainable accumulated gradient parameters to vector of TensorType for exporting and
 * serialising
 * @return ret is vector containing all gradient values
 */
template <typename TensorType>
std::vector<TensorType> Graph<TensorType>::GetGradients() const
{
  std::vector<TensorType> shallow_copy = GetGradientsReferences();
  std::vector<TensorType> ret(shallow_copy.size());
  for (std::size_t i = 0; i < ret.size(); ++i)
  {
    ret[i] = shallow_copy[i].Copy();
  }
  return ret;
}

/**
 * Sets all accumulated gradients for each trainable to zero
 * @tparam TensorType
 */
template <typename TensorType>
void Graph<TensorType>::ResetGradients()
{
  for (auto const &t : trainable_lookup_)
  {
    auto trainable_ptr = std::dynamic_pointer_cast<ops::Trainable<TensorType>>(t.second->GetOp());
    trainable_ptr->ResetGradients();
  }
}

/**
 * Connect the new node to the current graph by setting input and output nodes to it and saving it
 * in the lookup table. Can also be used by ResetCompile to unlink previously linked nodes
 * @tparam TensorType
 * @param node_name
 * @param inputs
 * @param unlink
 */
template <typename TensorType>
void Graph<TensorType>::LinkNodesInGraph(std::string const &             node_name,
                                         std::vector<std::string> const &inputs)
{
  // assign inputs and outputs
  for (std::string const &i : inputs)
  {
    nodes_.at(node_name)->AddInput(nodes_.at(i));
    nodes_[i]->AddOutput(nodes_[node_name]);
  }
}

/**
=======
>>>>>>> 328c640f
 * generates a new variable name if necessary to ensure uniqueness within graph
 * @param pre_string
 * @return
 */
template <typename TensorType>
template <typename OperationType>
bool Graph<TensorType>::UpdateVariableName(std::string const &name, std::string &ret)
{
  ret                       = name;
  std::string op_descriptor = (OperationType::DESCRIPTOR);
  bool        is_duplicate  = false;
  // search graph for existing variable names
  if (ret.empty())
  {  // if no name is specified, generate a default name
    uint64_t name_idx = 0;
    ret               = op_descriptor + "_" + std::to_string(name_idx);
    while (!(nodes_.find(ret) == nodes_.end()))
    {
      ++name_idx;
      ret = op_descriptor + "_" + std::to_string(name_idx);
    }
  }
  else if (nodes_.find(ret) != nodes_.end())
  {  // if a duplicated name is specified, shared weight is assumed
    is_duplicate      = true;
    uint64_t name_idx = 1;
    ret               = name + "_Copy_" + std::to_string(name_idx);
    while (!(nodes_.find(ret) == nodes_.end()))
    {
      ++name_idx;
      ret = name + "_Copy_" + std::to_string(name_idx);
    }
  }

  return is_duplicate;
}

template <typename TensorType>
template <class OperationType, typename... Params>
meta::IfIsShareable<TensorType, OperationType, typename Graph<TensorType>::NodePtrType>
Graph<TensorType>::DuplicateNode(std::string const &node_name, std::string &updated_name)
{
  // if name is duplicated then shared node is required
  NodePtrType target_node = GetNode(node_name);

  // get a copy (shared when appropriate) of the target node Op
  auto op_copyshare = target_node->GetOp()->MakeSharedCopy(target_node->GetOp());

  // make a new node by giving it the copied op
  return std::make_shared<Node<TensorType>>(OperationType::OpCode(), updated_name, op_copyshare);
}

template <typename TensorType>
template <class OperationType, typename... Params>
meta::IfIsNotShareable<TensorType, OperationType, typename Graph<TensorType>::NodePtrType>
Graph<TensorType>::DuplicateNode(std::string const &node_name, std::string & /* updated_name */)
{
  throw ml::exceptions::InvalidMode(
      "OperationType is not shareable. Cannot make duplicate of node named: " + node_name);
}

}  // namespace ml
}  // namespace fetch<|MERGE_RESOLUTION|>--- conflicted
+++ resolved
@@ -271,841 +271,5 @@
   return updated_name;
 }
 
-/**
-<<<<<<< HEAD
- * Undoes the work of a previous Compile call.
- * Since compilation could be called multiple times during graph construction, this is
- * necessary to avoid duplicate connections
- * @tparam TensorType
- */
-template <typename TensorType>
-void Graph<TensorType>::ResetCompile()
-{
-  graph_state_ = GraphState::NOT_COMPILED;
-
-  for (auto &connection : connections_)
-  {
-    auto node_name   = connection.first;
-    auto node_inputs = connection.second;
-
-    // remove inputs and output from the node
-    nodes_.at(node_name)->ResetInputsAndOutputs();
-  }
-}
-
-/**
- * uses the connections object to link together inputs to nodes
- * Having a separate compile stage allows for arbitrary order of AddNode calls
- * @tparam TensorType
- */
-template <typename TensorType>
-void Graph<TensorType>::Compile()
-{
-  switch (graph_state_)
-  {
-  case GraphState::COMPILED:
-  case GraphState::EVALUATED:
-  case GraphState::BACKWARD:
-  case GraphState::UPDATED:
-  {
-    // graph already compiled. do nothing
-    break;
-  }
-  case GraphState::INVALID:
-  case GraphState::NOT_COMPILED:
-  {
-    bool valid = true;
-
-    ResetCompile();
-
-    // set inputs and outputs to nodes and set trainables
-    for (auto &connection : connections_)
-    {
-      auto node_name   = connection.first;
-      auto node_inputs = connection.second;
-      LinkNodesInGraph(node_name, node_inputs);
-    }
-
-    if (!connections_.empty())
-    {
-      ComputeAllNodeShapes();
-    }
-
-    // TODO(1467) - implement validity checks on graph compilation - e.g. loss function should not
-    // appear in middle of graph
-    if (valid)
-    {
-      graph_state_ = GraphState::COMPILED;
-    }
-    else
-    {
-      graph_state_ = GraphState::INVALID;
-    }
-    break;
-  }
-  default:
-  {
-    throw ml::exceptions::InvalidMode("cannot evaluate graph - unrecognised graph state");
-  }
-  }
-}
-/**
- * Appends op to map of trainable nodes, called by
- * @tparam TensorType
- * @param node_ptr
- * @param node_name
- */
-template <typename TensorType>
-void Graph<TensorType>::AddTrainable(NodePtrType node_ptr, std::string const &node_name)
-{
-  AddTrainable(node_ptr, node_name, trainable_lookup_);
-}
-
-/**
- * Appends op to map of trainable nodes. Called by AddNode
- * If this op is a layer/subgraph/graph then appends all trainable ops from op.trainable_
- * @tparam TensorType
- * @param node_ptr
- * @param node_name
- */
-template <typename TensorType>
-void Graph<TensorType>::AddTrainable(NodePtrType node_ptr, std::string const &node_name,
-                                     std::map<std::string, NodePtrType> &trainable_lookup)
-{
-  auto op_ptr        = node_ptr->GetOp();
-  auto trainable_ptr = std::dynamic_pointer_cast<fetch::ml::ops::Trainable<TensorType>>(op_ptr);
-
-  // if its a trainable
-  if (trainable_ptr)
-  {
-    trainable_lookup[node_name] = node_ptr;
-  }
-}
-
-/**
- * Evaluates the output of a node (calling all necessary forward prop)
- * @param node_name name of node to evaluate for output
- * @return a copy of the output tensor
- */
-template <typename TensorType>
-TensorType Graph<TensorType>::Evaluate(std::string const &node_name, bool is_training)
-{
-  return ForwardImplementation(node_name, is_training, true);
-}
-
-/**
- * Evaluates the output of a node via a shallow copy. This is used by the optimiser
- * and isn't safe for external users.
- * @param node_name name of node to evaluate for output
- * @return a copy of the output tensor
- */
-template <typename TensorType>
-TensorType Graph<TensorType>::ForwardPropagate(std::string const &node_name, bool is_training)
-{
-  return ForwardImplementation(node_name, is_training, false);
-}
-
-/**
- * computes the forward pass. either invoked by an external and returns a deep copy of the result,
- * or invoked by a friend of graph and returns a shallow copy of the result tensor
- * @tparam TensorType
- * @param node_name
- * @param is_training
- * @param evaluate_mode if true, returns a deep copy of the result tensor
- * @return
- */
-template <typename TensorType>
-TensorType Graph<TensorType>::ForwardImplementation(std::string const &node_name, bool is_training,
-                                                    bool evaluate_mode)
-{
-  Compile();
-
-  if (nodes_.find(node_name) != nodes_.end())
-  {
-    switch (graph_state_)
-    {
-    case GraphState::INVALID:
-    case GraphState::NOT_COMPILED:
-    {
-      throw ml::exceptions::InvalidMode("cannot compile and evaluate graph");
-    }
-    case GraphState::COMPILED:
-    case GraphState::EVALUATED:
-    case GraphState::BACKWARD:
-    case GraphState::UPDATED:
-    {
-      graph_state_ = GraphState::EVALUATED;
-      auto ret     = (*(nodes_[node_name]->Evaluate(is_training)));
-      if (evaluate_mode)
-      {
-        return ret.Copy();
-      }
-      return ret;
-    }
-    default:
-    {
-      throw ml::exceptions::InvalidMode("cannot evaluate graph - unrecognised graph state");
-    }
-    }
-  }
-  else
-  {
-    throw ml::exceptions::InvalidMode("Cannot evaluate: node [" + node_name + "] not in graph");
-  }
-}
-
-/**
- * Computes and/or deduces layer output shapes, recursively traversing the Graph
- * up to leaf (input) nodes. Layer output shape computation/deduction results
- * are cached in each Node.
- * @param node_name
- */
-template <typename TensorType>
-void Graph<TensorType>::ComputeAllNodeShapes()
-{
-  for (auto const &node_name_and_ptr : nodes_)
-  {
-    NodePtrType node = node_name_and_ptr.second;
-
-    // A recursive call will trigger shape computing in all previous nodes or return
-    // a shape if it has been already computed.
-    math::SizeVector const output_shape = node->BatchOutputShape();
-
-    if (output_shape.empty())
-    {
-      FETCH_LOG_ERROR(DESCRIPTOR, " Batch output shape computing failed for node " +
-                                      node_name_and_ptr.first + ".");
-    }
-  }
-}
-
-/**
- * Backpropagate given error signal through the graph
- * If no error signal is given, an empty error signal is used
- * (which is valid when backpropagating from a loss function op
- * @param node_name name of node from which to begin backprop
- * @param error_signal pointer to array containing error signal to backprop
- */
-template <typename TensorType>
-void Graph<TensorType>::BackPropagate(std::string const &node_name, TensorType const &error_signal)
-{
-  Compile();
-
-  // check node to backprop from exists in graph
-  if (nodes_.find(node_name) != nodes_.end())
-  {
-    switch (graph_state_)
-    {
-    case GraphState::INVALID:
-    case GraphState::NOT_COMPILED:
-    {
-      throw ml::exceptions::InvalidMode("Cannot backpropagate: graph not compiled or invalid");
-    }
-    case GraphState::COMPILED:
-    {
-      throw ml::exceptions::InvalidMode(
-          "Cannot backpropagate: forward pass not completed on graph");
-    }
-    case GraphState::EVALUATED:
-    case GraphState::BACKWARD:
-    case GraphState::UPDATED:
-    {
-      nodes_[node_name]->BackPropagate(error_signal);
-      graph_state_ = GraphState::BACKWARD;
-      break;
-    }
-    default:
-    {
-      throw ml::exceptions::InvalidMode("cannot backpropagate: unrecognised graph state");
-    }
-    }
-  }
-  else
-  {
-    throw ml::exceptions::InvalidMode("Cannot backpropagate: node [" + node_name +
-                                      "] not in graph");
-  }
-}
-
-/////////////////////////
-/// PROTECTED METHODS ///
-/////////////////////////
-
-///////////////////////
-/// PRIVATE METHODS ///
-///////////////////////
-
-/**
- * Set regularisation type and rate for all trainables in graph
- * @tparam TensorType
- * @param regularisation_type L1, L2 or NONE
- * @param regularisation_rate
- */
-template <typename TensorType>
-void Graph<TensorType>::SetRegularisation(RegPtrType regulariser, DataType regularisation_rate)
-{
-  Compile();
-  for (auto &t : trainable_lookup_)
-  {
-    auto tmp = std::dynamic_pointer_cast<ops::Trainable<TensorType>>(t.second->GetOp());
-    tmp->SetRegularisation(regulariser, regularisation_rate);
-  }
-}
-
-/**
- * Set regularisation type and rate for specified trainable by it's name
- * @tparam TensorType
- * @param node_name name of specific trainable
- * @param regularisation_type L1, L2 or NONE
- * @param regularisation_rate
- */
-template <typename TensorType>
-bool Graph<TensorType>::SetRegularisation(std::string const &node_name, RegPtrType regulariser,
-                                          DataType regularisation_rate)
-{
-  Compile();
-  NodePtrType t             = trainable_lookup_.at(node_name);
-  auto        trainable_ptr = std::dynamic_pointer_cast<ops::Trainable<TensorType>>(t->GetOp());
-  trainable_ptr->SetRegularisation(regulariser, regularisation_rate);
-
-  return true;
-}
-
-/**
- * Set variable freezing for all trainables in graph
- * @tparam TensorType
- * @param frozen_state true=freeze variables, false=unfreeze variables
- */
-template <typename TensorType>
-void Graph<TensorType>::SetFrozenState(bool frozen_state)
-{
-  for (auto &curent_trainable : GetTrainables())
-  {
-    curent_trainable->SetFrozenState(frozen_state);
-  }
-}
-
-/**
- * Set variable freezing for specified trainable or graph by its name
- * @tparam TensorType
- * @param node_name name of specific trainable
- * @param frozen_state true=freeze variables, false=unfreeze variables
- */
-template <typename TensorType>
-bool Graph<TensorType>::SetFrozenState(std::string const &node_name, bool frozen_state)
-{
-  OpPtrType target_node_op = GetNode(node_name)->GetOp();
-  auto *trainable_ptr = dynamic_cast<fetch::ml::ops::Trainable<TensorType> *>(target_node_op.get());
-  auto *graph_ptr     = dynamic_cast<fetch::ml::Graph<TensorType> *>(target_node_op.get());
-
-  if (trainable_ptr)
-  {
-    trainable_ptr->SetFrozenState(frozen_state);
-  }
-  else if (graph_ptr)
-  {
-    graph_ptr->SetFrozenState(frozen_state);
-  }
-  else
-  {
-    throw exceptions::InvalidMode("Node is not graph or trainable");
-  }
-
-  return true;
-}
-
-/**
- * Add gradient values to weight for each trainable
- * @param grad vector of gradient values for each trainable stored in TensorType
- */
-template <typename TensorType>
-void Graph<TensorType>::ApplyGradients(std::vector<TensorType> &grad)
-{
-  Compile();
-
-  switch (graph_state_)
-  {
-  case GraphState::INVALID:
-  case GraphState::NOT_COMPILED:
-  case GraphState::COMPILED:
-  case GraphState::EVALUATED:
-  {
-    throw ml::exceptions::InvalidMode(
-        "cannot apply gradients: backpropagate not previously called on graph");
-  }
-  case GraphState::BACKWARD:
-  {
-    auto grad_it = grad.begin();
-    ApplyGradients(grad_it);
-
-    // TODO(#1554) - we should only reset the cache for trained nodes, not all nodes
-    // reset cache on all nodes
-    for (auto const &t : nodes_)
-    {
-      ResetGraphCache(false, t.second);
-    }
-
-    return;
-  }
-  case GraphState::UPDATED:
-  {
-    // no gradients to apply - nothing to do
-    return;
-  }
-  default:
-  {
-    throw ml::exceptions::InvalidMode("cannot apply gradients: unrecognised graph state");
-  }
-  }
-}
-
-/**
- * Add sparse gradient values to weight for each trainable
- * @tparam TensorType
- * @param grad vector of gradient values for each trainable stored in TensorType
- * @param update_rows vector of sets of rows to update for each trainable stored in SizeSet
- */
-template <typename TensorType>
-void Graph<TensorType>::ApplySparseGradients(std::vector<TensorType> &grad,
-                                             std::vector<SizeSet> &   update_rows)
-{
-  Compile();
-
-  switch (graph_state_)
-  {
-  case GraphState::INVALID:
-  case GraphState::NOT_COMPILED:
-  case GraphState::COMPILED:
-  case GraphState::EVALUATED:
-  {
-    throw ml::exceptions::InvalidMode(
-        "cannot apply gradients: backpropagate not previously called on graph");
-  }
-  case GraphState::BACKWARD:
-  {
-    auto grad_it = grad.begin();
-    auto rows_it = update_rows.begin();
-    ApplySparseGradients(grad_it, rows_it);
-
-    // TODO(#1554) - we should only reset the cache for trained nodes, not all nodes
-    // reset cache on all nodes
-    for (auto const &t : nodes_)
-    {
-      ResetGraphCache(false, t.second);
-    }
-
-    return;
-  }
-  case GraphState::UPDATED:
-  {
-    // no gradients to apply - nothing to do
-    return;
-  }
-  default:
-  {
-    throw ml::exceptions::InvalidMode("cannot apply gradients: unrecognised graph state");
-  }
-  }
-}
-
-/**
- * Method for directly inserting nodes to graph - used for serialisation
- * @tparam T
- * @param node_name
- * @return
- */
-template <typename T>
-bool Graph<T>::InsertNode(std::string const &node_name, NodePtrType node_ptr)
-{
-  // put node in look up table
-  nodes_[node_name] = node_ptr;
-  return nodes_.find(node_name) != nodes_.end();
-}
-
-/**
- * @brief Method for constructing a graph saveable params object for serializing a Graph
- * This method constructs and returns a graph saveable params object containing all
- * necessary data for serialising and deserialising a Graph object. In order to do this
- * it must first construct a vector of connections to store, and then repeatedly call
- * the Node save params construction method
- * @tparam TensorType
- * @return GraphSaveableParams object fully defining a graph
- */
-template <typename TensorType>
-GraphSaveableParams<TensorType> Graph<TensorType>::GetGraphSaveableParams()
-{
-  GraphSaveableParams<TensorType> gs;
-  gs.connections = connections_;
-  for (auto const &npair : nodes_)
-  {
-    std::string node_name = npair.first;
-    auto        node      = npair.second;
-
-    auto nsp = node->GetNodeSaveableParams();
-    gs.nodes.insert(std::make_pair(node_name, nsp));
-  }
-
-  gs.graph_state = static_cast<uint8_t>(graph_state_);
-  return gs;
-}
-
-template <typename TensorType>
-void Graph<TensorType>::SetGraphSaveableParams(GraphSaveableParams<TensorType> const &sp)
-{
-  assert(nodes_.size() == sp.connections.size());
-
-  connections_ = sp.connections;
-
-  // assign inputs and outputs to the nodes
-  for (auto &node : sp.connections)
-  {
-    LinkNodesInGraph(node.first, node.second);
-  }
-
-  graph_state_ = static_cast<GraphState>(sp.graph_state);
-
-  switch (graph_state_)
-  {
-  case GraphState::INVALID:
-  case GraphState::NOT_COMPILED:
-  case GraphState::COMPILED:
-  {
-    // valid graph states, nothing to do
-    return;
-  }
-  case GraphState::EVALUATED:
-  case GraphState::BACKWARD:
-  case GraphState::UPDATED:
-  {
-    // we revert state back to compile to prevent immediate backpropagation after deserialisation
-    graph_state_ = GraphState::COMPILED;
-    return;
-  }
-  default:
-  {
-    throw ml::exceptions::InvalidMode("cannot setGraphSaveableParams: graph state not recognised");
-  }
-  }
-}
-
-/**
- * returns ptr to node if node_name refers to a node in the graph
- * @tparam TensorType
- * @param node_name
- * @return
- */
-template <typename TensorType>
-typename Graph<TensorType>::NodePtrType Graph<TensorType>::GetNode(
-    std::string const &node_name) const
-{
-  NodePtrType ret = nodes_.at(node_name);
-  if (!ret)
-  {
-    throw ml::exceptions::InvalidMode("couldn't find node [" + node_name + "] in graph!");
-  }
-  return ret;
-}
-
-/**
- * Assigns data to a dataholder if the node can be found in the graph.
- * Also resets the graph cache to avoid erroneous leftover outputs
- * @param node_name name of the placeholder node in the graph (must be unique)
- * @param data the pointer to a tensor to assign to the placeholder
- */
-template <typename TensorType>
-void Graph<TensorType>::SetInputReference(std::string const &node_name, TensorType const &data)
-{
-  auto dataholder =
-      std::dynamic_pointer_cast<ops::DataHolder<TensorType>>(nodes_.at(node_name)->GetOp());
-
-  if (dataholder)
-  {
-    bool input_size_changed = dataholder->SetData(data);
-    ResetGraphCache(input_size_changed, nodes_[node_name]);
-  }
-  else
-  {
-    throw ml::exceptions::InvalidMode("No placeholder node with name [" + node_name +
-                                      "] found in graph!");
-  }
-}
-
-/**
- * Assigns deep copy of data to a dataholder if the node can be found in the graph.
- * @param node_name name of the placeholder node in the graph (must be unique)
- * @param data the pointer to a tensor to assign to the placeholder
- */
-template <typename TensorType>
-void Graph<TensorType>::SetInput(std::string const &node_name, TensorType const &data)
-{
-  SetInputReference(node_name, data);
-}
-
-/**
- * Resets graph cache, clearing stored evaluation outputs
- * and recursively updating the input size for all downstream nodes
- * (or for all nodes if none specified)
- */
-template <typename TensorType>
-void Graph<TensorType>::ResetGraphCache(bool input_size_changed, NodePtrType n)
-{
-  if (!n)
-  {
-    for (auto &node : nodes_)
-    {
-      node.second->ResetCache(input_size_changed);
-
-      auto graph_pointer = std::dynamic_pointer_cast<Graph<TensorType>>(node.second->GetOp());
-      if (graph_pointer)
-      {
-        graph_pointer->ResetGraphCache(input_size_changed);
-      }
-    }
-  }
-  else
-  {
-    n->ResetCache(input_size_changed);
-    for (auto &node : n->GetOutputs())
-    {
-      if (auto ptr = node.lock())
-      {
-        ResetGraphCache(input_size_changed, ptr);
-      }
-      else
-      {
-        throw std::runtime_error("Unable to lock weak pointer.");
-      }
-    }
-  }
-}
-
-/**
- * Assigns all trainable parameters to a stateDict for exporting and serialising
- * @return  d is the StateDict of all trainable params
- */
-
-template <typename TensorType>
-fetch::ml::StateDict<TensorType> Graph<TensorType>::StateDict()
-{
-  Compile();
-  fetch::ml::StateDict<TensorType> state_dict;
-  StateDict(state_dict);
-  return state_dict;
-}
-
-template <typename TensorType>
-void Graph<TensorType>::StateDict(fetch::ml::StateDict<TensorType> &state_dict)
-{
-
-  // add trainables in this graph to state dict
-  for (auto const &t : trainable_lookup_)
-  {
-    auto node_ptr    = t.second;
-    auto op_ptr      = node_ptr->GetOp();
-    auto weights_ptr = std::dynamic_pointer_cast<ops::Weights<TensorType>>(op_ptr);
-    state_dict.dict_.emplace(t.first, weights_ptr->StateDict());
-  }
-
-  // add trainables in any subgraphs to state dict
-  for (auto &node_pair : nodes_)
-  {
-    auto op_ptr    = node_pair.second->GetOp();
-    auto graph_ptr = std::dynamic_pointer_cast<Graph<TensorType>>(op_ptr);
-
-    // if its a graph
-    if (graph_ptr)
-    {
-      graph_ptr->StateDict(state_dict);
-    }
-  }
-}
-
-/**
- * Import trainable parameters from an exported model
- * @param dict  state dictionary to import to weights
- */
-template <typename TensorType>
-void Graph<TensorType>::LoadStateDict(fetch::ml::StateDict<TensorType> const &dict)
-{
-  assert(!dict.weights_);
-  for (auto const &t : trainable_lookup_)
-  {
-    auto trainable_ptr = std::dynamic_pointer_cast<ops::Trainable<TensorType>>(t.second->GetOp());
-    trainable_ptr->LoadStateDict(dict.dict_.at(t.first));
-  }
-}
-
-/**
- * Assigns references of all trainable weights parameters to vector
- * @return ret is vector containing values for all weights
- */
-template <typename TensorType>
-std::vector<TensorType> Graph<TensorType>::GetWeightsReferences() const
-{
-  std::vector<TensorType> ret;
-  GetWeightsReferences(ret);
-  return ret;
-}
-
-/**
- * Assigns all trainable weights parameters to vector
- * @return ret is vector containing values for all weights
- */
-template <typename TensorType>
-std::vector<TensorType> Graph<TensorType>::GetWeights() const
-{
-  std::vector<TensorType> shallow_copy = GetWeightsReferences();
-  std::vector<TensorType> ret(shallow_copy.size());
-  for (std::size_t i = 0; i < ret.size(); ++i)
-  {
-    ret[i] = shallow_copy[i].Copy();
-  }
-  return ret;
-}
-
-/**
- * Assigns all trainable accumulated gradient parameters to vector of TensorType for exporting and
- * serialising
- * @return ret is vector containing all gradient values
- */
-template <typename TensorType>
-std::vector<TensorType> Graph<TensorType>::GetGradientsReferences() const
-{
-  std::vector<TensorType> ret;
-  GetGradientsReferences(ret);
-  return ret;
-}
-
-/**
- * Assigns sets of all trainable updated rows of their gradients to vector for exporting and
- * serialising
- * @tparam TensorType
- * @return ret is vector containing indices of all updated rows stored in unordered_set for each
- * trainable
- */
-template <typename TensorType>
-std::vector<std::unordered_set<fetch::math::SizeType>> Graph<TensorType>::GetUpdatedRowsReferences()
-    const
-{
-  std::vector<SizeSet> ret;
-  GetUpdatedRowsReferences(ret);
-  return ret;
-}
-
-/**
- * Assigns all trainable accumulated gradient parameters to vector of TensorType for exporting and
- * serialising
- * @return ret is vector containing all gradient values
- */
-template <typename TensorType>
-std::vector<TensorType> Graph<TensorType>::GetGradients() const
-{
-  std::vector<TensorType> shallow_copy = GetGradientsReferences();
-  std::vector<TensorType> ret(shallow_copy.size());
-  for (std::size_t i = 0; i < ret.size(); ++i)
-  {
-    ret[i] = shallow_copy[i].Copy();
-  }
-  return ret;
-}
-
-/**
- * Sets all accumulated gradients for each trainable to zero
- * @tparam TensorType
- */
-template <typename TensorType>
-void Graph<TensorType>::ResetGradients()
-{
-  for (auto const &t : trainable_lookup_)
-  {
-    auto trainable_ptr = std::dynamic_pointer_cast<ops::Trainable<TensorType>>(t.second->GetOp());
-    trainable_ptr->ResetGradients();
-  }
-}
-
-/**
- * Connect the new node to the current graph by setting input and output nodes to it and saving it
- * in the lookup table. Can also be used by ResetCompile to unlink previously linked nodes
- * @tparam TensorType
- * @param node_name
- * @param inputs
- * @param unlink
- */
-template <typename TensorType>
-void Graph<TensorType>::LinkNodesInGraph(std::string const &             node_name,
-                                         std::vector<std::string> const &inputs)
-{
-  // assign inputs and outputs
-  for (std::string const &i : inputs)
-  {
-    nodes_.at(node_name)->AddInput(nodes_.at(i));
-    nodes_[i]->AddOutput(nodes_[node_name]);
-  }
-}
-
-/**
-=======
->>>>>>> 328c640f
- * generates a new variable name if necessary to ensure uniqueness within graph
- * @param pre_string
- * @return
- */
-template <typename TensorType>
-template <typename OperationType>
-bool Graph<TensorType>::UpdateVariableName(std::string const &name, std::string &ret)
-{
-  ret                       = name;
-  std::string op_descriptor = (OperationType::DESCRIPTOR);
-  bool        is_duplicate  = false;
-  // search graph for existing variable names
-  if (ret.empty())
-  {  // if no name is specified, generate a default name
-    uint64_t name_idx = 0;
-    ret               = op_descriptor + "_" + std::to_string(name_idx);
-    while (!(nodes_.find(ret) == nodes_.end()))
-    {
-      ++name_idx;
-      ret = op_descriptor + "_" + std::to_string(name_idx);
-    }
-  }
-  else if (nodes_.find(ret) != nodes_.end())
-  {  // if a duplicated name is specified, shared weight is assumed
-    is_duplicate      = true;
-    uint64_t name_idx = 1;
-    ret               = name + "_Copy_" + std::to_string(name_idx);
-    while (!(nodes_.find(ret) == nodes_.end()))
-    {
-      ++name_idx;
-      ret = name + "_Copy_" + std::to_string(name_idx);
-    }
-  }
-
-  return is_duplicate;
-}
-
-template <typename TensorType>
-template <class OperationType, typename... Params>
-meta::IfIsShareable<TensorType, OperationType, typename Graph<TensorType>::NodePtrType>
-Graph<TensorType>::DuplicateNode(std::string const &node_name, std::string &updated_name)
-{
-  // if name is duplicated then shared node is required
-  NodePtrType target_node = GetNode(node_name);
-
-  // get a copy (shared when appropriate) of the target node Op
-  auto op_copyshare = target_node->GetOp()->MakeSharedCopy(target_node->GetOp());
-
-  // make a new node by giving it the copied op
-  return std::make_shared<Node<TensorType>>(OperationType::OpCode(), updated_name, op_copyshare);
-}
-
-template <typename TensorType>
-template <class OperationType, typename... Params>
-meta::IfIsNotShareable<TensorType, OperationType, typename Graph<TensorType>::NodePtrType>
-Graph<TensorType>::DuplicateNode(std::string const &node_name, std::string & /* updated_name */)
-{
-  throw ml::exceptions::InvalidMode(
-      "OperationType is not shareable. Cannot make duplicate of node named: " + node_name);
-}
-
 }  // namespace ml
 }  // namespace fetch