--- conflicted
+++ resolved
@@ -56,11 +56,7 @@
       std::shared_ptr<fetch::ml::ops::Ops<TensorType>> me) override;
 
   std::pair<OperationsCount, math::SizeVector> ChargeForward(
-<<<<<<< HEAD
-      std::vector<math::SizeVector> input_shapes) override;
-=======
       std::vector<math::SizeVector> const &input_shapes) override;
->>>>>>> 2a5897bd
 
 protected:
   void InsertSharedCopy(std::shared_ptr<fetch::ml::ops::Ops<TensorType>> output_ptr);
