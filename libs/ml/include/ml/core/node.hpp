--- conflicted
+++ resolved
@@ -169,13 +169,7 @@
 {
   auto sp_ptr = std::make_shared<SPType>();
 
-<<<<<<< HEAD
-  sp_ptr->name = name_;
-  //  sp_ptr->cached_output        = cached_output_;
-  //  sp_ptr->cached_output_status = static_cast<uint8_t>(cached_output_status_);
-=======
   sp_ptr->name           = name_;
->>>>>>> 6e7a2742
   sp_ptr->operation_type = operation_type_;
   sp_ptr->op_save_params = op_ptr_->GetOpSaveableParams();
 
