--- conflicted
+++ resolved
@@ -72,9 +72,6 @@
 };
 
 template <class T>
-<<<<<<< HEAD
-AdamOptimiser<T>::AdamOptimiser(std::shared_ptr<Graph<T>>       graph,
-=======
 void AdamOptimiser<T>::Init()
 {
   for (auto &train : this->graph_trainables_)
@@ -88,10 +85,7 @@
 }
 
 template <class T>
-AdamOptimiser<T>::AdamOptimiser(std::shared_ptr<Graph<T>>
-
-                                                                graph,
->>>>>>> a8952cdb
+AdamOptimiser<T>::AdamOptimiser(std::shared_ptr<Graph<T>>       graph,
                                 std::vector<std::string> const &input_node_names,
                                 std::string const &             label_node_name,
                                 std::string const &output_node_name, DataType const &learning_rate,
