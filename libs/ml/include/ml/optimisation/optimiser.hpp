--- conflicted
+++ resolved
@@ -38,12 +38,9 @@
 #include "math/statistics/mean.hpp"
 #include "ml/dataloaders/dataloader.hpp"
 #include "ml/graph.hpp"
-<<<<<<< HEAD
-#include "ml/ops/loss_functions/criterion.hpp"
+
 using namespace std::chrono;
-=======
-
->>>>>>> 6426dc4c
+
 namespace fetch {
 namespace ml {
 namespace optimisers {
@@ -83,18 +80,12 @@
   using DataType  = typename ArrayType::Type;
   using SizeType  = typename ArrayType::SizeType;
 
-<<<<<<< HEAD
-  Optimiser(std::shared_ptr<Graph<T>> graph, std::vector<std::string> const input_node_names,
-            std::string const output_node_name, DataType const learning_rate);
-=======
   Optimiser(std::shared_ptr<Graph<T>> graph, std::vector<std::string> input_node_names,
             std::string label_node_name, std::string output_node_name,
-            DataType const &learning_rate       = DataType(0.001),
-            DataType const &delta_learning_rate = DataType(1.0));
->>>>>>> 6426dc4c
-
-  Optimiser(std::shared_ptr<Graph<T>> graph, std::vector<std::string> const input_node_names,
-            std::string const                  output_node_name,
+            DataType const &learning_rate = DataType(0.001));
+
+  Optimiser(std::shared_ptr<Graph<T>> graph, std::vector<std::string> input_node_names,
+            std::string label_node_name, std::string output_node_name,
             LearningRateParam<DataType> const &learning_rate_param);
 
   virtual ~Optimiser() = default;
@@ -118,7 +109,7 @@
 protected:
   std::shared_ptr<Graph<T>> graph_;
   std::vector<std::string>  input_node_names_ = {};
-  std::string               label_node_name_  = {};
+  std::string               label_node_name_  = "";
   std::string               output_node_name_ = "";
   DataType                  learning_rate_    = fetch::math::numeric_max<DataType>();
   std::vector<std::shared_ptr<fetch::ml::ops::Trainable<ArrayType>>> graph_trainables_;
@@ -150,50 +141,38 @@
                              SizeType subset_size = SIZE_NOT_SET);
 };
 
-<<<<<<< HEAD
-template <class T, class C>
-void Optimiser<T, C>::Init()
-=======
+template <class T>
+void Optimiser<T>::Init()
+{
+  graph_trainables_ = graph_->get_trainables();
+  for (auto &train : graph_trainables_)
+  {
+    this->gradients_.emplace_back(ArrayType(train->get_weights().shape()));
+  }
+}
+
 template <class T>
 Optimiser<T>::Optimiser(std::shared_ptr<Graph<T>> graph, std::vector<std::string> input_node_names,
                         std::string label_node_name, std::string output_node_name,
-                        DataType const &learning_rate, DataType const &delta_learning_rate)
+                        DataType const &learning_rate)
   : graph_(graph)
   , input_node_names_(std::move(input_node_names))
   , label_node_name_(std::move(label_node_name))
   , output_node_name_(std::move(output_node_name))
   , learning_rate_(learning_rate)
-  , delta_learning_rate_(delta_learning_rate)
   , epoch_(0)
->>>>>>> 6426dc4c
-{
-  graph_trainables_ = graph_->get_trainables();
-  for (auto &train : graph_trainables_)
-  {
-    this->gradients_.emplace_back(ArrayType(train->get_weights().shape()));
-  }
-}
-
-template <class T, class C>
-Optimiser<T, C>::Optimiser(std::shared_ptr<Graph<T>>      graph,
-                           std::vector<std::string> const input_node_names,
-                           std::string const output_node_name, DataType const learning_rate)
+{
+  Init();
+}
+
+template <class T>
+Optimiser<T>::Optimiser(std::shared_ptr<Graph<T>>      graph,
+                        std::vector<std::string> const input_node_names,
+                        std::string const label_node_name, std::string const output_node_name,
+                        LearningRateParam<DataType> const &learning_rate_param)
   : graph_(graph)
   , input_node_names_(std::move(input_node_names))
-  , output_node_name_(std::move(output_node_name))
-  , learning_rate_(learning_rate)
-  , epoch_(0)
-{
-  Init();
-}
-
-template <class T, class C>
-Optimiser<T, C>::Optimiser(std::shared_ptr<Graph<T>>          graph,
-                           std::vector<std::string> const     input_node_names,
-                           std::string const                  output_node_name,
-                           LearningRateParam<DataType> const &learning_rate_param)
-  : graph_(graph)
-  , input_node_names_(std::move(input_node_names))
+  , label_node_name_(std::move(label_node_name))
   , output_node_name_(std::move(output_node_name))
   , epoch_(0)
   , learning_rate_param_(learning_rate_param)
@@ -272,22 +251,14 @@
       }
       it++;
     }
-<<<<<<< HEAD
-=======
 
     // Set inputs
->>>>>>> 6426dc4c
     auto name_it = input_node_names_.begin();
     for (auto &input : batch_data_)
     {
       graph_->SetInput(*name_it, input);
       ++name_it;
     }
-<<<<<<< HEAD
-    auto label_pred = graph_->Evaluate(output_node_name_);
-    loss            = criterion_.Forward({label_pred, batch_labels_});
-    graph_->BackPropagate(output_node_name_, criterion_.Backward({label_pred, batch_labels_}));
-=======
 
     // Set Label
     graph_->SetInput(label_node_name_, batch_labels_);
@@ -296,7 +267,6 @@
     loss += *(loss_tensor.begin());
     graph_->BackPropagateError(output_node_name_);
 
->>>>>>> 6426dc4c
     // Compute and apply gradient
     ApplyGradients(batch_size);
 
@@ -319,11 +289,10 @@
  * on begining of each epoch.
  * @return Sum of losses from all mini-batches
  */
-<<<<<<< HEAD
-template <class T, class C>
-typename T::Type Optimiser<T, C>::Run(
-    fetch::ml::dataloaders::DataLoader<ArrayType, ArrayType> &loader,
-    LearningRateParam<DataType> learning_rate_param, SizeType batch_size, SizeType subset_size)
+template <class T>
+typename T::Type Optimiser<T>::Run(fetch::ml::dataloaders::DataLoader<ArrayType, ArrayType> &loader,
+                                   LearningRateParam<DataType> learning_rate_param,
+                                   SizeType batch_size, SizeType subset_size)
 {
   // setting up learning_rate_param_
   learning_rate_param_ = learning_rate_param;
@@ -336,23 +305,17 @@
   return RunImplementation(loader, batch_size, subset_size);
 }
 
-template <class T, class C>
-typename T::Type Optimiser<T, C>::Run(
+template <class T>
+typename T::Type Optimiser<T>::Run(fetch::ml::dataloaders::DataLoader<ArrayType, ArrayType> &loader,
+                                   SizeType batch_size, SizeType subset_size)
+{
+  return RunImplementation(loader, batch_size, subset_size);
+}
+
+template <class T>
+typename T::Type Optimiser<T>::RunImplementation(
     fetch::ml::dataloaders::DataLoader<ArrayType, ArrayType> &loader, SizeType batch_size,
     SizeType subset_size)
-{
-  return RunImplementation(loader, batch_size, subset_size);
-}
-
-template <class T, class C>
-typename T::Type Optimiser<T, C>::RunImplementation(
-    fetch::ml::dataloaders::DataLoader<ArrayType, ArrayType> &loader, SizeType batch_size,
-    SizeType subset_size)
-=======
-template <class T>
-typename T::Type Optimiser<T>::Run(fetch::ml::dataloaders::DataLoader<ArrayType, ArrayType> &loader,
-                                   SizeType batch_size, SizeType subset_size)
->>>>>>> 6426dc4c
 {
   if (loader.IsDone())
   {
@@ -367,16 +330,6 @@
   // variable for stats output
   start_time_ = high_resolution_clock::now();
 
-<<<<<<< HEAD
-  while (!loader.IsDone() && step_ < subset_size)
-  {
-    // prepare inputs
-    input_       = loader.PrepareBatch(batch_size);
-=======
-  DataType loss{0};
-  DataType loss_sum{0};
-  SizeType step{0};
-
   // tracks whether loader is done, but dataloader will reset inside Prepare batch
   bool is_done_set = loader.IsDone();
 
@@ -385,48 +338,29 @@
   // - check not completed more steps than user specified subset_size
   // - is_done_set checks if loader.IsDone inside PrepareBatch
   // - loader.IsDone handles edge case where batch divides perfectly into data set size
-  while ((step < subset_size) && (!is_done_set) && (!loader.IsDone()))
+  while ((step_ < subset_size) && (!is_done_set) && (!loader.IsDone()))
   {
     is_done_set = false;
-    loss        = DataType{0};
 
     // Do batch back-propagation
     input = loader.PrepareBatch(batch_size, is_done_set);
 
-    auto cur_input = input.second;
-
->>>>>>> 6426dc4c
     auto name_it = input_node_names_.begin();
-    for (auto &cur_input : input_.second)
+    for (auto &cur_input : input.second)
     {
       graph_->SetInput(*name_it, cur_input);
       ++name_it;
     }
 
-<<<<<<< HEAD
-    cur_label_  = input_.first;
-    pred_label_ = graph_->Evaluate(output_node_name_);
-=======
     // Set Label
     graph_->SetInput(label_node_name_, input.first);
 
     auto loss_tensor = graph_->Evaluate(output_node_name_);
-    loss += *(loss_tensor.begin());
+    loss_ += *(loss_tensor.begin());
     graph_->BackPropagateError(output_node_name_);
->>>>>>> 6426dc4c
-
-    loss_ = criterion_.Forward({pred_label_, cur_label_});
-    // Do batch back-propagation
-    graph_->BackPropagate(output_node_name_, criterion_.Backward({pred_label_, cur_label_}));
+
     // Compute and apply gradient
-    if (input_.second.at(0).size() != batch_size)
-    {
-      ApplyGradients(input_.second.at(0).size());
-    }
-    else
-    {
-      ApplyGradients(batch_size);
-    }
+    ApplyGradients(batch_size);
 
     // increment step
     step_ += batch_size;
@@ -447,8 +381,8 @@
   return loss_sum_;
 }
 
-template <typename T, typename C>
-void Optimiser<T, C>::PrintStats(SizeType batch_size, SizeType subset_size)
+template <typename T>
+void Optimiser<T>::PrintStats(SizeType batch_size, SizeType subset_size)
 {
   cur_time_  = high_resolution_clock::now();
   time_span_ = duration_cast<duration<double>>(cur_time_ - start_time_);
