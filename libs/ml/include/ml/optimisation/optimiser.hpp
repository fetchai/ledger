#pragma once
//------------------------------------------------------------------------------
//
//   Copyright 2018-2019 Fetch.AI Limited
//
//   Licensed under the Apache License, Version 2.0 (the "License");
//   you may not use this file except in compliance with the License.
//   You may obtain a copy of the License at
//
//       http://www.apache.org/licenses/LICENSE-2.0
//
//   Unless required by applicable law or agreed to in writing, software
//   distributed under the License is distributed on an "AS IS" BASIS,
//   WITHOUT WARRANTIES OR CONDITIONS OF ANY KIND, either express or implied.
//   See the License for the specific language governing permissions and
//   limitations under the License.
//
//------------------------------------------------------------------------------

#include "math/base_types.hpp"
#include "ml/graph.hpp"
#include "ml/ops/loss_functions/criterion.hpp"

namespace fetch {
namespace ml {
namespace optimisers {

/**
 * Abstract gradient optimiser class
 * @tparam T ArrayType
 * @tparam C CriterionType
 */
template <class T, class C>
class Optimiser
{
public:
  using ArrayType     = T;
  using CriterionType = C;
  using DataType      = typename ArrayType::Type;
  using SizeType      = typename ArrayType::SizeType;

  Optimiser(std::shared_ptr<Graph<T>>

                               graph,
            std::string const &input_node_name, std::string const &output_node_name,
            DataType const &learning_rate = DataType{0.001f});

  // TODO (private 1090): Optimise TensorSlice for graph-feeding without using .Copy
  DataType Run(ArrayType &data, ArrayType &labels, SizeType batch_size = 0);

protected:
  std::shared_ptr<Graph<T>> graph_;
  CriterionType             criterion_;
  std::string               input_node_name_  = "";
  std::string               output_node_name_ = "";
  DataType                  learning_rate_    = fetch::math::numeric_max<DataType>();
  std::vector<std::shared_ptr<fetch::ml::ops::Trainable<ArrayType>>> graph_trainables_;
  std::vector<ArrayType>                                             gradients_;
  SizeType epoch_ = fetch::math::numeric_max<SizeType>();

private:
  virtual void ApplyGradients(SizeType batch_size) = 0;
};

template <class T, class C>
Optimiser<T, C>::Optimiser(std::shared_ptr<Graph<T>> graph, std::string const &input_node_name,
                           std::string const &output_node_name, DataType const &learning_rate)
  :

  graph_(graph)
  , input_node_name_(input_node_name)
  , output_node_name_(output_node_name)
  , learning_rate_(learning_rate)
  , epoch_(0)
{
  graph_trainables_ = graph_->get_trainables();
  for (auto &train : graph_trainables_)
  {
    this->gradients_.emplace_back(ArrayType(train->get_weights().shape()));
  }
}

/**
 *
 * @tparam T ArrayType
 * @tparam C CriterionType
 * @param data training data
 * @param labels training labels
 * @param batch_size size of mini-batch, if batch_size==0 it will be set to n_data size
 * @return Sum of losses from all mini-batches
 */
// TODO (private 1090): Optimise TensorSlice for graph-feeding without using .Copy
template <class T, class C>
typename T::Type Optimiser<T, C>::Run(ArrayType &data, ArrayType &labels, SizeType batch_size)
{
  // Get trailing dimensions
  SizeType n_data_dimm  = data.shape().size() - 1;
  SizeType n_label_dimm = labels.shape().size() - 1;

  SizeType n_data = data.shape().at(n_data_dimm);

  // If batch_size is not specified do full batch
  if (batch_size == 0)
  {
    batch_size = n_data;
  }

<<<<<<< HEAD
  DataType loss{0};
=======
  DataType loss;
>>>>>>> 3f8cdb84
  DataType loss_sum{0};
  SizeType step{0};
  while (step < n_data)
  {
    loss = DataType{0};

    // Do batch back-propagation
    for (SizeType it{step}; (it < step + batch_size) && (it < n_data); ++it)
    {
      auto cur_input = data.Slice(it, n_data_dimm).Copy();
      graph_->SetInput(input_node_name_, cur_input);
      auto cur_label  = labels.Slice(it, n_label_dimm).Copy();
      auto label_pred = graph_->Evaluate(output_node_name_);
<<<<<<< HEAD
      std::cout << "PRED: " << label_pred.ToString() << std::endl;
      std::cout << "ACTU: " << cur_label.ToString() << std::endl;
=======
>>>>>>> 3f8cdb84
      loss += criterion_.Forward({label_pred, cur_label});
      graph_->BackPropagate(output_node_name_, criterion_.Backward({label_pred, cur_label}));
    }
    // Compute and apply gradient
    ApplyGradients(batch_size);

    FETCH_LOG_INFO("ML_LIB", "Loss: ", loss);

    step += batch_size;
  }
  loss_sum += loss;
  epoch_++;

  return loss_sum;
}

}  // namespace optimisers
}  // namespace ml
}  // namespace fetch<|MERGE_RESOLUTION|>--- conflicted
+++ resolved
@@ -105,11 +105,7 @@
     batch_size = n_data;
   }
 
-<<<<<<< HEAD
   DataType loss{0};
-=======
-  DataType loss;
->>>>>>> 3f8cdb84
   DataType loss_sum{0};
   SizeType step{0};
   while (step < n_data)
@@ -123,11 +119,6 @@
       graph_->SetInput(input_node_name_, cur_input);
       auto cur_label  = labels.Slice(it, n_label_dimm).Copy();
       auto label_pred = graph_->Evaluate(output_node_name_);
-<<<<<<< HEAD
-      std::cout << "PRED: " << label_pred.ToString() << std::endl;
-      std::cout << "ACTU: " << cur_label.ToString() << std::endl;
-=======
->>>>>>> 3f8cdb84
       loss += criterion_.Forward({label_pred, cur_label});
       graph_->BackPropagate(output_node_name_, criterion_.Backward({label_pred, cur_label}));
     }
