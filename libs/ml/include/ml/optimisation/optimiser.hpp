#pragma once
//------------------------------------------------------------------------------
//
//   Copyright 2018-2019 Fetch.AI Limited
//
//   Licensed under the Apache License, Version 2.0 (the "License");
//   you may not use this file except in compliance with the License.
//   You may obtain a copy of the License at
//
//       http://www.apache.org/licenses/LICENSE-2.0
//
//   Unless required by applicable law or agreed to in writing, software
//   distributed under the License is distributed on an "AS IS" BASIS,
//   WITHOUT WARRANTIES OR CONDITIONS OF ANY KIND, either express or implied.
//   See the License for the specific language governing permissions and
//   limitations under the License.
//
//------------------------------------------------------------------------------

#include "math/base_types.hpp"
#include "ml/dataloaders/dataloader.hpp"
#include "ml/graph.hpp"
#include "ml/ops/loss_functions/criterion.hpp"

using namespace std::chrono;

namespace fetch {
namespace ml {
namespace optimisers {

static constexpr fetch::math::SizeType SIZE_NOT_SET = fetch::math::numeric_max<math::SizeType>();

/**
 * Abstract gradient optimiser class
 * @tparam T ArrayType
 * @tparam C CriterionType
 */
template <class T, class C>
class Optimiser
{
public:
  using ArrayType     = T;
  using CriterionType = C;
  using DataType      = typename ArrayType::Type;
  using SizeType      = typename ArrayType::SizeType;

  Optimiser(std::shared_ptr<Graph<T>> graph, std::vector<std::string> input_node_names,
            std::string output_node_name, DataType const &learning_rate = DataType(0.001),
            DataType const &delta_learning_rate = DataType(1.0));

  virtual ~Optimiser() = default;

  // TODO (private 1090): Optimise TensorSlice for graph-feeding without using .Copy
  DataType Run(std::vector<ArrayType> const &data, ArrayType const &labels,
               SizeType batch_size = SIZE_NOT_SET);

  DataType Run(fetch::ml::dataloaders::DataLoader<ArrayType, ArrayType> &loader,
               SizeType batch_size = SIZE_NOT_SET, SizeType subset_size = SIZE_NOT_SET);

  void     UpdateLearningRate();
  SizeType UpdateBatchSize(SizeType const &batch_size, SizeType const &data_size,
                           SizeType const &subset_size = SIZE_NOT_SET);

protected:
  std::shared_ptr<Graph<T>> graph_;
  CriterionType             criterion_;
  std::vector<std::string>  input_node_names_ = {};
  std::string               output_node_name_ = "";

  DataType learning_rate_       = fetch::math::numeric_max<DataType>();
  DataType delta_learning_rate_ = fetch::math::numeric_max<DataType>();

  std::vector<std::shared_ptr<fetch::ml::ops::Trainable<ArrayType>>> graph_trainables_;
  std::vector<ArrayType>                                             gradients_;
  SizeType                                                           epoch_ = SIZE_NOT_SET;

private:
  std::vector<ArrayType> batch_data_;
  ArrayType              batch_labels_;

  virtual void ApplyGradients(SizeType batch_size) = 0;
};

template <class T, class C>
Optimiser<T, C>::Optimiser(std::shared_ptr<Graph<T>> graph,
                           std::vector<std::string> input_node_names, std::string output_node_name,
                           DataType const &learning_rate, DataType const &delta_learning_rate)
  : graph_(graph)
  , input_node_names_(std::move(input_node_names))
  , output_node_name_(std::move(output_node_name))
  , learning_rate_(learning_rate)
  , delta_learning_rate_(delta_learning_rate)
  , epoch_(0)
{
  graph_trainables_ = graph_->get_trainables();
  for (auto &train : graph_trainables_)
  {
    this->gradients_.emplace_back(ArrayType(train->get_weights().shape()));
  }
}

/**
 * Does 1 training epoch using label array and vector of data arrays
 * @tparam T ArrayType
 * @tparam C CriterionType
 * @param data training data
 * @param labels training labels
 * @param batch_size size of mini-batch, if batch_size==0 it will be set to n_data size
 * @return Sum of losses from all mini-batches
 */
// TODO (private 1090): Optimise TensorSlice for graph-feeding without using .Copy
template <class T, class C>
typename T::Type Optimiser<T, C>::Run(std::vector<ArrayType> const &data, ArrayType const &labels,
                                      SizeType batch_size)
{
  assert(data.size() > 0);

  // Get trailing dimensions
  SizeType n_data_dimm = data.at(0).shape().size() - 1;
  SizeType n_data      = data.at(0).shape().at(n_data_dimm);

  // for some input combinations batch size will be modified
  batch_size = UpdateBatchSize(batch_size, n_data);

  DataType loss{0};
  DataType loss_sum{0};

  SizeType step{0};

  // Prepare output data tensors
  if (batch_data_.size() != data.size())
  {
    batch_data_.resize(data.size());
  }
  for (SizeType i{0}; i < data.size(); i++)
  {
    std::vector<SizeType> current_data_shape             = data.at(i).shape();
    current_data_shape.at(current_data_shape.size() - 1) = batch_size;
    if (batch_data_.at(i).shape() != current_data_shape)
    {
      batch_data_.at(i) = (ArrayType{current_data_shape});
    }
  }

  // Prepare output label tensor
  std::vector<SizeType> labels_size           = labels.shape();
  SizeType              label_batch_dimension = labels_size.size() - 1;
  labels_size.at(label_batch_dimension)       = batch_size;
  if (batch_labels_.shape() != labels_size)
  {
    batch_labels_ = ArrayType{labels_size};
  }

  while (step < n_data)
  {
    // Prepare batch
    SizeType it{step};
    for (SizeType i{0}; i < batch_size; i++)
    {
      if (it >= n_data)
      {
        it = 0;
      }

      // Fill label slice
      auto label_slice = batch_labels_.Slice(i, label_batch_dimension);
      label_slice.Assign(labels.Slice(it, label_batch_dimension));

      // Fill all data from data vector
      for (SizeType j{0}; j < data.size(); j++)
      {
        // Fill data[j] slice
        SizeType cur_data_batch_dim = data.at(j).shape().size() - 1;
        auto     data_slice         = batch_data_.at(j).Slice(i, cur_data_batch_dim);
        data_slice.Assign(data.at(j).Slice(it, cur_data_batch_dim));
      }
      it++;
    }

    auto name_it = input_node_names_.begin();
    for (auto &input : batch_data_)
    {
      graph_->SetInput(*name_it, input);
      ++name_it;
    }

    auto label_pred = graph_->Evaluate(output_node_name_);
    loss            = criterion_.Forward({label_pred, batch_labels_});
    graph_->BackPropagate(output_node_name_, criterion_.Backward({label_pred, batch_labels_}));

    // Compute and apply gradient
    ApplyGradients(batch_size);

    // FETCH_LOG_INFO("ML_LIB", "Batch loss: ", loss);

    step += batch_size;
    loss_sum += loss;
  }

  UpdateLearningRate();
  epoch_++;

  return loss_sum;
}

/**
 * Does 1 training epoch using DataLoader
 * @tparam T ArrayType
 * @tparam C CriterionType
 * @param loader DataLoader that provides examples for training
 * @param batch_size size of mini-batch
 * @param subset_size size of subset that will be loaded from DataLoader and trained in 1 epoch. If
 * not specified, epoch will end when DataLoader wouldn't have next example. Loader is being reset
 * on begining of each epoch.
 * @return Sum of losses from all mini-batches
 */
template <class T, class C>
typename T::Type Optimiser<T, C>::Run(
    fetch::ml::dataloaders::DataLoader<ArrayType, ArrayType> &loader, SizeType batch_size,
    SizeType subset_size)
{
  if (loader.IsDone())
  {
    loader.Reset();
  }

  // for some input combinations batch size will be modified
  batch_size = UpdateBatchSize(batch_size, loader.Size(), subset_size);

  DataType                                     loss{0};
  DataType                                     loss_sum{0};
  SizeType                                     step{0};
  std::pair<ArrayType, std::vector<ArrayType>> input;

  high_resolution_clock::time_point  cur_time;
  high_resolution_clock::time_point  prev_time = high_resolution_clock::now();
  SizeType prevStep{0};

  while (!loader.IsDone() && step < subset_size)
  {
      // print the training stats every batch
      cur_time = high_resolution_clock::now();
      duration<double> time_span = duration_cast<duration<double>>(cur_time - prev_time);
      if (subset_size == fetch::math::numeric_max<math::SizeType>()){
          std::cout << "\r" << step  << " (??%) -- "
                    << "learning rate: " << learning_rate_ << " -- "
                    << static_cast<double>(step - prevStep) / time_span.count() << " words / sec"
                    << std::flush;
      }else{
          std::cout << "\r" << step << " / " << subset_size << " ("
                    << static_cast<SizeType>(100.0 * static_cast<double>(step) /
                                             static_cast<double>(subset_size))
                    << "%) -- "
                    << "learning rate: " << learning_rate_ << " -- "
                    << static_cast<double>(step - prevStep) / time_span.count() << " words / sec"
                    << std::flush;
      }
      prev_time = cur_time;
      prevStep = step;


    loss = DataType{0};

    // Do batch back-propagation
    input = loader.PrepareBatch(batch_size);

    auto cur_input = input.second;

    auto name_it = input_node_names_.begin();
    for (auto &cur_input : input.second)
    {
      graph_->SetInput(*name_it, cur_input);
      ++name_it;
    }

    auto cur_label  = input.first;
    auto label_pred = graph_->Evaluate(output_node_name_);
    loss            = criterion_.Forward({label_pred, cur_label});
    graph_->BackPropagate(output_node_name_, criterion_.Backward({label_pred, cur_label}));

    // Compute and apply gradient
    ApplyGradients(batch_size);

    // FETCH_LOG_INFO("ML_LIB", "Batch loss: ", loss);

    step += batch_size;
    loss_sum += loss;
  }

  UpdateLearningRate();
  epoch_++;

<<<<<<< HEAD
  std::cout << std::endl << "One epoch done!!" << std::endl;

  return loss_sum / static_cast<DataType>(step);
=======
  return loss_sum;
>>>>>>> 987d892f
}

/**
 *
 * @tparam T
 * @tparam C
 * @param new_learning_rate
 */
template <class T, class C>
void Optimiser<T, C>::UpdateLearningRate()
{
  learning_rate_ = learning_rate_ * delta_learning_rate_;
}

/**
 * helper method for setting or updating batch size in case of invalid parameter combinations.
 * For example, batch_size cannot be larger than data_size or subset_size.
 * @tparam T
 * @tparam C
 * @param batch_size
 * @param data_size
 * @param subset_size
 * @return
 */
template <class T, class C>
typename Optimiser<T, C>::SizeType Optimiser<T, C>::UpdateBatchSize(SizeType const &batch_size,
                                                                    SizeType const &data_size,
                                                                    SizeType const &subset_size)
{
  SizeType updated_batch_size = batch_size;
  // If batch_size not specified do full batch
  if (batch_size == SIZE_NOT_SET)
  {
    if (subset_size == SIZE_NOT_SET)
    {
      updated_batch_size = data_size;
    }
    else
    {
      updated_batch_size = subset_size;
    }
  }

  // If user sets smaller subset size than batch size
  if (batch_size > subset_size)
  {
    updated_batch_size = subset_size;
  }

  // if batch size is larger than all data
  if (batch_size > data_size)
  {
    updated_batch_size = data_size;
  }

  return updated_batch_size;
}

}  // namespace optimisers
}  // namespace ml
}  // namespace fetch<|MERGE_RESOLUTION|>--- conflicted
+++ resolved
@@ -258,7 +258,6 @@
       prev_time = cur_time;
       prevStep = step;
 
-
     loss = DataType{0};
 
     // Do batch back-propagation
@@ -290,13 +289,7 @@
   UpdateLearningRate();
   epoch_++;
 
-<<<<<<< HEAD
-  std::cout << std::endl << "One epoch done!!" << std::endl;
-
-  return loss_sum / static_cast<DataType>(step);
-=======
   return loss_sum;
->>>>>>> 987d892f
 }
 
 /**
