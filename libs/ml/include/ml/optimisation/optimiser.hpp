#pragma once
//------------------------------------------------------------------------------
//
//   Copyright 2018-2020 Fetch.AI Limited
//
//   Licensed under the Apache License, Version 2.0 (the "License");
//   you may not use this file except in compliance with the License.
//   You may obtain a copy of the License at
//
//       http://www.apache.org/licenses/LICENSE-2.0
//
//   Unless required by applicable law or agreed to in writing, software
//   distributed under the License is distributed on an "AS IS" BASIS,
//   WITHOUT WARRANTIES OR CONDITIONS OF ANY KIND, either express or implied.
//   See the License for the specific language governing permissions and
//   limitations under the License.
//
//------------------------------------------------------------------------------

#include "math/tensor/tensor.hpp"
#include "ml/dataloaders/dataloader.hpp"
#include "ml/optimisation/learning_rate_params.hpp"

#include <chrono>

namespace fetch {
namespace ml {

template <class T>
class Graph;

namespace optimisers {

static constexpr fetch::math::SizeType SIZE_NOT_SET = fetch::math::numeric_max<math::SizeType>();

/**
 * Abstract gradient optimiser class
 * @tparam T TensorType
 * @tparam C CriterionType
 */
template <class T>
class Optimiser
{
public:
  using TensorType = T;
  using DataType   = typename TensorType::Type;
  using SizeType   = fetch::math::SizeType;

  Optimiser() = default;
  Optimiser(std::shared_ptr<Graph<T>> graph, std::vector<std::string> input_node_names,
            std::string label_node_name, std::string output_node_name,
            DataType const &learning_rate = fetch::math::Type<DataType>("0.001"));

  Optimiser(std::shared_ptr<Graph<T>> graph, std::vector<std::string> input_node_names,
            std::string label_node_name, std::string output_node_name,
            LearningRateParam<DataType> learning_rate_param);

  virtual ~Optimiser() = default;

  inline void SetGraph(std::shared_ptr<Graph<T>> graph)
  {
    graph_ = graph;
  }

  /// DATA RUN INTERFACES ///
  DataType Run(std::vector<TensorType> const &data, TensorType const &labels,
               SizeType batch_size = SIZE_NOT_SET);

  /// DATALOADER RUN INTERFACES ///
  DataType Run(fetch::ml::dataloaders::DataLoader<TensorType> &loader,
               SizeType batch_size = SIZE_NOT_SET, SizeType subset_size = SIZE_NOT_SET);
  DataType Run(fetch::ml::dataloaders::DataLoader<TensorType> &loader,
               LearningRateParam<DataType> learning_rate_param, SizeType batch_size = SIZE_NOT_SET,
               SizeType subset_size = SIZE_NOT_SET);

  void     UpdateLearningRate();
  void     IncrementEpochCounter();
  void     IncrementBatchCounters(SizeType batch_size);
  SizeType UpdateBatchSize(SizeType const &batch_size, SizeType const &data_size,
                           SizeType const &subset_size = SIZE_NOT_SET);

  std::shared_ptr<Graph<T>> GetGraph();
  virtual void              ApplyGradients(SizeType batch_size) = 0;

  template <typename X, typename D>
  friend struct serializers::MapSerializer;
  virtual OptimiserType OptimiserCode() = 0;

protected:
  std::shared_ptr<Graph<T>> graph_;
  std::vector<std::string>  input_node_names_ = {};
  std::string               label_node_name_  = "";
  std::string               output_node_name_ = "";
  DataType                  learning_rate_    = fetch::math::numeric_max<DataType>();
  std::vector<std::shared_ptr<fetch::ml::ops::Trainable<TensorType>>> graph_trainables_;
  std::vector<TensorType>                                             gradients_;
  SizeType                                                            epoch_ = SIZE_NOT_SET;

private:
  DataType                                       loss_{};
  DataType                                       loss_sum_{};
  SizeType                                       step_{};
  SizeType                                       cumulative_step_ = 0;
  std::pair<TensorType, std::vector<TensorType>> input_;
  TensorType                                     cur_label_;
  TensorType                                     pred_label_;
  std::chrono::high_resolution_clock::time_point cur_time_;
  std::chrono::high_resolution_clock::time_point start_time_;
  std::chrono::duration<double>                  time_span_{};
  std::string                                    stat_string_;
  std::vector<TensorType>                        batch_data_;
  TensorType                                     batch_labels_;
  LearningRateParam<DataType>                    learning_rate_param_;

  void ResetGradients();

  void PrintStats(SizeType batch_size, SizeType subset_size);

  void Init();

  DataType RunImplementation(fetch::ml::dataloaders::DataLoader<TensorType> &loader,
                             SizeType batch_size  = SIZE_NOT_SET,
                             SizeType subset_size = SIZE_NOT_SET);
};

<<<<<<< HEAD
template <class T>
void Optimiser<T>::Init()
{
  graph_->Compile();

  graph_trainables_ = graph_->GetTrainables();

  gradients_.clear();
  for (auto &train : graph_trainables_)
  {
    gradients_.emplace_back(TensorType(train->GetWeights().shape()));
  }
}

template <class T>
Optimiser<T>::Optimiser(std::shared_ptr<Graph<T>> graph, std::vector<std::string> input_node_names,
                        std::string label_node_name, std::string output_node_name,
                        DataType const &learning_rate)
  : graph_(std::move(graph))
  , input_node_names_(std::move(input_node_names))
  , label_node_name_(std::move(label_node_name))
  , output_node_name_(std::move(output_node_name))
  , learning_rate_(learning_rate)
  , epoch_(0)
{
  Init();
}

template <class T>
Optimiser<T>::Optimiser(std::shared_ptr<Graph<T>> graph, std::vector<std::string> input_node_names,
                        std::string label_node_name, std::string output_node_name,
                        LearningRateParam<DataType> learning_rate_param)
  : graph_(std::move(graph))
  , input_node_names_(std::move(input_node_names))
  , label_node_name_(std::move(label_node_name))
  , output_node_name_(std::move(output_node_name))
  , epoch_(0)
  , learning_rate_param_(std::move(learning_rate_param))
{
  // initialise learning rate
  learning_rate_ = learning_rate_param_.starting_learning_rate;

  Init();
}

/**
 * Does 1 training epoch using label array and vector of data arrays
 * @tparam T TensorType
 * @tparam C CriterionType
 * @param data training data
 * @param labels training labels
 * @param batch_size size of mini-batch, if batch_size==0 it will be set to n_data size
 * @return Sum of losses from all mini-batches
 */
template <class T>
typename T::Type Optimiser<T>::Run(std::vector<TensorType> const &data, TensorType const &labels,
                                   SizeType batch_size)
{
  assert(!data.empty());
  // Get trailing dimensions
  SizeType n_data_dimm = data.at(0).shape().size() - 1;
  SizeType n_data      = data.at(0).shape().at(n_data_dimm);

  // for some input combinations batch size will be modified
  batch_size = UpdateBatchSize(batch_size, n_data);
  loss_sum_  = 0;
  step_      = 0;
  loss_      = DataType{0};
  // variable for stats output
  start_time_ = std::chrono::high_resolution_clock::now();

  // Prepare output data tensors
  if (batch_data_.size() != data.size())
  {
    batch_data_.resize(data.size());
  }
  for (SizeType i{0}; i < data.size(); i++)
  {
    std::vector<SizeType> current_data_shape             = data.at(i).shape();
    current_data_shape.at(current_data_shape.size() - 1) = batch_size;
    if (batch_data_.at(i).shape() != current_data_shape)
    {
      batch_data_.at(i) = (TensorType{current_data_shape});
    }
  }
  // Prepare output label tensor
  std::vector<SizeType> labels_size           = labels.shape();
  SizeType              label_batch_dimension = labels_size.size() - 1;
  labels_size.at(label_batch_dimension)       = batch_size;
  if (batch_labels_.shape() != labels_size)
  {
    batch_labels_ = TensorType{labels_size};
  }
  SizeType k{0};
  while (step_ < n_data)
  {
    // Prepare batch
    SizeType it{step_};
    for (SizeType i{0}; i < batch_size; i++)
    {
      if (it >= n_data)
      {
        it = 0;
      }
      // Fill label view
      auto label_view = batch_labels_.View(i);
      label_view.Assign(labels.View(it));
      // Fill all data from data vector
      for (SizeType j{0}; j < data.size(); j++)
      {
        // Fill data[j] view
        auto data_view = batch_data_.at(j).View(i);
        data_view.Assign(data.at(j).View(it));
      }
      it++;
    }

    // Set inputs
    auto name_it = input_node_names_.begin();
    for (auto &input : batch_data_)
    {
      graph_->SetInputReference(*name_it, input);
      ++name_it;
    }

    // Set Label
    graph_->SetInputReference(label_node_name_, batch_labels_);

    auto loss_tensor = graph_->ForwardPropagate(output_node_name_);
    loss_ += *(loss_tensor.begin());
    graph_->BackPropagate(output_node_name_);

    // Compute and apply gradient
    ApplyGradients(batch_size);

    ResetGradients();

    step_ += batch_size;
    cumulative_step_ += batch_size;

    loss_sum_ += loss_;
    k++;
    loss_ = DataType{0};
    PrintStats(batch_size, n_data);

    UpdateLearningRate();
  }
  IncrementEpochCounter();

  return loss_sum_ / static_cast<DataType>(k);
}

/**
 * Does 1 training epoch using DataLoader
 * @tparam T TensorType
 * @tparam C CriterionType
 * @param loader DataLoader that provides examples for training
 * @param batch_size size of mini-batch
 * @param subset_size size of subset that will be loaded from DataLoader and trained in 1 epoch. If
 * not specified, epoch will end when DataLoader wouldn't have next example. Loader is being reset
 * on begining of each epoch.
 * @return Sum of losses from all mini-batches
 */
template <class T>
typename T::Type Optimiser<T>::Run(fetch::ml::dataloaders::DataLoader<TensorType> &loader,
                                   LearningRateParam<DataType> learning_rate_param,
                                   SizeType batch_size, SizeType subset_size)
{
  // setting up learning_rate_param_
  learning_rate_param_ = learning_rate_param;

  // reset learning rate related parameters as learning schedule is reset
  cumulative_step_ = 0;
  epoch_           = 0;
  learning_rate_ - learning_rate_param_.starting_learning_rate;

  return RunImplementation(loader, batch_size, subset_size);
}

template <class T>
typename T::Type Optimiser<T>::Run(fetch::ml::dataloaders::DataLoader<TensorType> &loader,
                                   SizeType batch_size, SizeType subset_size)
{
  return RunImplementation(loader, batch_size, subset_size);
}

template <class T>
typename T::Type Optimiser<T>::RunImplementation(
    fetch::ml::dataloaders::DataLoader<TensorType> &loader, SizeType batch_size,
    SizeType subset_size)
{
  if (loader.IsDone())
  {
    loader.Reset();
  }

  // for some input combinations batch size will be modified
  batch_size = UpdateBatchSize(batch_size, loader.Size(), subset_size);
  loss_sum_  = 0;
  step_      = 0;
  loss_      = DataType{0};
  // variable for stats output
  start_time_ = std::chrono::high_resolution_clock::now();

  // tracks whether loader is done, but dataloader will reset inside Prepare batch
  bool is_done_set = loader.IsDone();

  std::pair<TensorType, std::vector<TensorType>> input;
  SizeType                                       i{0};

  // - check not completed more steps than user specified subset_size
  // - is_done_set checks if loader.IsDone inside PrepareBatch
  // - loader.IsDone handles edge case where batch divides perfectly into data set size
  while ((step_ < subset_size) && (!is_done_set) && (!loader.IsDone()))
  {
    is_done_set = false;

    // Do batch back-propagation
    input = loader.PrepareBatch(batch_size, is_done_set);

    auto name_it = input_node_names_.begin();
    for (auto &cur_input : input.second)
    {
      graph_->SetInputReference(*name_it, cur_input);
      ++name_it;
    }

    // Set Label
    graph_->SetInputReference(label_node_name_, input.first);

    TensorType const loss_tensor = graph_->ForwardPropagate(output_node_name_);
    loss_                        = static_cast<DataType>(loss_ + *(loss_tensor.begin()));
    graph_->BackPropagate(output_node_name_);

    // Compute and apply gradient
    ApplyGradients(batch_size);

    // reset graph gradients
    ResetGradients();

    // increment step
    step_ += batch_size;
    cumulative_step_ += batch_size;
    // reset loss
    loss_sum_ = static_cast<DataType>(loss_sum_ + loss_);
    i++;
    loss_ = DataType{0};
    // update learning rate
    UpdateLearningRate();

    // print the training stats every batch
    PrintStats(batch_size, subset_size);
  }

  epoch_++;
  return static_cast<DataType>(loss_sum_ / static_cast<DataType>(i));
}

template <typename T>
void Optimiser<T>::PrintStats(SizeType batch_size, SizeType subset_size)
{
  cur_time_  = std::chrono::high_resolution_clock::now();
  time_span_ = std::chrono::duration_cast<std::chrono::duration<double>>(cur_time_ - start_time_);
  if (subset_size == fetch::math::numeric_max<math::SizeType>())
  {
    stat_string_ =
        "step " + std::to_string(step_) + " (??%) -- " +
        "learning rate: " + std::to_string(static_cast<double>(learning_rate_)) + " -- " +
        std::to_string(static_cast<double>(step_) / static_cast<double>(time_span_.count())) +
        " samples / sec ";
  }
  else
  {
    stat_string_ =
        "step " + std::to_string(step_) + " / " + std::to_string(subset_size) + " (" +
        std::to_string(static_cast<SizeType>(100.0 * static_cast<double>(step_) /
                                             static_cast<double>(subset_size))) +
        "%) -- " + "learning rate: " + std::to_string(static_cast<double>(learning_rate_)) +
        " -- " +
        std::to_string(static_cast<double>(step_) / static_cast<double>(time_span_.count())) +
        " samples / sec ";
  }
  // print it in log
  FETCH_LOG_INFO("ML_LIB", "Training speed: ", stat_string_);
  // NOLINTNEXTLINE
  FETCH_LOG_INFO("ML_LIB", "Batch loss: ", loss_sum_ / static_cast<DataType>(step_ / batch_size));
}
/**
 *
 * @tparam T
 * @tparam C
 * @param new_learning_rate
 */
template <class T>
void Optimiser<T>::UpdateLearningRate()
{
  switch (learning_rate_param_.mode)
  {
  case LearningRateParam<DataType>::LearningRateDecay::EXPONENTIAL:
  {
    learning_rate_ =
        static_cast<DataType>(learning_rate_param_.starting_learning_rate *
                              fetch::math::Pow(learning_rate_param_.exponential_decay_rate,
                                               static_cast<DataType>(epoch_ + 1)));
    break;
  }
  case LearningRateParam<DataType>::LearningRateDecay::LINEAR:
  {
    learning_rate_ = static_cast<DataType>(
        learning_rate_param_.starting_learning_rate * DataType{1} -
        learning_rate_param_.linear_decay_rate * static_cast<DataType>(cumulative_step_));
    if (learning_rate_ < learning_rate_param_.ending_learning_rate)
    {
      learning_rate_ = learning_rate_param_.ending_learning_rate;
    }
    break;
  }
  case LearningRateParam<DataType>::LearningRateDecay::NONE:
  {
    break;
  }
  default:
  {
    throw exceptions::InvalidMode("Please specify learning rate schedule method");
  }
  }
}

/**
 * Increments epoch counter
 * @tparam T
 */
template <class T>
void Optimiser<T>::IncrementEpochCounter()
{
  epoch_++;
}

/**
 * Increments batch counters
 * @tparam T
 */
template <class T>
void Optimiser<T>::IncrementBatchCounters(SizeType batch_size)
{
  step_ += batch_size;
  cumulative_step_ += batch_size;
}

/**
 * helper method for setting or updating batch size in case of invalid parameter combinations.
 * For example, batch_size cannot be larger than data_size or subset_size.
 * @tparam T
 * @tparam C
 * @param batch_size
 * @param data_size
 * @param subset_size
 * @return
 */
template <class T>
typename Optimiser<T>::SizeType Optimiser<T>::UpdateBatchSize(SizeType const &batch_size,
                                                              SizeType const &data_size,
                                                              SizeType const &subset_size)
{
  SizeType updated_batch_size = batch_size;
  // If batch_size not specified do full batch
  if (batch_size == SIZE_NOT_SET)
  {
    if (subset_size == SIZE_NOT_SET)
    {
      updated_batch_size = data_size;
    }
    else
    {
      updated_batch_size = subset_size;
    }
  }
  // If user sets smaller subset size than batch size
  if (batch_size > subset_size)
  {
    updated_batch_size = subset_size;
  }
  // if batch size is larger than all data
  if (batch_size > data_size)
  {
    updated_batch_size = data_size;
  }
  return updated_batch_size;
}

template <typename T>
void Optimiser<T>::ResetGradients()
{
  this->graph_->ResetGradients();
}

template <typename T>
std::shared_ptr<Graph<T>> Optimiser<T>::GetGraph()
{
  return graph_;
}

=======
>>>>>>> 8f3a66e1
}  // namespace optimisers
}  // namespace ml
}  // namespace fetch<|MERGE_RESOLUTION|>--- conflicted
+++ resolved
@@ -122,412 +122,6 @@
                              SizeType batch_size  = SIZE_NOT_SET,
                              SizeType subset_size = SIZE_NOT_SET);
 };
-
-<<<<<<< HEAD
-template <class T>
-void Optimiser<T>::Init()
-{
-  graph_->Compile();
-
-  graph_trainables_ = graph_->GetTrainables();
-
-  gradients_.clear();
-  for (auto &train : graph_trainables_)
-  {
-    gradients_.emplace_back(TensorType(train->GetWeights().shape()));
-  }
-}
-
-template <class T>
-Optimiser<T>::Optimiser(std::shared_ptr<Graph<T>> graph, std::vector<std::string> input_node_names,
-                        std::string label_node_name, std::string output_node_name,
-                        DataType const &learning_rate)
-  : graph_(std::move(graph))
-  , input_node_names_(std::move(input_node_names))
-  , label_node_name_(std::move(label_node_name))
-  , output_node_name_(std::move(output_node_name))
-  , learning_rate_(learning_rate)
-  , epoch_(0)
-{
-  Init();
-}
-
-template <class T>
-Optimiser<T>::Optimiser(std::shared_ptr<Graph<T>> graph, std::vector<std::string> input_node_names,
-                        std::string label_node_name, std::string output_node_name,
-                        LearningRateParam<DataType> learning_rate_param)
-  : graph_(std::move(graph))
-  , input_node_names_(std::move(input_node_names))
-  , label_node_name_(std::move(label_node_name))
-  , output_node_name_(std::move(output_node_name))
-  , epoch_(0)
-  , learning_rate_param_(std::move(learning_rate_param))
-{
-  // initialise learning rate
-  learning_rate_ = learning_rate_param_.starting_learning_rate;
-
-  Init();
-}
-
-/**
- * Does 1 training epoch using label array and vector of data arrays
- * @tparam T TensorType
- * @tparam C CriterionType
- * @param data training data
- * @param labels training labels
- * @param batch_size size of mini-batch, if batch_size==0 it will be set to n_data size
- * @return Sum of losses from all mini-batches
- */
-template <class T>
-typename T::Type Optimiser<T>::Run(std::vector<TensorType> const &data, TensorType const &labels,
-                                   SizeType batch_size)
-{
-  assert(!data.empty());
-  // Get trailing dimensions
-  SizeType n_data_dimm = data.at(0).shape().size() - 1;
-  SizeType n_data      = data.at(0).shape().at(n_data_dimm);
-
-  // for some input combinations batch size will be modified
-  batch_size = UpdateBatchSize(batch_size, n_data);
-  loss_sum_  = 0;
-  step_      = 0;
-  loss_      = DataType{0};
-  // variable for stats output
-  start_time_ = std::chrono::high_resolution_clock::now();
-
-  // Prepare output data tensors
-  if (batch_data_.size() != data.size())
-  {
-    batch_data_.resize(data.size());
-  }
-  for (SizeType i{0}; i < data.size(); i++)
-  {
-    std::vector<SizeType> current_data_shape             = data.at(i).shape();
-    current_data_shape.at(current_data_shape.size() - 1) = batch_size;
-    if (batch_data_.at(i).shape() != current_data_shape)
-    {
-      batch_data_.at(i) = (TensorType{current_data_shape});
-    }
-  }
-  // Prepare output label tensor
-  std::vector<SizeType> labels_size           = labels.shape();
-  SizeType              label_batch_dimension = labels_size.size() - 1;
-  labels_size.at(label_batch_dimension)       = batch_size;
-  if (batch_labels_.shape() != labels_size)
-  {
-    batch_labels_ = TensorType{labels_size};
-  }
-  SizeType k{0};
-  while (step_ < n_data)
-  {
-    // Prepare batch
-    SizeType it{step_};
-    for (SizeType i{0}; i < batch_size; i++)
-    {
-      if (it >= n_data)
-      {
-        it = 0;
-      }
-      // Fill label view
-      auto label_view = batch_labels_.View(i);
-      label_view.Assign(labels.View(it));
-      // Fill all data from data vector
-      for (SizeType j{0}; j < data.size(); j++)
-      {
-        // Fill data[j] view
-        auto data_view = batch_data_.at(j).View(i);
-        data_view.Assign(data.at(j).View(it));
-      }
-      it++;
-    }
-
-    // Set inputs
-    auto name_it = input_node_names_.begin();
-    for (auto &input : batch_data_)
-    {
-      graph_->SetInputReference(*name_it, input);
-      ++name_it;
-    }
-
-    // Set Label
-    graph_->SetInputReference(label_node_name_, batch_labels_);
-
-    auto loss_tensor = graph_->ForwardPropagate(output_node_name_);
-    loss_ += *(loss_tensor.begin());
-    graph_->BackPropagate(output_node_name_);
-
-    // Compute and apply gradient
-    ApplyGradients(batch_size);
-
-    ResetGradients();
-
-    step_ += batch_size;
-    cumulative_step_ += batch_size;
-
-    loss_sum_ += loss_;
-    k++;
-    loss_ = DataType{0};
-    PrintStats(batch_size, n_data);
-
-    UpdateLearningRate();
-  }
-  IncrementEpochCounter();
-
-  return loss_sum_ / static_cast<DataType>(k);
-}
-
-/**
- * Does 1 training epoch using DataLoader
- * @tparam T TensorType
- * @tparam C CriterionType
- * @param loader DataLoader that provides examples for training
- * @param batch_size size of mini-batch
- * @param subset_size size of subset that will be loaded from DataLoader and trained in 1 epoch. If
- * not specified, epoch will end when DataLoader wouldn't have next example. Loader is being reset
- * on begining of each epoch.
- * @return Sum of losses from all mini-batches
- */
-template <class T>
-typename T::Type Optimiser<T>::Run(fetch::ml::dataloaders::DataLoader<TensorType> &loader,
-                                   LearningRateParam<DataType> learning_rate_param,
-                                   SizeType batch_size, SizeType subset_size)
-{
-  // setting up learning_rate_param_
-  learning_rate_param_ = learning_rate_param;
-
-  // reset learning rate related parameters as learning schedule is reset
-  cumulative_step_ = 0;
-  epoch_           = 0;
-  learning_rate_ - learning_rate_param_.starting_learning_rate;
-
-  return RunImplementation(loader, batch_size, subset_size);
-}
-
-template <class T>
-typename T::Type Optimiser<T>::Run(fetch::ml::dataloaders::DataLoader<TensorType> &loader,
-                                   SizeType batch_size, SizeType subset_size)
-{
-  return RunImplementation(loader, batch_size, subset_size);
-}
-
-template <class T>
-typename T::Type Optimiser<T>::RunImplementation(
-    fetch::ml::dataloaders::DataLoader<TensorType> &loader, SizeType batch_size,
-    SizeType subset_size)
-{
-  if (loader.IsDone())
-  {
-    loader.Reset();
-  }
-
-  // for some input combinations batch size will be modified
-  batch_size = UpdateBatchSize(batch_size, loader.Size(), subset_size);
-  loss_sum_  = 0;
-  step_      = 0;
-  loss_      = DataType{0};
-  // variable for stats output
-  start_time_ = std::chrono::high_resolution_clock::now();
-
-  // tracks whether loader is done, but dataloader will reset inside Prepare batch
-  bool is_done_set = loader.IsDone();
-
-  std::pair<TensorType, std::vector<TensorType>> input;
-  SizeType                                       i{0};
-
-  // - check not completed more steps than user specified subset_size
-  // - is_done_set checks if loader.IsDone inside PrepareBatch
-  // - loader.IsDone handles edge case where batch divides perfectly into data set size
-  while ((step_ < subset_size) && (!is_done_set) && (!loader.IsDone()))
-  {
-    is_done_set = false;
-
-    // Do batch back-propagation
-    input = loader.PrepareBatch(batch_size, is_done_set);
-
-    auto name_it = input_node_names_.begin();
-    for (auto &cur_input : input.second)
-    {
-      graph_->SetInputReference(*name_it, cur_input);
-      ++name_it;
-    }
-
-    // Set Label
-    graph_->SetInputReference(label_node_name_, input.first);
-
-    TensorType const loss_tensor = graph_->ForwardPropagate(output_node_name_);
-    loss_                        = static_cast<DataType>(loss_ + *(loss_tensor.begin()));
-    graph_->BackPropagate(output_node_name_);
-
-    // Compute and apply gradient
-    ApplyGradients(batch_size);
-
-    // reset graph gradients
-    ResetGradients();
-
-    // increment step
-    step_ += batch_size;
-    cumulative_step_ += batch_size;
-    // reset loss
-    loss_sum_ = static_cast<DataType>(loss_sum_ + loss_);
-    i++;
-    loss_ = DataType{0};
-    // update learning rate
-    UpdateLearningRate();
-
-    // print the training stats every batch
-    PrintStats(batch_size, subset_size);
-  }
-
-  epoch_++;
-  return static_cast<DataType>(loss_sum_ / static_cast<DataType>(i));
-}
-
-template <typename T>
-void Optimiser<T>::PrintStats(SizeType batch_size, SizeType subset_size)
-{
-  cur_time_  = std::chrono::high_resolution_clock::now();
-  time_span_ = std::chrono::duration_cast<std::chrono::duration<double>>(cur_time_ - start_time_);
-  if (subset_size == fetch::math::numeric_max<math::SizeType>())
-  {
-    stat_string_ =
-        "step " + std::to_string(step_) + " (??%) -- " +
-        "learning rate: " + std::to_string(static_cast<double>(learning_rate_)) + " -- " +
-        std::to_string(static_cast<double>(step_) / static_cast<double>(time_span_.count())) +
-        " samples / sec ";
-  }
-  else
-  {
-    stat_string_ =
-        "step " + std::to_string(step_) + " / " + std::to_string(subset_size) + " (" +
-        std::to_string(static_cast<SizeType>(100.0 * static_cast<double>(step_) /
-                                             static_cast<double>(subset_size))) +
-        "%) -- " + "learning rate: " + std::to_string(static_cast<double>(learning_rate_)) +
-        " -- " +
-        std::to_string(static_cast<double>(step_) / static_cast<double>(time_span_.count())) +
-        " samples / sec ";
-  }
-  // print it in log
-  FETCH_LOG_INFO("ML_LIB", "Training speed: ", stat_string_);
-  // NOLINTNEXTLINE
-  FETCH_LOG_INFO("ML_LIB", "Batch loss: ", loss_sum_ / static_cast<DataType>(step_ / batch_size));
-}
-/**
- *
- * @tparam T
- * @tparam C
- * @param new_learning_rate
- */
-template <class T>
-void Optimiser<T>::UpdateLearningRate()
-{
-  switch (learning_rate_param_.mode)
-  {
-  case LearningRateParam<DataType>::LearningRateDecay::EXPONENTIAL:
-  {
-    learning_rate_ =
-        static_cast<DataType>(learning_rate_param_.starting_learning_rate *
-                              fetch::math::Pow(learning_rate_param_.exponential_decay_rate,
-                                               static_cast<DataType>(epoch_ + 1)));
-    break;
-  }
-  case LearningRateParam<DataType>::LearningRateDecay::LINEAR:
-  {
-    learning_rate_ = static_cast<DataType>(
-        learning_rate_param_.starting_learning_rate * DataType{1} -
-        learning_rate_param_.linear_decay_rate * static_cast<DataType>(cumulative_step_));
-    if (learning_rate_ < learning_rate_param_.ending_learning_rate)
-    {
-      learning_rate_ = learning_rate_param_.ending_learning_rate;
-    }
-    break;
-  }
-  case LearningRateParam<DataType>::LearningRateDecay::NONE:
-  {
-    break;
-  }
-  default:
-  {
-    throw exceptions::InvalidMode("Please specify learning rate schedule method");
-  }
-  }
-}
-
-/**
- * Increments epoch counter
- * @tparam T
- */
-template <class T>
-void Optimiser<T>::IncrementEpochCounter()
-{
-  epoch_++;
-}
-
-/**
- * Increments batch counters
- * @tparam T
- */
-template <class T>
-void Optimiser<T>::IncrementBatchCounters(SizeType batch_size)
-{
-  step_ += batch_size;
-  cumulative_step_ += batch_size;
-}
-
-/**
- * helper method for setting or updating batch size in case of invalid parameter combinations.
- * For example, batch_size cannot be larger than data_size or subset_size.
- * @tparam T
- * @tparam C
- * @param batch_size
- * @param data_size
- * @param subset_size
- * @return
- */
-template <class T>
-typename Optimiser<T>::SizeType Optimiser<T>::UpdateBatchSize(SizeType const &batch_size,
-                                                              SizeType const &data_size,
-                                                              SizeType const &subset_size)
-{
-  SizeType updated_batch_size = batch_size;
-  // If batch_size not specified do full batch
-  if (batch_size == SIZE_NOT_SET)
-  {
-    if (subset_size == SIZE_NOT_SET)
-    {
-      updated_batch_size = data_size;
-    }
-    else
-    {
-      updated_batch_size = subset_size;
-    }
-  }
-  // If user sets smaller subset size than batch size
-  if (batch_size > subset_size)
-  {
-    updated_batch_size = subset_size;
-  }
-  // if batch size is larger than all data
-  if (batch_size > data_size)
-  {
-    updated_batch_size = data_size;
-  }
-  return updated_batch_size;
-}
-
-template <typename T>
-void Optimiser<T>::ResetGradients()
-{
-  this->graph_->ResetGradients();
-}
-
-template <typename T>
-std::shared_ptr<Graph<T>> Optimiser<T>::GetGraph()
-{
-  return graph_;
-}
-
-=======
->>>>>>> 8f3a66e1
 }  // namespace optimisers
 }  // namespace ml
 }  // namespace fetch