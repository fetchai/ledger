#pragma once
//------------------------------------------------------------------------------
//
//   Copyright 2018-2019 Fetch.AI Limited
//
//   Licensed under the Apache License, Version 2.0 (the "License");
//   you may not use this file except in compliance with the License.
//   You may obtain a copy of the License at
//
//       http://www.apache.org/licenses/LICENSE-2.0
//
//   Unless required by applicable law or agreed to in writing, software
//   distributed under the License is distributed on an "AS IS" BASIS,
//   WITHOUT WARRANTIES OR CONDITIONS OF ANY KIND, either express or implied.
//   See the License for the specific language governing permissions and
//   limitations under the License.
//
//------------------------------------------------------------------------------

//------------------------------------------------------------------------------
//
//   Copyright 2018-2019 Fetch.AI Limited
//
//   Licensed under the Apache License, Version 2.0 (the "License");
//   you may not use this file except in compliance with the License.
//   You may obtain a copy of the License at
//
//       http://www.apache.org/licenses/LICENSE-2.0
//
//   Unless required by applicable law or agreed to in writing, software
//   distributed under the License is distributed on an "AS IS" BASIS,
//   WITHOUT WARRANTIES OR CONDITIONS OF ANY KIND, either express or implied.
//   See the License for the specific language governing permissions and
//   limitations under the License.
//
//------------------------------------------------------------------------------
#include "math/base_types.hpp"
#include "ml/dataloaders/dataloader.hpp"
#include "ml/graph.hpp"
#include "ml/ops/loss_functions/criterion.hpp"
using namespace std::chrono;
namespace fetch {
namespace ml {
namespace optimisers {
static constexpr fetch::math::SizeType SIZE_NOT_SET = fetch::math::numeric_max<math::SizeType>();

/**
 * Training annealing config
 * @tparam T
 */
template <typename T>
struct LearningRateParam
{
  using DataType = T;
  enum class LearningRateDecay
  {
    EXPONENTIAL,
    LINEAR
  } mode                          = LearningRateDecay::EXPONENTIAL;
  DataType starting_learning_rate = 0.1;
  DataType ending_learning_rate   = 0.0001;
  DataType linear_decay_rate      = 0.0000000000001;
  DataType exponential_decay_rate = 0.999;
};

/**
 * Abstract gradient optimiser class
 * @tparam T ArrayType
 * @tparam C CriterionType
 */
template <class T, class C>
class Optimiser
{
public:
  using ArrayType     = T;
  using CriterionType = C;
  using DataType      = typename ArrayType::Type;
  using SizeType      = typename ArrayType::SizeType;

  Optimiser(std::shared_ptr<Graph<T>> graph, std::vector<std::string> input_node_names,
            std::string output_node_name, DataType const &learning_rate = DataType(0.001),
            DataType const &delta_learning_rate = DataType(1.0));
  virtual ~Optimiser() = default;
  // TODO (private 1090): Optimise TensorSlice for graph-feeding without using .Copy
  DataType Run(std::vector<ArrayType> const &data, ArrayType const &labels,
               SizeType batch_size = SIZE_NOT_SET);
  DataType Run(fetch::ml::dataloaders::DataLoader<ArrayType, ArrayType> &loader,
               LearningRateParam<DataType> learning_rate_param, SizeType batch_size = SIZE_NOT_SET,
               SizeType subset_size = SIZE_NOT_SET);
  void     UpdateLearningRate();
  SizeType UpdateBatchSize(SizeType const &batch_size, SizeType const &data_size,
                           SizeType const &subset_size = SIZE_NOT_SET);

protected:
  std::shared_ptr<Graph<T>> graph_;
  CriterionType             criterion_;
  std::vector<std::string>  input_node_names_    = {};
  std::string               output_node_name_    = "";
  DataType                  learning_rate_       = fetch::math::numeric_max<DataType>();
  DataType                  delta_learning_rate_ = fetch::math::numeric_max<DataType>();
  std::vector<std::shared_ptr<fetch::ml::ops::Trainable<ArrayType>>> graph_trainables_;
  std::vector<ArrayType>                                             gradients_;
  SizeType                                                           epoch_ = SIZE_NOT_SET;

private:
  DataType                                     loss_;
  DataType                                     loss_sum_;
  SizeType                                     step_;
  std::pair<ArrayType, std::vector<ArrayType>> input_;
  ArrayType                                    cur_label_;
  ArrayType                                    pred_label_;
  high_resolution_clock::time_point            cur_time_;
  high_resolution_clock::time_point            start_time_;
  duration<double>                             time_span_;
  std::string                                  stat_string_;
  std::vector<ArrayType>                       batch_data_;
  ArrayType                                    batch_labels_;
  LearningRateParam<DataType>                  learning_rate_param_;
  virtual void                                 ApplyGradients(SizeType batch_size) = 0;
  void PrintStats(SizeType batch_size, SizeType subset_size);
};
template <class T, class C>
Optimiser<T, C>::Optimiser(std::shared_ptr<Graph<T>> graph,
                           std::vector<std::string> input_node_names, std::string output_node_name,
                           DataType const &learning_rate, DataType const &delta_learning_rate)
  : graph_(graph)
  , input_node_names_(std::move(input_node_names))
  , output_node_name_(std::move(output_node_name))
  , learning_rate_(learning_rate)
  , delta_learning_rate_(delta_learning_rate)
  , epoch_(0)
{
  graph_trainables_ = graph_->get_trainables();
  for (auto &train : graph_trainables_)
  {
    this->gradients_.emplace_back(ArrayType(train->get_weights().shape()));
  }
}
/**
 * Does 1 training epoch using label array and vector of data arrays
 * @tparam T ArrayType
 * @tparam C CriterionType
 * @param data training data
 * @param labels training labels
 * @param batch_size size of mini-batch, if batch_size==0 it will be set to n_data size
 * @return Sum of losses from all mini-batches
 */
// TODO (private 1090): Optimise TensorSlice for graph-feeding without using .Copy
template <class T, class C>
typename T::Type Optimiser<T, C>::Run(std::vector<ArrayType> const &data, ArrayType const &labels,
                                      SizeType batch_size)
{
  assert(data.size() > 0);
  // Get trailing dimensions
  SizeType n_data_dimm = data.at(0).shape().size() - 1;
  SizeType n_data      = data.at(0).shape().at(n_data_dimm);
  // for some input combinations batch size will be modified
  batch_size = UpdateBatchSize(batch_size, n_data);
  DataType loss{0};
  DataType loss_sum{0};
  SizeType step{0};
  // Prepare output data tensors
  if (batch_data_.size() != data.size())
  {
    batch_data_.resize(data.size());
  }
  for (SizeType i{0}; i < data.size(); i++)
  {
    std::vector<SizeType> current_data_shape             = data.at(i).shape();
    current_data_shape.at(current_data_shape.size() - 1) = batch_size;
    if (batch_data_.at(i).shape() != current_data_shape)
    {
      batch_data_.at(i) = (ArrayType{current_data_shape});
    }
  }
  // Prepare output label tensor
  std::vector<SizeType> labels_size           = labels.shape();
  SizeType              label_batch_dimension = labels_size.size() - 1;
  labels_size.at(label_batch_dimension)       = batch_size;
  if (batch_labels_.shape() != labels_size)
  {
    batch_labels_ = ArrayType{labels_size};
  }
  while (step < n_data)
  {
    // Prepare batch
    SizeType it{step};
    for (SizeType i{0}; i < batch_size; i++)
    {
      if (it >= n_data)
      {
        it = 0;
      }
      // Fill label slice
      auto label_slice = batch_labels_.Slice(i, label_batch_dimension);
      label_slice.Assign(labels.Slice(it, label_batch_dimension));
      // Fill all data from data vector
      for (SizeType j{0}; j < data.size(); j++)
      {
        // Fill data[j] slice
        SizeType cur_data_batch_dim = data.at(j).shape().size() - 1;
        auto     data_slice         = batch_data_.at(j).Slice(i, cur_data_batch_dim);
        data_slice.Assign(data.at(j).Slice(it, cur_data_batch_dim));
      }
      it++;
    }
    auto name_it = input_node_names_.begin();
    for (auto &input : batch_data_)
    {
      graph_->SetInput(*name_it, input);
      ++name_it;
    }
    auto label_pred = graph_->Evaluate(output_node_name_);
    loss            = criterion_.Forward({label_pred, batch_labels_});
    graph_->BackPropagate(output_node_name_, criterion_.Backward({label_pred, batch_labels_}));
    // Compute and apply gradient
    ApplyGradients(batch_size);
<<<<<<< HEAD
    // FETCH_LOG_INFO("ML_LIB", "Batch loss: ", loss);
=======

    //    FETCH_LOG_INFO("ML_LIB", "Batch loss: ", loss);

>>>>>>> d628e2a2
    step += batch_size;
    loss_sum += loss;
  }
  UpdateLearningRate();
  epoch_++;
  return loss_sum;
}
/**
 * Does 1 training epoch using DataLoader
 * @tparam T ArrayType
 * @tparam C CriterionType
 * @param loader DataLoader that provides examples for training
 * @param batch_size size of mini-batch
 * @param subset_size size of subset that will be loaded from DataLoader and trained in 1 epoch. If
 * not specified, epoch will end when DataLoader wouldn't have next example. Loader is being reset
 * on begining of each epoch.
 * @return Sum of losses from all mini-batches
 */
template <class T, class C>
typename T::Type Optimiser<T, C>::Run(
    fetch::ml::dataloaders::DataLoader<ArrayType, ArrayType> &loader,
    LearningRateParam<DataType> learning_rate_param, SizeType batch_size, SizeType subset_size)
{
  // setting up learning_rate_param_
  learning_rate_param_ = learning_rate_param;

  if (loader.IsDone())
  {
    loader.Reset();
  }

  // for some input combinations batch size will be modified
  batch_size = UpdateBatchSize(batch_size, loader.Size(), subset_size);
  loss_sum_  = 0;
  step_      = 0;
  loss_      = DataType{0};
  // variable for stats output
  start_time_ = high_resolution_clock::now();
  // Do batch back-propagation
  input_ = loader.PrepareBatch(batch_size);
  while (!loader.IsDone() && step_ < subset_size)
  {
    auto name_it = input_node_names_.begin();
    for (auto &cur_input : input_.second)
    {
      graph_->SetInput(*name_it, cur_input);
      ++name_it;
    }

    cur_label_  = input_.first;
    pred_label_ = graph_->Evaluate(output_node_name_);

    loss_ = criterion_.Forward({pred_label_, cur_label_});
    graph_->BackPropagate(output_node_name_, criterion_.Backward({pred_label_, cur_label_}));
    // Compute and apply gradient
    ApplyGradients(batch_size);
<<<<<<< HEAD
    // print the training stats every batch
    PrintStats(batch_size, subset_size);

    // increment step
    step_ += batch_size;
    // reset loss
    loss_sum_ += loss_;
    loss_ = DataType{0};
    // Do batch back-propagation
    input_ = loader.PrepareBatch(batch_size);
    UpdateLearningRate();
=======

    //    FETCH_LOG_INFO("ML_LIB", "Batch loss: ", loss);

    step += batch_size;
    loss_sum += loss;
>>>>>>> d628e2a2
  }

  epoch_++;
  return loss_sum_;
}

template <typename T, typename C>
void Optimiser<T, C>::PrintStats(SizeType batch_size, SizeType subset_size)
{
  cur_time_  = high_resolution_clock::now();
  time_span_ = duration_cast<duration<double>>(cur_time_ - start_time_);
  if (subset_size == fetch::math::numeric_max<math::SizeType>())
  {
    stat_string_ =
        std::to_string(step_) + " (??%) -- " +
        "learning rate: " + std::to_string(static_cast<double>(learning_rate_)) + " -- " +
        std::to_string(static_cast<double>(step_) / static_cast<double>(time_span_.count())) +
        " samples / sec ";
  }
  else
  {
    stat_string_ =
        std::to_string(step_) + " / " + std::to_string(subset_size) + " (" +
        std::to_string(static_cast<SizeType>(100.0 * static_cast<double>(step_) /
                                             static_cast<double>(subset_size))) +
        "%) -- " + "learning rate: " + std::to_string(static_cast<double>(learning_rate_)) +
        " -- " +
        std::to_string(static_cast<double>(step_) / static_cast<double>(time_span_.count())) +
        " samples / sec ";
  }
  // print it in log
  //    FETCH_LOG_INFO("ML_LIB", "Training speed", stat_string_);
  //    FETCH_LOG_INFO("ML_LIB", "Batch loss: ", loss_sum / step);
  //      // print it in cout
  std::cout << "\r" << stat_string_
            << " batch loss: " << loss_sum_ / static_cast<DataType>(step_ / batch_size)
            << std::flush;
}
/**
 *
 * @tparam T
 * @tparam C
 * @param new_learning_rate
 */
template <class T, class C>
void Optimiser<T, C>::UpdateLearningRate()
{
  switch (learning_rate_param_.mode)
  {
  case LearningRateParam<DataType>::LearningRateDecay::EXPONENTIAL:
  {
    learning_rate_ = learning_rate_ * learning_rate_param_.exponential_decay_rate;
    break;
  }
  case LearningRateParam<DataType>::LearningRateDecay::LINEAR:
  {
    learning_rate_ = learning_rate_ *
                     (1 - learning_rate_param_.linear_decay_rate * static_cast<DataType>(step_));
    if (learning_rate_ < learning_rate_param_.ending_learning_rate)
    {
      learning_rate_ = learning_rate_param_.ending_learning_rate;
    }
    break;
  }
  default:
  {
    break;
  }
  }
}
/**
 * helper method for setting or updating batch size in case of invalid parameter combinations.
 * For example, batch_size cannot be larger than data_size or subset_size.
 * @tparam T
 * @tparam C
 * @param batch_size
 * @param data_size
 * @param subset_size
 * @return
 */
template <class T, class C>
typename Optimiser<T, C>::SizeType Optimiser<T, C>::UpdateBatchSize(SizeType const &batch_size,
                                                                    SizeType const &data_size,
                                                                    SizeType const &subset_size)
{
  SizeType updated_batch_size = batch_size;
  // If batch_size not specified do full batch
  if (batch_size == SIZE_NOT_SET)
  {
    if (subset_size == SIZE_NOT_SET)
    {
      updated_batch_size = data_size;
    }
    else
    {
      updated_batch_size = subset_size;
    }
  }
  // If user sets smaller subset size than batch size
  if (batch_size > subset_size)
  {
    updated_batch_size = subset_size;
  }
  // if batch size is larger than all data
  if (batch_size > data_size)
  {
    updated_batch_size = data_size;
  }
  return updated_batch_size;
}
}  // namespace optimisers
}  // namespace ml
}  // namespace fetch<|MERGE_RESOLUTION|>--- conflicted
+++ resolved
@@ -215,13 +215,8 @@
     graph_->BackPropagate(output_node_name_, criterion_.Backward({label_pred, batch_labels_}));
     // Compute and apply gradient
     ApplyGradients(batch_size);
-<<<<<<< HEAD
+
     // FETCH_LOG_INFO("ML_LIB", "Batch loss: ", loss);
-=======
-
-    //    FETCH_LOG_INFO("ML_LIB", "Batch loss: ", loss);
-
->>>>>>> d628e2a2
     step += batch_size;
     loss_sum += loss;
   }
@@ -278,7 +273,7 @@
     graph_->BackPropagate(output_node_name_, criterion_.Backward({pred_label_, cur_label_}));
     // Compute and apply gradient
     ApplyGradients(batch_size);
-<<<<<<< HEAD
+    
     // print the training stats every batch
     PrintStats(batch_size, subset_size);
 
@@ -290,13 +285,8 @@
     // Do batch back-propagation
     input_ = loader.PrepareBatch(batch_size);
     UpdateLearningRate();
-=======
 
     //    FETCH_LOG_INFO("ML_LIB", "Batch loss: ", loss);
-
-    step += batch_size;
-    loss_sum += loss;
->>>>>>> d628e2a2
   }
 
   epoch_++;
