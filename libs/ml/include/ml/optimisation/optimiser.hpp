#pragma once
//------------------------------------------------------------------------------
//
//   Copyright 2018-2019 Fetch.AI Limited
//
//   Licensed under the Apache License, Version 2.0 (the "License");
//   you may not use this file except in compliance with the License.
//   You may obtain a copy of the License at
//
//       http://www.apache.org/licenses/LICENSE-2.0
//
//   Unless required by applicable law or agreed to in writing, software
//   distributed under the License is distributed on an "AS IS" BASIS,
//   WITHOUT WARRANTIES OR CONDITIONS OF ANY KIND, either express or implied.
//   See the License for the specific language governing permissions and
//   limitations under the License.
//
//------------------------------------------------------------------------------

#include "math/base_types.hpp"
#include "ml/dataloaders/dataloader.hpp"
#include "ml/graph.hpp"
#include "ml/ops/loss_functions/criterion.hpp"

namespace fetch {
namespace ml {
namespace optimisers {

static constexpr fetch::math::SizeType SIZE_NOT_SET = fetch::math::numeric_max<math::SizeType>();

/**
 * Abstract gradient optimiser class
 * @tparam T ArrayType
 * @tparam C CriterionType
 */
template <class T, class C>
class Optimiser
{
public:
  using ArrayType     = T;
  using CriterionType = C;
  using DataType      = typename ArrayType::Type;
  using SizeType      = typename ArrayType::SizeType;

  Optimiser(std::shared_ptr<Graph<T>> graph, std::vector<std::string> input_node_names,
            std::string output_node_name, DataType const &learning_rate = DataType(0.001),
            DataType const &delta_learning_rate = DataType(1.0));

  virtual ~Optimiser() = default;

  // TODO (private 1090): Optimise TensorSlice for graph-feeding without using .Copy
  DataType Run(std::vector<ArrayType> const &data, ArrayType const &labels,
               SizeType batch_size = SIZE_NOT_SET);

  DataType Run(fetch::ml::dataloaders::DataLoader<ArrayType, ArrayType> &loader,
               SizeType batch_size = SIZE_NOT_SET, SizeType subset_size = SIZE_NOT_SET);

  void     UpdateLearningRate();
  SizeType UpdateBatchSize(SizeType const &batch_size, SizeType const &data_size,
                           SizeType const &subset_size = SIZE_NOT_SET);

protected:
  std::shared_ptr<Graph<T>> graph_;
  CriterionType             criterion_;
  std::vector<std::string>  input_node_names_ = {};
  std::string               output_node_name_ = "";

  DataType learning_rate_       = fetch::math::numeric_max<DataType>();
  DataType delta_learning_rate_ = fetch::math::numeric_max<DataType>();

  std::vector<std::shared_ptr<fetch::ml::ops::Trainable<ArrayType>>> graph_trainables_;
  std::vector<ArrayType>                                             gradients_;
  SizeType                                                           epoch_ = SIZE_NOT_SET;

private:
  virtual void ApplyGradients(SizeType batch_size) = 0;
};

template <class T, class C>
Optimiser<T, C>::Optimiser(std::shared_ptr<Graph<T>> graph,
                           std::vector<std::string> input_node_names, std::string output_node_name,
                           DataType const &learning_rate, DataType const &delta_learning_rate)
  : graph_(graph)
  , input_node_names_(std::move(input_node_names))
  , output_node_name_(std::move(output_node_name))
  , learning_rate_(learning_rate)
  , delta_learning_rate_(delta_learning_rate)
  , epoch_(0)
{
  graph_trainables_ = graph_->get_trainables();
  for (auto &train : graph_trainables_)
  {
    this->gradients_.emplace_back(ArrayType(train->get_weights().shape()));
  }
}

/**
 * Does 1 training epoch using label array and vector of data arrays
 * @tparam T ArrayType
 * @tparam C CriterionType
 * @param data training data
 * @param labels training labels
 * @param batch_size size of mini-batch, if batch_size==0 it will be set to n_data size
 * @return Sum of losses from all mini-batches
 */
// TODO (private 1090): Optimise TensorSlice for graph-feeding without using .Copy
template <class T, class C>
typename T::Type Optimiser<T, C>::Run(std::vector<ArrayType> const &data, ArrayType const &labels,
                                      SizeType batch_size)
{
  assert(data.size() > 0);

  // Get trailing dimensions
<<<<<<< HEAD
  SizeType n_data_dimm = data.at(0).shape().size() - 1;
  SizeType n_data      = data.at(0).shape().at(n_data_dimm);

  // If batch_size is not specified do full batch
  if (batch_size == 0)
  {
    batch_size = n_data;
  }
=======
  SizeType n_data_dimm  = data.at(0).shape().size() - 1;
  SizeType n_label_dimm = labels.shape().size() - 1;
  SizeType n_data       = data.at(0).shape().at(n_data_dimm);

  // for some input combinations batch size will be modified
  batch_size = UpdateBatchSize(batch_size, n_data);
>>>>>>> fe3af890

  DataType loss{0};
  DataType loss_sum{0};

  SizeType step{0};

  // Prepare output data tensors
  std::vector<ArrayType> batch_data;
  for (SizeType i{0}; i < data.size(); i++)
  {
    std::vector<SizeType> current_data_shape             = data.at(i).shape();
    current_data_shape.at(current_data_shape.size() - 1) = batch_size;
    batch_data.push_back(ArrayType{current_data_shape});
  }

  // Prepare output label tensor
  std::vector<SizeType> labels_size           = labels.shape();
  SizeType              label_batch_dimension = labels_size.size() - 1;
  labels_size.at(label_batch_dimension)       = batch_size;
  ArrayType batch_labels{labels_size};

  while (step < n_data)
  {
    // Prepare batch
    SizeType it{step};
    for (SizeType i{0}; i < batch_size; i++)
    {
      if (it >= n_data)
      {
        it = 0;
      }

      // Fill label slice
      auto label_slice = batch_labels.Slice(i, label_batch_dimension);
      label_slice.Assign(labels.Slice(it, label_batch_dimension));

      // Fill all data from data vector
      for (SizeType j{0}; j < data.size(); j++)
      {
        // Fill data[j] slice
        SizeType cur_data_batch_dim = data.at(j).shape().size() - 1;
        auto     data_slice         = batch_data.at(j).Slice(i, cur_data_batch_dim);
        data_slice.Assign(data.at(j).Slice(it, cur_data_batch_dim));
      }
      it++;
    }

    auto name_it = input_node_names_.begin();
    for (auto &input : batch_data)
    {
      graph_->SetInput(*name_it, input);
      ++name_it;
    }

    auto label_pred = graph_->Evaluate(output_node_name_);
    loss            = criterion_.Forward({label_pred, batch_labels});
    graph_->BackPropagate(output_node_name_, criterion_.Backward({label_pred, batch_labels}));

    // Compute and apply gradient
    ApplyGradients(batch_size);

    FETCH_LOG_INFO("ML_LIB", "Batch loss: ", loss);

    step += batch_size;
    loss_sum += loss;
  }

  UpdateLearningRate();
  epoch_++;

  return loss_sum / static_cast<DataType>(step);
}

/**
 * Does 1 training epoch using DataLoader
 * @tparam T ArrayType
 * @tparam C CriterionType
 * @param loader DataLoader that provides examples for training
 * @param batch_size size of mini-batch
 * @param subset_size size of subset that will be loaded from DataLoader and trained in 1 epoch. If
 * not specified, epoch will end when DataLoader wouldn't have next example. Loader is being reset
 * on begining of each epoch.
 * @return Sum of losses from all mini-batches
 */
template <class T, class C>
typename T::Type Optimiser<T, C>::Run(
    fetch::ml::dataloaders::DataLoader<ArrayType, ArrayType> &loader, SizeType batch_size,
    SizeType subset_size)
{
  if (loader.IsDone())
  {
    loader.Reset();
  }

  // for some input combinations batch size will be modified
  batch_size = UpdateBatchSize(batch_size, loader.Size(), subset_size);

  DataType                                     loss{0};
  DataType                                     loss_sum{0};
  SizeType                                     step{0};
  std::pair<ArrayType, std::vector<ArrayType>> input;
  while (!loader.IsDone() && step < subset_size)
  {
    loss = DataType{0};

    // Do batch back-propagation
    input = loader.PrepareBatch(batch_size);

    auto cur_input = input.second;

<<<<<<< HEAD
    auto name_it = input_node_names_.begin();
    for (auto &cur_input : input.second)
    {
      graph_->SetInput(*name_it, cur_input);
      ++name_it;
=======
      auto cur_label  = input.first;
      auto label_pred = graph_->Evaluate(output_node_name_);

      loss += criterion_.Forward({label_pred, cur_label});
      graph_->BackPropagate(output_node_name_, criterion_.Backward({label_pred, cur_label}));
>>>>>>> fe3af890
    }

    auto cur_label  = input.first;
    auto label_pred = graph_->Evaluate(output_node_name_);
    loss            = criterion_.Forward({label_pred, cur_label});
    graph_->BackPropagate(output_node_name_, criterion_.Backward({label_pred, cur_label}));

    // Compute and apply gradient
    ApplyGradients(batch_size);

    FETCH_LOG_INFO("ML_LIB", "Batch loss: ", loss);

    step += batch_size;
    loss_sum += loss;
  }

  UpdateLearningRate();
  epoch_++;

  return loss_sum / static_cast<DataType>(step);
}

/**
 *
 * @tparam T
 * @tparam C
 * @param new_learning_rate
 */
template <class T, class C>
void Optimiser<T, C>::UpdateLearningRate()
{
  learning_rate_ = learning_rate_ * delta_learning_rate_;
}

/**
 * helper method for setting or updating batch size in case of invalid parameter combinations.
 * For example, batch_size cannot be larger than data_size or subset_size.
 * @tparam T
 * @tparam C
 * @param batch_size
 * @param data_size
 * @param subset_size
 * @return
 */
template <class T, class C>
typename Optimiser<T, C>::SizeType Optimiser<T, C>::UpdateBatchSize(SizeType const &batch_size,
                                                                    SizeType const &data_size,
                                                                    SizeType const &subset_size)
{
  SizeType updated_batch_size = batch_size;
  // If batch_size not specified do full batch
  if (batch_size == SIZE_NOT_SET)
  {
    if (subset_size == SIZE_NOT_SET)
    {
      updated_batch_size = data_size;
    }
    else
    {
      updated_batch_size = subset_size;
    }
  }

  // If user sets smaller subset size than batch size
  if (batch_size > subset_size)
  {
    updated_batch_size = subset_size;
  }

  // if batch size is larger than all data
  if (batch_size > data_size)
  {
    updated_batch_size = data_size;
  }

  return updated_batch_size;
}

}  // namespace optimisers
}  // namespace ml
}  // namespace fetch<|MERGE_RESOLUTION|>--- conflicted
+++ resolved
@@ -111,23 +111,11 @@
   assert(data.size() > 0);
 
   // Get trailing dimensions
-<<<<<<< HEAD
   SizeType n_data_dimm = data.at(0).shape().size() - 1;
   SizeType n_data      = data.at(0).shape().at(n_data_dimm);
 
-  // If batch_size is not specified do full batch
-  if (batch_size == 0)
-  {
-    batch_size = n_data;
-  }
-=======
-  SizeType n_data_dimm  = data.at(0).shape().size() - 1;
-  SizeType n_label_dimm = labels.shape().size() - 1;
-  SizeType n_data       = data.at(0).shape().at(n_data_dimm);
-
   // for some input combinations batch size will be modified
   batch_size = UpdateBatchSize(batch_size, n_data);
->>>>>>> fe3af890
 
   DataType loss{0};
   DataType loss_sum{0};
@@ -198,7 +186,7 @@
   UpdateLearningRate();
   epoch_++;
 
-  return loss_sum / static_cast<DataType>(step);
+  return loss_sum;
 }
 
 /**
@@ -238,19 +226,11 @@
 
     auto cur_input = input.second;
 
-<<<<<<< HEAD
     auto name_it = input_node_names_.begin();
     for (auto &cur_input : input.second)
     {
       graph_->SetInput(*name_it, cur_input);
       ++name_it;
-=======
-      auto cur_label  = input.first;
-      auto label_pred = graph_->Evaluate(output_node_name_);
-
-      loss += criterion_.Forward({label_pred, cur_label});
-      graph_->BackPropagate(output_node_name_, criterion_.Backward({label_pred, cur_label}));
->>>>>>> fe3af890
     }
 
     auto cur_label  = input.first;
@@ -270,7 +250,7 @@
   UpdateLearningRate();
   epoch_++;
 
-  return loss_sum / static_cast<DataType>(step);
+  return loss_sum;
 }
 
 /**
