--- conflicted
+++ resolved
@@ -124,24 +124,6 @@
   DataType loss_sum{0};
 
   SizeType step{0};
-<<<<<<< HEAD
-
-  // Prepare output data tensors
-  std::vector<ArrayType> batch_data;
-  for (SizeType i{0}; i < data.size(); i++)
-  {
-    std::vector<SizeType> current_data_shape             = data.at(i).shape();
-    current_data_shape.at(current_data_shape.size() - 1) = batch_size;
-    batch_data.push_back(ArrayType{current_data_shape});
-  }
-
-  // Prepare output label tensor
-  std::vector<SizeType> labels_size           = labels.shape();
-  SizeType              label_batch_dimension = labels_size.size() - 1;
-  labels_size.at(label_batch_dimension)       = batch_size;
-  ArrayType batch_labels{labels_size};
-
-=======
 
   // Prepare output data tensors
   if (batch_data_.size() != data.size())
@@ -167,7 +149,6 @@
     batch_labels_ = ArrayType{labels_size};
   }
 
->>>>>>> 987d892f
   while (step < n_data)
   {
     // Prepare batch
@@ -180,11 +161,7 @@
       }
 
       // Fill label slice
-<<<<<<< HEAD
-      auto label_slice = batch_labels.Slice(i, label_batch_dimension);
-=======
       auto label_slice = batch_labels_.Slice(i, label_batch_dimension);
->>>>>>> 987d892f
       label_slice.Assign(labels.Slice(it, label_batch_dimension));
 
       // Fill all data from data vector
@@ -192,26 +169,21 @@
       {
         // Fill data[j] slice
         SizeType cur_data_batch_dim = data.at(j).shape().size() - 1;
-<<<<<<< HEAD
-        auto     data_slice         = batch_data.at(j).Slice(i, cur_data_batch_dim);
-=======
         auto     data_slice         = batch_data_.at(j).Slice(i, cur_data_batch_dim);
->>>>>>> 987d892f
         data_slice.Assign(data.at(j).Slice(it, cur_data_batch_dim));
       }
       it++;
     }
 
     auto name_it = input_node_names_.begin();
-<<<<<<< HEAD
-    for (auto &input : batch_data)
+    for (auto &input : batch_data_)
     {
       graph_->SetInput(*name_it, input);
       ++name_it;
     }
 
     // Set Label
-    graph_->SetInput(label_node_name_, batch_labels);
+    graph_->SetInput(label_node_name_, batch_labels_);
 
     auto loss_tensor = graph_->Evaluate(output_node_name_);
     graph_->BackPropagate(output_node_name_, loss_tensor);
@@ -221,17 +193,7 @@
     {
       loss += *loss_tensor_it;
       ++loss_tensor_it;
-=======
-    for (auto &input : batch_data_)
-    {
-      graph_->SetInput(*name_it, input);
-      ++name_it;
->>>>>>> 987d892f
-    }
-
-    auto label_pred = graph_->Evaluate(output_node_name_);
-    loss            = criterion_.Forward({label_pred, batch_labels_});
-    graph_->BackPropagate(output_node_name_, criterion_.Backward({label_pred, batch_labels_}));
+    }
 
     // Compute and apply gradient
     ApplyGradients(batch_size);
@@ -282,7 +244,6 @@
 
     // Do batch back-propagation
     input = loader.PrepareBatch(batch_size);
-<<<<<<< HEAD
 
     auto cur_input = input.second;
 
@@ -305,22 +266,7 @@
     {
       loss += *loss_tensor_it;
       ++loss_tensor_it;
-=======
-
-    auto cur_input = input.second;
-
-    auto name_it = input_node_names_.begin();
-    for (auto &cur_input : input.second)
-    {
-      graph_->SetInput(*name_it, cur_input);
-      ++name_it;
->>>>>>> 987d892f
-    }
-
-    auto cur_label  = input.first;
-    auto label_pred = graph_->Evaluate(output_node_name_);
-    loss            = criterion_.Forward({label_pred, cur_label});
-    graph_->BackPropagate(output_node_name_, criterion_.Backward({label_pred, cur_label}));
+    }
 
     // Compute and apply gradient
     ApplyGradients(batch_size);
