#pragma once
//------------------------------------------------------------------------------
//
//   Copyright 2018-2019 Fetch.AI Limited
//
//   Licensed under the Apache License, Version 2.0 (the "License");
//   you may not use this file except in compliance with the License.
//   You may obtain a copy of the License at
//
//       http://www.apache.org/licenses/LICENSE-2.0
//
//   Unless required by applicable law or agreed to in writing, software
//   distributed under the License is distributed on an "AS IS" BASIS,
//   WITHOUT WARRANTIES OR CONDITIONS OF ANY KIND, either express or implied.
//   See the License for the specific language governing permissions and
//   limitations under the License.
//
//------------------------------------------------------------------------------

#include "math/base_types.hpp"
#include "math/statistics/mean.hpp"
#include "ml/core/graph.hpp"
#include "ml/dataloaders/dataloader.hpp"
#include "ml/optimisation/learning_rate_params.hpp"
#include "ml/utilities/graph_builder.hpp"

#include <chrono>

namespace fetch {
namespace ml {
namespace optimisers {

static constexpr fetch::math::SizeType SIZE_NOT_SET = fetch::math::numeric_max<math::SizeType>();

/**
 * Abstract gradient optimiser class
 * @tparam T TensorType
 * @tparam C CriterionType
 */
template <class T>
class Optimiser
{
public:
  using TensorType = T;
  using DataType   = typename TensorType::Type;
  using SizeType   = typename TensorType::SizeType;

  Optimiser() = default;
  Optimiser(std::shared_ptr<Graph<T>> graph, std::vector<std::string> input_node_names,
            std::string label_node_name, std::string output_node_name,
            DataType const &learning_rate = DataType(0.001));

  Optimiser(std::shared_ptr<Graph<T>> graph, std::vector<std::string> input_node_names,
            std::string label_node_name, std::string output_node_name,
            LearningRateParam<DataType> const &learning_rate_param);

  virtual ~Optimiser() = default;

  /// DATA RUN INTERFACES ///
  DataType Run(std::vector<TensorType> const &data, TensorType const &labels,
               SizeType batch_size = SIZE_NOT_SET);

  /// DATALOADER RUN INTERFACES ///
  DataType Run(fetch::ml::dataloaders::DataLoader<TensorType, TensorType> &loader,
               SizeType batch_size = SIZE_NOT_SET, SizeType subset_size = SIZE_NOT_SET);
  DataType Run(fetch::ml::dataloaders::DataLoader<TensorType, TensorType> &loader,
               LearningRateParam<DataType> learning_rate_param, SizeType batch_size = SIZE_NOT_SET,
               SizeType subset_size = SIZE_NOT_SET);

  void     UpdateLearningRate();
  SizeType UpdateBatchSize(SizeType const &batch_size, SizeType const &data_size,
                           SizeType const &subset_size = SIZE_NOT_SET);

  std::shared_ptr<Graph<T>> GetGraph();
<<<<<<< HEAD
  void                      AddExternalGradientsToGraph(std::vector<TensorType> grads);
=======
  virtual void              ApplyGradients(SizeType batch_size) = 0;
>>>>>>> 94c2ab19

  template <typename X, typename D>
  friend struct serializers::MapSerializer;

protected:
  std::shared_ptr<Graph<T>> graph_;
  std::vector<std::string>  input_node_names_ = {};
  std::string               label_node_name_  = "";
  std::string               output_node_name_ = "";
  DataType                  learning_rate_    = fetch::math::numeric_max<DataType>();
  std::vector<std::shared_ptr<fetch::ml::ops::Trainable<TensorType>>> graph_trainables_;
  std::vector<TensorType>                                             gradients_;
  SizeType                                                            epoch_ = SIZE_NOT_SET;

private:
  DataType                                       loss_;
  DataType                                       loss_sum_;
  SizeType                                       step_;
  SizeType                                       cumulative_step_ = 0;
  std::pair<TensorType, std::vector<TensorType>> input_;
  TensorType                                     cur_label_;
  TensorType                                     pred_label_;
  std::chrono::high_resolution_clock::time_point cur_time_;
  std::chrono::high_resolution_clock::time_point start_time_;
  std::chrono::duration<double>                  time_span_;
  std::string                                    stat_string_;
  std::vector<TensorType>                        batch_data_;
  TensorType                                     batch_labels_;
  LearningRateParam<DataType>                    learning_rate_param_;

  void ResetGradients();

  void PrintStats(SizeType batch_size, SizeType subset_size);

  void Init();

  DataType RunImplementation(fetch::ml::dataloaders::DataLoader<TensorType, TensorType> &loader,
                             SizeType batch_size  = SIZE_NOT_SET,
                             SizeType subset_size = SIZE_NOT_SET);
};

template <class T>
void Optimiser<T>::Init()
{
  graph_trainables_ = graph_->GetTrainables();
  for (auto &train : graph_trainables_)
  {
    gradients_.emplace_back(TensorType(train->get_weights().shape()));
  }
}

template <class T>
Optimiser<T>::Optimiser(std::shared_ptr<Graph<T>> graph, std::vector<std::string> input_node_names,
                        std::string label_node_name, std::string output_node_name,
                        DataType const &learning_rate)
  : graph_(graph)
  , input_node_names_(std::move(input_node_names))
  , label_node_name_(std::move(label_node_name))
  , output_node_name_(std::move(output_node_name))
  , learning_rate_(learning_rate)
  , epoch_(0)
{
  Init();
}

template <class T>
Optimiser<T>::Optimiser(std::shared_ptr<Graph<T>>      graph,
                        std::vector<std::string> const input_node_names,
                        std::string const label_node_name, std::string const output_node_name,
                        LearningRateParam<DataType> const &learning_rate_param)
  : graph_(graph)
  , input_node_names_(std::move(input_node_names))
  , label_node_name_(std::move(label_node_name))
  , output_node_name_(std::move(output_node_name))
  , epoch_(0)
  , learning_rate_param_(learning_rate_param)
{
  // initialise learning rate
  learning_rate_ = learning_rate_param_.starting_learning_rate;

  Init();
}

/**
 * Does 1 training epoch using label array and vector of data arrays
 * @tparam T TensorType
 * @tparam C CriterionType
 * @param data training data
 * @param labels training labels
 * @param batch_size size of mini-batch, if batch_size==0 it will be set to n_data size
 * @return Sum of losses from all mini-batches
 */
template <class T>
typename T::Type Optimiser<T>::Run(std::vector<TensorType> const &data, TensorType const &labels,
                                   SizeType batch_size)
{
  assert(data.size() > 0);
  // Get trailing dimensions
  SizeType n_data_dimm = data.at(0).shape().size() - 1;
  SizeType n_data      = data.at(0).shape().at(n_data_dimm);

  // for some input combinations batch size will be modified
  batch_size = UpdateBatchSize(batch_size, n_data);
  loss_sum_  = 0;
  step_      = 0;
  loss_      = DataType{0};
  // variable for stats output
  start_time_ = std::chrono::high_resolution_clock::now();

  // Prepare output data tensors
  if (batch_data_.size() != data.size())
  {
    batch_data_.resize(data.size());
  }
  for (SizeType i{0}; i < data.size(); i++)
  {
    std::vector<SizeType> current_data_shape             = data.at(i).shape();
    current_data_shape.at(current_data_shape.size() - 1) = batch_size;
    if (batch_data_.at(i).shape() != current_data_shape)
    {
      batch_data_.at(i) = (TensorType{current_data_shape});
    }
  }
  // Prepare output label tensor
  std::vector<SizeType> labels_size           = labels.shape();
  SizeType              label_batch_dimension = labels_size.size() - 1;
  labels_size.at(label_batch_dimension)       = batch_size;
  if (batch_labels_.shape() != labels_size)
  {
    batch_labels_ = TensorType{labels_size};
  }
  SizeType k{0};
  while (step_ < n_data)
  {
    // Prepare batch
    SizeType it{step_};
    for (SizeType i{0}; i < batch_size; i++)
    {
      if (it >= n_data)
      {
        it = 0;
      }
      // Fill label view
      auto label_view = batch_labels_.View(i);
      label_view.Assign(labels.View(it));
      // Fill all data from data vector
      for (SizeType j{0}; j < data.size(); j++)
      {
        // Fill data[j] view
        auto data_view = batch_data_.at(j).View(i);
        data_view.Assign(data.at(j).View(it));
      }
      it++;
    }

    // Set inputs
    auto name_it = input_node_names_.begin();
    for (auto &input : batch_data_)
    {
      graph_->SetInput(*name_it, input);
      ++name_it;
    }

    // Set Label
    graph_->SetInput(label_node_name_, batch_labels_);

    auto loss_tensor = graph_->ForwardPropagate(output_node_name_);
    loss_ += *(loss_tensor.begin());
    graph_->BackPropagateError(output_node_name_);

    // Compute and apply gradient
    ApplyGradients(batch_size);

    ResetGradients();

    step_ += batch_size;
    cumulative_step_ += batch_size;

    loss_sum_ += loss_;
    k++;
    loss_ = static_cast<DataType>(0);
    PrintStats(batch_size, n_data);

    UpdateLearningRate();
  }
  epoch_++;

  return loss_sum_ / static_cast<DataType>(k);
}

/**
 * Does 1 training epoch using DataLoader
 * @tparam T TensorType
 * @tparam C CriterionType
 * @param loader DataLoader that provides examples for training
 * @param batch_size size of mini-batch
 * @param subset_size size of subset that will be loaded from DataLoader and trained in 1 epoch. If
 * not specified, epoch will end when DataLoader wouldn't have next example. Loader is being reset
 * on begining of each epoch.
 * @return Sum of losses from all mini-batches
 */
template <class T>
typename T::Type Optimiser<T>::Run(
    fetch::ml::dataloaders::DataLoader<TensorType, TensorType> &loader,
    LearningRateParam<DataType> learning_rate_param, SizeType batch_size, SizeType subset_size)
{
  // setting up learning_rate_param_
  learning_rate_param_ = learning_rate_param;

  // reset learning rate related parameters as learning schedule is reset
  cumulative_step_ = 0;
  epoch_           = 0;
  learning_rate_ - learning_rate_param_.starting_learning_rate;

  return RunImplementation(loader, batch_size, subset_size);
}

template <class T>
typename T::Type Optimiser<T>::Run(
    fetch::ml::dataloaders::DataLoader<TensorType, TensorType> &loader, SizeType batch_size,
    SizeType subset_size)
{
  return RunImplementation(loader, batch_size, subset_size);
}

template <class T>
typename T::Type Optimiser<T>::RunImplementation(
    fetch::ml::dataloaders::DataLoader<TensorType, TensorType> &loader, SizeType batch_size,
    SizeType subset_size)
{
  if (loader.IsDone())
  {
    loader.Reset();
  }

  // for some input combinations batch size will be modified
  batch_size = UpdateBatchSize(batch_size, loader.Size(), subset_size);
  loss_sum_  = 0;
  step_      = 0;
  loss_      = DataType{0};
  // variable for stats output
  start_time_ = std::chrono::high_resolution_clock::now();

  // tracks whether loader is done, but dataloader will reset inside Prepare batch
  bool is_done_set = loader.IsDone();

  std::pair<TensorType, std::vector<TensorType>> input;
  SizeType                                       i{0};

  // - check not completed more steps than user specified subset_size
  // - is_done_set checks if loader.IsDone inside PrepareBatch
  // - loader.IsDone handles edge case where batch divides perfectly into data set size
  while ((step_ < subset_size) && (!is_done_set) && (!loader.IsDone()))
  {
    is_done_set = false;

    // Do batch back-propagation
    input = loader.PrepareBatch(batch_size, is_done_set);

    auto name_it = input_node_names_.begin();
    for (auto &cur_input : input.second)
    {
      graph_->SetInput(*name_it, cur_input);
      ++name_it;
    }

    // Set Label
    graph_->SetInput(label_node_name_, input.first);

    auto loss_tensor = graph_->ForwardPropagate(output_node_name_);
    loss_ += *(loss_tensor.begin());
    graph_->BackPropagateError(output_node_name_);

    // Compute and apply gradient
    ApplyGradients(batch_size);

    // reset graph gradients
    ResetGradients();

    // increment step
    step_ += batch_size;
    cumulative_step_ += batch_size;
    // reset loss
    loss_sum_ += loss_;
    i++;
    loss_ = DataType{0};
    // update learning rate
    UpdateLearningRate();

    // print the training stats every batch
    PrintStats(batch_size, subset_size);
  }

  epoch_++;
  return loss_sum_ / static_cast<DataType>(i);
}

template <typename T>
void Optimiser<T>::PrintStats(SizeType batch_size, SizeType subset_size)
{
  cur_time_  = std::chrono::high_resolution_clock::now();
  time_span_ = std::chrono::duration_cast<std::chrono::duration<double>>(cur_time_ - start_time_);
  if (subset_size == fetch::math::numeric_max<math::SizeType>())
  {
    stat_string_ =
        std::to_string(step_) + " (??%) -- " +
        "learning rate: " + std::to_string(static_cast<double>(learning_rate_)) + " -- " +
        std::to_string(static_cast<double>(step_) / static_cast<double>(time_span_.count())) +
        " samples / sec ";
  }
  else
  {
    stat_string_ =
        std::to_string(step_) + " / " + std::to_string(subset_size) + " (" +
        std::to_string(static_cast<SizeType>(100.0 * static_cast<double>(step_) /
                                             static_cast<double>(subset_size))) +
        "%) -- " + "learning rate: " + std::to_string(static_cast<double>(learning_rate_)) +
        " -- " +
        std::to_string(static_cast<double>(step_) / static_cast<double>(time_span_.count())) +
        " samples / sec ";
  }
  // print it in log
  FETCH_LOG_INFO("ML_LIB", "Training speed: ", stat_string_);
  FETCH_LOG_INFO("ML_LIB", "Batch loss: ", loss_sum_ / static_cast<DataType>(step_ / batch_size));
}
/**
 *
 * @tparam T
 * @tparam C
 * @param new_learning_rate
 */
template <class T>
void Optimiser<T>::UpdateLearningRate()
{
  switch (learning_rate_param_.mode)
  {
  case LearningRateParam<DataType>::LearningRateDecay::EXPONENTIAL:
  {
    learning_rate_ = learning_rate_param_.starting_learning_rate *
                     fetch::math::Pow(learning_rate_param_.exponential_decay_rate,
                                      static_cast<DataType>(epoch_ + 1));
    break;
  }
  case LearningRateParam<DataType>::LearningRateDecay::LINEAR:
  {
    learning_rate_ = learning_rate_param_.starting_learning_rate *
                     (static_cast<DataType>(1) - learning_rate_param_.linear_decay_rate *
                                                     static_cast<DataType>(cumulative_step_));
    if (learning_rate_ < learning_rate_param_.ending_learning_rate)
    {
      learning_rate_ = learning_rate_param_.ending_learning_rate;
    }
    break;
  }
  case LearningRateParam<DataType>::LearningRateDecay::NONE:
  {
    break;
  }
  default:
  {
    throw std::runtime_error("Please specify learning rate schedule method");
  }
  }
}

/**
 * helper method for setting or updating batch size in case of invalid parameter combinations.
 * For example, batch_size cannot be larger than data_size or subset_size.
 * @tparam T
 * @tparam C
 * @param batch_size
 * @param data_size
 * @param subset_size
 * @return
 */
template <class T>
typename Optimiser<T>::SizeType Optimiser<T>::UpdateBatchSize(SizeType const &batch_size,
                                                              SizeType const &data_size,
                                                              SizeType const &subset_size)
{
  SizeType updated_batch_size = batch_size;
  // If batch_size not specified do full batch
  if (batch_size == SIZE_NOT_SET)
  {
    if (subset_size == SIZE_NOT_SET)
    {
      updated_batch_size = data_size;
    }
    else
    {
      updated_batch_size = subset_size;
    }
  }
  // If user sets smaller subset size than batch size
  if (batch_size > subset_size)
  {
    updated_batch_size = subset_size;
  }
  // if batch size is larger than all data
  if (batch_size > data_size)
  {
    updated_batch_size = data_size;
  }
  return updated_batch_size;
}

template <typename T>
<<<<<<< HEAD
void Optimiser<T>::AddExternalGradientsToGraph(std::vector<TensorType> grads)
{
  assert(grads.size() == graph_trainables_.size());
  auto gt_it = graph_trainables_.begin();
  for (auto const &grad : grads)
  {
    gt_it->AddExternalGradient(*grad);
    ++gt_it;
  }
}

template <typename T>
=======
>>>>>>> 94c2ab19
void Optimiser<T>::ResetGradients()
{
  this->graph_->ResetGradients();
}

template <typename T>
std::shared_ptr<Graph<T>> Optimiser<T>::GetGraph()
{
  return graph_;
}

}  // namespace optimisers
}  // namespace ml

namespace serializers {
/**
 * serializer for Optimiser
 * @tparam TensorType
 */
template <typename TensorType, typename D>
struct MapSerializer<ml::optimisers::Optimiser<TensorType>, D>
{
  using Type       = ml::optimisers::Optimiser<TensorType>;
  using DriverType = D;

  // public member variables
  static uint8_t const GRAPH               = 1;
  static uint8_t const INPUT_NODE_NAMES    = 2;
  static uint8_t const LABEL_NODE_NAME     = 3;
  static uint8_t const OUTPUT_NODE_NAME    = 4;
  static uint8_t const LEARNING_RATE       = 5;
  static uint8_t const LEARNING_RATE_PARAM = 6;
  static uint8_t const EPOCH               = 7;

  // private member variables
  static uint8_t const LOSS            = 8;
  static uint8_t const LOSS_SUM        = 9;
  static uint8_t const STEP            = 10;
  static uint8_t const CUMULATIVE_STEP = 11;
  static uint8_t const INPUT_FIRST     = 12;
  static uint8_t const INPUT_SECOND    = 13;
  static uint8_t const CUR_LABEL       = 14;
  static uint8_t const PRED_LABEL      = 15;
  static uint8_t const CUR_TIME        = 16;
  static uint8_t const START_TIME      = 17;
  static uint8_t const TIME_SPAN       = 18;
  static uint8_t const STAT_STRING     = 19;
  static uint8_t const BATCH_DATA      = 20;
  static uint8_t const BATCH_LABELS    = 21;

  template <typename Constructor>
  static void Serialize(Constructor &map_constructor, Type const &sp)
  {
    auto map = map_constructor(21);

    // serialize the graph first
    map.Append(GRAPH, sp.graph_->GetGraphSaveableParams());

    map.Append(INPUT_NODE_NAMES, sp.input_node_names_);
    map.Append(LABEL_NODE_NAME, sp.label_node_name_);
    map.Append(OUTPUT_NODE_NAME, sp.output_node_name_);
    map.Append(LEARNING_RATE, sp.learning_rate_);
    map.Append(LEARNING_RATE_PARAM, sp.learning_rate_param_);

    map.Append(EPOCH, sp.epoch_);
    map.Append(LOSS, sp.loss_);
    map.Append(LOSS_SUM, sp.loss_sum_);
    map.Append(STEP, sp.step_);
    map.Append(CUMULATIVE_STEP, sp.cumulative_step_);

    map.Append(INPUT_FIRST, sp.input_.first);
    map.Append(INPUT_SECOND, sp.input_.second);

    map.Append(CUR_LABEL, sp.cur_label_);
    map.Append(PRED_LABEL, sp.pred_label_);

    map.Append(STAT_STRING, sp.stat_string_);
    map.Append(BATCH_DATA, sp.batch_data_);
    map.Append(BATCH_LABELS, sp.batch_labels_);
  }

  template <typename MapDeserializer>
  static void Deserialize(MapDeserializer &map, Type &sp)
  {
    // deserialize the graph first
    fetch::ml::GraphSaveableParams<TensorType> gsp;
    map.ExpectKeyGetValue(GRAPH, gsp);
    auto graph_ptr = std::make_shared<fetch::ml::Graph<TensorType>>();
    ml::utilities::BuildGraph(gsp, graph_ptr);
    sp.graph_ = graph_ptr;

    map.ExpectKeyGetValue(INPUT_NODE_NAMES, sp.input_node_names_);
    map.ExpectKeyGetValue(LABEL_NODE_NAME, sp.label_node_name_);
    map.ExpectKeyGetValue(OUTPUT_NODE_NAME, sp.output_node_name_);
    map.ExpectKeyGetValue(LEARNING_RATE, sp.learning_rate_);
    map.ExpectKeyGetValue(LEARNING_RATE_PARAM, sp.learning_rate_param_);

    // recover gradients and gradient trainables from graph
    sp.Init();

    map.ExpectKeyGetValue(EPOCH, sp.epoch_);
    map.ExpectKeyGetValue(LOSS, sp.loss_);
    map.ExpectKeyGetValue(LOSS_SUM, sp.loss_sum_);
    map.ExpectKeyGetValue(STEP, sp.step_);
    map.ExpectKeyGetValue(CUMULATIVE_STEP, sp.cumulative_step_);

    map.ExpectKeyGetValue(INPUT_FIRST, sp.input_.first);
    map.ExpectKeyGetValue(INPUT_SECOND, sp.input_.second);

    map.ExpectKeyGetValue(CUR_LABEL, sp.cur_label_);
    map.ExpectKeyGetValue(PRED_LABEL, sp.pred_label_);

    map.ExpectKeyGetValue(STAT_STRING, sp.stat_string_);
    map.ExpectKeyGetValue(BATCH_DATA, sp.batch_data_);
    map.ExpectKeyGetValue(BATCH_LABELS, sp.batch_labels_);
  }
};
}  // namespace serializers

}  // namespace fetch<|MERGE_RESOLUTION|>--- conflicted
+++ resolved
@@ -72,11 +72,8 @@
                            SizeType const &subset_size = SIZE_NOT_SET);
 
   std::shared_ptr<Graph<T>> GetGraph();
-<<<<<<< HEAD
   void                      AddExternalGradientsToGraph(std::vector<TensorType> grads);
-=======
   virtual void              ApplyGradients(SizeType batch_size) = 0;
->>>>>>> 94c2ab19
 
   template <typename X, typename D>
   friend struct serializers::MapSerializer;
@@ -484,7 +481,6 @@
 }
 
 template <typename T>
-<<<<<<< HEAD
 void Optimiser<T>::AddExternalGradientsToGraph(std::vector<TensorType> grads)
 {
   assert(grads.size() == graph_trainables_.size());
@@ -497,8 +493,6 @@
 }
 
 template <typename T>
-=======
->>>>>>> 94c2ab19
 void Optimiser<T>::ResetGradients()
 {
   this->graph_->ResetGradients();
