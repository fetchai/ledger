#pragma once
//------------------------------------------------------------------------------
//
//   Copyright 2018-2019 Fetch.AI Limited
//
//   Licensed under the Apache License, Version 2.0 (the "License");
//   you may not use this file except in compliance with the License.
//   You may obtain a copy of the License at
//
//       http://www.apache.org/licenses/LICENSE-2.0
//
//   Unless required by applicable law or agreed to in writing, software
//   distributed under the License is distributed on an "AS IS" BASIS,
//   WITHOUT WARRANTIES OR CONDITIONS OF ANY KIND, either express or implied.
//   See the License for the specific language governing permissions and
//   limitations under the License.
//
//------------------------------------------------------------------------------

#include "math/base_types.hpp"
#include "ml/dataloaders/dataloader.hpp"
#include "ml/graph.hpp"
#include "ml/ops/loss_functions/criterion.hpp"

namespace fetch {
namespace ml {
namespace optimisers {

/**
 * Abstract gradient optimiser class
 * @tparam T ArrayType
 * @tparam C CriterionType
 */
template <class T, class C>
class Optimiser
{
public:
  using ArrayType     = T;
  using CriterionType = C;
  using DataType      = typename ArrayType::Type;
  using SizeType      = typename ArrayType::SizeType;

  Optimiser(std::shared_ptr<Graph<T>> graph, std::vector<std::string> input_node_names,
            std::string output_node_name, DataType const &learning_rate = DataType{0.001f});

  // TODO (private 1090): Optimise TensorSlice for graph-feeding without using .Copy
  DataType Run(std::vector<ArrayType> const &data, ArrayType const &labels,
               SizeType batch_size = 0);

  DataType Run(fetch::ml::DataLoader<ArrayType, ArrayType> &loader, SizeType batch_size = 0,
               bool     restart_after_epoch = false,
               SizeType subset_size         = fetch::math::numeric_max<SizeType>());

protected:
  std::shared_ptr<Graph<T>> graph_;
  CriterionType             criterion_;
  std::vector<std::string>  input_node_names_ = {};
  std::string               output_node_name_ = "";
  DataType                  learning_rate_    = fetch::math::numeric_max<DataType>();
  std::vector<std::shared_ptr<fetch::ml::ops::Trainable<ArrayType>>> graph_trainables_;
  std::vector<ArrayType>                                             gradients_;
  SizeType epoch_ = fetch::math::numeric_max<SizeType>();

private:
  virtual void ApplyGradients(SizeType batch_size) = 0;
};

template <class T, class C>
Optimiser<T, C>::Optimiser(std::shared_ptr<Graph<T>> graph,
                           std::vector<std::string> input_node_names, std::string output_node_name,
                           DataType const &learning_rate)
  : graph_(graph)
  , input_node_names_(std::move(input_node_names))
  , output_node_name_(std::move(output_node_name))
  , learning_rate_(learning_rate)
  , epoch_(0)
{
  graph_trainables_ = graph_->get_trainables();
  for (auto &train : graph_trainables_)
  {
    this->gradients_.emplace_back(ArrayType(train->get_weights().shape()));
  }
}

/**
 * Does 1 training epoch using label array and vector of data arrays
 * @tparam T ArrayType
 * @tparam C CriterionType
 * @param data training data
 * @param labels training labels
 * @param batch_size size of mini-batch, if batch_size==0 it will be set to n_data size
 * @return Sum of losses from all mini-batches
 */
// TODO (private 1090): Optimise TensorSlice for graph-feeding without using .Copy
template <class T, class C>
typename T::Type Optimiser<T, C>::Run(std::vector<ArrayType> const &data, ArrayType const &labels,
                                      SizeType batch_size)
{
  assert(data.size() > 0);

  // Get trailing dimensions
  SizeType n_data_dimm = data.at(0).shape().size() - 1;
  SizeType n_data      = data.at(0).shape().at(n_data_dimm);

  // If batch_size is not specified do full batch
  if (batch_size == 0)
  {
    batch_size = n_data;
  }

  DataType loss{0};
  DataType loss_sum{0};

  SizeType step{0};

  // Prepare output data tensors
  std::vector<ArrayType> batch_data;
  for (SizeType i{0}; i < data.size(); i++)
  {
    std::vector<SizeType> current_data_shape             = data.at(i).shape();
    current_data_shape.at(current_data_shape.size() - 1) = batch_size;
    batch_data.push_back(ArrayType{current_data_shape});
  }

  // Prepare output label tensor
  std::vector<SizeType> labels_size           = labels.shape();
  SizeType              label_batch_dimension = labels_size.size() - 1;
  labels_size.at(label_batch_dimension)       = batch_size;
  ArrayType batch_labels{labels_size};

  while (step < n_data)
  {
    // Prepare batch
    SizeType it{step};
    for (SizeType i{0}; i < batch_size; i++)
    {
      if (it >= n_data)
      {
        it = 0;
      }

      // Fill label slice
      auto label_slice = batch_labels.Slice(i, label_batch_dimension);
      label_slice.Assign(labels.Slice(it, label_batch_dimension));

      // Fill all data from data vector
      for (SizeType j{0}; j < data.size(); j++)
      {
        // Fill data[j] slice
        SizeType cur_data_batch_dim = data.at(j).shape().size() - 1;
        auto     data_slice         = batch_data.at(j).Slice(i, cur_data_batch_dim);
        data_slice.Assign(data.at(j).Slice(it, cur_data_batch_dim));
      }
      it++;
    }

    auto name_it = input_node_names_.begin();
    for (auto &input : batch_data)
    {
      graph_->SetInput(*name_it, input);
      ++name_it;
    }

    auto label_pred = graph_->Evaluate(output_node_name_);
    loss            = criterion_.Forward({label_pred, batch_labels});
    graph_->BackPropagate(output_node_name_, criterion_.Backward({label_pred, batch_labels}));

    // Compute and apply gradient
    ApplyGradients(batch_size);

    FETCH_LOG_INFO("ML_LIB", "Batch loss: ", loss);

    step += batch_size;
    loss_sum += loss;
  }

  epoch_++;

  return loss_sum;
}

/**
 * Does 1 training epoch using DataLoader
 * @tparam T ArrayType
 * @tparam C CriterionType
 * @param loader DataLoader that provides examples for training
 * @param batch_size size of mini-batch
 * @param subset_size size of subset that will be loaded from DataLoader and trained in 1 epoch. If
 * not specified, epoch will end when DataLoader wouldn't have next example. Loader is being reset
 * on begining of each epoch.
 * @return Sum of losses from all mini-batches
 */
template <class T, class C>
typename T::Type Optimiser<T, C>::Run(fetch::ml::DataLoader<ArrayType, ArrayType> &loader,
                                      SizeType batch_size, bool restart_after_epoch,
                                      SizeType subset_size)
{
  if (loader.IsDone() || restart_after_epoch)
  {
    loader.Reset();
  }

  // If batch_size is not specified do full batch
  if (batch_size == 0)
  {
    if (subset_size == fetch::math::numeric_max<SizeType>())
    {
      batch_size = loader.Size();
    }
    else
    {
      batch_size = subset_size;
    }
  }

  DataType                                     loss{0};
  DataType                                     loss_sum{0};
  SizeType                                     step{0};
  std::pair<ArrayType, std::vector<ArrayType>> input;
  while (!loader.IsDone() && step < subset_size)
  {
    loss = DataType{0};

    // Do batch back-propagation
<<<<<<< HEAD
    input = loader.SubsetToArray(batch_size);

    auto cur_input = input.second;
=======
    for (SizeType it{step}; (it < step + batch_size) && (!loader.IsDone()) && (step < subset_size);
         ++it)
    {
      input = loader.GetNext();
>>>>>>> 5a4b1e1c

    auto name_it = input_node_names_.begin();
    for (auto &cur_input : input.second)
    {
      graph_->SetInput(*name_it, cur_input);
      ++name_it;
    }

    auto cur_label  = input.first;
    auto label_pred = graph_->Evaluate(output_node_name_);
    loss            = criterion_.Forward({label_pred, cur_label});
    graph_->BackPropagate(output_node_name_, criterion_.Backward({label_pred, cur_label}));

    // Compute and apply gradient
    ApplyGradients(batch_size);

    FETCH_LOG_INFO("ML_LIB", "Batch loss: ", loss);

    step += batch_size;
    loss_sum += loss;
  }
  epoch_++;

  return loss_sum;
}

}  // namespace optimisers
}  // namespace ml
}  // namespace fetch<|MERGE_RESOLUTION|>--- conflicted
+++ resolved
@@ -222,16 +222,9 @@
     loss = DataType{0};
 
     // Do batch back-propagation
-<<<<<<< HEAD
     input = loader.SubsetToArray(batch_size);
 
     auto cur_input = input.second;
-=======
-    for (SizeType it{step}; (it < step + batch_size) && (!loader.IsDone()) && (step < subset_size);
-         ++it)
-    {
-      input = loader.GetNext();
->>>>>>> 5a4b1e1c
 
     auto name_it = input_node_names_.begin();
     for (auto &cur_input : input.second)
