--- conflicted
+++ resolved
@@ -111,11 +111,7 @@
   {
     // momentum[i] = momentum_update * momentum[i] + learning_rate * (input_grad[i]/batch_size)
     fetch::math::Multiply(*mit, momentum_update_, *mit);
-<<<<<<< HEAD
-    fetch::math::Multiply((*trainable_it)->get_gradients_references(),
-=======
     fetch::math::Multiply((*trainable_it)->GetGradientsReferences(),
->>>>>>> 089a0814
                           (this->learning_rate_) / (static_cast<DataType>(batch_size)),
                           *gradient_it);
     fetch::math::Add(*mit, *gradient_it, *mit);
