#pragma once
//------------------------------------------------------------------------------
//
//   Copyright 2018-2019 Fetch.AI Limited
//
//   Licensed under the Apache License, Version 2.0 (the "License");
//   you may not use this file except in compliance with the License.
//   You may obtain a copy of the License at
//
//       http://www.apache.org/licenses/LICENSE-2.0
//
//   Unless required by applicable law or agreed to in writing, software
//   distributed under the License is distributed on an "AS IS" BASIS,
//   WITHOUT WARRANTIES OR CONDITIONS OF ANY KIND, either express or implied.
//   See the License for the specific language governing permissions and
//   limitations under the License.
//
//------------------------------------------------------------------------------

#include "ml/core/graph.hpp"
#include "optimiser.hpp"

namespace fetch {
namespace ml {
namespace optimisers {

/**
 * Stochastic Gradient Descent optimiser
 * @tparam T TensorType
 * @tparam C CriterionType
 */
template <class T>
class SGDOptimiser : public Optimiser<T>
{
public:
  using TensorType = T;
  using DataType   = typename TensorType::Type;
  using SizeType   = fetch::math::SizeType;
  using SizeSet    = std::unordered_set<SizeType>;

  SGDOptimiser() = default;
  SGDOptimiser(std::shared_ptr<Graph<T>> graph, std::vector<std::string> const &input_node_names,
               std::string const &label_node_name, std::string const &output_node_name,
               DataType const &learning_rate = static_cast<DataType>(0.001f));

  SGDOptimiser(std::shared_ptr<Graph<T>> graph, std::vector<std::string> const &input_node_names,
               std::string const &label_node_name, std::string const &output_node_name,
               fetch::ml::optimisers::LearningRateParam<DataType> const &learning_rate_param);

  ~SGDOptimiser() override = default;

  template <typename X, typename D>
  friend struct serializers::MapSerializer;

  OptimiserType OptimiserCode() override
  {
    return OptimiserType::SGD;
  }

private:
<<<<<<< HEAD
  // ApplyGradientSparse if number_of_rows_to_update*sparsity_threshold_ <= total_rows
=======
  // ApplyGradientSparse if number_of_rows_to_update * sparsity_threshold_ <= total_rows
>>>>>>> 6dd2f473
  SizeType sparsity_threshold_ = 4;

  void ApplyGradients(SizeType batch_size) override;
};

/**
 * Constructor for SGD optimiser in which the user specifies only the fixed learning rate
 * @tparam T
 */
template <class T>
SGDOptimiser<T>::SGDOptimiser(std::shared_ptr<Graph<T>>       graph,
                              std::vector<std::string> const &input_node_names,
                              std::string const &             label_node_name,
                              std::string const &output_node_name, DataType const &learning_rate)
  : Optimiser<T>(graph, input_node_names, label_node_name, output_node_name, learning_rate)
{}

/**
 * Constructor for SGD optimiser in which the user specifies the LearningRateParam object
 * @tparam T
 */
template <class T>
SGDOptimiser<T>::SGDOptimiser(
    std::shared_ptr<Graph<T>> graph, std::vector<std::string> const &input_node_names,
    std::string const &label_node_name, std::string const &output_node_name,
    fetch::ml::optimisers::LearningRateParam<SGDOptimiser<T>::DataType> const &learning_rate_param)
  : Optimiser<T>(graph, input_node_names, label_node_name, output_node_name, learning_rate_param)
{}

// private

template <class T>
void SGDOptimiser<T>::ApplyGradients(SizeType batch_size)
{
  auto trainable_it = this->graph_trainables_.begin();
  auto gradient_it  = this->gradients_.begin();

  // this part of the computation does not change within the while loop, so execute it once
  DataType neg_learning_rate_div_batch_size =
      (-this->learning_rate_) / static_cast<DataType>(batch_size);

  std::vector<SizeSet> rows;

  while (gradient_it != this->gradients_.end())
  {
    // Skip frozen trainables
    if (!(*trainable_it)->GetFrozenState())
    {

      auto gradient_pair = (*trainable_it)->GetSparseGradientsReferences();
      rows.push_back(gradient_pair.second);

      // Normal ApplyGradient
<<<<<<< HEAD
      // if number_of_rows_to_update*sparsity_threshold_ > total_rows
=======
      // if number_of_rows_to_update * sparsity_threshold_ > total_rows
>>>>>>> 6dd2f473
      if (rows.at(rows.size() - 1).empty() ||
          (rows.at(rows.size() - 1).size() * sparsity_threshold_) >
              gradient_pair.first.shape().at(1))
      {

        // output_grad[i] = (input_grad[i] / batch_size) * -learning_rate
        fetch::math::Multiply(gradient_pair.first, neg_learning_rate_div_batch_size, *gradient_it);
      }
      else
      {
        // Sparse apply gradient
<<<<<<< HEAD
        // if number_of_rows_to_update*sparsity_threshold_ <= total_rows
=======
        // if number_of_rows_to_update * sparsity_threshold_ <= total_rows
>>>>>>> 6dd2f473

        for (SizeType update_index : rows.at(rows.size() - 1))
        {
          auto       gradient_slice        = gradient_it->Slice(update_index, 1);
          TensorType gradient_slice_tensor = gradient_slice.Copy();

          auto       refs_slice        = gradient_pair.first.Slice(update_index, 1);
          TensorType refs_slice_tensor = refs_slice.Copy();

          // output_grad[i] = (input_grad[i] / batch_size) * -learning_rate
          fetch::math::Multiply(refs_slice_tensor, neg_learning_rate_div_batch_size,
                                gradient_slice_tensor);

          gradient_slice.Assign(gradient_slice_tensor);
        }
      }

      // we need to explicitly reset the gradients for this shared op to avoid double counting
      // in the case of shared ops
      (*trainable_it)->ResetGradients();
    }
    ++trainable_it;
    ++gradient_it;
  }

  // calling apply gradients on the graph ensures that the node caches are reset properly
  this->graph_->ApplySparseGradients(this->gradients_, rows);
}

}  // namespace optimisers
}  // namespace ml

namespace serializers {
/**
 * serializer for SGDOptimiser
 * @tparam TensorType
 */
template <typename TensorType, typename D>
struct MapSerializer<ml::optimisers::SGDOptimiser<TensorType>, D>
{
  using Type                          = ml::optimisers::SGDOptimiser<TensorType>;
  using DriverType                    = D;
  static uint8_t const BASE_OPTIMISER = 1;

  template <typename Constructor>
  static void Serialize(Constructor &map_constructor, Type const &sp)
  {
    auto map = map_constructor(1);

    // serialize the optimiser parent class
    auto base_pointer = static_cast<ml::optimisers::Optimiser<TensorType> const *>(&sp);
    map.Append(BASE_OPTIMISER, *base_pointer);
  }

  template <typename MapDeserializer>
  static void Deserialize(MapDeserializer &map, Type &sp)
  {
    auto base_pointer = static_cast<ml::optimisers::Optimiser<TensorType> *>(&sp);
    map.ExpectKeyGetValue(BASE_OPTIMISER, *base_pointer);
  }
};
}  // namespace serializers
}  // namespace fetch<|MERGE_RESOLUTION|>--- conflicted
+++ resolved
@@ -58,11 +58,7 @@
   }
 
 private:
-<<<<<<< HEAD
-  // ApplyGradientSparse if number_of_rows_to_update*sparsity_threshold_ <= total_rows
-=======
   // ApplyGradientSparse if number_of_rows_to_update * sparsity_threshold_ <= total_rows
->>>>>>> 6dd2f473
   SizeType sparsity_threshold_ = 4;
 
   void ApplyGradients(SizeType batch_size) override;
@@ -116,11 +112,7 @@
       rows.push_back(gradient_pair.second);
 
       // Normal ApplyGradient
-<<<<<<< HEAD
-      // if number_of_rows_to_update*sparsity_threshold_ > total_rows
-=======
       // if number_of_rows_to_update * sparsity_threshold_ > total_rows
->>>>>>> 6dd2f473
       if (rows.at(rows.size() - 1).empty() ||
           (rows.at(rows.size() - 1).size() * sparsity_threshold_) >
               gradient_pair.first.shape().at(1))
@@ -132,11 +124,7 @@
       else
       {
         // Sparse apply gradient
-<<<<<<< HEAD
-        // if number_of_rows_to_update*sparsity_threshold_ <= total_rows
-=======
         // if number_of_rows_to_update * sparsity_threshold_ <= total_rows
->>>>>>> 6dd2f473
 
         for (SizeType update_index : rows.at(rows.size() - 1))
         {
