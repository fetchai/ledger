#pragma once
//------------------------------------------------------------------------------
//
//   Copyright 2018-2019 Fetch.AI Limited
//
//   Licensed under the Apache License, Version 2.0 (the "License");
//   you may not use this file except in compliance with the License.
//   You may obtain a copy of the License at
//
//       http://www.apache.org/licenses/LICENSE-2.0
//
//   Unless required by applicable law or agreed to in writing, software
//   distributed under the License is distributed on an "AS IS" BASIS,
//   WITHOUT WARRANTIES OR CONDITIONS OF ANY KIND, either express or implied.
//   See the License for the specific language governing permissions and
//   limitations under the License.
//
//------------------------------------------------------------------------------

#include "ml/graph.hpp"
#include "optimiser.hpp"

namespace fetch {
namespace ml {
namespace optimisers {

/**
 * Stochastic Gradient Descent optimiser
 * @tparam T ArrayType
 * @tparam C CriterionType
 */
template <class T>
class SGDOptimiser : public Optimiser<T>
{
public:
  using ArrayType = T;
  using DataType  = typename ArrayType::Type;
  using SizeType  = typename ArrayType::SizeType;

  SGDOptimiser(std::shared_ptr<Graph<T>> graph, std::vector<std::string> const &input_node_names,
               std::string const &label_node_name, std::string const &output_node_name,
               DataType const &learning_rate = DataType{0.001f});

<<<<<<< HEAD
  ~SGDOptimiser() override = default;
=======
                                               graph,
               std::vector<std::string> const &input_node_names, std::string const &label_node_name,
               std::string const &output_node_name,
               DataType const &   learning_rate = DataType{0.001f});

  SGDOptimiser(std::shared_ptr<Graph<T>> graph, std::vector<std::string> const &input_node_names,
               std::string const &label_node_name, std::string const &output_node_name,
               fetch::ml::optimisers::LearningRateParam<DataType> const &learning_rate_param);

  virtual ~SGDOptimiser() = default;
>>>>>>> a8952cdb

private:
  void ApplyGradients(SizeType batch_size) override;
};

template <class T>
SGDOptimiser<T>::SGDOptimiser(std::shared_ptr<Graph<T>>       graph,
                              std::vector<std::string> const &input_node_names,
                              std::string const &             label_node_name,
                              std::string const &output_node_name, DataType const &learning_rate)
  : Optimiser<T>(graph, input_node_names, label_node_name, output_node_name, learning_rate)
{}

template <class T>
SGDOptimiser<T>::SGDOptimiser(
    std::shared_ptr<Graph<T>> graph, std::vector<std::string> const &input_node_names,
    std::string const &label_node_name, std::string const &output_node_name,
    fetch::ml::optimisers::LearningRateParam<SGDOptimiser<T>::DataType> const &learning_rate_param)
  : Optimiser<T>(graph, input_node_names, label_node_name, output_node_name, learning_rate_param)
{}

// private

template <class T>
void SGDOptimiser<T>::ApplyGradients(SizeType batch_size)
{
  auto trainable_it = this->graph_trainables_.begin();
  auto gradient_it  = this->gradients_.begin();

  while (gradient_it != this->gradients_.end())
  {
    // output_grad[i]=(input_grad[i]/batch_size) * -learning_rate
    fetch::math::Multiply((*trainable_it)->get_gradients(),
                          (-this->learning_rate_) / static_cast<DataType>(batch_size),
                          *gradient_it);

    // Apply gradient weights[i]+=output_grad[i]
    (*trainable_it)->ApplyGradient(*gradient_it);

    ++trainable_it;
    ++gradient_it;
  }
}

}  // namespace optimisers
}  // namespace ml
}  // namespace fetch<|MERGE_RESOLUTION|>--- conflicted
+++ resolved
@@ -41,20 +41,11 @@
                std::string const &label_node_name, std::string const &output_node_name,
                DataType const &learning_rate = DataType{0.001f});
 
-<<<<<<< HEAD
-  ~SGDOptimiser() override = default;
-=======
-                                               graph,
-               std::vector<std::string> const &input_node_names, std::string const &label_node_name,
-               std::string const &output_node_name,
-               DataType const &   learning_rate = DataType{0.001f});
-
   SGDOptimiser(std::shared_ptr<Graph<T>> graph, std::vector<std::string> const &input_node_names,
                std::string const &label_node_name, std::string const &output_node_name,
                fetch::ml::optimisers::LearningRateParam<DataType> const &learning_rate_param);
 
-  virtual ~SGDOptimiser() = default;
->>>>>>> a8952cdb
+  ~SGDOptimiser() override = default;
 
 private:
   void ApplyGradients(SizeType batch_size) override;
