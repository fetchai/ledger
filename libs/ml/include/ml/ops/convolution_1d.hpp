--- conflicted
+++ resolved
@@ -42,17 +42,13 @@
   explicit Convolution1D(SizeType stride_size = 1)
     : stride_size_(stride_size)
   {}
-<<<<<<< HEAD
 
   explicit Convolution1D(SPType const &sp)
   {
     stride_size_ = sp.stride_size;
   }
 
-  ~Convolution1D() = default;
-=======
   ~Convolution1D() override = default;
->>>>>>> aa66269c
 
   std::shared_ptr<SaveableParams> GetOpSaveableParams()
   {
