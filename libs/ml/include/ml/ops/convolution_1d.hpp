#pragma once
//------------------------------------------------------------------------------
//
//   Copyright 2018-2019 Fetch.AI Limited
//
//   Licensed under the Apache License, Version 2.0 (the "License");
//   you may not use this file except in compliance with the License.
//   You may obtain a copy of the License at
//
//       http://www.apache.org/licenses/LICENSE-2.0
//
//   Unless required by applicable law or agreed to in writing, software
//   distributed under the License is distributed on an "AS IS" BASIS,
//   WITHOUT WARRANTIES OR CONDITIONS OF ANY KIND, either express or implied.
//   See the License for the specific language governing permissions and
//   limitations under the License.
//
//------------------------------------------------------------------------------

#include "math/matrix_operations.hpp"
#include "ml/ops/ops.hpp"

namespace fetch {
namespace ml {
namespace ops {

template <class T>
class Convolution1D : public BatchOps<T>
{
public:
  using ArrayType     = T;
  using SizeType      = typename ArrayType::SizeType;
  using DataType      = typename ArrayType::Type;
  using ArrayPtrType  = std::shared_ptr<ArrayType>;
  using VecTensorType = typename ElementWiseOps<T>::VecTensorType;

  Convolution1D(SizeType stride_size = 1)
    : stride_size_(stride_size)
  {}

  ~Convolution1D() = default;

  std::vector<typename ArrayType::SizeType> ComputeOutputShape(
      VecTensorType const &inputs) const override;

  void Forward(VecTensorType const &inputs, ArrayType &output) override;

  std::vector<ArrayType> Backward(VecTensorType const &inputs,
                                  ArrayType const &    error_signal) override;

  static constexpr char const *DESCRIPTOR = "Convolution1D";

private:
  void FillVerticalStride(ArrayType const &input, ArrayType &vertical_stride,
                          SizeType const output_channels, SizeType const input_channels,
                          SizeType const kernel_height);

  void ReverseFillVerticalStride(ArrayType &input, ArrayType const &vertical_stride,
                                 SizeType const output_channels, SizeType const input_channels,
                                 SizeType const kernel_height);

  void FillHorizontalStride(ArrayType const &input, ArrayType &horizontal_stride,
                            SizeType const output_height, SizeType const input_channels,
                            SizeType const kernel_height, SizeType const batch_size);

  void ReverseFillHorizontalStride(ArrayType &input, ArrayType const &horizontal_stride,
                                   SizeType const output_height, SizeType const input_channels,
                                   SizeType const kernel_height, SizeType const batch_size);

  void FillOutput(ArrayType const &gemm_output, ArrayType &output, SizeType const output_channels,
                  SizeType const output_height, SizeType const batch_size);

  void ReverseFillOutput(ArrayType &gemm_output, ArrayType const &output,
                         SizeType const output_channels, SizeType const output_height,
                         SizeType const batch_size);

  SizeType stride_size_;
};

/**
 * Applies 1D convolution using im2col with General Matrix Multiplication described here:
 * https://www.scss.tcd.ie/~andersan/static/papers/asap-2017.pdf
 * @param inputs vector of tensor references where at:
 * inputs[0] = input_data[input_channels x input_height], inputs[1] = kernel_data[kernel_channels x
 * kernel_height x batch_position]
 * @param output tensor of size [output_channels x number_of_stride_sized_steps x batch_position]
 * @return: output tensor parameter
 */
template <class ArrayType>
void Convolution1D<ArrayType>::Forward(VecTensorType const &inputs, ArrayType &output)
{
  ASSERT(inputs.size() == 2);
  // Input should be a 2D tensor [C x H x N]
  ASSERT(inputs.at(0).get().shape().size() == 3);
  // Kernels should be a 3D tensor [oC x iC x H x N]
  ASSERT(inputs.at(1).get().shape().size() == 4);
  ASSERT(output.shape() == ComputeOutputShape(inputs));

  ArrayType input   = inputs.at(0).get();
  ArrayType kernels = inputs.at(1).get();

  SizeType input_channels  = input.shape().at(0);
  SizeType batch_size      = input.shape().at(2);
  SizeType output_channels = kernels.shape().at(0);
  SizeType kernel_height   = kernels.shape().at(2);
  SizeType output_height   = output.shape().at(1);

  SizeType horizontal_stride_width  = kernel_height * input_channels;
  SizeType horizontal_stride_height = output_height * batch_size;
  SizeType vertical_stride_width    = output_channels;

  // Horizontal stride contains input data
  ArrayType horizontal_stride{{horizontal_stride_width, horizontal_stride_height}};
  // Vertical stride contains kernel data
  ArrayType vertical_stride{{vertical_stride_width, horizontal_stride_width}};

  // Reshape input data to horizontal stride - im2col
  FillHorizontalStride(input, horizontal_stride, output_height, input_channels, kernel_height,
                       batch_size);

  // Reshape kernel data to vertical stride - im2col
  FillVerticalStride(kernels, vertical_stride, output_channels, input_channels, kernel_height);

  // Do matmul
  ArrayType reshaped_output = fetch::math::Dot(vertical_stride, horizontal_stride);

  // Reshape values after matmul to output
  FillOutput(reshaped_output, output, output_channels, output_height, batch_size);
}

/**
 * Computes gradient of 1D convolution using reversed im2col and General Matrix Multiplication
 * described here: https://www.scss.tcd.ie/~andersan/static/papers/asap-2017.pdf
 * @param inputs vector of tensor references where at:
 * inputs[0] = input_data[input_channels x input_height], inputs[1] = kernel_data[kernel_channels x
 * kernel_height x batch_position]
 * @param error_signal tensor of size [output_channels x number_of_stride_sized_steps x
 * batch_position]
 * @return: output vector of tensors with back propagated error signal
 * output[0]=input_error[inputs[0].shape], output[1]=kernel_error[inputs[1].shape]
 */
template <class ArrayType>
std::vector<ArrayType> Convolution1D<ArrayType>::Backward(VecTensorType const &inputs,
                                                          ArrayType const &    error_signal)
{
  ASSERT(inputs.size() == 2);
  // Input should be a 2D tensor [C x H x N]
  ASSERT(inputs.at(0).get().shape().size() == 3);
  // Kernels should be a 3D tensor [oC x iC x H x N]
  ASSERT(inputs.at(1).get().shape().size() == 4);
  ASSERT(error_signal.shape() == ComputeOutputShape(inputs));

  SizeType output_height = error_signal.shape().at(1);

  ArrayType input   = inputs.at(0).get();
  ArrayType kernels = inputs.at(1).get();

  SizeType  input_channels  = input.shape().at(0);
  SizeType  batch_size      = input.shape().at(2);
  SizeType  output_channels = kernels.shape().at(0);
  SizeType  kernel_height   = kernels.shape().at(2);
  ArrayType input_error(input.shape());
  ArrayType kernel_error(kernels.shape());

  SizeType horizontal_stride_width  = kernel_height * input_channels;
  SizeType horizontal_stride_height = output_height * batch_size;
  SizeType vertical_stride_width    = output_channels;

  // Horizontal stride contains input data
  ArrayType horizontal_stride{{horizontal_stride_width, horizontal_stride_height}};
  // Vertical stride contains kernel data
  ArrayType vertical_stride{{vertical_stride_width, horizontal_stride_width}};

  // Reshape input data to horizontal stride - im2col
  FillHorizontalStride(input, horizontal_stride, output_height, input_channels, kernel_height,
                       batch_size);

  // Reshape kernel data to vertical stride - im2col
  FillVerticalStride(kernels, vertical_stride, output_channels, input_channels, kernel_height);

  // Reshape error_signal to error for matmul
  ArrayType error{{vertical_stride_width, horizontal_stride_height}};
  ReverseFillOutput(error, error_signal, output_channels, output_height, batch_size);

  // Backwards matmul
  ArrayType error2 = fetch::math::DotTranspose(error, horizontal_stride);
  ArrayType error1 = fetch::math::TransposeDot(vertical_stride, error);

  // Reshape horizontal stride to input data error_signal - reversed im2col
  ReverseFillHorizontalStride(input_error, error1, output_height, input_channels, kernel_height,
                              batch_size);

  // Reshape vertical stride to kernel data error_signal - reversed im2col
  ReverseFillVerticalStride(kernel_error, error2, output_channels, input_channels, kernel_height);

  return {input_error, kernel_error};
}

template <class ArrayType>
std::vector<typename ArrayType::SizeType> Convolution1D<ArrayType>::ComputeOutputShape(
    VecTensorType const &inputs) const
{
  std::vector<SizeType> output_shape;

  // output_shape_[0]=number of output channels
  output_shape.emplace_back(inputs.at(1).get().shape().at(0));
  // output_shape_[1]=number of stride_size steps over input size
  output_shape.emplace_back(
      (inputs.at(0).get().shape().at(1) - inputs.at(1).get().shape().at(2) + stride_size_) /
      stride_size_);
  // output_shape_[2]=batch dimension
<<<<<<< HEAD
  output_shape.emplace_back(inputs.at(0).get().shape().at(2));
=======
  output_shape.emplace_back(1);
>>>>>>> 7154fe47

  return output_shape;
}

// TODO(issue 943): Make im2col efficient using iterators
/**
 * Reshapes input tensor to vertical_stride tensor using im2col
 * @tparam ArrayType
 * @param input
 * @param vertical_stride
 * @param output_channels
 * @param input_channels
 * @param kernel_height
 */
template <class ArrayType>
void Convolution1D<ArrayType>::FillVerticalStride(ArrayType const &input,
                                                  ArrayType &      vertical_stride,
                                                  SizeType const   output_channels,
                                                  SizeType const   input_channels,
                                                  SizeType const   kernel_height)
{
  SizeType j_s = 0;                                      // stride height iterator
  for (SizeType i_ic{0}; i_ic < input_channels; ++i_ic)  // Iterate over input channels
  {

    for (SizeType i_k(0); i_k < kernel_height; i_k++)  // Iterate over kernel height
    {
      for (SizeType i_oc{0}; i_oc < output_channels; ++i_oc)  // Iterate over output channels
      {
<<<<<<< HEAD
=======

>>>>>>> 7154fe47
        vertical_stride(i_oc, j_s) = input.At(i_oc, i_ic, i_k, 0);
      }
      ++j_s;
    }
  }
}

// TODO(issue 943): Make im2col efficient using iterators
/**
 * Reshapes vertical_stride tensor to input tensor using reversed im2col
 * @tparam ArrayType
 * @param input
 * @param vertical_stride
 * @param output_channels
 * @param input_channels
 * @param kernel_height
 */
template <class ArrayType>
void Convolution1D<ArrayType>::ReverseFillVerticalStride(ArrayType &      input,
                                                         ArrayType const &vertical_stride,
                                                         SizeType const   output_channels,
                                                         SizeType const   input_channels,
                                                         SizeType const   kernel_height)
{
  SizeType j_s = 0;  // stride height iterator
  assert(input.shape().size() == 4);
  assert(vertical_stride.shape().size() == 2);
  for (SizeType i_ic{0}; i_ic < input_channels; ++i_ic)  // Iterate over input channels
  {
    for (SizeType i_k(0); i_k < kernel_height; i_k++)  // Iterate over kernel height
    {
      for (SizeType i_oc{0}; i_oc < output_channels; ++i_oc)  // Iterate over output channels
      {
<<<<<<< HEAD
        input(i_oc, i_ic, i_k, 0) += vertical_stride(i_oc, j_s);
=======
        input(i_oc, i_ic, i_k, 0) = vertical_stride(i_oc, j_s);
>>>>>>> 7154fe47
      }
      ++j_s;
    }
  }
}

// TODO(issue 943): Make im2col efficient using iterators
/**
 * Reshapes kernel(input) tensor to horizontal_stride tensor using im2col
 * @tparam ArrayType
 * @param input
 * @param horizontal_stride
 * @param output_height
 * @param input_channels
 * @param kernel_height
 */
template <class ArrayType>
void Convolution1D<ArrayType>::FillHorizontalStride(
    ArrayType const &input, ArrayType &horizontal_stride, SizeType const output_height,
    SizeType const input_channels, SizeType const kernel_height, SizeType const batch_size)
{
  SizeType i_s;  // stride width index
  SizeType j_s;  // stride height index
  assert(horizontal_stride.shape().size() == 2);
  assert(input.shape().size() == 3);

  j_s = 0;

  for (SizeType i_b{0}; i_b < batch_size; ++i_b)  // Iterate over batch
  {
    for (SizeType i_o = 0; i_o < output_height; ++i_o)  // Iterate over output height
    {

      i_s = 0;
      for (SizeType i_ic = 0; i_ic < input_channels; ++i_ic)  // Iterate over input channels
      {
<<<<<<< HEAD

        for (SizeType i_k = 0; i_k < kernel_height; i_k++)  // Iterate over kernel height
        {
          horizontal_stride(i_s, j_s) = input(i_ic, i_o * stride_size_ + i_k, i_b);
          ++i_s;
        }
=======
        horizontal_stride(i_s, j_s) = input(i_ic, i_o * stride_size_ + i_k, 0);
        ++i_s;
>>>>>>> 7154fe47
      }

      ++j_s;
    }
  }
}

// TODO(issue 943): Make im2col efficient using iterators
/**
 * Reshapes horizontal_stride tensor to kernel(input) tensor using reversed im2col
 * @tparam ArrayType
 * @param input
 * @param horizontal_stride
 * @param output_height
 * @param input_channels
 * @param kernel_height
 */
template <class ArrayType>
void Convolution1D<ArrayType>::ReverseFillHorizontalStride(
    ArrayType &input, ArrayType const &horizontal_stride, SizeType const output_height,
    SizeType const input_channels, SizeType const kernel_height, SizeType const batch_size)
{
  SizeType i_s;  // stride width index
  SizeType j_s;  // stride height index

  j_s = 0;
  for (SizeType i_b{0}; i_b < batch_size; ++i_b)  // Iterate over batch
  {

    for (SizeType i_o{0}; i_o < output_height; ++i_o)  // Iterate over output height
    {
      i_s = 0;

      for (SizeType i_ic(0); i_ic < input_channels; ++i_ic)  // Iterate over input channels
      {
<<<<<<< HEAD
        for (SizeType i_k(0); i_k < kernel_height; i_k++)  // Iterate over kernel height
        {
          input(i_ic, i_o * stride_size_ + i_k, i_b) = horizontal_stride(i_s, j_s);
          ++i_s;
        }
=======
        input(i_ic, i_o * stride_size_ + i_k, 0) = horizontal_stride(i_s, j_s);
        ++i_s;
>>>>>>> 7154fe47
      }
      ++j_s;
    }
  }
}

// TODO(issue 943): Make im2col efficient using iterators
/**
 * Reshape gemm_output tensor (result of matmul on vertical and horizontal stride) to output tensor
 * @tparam ArrayType
 * @param gemm_output
 * @param output
 * @param output_channels
 * @param output_height
 */
template <class ArrayType>
void Convolution1D<ArrayType>::FillOutput(ArrayType const &gemm_output, ArrayType &output,
                                          SizeType const output_channels,
                                          SizeType const output_height, SizeType const batch_size)
{
  SizeType i_tmp;
  for (SizeType i_oc = 0; i_oc < output_channels; ++i_oc)  // Iterate over output channels
  {
    i_tmp = 0;
    for (SizeType i_b{0}; i_b < batch_size; ++i_b)  // Iterate over batch
    {
<<<<<<< HEAD

      for (SizeType i_o = 0; i_o < output_height; ++i_o)  // Iterate over output height
      {
        output(i_oc, i_o, i_b) = gemm_output(i_oc, i_tmp);
        ++i_tmp;
      }
=======
      output(i_oc, i_o, 0) = gemm_output(i_oc, i_tmp);
      ++i_tmp;
>>>>>>> 7154fe47
    }
  }
}

// TODO(issue 943): Make im2col efficient using iterators
/**
 * Reshape output tensor to gemm_output tensor (result of matmul on vertical and horizontal stride)
 * @tparam ArrayType
 * @param gemm_output
 * @param output
 * @param output_channels
 * @param output_height
 */
template <class ArrayType>
void Convolution1D<ArrayType>::ReverseFillOutput(ArrayType &gemm_output, ArrayType const &output,
                                                 SizeType const output_channels,
                                                 SizeType const output_height,
                                                 SizeType const batch_size)
{
  SizeType i_tmp;
  for (SizeType i_oc = 0; i_oc < output_channels; ++i_oc)  // Iterate over output channels
  {
    i_tmp = 0;
    for (SizeType i_b{0}; i_b < batch_size; ++i_b)  // Iterate over batch
    {
<<<<<<< HEAD

      for (SizeType i_o = 0; i_o < output_height; ++i_o)  // Iterate over output height
      {
        gemm_output(i_oc, i_tmp) = output(i_oc, i_o, i_b);
        ++i_tmp;
      }
=======
      gemm_output(i_oc, i_tmp) = output(i_oc, i_o, 0);
      ++i_tmp;
>>>>>>> 7154fe47
    }
  }
}

}  // namespace ops
}  // namespace ml
}  // namespace fetch<|MERGE_RESOLUTION|>--- conflicted
+++ resolved
@@ -209,11 +209,7 @@
       (inputs.at(0).get().shape().at(1) - inputs.at(1).get().shape().at(2) + stride_size_) /
       stride_size_);
   // output_shape_[2]=batch dimension
-<<<<<<< HEAD
   output_shape.emplace_back(inputs.at(0).get().shape().at(2));
-=======
-  output_shape.emplace_back(1);
->>>>>>> 7154fe47
 
   return output_shape;
 }
@@ -243,10 +239,6 @@
     {
       for (SizeType i_oc{0}; i_oc < output_channels; ++i_oc)  // Iterate over output channels
       {
-<<<<<<< HEAD
-=======
-
->>>>>>> 7154fe47
         vertical_stride(i_oc, j_s) = input.At(i_oc, i_ic, i_k, 0);
       }
       ++j_s;
@@ -280,11 +272,7 @@
     {
       for (SizeType i_oc{0}; i_oc < output_channels; ++i_oc)  // Iterate over output channels
       {
-<<<<<<< HEAD
         input(i_oc, i_ic, i_k, 0) += vertical_stride(i_oc, j_s);
-=======
-        input(i_oc, i_ic, i_k, 0) = vertical_stride(i_oc, j_s);
->>>>>>> 7154fe47
       }
       ++j_s;
     }
@@ -321,17 +309,12 @@
       i_s = 0;
       for (SizeType i_ic = 0; i_ic < input_channels; ++i_ic)  // Iterate over input channels
       {
-<<<<<<< HEAD
 
         for (SizeType i_k = 0; i_k < kernel_height; i_k++)  // Iterate over kernel height
         {
           horizontal_stride(i_s, j_s) = input(i_ic, i_o * stride_size_ + i_k, i_b);
           ++i_s;
         }
-=======
-        horizontal_stride(i_s, j_s) = input(i_ic, i_o * stride_size_ + i_k, 0);
-        ++i_s;
->>>>>>> 7154fe47
       }
 
       ++j_s;
@@ -367,16 +350,11 @@
 
       for (SizeType i_ic(0); i_ic < input_channels; ++i_ic)  // Iterate over input channels
       {
-<<<<<<< HEAD
         for (SizeType i_k(0); i_k < kernel_height; i_k++)  // Iterate over kernel height
         {
           input(i_ic, i_o * stride_size_ + i_k, i_b) = horizontal_stride(i_s, j_s);
           ++i_s;
         }
-=======
-        input(i_ic, i_o * stride_size_ + i_k, 0) = horizontal_stride(i_s, j_s);
-        ++i_s;
->>>>>>> 7154fe47
       }
       ++j_s;
     }
@@ -403,17 +381,11 @@
     i_tmp = 0;
     for (SizeType i_b{0}; i_b < batch_size; ++i_b)  // Iterate over batch
     {
-<<<<<<< HEAD
-
       for (SizeType i_o = 0; i_o < output_height; ++i_o)  // Iterate over output height
       {
         output(i_oc, i_o, i_b) = gemm_output(i_oc, i_tmp);
         ++i_tmp;
       }
-=======
-      output(i_oc, i_o, 0) = gemm_output(i_oc, i_tmp);
-      ++i_tmp;
->>>>>>> 7154fe47
     }
   }
 }
@@ -439,17 +411,11 @@
     i_tmp = 0;
     for (SizeType i_b{0}; i_b < batch_size; ++i_b)  // Iterate over batch
     {
-<<<<<<< HEAD
-
       for (SizeType i_o = 0; i_o < output_height; ++i_o)  // Iterate over output height
       {
         gemm_output(i_oc, i_tmp) = output(i_oc, i_o, i_b);
         ++i_tmp;
       }
-=======
-      gemm_output(i_oc, i_tmp) = output(i_oc, i_o, 0);
-      ++i_tmp;
->>>>>>> 7154fe47
     }
   }
 }
