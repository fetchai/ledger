#pragma once
//------------------------------------------------------------------------------
//
//   Copyright 2018-2019 Fetch.AI Limited
//
//   Licensed under the Apache License, Version 2.0 (the "License");
//   you may not use this file except in compliance with the License.
//   You may obtain a copy of the License at
//
//       http://www.apache.org/licenses/LICENSE-2.0
//
//   Unless required by applicable law or agreed to in writing, software
//   distributed under the License is distributed on an "AS IS" BASIS,
//   WITHOUT WARRANTIES OR CONDITIONS OF ANY KIND, either express or implied.
//   See the License for the specific language governing permissions and
//   limitations under the License.
//
//------------------------------------------------------------------------------

#include "math/matrix_operations.hpp"
#include "ml/ops/ops.hpp"
#include "ml/saveparams/saveable_params.hpp"

#include <cassert>
#include <memory>
#include <vector>

namespace fetch {
namespace ml {
namespace ops {

template <class T>
class Convolution1D : public Ops<T>
{
public:
  using TensorType    = T;
  using SizeType      = typename TensorType::SizeType;
  using DataType      = typename TensorType::Type;
  using ArrayPtrType  = std::shared_ptr<TensorType>;
  using VecTensorType = typename Ops<T>::VecTensorType;
  using SPType        = OpConvolution1DSaveableParams<TensorType>;
<<<<<<< HEAD
=======
  using MyType        = Convolution1D<TensorType>;
>>>>>>> 892a5dc0

  explicit Convolution1D(SizeType stride_size = 1)
    : stride_size_(stride_size)
  {}

  explicit Convolution1D(SPType const &sp)
    : Ops<T>(sp)
  {
    stride_size_ = sp.stride_size;
  }

  ~Convolution1D() override = default;

  std::shared_ptr<OpsSaveableParams> GetOpSaveableParams() override
  {
    auto sp         = std::make_shared<SPType>();
    sp->stride_size = stride_size_;
    return sp;
  }

<<<<<<< HEAD
=======
  std::shared_ptr<fetch::ml::ops::Ops<TensorType>> MakeSharedCopy(
      std::shared_ptr<fetch::ml::ops::Ops<TensorType>> me) override
  {
    FETCH_UNUSED(me);
    assert(me.get() == this);

    auto copyshare = std::make_shared<MyType>(*this);  // calls default copy constructor of MyType

    return copyshare;
  }

>>>>>>> 892a5dc0
  std::vector<typename TensorType::SizeType> ComputeOutputShape(
      VecTensorType const &inputs) const override;

  void Forward(VecTensorType const &inputs, TensorType &output) override;

  std::vector<TensorType> Backward(VecTensorType const &inputs,
                                   TensorType const &   error_signal) override;

  static constexpr OpType OpCode()
  {
    return OpType::OP_CONVOLUTION_1D;
  }
  static constexpr char const *DESCRIPTOR = "Convolution1D";

private:
  void FillVerticalStride(TensorType const &input, TensorType &vertical_stride,
                          SizeType const output_channels, SizeType const input_channels,
                          SizeType const kernel_height);

  void ReverseFillVerticalStride(TensorType &input, TensorType const &vertical_stride,
                                 SizeType const output_channels, SizeType const input_channels,
                                 SizeType const kernel_height);

  void FillHorizontalStride(TensorType const &input, TensorType &horizontal_stride,
                            SizeType const output_height, SizeType const input_channels,
                            SizeType const kernel_height, SizeType const batch_size);

  void ReverseFillHorizontalStride(TensorType &input, TensorType const &horizontal_stride,
                                   SizeType const output_height, SizeType const input_channels,
                                   SizeType const kernel_height, SizeType const batch_size);

  void FillOutput(TensorType const &gemm_output, TensorType &output, SizeType const output_channels,
                  SizeType const output_height, SizeType const batch_size);

  void ReverseFillOutput(TensorType &gemm_output, TensorType const &output,
                         SizeType const output_channels, SizeType const output_height,
                         SizeType const batch_size);

  SizeType stride_size_;
};

/**
 * Applies 1D convolution using im2col with General Matrix Multiplication described here:
 * https://www.scss.tcd.ie/~andersan/static/papers/asap-2017.pdf
 * @param inputs vector of tensor references where at:
 * inputs[0] = input_data[input_channels x input_height], inputs[1] = kernel_data[kernel_channels x
 * kernel_height x batch_position]
 * @param output tensor of size [output_channels x number_of_stride_sized_steps x batch_position]
 * @return: output tensor parameter
 */
template <class TensorType>
void Convolution1D<TensorType>::Forward(VecTensorType const &inputs, TensorType &output)
{
  assert(inputs.size() == 2);
  // Input should be a 3D tensor [C x H x N]
  assert(inputs.at(0)->shape().size() == 3);
  // Kernels should be a 4D tensor [oC x iC x H x N]
  assert(inputs.at(1)->shape().size() == 4);
  assert(output.shape() == ComputeOutputShape(inputs));

  // input data channels = kernel input channels
  assert(inputs.at(0)->shape().at(0) == inputs.at(1)->shape().at(1));

  TensorType input   = (*inputs.at(0));
  TensorType kernels = (*inputs.at(1));

  SizeType input_channels  = input.shape().at(0);
  SizeType batch_size      = input.shape().at(2);
  SizeType output_channels = kernels.shape().at(0);
  SizeType kernel_height   = kernels.shape().at(2);
  SizeType output_height   = output.shape().at(1);

  SizeType horizontal_stride_width  = kernel_height * input_channels;
  SizeType horizontal_stride_height = output_height * batch_size;
  SizeType vertical_stride_width    = output_channels;

  // Horizontal stride contains input data
  TensorType horizontal_stride{{horizontal_stride_width, horizontal_stride_height}};
  // Vertical stride contains kernel data
  TensorType vertical_stride{{vertical_stride_width, horizontal_stride_width}};

  // Reshape input data to horizontal stride - im2col
  FillHorizontalStride(input, horizontal_stride, output_height, input_channels, kernel_height,
                       batch_size);

  // Reshape kernel data to vertical stride - im2col
  FillVerticalStride(kernels, vertical_stride, output_channels, input_channels, kernel_height);

  // Do matmul
  TensorType reshaped_output = fetch::math::Dot(vertical_stride, horizontal_stride);

  // Reshape values after matmul to output
  FillOutput(reshaped_output, output, output_channels, output_height, batch_size);
}

/**
 * Computes gradient of 1D convolution using reversed im2col and General Matrix Multiplication
 * described here: https://www.scss.tcd.ie/~andersan/static/papers/asap-2017.pdf
 * @param inputs vector of tensor references where at:
 * inputs[0] = input_data[input_channels x input_height], inputs[1] = kernel_data[kernel_channels x
 * kernel_height x batch_position]
 * @param error_signal tensor of size [output_channels x number_of_stride_sized_steps x
 * batch_position]
 * @return: output vector of tensors with back propagated error signal
 * output[0]=input_error[inputs[0].shape], output[1]=kernel_error[inputs[1].shape]
 */
template <class TensorType>
std::vector<TensorType> Convolution1D<TensorType>::Backward(VecTensorType const &inputs,
                                                            TensorType const &   error_signal)
{
  assert(inputs.size() == 2);
  // Input should be a 2D tensor [C x H x N]
  assert(inputs.at(0)->shape().size() == 3);
  // Kernels should be a 3D tensor [oC x iC x H x N]
  assert(inputs.at(1)->shape().size() == 4);
  assert(error_signal.shape() == ComputeOutputShape(inputs));

  SizeType output_height = error_signal.shape().at(1);

  TensorType input   = (*inputs.at(0));
  TensorType kernels = (*inputs.at(1));

  SizeType   input_channels  = input.shape().at(0);
  SizeType   batch_size      = input.shape().at(2);
  SizeType   output_channels = kernels.shape().at(0);
  SizeType   kernel_height   = kernels.shape().at(2);
  TensorType input_error(input.shape());
  TensorType kernel_error(kernels.shape());

  SizeType horizontal_stride_width  = kernel_height * input_channels;
  SizeType horizontal_stride_height = output_height * batch_size;
  SizeType vertical_stride_width    = output_channels;

  // Horizontal stride contains input data
  TensorType horizontal_stride{{horizontal_stride_width, horizontal_stride_height}};
  // Vertical stride contains kernel data
  TensorType vertical_stride{{vertical_stride_width, horizontal_stride_width}};

  // Reshape input data to horizontal stride - im2col
  FillHorizontalStride(input, horizontal_stride, output_height, input_channels, kernel_height,
                       batch_size);

  // Reshape kernel data to vertical stride - im2col
  FillVerticalStride(kernels, vertical_stride, output_channels, input_channels, kernel_height);

  // Reshape error_signal to error for matmul
  TensorType error{{vertical_stride_width, horizontal_stride_height}};
  ReverseFillOutput(error, error_signal, output_channels, output_height, batch_size);

  // Backwards matmul
  TensorType error2 = fetch::math::DotTranspose(error, horizontal_stride);
  TensorType error1 = fetch::math::TransposeDot(vertical_stride, error);

  // Reshape horizontal stride to input data error_signal - reversed im2col
  ReverseFillHorizontalStride(input_error, error1, output_height, input_channels, kernel_height,
                              batch_size);

  // Reshape vertical stride to kernel data error_signal - reversed im2col
  ReverseFillVerticalStride(kernel_error, error2, output_channels, input_channels, kernel_height);

  return {input_error, kernel_error};
}

template <class TensorType>
std::vector<typename TensorType::SizeType> Convolution1D<TensorType>::ComputeOutputShape(
    VecTensorType const &inputs) const
{
  std::vector<SizeType> output_shape;

  // output_shape_[0]=number of output channels
  output_shape.emplace_back(inputs.at(1)->shape().at(0));
  // output_shape_[1]=number of stride_size steps over input size
  output_shape.emplace_back(
      (inputs.at(0)->shape().at(1) - inputs.at(1)->shape().at(2) + stride_size_) / stride_size_);
  // output_shape_[2]=batch dimension
  output_shape.emplace_back(inputs.at(0)->shape().at(2));

  return output_shape;
}

// TODO(issue 943): Make im2col efficient using iterators
/**
 * Reshapes input tensor to vertical_stride tensor using im2col
 * @tparam TensorType
 * @param input
 * @param vertical_stride
 * @param output_channels
 * @param input_channels
 * @param kernel_height
 */
template <class TensorType>
void Convolution1D<TensorType>::FillVerticalStride(TensorType const &input,
                                                   TensorType &      vertical_stride,
                                                   SizeType const    output_channels,
                                                   SizeType const    input_channels,
                                                   SizeType const    kernel_height)
{
  SizeType j_s = 0;                                      // stride height iterator
  for (SizeType i_ic{0}; i_ic < input_channels; ++i_ic)  // Iterate over input channels
  {

    for (SizeType i_k(0); i_k < kernel_height; i_k++)  // Iterate over kernel height
    {
      for (SizeType i_oc{0}; i_oc < output_channels; ++i_oc)  // Iterate over output channels
      {
        vertical_stride(i_oc, j_s) = input.At(i_oc, i_ic, i_k, 0);
      }
      ++j_s;
    }
  }
}

// TODO(issue 943): Make im2col efficient using iterators
/**
 * Reshapes vertical_stride tensor to input tensor using reversed im2col
 * @tparam TensorType
 * @param input
 * @param vertical_stride
 * @param output_channels
 * @param input_channels
 * @param kernel_height
 */
template <class TensorType>
void Convolution1D<TensorType>::ReverseFillVerticalStride(TensorType &      input,
                                                          TensorType const &vertical_stride,
                                                          SizeType const    output_channels,
                                                          SizeType const    input_channels,
                                                          SizeType const    kernel_height)
{
  SizeType j_s = 0;  // stride height iterator
  assert(input.shape().size() == 4);
  assert(vertical_stride.shape().size() == 2);
  for (SizeType i_ic{0}; i_ic < input_channels; ++i_ic)  // Iterate over input channels
  {
    for (SizeType i_k(0); i_k < kernel_height; i_k++)  // Iterate over kernel height
    {
      for (SizeType i_oc{0}; i_oc < output_channels; ++i_oc)  // Iterate over output channels
      {
        input(i_oc, i_ic, i_k, 0) += vertical_stride(i_oc, j_s);
      }
      ++j_s;
    }
  }
}

// TODO(issue 943): Make im2col efficient using iterators
/**
 * Reshapes kernel(input) tensor to horizontal_stride tensor using im2col
 * @tparam TensorType
 * @param input
 * @param horizontal_stride
 * @param output_height
 * @param input_channels
 * @param kernel_height
 */
template <class TensorType>
void Convolution1D<TensorType>::FillHorizontalStride(
    TensorType const &input, TensorType &horizontal_stride, SizeType const output_height,
    SizeType const input_channels, SizeType const kernel_height, SizeType const batch_size)
{
  SizeType i_s;  // stride width index
  SizeType j_s;  // stride height index
  assert(horizontal_stride.shape().size() == 2);
  assert(input.shape().size() == 3);

  j_s = 0;

  for (SizeType i_b{0}; i_b < batch_size; ++i_b)  // Iterate over batch
  {
    for (SizeType i_o = 0; i_o < output_height; ++i_o)  // Iterate over output height
    {

      i_s = 0;
      for (SizeType i_ic = 0; i_ic < input_channels; ++i_ic)  // Iterate over input channels
      {

        for (SizeType i_k = 0; i_k < kernel_height; i_k++)  // Iterate over kernel height
        {
          horizontal_stride(i_s, j_s) = input(i_ic, i_o * stride_size_ + i_k, i_b);
          ++i_s;
        }
      }

      ++j_s;
    }
  }
}

// TODO(issue 943): Make im2col efficient using iterators
/**
 * Reshapes horizontal_stride tensor to kernel(input) tensor using reversed im2col
 * @tparam TensorType
 * @param input
 * @param horizontal_stride
 * @param output_height
 * @param input_channels
 * @param kernel_height
 */
template <class TensorType>
void Convolution1D<TensorType>::ReverseFillHorizontalStride(
    TensorType &input, TensorType const &horizontal_stride, SizeType const output_height,
    SizeType const input_channels, SizeType const kernel_height, SizeType const batch_size)
{
  SizeType i_s;  // stride width index
  SizeType j_s;  // stride height index

  j_s = 0;
  for (SizeType i_b{0}; i_b < batch_size; ++i_b)  // Iterate over batch
  {

    for (SizeType i_o{0}; i_o < output_height; ++i_o)  // Iterate over output height
    {
      i_s = 0;

      for (SizeType i_ic(0); i_ic < input_channels; ++i_ic)  // Iterate over input channels
      {
        for (SizeType i_k(0); i_k < kernel_height; i_k++)  // Iterate over kernel height
        {
          input(i_ic, i_o * stride_size_ + i_k, i_b) = horizontal_stride(i_s, j_s);
          ++i_s;
        }
      }
      ++j_s;
    }
  }
}

// TODO(issue 943): Make im2col efficient using iterators
/**
 * Reshape gemm_output tensor (result of matmul on vertical and horizontal stride) to output tensor
 * @tparam TensorType
 * @param gemm_output
 * @param output
 * @param output_channels
 * @param output_height
 */
template <class TensorType>
void Convolution1D<TensorType>::FillOutput(TensorType const &gemm_output, TensorType &output,
                                           SizeType const output_channels,
                                           SizeType const output_height, SizeType const batch_size)
{
  SizeType i_it;
  for (SizeType i_oc = 0; i_oc < output_channels; ++i_oc)  // Iterate over output channels
  {
    i_it = 0;
    for (SizeType i_b{0}; i_b < batch_size; ++i_b)  // Iterate over batch
    {
      for (SizeType i_o = 0; i_o < output_height; ++i_o)  // Iterate over output height
      {
        output(i_oc, i_o, i_b) = gemm_output(i_oc, i_it);
        ++i_it;
      }
    }
  }
}

// TODO(issue 943): Make im2col efficient using iterators
/**
 * Reshape output tensor to gemm_output tensor (result of matmul on vertical and horizontal stride)
 * @tparam TensorType
 * @param gemm_output
 * @param output
 * @param output_channels
 * @param output_height
 */
template <class TensorType>
void Convolution1D<TensorType>::ReverseFillOutput(TensorType &gemm_output, TensorType const &output,
                                                  SizeType const output_channels,
                                                  SizeType const output_height,
                                                  SizeType const batch_size)
{
  SizeType i_it;
  for (SizeType i_oc = 0; i_oc < output_channels; ++i_oc)  // Iterate over output channels
  {
    i_it = 0;
    for (SizeType i_b{0}; i_b < batch_size; ++i_b)  // Iterate over batch
    {
      for (SizeType i_o = 0; i_o < output_height; ++i_o)  // Iterate over output height
      {
        gemm_output(i_oc, i_it) = output(i_oc, i_o, i_b);
        ++i_it;
      }
    }
  }
}

}  // namespace ops
}  // namespace ml
}  // namespace fetch<|MERGE_RESOLUTION|>--- conflicted
+++ resolved
@@ -39,10 +39,7 @@
   using ArrayPtrType  = std::shared_ptr<TensorType>;
   using VecTensorType = typename Ops<T>::VecTensorType;
   using SPType        = OpConvolution1DSaveableParams<TensorType>;
-<<<<<<< HEAD
-=======
   using MyType        = Convolution1D<TensorType>;
->>>>>>> 892a5dc0
 
   explicit Convolution1D(SizeType stride_size = 1)
     : stride_size_(stride_size)
@@ -63,8 +60,6 @@
     return sp;
   }
 
-<<<<<<< HEAD
-=======
   std::shared_ptr<fetch::ml::ops::Ops<TensorType>> MakeSharedCopy(
       std::shared_ptr<fetch::ml::ops::Ops<TensorType>> me) override
   {
@@ -76,7 +71,6 @@
     return copyshare;
   }
 
->>>>>>> 892a5dc0
   std::vector<typename TensorType::SizeType> ComputeOutputShape(
       VecTensorType const &inputs) const override;
 
