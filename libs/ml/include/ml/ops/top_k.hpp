#pragma once
//------------------------------------------------------------------------------
//
//   Copyright 2018-2019 Fetch.AI Limited
//
//   Licensed under the Apache License, Version 2.0 (the "License");
//   you may not use this file except in compliance with the License.
//   You may obtain a copy of the License at
//
//       http://www.apache.org/licenses/LICENSE-2.0
//
//   Unless required by applicable law or agreed to in writing, software
//   distributed under the License is distributed on an "AS IS" BASIS,
//   WITHOUT WARRANTIES OR CONDITIONS OF ANY KIND, either express or implied.
//   See the License for the specific language governing permissions and
//   limitations under the License.
//
//------------------------------------------------------------------------------

#include "math/tensor.hpp"
#include "math/top_k.hpp"
#include "ml/exceptions/exceptions.hpp"
#include "ml/ops/ops.hpp"

#include <cassert>
#include <utility>
#include <vector>

namespace fetch {
namespace ml {
namespace ops {

template <class T>
class TopK : public fetch::ml::ops::Ops<T>
{
public:
  using TensorType     = T;
  using SizeType       = fetch::math::SizeType;
  using TensorSizeType = fetch::math::Tensor<SizeType>;
  using DataType       = typename TensorType::Type;
  using ArrayPtrType   = std::shared_ptr<TensorType>;
  using VecTensorType  = typename Ops<T>::VecTensorType;
  using SPType         = OpTopKSaveableParams<T>;
  using MyType         = TopK<TensorType>;

  /**
   * TopK function based on tf.top_k
   * @param k number of k highest numbers to be outputed
   * @param sorted TRUE=descending order, FALSE=ascending order
   */
  explicit TopK(SizeType k, bool sorted = true)
    : k_(k)
    , sorted_(sorted)
  {}

  explicit TopK(SPType const &sp)
    : Ops<T>(sp)
  {
    k_      = sp.k;
    sorted_ = sp.sorted;
  }

  ~TopK() override = default;

  std::shared_ptr<OpsSaveableParams> GetOpSaveableParams() override
  {
    SPType sp{};
    sp.k      = k_;
    sp.sorted = sorted_;

    return std::make_shared<SPType>(sp);
  }

  std::shared_ptr<Ops<TensorType>> MakeSharedCopy(std::shared_ptr<Ops<TensorType>> me) override
  {
    FETCH_UNUSED(me);
    assert(me.get() == this);

    auto copyshare = std::make_shared<MyType>(*this);  // calls default copy constructor of MyType

    return copyshare;
  }

  /**
   * Returns array of k-highest values
   * for input array of shape [x,n] and value k, return array would be of shape [k,n]
   * Implementation based on tf.math.top_k
   * Updates indices array with indices of k highest values from input array
   * @param inputs input tensor
   * @param output return tensor
   */
  void Forward(VecTensorType const &inputs, TensorType &output) override
  {
    assert(inputs.size() == 1);

    // Only 2D input is supported
    assert(inputs.at(0)->shape().size() == 2);
    assert(output.shape() == this->ComputeOutputShape(inputs));

    UpdateIndices(inputs);

<<<<<<< HEAD
    // For 1D input tensor axis remains 0
    SizeType axis = 0;

    // Set axis to be data dimension for 2D or higher
    if (inputs.at(0)->shape().size() > 1)
    {
      axis = inputs.at(0)->shape().size() - 2;
    }

    fetch::math::TopK<TensorType, TensorSizeType>(output, indices_, *(inputs.at(0)), k_, axis,
=======
    fetch::math::TopK<TensorType, TensorSizeType>(output, indices_, *(inputs.at(0)), k_, axis_,
>>>>>>> 88491f0c
                                                  sorted_);
  }

  /**
   * Error signal is propagated to k largest nodes from input tensor
   * Forward needs to be called first to initialise indices array
   * @param inputs input tensor
   * @param error_signal
   * @return return signal tensor of same size as input tensor
   */
  std::vector<TensorType> Backward(VecTensorType const &inputs,
                                   TensorType const &   error_signal) override
  {
    assert(inputs.size() == 1);

    // Only 2D input is supported
    assert(inputs.at(0)->shape().size() == 2);

    // Forward needs to be run first
    assert(indices_.size() != 0);

    assert(error_signal.shape() == this->ComputeOutputShape(inputs));

    TensorType ret_signal(inputs.at(0)->shape());

    for (SizeType i{0}; i < error_signal.shape().at(0); i++)
    {
      for (SizeType j{0}; j < error_signal.shape().at(1); j++)
      {
        ret_signal.At(indices_.At(i, j), j) = error_signal.At(i, j);
      }
    }

    return {ret_signal};
  }

  std::vector<SizeType> ComputeOutputShape(VecTensorType const &inputs) const override
  {
    assert(inputs.size() == 1);

    std::vector<SizeType> ret_shape = inputs.at(0)->shape();

    if (ret_shape.size() > 1)
    {
      ret_shape.at(ret_shape.size() - 2) = k_;
    }
    else
    {
      ret_shape.at(ret_shape.size() - 1) = k_;
    }

    return ret_shape;
  }

  static constexpr OpType OpCode()
  {
    return OpType::OP_TOP_K;
  }
  static constexpr char const *DESCRIPTOR = "TopK";

private:
  SizeType k_;
  // For 2D input tensor we use data axis
  SizeType       axis_ = 0;
  bool           sorted_;
  TensorSizeType indices_;

  void UpdateIndices(VecTensorType const &inputs)
  {
    std::vector<SizeType> ret_shape = ComputeOutputShape(inputs);
    if (indices_.shape() != ret_shape)
    {
      indices_ = TensorSizeType(ret_shape);
    }
  }
};

}  // namespace ops
}  // namespace ml
}  // namespace fetch<|MERGE_RESOLUTION|>--- conflicted
+++ resolved
@@ -99,20 +99,7 @@
 
     UpdateIndices(inputs);
 
-<<<<<<< HEAD
-    // For 1D input tensor axis remains 0
-    SizeType axis = 0;
-
-    // Set axis to be data dimension for 2D or higher
-    if (inputs.at(0)->shape().size() > 1)
-    {
-      axis = inputs.at(0)->shape().size() - 2;
-    }
-
-    fetch::math::TopK<TensorType, TensorSizeType>(output, indices_, *(inputs.at(0)), k_, axis,
-=======
     fetch::math::TopK<TensorType, TensorSizeType>(output, indices_, *(inputs.at(0)), k_, axis_,
->>>>>>> 88491f0c
                                                   sorted_);
   }
 
