#pragma once
//------------------------------------------------------------------------------
//
//   Copyright 2018-2019 Fetch.AI Limited
//
//   Licensed under the Apache License, Version 2.0 (the "License");
//   you may not use this file except in compliance with the License.
//   You may obtain a copy of the License at
//
//       http://www.apache.org/licenses/LICENSE-2.0
//
//   Unless required by applicable law or agreed to in writing, software
//   distributed under the License is distributed on an "AS IS" BASIS,
//   WITHOUT WARRANTIES OR CONDITIONS OF ANY KIND, either express or implied.
//   See the License for the specific language governing permissions and
//   limitations under the License.
//
//------------------------------------------------------------------------------

#include "math/activation_functions/sigmoid.hpp"
#include "math/fundamental_operators.hpp"
#include "math/matrix_operations.hpp"
#include "math/standard_functions/clamp.hpp"
#include "ml/ops/ops.hpp"

#include <cassert>
#include <vector>

namespace fetch {
namespace ml {
namespace ops {

template <class T>
class Sigmoid : public fetch::ml::Ops<T>
{
public:
  using ArrayType     = T;
  using DataType      = typename ArrayType::Type;
  using SizeType      = typename ArrayType::SizeType;
  using VecTensorType = typename Ops<T>::VecTensorType;

  Sigmoid()           = default;
  ~Sigmoid() override = default;

<<<<<<< HEAD
  std::shared_ptr<SaveableParams<ArrayType>> GetOpSaveableParams()
  {
    SaveableParams<ArrayType> sp{};
    sp.DESCRIPTOR = DESCRIPTOR;
    return std::make_shared<SaveableParams<ArrayType>>(sp);
  }

  virtual void Forward(VecTensorType const &inputs, ArrayType &output)
=======
  void Forward(VecTensorType const &inputs, ArrayType &output) override
>>>>>>> 39268dae
  {
    assert(inputs.size() == 1);
    assert(output.shape() == this->ComputeOutputShape(inputs));
    fetch::math::Sigmoid(inputs.front().get(), output);

    // ensures numerical stability
    fetch::math::Clamp(epsilon_, static_cast<DataType>(1) - epsilon_, output);
  }

  std::vector<ArrayType> Backward(VecTensorType const &inputs,
                                  ArrayType const &    error_signal) override
  {
    assert(inputs.size() == 1);
    assert(inputs.front().get().shape() == error_signal.shape());
    ArrayType return_signal{error_signal.shape()};
    ArrayType t{inputs.front().get().shape()};

    // gradient of sigmoid function is s(x)(1 - s(x))
    Forward(inputs, t);
    fetch::math::Subtract(static_cast<DataType>(1), t, return_signal);
    fetch::math::Multiply(t, return_signal, return_signal);

    // multiply by error_signal (chain rule)
    fetch::math::Multiply(error_signal, return_signal, return_signal);

    return {return_signal};
  }

  std::vector<SizeType> ComputeOutputShape(VecTensorType const &inputs) const override
  {
    return inputs.front().get().shape();
  }

  static constexpr char const *DESCRIPTOR = "Sigmoid";

private:
  // minimum possible output value of the sigmoid should not be zero, but actually epsilon
  // likewise maximum output should be 1 - epsilon
  DataType epsilon_ = DataType(1e-7);
};

}  // namespace ops
}  // namespace ml
}  // namespace fetch<|MERGE_RESOLUTION|>--- conflicted
+++ resolved
@@ -42,7 +42,6 @@
   Sigmoid()           = default;
   ~Sigmoid() override = default;
 
-<<<<<<< HEAD
   std::shared_ptr<SaveableParams<ArrayType>> GetOpSaveableParams()
   {
     SaveableParams<ArrayType> sp{};
@@ -50,10 +49,7 @@
     return std::make_shared<SaveableParams<ArrayType>>(sp);
   }
 
-  virtual void Forward(VecTensorType const &inputs, ArrayType &output)
-=======
   void Forward(VecTensorType const &inputs, ArrayType &output) override
->>>>>>> 39268dae
   {
     assert(inputs.size() == 1);
     assert(output.shape() == this->ComputeOutputShape(inputs));
