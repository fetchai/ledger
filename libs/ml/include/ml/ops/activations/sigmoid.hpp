#pragma once
//------------------------------------------------------------------------------
//
//   Copyright 2018-2019 Fetch.AI Limited
//
//   Licensed under the Apache License, Version 2.0 (the "License");
//   you may not use this file except in compliance with the License.
//   You may obtain a copy of the License at
//
//       http://www.apache.org/licenses/LICENSE-2.0
//
//   Unless required by applicable law or agreed to in writing, software
//   distributed under the License is distributed on an "AS IS" BASIS,
//   WITHOUT WARRANTIES OR CONDITIONS OF ANY KIND, either express or implied.
//   See the License for the specific language governing permissions and
//   limitations under the License.
//
//------------------------------------------------------------------------------

#include "math/fundamental_operators.hpp"
#include "math/matrix_operations.hpp"
#include "math/ml/activation_functions/sigmoid.hpp"
#include "ml/ops/ops.hpp"

namespace fetch {
namespace ml {
namespace ops {

template <class T>
class Sigmoid : public fetch::ml::ElementWiseOps<T>
{
public:
  using ArrayType    = T;
  using DataType     = typename ArrayType::Type;
  using SizeType     = typename ArrayType::SizeType;
  using ArrayPtrType = std::shared_ptr<ArrayType>;

  Sigmoid()          = default;
  virtual ~Sigmoid() = default;

  virtual ArrayType Forward(std::vector<std::reference_wrapper<ArrayType const>> const &inputs,
                            ArrayType &                                                 output)
  {
    assert(inputs.size() == 1);
<<<<<<< HEAD
    ASSERT(output.shape() == this->ComputeOutputSize(inputs));
=======
    ASSERT(output.shape() == this->ComputeOutputShape(inputs));
>>>>>>> 0d476527
    fetch::math::Sigmoid(inputs.front().get(), output);
    // ensures numerical stability
    for (auto &val : output)
    {
      fetch::math::Max(val, epsilon_, val);
      fetch::math::Min(val, fetch::math::Subtract(DataType(1), epsilon_), val);
    }
    return output;
  }

  virtual std::vector<ArrayType> Backward(
      std::vector<std::reference_wrapper<ArrayType const>> const &inputs,
      ArrayType const &                                           errorSignal)
  {
    assert(inputs.size() == 1);
    assert(inputs.front().get().shape() == errorSignal.shape());
    ArrayType returnSignal{errorSignal.shape()};
    ArrayType t{inputs.front().get().shape()};

    // gradient of sigmoid function is s(x)(1 - s(x))
    t = Ops<T>::Forward(inputs);
    fetch::math::Subtract(DataType(1), t, returnSignal);
    fetch::math::Multiply(t, returnSignal, returnSignal);

    // multiply by errorSignal (chain rule)
    fetch::math::Multiply(errorSignal, returnSignal, returnSignal);

    return {returnSignal};
  }

  static constexpr char const *DESCRIPTOR = "Sigmoid";

private:
  // minimum possible output value of the sigmoid should not be zero, but actually epsilon
  // likewise maximum output should be 1 - epsilon
  DataType epsilon_ = DataType(1e-12);
};

}  // namespace ops
}  // namespace ml
}  // namespace fetch<|MERGE_RESOLUTION|>--- conflicted
+++ resolved
@@ -42,11 +42,7 @@
                             ArrayType &                                                 output)
   {
     assert(inputs.size() == 1);
-<<<<<<< HEAD
-    ASSERT(output.shape() == this->ComputeOutputSize(inputs));
-=======
     ASSERT(output.shape() == this->ComputeOutputShape(inputs));
->>>>>>> 0d476527
     fetch::math::Sigmoid(inputs.front().get(), output);
     // ensures numerical stability
     for (auto &val : output)
