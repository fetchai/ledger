#pragma once
//------------------------------------------------------------------------------
//
//   Copyright 2018-2019 Fetch.AI Limited
//
//   Licensed under the Apache License, Version 2.0 (the "License");
//   you may not use this file except in compliance with the License.
//   You may obtain a copy of the License at
//
//       http://www.apache.org/licenses/LICENSE-2.0
//
//   Unless required by applicable law or agreed to in writing, software
//   distributed under the License is distributed on an "AS IS" BASIS,
//   WITHOUT WARRANTIES OR CONDITIONS OF ANY KIND, either express or implied.
//   See the License for the specific language governing permissions and
//   limitations under the License.
//
//------------------------------------------------------------------------------

#include "math/fundamental_operators.hpp"
#include "math/matrix_operations.hpp"
#include "math/ml/activation_functions/sigmoid.hpp"
#include "ml/ops/ops.hpp"

namespace fetch {
namespace ml {
namespace ops {

template <class T>
class Sigmoid : public fetch::ml::ElementWiseOps<T>
{
public:
<<<<<<< HEAD
  using ArrayType      = T;
  using DataType       = typename ArrayType::Type;
  using ArrayPtrType   = std::shared_ptr<ArrayType>;
  using ConstSliceType = typename ArrayType::ConstSliceType;
=======
  using ArrayType    = T;
  using DataType     = typename ArrayType::Type;
  using SizeType     = typename ArrayType::SizeType;
  using ArrayPtrType = std::shared_ptr<ArrayType>;
>>>>>>> 93b89019

  Sigmoid()          = default;
  virtual ~Sigmoid() = default;

<<<<<<< HEAD
  virtual ArrayType Forward(std::vector<std::reference_wrapper<const ArrayType>> const &inputs)
=======
  virtual ArrayType Forward(std::vector<std::reference_wrapper<ArrayType const>> const &inputs,
                            ArrayType &                                                 output)
>>>>>>> 93b89019
  {
    assert(inputs.size() == 1);
    ASSERT(output.shape() == this->ComputeOutputShape(inputs));
    fetch::math::Sigmoid(inputs.front().get(), output);
    // ensures numerical stability
    for (auto &val : output)
    {
      fetch::math::Max(val, epsilon_, val);
      fetch::math::Min(val, fetch::math::Subtract(DataType(1), epsilon_), val);
    }
    return output;
  }

  virtual std::vector<ArrayType> Backward(
      std::vector<std::reference_wrapper<const ArrayType>> const &inputs,
      ArrayType const &                                           errorSignal)
  {
    assert(inputs.size() == 1);
    assert(inputs.front().get().shape() == errorSignal.shape());
    ArrayType returnSignal{errorSignal.shape()};
    ArrayType t{inputs.front().get().shape()};

    // gradient of sigmoid function is s(x)(1 - s(x))
    t = Ops<T>::Forward(inputs);
    fetch::math::Subtract(DataType(1), t, returnSignal);
    fetch::math::Multiply(t, returnSignal, returnSignal);

    // multiply by errorSignal (chain rule)
    fetch::math::Multiply(errorSignal, returnSignal, returnSignal);

    return {returnSignal};
  }

  static constexpr char const *DESCRIPTOR = "Sigmoid";

private:
  // minimum possible output value of the sigmoid should not be zero, but actually epsilon
  // likewise maximum output should be 1 - epsilon
  DataType epsilon_ = DataType(1e-12);
};

}  // namespace ops
}  // namespace ml
}  // namespace fetch<|MERGE_RESOLUTION|>--- conflicted
+++ resolved
@@ -30,27 +30,16 @@
 class Sigmoid : public fetch::ml::ElementWiseOps<T>
 {
 public:
-<<<<<<< HEAD
-  using ArrayType      = T;
-  using DataType       = typename ArrayType::Type;
-  using ArrayPtrType   = std::shared_ptr<ArrayType>;
-  using ConstSliceType = typename ArrayType::ConstSliceType;
-=======
   using ArrayType    = T;
   using DataType     = typename ArrayType::Type;
   using SizeType     = typename ArrayType::SizeType;
   using ArrayPtrType = std::shared_ptr<ArrayType>;
->>>>>>> 93b89019
 
   Sigmoid()          = default;
   virtual ~Sigmoid() = default;
 
-<<<<<<< HEAD
-  virtual ArrayType Forward(std::vector<std::reference_wrapper<const ArrayType>> const &inputs)
-=======
   virtual ArrayType Forward(std::vector<std::reference_wrapper<ArrayType const>> const &inputs,
                             ArrayType &                                                 output)
->>>>>>> 93b89019
   {
     assert(inputs.size() == 1);
     ASSERT(output.shape() == this->ComputeOutputShape(inputs));
