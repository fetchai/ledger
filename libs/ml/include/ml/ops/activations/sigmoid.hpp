--- conflicted
+++ resolved
@@ -54,14 +54,6 @@
   {
     assert(inputs.size() == 1);
 
-<<<<<<< HEAD
-    //    std::cout << "inputs.front().get().shape()[0]: " << inputs.front().get().shape()[0] <<
-    //    std::endl; std::cout << "inputs.front().get().shape()[1]: " <<
-    //    inputs.front().get().shape()[1] << std::endl; std::cout << "errorSignal.shape()[0]: " <<
-    //    errorSignal.shape()[0] << std::endl; std::cout << "errorSignal.shape()[1]: " <<
-    //    errorSignal.shape()[1] << std::endl;
-=======
->>>>>>> 05196987
     assert(inputs.front().get().shape() == errorSignal.shape());
 
     ArrayType t            = this->Forward(inputs);
