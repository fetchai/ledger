#pragma once
//------------------------------------------------------------------------------
//
//   Copyright 2018-2019 Fetch.AI Limited
//
//   Licensed under the Apache License, Version 2.0 (the "License");
//   you may not use this file except in compliance with the License.
//   You may obtain a copy of the License at
//
//       http://www.apache.org/licenses/LICENSE-2.0
//
//   Unless required by applicable law or agreed to in writing, software
//   distributed under the License is distributed on an "AS IS" BASIS,
//   WITHOUT WARRANTIES OR CONDITIONS OF ANY KIND, either express or implied.
//   See the License for the specific language governing permissions and
//   limitations under the License.
//
//------------------------------------------------------------------------------

#include "math/activation_functions/sigmoid.hpp"
#include "math/fundamental_operators.hpp"
#include "math/matrix_operations.hpp"
#include "math/standard_functions/clamp.hpp"
#include "ml/ops/ops.hpp"

#include <cassert>
#include <vector>

namespace fetch {
namespace ml {
namespace ops {

template <class T>
class Sigmoid : public fetch::ml::ops::Ops<T>
{
public:
  using TensorType    = T;
  using DataType      = typename TensorType::Type;
  using SizeType      = typename TensorType::SizeType;
  using VecTensorType = typename Ops<T>::VecTensorType;
  using SPType        = OpSigmoidSaveableParams<T>;
<<<<<<< HEAD
=======
  using MyType        = Sigmoid<TensorType>;
>>>>>>> 892a5dc0

  Sigmoid() = default;

  explicit Sigmoid(SPType const &sp)
    : Ops<T>(sp)
  {}

  ~Sigmoid() override = default;

  std::shared_ptr<OpsSaveableParams> GetOpSaveableParams() override
  {
    return std::make_shared<SPType>();
  }

<<<<<<< HEAD
=======
  std::shared_ptr<fetch::ml::ops::Ops<TensorType>> MakeSharedCopy(
      std::shared_ptr<fetch::ml::ops::Ops<TensorType>> me) override
  {
    FETCH_UNUSED(me);
    assert(me.get() == this);

    auto copyshare = std::make_shared<MyType>(*this);  // calls default copy constructor of MyType

    return copyshare;
  }

>>>>>>> 892a5dc0
  void Forward(VecTensorType const &inputs, TensorType &output) override
  {
    assert(inputs.size() == 1);
    assert(output.shape() == this->ComputeOutputShape(inputs));
    fetch::math::Sigmoid(*(inputs.front()), output);

    // ensures numerical stability
    fetch::math::Clamp(epsilon_, static_cast<DataType>(1) - epsilon_, output);
  }

  std::vector<TensorType> Backward(VecTensorType const &inputs,
                                   TensorType const &   error_signal) override
  {
    assert(inputs.size() == 1);
    assert(inputs.front()->shape() == error_signal.shape());
    TensorType return_signal{error_signal.shape()};
    TensorType t{inputs.front()->shape()};

    // gradient of sigmoid function is s(x)(1 - s(x))
    Forward(inputs, t);
    fetch::math::Subtract(static_cast<DataType>(1), t, return_signal);
    fetch::math::Multiply(t, return_signal, return_signal);

    // multiply by error_signal (chain rule)
    fetch::math::Multiply(error_signal, return_signal, return_signal);

    return {return_signal};
  }

  std::vector<SizeType> ComputeOutputShape(VecTensorType const &inputs) const override
  {
    return inputs.front()->shape();
  }

  static constexpr OpType OpCode()
  {
    return OpType::OP_SIGMOID;
  }
  static constexpr char const *DESCRIPTOR = "Sigmoid";

private:
  // minimum possible output value of the sigmoid should not be zero, but actually epsilon
  // likewise maximum output should be 1 - epsilon
  DataType epsilon_ = DataType(1e-7);
};

}  // namespace ops
}  // namespace ml
}  // namespace fetch<|MERGE_RESOLUTION|>--- conflicted
+++ resolved
@@ -39,10 +39,7 @@
   using SizeType      = typename TensorType::SizeType;
   using VecTensorType = typename Ops<T>::VecTensorType;
   using SPType        = OpSigmoidSaveableParams<T>;
-<<<<<<< HEAD
-=======
   using MyType        = Sigmoid<TensorType>;
->>>>>>> 892a5dc0
 
   Sigmoid() = default;
 
@@ -57,8 +54,6 @@
     return std::make_shared<SPType>();
   }
 
-<<<<<<< HEAD
-=======
   std::shared_ptr<fetch::ml::ops::Ops<TensorType>> MakeSharedCopy(
       std::shared_ptr<fetch::ml::ops::Ops<TensorType>> me) override
   {
@@ -70,7 +65,6 @@
     return copyshare;
   }
 
->>>>>>> 892a5dc0
   void Forward(VecTensorType const &inputs, TensorType &output) override
   {
     assert(inputs.size() == 1);
