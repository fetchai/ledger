#pragma once
//------------------------------------------------------------------------------
//
//   Copyright 2018-2019 Fetch.AI Limited
//
//   Licensed under the Apache License, Version 2.0 (the "License");
//   you may not use this file except in compliance with the License.
//   You may obtain a copy of the License at
//
//       http://www.apache.org/licenses/LICENSE-2.0
//
//   Unless required by applicable law or agreed to in writing, software
//   distributed under the License is distributed on an "AS IS" BASIS,
//   WITHOUT WARRANTIES OR CONDITIONS OF ANY KIND, either express or implied.
//   See the License for the specific language governing permissions and
//   limitations under the License.
//
//------------------------------------------------------------------------------

#include "core/macros.hpp"
#include "core/random/lfg.hpp"
#include "math/fundamental_operators.hpp"
#include "math/matrix_operations.hpp"
#include "ml/ops/ops.hpp"

#include <cassert>
#include <vector>

namespace fetch {
namespace ml {
namespace ops {

template <class T>
class Dropout : public fetch::ml::Ops<T>
{
public:
  using ArrayType     = T;
  using DataType      = typename ArrayType::Type;
  using SizeType      = typename ArrayType::SizeType;
  using RNG           = fetch::random::LaggedFibonacciGenerator<>;
  using VecTensorType = typename Ops<T>::VecTensorType;

  explicit Dropout(DataType const probability, SizeType const &random_seed = 25102015)
    : probability_(probability)
  {
    assert(probability >= 0.0 && probability <= 1.0);
    rng_.Seed(random_seed);
    drop_values_ = ArrayType{0};
  }
  ~Dropout() override = default;

<<<<<<< HEAD
  virtual ~Dropout() = default;

  std::shared_ptr<SaveableParams<ArrayType>> GetOpSaveableParams()
  {
    SaveableParams<ArrayType> sp{};
    sp.DESCRIPTOR = DESCRIPTOR;
    return std::make_shared<SaveableParams<ArrayType>>(sp);
  }

  void Forward(VecTensorType const &inputs, ArrayType &output)
=======
  void Forward(VecTensorType const &inputs, ArrayType &output) override
>>>>>>> 39268dae
  {
    assert(inputs.size() == 1);
    assert(output.shape() == this->ComputeOutputShape(inputs));

    if (!this->is_training_)
    {
      output.Copy(inputs.front().get());
    }
    else
    {
      if (drop_values_.shape() != output.shape())
      {
        drop_values_ = ArrayType(output.shape());
      }

      auto out_it = output.begin();
      auto in_it  = inputs.front().get().cbegin();
      auto it     = drop_values_.begin();
      while (it.is_valid())
      {
        if (rng_.AsDouble() <= static_cast<double>(probability_))
        {
          *it     = static_cast<DataType>(1) / probability_;
          *out_it = (*it) * (*in_it);
        }
        else
        {
          *it     = static_cast<DataType>(0);
          *out_it = static_cast<DataType>(0);
        }
        ++it;
        ++in_it;
        ++out_it;
      }
    }
  }

  std::vector<ArrayType> Backward(VecTensorType const &inputs,
                                  ArrayType const &    error_signal) override
  {
    FETCH_UNUSED(inputs);
    assert(inputs.size() == 1);
    assert(error_signal.shape() == inputs.front().get().shape());
    assert(drop_values_.shape() == inputs.front().get().shape());
    assert(this->is_training_);

    ArrayType return_signal{error_signal.shape()};

    // gradient of dropout is 1.0/keep_prob for enabled neurons and 0.0 for disabled
    // multiply by error_signal (chain rule)

    fetch::math::Multiply(error_signal, drop_values_, return_signal);

    return {return_signal};
  }

  std::vector<SizeType> ComputeOutputShape(VecTensorType const &inputs) const override
  {
    return inputs.front().get().shape();
  }

  static constexpr char const *DESCRIPTOR = "Dropout";

private:
  ArrayType drop_values_;
  DataType  probability_;
  RNG       rng_;
};

}  // namespace ops
}  // namespace ml
}  // namespace fetch<|MERGE_RESOLUTION|>--- conflicted
+++ resolved
@@ -49,9 +49,6 @@
   }
   ~Dropout() override = default;
 
-<<<<<<< HEAD
-  virtual ~Dropout() = default;
-
   std::shared_ptr<SaveableParams<ArrayType>> GetOpSaveableParams()
   {
     SaveableParams<ArrayType> sp{};
@@ -60,9 +57,6 @@
   }
 
   void Forward(VecTensorType const &inputs, ArrayType &output)
-=======
-  void Forward(VecTensorType const &inputs, ArrayType &output) override
->>>>>>> 39268dae
   {
     assert(inputs.size() == 1);
     assert(output.shape() == this->ComputeOutputShape(inputs));
