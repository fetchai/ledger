--- conflicted
+++ resolved
@@ -87,17 +87,11 @@
 
   std::vector<ArrayType> Backward(VecTensorType const &inputs, ArrayType const &error_signal)
   {
-<<<<<<< HEAD
-    ASSERT(inputs.size() == 1);
-    ASSERT(error_signal.shape() == inputs.front().get().shape());
-    ASSERT(drop_values_.shape() == inputs.front().get().shape());
-    assert(this->is_training_);
-=======
     FETCH_UNUSED(inputs);
     assert(inputs.size() == 1);
     assert(error_signal.shape() == inputs.front().get().shape());
     assert(drop_values_.shape() == inputs.front().get().shape());
->>>>>>> 987d892f
+    assert(this->is_training_);
 
     ArrayType return_signal{error_signal.shape()};
 
