#pragma once
//------------------------------------------------------------------------------
//
//   Copyright 2018-2019 Fetch.AI Limited
//
//   Licensed under the Apache License, Version 2.0 (the "License");
//   you may not use this file except in compliance with the License.
//   You may obtain a copy of the License at
//
//       http://www.apache.org/licenses/LICENSE-2.0
//
//   Unless required by applicable law or agreed to in writing, software
//   distributed under the License is distributed on an "AS IS" BASIS,
//   WITHOUT WARRANTIES OR CONDITIONS OF ANY KIND, either express or implied.
//   See the License for the specific language governing permissions and
//   limitations under the License.
//
//------------------------------------------------------------------------------

#include "core/macros.hpp"
#include "core/random/lfg.hpp"
#include "math/fundamental_operators.hpp"
#include "math/matrix_operations.hpp"
#include "ml/ops/ops.hpp"

#include <cassert>
#include <vector>

namespace fetch {
namespace ml {
namespace ops {

template <class T>
class Dropout : public fetch::ml::ops::Ops<T>
{
public:
  using TensorType    = T;
  using DataType      = typename TensorType::Type;
  using SizeType      = fetch::math::SizeType;
  using RNG           = fetch::random::LaggedFibonacciGenerator<>;
  using VecTensorType = typename Ops<T>::VecTensorType;
  using SPType        = OpDropoutSaveableParams<TensorType>;
  using MyType        = Dropout<TensorType>;

  explicit Dropout(DataType const probability, SizeType const &random_seed = 25102015)
    : probability_(probability)
  {
    assert(probability >= 0.0 && probability <= 1.0);
    rng_.Seed(random_seed);
    drop_values_ = TensorType{0};
  }

  explicit Dropout(SPType const &sp)
    : Ops<T>(sp)
  {
    probability_ = sp.probability;
    rng_.Seed(sp.random_seed);
    rng_.SetBuffer(sp.buffer);
    rng_.SetIndex(sp.index);
  }

  ~Dropout() override = default;

  std::shared_ptr<OpsSaveableParams> GetOpSaveableParams() override
  {
    SPType sp{};
    sp.probability = probability_;
    sp.random_seed = rng_.Seed();
    sp.buffer      = rng_.GetBuffer();
    sp.index       = rng_.GetIndex();
    return std::make_shared<SPType>(sp);
  }

  std::shared_ptr<fetch::ml::ops::Ops<TensorType>> MakeSharedCopy(
      std::shared_ptr<fetch::ml::ops::Ops<TensorType>> me) override
  {
    assert(me.get() == this);

    return me;
  }

  void Forward(VecTensorType const &inputs, TensorType &output) override
  {
    assert(inputs.size() == 1);
    assert(output.shape() == this->ComputeOutputShape(inputs));

    if (!this->is_training_)
    {
      output.Copy((*inputs.front()));
    }
    else
    {
      if (drop_values_.shape() != output.shape())
      {
        drop_values_ = TensorType(output.shape());
      }

      auto out_it = output.begin();
      auto in_it  = inputs.front()->cbegin();
      auto it     = drop_values_.begin();
      while (it.is_valid())
      {
<<<<<<< HEAD
        if (static_cast<DataType>(rng_.AsFP64()) <= probability_)
=======
        if (rng_.AsType<DataType>() <= probability_)
>>>>>>> 1eaa85a7
        {
          *it     = static_cast<DataType>(1) / probability_;
          *out_it = (*it) * (*in_it);
        }
        else
        {
          *it     = static_cast<DataType>(0);
          *out_it = static_cast<DataType>(0);
        }
        ++it;
        ++in_it;
        ++out_it;
      }
    }
  }

  std::vector<TensorType> Backward(VecTensorType const &inputs,
                                   TensorType const &   error_signal) override
  {
    FETCH_UNUSED(inputs);
    assert(inputs.size() == 1);
    assert(error_signal.shape() == inputs.front()->shape());
    assert(drop_values_.shape() == inputs.front()->shape());
    assert(this->is_training_);

    TensorType return_signal{error_signal.shape()};

    // gradient of dropout is 1.0/keep_prob for enabled neurons and 0.0 for disabled
    // multiply by error_signal (chain rule)

    fetch::math::Multiply(error_signal, drop_values_, return_signal);

    return {return_signal};
  }

  std::vector<SizeType> ComputeOutputShape(VecTensorType const &inputs) const override
  {
    return inputs.front()->shape();
  }

  static constexpr OpType OpCode()
  {
    return OpType::OP_DROPOUT;
  }
  static constexpr char const *DESCRIPTOR = "Dropout";

private:
  TensorType drop_values_;
  DataType   probability_;
  RNG        rng_;
};

}  // namespace ops
}  // namespace ml
}  // namespace fetch<|MERGE_RESOLUTION|>--- conflicted
+++ resolved
@@ -100,11 +100,7 @@
       auto it     = drop_values_.begin();
       while (it.is_valid())
       {
-<<<<<<< HEAD
-        if (static_cast<DataType>(rng_.AsFP64()) <= probability_)
-=======
         if (rng_.AsType<DataType>() <= probability_)
->>>>>>> 1eaa85a7
         {
           *it     = static_cast<DataType>(1) / probability_;
           *out_it = (*it) * (*in_it);
