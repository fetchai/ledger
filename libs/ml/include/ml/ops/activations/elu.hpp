--- conflicted
+++ resolved
@@ -42,15 +42,13 @@
   explicit Elu(DataType a)
     : a_(a)
   {}
-  ~Elu() override = default;
 
-<<<<<<< HEAD
   explicit Elu(SPType const &sp)
   {
     a_ = sp.a;
   }
 
-  virtual ~Elu() = default;
+  ~Elu() override = default;
 
   std::shared_ptr<SaveableParams> GetOpSaveableParams()
   {
@@ -60,10 +58,7 @@
     return std::make_shared<SPType>(sp);
   }
 
-  void Forward(VecTensorType const &inputs, ArrayType &output)
-=======
   void Forward(VecTensorType const &inputs, ArrayType &output) override
->>>>>>> aa66269c
   {
     assert(inputs.size() == 1);
     fetch::math::Elu(inputs.front().get(), a_, output);
