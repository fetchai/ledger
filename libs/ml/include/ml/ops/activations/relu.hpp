#pragma once
//------------------------------------------------------------------------------
//
//   Copyright 2018-2019 Fetch.AI Limited
//
//   Licensed under the Apache License, Version 2.0 (the "License");
//   you may not use this file except in compliance with the License.
//   You may obtain a copy of the License at
//
//       http://www.apache.org/licenses/LICENSE-2.0
//
//   Unless required by applicable law or agreed to in writing, software
//   distributed under the License is distributed on an "AS IS" BASIS,
//   WITHOUT WARRANTIES OR CONDITIONS OF ANY KIND, either express or implied.
//   See the License for the specific language governing permissions and
//   limitations under the License.
//
//------------------------------------------------------------------------------

#include "core/assert.hpp"
#include "math/ml/activation_functions/relu.hpp"
#include "ml/ops/ops.hpp"

namespace fetch {
namespace ml {
namespace ops {

template <class T>
class Relu : public fetch::ml::ElementWiseOps<T>
{
public:
  using ArrayType      = T;
  using DataType       = typename ArrayType::Type;
  using ArrayPtrType   = std::shared_ptr<ArrayType>;
  using ConstSliceType = typename ArrayType::ConstSliceType;

  Relu()          = default;
  virtual ~Relu() = default;

<<<<<<< HEAD
  virtual ArrayType Forward(std::vector<std::reference_wrapper<ArrayType const>> const &inputs,
                            ArrayType &                                                 output)
  {
    assert(inputs.size() == 1);
=======
  // f(x)=max(0,x);
  virtual ArrayType Forward(std::vector<std::reference_wrapper<ArrayType const>> const &inputs,
                            ArrayType &                                                 output)
  {
    ASSERT(inputs.size() == 1);
>>>>>>> 7fea080d
    ASSERT(output.shape() == this->ComputeOutputShape(inputs));
    fetch::math::Relu(inputs.front().get(), output);
    return output;
  }

  // x>0 f'(x)=1, x<=0 f'(x)=0
  virtual std::vector<ArrayType> Backward(
      std::vector<std::reference_wrapper<const ArrayType>> const &inputs,
      ArrayType const &                                           errorSignal)
  {
    ASSERT(inputs.size() == 1);
    ASSERT(inputs[0].get().shape() == errorSignal.shape());

    ArrayType returnSignal = errorSignal.Copy();
    for (std::size_t i = 0; i < inputs.front().get().size(); ++i)
    {
      if (inputs.front().get()[i] <= DataType(0))
      {
        returnSignal.data().Set(i, DataType(0));
      }
    }
    return {returnSignal};
  }

  static constexpr char const *DESCRIPTOR = "Relu";
};

}  // namespace ops
}  // namespace ml
}  // namespace fetch<|MERGE_RESOLUTION|>--- conflicted
+++ resolved
@@ -37,18 +37,11 @@
   Relu()          = default;
   virtual ~Relu() = default;
 
-<<<<<<< HEAD
-  virtual ArrayType Forward(std::vector<std::reference_wrapper<ArrayType const>> const &inputs,
-                            ArrayType &                                                 output)
-  {
-    assert(inputs.size() == 1);
-=======
   // f(x)=max(0,x);
   virtual ArrayType Forward(std::vector<std::reference_wrapper<ArrayType const>> const &inputs,
                             ArrayType &                                                 output)
   {
     ASSERT(inputs.size() == 1);
->>>>>>> 7fea080d
     ASSERT(output.shape() == this->ComputeOutputShape(inputs));
     fetch::math::Relu(inputs.front().get(), output);
     return output;
