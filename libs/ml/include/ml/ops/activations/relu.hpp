--- conflicted
+++ resolved
@@ -37,18 +37,6 @@
   Relu()          = default;
   virtual ~Relu() = default;
 
-<<<<<<< HEAD
-  virtual ArrayType Forward(std::vector<std::reference_wrapper<const ArrayType>> const &inputs)
-  {
-    assert(inputs.size() == 1);
-    if (!this->output_ || this->output_->shape() != inputs.front().get().shape())
-    {
-      this->output_ = std::make_shared<ArrayType>(inputs.front().get().shape());
-    }
-
-    (*this->output_) = fetch::math::Relu(inputs.front().get());
-    return *(this->output_);
-=======
   virtual ArrayType Forward(std::vector<std::reference_wrapper<ArrayType const>> const &inputs,
                             ArrayType &                                                 output)
   {
@@ -56,7 +44,6 @@
     ASSERT(output.shape() == this->ComputeOutputShape(inputs));
     fetch::math::Relu(inputs.front().get(), output);
     return output;
->>>>>>> 93b89019
   }
 
   virtual std::vector<ArrayType> Backward(
