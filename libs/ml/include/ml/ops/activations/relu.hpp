--- conflicted
+++ resolved
@@ -66,20 +66,6 @@
     ArrayType const &input = inputs.front().get();
     ArrayType        return_signal{error_signal.shape()};
 
-<<<<<<< HEAD
-    auto it1 = input.begin();
-    auto it2 = return_signal.begin();
-
-    while (it1.is_valid())
-    {
-      *it2 = DataType(1);
-      if (*it1 <= DataType(0))
-      {
-        *it2 = DataType(0);
-      }
-      ++it1;
-      ++it2;
-=======
     auto it1    = input.begin();
     auto it2    = return_signal.begin();
     auto err_it = error_signal.cbegin();
@@ -97,7 +83,6 @@
       ++it1;
       ++it2;
       ++err_it;
->>>>>>> e3f5b83b
     }
 
     return {return_signal};
