#pragma once
//------------------------------------------------------------------------------
//
//   Copyright 2018-2019 Fetch.AI Limited
//
//   Licensed under the Apache License, Version 2.0 (the "License");
//   you may not use this file except in compliance with the License.
//   You may obtain a copy of the License at
//
//       http://www.apache.org/licenses/LICENSE-2.0
//
//   Unless required by applicable law or agreed to in writing, software
//   distributed under the License is distributed on an "AS IS" BASIS,
//   WITHOUT WARRANTIES OR CONDITIONS OF ANY KIND, either express or implied.
//   See the License for the specific language governing permissions and
//   limitations under the License.
//
//------------------------------------------------------------------------------

#include "math/activation_functions/leaky_relu.hpp"
#include "math/fundamental_operators.hpp"
#include "math/matrix_operations.hpp"
#include "ml/ops/ops.hpp"

#include <cassert>
#include <vector>

namespace fetch {
namespace ml {
namespace ops {

template <class T>
class LeakyRelu : public fetch::ml::ops::Ops<T>
{
public:
  using TensorType    = T;
  using DataType      = typename TensorType::Type;
  using SizeType      = typename TensorType::SizeType;
  using VecTensorType = typename Ops<T>::VecTensorType;
  using SPType        = OpLeakyReluSaveableParams<TensorType>;
<<<<<<< HEAD
=======
  using MyType        = LeakyRelu<TensorType>;
>>>>>>> 892a5dc0

  explicit LeakyRelu(DataType a = DataType(0.01))
    : a_(a)
  {}

  explicit LeakyRelu(SPType const &sp)
    : Ops<T>(sp)
  {
    a_ = sp.a;
  }

  ~LeakyRelu() override = default;

  std::shared_ptr<OpsSaveableParams> GetOpSaveableParams() override
  {
    SPType sp{};
    sp.a = a_;
    return std::make_shared<SPType>(sp);
  }

<<<<<<< HEAD
=======
  std::shared_ptr<fetch::ml::ops::Ops<TensorType>> MakeSharedCopy(
      std::shared_ptr<fetch::ml::ops::Ops<TensorType>> me) override
  {
    FETCH_UNUSED(me);
    assert(me.get() == this);

    auto copyshare = std::make_shared<MyType>(*this);  // calls default copy constructor of MyType

    return copyshare;
  }
>>>>>>> 892a5dc0
  void Forward(VecTensorType const &inputs, TensorType &output) override
  {
    assert(inputs.size() == 1);
    fetch::math::LeakyRelu((*inputs.front()), a_, output);
  }

  std::vector<TensorType> Backward(VecTensorType const &inputs,
                                   TensorType const &   error_signal) override
  {
    assert(inputs.size() == 1);
    assert(inputs.front()->shape() == error_signal.shape());
    DataType   zero{0};
    DataType   one{1};
    TensorType ret{error_signal.shape()};
    TensorType t{inputs.front()->shape()};

    // gradient of leaky relu function is a where x<0; and 1.0 where x>=0
    this->Forward(inputs, t);

    auto it  = t.cbegin();
    auto rit = ret.begin();
    while (it.is_valid())
    {
      if (*it >= zero)
      {
        // f'(x)=1 for x>=0
        *rit = one;
      }
      else
      {
        // f'(x)=a for x<0
        *rit = a_;
      }
      ++it;
      ++rit;
    }

    // multiply by error_signal (chain rule)
    fetch::math::Multiply(error_signal, ret, ret);

    return {ret};
  }

  std::vector<SizeType> ComputeOutputShape(VecTensorType const &inputs) const override
  {
    return inputs.front()->shape();
  }

  static constexpr OpType OpCode()
  {
    return OpType::OP_LEAKY_RELU;
  }
  static constexpr char const *DESCRIPTOR = "LeakyRelu";

private:
  DataType a_;
};

}  // namespace ops
}  // namespace ml
}  // namespace fetch<|MERGE_RESOLUTION|>--- conflicted
+++ resolved
@@ -38,10 +38,7 @@
   using SizeType      = typename TensorType::SizeType;
   using VecTensorType = typename Ops<T>::VecTensorType;
   using SPType        = OpLeakyReluSaveableParams<TensorType>;
-<<<<<<< HEAD
-=======
   using MyType        = LeakyRelu<TensorType>;
->>>>>>> 892a5dc0
 
   explicit LeakyRelu(DataType a = DataType(0.01))
     : a_(a)
@@ -62,8 +59,6 @@
     return std::make_shared<SPType>(sp);
   }
 
-<<<<<<< HEAD
-=======
   std::shared_ptr<fetch::ml::ops::Ops<TensorType>> MakeSharedCopy(
       std::shared_ptr<fetch::ml::ops::Ops<TensorType>> me) override
   {
@@ -74,7 +69,6 @@
 
     return copyshare;
   }
->>>>>>> 892a5dc0
   void Forward(VecTensorType const &inputs, TensorType &output) override
   {
     assert(inputs.size() == 1);
