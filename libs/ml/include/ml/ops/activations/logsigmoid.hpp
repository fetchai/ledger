#pragma once
//------------------------------------------------------------------------------
//
//   Copyright 2018-2019 Fetch.AI Limited
//
//   Licensed under the Apache License, Version 2.0 (the "License");
//   you may not use this file except in compliance with the License.
//   You may obtain a copy of the License at
//
//       http://www.apache.org/licenses/LICENSE-2.0
//
//   Unless required by applicable law or agreed to in writing, software
//   distributed under the License is distributed on an "AS IS" BASIS,
//   WITHOUT WARRANTIES OR CONDITIONS OF ANY KIND, either express or implied.
//   See the License for the specific language governing permissions and
//   limitations under the License.
//
//------------------------------------------------------------------------------

#include "math/activation_functions/sigmoid.hpp"
#include "math/fundamental_operators.hpp"
#include "math/matrix_operations.hpp"
#include "math/standard_functions/exp.hpp"
#include "math/standard_functions/log.hpp"
#include "ml/ops/ops.hpp"

#include <cassert>
#include <vector>

namespace fetch {
namespace ml {
namespace ops {

template <class T>
class LogSigmoid : public fetch::ml::Ops<T>
{
public:
  using ArrayType     = T;
  using DataType      = typename ArrayType::Type;
  using SizeType      = typename ArrayType::SizeType;
  using VecTensorType = typename Ops<T>::VecTensorType;

  LogSigmoid()           = default;
  ~LogSigmoid() override = default;

<<<<<<< HEAD
  std::shared_ptr<SaveableParams<ArrayType>> GetOpSaveableParams()
  {
    SaveableParams<ArrayType> sp{};
    sp.DESCRIPTOR = DESCRIPTOR;
    return std::make_shared<SaveableParams<ArrayType>>(sp);
  }

  virtual void Forward(VecTensorType const &inputs, ArrayType &output)
=======
  void Forward(VecTensorType const &inputs, ArrayType &output) override
>>>>>>> 39268dae
  {
    assert(inputs.size() == 1);
    assert(output.shape() == this->ComputeOutputShape(inputs));

    fetch::math::Sigmoid(inputs.front().get(), output);
    fetch::math::Log(output, output);

    // ensures numerical stability
    for (auto &val : output)
    {
      fetch::math::Min(val, epsilon_, val);
    }
  }

  std::vector<ArrayType> Backward(VecTensorType const &inputs,
                                  ArrayType const &    error_signal) override
  {
    assert(inputs.size() == 1);
    assert(inputs.front().get().shape() == error_signal.shape());
    ArrayType return_signal{error_signal.shape()};

    // gradient of log-sigmoid function is 1/(e^x + 1))
    fetch::math::Add(fetch::math::Exp(inputs.front().get()), static_cast<DataType>(1),
                     return_signal);
    fetch::math::Divide(static_cast<DataType>(1), return_signal, return_signal);

    // multiply by error_signal (chain rule)
    fetch::math::Multiply(error_signal, return_signal, return_signal);

    return {return_signal};
  }

  std::vector<SizeType> ComputeOutputShape(VecTensorType const &inputs) const override
  {
    return inputs.front().get().shape();
  }

  static constexpr char const *DESCRIPTOR = "LogSigmoid";

private:
  // maximum possible output value of the log-sigmoid should not be zero, but actually epsilon
  DataType epsilon_ = DataType(1e-12);
};

}  // namespace ops
}  // namespace ml
}  // namespace fetch<|MERGE_RESOLUTION|>--- conflicted
+++ resolved
@@ -43,7 +43,6 @@
   LogSigmoid()           = default;
   ~LogSigmoid() override = default;
 
-<<<<<<< HEAD
   std::shared_ptr<SaveableParams<ArrayType>> GetOpSaveableParams()
   {
     SaveableParams<ArrayType> sp{};
@@ -51,10 +50,7 @@
     return std::make_shared<SaveableParams<ArrayType>>(sp);
   }
 
-  virtual void Forward(VecTensorType const &inputs, ArrayType &output)
-=======
   void Forward(VecTensorType const &inputs, ArrayType &output) override
->>>>>>> 39268dae
   {
     assert(inputs.size() == 1);
     assert(output.shape() == this->ComputeOutputShape(inputs));
