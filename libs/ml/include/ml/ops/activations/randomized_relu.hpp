--- conflicted
+++ resolved
@@ -51,9 +51,6 @@
   }
   ~RandomizedRelu() override = default;
 
-<<<<<<< HEAD
-  virtual ~RandomizedRelu() = default;
-
   std::shared_ptr<SaveableParams<ArrayType>> GetOpSaveableParams()
   {
     SaveableParams<ArrayType> sp{};
@@ -61,10 +58,7 @@
     return std::make_shared<SaveableParams<ArrayType>>(sp);
   }
 
-  void Forward(VecTensorType const &inputs, ArrayType &output)
-=======
   void Forward(VecTensorType const &inputs, ArrayType &output) override
->>>>>>> 39268dae
   {
     assert(inputs.size() == 1);
     assert(output.shape() == this->ComputeOutputShape(inputs));
