--- conflicted
+++ resolved
@@ -38,10 +38,7 @@
   using SizeType      = typename TensorType::SizeType;
   using VecTensorType = typename Ops<T>::VecTensorType;
   using SPType        = OpSoftmaxSaveableParams<T>;
-<<<<<<< HEAD
-=======
   using MyType        = Softmax<TensorType>;
->>>>>>> 892a5dc0
 
   explicit Softmax(SizeType axis = 0)
     : axis_(axis)
@@ -68,8 +65,6 @@
     return sp_ptr;
   }
 
-<<<<<<< HEAD
-=======
   std::shared_ptr<fetch::ml::ops::Ops<TensorType>> MakeSharedCopy(
       std::shared_ptr<fetch::ml::ops::Ops<TensorType>> me) override
   {
@@ -80,7 +75,6 @@
 
     return copyshare;
   }
->>>>>>> 892a5dc0
   void Forward(VecTensorType const &inputs, TensorType &output) override
   {
     assert(output.shape() == ComputeOutputShape(inputs));
