#pragma once
//------------------------------------------------------------------------------
//
//   Copyright 2018-2019 Fetch.AI Limited
//
//   Licensed under the Apache License, Version 2.0 (the "License");
//   you may not use this file except in compliance with the License.
//   You may obtain a copy of the License at
//
//       http://www.apache.org/licenses/LICENSE-2.0
//
//   Unless required by applicable law or agreed to in writing, software
//   distributed under the License is distributed on an "AS IS" BASIS,
//   WITHOUT WARRANTIES OR CONDITIONS OF ANY KIND, either express or implied.
//   See the License for the specific language governing permissions and
//   limitations under the License.
//
//------------------------------------------------------------------------------

#include "math/activation_functions/softmax.hpp"
#include "ml/ops/ops.hpp"

#include <cassert>
#include <memory>
#include <stdexcept>
#include <vector>

namespace fetch {
namespace ml {
namespace ops {

template <class T>
class Softmax : public fetch::ml::Ops<T>
{
public:
  using ArrayType     = T;
  using DataType      = typename ArrayType::Type;
  using SizeType      = typename ArrayType::SizeType;
  using VecTensorType = typename Ops<T>::VecTensorType;

  explicit Softmax(SizeType axis = 0)
    : axis_(axis)
  {}
  ~Softmax() override = default;

  void Forward(VecTensorType const &inputs, ArrayType &output) override
  {
    assert(output.shape() == ComputeOutputShape(inputs));
    assert(inputs.size() == 1);
    fetch::math::Softmax((*inputs.at(0)), output, axis_);
  }

  std::vector<ArrayType> Backward(VecTensorType const &inputs,
                                  ArrayType const &    error_signal) override
  {
    assert(inputs.size() == 1);
    assert(inputs.front()->shape() == error_signal.shape());

    ArrayType return_signal = error_signal.Copy();
    ArrayType t(error_signal.shape());
    this->Forward(inputs, t);

    fetch::math::Multiply(return_signal, t, return_signal);

    // 1D softmax with 1 batch dimension
    if (inputs.front()->shape().size() == 2)
    {
<<<<<<< HEAD
      typename ArrayType::Type sum = return_signal.Sum();
      fetch::math::Multiply(t, sum, t);
=======
      assert(axis_ == 1);
      ArrayType sum = ReduceSum(return_signal, 0);

      t.InlineMultiply(sum);
    }
    // 2D softmax with 1 batch dimension
    else if (inputs.front()->shape().size() == 3)
    {
      assert((axis_ == 1) || (axis_ == 0));
      auto sum_shape          = return_signal.shape();
      sum_shape.at(1 - axis_) = 1;
      ArrayType sum(sum_shape);
      for (size_t i = 0; i < return_signal.shape()[2]; i++)
      {
        auto cur_sum = ReduceSum(return_signal.View(i).Copy(), 1 - axis_).View();
        sum.View(i).Assign(cur_sum);
      }

      t.InlineMultiply(sum);
>>>>>>> 9aaa544a
    }
    // N-D softmax
    else
    {
      ArrayType sum = ReduceSum(return_signal, axis_);
      fetch::math::Multiply(t, sum, t);
    }

    fetch::math::Subtract(return_signal, t, return_signal);

    return {return_signal};
  }

  std::vector<SizeType> ComputeOutputShape(VecTensorType const &inputs) const override
  {
    return inputs.front()->shape();
  }

  static constexpr char const *DESCRIPTOR = "Softmax";

private:
  SizeType axis_;
};

}  // namespace ops
}  // namespace ml
}  // namespace fetch<|MERGE_RESOLUTION|>--- conflicted
+++ resolved
@@ -65,30 +65,8 @@
     // 1D softmax with 1 batch dimension
     if (inputs.front()->shape().size() == 2)
     {
-<<<<<<< HEAD
       typename ArrayType::Type sum = return_signal.Sum();
       fetch::math::Multiply(t, sum, t);
-=======
-      assert(axis_ == 1);
-      ArrayType sum = ReduceSum(return_signal, 0);
-
-      t.InlineMultiply(sum);
-    }
-    // 2D softmax with 1 batch dimension
-    else if (inputs.front()->shape().size() == 3)
-    {
-      assert((axis_ == 1) || (axis_ == 0));
-      auto sum_shape          = return_signal.shape();
-      sum_shape.at(1 - axis_) = 1;
-      ArrayType sum(sum_shape);
-      for (size_t i = 0; i < return_signal.shape()[2]; i++)
-      {
-        auto cur_sum = ReduceSum(return_signal.View(i).Copy(), 1 - axis_).View();
-        sum.View(i).Assign(cur_sum);
-      }
-
-      t.InlineMultiply(sum);
->>>>>>> 9aaa544a
     }
     // N-D softmax
     else
