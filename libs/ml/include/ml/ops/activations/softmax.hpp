--- conflicted
+++ resolved
@@ -39,11 +39,7 @@
   virtual ArrayType Forward(std::vector<std::reference_wrapper<ArrayType const>> const &inputs,
                             ArrayType &                                                 output)
   {
-<<<<<<< HEAD
-    ASSERT(output.shape() == ComputeOutputSize(inputs));
-=======
     ASSERT(output.shape() == ComputeOutputShape(inputs));
->>>>>>> 0d476527
     assert(inputs.size() == 1);
     fetch::math::Softmax(inputs[0].get(), output);
     return output;
@@ -58,11 +54,7 @@
 
     ArrayType returnSignal = errorSignal.Clone();
 
-<<<<<<< HEAD
-    ArrayType t(this->ComputeOutputSize(inputs));
-=======
     ArrayType t(this->ComputeOutputShape(inputs));
->>>>>>> 0d476527
     t = this->Forward(inputs, t);
     returnSignal.InlineMultiply(t);
     typename ArrayType::Type sum = returnSignal.Sum();
@@ -71,11 +63,7 @@
     return {returnSignal};
   }
 
-<<<<<<< HEAD
-  virtual std::vector<SizeType> ComputeOutputSize(
-=======
   virtual std::vector<SizeType> ComputeOutputShape(
->>>>>>> 0d476527
       std::vector<std::reference_wrapper<ArrayType const>> const &inputs)
   {
     return inputs.front().get().shape();
