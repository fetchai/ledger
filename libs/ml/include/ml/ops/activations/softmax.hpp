--- conflicted
+++ resolved
@@ -70,14 +70,7 @@
     return {errorSignal};
   }
 
-<<<<<<< HEAD
-  static std::string Descriptor()
-  {
-    return "Softmax";
-  }
-=======
   static constexpr char const *DESCRIPTOR = "Softmax";
->>>>>>> 1d609a7d
 };
 
 }  // namespace ops
