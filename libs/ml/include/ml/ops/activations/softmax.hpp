--- conflicted
+++ resolved
@@ -28,27 +28,16 @@
 class Softmax : public fetch::ml::BatchOps<T>
 {
 public:
-<<<<<<< HEAD
-  using ArrayType      = T;
-  using DataType       = typename ArrayType::Type;
-  using ArrayPtrType   = std::shared_ptr<ArrayType>;
-  using ConstSliceType = typename ArrayType::ConstSliceType;
-=======
   using ArrayType    = T;
   using DataType     = typename ArrayType::Type;
   using SizeType     = typename ArrayType::SizeType;
   using ArrayPtrType = std::shared_ptr<ArrayType>;
->>>>>>> 93b89019
 
   Softmax()          = default;
   virtual ~Softmax() = default;
 
-<<<<<<< HEAD
-  virtual ArrayType Forward(std::vector<std::reference_wrapper<const ArrayType>> const &inputs)
-=======
   virtual ArrayType Forward(std::vector<std::reference_wrapper<ArrayType const>> const &inputs,
                             ArrayType &                                                 output)
->>>>>>> 93b89019
   {
     ASSERT(output.shape() == ComputeOutputShape(inputs));
     assert(inputs.size() == 1);
@@ -63,15 +52,9 @@
     assert(inputs.size() == 1);
     assert(inputs.front().get().shape() == errorSignal.shape());
 
-<<<<<<< HEAD
     ArrayType returnSignal = errorSignal.Copy();
-    ArrayType t            = this->Forward(inputs);
-=======
-    ArrayType returnSignal = errorSignal.Clone();
-
     ArrayType t(this->ComputeOutputShape(inputs));
     t = this->Forward(inputs, t);
->>>>>>> 93b89019
     returnSignal.InlineMultiply(t);
     typename ArrayType::Type sum = returnSignal.Sum();
     t.InlineMultiply(sum);
