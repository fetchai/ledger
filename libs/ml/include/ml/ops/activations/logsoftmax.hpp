#pragma once
//------------------------------------------------------------------------------
//
//   Copyright 2018-2019 Fetch.AI Limited
//
//   Licensed under the Apache License, Version 2.0 (the "License");
//   you may not use this file except in compliance with the License.
//   You may obtain a copy of the License at
//
//       http://www.apache.org/licenses/LICENSE-2.0
//
//   Unless required by applicable law or agreed to in writing, software
//   distributed under the License is distributed on an "AS IS" BASIS,
//   WITHOUT WARRANTIES OR CONDITIONS OF ANY KIND, either express or implied.
//   See the License for the specific language governing permissions and
//   limitations under the License.
//
//------------------------------------------------------------------------------

#include "core/macros.hpp"
#include "math/activation_functions/softmax.hpp"
#include "math/fundamental_operators.hpp"
#include "math/standard_functions/log.hpp"
#include "ml/ops/ops.hpp"

#include <cassert>
#include <vector>

namespace fetch {
namespace ml {
namespace ops {

template <class T>
class LogSoftmax : public fetch::ml::ops::Ops<T>
{
public:
  using TensorType    = T;
  using DataType      = typename TensorType::Type;
  using SizeType      = typename TensorType::SizeType;
  using VecTensorType = typename Ops<T>::VecTensorType;
  using SPType        = OpLogSoftmaxSaveableParams<T>;
<<<<<<< HEAD
=======
  using MyType        = LogSoftmax<TensorType>;
>>>>>>> 892a5dc0

  explicit LogSoftmax(SizeType axis = 1)
    : axis_(axis)
  {}

  explicit LogSoftmax(SPType const &sp)
    : Ops<T>(sp)
  {
    axis_ = sp.axis;
  }

  ~LogSoftmax() override = default;

  std::shared_ptr<OpsSaveableParams> GetOpSaveableParams() override
  {
    auto sp_ptr  = std::make_shared<SPType>();
    sp_ptr->axis = axis_;
    return sp_ptr;
  }

<<<<<<< HEAD
=======
  std::shared_ptr<fetch::ml::ops::Ops<TensorType>> MakeSharedCopy(
      std::shared_ptr<fetch::ml::ops::Ops<TensorType>> me) override
  {
    FETCH_UNUSED(me);
    assert(me.get() == this);

    auto copyshare = std::make_shared<MyType>(*this);  // calls default copy constructor of MyType

    return copyshare;
  }
>>>>>>> 892a5dc0
  void Forward(VecTensorType const &inputs, TensorType &output) override
  {
    assert(output.shape() == ComputeOutputShape(inputs));
    assert(inputs.size() == 1);
    fetch::math::Softmax((*inputs.front()), output, axis_);
    fetch::math::Log(output, output);
  }

  std::vector<TensorType> Backward(VecTensorType const &inputs,
                                   TensorType const &   error_signal) override
  {
    assert(inputs.size() == 1);
    assert(inputs.front()->shape() == error_signal.shape());

    TensorType return_signal = error_signal.Copy();
    TensorType t(error_signal.shape());
    fetch::math::Softmax((*inputs.front()), t, axis_);

    // return_signal.InlineMultiply(t);

    // N-D softmax with 1 batch dimension
    if (inputs.front()->shape().size() > 1)
    {
      TensorType sum = ReduceSum(return_signal, axis_);
      t.InlineMultiply(sum);
    }

    return_signal.InlineSubtract(t);
    return {return_signal};
  }

  std::vector<SizeType> ComputeOutputShape(VecTensorType const &inputs) const override
  {
    return inputs.front()->shape();
  }

  static constexpr OpType OpCode()
  {
    return OpType::OP_LOGSOFTMAX;
  }
  static constexpr char const *DESCRIPTOR = "LogSoftmax";

private:
  SizeType axis_;
};

}  // namespace ops
}  // namespace ml
}  // namespace fetch<|MERGE_RESOLUTION|>--- conflicted
+++ resolved
@@ -39,10 +39,7 @@
   using SizeType      = typename TensorType::SizeType;
   using VecTensorType = typename Ops<T>::VecTensorType;
   using SPType        = OpLogSoftmaxSaveableParams<T>;
-<<<<<<< HEAD
-=======
   using MyType        = LogSoftmax<TensorType>;
->>>>>>> 892a5dc0
 
   explicit LogSoftmax(SizeType axis = 1)
     : axis_(axis)
@@ -63,8 +60,6 @@
     return sp_ptr;
   }
 
-<<<<<<< HEAD
-=======
   std::shared_ptr<fetch::ml::ops::Ops<TensorType>> MakeSharedCopy(
       std::shared_ptr<fetch::ml::ops::Ops<TensorType>> me) override
   {
@@ -75,7 +70,6 @@
 
     return copyshare;
   }
->>>>>>> 892a5dc0
   void Forward(VecTensorType const &inputs, TensorType &output) override
   {
     assert(output.shape() == ComputeOutputShape(inputs));
