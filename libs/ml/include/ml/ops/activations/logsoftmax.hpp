#pragma once
//------------------------------------------------------------------------------
//
//   Copyright 2018-2019 Fetch.AI Limited
//
//   Licensed under the Apache License, Version 2.0 (the "License");
//   you may not use this file except in compliance with the License.
//   You may obtain a copy of the License at
//
//       http://www.apache.org/licenses/LICENSE-2.0
//
//   Unless required by applicable law or agreed to in writing, software
//   distributed under the License is distributed on an "AS IS" BASIS,
//   WITHOUT WARRANTIES OR CONDITIONS OF ANY KIND, either express or implied.
//   See the License for the specific language governing permissions and
//   limitations under the License.
//
//------------------------------------------------------------------------------

#include "core/macros.hpp"
#include "math/activation_functions/softmax.hpp"
#include "math/fundamental_operators.hpp"
#include "math/standard_functions/log.hpp"
#include "ml/ops/ops.hpp"

#include <cassert>
#include <vector>

namespace fetch {
namespace ml {
namespace ops {

template <class T>
class LogSoftmax : public fetch::ml::Ops<T>
{
public:
  using ArrayType     = T;
  using DataType      = typename ArrayType::Type;
  using SizeType      = typename ArrayType::SizeType;
  using VecTensorType = typename Ops<T>::VecTensorType;

  explicit LogSoftmax(SizeType axis = 0)
    : axis_(axis)
  {}
  ~LogSoftmax() override = default;

  void Forward(VecTensorType const &inputs, ArrayType &output) override
  {
    assert(output.shape() == ComputeOutputShape(inputs));
    assert(inputs.size() == 1);
    fetch::math::Softmax((*inputs.front()), output, axis_);
    fetch::math::Log(output, output);
  }

  std::vector<ArrayType> Backward(VecTensorType const &inputs,
                                  ArrayType const &    error_signal) override
  {
    assert(inputs.size() == 1);
    assert(inputs.front()->shape() == error_signal.shape());

    ArrayType return_signal = error_signal.Copy();
    ArrayType t(error_signal.shape());
    fetch::math::Softmax((*inputs.front()), t, axis_);

    // return_signal.InlineMultiply(t);

    // 1D softmax with 1 batch dimension
    if (inputs.front()->shape().size() == 2)
    {
      assert(axis_ == 1);
      ArrayType sum = ReduceSum(return_signal, 0);

      t.InlineMultiply(sum);
    }
    // 2D softmax with 1 batch dimension
    else if (inputs.front()->shape().size() == 3)
    {
      assert((axis_ == 1) || (axis_ == 0));
<<<<<<< HEAD
      ArrayType sum = return_signal.Slice(0, 1 - axis_).Copy();
      for (size_t i = 0; i < return_signal.shape()[2]; i++)
      {
        sum.View(i).Assign(ReduceSum(return_signal.Slice(i, 2).Copy().Squeeze(), 1 - axis_).View());
=======
      auto sum_shape          = return_signal.shape();
      sum_shape.at(1 - axis_) = 1;
      ArrayType sum(sum_shape);
      for (size_t i = 0; i < return_signal.shape()[2]; i++)
      {
        auto cur_sum = ReduceSum(return_signal.View(i).Copy(), 1 - axis_).View();
        sum.View(i).Assign(cur_sum);
>>>>>>> db4d036f
      }

      t.InlineMultiply(sum);
    }
    else
    {
      throw std::runtime_error("Softmax over >= 3 dimensions not implemented");
    }

    return_signal.InlineSubtract(t);
    return {return_signal};
  }

  std::vector<SizeType> ComputeOutputShape(VecTensorType const &inputs) const override
  {
    return inputs.front()->shape();
  }

  static constexpr char const *DESCRIPTOR = "LogSoftmax";

private:
  SizeType axis_;
};

}  // namespace ops
}  // namespace ml
}  // namespace fetch<|MERGE_RESOLUTION|>--- conflicted
+++ resolved
@@ -76,12 +76,6 @@
     else if (inputs.front()->shape().size() == 3)
     {
       assert((axis_ == 1) || (axis_ == 0));
-<<<<<<< HEAD
-      ArrayType sum = return_signal.Slice(0, 1 - axis_).Copy();
-      for (size_t i = 0; i < return_signal.shape()[2]; i++)
-      {
-        sum.View(i).Assign(ReduceSum(return_signal.Slice(i, 2).Copy().Squeeze(), 1 - axis_).View());
-=======
       auto sum_shape          = return_signal.shape();
       sum_shape.at(1 - axis_) = 1;
       ArrayType sum(sum_shape);
@@ -89,7 +83,6 @@
       {
         auto cur_sum = ReduceSum(return_signal.View(i).Copy(), 1 - axis_).View();
         sum.View(i).Assign(cur_sum);
->>>>>>> db4d036f
       }
 
       t.InlineMultiply(sum);
