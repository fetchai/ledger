#pragma once
//------------------------------------------------------------------------------
//
//   Copyright 2018-2019 Fetch.AI Limited
//
//   Licensed under the Apache License, Version 2.0 (the "License");
//   you may not use this file except in compliance with the License.
//   You may obtain a copy of the License at
//
//       http://www.apache.org/licenses/LICENSE-2.0
//
//   Unless required by applicable law or agreed to in writing, software
//   distributed under the License is distributed on an "AS IS" BASIS,
//   WITHOUT WARRANTIES OR CONDITIONS OF ANY KIND, either express or implied.
//   See the License for the specific language governing permissions and
//   limitations under the License.
//
//------------------------------------------------------------------------------

#include "core/macros.hpp"
#include "math/activation_functions/softmax.hpp"
#include "math/fundamental_operators.hpp"
#include "math/standard_functions/log.hpp"
#include "ml/ops/ops.hpp"

#include <cassert>
#include <vector>

namespace fetch {
namespace ml {
namespace ops {

template <class T>
class LogSoftmax : public fetch::ml::Ops<T>
{
public:
  using ArrayType     = T;
  using DataType      = typename ArrayType::Type;
  using SizeType      = typename ArrayType::SizeType;
  using VecTensorType = typename Ops<T>::VecTensorType;

  explicit LogSoftmax(SizeType axis = 0)
    : axis_(axis)
  {}
  ~LogSoftmax() override = default;

  void Forward(VecTensorType const &inputs, ArrayType &output) override
  {
    assert(output.shape() == ComputeOutputShape(inputs));
    assert(inputs.size() == 1);
    fetch::math::Softmax((*inputs.front()), output, axis_);
    fetch::math::Log(output, output);
  }

  std::vector<ArrayType> Backward(VecTensorType const &inputs,
                                  ArrayType const &    error_signal) override
  {
    assert(inputs.size() == 1);
    assert(inputs.front()->shape() == error_signal.shape());

    ArrayType return_signal = error_signal.Copy();
    ArrayType t(error_signal.shape());
    fetch::math::Softmax((*inputs.front()), t, axis_);

    // return_signal.InlineMultiply(t);

    // 1D softmax with 1 batch dimension
<<<<<<< HEAD
    if (inputs.front().get().shape().size() == 2)
=======
    if (inputs.front()->shape().size() == 2)
>>>>>>> 8b560232
    {
      assert(axis_ == 1);
      ArrayType sum = ReduceSum(return_signal, 0);

      t.InlineMultiply(sum);
    }
    // 2D softmax with 1 batch dimension
<<<<<<< HEAD
    else if (inputs.front().get().shape().size() == 3)
    {
      assert((axis_ == 1) || (axis_ == 0));
      ArrayType sum = return_signal.Slice(0, 1 - axis_).Copy();
      for (size_t i = 0; i < return_signal.shape()[2]; i++)
      {
        sum.View(i).Assign(ReduceSum(return_signal.Slice(i, 2).Copy().Squeeze(), 1 - axis_).View());
=======
    else if (inputs.front()->shape().size() == 3)
    {
      assert((axis_ == 1) || (axis_ == 0));
      auto sum_shape          = return_signal.shape();
      sum_shape.at(1 - axis_) = 1;
      ArrayType sum(sum_shape);
      for (size_t i = 0; i < return_signal.shape()[2]; i++)
      {
        auto cur_sum = ReduceSum(return_signal.View(i).Copy(), 1 - axis_).View();
        sum.View(i).Assign(cur_sum);
>>>>>>> 8b560232
      }

      t.InlineMultiply(sum);
    }
    else
    {
      throw std::runtime_error("Softmax over >= 3 dimensions not implemented");
    }

    return_signal.InlineSubtract(t);
    return {return_signal};
  }

  std::vector<SizeType> ComputeOutputShape(VecTensorType const &inputs) const override
  {
    return inputs.front()->shape();
  }

  static constexpr char const *DESCRIPTOR = "LogSoftmax";

private:
  SizeType axis_;
};

}  // namespace ops
}  // namespace ml
}  // namespace fetch<|MERGE_RESOLUTION|>--- conflicted
+++ resolved
@@ -65,11 +65,7 @@
     // return_signal.InlineMultiply(t);
 
     // 1D softmax with 1 batch dimension
-<<<<<<< HEAD
-    if (inputs.front().get().shape().size() == 2)
-=======
     if (inputs.front()->shape().size() == 2)
->>>>>>> 8b560232
     {
       assert(axis_ == 1);
       ArrayType sum = ReduceSum(return_signal, 0);
@@ -77,15 +73,6 @@
       t.InlineMultiply(sum);
     }
     // 2D softmax with 1 batch dimension
-<<<<<<< HEAD
-    else if (inputs.front().get().shape().size() == 3)
-    {
-      assert((axis_ == 1) || (axis_ == 0));
-      ArrayType sum = return_signal.Slice(0, 1 - axis_).Copy();
-      for (size_t i = 0; i < return_signal.shape()[2]; i++)
-      {
-        sum.View(i).Assign(ReduceSum(return_signal.Slice(i, 2).Copy().Squeeze(), 1 - axis_).View());
-=======
     else if (inputs.front()->shape().size() == 3)
     {
       assert((axis_ == 1) || (axis_ == 0));
@@ -96,7 +83,6 @@
       {
         auto cur_sum = ReduceSum(return_signal.View(i).Copy(), 1 - axis_).View();
         sum.View(i).Assign(cur_sum);
->>>>>>> 8b560232
       }
 
       t.InlineMultiply(sum);
