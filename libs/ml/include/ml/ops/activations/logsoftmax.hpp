#pragma once
//------------------------------------------------------------------------------
//
//   Copyright 2018-2019 Fetch.AI Limited
//
//   Licensed under the Apache License, Version 2.0 (the "License");
//   you may not use this file except in compliance with the License.
//   You may obtain a copy of the License at
//
//       http://www.apache.org/licenses/LICENSE-2.0
//
//   Unless required by applicable law or agreed to in writing, software
//   distributed under the License is distributed on an "AS IS" BASIS,
//   WITHOUT WARRANTIES OR CONDITIONS OF ANY KIND, either express or implied.
//   See the License for the specific language governing permissions and
//   limitations under the License.
//
//------------------------------------------------------------------------------

#include "core/macros.hpp"
#include "math/fundamental_operators.hpp"
#include "math/ml/activation_functions/softmax.hpp"
#include "math/standard_functions/log.hpp"
#include "ml/ops/ops.hpp"

namespace fetch {
namespace ml {
namespace ops {

template <class T>
class LogSoftmax : public fetch::ml::BatchOps<T>
{
public:
<<<<<<< HEAD
  using ArrayType    = T;
  using DataType     = typename ArrayType::Type;
  using SizeType     = typename ArrayType::SizeType;
  using ArrayPtrType = std::shared_ptr<ArrayType>;
=======
  using ArrayType = T;
  using DataType  = typename ArrayType::Type;
  using SizeType  = typename ArrayType::SizeType;
>>>>>>> 4e41d555

  LogSoftmax()  = default;
  ~LogSoftmax() = default;

<<<<<<< HEAD
  virtual ArrayType Forward(std::vector<std::reference_wrapper<ArrayType const>> const &inputs,
                            ArrayType &                                                 output)
  {
    ASSERT(output.shape() == ComputeOutputShape(inputs));
    assert(inputs.size() == 1);
=======
  ArrayType Forward(std::vector<std::reference_wrapper<ArrayType const>> const &inputs,
                    ArrayType &                                                 output)
  {
    ASSERT(output.shape() == ComputeOutputShape(inputs));
    ASSERT(inputs.size() == 1);
>>>>>>> 4e41d555
    fetch::math::Softmax(inputs.front().get(), output);
    fetch::math::Log(output, output);
    return output;
  }

<<<<<<< HEAD
  virtual std::vector<ArrayType> Backward(
      std::vector<std::reference_wrapper<const ArrayType>> const &inputs,
      ArrayType const &                                           errorSignal)
  {
    FETCH_UNUSED(inputs);
    assert(inputs.size() == 1);
    assert(inputs.front().get().shape() == errorSignal.shape());

    ArrayType returnSignal = fetch::math::Exp(errorSignal);
    fetch::math::Add(DataType(1), returnSignal, returnSignal);
    fetch::math::Divide(DataType(1), returnSignal, returnSignal);

    return {returnSignal};
  }

  virtual std::vector<SizeType> ComputeOutputShape(
      std::vector<std::reference_wrapper<ArrayType const>> const &inputs)
=======
  std::vector<ArrayType> Backward(
      std::vector<std::reference_wrapper<const ArrayType>> const &inputs,
      ArrayType const &                                           error_signal)
  {
    FETCH_UNUSED(inputs);
    ASSERT(inputs.size() == 1);
    ASSERT(inputs.front().get().shape() == error_signal.shape());

    ArrayType ret = fetch::math::Exp(error_signal);
    fetch::math::Add(DataType(1), ret, ret);
    fetch::math::Divide(DataType(1), ret, ret);

    return {ret};
  }

  std::vector<SizeType> ComputeOutputShape(
      std::vector<std::reference_wrapper<ArrayType const>> const &inputs) const
>>>>>>> 4e41d555
  {
    return inputs.front().get().shape();
  }

  static constexpr char const *DESCRIPTOR = "LogSoftmax";
};

}  // namespace ops
}  // namespace ml
}  // namespace fetch<|MERGE_RESOLUTION|>--- conflicted
+++ resolved
@@ -31,57 +31,23 @@
 class LogSoftmax : public fetch::ml::BatchOps<T>
 {
 public:
-<<<<<<< HEAD
-  using ArrayType    = T;
-  using DataType     = typename ArrayType::Type;
-  using SizeType     = typename ArrayType::SizeType;
-  using ArrayPtrType = std::shared_ptr<ArrayType>;
-=======
   using ArrayType = T;
   using DataType  = typename ArrayType::Type;
   using SizeType  = typename ArrayType::SizeType;
->>>>>>> 4e41d555
 
   LogSoftmax()  = default;
   ~LogSoftmax() = default;
 
-<<<<<<< HEAD
-  virtual ArrayType Forward(std::vector<std::reference_wrapper<ArrayType const>> const &inputs,
-                            ArrayType &                                                 output)
-  {
-    ASSERT(output.shape() == ComputeOutputShape(inputs));
-    assert(inputs.size() == 1);
-=======
   ArrayType Forward(std::vector<std::reference_wrapper<ArrayType const>> const &inputs,
                     ArrayType &                                                 output)
   {
     ASSERT(output.shape() == ComputeOutputShape(inputs));
     ASSERT(inputs.size() == 1);
->>>>>>> 4e41d555
     fetch::math::Softmax(inputs.front().get(), output);
     fetch::math::Log(output, output);
     return output;
   }
 
-<<<<<<< HEAD
-  virtual std::vector<ArrayType> Backward(
-      std::vector<std::reference_wrapper<const ArrayType>> const &inputs,
-      ArrayType const &                                           errorSignal)
-  {
-    FETCH_UNUSED(inputs);
-    assert(inputs.size() == 1);
-    assert(inputs.front().get().shape() == errorSignal.shape());
-
-    ArrayType returnSignal = fetch::math::Exp(errorSignal);
-    fetch::math::Add(DataType(1), returnSignal, returnSignal);
-    fetch::math::Divide(DataType(1), returnSignal, returnSignal);
-
-    return {returnSignal};
-  }
-
-  virtual std::vector<SizeType> ComputeOutputShape(
-      std::vector<std::reference_wrapper<ArrayType const>> const &inputs)
-=======
   std::vector<ArrayType> Backward(
       std::vector<std::reference_wrapper<const ArrayType>> const &inputs,
       ArrayType const &                                           error_signal)
@@ -99,7 +65,6 @@
 
   std::vector<SizeType> ComputeOutputShape(
       std::vector<std::reference_wrapper<ArrayType const>> const &inputs) const
->>>>>>> 4e41d555
   {
     return inputs.front().get().shape();
   }
