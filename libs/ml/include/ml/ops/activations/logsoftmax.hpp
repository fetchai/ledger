--- conflicted
+++ resolved
@@ -44,9 +44,6 @@
   {}
   ~LogSoftmax() override = default;
 
-<<<<<<< HEAD
-  ~LogSoftmax() = default;
-
   std::shared_ptr<SaveableParams<ArrayType>> GetOpSaveableParams()
   {
     SaveableParams<ArrayType> sp{};
@@ -54,10 +51,7 @@
     return std::make_shared<SaveableParams<ArrayType>>(sp);
   }
 
-  void Forward(VecTensorType const &inputs, ArrayType &output)
-=======
   void Forward(VecTensorType const &inputs, ArrayType &output) override
->>>>>>> 39268dae
   {
     assert(output.shape() == ComputeOutputShape(inputs));
     assert(inputs.size() == 1);
