#pragma once
//------------------------------------------------------------------------------
//
//   Copyright 2018-2019 Fetch.AI Limited
//
//   Licensed under the Apache License, Version 2.0 (the "License");
//   you may not use this file except in compliance with the License.
//   You may obtain a copy of the License at
//
//       http://www.apache.org/licenses/LICENSE-2.0
//
//   Unless required by applicable law or agreed to in writing, software
//   distributed under the License is distributed on an "AS IS" BASIS,
//   WITHOUT WARRANTIES OR CONDITIONS OF ANY KIND, either express or implied.
//   See the License for the specific language governing permissions and
//   limitations under the License.
//
//------------------------------------------------------------------------------

#include "ml/ops/ops.hpp"

#include <cassert>
#include <vector>

namespace fetch {
namespace ml {
namespace ops {

template <class T>
class Exp : public fetch::ml::Ops<T>
{
public:
  using ArrayType     = T;
  using DataType      = typename ArrayType::Type;
  using SizeType      = typename ArrayType::SizeType;
  using VecTensorType = typename Ops<T>::VecTensorType;
  using SPType        = SaveableParams;

  Exp() = default;

  explicit Exp(SPType const &sp)
    : Ops<T>(sp)
  {}

<<<<<<< HEAD
  virtual ~Exp() = default;
=======
  Exp()           = default;
  ~Exp() override = default;
>>>>>>> aa66269c

  std::shared_ptr<SaveableParams> GetOpSaveableParams()
  {
    SPType sp{};
    sp.DESCRIPTOR = DESCRIPTOR;
    return std::make_shared<SPType>(sp);
  }

  /**
   * elementwise exp
   * @param inputs vector containing one tensor which is the input tensor to Exp
   * @return
   */
  void Forward(VecTensorType const &inputs, ArrayType &output) override
  {
    assert(inputs.size() == 1);
    assert(output.shape() == this->ComputeOutputShape(inputs));

    fetch::math::Exp(inputs.at(0).get(), output);
  }

  /**
   * elementwise exp gradient is:
   * f'(input0)= e^x * error_signal
   */
  std::vector<ArrayType> Backward(VecTensorType const &inputs,
                                  ArrayType const &    error_signal) override
  {
    assert(inputs.size() == 1);
    assert(error_signal.shape() == this->ComputeOutputShape(inputs));

    ArrayType ret_error_signal(inputs.at(0).get().shape());
    fetch::math::Exp(inputs.at(0).get(), ret_error_signal);
    fetch::math::Multiply(error_signal, ret_error_signal, ret_error_signal);

    return {ret_error_signal};
  }

  std::vector<SizeType> ComputeOutputShape(VecTensorType const &inputs) const override
  {
    return inputs.front().get().shape();
  }

  static constexpr char const *DESCRIPTOR = "Exp";
};

}  // namespace ops
}  // namespace ml
}  // namespace fetch<|MERGE_RESOLUTION|>--- conflicted
+++ resolved
@@ -42,12 +42,7 @@
     : Ops<T>(sp)
   {}
 
-<<<<<<< HEAD
-  virtual ~Exp() = default;
-=======
-  Exp()           = default;
   ~Exp() override = default;
->>>>>>> aa66269c
 
   std::shared_ptr<SaveableParams> GetOpSaveableParams()
   {
