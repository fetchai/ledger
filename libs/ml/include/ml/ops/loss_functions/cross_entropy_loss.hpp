#pragma once
//------------------------------------------------------------------------------
//
//   Copyright 2018-2019 Fetch.AI Limited
//
//   Licensed under the Apache License, Version 2.0 (the "License");
//   you may not use this file except in compliance with the License.
//   You may obtain a copy of the License at
//
//       http://www.apache.org/licenses/LICENSE-2.0
//
//   Unless required by applicable law or agreed to in writing, software
//   distributed under the License is distributed on an "AS IS" BASIS,
//   WITHOUT WARRANTIES OR CONDITIONS OF ANY KIND, either express or implied.
//   See the License for the specific language governing permissions and
//   limitations under the License.
//
//------------------------------------------------------------------------------

#include "math/activation_functions/sigmoid.hpp"
#include "math/activation_functions/softmax.hpp"
#include "math/fundamental_operators.hpp"
#include "math/metrics/cross_entropy.hpp"
#include "ml/ops/ops.hpp"

#include <cassert>
#include <memory>
#include <vector>

namespace fetch {
namespace ml {
namespace ops {

template <class T>
class CrossEntropyLoss : public Ops<T>
{
public:
  using ArrayType     = T;
  using DataType      = typename ArrayType::Type;
  using SizeType      = typename ArrayType::SizeType;
  using VecTensorType = typename Ops<T>::VecTensorType;
  using SPType        = SaveableParams;

  CrossEntropyLoss() = default;

  explicit CrossEntropyLoss(SPType const &sp)
    : Ops<T>(sp)
  {}

<<<<<<< HEAD
  virtual ~CrossEntropyLoss() = default;
=======
  CrossEntropyLoss()           = default;
  ~CrossEntropyLoss() override = default;
>>>>>>> aa66269c

  std::shared_ptr<SaveableParams> GetOpSaveableParams()
  {
    SaveableParams sp{};
    sp.DESCRIPTOR = DESCRIPTOR;
    return std::make_shared<SaveableParams>(sp);
  }

  void Forward(VecTensorType const &inputs, ArrayType &output) override
  {
    assert(inputs.size() == 2);
    assert(inputs.at(0).get().size() == inputs.at(1).get().size());

    output(0, 0) = fetch::math::CrossEntropyLoss(inputs.at(0).get(), inputs.at(1).get());
  }

  std::vector<ArrayType> Backward(VecTensorType const &inputs,
                                  ArrayType const &    error_signal) override
  {
    FETCH_UNUSED(error_signal);

    assert(inputs.size() == 2);
    assert(inputs.at(0).get().size() == inputs.at(1).get().size());
    assert(inputs.at(0).get().shape().size() == 2);

    ArrayType ret({inputs.at(0).get().shape()});
    if (inputs.at(0).get().shape().at(0) == 1)  // not one-hot
    {
      // (Sigmoid(x)-y)*x
      auto     a_it = inputs.at(0).get().cbegin();
      auto     b_it = inputs.at(1).get().cbegin();
      auto     r_it = ret.begin();
      DataType zero{0};
      DataType one{1};

      while (a_it.is_valid())
      {
        // Sigmoid(x)
        if (*a_it >= zero)
        {
          fetch::math::Exp(-(*a_it), *r_it);
          *r_it = one / (one + (*r_it));
        }
        else
        {
          fetch::math::Exp(*a_it, *r_it);
          *r_it = *r_it / (*r_it + one);
        }

        // (Sigmoid(x)-y)*x
        *r_it = (*r_it - (*b_it)) * (*a_it);

        ++a_it;
        ++b_it;
        ++r_it;
      }
    }
    else if (inputs.at(0).get().shape().size())  // one-hot
    {
      fetch::math::Softmax(inputs.at(0).get(), ret, 1);

      auto b_it = inputs.at(1).get().cbegin();
      auto r_it = ret.begin();
      while (b_it.is_valid())
      {
        *r_it = -(*b_it) / (*r_it);
        ++b_it;
        ++r_it;
      }
    }

    return {ret, ret};
  }

  std::vector<typename T::SizeType> ComputeOutputShape(VecTensorType const &inputs) const override
  {
    (void)inputs;
    return {1, 1};
  }

  static constexpr char const *DESCRIPTOR = "CrossEntropyLoss";
};

}  // namespace ops
}  // namespace ml
}  // namespace fetch<|MERGE_RESOLUTION|>--- conflicted
+++ resolved
@@ -47,12 +47,7 @@
     : Ops<T>(sp)
   {}
 
-<<<<<<< HEAD
-  virtual ~CrossEntropyLoss() = default;
-=======
-  CrossEntropyLoss()           = default;
   ~CrossEntropyLoss() override = default;
->>>>>>> aa66269c
 
   std::shared_ptr<SaveableParams> GetOpSaveableParams()
   {
