--- conflicted
+++ resolved
@@ -94,11 +94,7 @@
     }
     else if (inputs.at(0)->shape().size())  // one-hot
     {
-<<<<<<< HEAD
-      fetch::math::Softmax(inputs.at(0).get(), ret, 0);
-=======
-      fetch::math::Softmax((*inputs.at(0)), ret, 1);
->>>>>>> a90282da
+      fetch::math::Softmax((*inputs.at(0)), ret, 0);
 
       auto b_it = inputs.at(1)->cbegin();
       auto r_it = ret.begin();
