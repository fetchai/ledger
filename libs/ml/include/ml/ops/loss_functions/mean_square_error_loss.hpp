#pragma once
//------------------------------------------------------------------------------
//
//   Copyright 2018-2019 Fetch.AI Limited
//
//   Licensed under the Apache License, Version 2.0 (the "License");
//   you may not use this file except in compliance with the License.
//   You may obtain a copy of the License at
//
//       http://www.apache.org/licenses/LICENSE-2.0
//
//   Unless required by applicable law or agreed to in writing, software
//   distributed under the License is distributed on an "AS IS" BASIS,
//   WITHOUT WARRANTIES OR CONDITIONS OF ANY KIND, either express or implied.
//   See the License for the specific language governing permissions and
//   limitations under the License.
//
//------------------------------------------------------------------------------

#include <cassert>
#include <memory>
#include <vector>

#include "math/metrics/mean_square_error.hpp"
#include "ml/ops/ops.hpp"

namespace fetch {
namespace ml {
namespace ops {

template <class T>
class MeanSquareErrorLoss : public Ops<T>
{
public:
  using ArrayType     = T;
  using DataType      = typename ArrayType::Type;
  using SizeType      = typename ArrayType::SizeType;
  using VecTensorType = typename Ops<T>::VecTensorType;

  explicit MeanSquareErrorLoss(ArrayType const &weightings = ArrayType())
    : weightings_(weightings)
  {}
  virtual ~MeanSquareErrorLoss() = default;

  void Forward(VecTensorType const &inputs, ArrayType &output) override
  {
    assert(inputs.size() == 2);
    assert(inputs.at(0).get().shape() == inputs.at(1).get().shape());

<<<<<<< HEAD
    // division by 2 allows us to cancel out with a 2 in the derivative for optimisation
    output(0, 0) = fetch::math::MeanSquareError(inputs.at(0).get(), inputs.at(1).get()) /
                   static_cast<DataType>(2);
=======
    if (weightings_.size() == static_cast<SizeType>(0))
    {
      // division by 2 allows us to cancel out with a 2 in the derivative for optimisation
      output(0, 0) = fetch::math::MeanSquareError(inputs.at(0).get(), inputs.at(1).get());
    }
    // rescale according to weights
    else
    {
      SizeType data_size = inputs.at(0).get().shape(inputs.at(0).get().shape().size() - 1);
      auto     count     = static_cast<DataType>(data_size);

      auto it1 = inputs.at(0).get().cbegin();
      auto it2 = inputs.at(1).get().cbegin();

      // weighting is scalar
      if (weightings_.shape().size() == static_cast<SizeType>(1))
      {
        while (it1.is_valid())
        {
          DataType d = (*it1) - (*it2);
          output(0, 0) += (d * d) * weightings_(0);
          ++it1;
          ++it2;
        }
      }
      // weighting tensor is same shape as input (one weight for every parameter)
      else if (weightings_.shape() == inputs.at(0).get().shape())
      {
        auto w_it = weightings_.cbegin();
        while (it1.is_valid())
        {
          DataType d = (*it1) - (*it2);
          output(0, 0) += (d * d) * (*w_it);

          ++it1;
          ++it2;
          ++w_it;
        }
      }
      // weighting is a batch_size vector (one weight per data point)
      else if (weightings_.shape() == std::vector<SizeType>{data_size})
      {
        SizeType data_count = 0;
        SizeType data_stride;
        fetch::math::Divide(inputs.at(0).get().size(), weightings_.size(), data_stride);

        auto w_it = weightings_.cbegin();
        while (it1.is_valid())
        {
          DataType d = (*it1) - (*it2);
          output(0, 0) += (d * d) * (*w_it);
          ++it1;
          ++it2;

          ++data_count;
          if (data_count == data_stride)
          {
            data_count = 0;
            ++w_it;
          }
        }
      }
      fetch::math::Divide(output(0, 0), count, output(0, 0));
    }

    fetch::math::Divide(output(0, 0), static_cast<DataType>(2), output(0, 0));
>>>>>>> d7520e3d
  }

  /**
   * Gradients for Mean Square Error Loss would usually be of the form:
   * grad[0] = 2 * err * (in[0] - in[1]) / data_size
   * grad[1] = -2 * err * (in[0] - in[1]) / data_size
   *
   * However we make a few alterations:
   * 1. we ignore the gradient for the ground truth (i.e. grad[1]),
   * 2. we drop the 2 since we divide by 2 in forward pass,
   * 3. we must incorporate the weightings,
   *
   * so the modified gradient is computed as:
   * grad[0] = (err * (in[0] - in[1])  * weighting) / data_size
   * grad[1] = grad[0] -- SHOULD NOT BE USED
   *
   * @param inputs vector of input_tensor and ground_truth tensor (order is important)
   * @param error_signal error_signal passed back from next layer - since there should not be a next
   * layer the calling function is required to set this to a tensor of size 1 and value 1
   * @return
   */
  std::vector<ArrayType> Backward(VecTensorType const &inputs,
                                  ArrayType const &    error_signal) override
  {
    FETCH_UNUSED(error_signal);

    assert(inputs.size() == 2);
    assert(inputs.at(0).get().shape() == inputs.at(1).get().shape());

    ArrayType return_signal(inputs.front().get().shape());

    SizeType data_size = inputs.at(0).get().shape(inputs.at(0).get().shape().size() - 1);
    auto     count     = static_cast<DataType>(data_size);

    // backprop update rule varies depending on shape of weightings
    auto a_it = inputs.at(0).get().cbegin();
    auto b_it = inputs.at(1).get().cbegin();
    auto r_it = return_signal.begin();

    // no weighting
    if (weightings_.size() == static_cast<SizeType>(0))
    {
      while (r_it.is_valid())
      {
        *r_it = ((*a_it) - (*b_it)) / count;
        ++a_it;
        ++b_it;
        ++r_it;
      }
    }
    else
    {
      // weighting is scalar
      if (weightings_.shape().size() == static_cast<SizeType>(1))
      {
        auto weight_over_count = weightings_(0) / count;
        while (r_it.is_valid())
        {
          *r_it = ((*a_it) - (*b_it)) * weight_over_count;
          ++a_it;
          ++b_it;
          ++r_it;
        }
      }
      // weighting tensor is same shape as input (one weight for every parameter)
      else if (weightings_.shape() == inputs.at(0).get().shape())
      {
        auto w_it = weightings_.cbegin();
        while (r_it.is_valid())
        {
          *r_it = (((*a_it) - (*b_it)) * (*w_it)) / (count);

          ++a_it;
          ++b_it;
          ++r_it;
          ++w_it;
        }
      }
      // weighting is a batch_size vector (one weight per data point)
      else if (weightings_.shape() == std::vector<SizeType>{data_size})
      {
        auto     w_it       = weightings_.cbegin();
        SizeType data_count = 0;
        SizeType data_stride;
        fetch::math::Divide(inputs.at(0).get().size(), weightings_.size(), data_stride);
        while (r_it.is_valid())
        {
          *r_it = (((*a_it) - (*b_it)) * (*w_it)) / (count);
          ++a_it;
          ++b_it;
          ++r_it;

          // update weight value once per data point
          ++data_count;
          if (data_count == data_stride)
          {
            data_count = 0;
            ++w_it;
          }
        }
      }
      else
      {
        throw std::runtime_error("input or weightings_shape invalid");
      }
    }

    return {return_signal, return_signal};
  }

  std::vector<typename T::SizeType> ComputeOutputShape(VecTensorType const &inputs) const override
  {
    FETCH_UNUSED(inputs);
    return {1, 1};
  }

  static constexpr char const *DESCRIPTOR = "MeanSquareErrorLoss";

private:
  ArrayType weightings_;
};

}  // namespace ops
}  // namespace ml
}  // namespace fetch<|MERGE_RESOLUTION|>--- conflicted
+++ resolved
@@ -47,11 +47,6 @@
     assert(inputs.size() == 2);
     assert(inputs.at(0).get().shape() == inputs.at(1).get().shape());
 
-<<<<<<< HEAD
-    // division by 2 allows us to cancel out with a 2 in the derivative for optimisation
-    output(0, 0) = fetch::math::MeanSquareError(inputs.at(0).get(), inputs.at(1).get()) /
-                   static_cast<DataType>(2);
-=======
     if (weightings_.size() == static_cast<SizeType>(0))
     {
       // division by 2 allows us to cancel out with a 2 in the derivative for optimisation
@@ -118,7 +113,6 @@
     }
 
     fetch::math::Divide(output(0, 0), static_cast<DataType>(2), output(0, 0));
->>>>>>> d7520e3d
   }
 
   /**
