--- conflicted
+++ resolved
@@ -44,14 +44,11 @@
     : Ops<T>(sp)
   {}
 
-<<<<<<< HEAD
-  virtual ~MeanSquareErrorLoss() = default;
-=======
   explicit MeanSquareErrorLoss(ArrayType const &weightings = ArrayType())
     : weightings_(weightings)
   {}
+
   ~MeanSquareErrorLoss() override = default;
->>>>>>> aa66269c
 
   std::shared_ptr<SaveableParams> GetOpSaveableParams()
   {
