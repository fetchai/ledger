--- conflicted
+++ resolved
@@ -49,20 +49,12 @@
 
     if (weightings_.size() == static_cast<SizeType>(0))
     {
-<<<<<<< HEAD
-      // division by 2 allows us to cancel out with a 2 in the derivative for optimisation
-=======
->>>>>>> e8dcf6a4
       output(0, 0) = fetch::math::MeanSquareError(inputs.at(0).get(), inputs.at(1).get());
     }
     // rescale according to weights
     else
     {
       SizeType data_size = inputs.at(0).get().shape(inputs.at(0).get().shape().size() - 1);
-<<<<<<< HEAD
-      auto     count     = static_cast<DataType>(data_size);
-=======
->>>>>>> e8dcf6a4
 
       auto it1 = inputs.at(0).get().cbegin();
       auto it2 = inputs.at(1).get().cbegin();
@@ -115,11 +107,6 @@
           }
         }
       }
-<<<<<<< HEAD
-      fetch::math::Divide(output(0, 0), count, output(0, 0));
-    }
-
-=======
 
       // divide by number of elements
       fetch::math::Divide(output(0, 0), static_cast<DataType>(inputs.at(0).get().size()),
@@ -127,7 +114,6 @@
     }
 
     // division by 2 allows us to cancel out with a 2 in the derivative for optimisation
->>>>>>> e8dcf6a4
     fetch::math::Divide(output(0, 0), static_cast<DataType>(2), output(0, 0));
   }
 
