#pragma once
//------------------------------------------------------------------------------
//
//   Copyright 2018-2020 Fetch.AI Limited
//
//   Licensed under the Apache License, Version 2.0 (the "License");
//   you may not use this file except in compliance with the License.
//   You may obtain a copy of the License at
//
//       http://www.apache.org/licenses/LICENSE-2.0
//
//   Unless required by applicable law or agreed to in writing, software
//   distributed under the License is distributed on an "AS IS" BASIS,
//   WITHOUT WARRANTIES OR CONDITIONS OF ANY KIND, either express or implied.
//   See the License for the specific language governing permissions and
//   limitations under the License.
//
//------------------------------------------------------------------------------

#include "ml/ops/ops.hpp"

#include <cassert>
#include <memory>
#include <utility>
#include <vector>

namespace fetch {
namespace ml {
namespace ops {

template <class T>
class MeanSquareErrorLoss : public Ops<T>
{
public:
  using TensorType    = T;
  using DataType      = typename TensorType::Type;
  using SizeType      = fetch::math::SizeType;
  using VecTensorType = typename Ops<T>::VecTensorType;
  using SPType        = OpMeanSquareErrorSaveableParams<T>;
  using MyType        = MeanSquareErrorLoss<TensorType>;

  explicit MeanSquareErrorLoss(SPType const &sp);

  explicit MeanSquareErrorLoss(TensorType weightings = TensorType());

  ~MeanSquareErrorLoss() override = default;

  std::shared_ptr<OpsSaveableParams> GetOpSaveableParams() override;

  std::shared_ptr<fetch::ml::ops::Ops<TensorType>> MakeSharedCopy(
      std::shared_ptr<fetch::ml::ops::Ops<TensorType>> me) override;

  void Forward(VecTensorType const &inputs, TensorType &output) override;

  std::vector<TensorType> Backward(VecTensorType const &inputs,
                                   TensorType const &   error_signal) override;

  std::vector<math::SizeType> ComputeOutputShape(
      std::vector<math::SizeVector> const &inputs) const override;

  static constexpr OpType OpCode()
  {
    return OpType::LOSS_MEAN_SQUARE_ERROR;
  }
  static constexpr char const *DESCRIPTOR = "MeanSquareErrorLoss";

  OpType OperationType() const override  // TODO(ML-466) : move implementation to .cpp
  {
    return this->OpCode();
  }
  char const *Descriptor() const override  // TODO(ML-466) : move implementation to .cpp
  {
    return DESCRIPTOR;
  }

  std::pair<OperationsCount, math::SizeVector> ChargeForward(
      std::vector<math::SizeVector> const &input_shapes) override;
<<<<<<< HEAD

  OperationsCount ChargeBackward() const override;
=======
  std::pair<OperationsCount, math::SizeVector> ChargeBackward(
      std::vector<math::SizeVector> const &input_shapes) override;
>>>>>>> 6011796f

private:
  TensorType weightings_;
};

}  // namespace ops
}  // namespace ml
}  // namespace fetch<|MERGE_RESOLUTION|>--- conflicted
+++ resolved
@@ -75,13 +75,8 @@
 
   std::pair<OperationsCount, math::SizeVector> ChargeForward(
       std::vector<math::SizeVector> const &input_shapes) override;
-<<<<<<< HEAD
-
-  OperationsCount ChargeBackward() const override;
-=======
   std::pair<OperationsCount, math::SizeVector> ChargeBackward(
       std::vector<math::SizeVector> const &input_shapes) override;
->>>>>>> 6011796f
 
 private:
   TensorType weightings_;
