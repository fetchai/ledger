#pragma once
//------------------------------------------------------------------------------
//
//   Copyright 2018-2020 Fetch.AI Limited
//
//   Licensed under the Apache License, Version 2.0 (the "License");
//   you may not use this file except in compliance with the License.
//   You may obtain a copy of the License at
//
//       http://www.apache.org/licenses/LICENSE-2.0
//
//   Unless required by applicable law or agreed to in writing, software
//   distributed under the License is distributed on an "AS IS" BASIS,
//   WITHOUT WARRANTIES OR CONDITIONS OF ANY KIND, either express or implied.
//   See the License for the specific language governing permissions and
//   limitations under the License.
//
//------------------------------------------------------------------------------

#include "ml/ops/ops.hpp"

#include <cassert>
#include <memory>
#include <vector>

namespace fetch {
namespace ml {

struct OpsSaveableParams;

template <typename TensorType>
struct OpDataHolderSaveableParams;

namespace ops {

/**
 * DataHolder is an abstract class for sharing implementations between
 * Constant, Variable, and PlaceHolder
 * @tparam T
 */

template <class T>
class DataHolder : public Ops<T>
{
public:
  using TensorType    = T;
  using SizeType      = fetch::math::SizeType;
  using TensorPtrType = std::shared_ptr<TensorType>;
  using VecTensorType = typename Ops<T>::VecTensorType;
  using SPType        = OpDataHolderSaveableParams<T>;
  using MyType        = DataHolder<TensorType>;

  DataHolder() = default;

  explicit DataHolder(SPType const &sp)
    : Ops<T>(sp)
  {}

  ~DataHolder() override = default;

  std::shared_ptr<OpsSaveableParams> GetOpSaveableParams() override;

  void Forward(VecTensorType const &inputs, TensorType &output) override;

  std::vector<TensorType> Backward(VecTensorType const &inputs,
                                   TensorType const &   error_signal) override;

<<<<<<< HEAD
  /**
   * sets the internally stored data
   * @param data
   * @return
   */
  virtual bool SetData(TensorType const &data)
  {
    // TODO(VH): check for pre-set Shape and throw if it does not match.
    bool shape_changed = true;
    if (data_)
    {
      shape_changed = (data_->shape() != data.shape());
    }
    data_ = std::make_shared<TensorType>(data);
    return shape_changed;
  }
=======
  virtual bool SetData(TensorType const &data);
>>>>>>> e854d309

  std::vector<SizeType> ComputeOutputShape(VecTensorType const &inputs) const override;

  static constexpr OpType OpCode()
  {
    return OpType::OP_DATAHOLDER;
  }
  OpType OperationType() const override
  {
    return this->OpCode();
  }
  static constexpr char const *DESCRIPTOR = "DataHolder";

protected:
  TensorPtrType data_;
};

}  // namespace ops
}  // namespace ml
}  // namespace fetch<|MERGE_RESOLUTION|>--- conflicted
+++ resolved
@@ -65,26 +65,7 @@
   std::vector<TensorType> Backward(VecTensorType const &inputs,
                                    TensorType const &   error_signal) override;
 
-<<<<<<< HEAD
-  /**
-   * sets the internally stored data
-   * @param data
-   * @return
-   */
-  virtual bool SetData(TensorType const &data)
-  {
-    // TODO(VH): check for pre-set Shape and throw if it does not match.
-    bool shape_changed = true;
-    if (data_)
-    {
-      shape_changed = (data_->shape() != data.shape());
-    }
-    data_ = std::make_shared<TensorType>(data);
-    return shape_changed;
-  }
-=======
   virtual bool SetData(TensorType const &data);
->>>>>>> e854d309
 
   std::vector<SizeType> ComputeOutputShape(VecTensorType const &inputs) const override;
 
