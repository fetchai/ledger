#pragma once
//------------------------------------------------------------------------------
//
//   Copyright 2018-2019 Fetch.AI Limited
//
//   Licensed under the Apache License, Version 2.0 (the "License");
//   you may not use this file except in compliance with the License.
//   You may obtain a copy of the License at
//
//       http://www.apache.org/licenses/LICENSE-2.0
//
//   Unless required by applicable law or agreed to in writing, software
//   distributed under the License is distributed on an "AS IS" BASIS,
//   WITHOUT WARRANTIES OR CONDITIONS OF ANY KIND, either express or implied.
//   See the License for the specific language governing permissions and
//   limitations under the License.
//
//------------------------------------------------------------------------------

#include "ml/ops/ops.hpp"

namespace fetch {
namespace ml {
namespace ops {

template <class T>
class Convolution : public BatchOps<T>
{
public:
  using ArrayType    = T;
  using SizeType     = typename ArrayType::SizeType;
  using DataType     = typename ArrayType::Type;
  using ArrayPtrType = std::shared_ptr<ArrayType>;

  Convolution()          = default;
  virtual ~Convolution() = default;

  virtual ArrayType Forward(std::vector<std::reference_wrapper<ArrayType const>> const &inputs,
                            ArrayType &                                                 output)
  {
    (void)output;
    assert(inputs.size() == 2);
    // Input should be a 3D tensor [C x H x W]
    assert(inputs.at(0).get().shape().size() == 3);
    // Weights should be a 4D tensor [oC x iC x H x W]
    assert(inputs.at(1).get().shape().size() == 4);

<<<<<<< HEAD
    auto outputShape = ComputeOutputSize(inputs);
=======
    auto outputShape = ComputeOutputShape(inputs);
>>>>>>> 0d476527
    ASSERT(output.shape() == outputShape);
    for (uint64_t i(0); i < outputShape[0]; ++i)  // Iterate over output channels
    {
      for (uint64_t j(0); j < outputShape[1]; ++j)  // Iterate over output height
      {
        for (uint64_t k(0); k < outputShape[2]; ++k)  // Iterate over output width
        {
          typename ArrayType::Type sum(0);
          for (uint64_t ki(0); ki < inputs.at(1).get().shape()[1];
               ki++)  // Iterate over Input channel
          {
            for (uint64_t kj(0); kj < inputs.at(1).get().shape()[2];
                 kj++)  // Iterate over kernel height
            {
              for (uint64_t kk(0); kk < inputs.at(1).get().shape()[3];
                   kk++)  // Iterate over kernel width
              {
                std::vector<typename ArrayType::SizeType> kernelIdx({i, ki, kj, kk});
                std::vector<typename ArrayType::SizeType> inputIdx(3);
                inputIdx[0]                = ki;
                inputIdx[1]                = j + kj;
                inputIdx[2]                = k + kk;
                typename ArrayType::Type i = inputs.at(0).get().At(inputIdx);
                typename ArrayType::Type w = inputs.at(1).get().At(kernelIdx);
                sum += i * w;
              }
            }
          }
          output.Set(std::vector<typename ArrayType::SizeType>({i, j, k}), sum);
        }
      }
    }
    return output;
  }

  virtual std::vector<ArrayType> Backward(
      std::vector<std::reference_wrapper<ArrayType const>> const & /*inputs*/,
      ArrayType const &errorSignal)
  {
    return {errorSignal};
  }

<<<<<<< HEAD
  virtual std::vector<SizeType> ComputeOutputSize(
=======
  virtual std::vector<SizeType> ComputeOutputShape(
>>>>>>> 0d476527
      std::vector<std::reference_wrapper<ArrayType const>> const &inputs)
  {
    std::vector<typename ArrayType::SizeType> outputShape;
    outputShape.push_back(inputs.at(1).get().shape()[0]);
    outputShape.push_back(inputs.at(0).get().shape()[1] - inputs.at(1).get().shape()[2] + 1);
    outputShape.push_back(inputs.at(0).get().shape()[2] - inputs.at(1).get().shape()[3] + 1);
    return outputShape;
  }

  static constexpr char const *DESCRIPTOR = "Convolution";
};

}  // namespace ops
}  // namespace ml
}  // namespace fetch<|MERGE_RESOLUTION|>--- conflicted
+++ resolved
@@ -45,11 +45,7 @@
     // Weights should be a 4D tensor [oC x iC x H x W]
     assert(inputs.at(1).get().shape().size() == 4);
 
-<<<<<<< HEAD
-    auto outputShape = ComputeOutputSize(inputs);
-=======
     auto outputShape = ComputeOutputShape(inputs);
->>>>>>> 0d476527
     ASSERT(output.shape() == outputShape);
     for (uint64_t i(0); i < outputShape[0]; ++i)  // Iterate over output channels
     {
@@ -92,11 +88,7 @@
     return {errorSignal};
   }
 
-<<<<<<< HEAD
-  virtual std::vector<SizeType> ComputeOutputSize(
-=======
   virtual std::vector<SizeType> ComputeOutputShape(
->>>>>>> 0d476527
       std::vector<std::reference_wrapper<ArrayType const>> const &inputs)
   {
     std::vector<typename ArrayType::SizeType> outputShape;
