#pragma once
//------------------------------------------------------------------------------
//
//   Copyright 2018-2019 Fetch.AI Limited
//
//   Licensed under the Apache License, Version 2.0 (the "License");
//   you may not use this file except in compliance with the License.
//   You may obtain a copy of the License at
//
//       http://www.apache.org/licenses/LICENSE-2.0
//
//   Unless required by applicable law or agreed to in writing, software
//   distributed under the License is distributed on an "AS IS" BASIS,
//   WITHOUT WARRANTIES OR CONDITIONS OF ANY KIND, either express or implied.
//   See the License for the specific language governing permissions and
//   limitations under the License.
//
//------------------------------------------------------------------------------

#include "math/fundamental_operators.hpp"
#include "ml/ops/ops.hpp"

namespace fetch {
namespace ml {
namespace ops {

template <class T>
class Multiply : public fetch::ml::Ops<T>
{
public:
  using ArrayType      = T;
  using ArrayPtrType   = std::shared_ptr<ArrayType>;
  using ConstSliceType = typename ArrayType::ConstSliceType;

  Multiply()          = default;
  virtual ~Multiply() = default;

  /**
   * elementwise multiplication
   * @param inputs  left & right inputs to multiply
   * @return
   */
<<<<<<< HEAD
  virtual ArrayPtrType Forward(std::vector<std::reference_wrapper<const ArrayType>> const &inputs)
=======
  virtual ArrayPtrType Forward(std::vector<ArrayPtrType> const &inputs, ArrayType &output)
>>>>>>> 93b89019
  {
    (void)output;
    assert(inputs.size() > 1);
    for (std::size_t i = 1; i < inputs.size(); ++i)
    {
      assert(inputs[i]->shape() == inputs[i - 1]->shape());
    }

    std::vector<std::uint64_t> outputShape(inputs[0]->shape());
    if (!this->output_ || this->output_->shape() != outputShape)
    {
      this->output_ = std::make_shared<ArrayType>(outputShape);
    }

    fetch::math::Multiply(inputs[0], inputs[1], this->output_);
    if (inputs.size() > 2)
    {
      for (std::size_t i = 2; i < inputs.size(); ++i)
      {
        fetch::math::Multiply(this->output_, inputs[i], this->output_);
      }
    }

    return this->output_;
  }

  /**
   * elementwise multiplication is not trainable - just pass the error signal back
   */
  virtual std::vector<ArrayPtrType> Backward(
      std::vector<std::reference_wrapper<const ArrayType>> const &inputs, ArrayPtrType errorSignal)
  {
    return std::vector<ArrayPtrType>(inputs.size(), errorSignal);
  }

  static constexpr char const *DESCRIPTOR = "Multiply";
};

}  // namespace ops
}  // namespace ml
}  // namespace fetch<|MERGE_RESOLUTION|>--- conflicted
+++ resolved
@@ -40,11 +40,7 @@
    * @param inputs  left & right inputs to multiply
    * @return
    */
-<<<<<<< HEAD
-  virtual ArrayPtrType Forward(std::vector<std::reference_wrapper<const ArrayType>> const &inputs)
-=======
   virtual ArrayPtrType Forward(std::vector<ArrayPtrType> const &inputs, ArrayType &output)
->>>>>>> 93b89019
   {
     (void)output;
     assert(inputs.size() > 1);
