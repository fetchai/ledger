#pragma once
//------------------------------------------------------------------------------
//
//   Copyright 2018-2019 Fetch.AI Limited
//
//   Licensed under the Apache License, Version 2.0 (the "License");
//   you may not use this file except in compliance with the License.
//   You may obtain a copy of the License at
//
//       http://www.apache.org/licenses/LICENSE-2.0
//
//   Unless required by applicable law or agreed to in writing, software
//   distributed under the License is distributed on an "AS IS" BASIS,
//   WITHOUT WARRANTIES OR CONDITIONS OF ANY KIND, either express or implied.
//   See the License for the specific language governing permissions and
//   limitations under the License.
//
//------------------------------------------------------------------------------

#include "core/assert.hpp"
#include "ml/ops/ops.hpp"

namespace fetch {
namespace ml {
namespace ops {

template <class T>
class Multiply : public fetch::ml::ElementWiseOps<T>
{
public:
  using ArrayType     = T;
  using ArrayPtrType  = std::shared_ptr<ArrayType>;
  using VecTensorType = typename ElementWiseOps<T>::VecTensorType;

  Multiply()          = default;
  virtual ~Multiply() = default;

  /**
   * elementwise multiplication
   * @param inputs  left & right inputs to multiply
   * @return
   */
  virtual void Forward(VecTensorType const &inputs, ArrayType &output)
  {
    ASSERT(inputs.size() == 2);
    ASSERT(inputs.at(0).get().size() == inputs.at(1).get().size());
    ASSERT(output.shape() == this->ComputeOutputShape(inputs));

    auto output_it  = output.begin();
    auto output_end = output.end();
    auto a_it       = inputs[0].get().begin();
    auto b_it       = inputs[1].get().begin();

    while (output_it != output_end)
    {
      *output_it = *a_it * *b_it;
      ++output_it;
      ++a_it;
      ++b_it;
    }
  }

  /**
   * elementwise multiplication gradient is:
   * f'(input0)=input0*error_signal
   * f'(input1)=input1*error_signal
   */
<<<<<<< HEAD
  virtual std::vector<ArrayType> Backward(
      std::vector<std::reference_wrapper<const ArrayType>> const &inputs,
      ArrayType const &                                           errorSignal)
=======
  virtual std::vector<ArrayPtrType> Backward(VecTensorType const &inputs, ArrayPtrType error_signal)
>>>>>>> 9396b9f7
  {
    ASSERT(inputs.size() == 2);
    ASSERT(inputs.at(0).get().size() == inputs.at(1).get().size());
    ASSERT(error_signal.size() == inputs.at(1).get().size());

    ArrayType error_signal1(inputs.at(0).get().shape());
    ArrayType error_signal2(inputs.at(1).get().shape());

    fetch::math::Multiply(inputs.at(1).get(), error_signal, error_signal1);
    fetch::math::Multiply(inputs.at(0).get(), error_signal, error_signal2);

    return {error_signal1, error_signal2};
  }

  static constexpr char const *DESCRIPTOR = "Multiply";
};

}  // namespace ops
}  // namespace ml
}  // namespace fetch<|MERGE_RESOLUTION|>--- conflicted
+++ resolved
@@ -46,18 +46,7 @@
     ASSERT(inputs.at(0).get().size() == inputs.at(1).get().size());
     ASSERT(output.shape() == this->ComputeOutputShape(inputs));
 
-    auto output_it  = output.begin();
-    auto output_end = output.end();
-    auto a_it       = inputs[0].get().begin();
-    auto b_it       = inputs[1].get().begin();
-
-    while (output_it != output_end)
-    {
-      *output_it = *a_it * *b_it;
-      ++output_it;
-      ++a_it;
-      ++b_it;
-    }
+    fetch::math::Multiply(inputs[0].get(), inputs[1].get(), output);
   }
 
   /**
@@ -65,14 +54,11 @@
    * f'(input0)=input0*error_signal
    * f'(input1)=input1*error_signal
    */
-<<<<<<< HEAD
-  virtual std::vector<ArrayType> Backward(
-      std::vector<std::reference_wrapper<const ArrayType>> const &inputs,
-      ArrayType const &                                           errorSignal)
-=======
-  virtual std::vector<ArrayPtrType> Backward(VecTensorType const &inputs, ArrayPtrType error_signal)
->>>>>>> 9396b9f7
+  virtual std::vector<ArrayType> Backward(VecTensorType const &inputs,
+                                          ArrayType const &    error_signal)
   {
+      (void) inputs;
+
     ASSERT(inputs.size() == 2);
     ASSERT(inputs.at(0).get().size() == inputs.at(1).get().size());
     ASSERT(error_signal.size() == inputs.at(1).get().size());
