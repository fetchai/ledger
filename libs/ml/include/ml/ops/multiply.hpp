--- conflicted
+++ resolved
@@ -37,10 +37,7 @@
   using ArrayPtrType  = std::shared_ptr<TensorType>;
   using VecTensorType = typename Ops<T>::VecTensorType;
   using SPType        = OpMultiplySaveableParams<T>;
-<<<<<<< HEAD
-=======
   using MyType        = Multiply<TensorType>;
->>>>>>> 892a5dc0
 
   Multiply() = default;
 
@@ -56,8 +53,6 @@
     return std::make_shared<SPType>(sp);
   }
 
-<<<<<<< HEAD
-=======
   std::shared_ptr<fetch::ml::ops::Ops<TensorType>> MakeSharedCopy(
       std::shared_ptr<fetch::ml::ops::Ops<TensorType>> me) override
   {
@@ -68,7 +63,6 @@
 
     return copyshare;
   }
->>>>>>> 892a5dc0
   /**
    * elementwise multiplication
    * for inputs to the multiply layer, if broadcasting is required, make sure the first input is the
@@ -82,12 +76,8 @@
     assert(inputs.size() == 2);
     assert(inputs.at(0)->shape().size() <=
            3);  // we do not support input of more than 3D (including batch dims)
-<<<<<<< HEAD
-    assert(inputs.at(0)->size() == inputs.at(1)->size());
-=======
     assert(inputs.at(0)->shape().size() ==
            inputs.at(1)->shape().size());  // check if addition is broadcastable
->>>>>>> 892a5dc0
     assert(output.shape() == inputs.front()->shape());
 
     fetch::math::Multiply((*inputs.at(0)), (*inputs.at(1)), output);
