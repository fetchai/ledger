--- conflicted
+++ resolved
@@ -108,11 +108,6 @@
         ArrayType error_sum({inputs.at(1)->shape(0), 1});
         for (SizeType batch = 0; batch < error_signal.shape(batch_dimension); batch++)
         {
-<<<<<<< HEAD
-          //						error_sum +=
-          // fetch::math::ReduceSum(inputs.at(0)->View(batch).Copy(), SizeType(1));
-=======
->>>>>>> 417902de
           error_sum += fetch::math::ReduceSum(error_signal_2.View(batch).Copy(), SizeType(1));
         }
         error_sum.Reshape(inputs.at(1)->shape());
