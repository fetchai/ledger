#pragma once
//------------------------------------------------------------------------------
//
//   Copyright 2018-2019 Fetch.AI Limited
//
//   Licensed under the Apache License, Version 2.0 (the "License");
//   you may not use this file except in compliance with the License.
//   You may obtain a copy of the License at
//
//       http://www.apache.org/licenses/LICENSE-2.0
//
//   Unless required by applicable law or agreed to in writing, software
//   distributed under the License is distributed on an "AS IS" BASIS,
//   WITHOUT WARRANTIES OR CONDITIONS OF ANY KIND, either express or implied.
//   See the License for the specific language governing permissions and
//   limitations under the License.
//
//------------------------------------------------------------------------------

#include "core/assert.hpp"
#include "ml/ops/ops.hpp"

namespace fetch {
namespace ml {
namespace ops {

template <class T>
class Multiply : public fetch::ml::ElementWiseOps<T>
{
public:
  using ArrayType      = T;
  using ArrayPtrType   = std::shared_ptr<ArrayType>;
  using ConstSliceType = typename ArrayType::ConstSliceType;

  Multiply()          = default;
  virtual ~Multiply() = default;

  /**
   * elementwise multiplication
   * @param inputs  left & right inputs to multiply
   * @return
   */
  virtual ArrayType Forward(std::vector<std::reference_wrapper<ArrayType const>> const &inputs,
                            ArrayType &                                                 output)
  {
    (void)output;
    ASSERT(inputs.size() == 2);
    ASSERT(inputs.at(0).get().size() == inputs.at(1).get().size());
    ASSERT(output.shape() == this->ComputeOutputShape(inputs));

    auto output_it  = output.begin();
    auto output_end = output.end();
    auto a_it       = inputs[0].get().begin();
    auto b_it       = inputs[1].get().begin();

    while (output_it != output_end)
    {
      *output_it = *a_it * *b_it;
      ++output_it;
      ++a_it;
      ++b_it;
    }

    return output;
  }

  /**
   * elementwise multiplication gradient is:
   * f'(input0)=input0*errorSignal
   * f'(input1)=input1*errorSignal
   */
<<<<<<< HEAD
  virtual std::vector<ArrayType> Backward(
      std::vector<std::reference_wrapper<ArrayType const>> const &inputs,
      ArrayType const &                                           errorSignal)
=======
  virtual std::vector<ArrayPtrType> Backward(
      std::vector<std::reference_wrapper<const ArrayType>> const &inputs, ArrayPtrType errorSignal)
>>>>>>> ffe08c71
  {
    ASSERT(inputs.size() == 2);
    ASSERT(inputs.at(0).get().size() == inputs.at(1).get().size());
    ASSERT(errorSignal.size() == inputs.at(1).get().size());

    ArrayType errorSignal1(inputs.at(0).get().shape());
    ArrayType errorSignal2(inputs.at(1).get().shape());

    fetch::math::Multiply(inputs.at(1).get(), errorSignal, errorSignal1);
    fetch::math::Multiply(inputs.at(0).get(), errorSignal, errorSignal2);

    return {errorSignal1, errorSignal2};
  }

  static constexpr char const *DESCRIPTOR = "Multiply";
};

}  // namespace ops
}  // namespace ml
}  // namespace fetch<|MERGE_RESOLUTION|>--- conflicted
+++ resolved
@@ -69,14 +69,8 @@
    * f'(input0)=input0*errorSignal
    * f'(input1)=input1*errorSignal
    */
-<<<<<<< HEAD
-  virtual std::vector<ArrayType> Backward(
-      std::vector<std::reference_wrapper<ArrayType const>> const &inputs,
-      ArrayType const &                                           errorSignal)
-=======
   virtual std::vector<ArrayPtrType> Backward(
       std::vector<std::reference_wrapper<const ArrayType>> const &inputs, ArrayPtrType errorSignal)
->>>>>>> ffe08c71
   {
     ASSERT(inputs.size() == 2);
     ASSERT(inputs.at(0).get().size() == inputs.at(1).get().size());
