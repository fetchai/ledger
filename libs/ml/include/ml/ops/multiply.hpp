#pragma once
//------------------------------------------------------------------------------
//
//   Copyright 2018-2019 Fetch.AI Limited
//
//   Licensed under the Apache License, Version 2.0 (the "License");
//   you may not use this file except in compliance with the License.
//   You may obtain a copy of the License at
//
//       http://www.apache.org/licenses/LICENSE-2.0
//
//   Unless required by applicable law or agreed to in writing, software
//   distributed under the License is distributed on an "AS IS" BASIS,
//   WITHOUT WARRANTIES OR CONDITIONS OF ANY KIND, either express or implied.
//   See the License for the specific language governing permissions and
//   limitations under the License.
//
//------------------------------------------------------------------------------

#include "core/assert.hpp"
#include "ml/ops/ops.hpp"

#include <cassert>
#include <memory>
#include <vector>

namespace fetch {
namespace ml {
namespace ops {

template <class T>
class Multiply : public fetch::ml::Ops<T>
{
public:
  using ArrayType     = T;
  using SizeType      = typename ArrayType::SizeType;
  using ArrayPtrType  = std::shared_ptr<ArrayType>;
  using VecTensorType = typename Ops<T>::VecTensorType;
  using SPType        = SaveableParams;

  Multiply() = default;

  explicit Multiply(SPType const &sp)
    : Ops<T>(sp)
  {}

<<<<<<< HEAD
  virtual ~Multiply() = default;
=======
  Multiply()           = default;
  ~Multiply() override = default;
>>>>>>> aa66269c

  std::shared_ptr<SaveableParams> GetOpSaveableParams()
  {
    SPType sp{};
    sp.DESCRIPTOR = DESCRIPTOR;
    return std::make_shared<SPType>(sp);
  }

  /**
   * elementwise multiplication
   * @param inputs  left & right inputs to multiply
   * @return
   */
  void Forward(VecTensorType const &inputs, ArrayType &output) override
  {
    assert(inputs.size() == 2);
    assert(inputs.at(0).get().size() == inputs.at(1).get().size());
    assert(output.shape() == this->ComputeOutputShape(inputs));

    fetch::math::Multiply(inputs[0].get(), inputs[1].get(), output);
  }

  /**
   * elementwise multiplication gradient is:
   * f'(input0)=input1*error_signal
   * f'(input1)=input0*error_signal
   */
  std::vector<ArrayType> Backward(VecTensorType const &inputs,
                                  ArrayType const &    error_signal) override
  {
    assert(inputs.size() == 2);
    assert(inputs.at(0).get().size() == inputs.at(1).get().size());
    assert(error_signal.size() == inputs.at(1).get().size());

    ArrayType error_signal_1(inputs.at(0).get().shape());
    ArrayType error_signal_2(inputs.at(1).get().shape());

    fetch::math::Multiply(inputs.at(1).get(), error_signal, error_signal_1);
    fetch::math::Multiply(inputs.at(0).get(), error_signal, error_signal_2);

    return {error_signal_1, error_signal_2};
  }

  std::vector<SizeType> ComputeOutputShape(VecTensorType const &inputs) const override
  {
    return inputs.front().get().shape();
  }

  static constexpr char const *DESCRIPTOR = "Multiply";
};

}  // namespace ops
}  // namespace ml
}  // namespace fetch<|MERGE_RESOLUTION|>--- conflicted
+++ resolved
@@ -44,12 +44,7 @@
     : Ops<T>(sp)
   {}
 
-<<<<<<< HEAD
-  virtual ~Multiply() = default;
-=======
-  Multiply()           = default;
   ~Multiply() override = default;
->>>>>>> aa66269c
 
   std::shared_ptr<SaveableParams> GetOpSaveableParams()
   {
