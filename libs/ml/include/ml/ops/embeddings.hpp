--- conflicted
+++ resolved
@@ -49,7 +49,6 @@
 
   virtual ~Embeddings() = default;
 
-<<<<<<< HEAD
   std::shared_ptr<SaveableParams<ArrayType>> GetOpSaveableParams()
   {
     SaveableParams<ArrayType> sp{};
@@ -57,10 +56,7 @@
     return std::make_shared<SaveableParams<ArrayType>>(sp);
   }
 
-  virtual void Forward(VecTensorType const &inputs, ArrayType &output)
-=======
   virtual void Forward(VecTensorType const &inputs, ArrayType &output) override
->>>>>>> 39268dae
   {
     assert(this->output_);
     assert(inputs.size() == 1);
@@ -163,16 +159,14 @@
     updated_rows_.clear();
   }
 
-<<<<<<< HEAD
-  static constexpr char const *DESCRIPTOR = "Embedding";
-=======
   std::vector<SizeType> ComputeOutputShape(VecTensorType const &inputs) const override
   {
     std::vector<SizeType> output_shape = {
         this->output_->shape().at(0), inputs.front().get().shape(0), inputs.front().get().shape(1)};
     return output_shape;
   }
->>>>>>> 39268dae
+
+  static constexpr char const *DESCRIPTOR = "Embedding";
 
 private:
   ArrayPtrType                           embeddings_output_;
