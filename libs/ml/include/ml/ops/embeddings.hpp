--- conflicted
+++ resolved
@@ -49,12 +49,8 @@
 
   virtual ~Embeddings() = default;
 
-<<<<<<< HEAD
-  virtual ArrayType Forward(std::vector<std::reference_wrapper<const ArrayType>> const &inputs)
-=======
   virtual ArrayType Forward(std::vector<std::reference_wrapper<ArrayType const>> const &inputs,
                             ArrayType &                                                 output)
->>>>>>> 93b89019
   {
     (void)output;
     ASSERT(this->output_);
