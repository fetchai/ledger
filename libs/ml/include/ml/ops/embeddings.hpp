#pragma once
//------------------------------------------------------------------------------
//
//   Copyright 2018-2019 Fetch.AI Limited
//
//   Licensed under the Apache License, Version 2.0 (the "License");
//   you may not use this file except in compliance with the License.
//   You may obtain a copy of the License at
//
//       http://www.apache.org/licenses/LICENSE-2.0
//
//   Unless required by applicable law or agreed to in writing, software
//   distributed under the License is distributed on an "AS IS" BASIS,
//   WITHOUT WARRANTIES OR CONDITIONS OF ANY KIND, either express or implied.
//   See the License for the specific language governing permissions and
//   limitations under the License.
//
//------------------------------------------------------------------------------

#include "core/assert.hpp"
#include "ml/ops/weights.hpp"

#include <cassert>
#include <memory>
#include <set>
#include <vector>

namespace fetch {
namespace ml {
namespace ops {

template <class T>
class Embeddings : public fetch::ml::ops::Weights<T>
{
public:
  using ArrayType     = T;
  using DataType      = typename ArrayType::Type;
  using ArrayPtrType  = std::shared_ptr<ArrayType>;
  using SizeType      = typename ArrayType::SizeType;
  using VecTensorType = typename Weights<T>::VecTensorType;
  using SPType        = WeightsSaveableParams<ArrayType>;

  Embeddings(SizeType dimensions, SizeType data_points)
  {
    ArrayType weights = ArrayType(std::vector<SizeType>({dimensions, data_points}));
    fetch::ml::ops::Weights<ArrayType>::Initialise(weights, dimensions, data_points);
    this->SetData(weights);
  }

  explicit Embeddings(ArrayType &weights)
  {
    this->SetData(weights);
  }

<<<<<<< HEAD
  explicit Embeddings(SPType const &sp)
  {
    this->output_ = sp.output;
  }

  virtual ~Embeddings() = default;

  std::shared_ptr<SaveableParams> GetOpSaveableParams()
  {
    SPType tp{};
    tp.output     = this->output_;
    tp.DESCRIPTOR = DESCRIPTOR;
    return std::make_shared<SPType>(tp);
  }

=======
  ~Embeddings() override = default;

>>>>>>> aa66269c
  void Forward(VecTensorType const &inputs, ArrayType &output) override
  {
    assert(this->output_);
    assert(inputs.size() == 1);
    assert(inputs.front().get().shape().size() == 2);

    SizeType batch_size = inputs.front().get().shape().at(1);

    // test embeddings_output_ not null ptr
    if (!this->embeddings_output_)
    {
      this->embeddings_output_ = std::make_shared<ArrayType>(std::vector<SizeType>(
          {this->output_->shape().at(0), inputs.front().get().shape(0), batch_size}));
    }
    // test embeddings_output_ batch size has changed
    else if (this->embeddings_output_->shape().at(2) != batch_size)
    {
      this->embeddings_output_->Reshape({this->embeddings_output_->shape().at(0),
                                         this->embeddings_output_->shape().at(1), batch_size});
    }

    assert(this->embeddings_output_->shape().at(0) == this->output_->shape().at(0));
    assert(this->embeddings_output_->shape().at(1) == inputs.front().get().shape().at(0));
    assert(this->embeddings_output_->shape().at(2) == batch_size);

    ArrayType transposed_input = inputs.front().get().Transpose();
    auto      e_it             = transposed_input.begin();
    for (SizeType i{0}; i < inputs.front().get().shape().at(0); i++)
    {
      for (SizeType n{0}; n < batch_size; n++)
      {
        trailing_indices1.at(0) = i;
        trailing_indices1.at(1) = n;
        auto embedding_view     = this->embeddings_output_->View(trailing_indices1);
        trailing_indices2.at(0) = static_cast<SizeType>(*e_it);
        auto output_view        = this->output_->View(trailing_indices2);

        embedding_view.Assign(output_view);
        ++e_it;
      }
    }

    output = *this->embeddings_output_;
  }

  std::vector<ArrayType> Backward(VecTensorType const &inputs,
                                  ArrayType const &    error_signal) override
  {
    assert(inputs.size() == 1);
    assert(inputs.front().get().shape().size() == 2);

    SizeType batch_size = inputs.front().get().shape(1);

    ArrayType transposed_input = inputs.front().get().Transpose();
    auto      e_it             = transposed_input.begin();
    for (SizeType i{0}; i < inputs.front().get().shape().at(0); i++)
    {
      for (SizeType n{0}; n < batch_size; n++)
      {

        trailing_indices1.at(0) = i;
        trailing_indices1.at(1) = n;
        auto error_view         = error_signal.View(trailing_indices1);
        trailing_indices2.at(0) = static_cast<SizeType>(*e_it);
        auto gradient_view      = this->gradient_accumulation_->View(trailing_indices2);

        auto error_view_it    = error_view.cbegin();
        auto gradient_view_it = gradient_view.begin();
        while (error_view_it.is_valid())
        {
          *gradient_view_it += *error_view_it;
          ++error_view_it;
          ++gradient_view_it;
        }
        ++e_it;
      }
    }

    return {ArrayType(error_signal.shape())};
  }

  void Step(typename T::Type learning_rate) override
  {
    for (auto const &r : updated_rows_)
    {
      // get the relevant view from gradients and embeddings
      auto grad_view = this->gradient_accumulation_->View(r);
      auto out_view  = this->output_->View(r);

      auto out_it  = out_view.begin();
      auto grad_it = grad_view.begin();

      while (out_it.is_valid())
      {
        *out_it  = *out_it - (*grad_it * learning_rate);
        *grad_it = 0;
        ++out_it;
        ++grad_it;
      }
    }
    updated_rows_.clear();
  }

  std::vector<SizeType> ComputeOutputShape(VecTensorType const &inputs) const override
  {
    std::vector<SizeType> output_shape = {
        this->output_->shape().at(0), inputs.front().get().shape(0), inputs.front().get().shape(1)};
    return output_shape;
  }

  static constexpr char const *DESCRIPTOR = "Embedding";

private:
  ArrayPtrType                           embeddings_output_;
  std::set<typename ArrayType::SizeType> updated_rows_;
  std::vector<SizeType>                  trailing_indices1 = {0, 0};
  std::vector<SizeType>                  trailing_indices2 = {0};
};

}  // namespace ops
}  // namespace ml
}  // namespace fetch<|MERGE_RESOLUTION|>--- conflicted
+++ resolved
@@ -52,13 +52,12 @@
     this->SetData(weights);
   }
 
-<<<<<<< HEAD
   explicit Embeddings(SPType const &sp)
   {
     this->output_ = sp.output;
   }
 
-  virtual ~Embeddings() = default;
+  ~Embeddings() override = default;
 
   std::shared_ptr<SaveableParams> GetOpSaveableParams()
   {
@@ -68,10 +67,6 @@
     return std::make_shared<SPType>(tp);
   }
 
-=======
-  ~Embeddings() override = default;
-
->>>>>>> aa66269c
   void Forward(VecTensorType const &inputs, ArrayType &output) override
   {
     assert(this->output_);
