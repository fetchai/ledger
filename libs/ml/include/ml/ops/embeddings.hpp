#pragma once
//------------------------------------------------------------------------------
//
//   Copyright 2018-2019 Fetch.AI Limited
//
//   Licensed under the Apache License, Version 2.0 (the "License");
//   you may not use this file except in compliance with the License.
//   You may obtain a copy of the License at
//
//       http://www.apache.org/licenses/LICENSE-2.0
//
//   Unless required by applicable law or agreed to in writing, software
//   distributed under the License is distributed on an "AS IS" BASIS,
//   WITHOUT WARRANTIES OR CONDITIONS OF ANY KIND, either express or implied.
//   See the License for the specific language governing permissions and
//   limitations under the License.
//
//------------------------------------------------------------------------------

#include "core/assert.hpp"
#include "ml/ops/weights.hpp"
#include <set>

namespace fetch {
namespace ml {
namespace ops {

template <class T>
class Embeddings : public fetch::ml::ops::Weights<T>
{
public:
  using ArrayType     = T;
  using DataType      = typename ArrayType::Type;
  using ArrayPtrType  = std::shared_ptr<ArrayType>;
  using SizeType      = typename ArrayType::SizeType;
  using VecTensorType = typename Weights<T>::VecTensorType;

<<<<<<< HEAD
  Embeddings(SizeType dimensions, SizeType dataPoints)
  {
    ArrayType weights = ArrayType(std::vector<SizeType>({dimensions, dataPoints}));
    fetch::ml::ops::Weights<ArrayType>::Initialise(weights, dimensions, dataPoints);
=======
  Embeddings(SizeType dimensions, SizeType data_points)
  {
    ArrayType weights = ArrayType(std::vector<SizeType>({dimensions, data_points}));
    fetch::ml::ops::Weights<ArrayType>::Initialise(weights, dimensions, data_points);
>>>>>>> 987d892f
    this->SetData(weights);
  }

  Embeddings(ArrayType &weights)
  {
    this->SetData(weights);
  }

  virtual ~Embeddings() = default;

  virtual void Forward(VecTensorType const &inputs, ArrayType &output)
  {
<<<<<<< HEAD
    ASSERT(this->output_);
    ASSERT(inputs.size() == 1);
    ASSERT(inputs.front().get().shape().size() == 2);
=======
    assert(this->output_);
    assert(inputs.size() == 1);
    assert(inputs.front().get().shape().size() == 2);
>>>>>>> 987d892f

    SizeType batch_size = inputs.front().get().shape(1);

    if (!this->embeddings_output_ ||
        this->embeddings_output_->shape().at(1) != inputs.front().get().shape().at(0) ||
        this->embeddings_output_->shape().at(0) != this->output_->shape().at(0))
    {
      this->embeddings_output_ = std::make_shared<ArrayType>(std::vector<SizeType>(
          {this->output_->shape().at(0), inputs.front().get().shape(0), batch_size}));
    }

    ArrayType transposed_input = inputs.front().get().Transpose();
    auto      e_it             = transposed_input.begin();
    for (SizeType i{0}; i < inputs.front().get().shape().at(0); i++)
    {
      for (SizeType n{0}; n < batch_size; n++)
      {
<<<<<<< HEAD

        indices1.at(0)       = i;
        indices1.at(1)       = n;
        auto embedding_slice = this->embeddings_output_->View(indices1);
        indices2.at(0)       = static_cast<SizeType>(*e_it);
        auto output_slice    = this->output_->View(indices2);
=======
        trailing_indices1.at(0) = i;
        trailing_indices1.at(1) = n;
        auto embedding_slice    = this->embeddings_output_->View(trailing_indices1);
        trailing_indices2.at(0) = static_cast<SizeType>(*e_it);
        auto output_slice       = this->output_->View(trailing_indices2);
>>>>>>> 987d892f

        embedding_slice.Assign(output_slice);
        ++e_it;
      }
    }

    output = *this->embeddings_output_;
  }

  virtual std::vector<ArrayType> Backward(VecTensorType const &inputs,
                                          ArrayType const &    error_signal)
  {
<<<<<<< HEAD
    ASSERT(inputs.size() == 1);
    ASSERT(inputs.front().get().shape().size() == 2);
=======
    assert(inputs.size() == 1);
    assert(inputs.front().get().shape().size() == 2);
>>>>>>> 987d892f

    SizeType batch_size = inputs.front().get().shape(1);

    ArrayType transposed_input = inputs.front().get().Transpose();
    auto      e_it             = transposed_input.begin();
    for (SizeType i{0}; i < inputs.front().get().shape().at(0); i++)
    {
      for (SizeType n{0}; n < batch_size; n++)
      {

<<<<<<< HEAD
        indices1.at(0)      = i;
        indices1.at(1)      = n;
        auto error_slice    = error_signal.View(indices1);
        indices2.at(0)      = static_cast<SizeType>(*e_it);
        auto gradient_slice = this->gradient_accumulation_->View(indices2);
=======
        trailing_indices1.at(0) = i;
        trailing_indices1.at(1) = n;
        auto error_slice        = error_signal.View(trailing_indices1);
        trailing_indices2.at(0) = static_cast<SizeType>(*e_it);
        auto gradient_slice     = this->gradient_accumulation_->View(trailing_indices2);
>>>>>>> 987d892f

        auto error_slice_it    = error_slice.cbegin();
        auto gradient_slice_it = gradient_slice.begin();
        while (error_slice_it.is_valid())
        {
          *gradient_slice_it += *error_slice_it;
          ++error_slice_it;
          ++gradient_slice_it;
        }
        ++e_it;
      }
    }

    return {ArrayType(error_signal.shape())};
  }

  virtual void Step(typename T::Type learning_rate)
  {
    ArrayType embedding_slice;

    for (auto const &r : updated_rows_)
    {
      // get the relevant slice from gradients and embeddings
      auto grad_slice = this->gradient_accumulation_->Slice(r, 1);
      auto out_slice  = this->output_->Slice(r, 1);

      embedding_slice = out_slice.Copy();

      // multiply accumulated gradients by learning rate, then subtract from current embeddings
      embedding_slice.InlineSubtract(grad_slice.Copy().InlineMultiply(learning_rate));

      // zero out gradients and assign new embeddings values
      grad_slice.Assign(ArrayType::Zeroes(embedding_slice.shape()));
      out_slice.Assign(embedding_slice);
    }
    updated_rows_.clear();
  }

private:
  ArrayPtrType                           embeddings_output_;
  std::set<typename ArrayType::SizeType> updated_rows_;
<<<<<<< HEAD
  std::vector<SizeType>                  indices1 = {0, 0};
  std::vector<SizeType>                  indices2 = {0};
=======
  std::vector<SizeType>                  trailing_indices1 = {0, 0};
  std::vector<SizeType>                  trailing_indices2 = {0};
>>>>>>> 987d892f
};

}  // namespace ops
}  // namespace ml
}  // namespace fetch<|MERGE_RESOLUTION|>--- conflicted
+++ resolved
@@ -35,17 +35,10 @@
   using SizeType      = typename ArrayType::SizeType;
   using VecTensorType = typename Weights<T>::VecTensorType;
 
-<<<<<<< HEAD
-  Embeddings(SizeType dimensions, SizeType dataPoints)
-  {
-    ArrayType weights = ArrayType(std::vector<SizeType>({dimensions, dataPoints}));
-    fetch::ml::ops::Weights<ArrayType>::Initialise(weights, dimensions, dataPoints);
-=======
   Embeddings(SizeType dimensions, SizeType data_points)
   {
     ArrayType weights = ArrayType(std::vector<SizeType>({dimensions, data_points}));
     fetch::ml::ops::Weights<ArrayType>::Initialise(weights, dimensions, data_points);
->>>>>>> 987d892f
     this->SetData(weights);
   }
 
@@ -58,15 +51,9 @@
 
   virtual void Forward(VecTensorType const &inputs, ArrayType &output)
   {
-<<<<<<< HEAD
-    ASSERT(this->output_);
-    ASSERT(inputs.size() == 1);
-    ASSERT(inputs.front().get().shape().size() == 2);
-=======
     assert(this->output_);
     assert(inputs.size() == 1);
     assert(inputs.front().get().shape().size() == 2);
->>>>>>> 987d892f
 
     SizeType batch_size = inputs.front().get().shape(1);
 
@@ -84,20 +71,11 @@
     {
       for (SizeType n{0}; n < batch_size; n++)
       {
-<<<<<<< HEAD
-
-        indices1.at(0)       = i;
-        indices1.at(1)       = n;
-        auto embedding_slice = this->embeddings_output_->View(indices1);
-        indices2.at(0)       = static_cast<SizeType>(*e_it);
-        auto output_slice    = this->output_->View(indices2);
-=======
         trailing_indices1.at(0) = i;
         trailing_indices1.at(1) = n;
         auto embedding_slice    = this->embeddings_output_->View(trailing_indices1);
         trailing_indices2.at(0) = static_cast<SizeType>(*e_it);
         auto output_slice       = this->output_->View(trailing_indices2);
->>>>>>> 987d892f
 
         embedding_slice.Assign(output_slice);
         ++e_it;
@@ -110,13 +88,8 @@
   virtual std::vector<ArrayType> Backward(VecTensorType const &inputs,
                                           ArrayType const &    error_signal)
   {
-<<<<<<< HEAD
-    ASSERT(inputs.size() == 1);
-    ASSERT(inputs.front().get().shape().size() == 2);
-=======
     assert(inputs.size() == 1);
     assert(inputs.front().get().shape().size() == 2);
->>>>>>> 987d892f
 
     SizeType batch_size = inputs.front().get().shape(1);
 
@@ -127,19 +100,11 @@
       for (SizeType n{0}; n < batch_size; n++)
       {
 
-<<<<<<< HEAD
-        indices1.at(0)      = i;
-        indices1.at(1)      = n;
-        auto error_slice    = error_signal.View(indices1);
-        indices2.at(0)      = static_cast<SizeType>(*e_it);
-        auto gradient_slice = this->gradient_accumulation_->View(indices2);
-=======
         trailing_indices1.at(0) = i;
         trailing_indices1.at(1) = n;
         auto error_slice        = error_signal.View(trailing_indices1);
         trailing_indices2.at(0) = static_cast<SizeType>(*e_it);
         auto gradient_slice     = this->gradient_accumulation_->View(trailing_indices2);
->>>>>>> 987d892f
 
         auto error_slice_it    = error_slice.cbegin();
         auto gradient_slice_it = gradient_slice.begin();
@@ -181,13 +146,8 @@
 private:
   ArrayPtrType                           embeddings_output_;
   std::set<typename ArrayType::SizeType> updated_rows_;
-<<<<<<< HEAD
-  std::vector<SizeType>                  indices1 = {0, 0};
-  std::vector<SizeType>                  indices2 = {0};
-=======
   std::vector<SizeType>                  trailing_indices1 = {0, 0};
   std::vector<SizeType>                  trailing_indices2 = {0};
->>>>>>> 987d892f
 };
 
 }  // namespace ops
