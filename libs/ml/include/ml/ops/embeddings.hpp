#pragma once
//------------------------------------------------------------------------------
//
//   Copyright 2018-2019 Fetch.AI Limited
//
//   Licensed under the Apache License, Version 2.0 (the "License");
//   you may not use this file except in compliance with the License.
//   You may obtain a copy of the License at
//
//       http://www.apache.org/licenses/LICENSE-2.0
//
//   Unless required by applicable law or agreed to in writing, software
//   distributed under the License is distributed on an "AS IS" BASIS,
//   WITHOUT WARRANTIES OR CONDITIONS OF ANY KIND, either express or implied.
//   See the License for the specific language governing permissions and
//   limitations under the License.
//
//------------------------------------------------------------------------------

#include "core/assert.hpp"
#include "ml/ops/weights.hpp"
#include <set>

#include <set>

namespace fetch {
namespace ml {
namespace ops {

template <class T>
class Embeddings : public fetch::ml::ops::Weights<T>
{
public:
  using ArrayType    = T;
  using DataType     = typename ArrayType::Type;
  using ArrayPtrType = std::shared_ptr<ArrayType>;
  using SizeType     = typename ArrayType::SizeType;

  Embeddings(SizeType dataPoints, SizeType dimensions)
  {
    ArrayType weights = ArrayType(std::vector<SizeType>({dataPoints, dimensions}));
<<<<<<< HEAD
    fetch::ml::ops::Weights<ArrayType>::Initialise(weights, dataPoints, dimensions);
    this->SetData(weights);
  }

  Embeddings(SizeType dataPoints, SizeType dimensions, ArrayType &weights)
  {
=======
    fetch::ml::ops::Weights<ArrayType>::Initialise(weights, 10, 10);
>>>>>>> 76de3c10
    this->SetData(weights);
  }

  virtual ~Embeddings() = default;

  virtual ArrayType Forward(std::vector<std::reference_wrapper<ArrayType const>> const &inputs)
  {
    ASSERT(this->output_);
    ASSERT(inputs.size() == 1);
    ASSERT(inputs.front().get().shape().size() == 1);

    if (!this->embeddings_output_ ||
        this->embeddings_output_->shape()[0] != inputs.front().get().size() ||
        this->embeddings_output_->shape()[1] != this->output_->shape()[1])
    {
      this->embeddings_output_ = std::make_shared<ArrayType>(
          std::vector<SizeType>({inputs.front().get().size(), this->output_->shape()[1]}));
    }
    uint64_t j(0);
    for (DataType const &i : inputs.front().get())
    {
      this->embeddings_output_->Slice(j).Copy(
          this->output_->Slice(typename ArrayType::SizeType(i)));
      j++;
    }
    return *this->embeddings_output_;
  }

  virtual std::vector<ArrayType> Backward(
      std::vector<std::reference_wrapper<ArrayType const>> const &inputs,
      ArrayType const &                                           errorSignal)
  {
    ASSERT(inputs.size() == 1);
    ASSERT(inputs.front().get().shape().size() == 1);

    uint64_t j(0);
    for (DataType const &i : inputs.front().get())
    {
      updated_rows_.insert(typename ArrayType::SizeType(double(i)));
<<<<<<< HEAD
      this->gradientAccumulation_->Slice(typename ArrayType::SizeType(i))
          .Copy(errorSignal.Slice(j));
      j++;
    }
    return {errorSignal};
=======
      this->gradientAccumulation_->Slice(typename ArrayType::SizeType(double(i)))
          .Copy(errorSignal.Slice(j));
      j++;
    }
    return {ArrayType(errorSignal.shape())};
>>>>>>> 76de3c10
  }

  virtual void Step(typename T::Type learningRate)
  {
    for (auto const &r : updated_rows_)
    {
      ArrayType gradientAccumulationSlice = this->gradientAccumulation_->Slice(r);
      ArrayType outputSlice               = this->output_->Slice(r);
      gradientAccumulationSlice.InlineMultiply(-learningRate);
      outputSlice.InlineAdd(gradientAccumulationSlice);
      gradientAccumulationSlice.Fill(typename T::Type(0));
    }
    updated_rows_.clear();
  }

private:
  ArrayPtrType                           embeddings_output_;
  std::set<typename ArrayType::SizeType> updated_rows_;
};

}  // namespace ops
}  // namespace ml
}  // namespace fetch<|MERGE_RESOLUTION|>--- conflicted
+++ resolved
@@ -39,16 +39,12 @@
   Embeddings(SizeType dataPoints, SizeType dimensions)
   {
     ArrayType weights = ArrayType(std::vector<SizeType>({dataPoints, dimensions}));
-<<<<<<< HEAD
     fetch::ml::ops::Weights<ArrayType>::Initialise(weights, dataPoints, dimensions);
     this->SetData(weights);
   }
 
   Embeddings(SizeType dataPoints, SizeType dimensions, ArrayType &weights)
   {
-=======
-    fetch::ml::ops::Weights<ArrayType>::Initialise(weights, 10, 10);
->>>>>>> 76de3c10
     this->SetData(weights);
   }
 
@@ -88,19 +84,11 @@
     for (DataType const &i : inputs.front().get())
     {
       updated_rows_.insert(typename ArrayType::SizeType(double(i)));
-<<<<<<< HEAD
       this->gradientAccumulation_->Slice(typename ArrayType::SizeType(i))
           .Copy(errorSignal.Slice(j));
       j++;
     }
-    return {errorSignal};
-=======
-      this->gradientAccumulation_->Slice(typename ArrayType::SizeType(double(i)))
-          .Copy(errorSignal.Slice(j));
-      j++;
-    }
     return {ArrayType(errorSignal.shape())};
->>>>>>> 76de3c10
   }
 
   virtual void Step(typename T::Type learningRate)
