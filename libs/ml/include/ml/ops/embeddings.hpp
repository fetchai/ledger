#pragma once
//------------------------------------------------------------------------------
//
//   Copyright 2018-2019 Fetch.AI Limited
//
//   Licensed under the Apache License, Version 2.0 (the "License");
//   you may not use this file except in compliance with the License.
//   You may obtain a copy of the License at
//
//       http://www.apache.org/licenses/LICENSE-2.0
//
//   Unless required by applicable law or agreed to in writing, software
//   distributed under the License is distributed on an "AS IS" BASIS,
//   WITHOUT WARRANTIES OR CONDITIONS OF ANY KIND, either express or implied.
//   See the License for the specific language governing permissions and
//   limitations under the License.
//
//------------------------------------------------------------------------------

#include "core/assert.hpp"
#include "ml/ops/weights.hpp"

namespace fetch {
namespace ml {
namespace ops {

template <class T>
class Embeddings : public fetch::ml::ops::Weights<T>
{
public:
  using ArrayType    = T;
  using DataType     = typename ArrayType::Type;
  using ArrayPtrType = std::shared_ptr<ArrayType>;
  using SizeType     = typename ArrayType::SizeType;

  Embeddings(SizeType dataPoints, SizeType dimensions)
  {
    this->SetData(ArrayType(std::vector<SizeType>({dataPoints, dimensions})));
  }

  virtual ~Embeddings() = default;

  virtual ArrayType Forward(std::vector<std::reference_wrapper<ArrayType const>> const &inputs)
  {
    ASSERT(this->output_);
    ASSERT(inputs.size() == 1);
    ASSERT(inputs.front().get().shape().size() == 1);

<<<<<<< HEAD
    SizeType row_count = this->CheckRows(inputs[0]);

    if (!this->embeddings_output_ || this->embeddings_output_->shape()[0] != row_count ||
        this->embeddings_output_->shape()[1] != this->output_->shape()[1])
    {
      this->embeddings_output_ = std::make_shared<ArrayType>(
          std::vector<SizeType>({row_count, this->output_->shape()[1]}));
    }
    SizeType j(0);
    SizeType k(0);
    for (DataType const &i : *(inputs[0]))
=======
    if (!this->embeddings_output_ ||
        this->embeddings_output_->shape()[0] != inputs.front().get().size() ||
        this->embeddings_output_->shape()[1] != this->output_->shape()[1])
    {
      this->embeddings_output_ = std::make_shared<ArrayType>(
          std::vector<SizeType>({inputs.front().get().size(), this->output_->shape()[1]}));
    }
    uint64_t j(0);
    for (DataType const &i : inputs.front().get())
>>>>>>> 08471837
    {
      if (i == DataType(1))
      {
        this->embeddings_output_->Slice(j).Copy(this->output_->Slice(k));
        j++;
      }
      k++;
    }
<<<<<<< HEAD

    return this->embeddings_output_;
=======
    return *this->embeddings_output_;
>>>>>>> 08471837
  }

  virtual std::vector<ArrayType> Backward(
      std::vector<std::reference_wrapper<ArrayType const>> const &inputs,
      ArrayType const &                                           errorSignal)
  {
    ASSERT(inputs.size() == 1);
    ASSERT(inputs.front().get().shape().size() == 1);

<<<<<<< HEAD
    SizeType j(0);
    for (SizeType i = 0; i < inputs[0]->size(); ++i)
    {
      if (inputs[0]->At(i) == DataType(1))
      {
        this->gradientAccumulation_->Slice(SizeType(double(i)))
            .Copy(errorSignal->Slice(SizeType(double(j))));
        ++j;
      }
    }

    // TODO ()
    return {errorSignal};
  }

private:
  SizeType CheckRows(ArrayPtrType input)
  {
    SizeType row_count = 0;
    for (SizeType l = 0; l < input->size(); ++l)
    {
      assert(input->At(l) == DataType(1) || input->At(l) == DataType(0));
      if (input->At(l) == DataType(1))
      {
        ++row_count;
      }
=======
    uint64_t j(0);
    for (DataType const &i : inputs.front().get())
    {
      this->gradientAccumulation_->Slice(typename ArrayType::SizeType(double(i)))
          .Copy(errorSignal.Slice(j));
      j++;
>>>>>>> 08471837
    }
    return row_count;
  }

private:
  ArrayPtrType embeddings_output_;
};

}  // namespace ops
}  // namespace ml
}  // namespace fetch<|MERGE_RESOLUTION|>--- conflicted
+++ resolved
@@ -46,19 +46,6 @@
     ASSERT(inputs.size() == 1);
     ASSERT(inputs.front().get().shape().size() == 1);
 
-<<<<<<< HEAD
-    SizeType row_count = this->CheckRows(inputs[0]);
-
-    if (!this->embeddings_output_ || this->embeddings_output_->shape()[0] != row_count ||
-        this->embeddings_output_->shape()[1] != this->output_->shape()[1])
-    {
-      this->embeddings_output_ = std::make_shared<ArrayType>(
-          std::vector<SizeType>({row_count, this->output_->shape()[1]}));
-    }
-    SizeType j(0);
-    SizeType k(0);
-    for (DataType const &i : *(inputs[0]))
-=======
     if (!this->embeddings_output_ ||
         this->embeddings_output_->shape()[0] != inputs.front().get().size() ||
         this->embeddings_output_->shape()[1] != this->output_->shape()[1])
@@ -68,21 +55,12 @@
     }
     uint64_t j(0);
     for (DataType const &i : inputs.front().get())
->>>>>>> 08471837
     {
-      if (i == DataType(1))
-      {
-        this->embeddings_output_->Slice(j).Copy(this->output_->Slice(k));
-        j++;
-      }
-      k++;
+      this->embeddings_output_->Slice(j).Copy(
+          this->output_->Slice(typename ArrayType::SizeType(i)));
+      j++;
     }
-<<<<<<< HEAD
-
-    return this->embeddings_output_;
-=======
     return *this->embeddings_output_;
->>>>>>> 08471837
   }
 
   virtual std::vector<ArrayType> Backward(
@@ -92,43 +70,14 @@
     ASSERT(inputs.size() == 1);
     ASSERT(inputs.front().get().shape().size() == 1);
 
-<<<<<<< HEAD
-    SizeType j(0);
-    for (SizeType i = 0; i < inputs[0]->size(); ++i)
-    {
-      if (inputs[0]->At(i) == DataType(1))
-      {
-        this->gradientAccumulation_->Slice(SizeType(double(i)))
-            .Copy(errorSignal->Slice(SizeType(double(j))));
-        ++j;
-      }
-    }
-
-    // TODO ()
-    return {errorSignal};
-  }
-
-private:
-  SizeType CheckRows(ArrayPtrType input)
-  {
-    SizeType row_count = 0;
-    for (SizeType l = 0; l < input->size(); ++l)
-    {
-      assert(input->At(l) == DataType(1) || input->At(l) == DataType(0));
-      if (input->At(l) == DataType(1))
-      {
-        ++row_count;
-      }
-=======
     uint64_t j(0);
     for (DataType const &i : inputs.front().get())
     {
-      this->gradientAccumulation_->Slice(typename ArrayType::SizeType(double(i)))
+      this->gradientAccumulation_->Slice(typename ArrayType::SizeType(i))
           .Copy(errorSignal.Slice(j));
       j++;
->>>>>>> 08471837
     }
-    return row_count;
+    return {};
   }
 
 private:
