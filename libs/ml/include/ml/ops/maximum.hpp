#pragma once
//------------------------------------------------------------------------------
//
//   Copyright 2018-2019 Fetch.AI Limited
//
//   Licensed under the Apache License, Version 2.0 (the "License");
//   you may not use this file except in compliance with the License.
//   You may obtain a copy of the License at
//
//       http://www.apache.org/licenses/LICENSE-2.0
//
//   Unless required by applicable law or agreed to in writing, software
//   distributed under the License is distributed on an "AS IS" BASIS,
//   WITHOUT WARRANTIES OR CONDITIONS OF ANY KIND, either express or implied.
//   See the License for the specific language governing permissions and
//   limitations under the License.
//
//------------------------------------------------------------------------------

#include "core/assert.hpp"
#include "ml/ops/ops.hpp"

#include <cassert>
#include <memory>
#include <vector>

namespace fetch {
namespace ml {
namespace ops {

template <class T>
class Maximum : public fetch::ml::Ops<T>
{
public:
  using ArrayType     = T;
  using SizeType      = typename ArrayType::SizeType;
  using ArrayPtrType  = std::shared_ptr<ArrayType>;
  using VecTensorType = typename Ops<T>::VecTensorType;
  using SPType        = SaveableParams;

  Maximum() = default;

  explicit Maximum(SPType const &sp)
    : Ops<T>(sp)
  {}

<<<<<<< HEAD
  virtual ~Maximum() = default;
=======
  Maximum()           = default;
  ~Maximum() override = default;
>>>>>>> aa66269c

  std::shared_ptr<SaveableParams> GetOpSaveableParams()
  {
    SPType sp{};
    sp.DESCRIPTOR = DESCRIPTOR;
    return std::make_shared<SPType>(sp);
  }

  /**
   * elementwise maximum
   * @param inputs  left & right inputs to get maximum
   * @return
   */
  void Forward(VecTensorType const &inputs, ArrayType &output) override
  {
    assert(inputs.size() == 2);
    assert(inputs.at(0).get().size() == inputs.at(1).get().size());
    assert(output.shape() == this->ComputeOutputShape(inputs));

    fetch::math::Maximum(inputs[0].get(), inputs[1].get(), output);
  }

  /**
   * elementwise maximum gradient is:
   * f'(input0)=if(input0>input1)=error_signal
   * f'(input1)=if(input0<=input1)=error_signal
   */
  std::vector<ArrayType> Backward(VecTensorType const &inputs,
                                  ArrayType const &    error_signal) override
  {
    assert(inputs.size() == 2);
    assert(inputs.at(0).get().size() == inputs.at(1).get().size());
    assert(error_signal.size() == inputs.at(1).get().size());

    ArrayType return_signal_1(inputs.at(0).get().shape());
    ArrayType return_signal_2(inputs.at(1).get().shape());

    auto a_it   = inputs.at(0).get().cbegin();
    auto b_it   = inputs.at(1).get().cbegin();
    auto err_it = error_signal.cbegin();
    auto r_1_it = return_signal_1.begin();
    auto r_2_it = return_signal_2.begin();
    while (a_it.is_valid())
    {
      if ((*a_it) > (*b_it))
      {
        *r_1_it = *err_it;
      }
      else
      {
        *r_2_it = *err_it;
      }

      ++a_it;
      ++b_it;
      ++err_it;
      ++r_1_it;
      ++r_2_it;
    }

    return {return_signal_1, return_signal_2};
  }

  std::vector<SizeType> ComputeOutputShape(VecTensorType const &inputs) const override
  {
    return inputs.front().get().shape();
  }

  static constexpr char const *DESCRIPTOR = "Maximum";
};

}  // namespace ops
}  // namespace ml
}  // namespace fetch<|MERGE_RESOLUTION|>--- conflicted
+++ resolved
@@ -44,12 +44,7 @@
     : Ops<T>(sp)
   {}
 
-<<<<<<< HEAD
-  virtual ~Maximum() = default;
-=======
-  Maximum()           = default;
   ~Maximum() override = default;
->>>>>>> aa66269c
 
   std::shared_ptr<SaveableParams> GetOpSaveableParams()
   {
