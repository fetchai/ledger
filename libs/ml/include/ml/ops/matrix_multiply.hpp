#pragma once
//------------------------------------------------------------------------------
//
//   Copyright 2018-2019 Fetch.AI Limited
//
//   Licensed under the Apache License, Version 2.0 (the "License");
//   you may not use this file except in compliance with the License.
//   You may obtain a copy of the License at
//
//       http://www.apache.org/licenses/LICENSE-2.0
//
//   Unless required by applicable law or agreed to in writing, software
//   distributed under the License is distributed on an "AS IS" BASIS,
//   WITHOUT WARRANTIES OR CONDITIONS OF ANY KIND, either express or implied.
//   See the License for the specific language governing permissions and
//   limitations under the License.
//
//------------------------------------------------------------------------------

#include "math/matrix_operations.hpp"
#include "ml/ops/ops.hpp"

namespace fetch {
namespace ml {
namespace ops {

template <class T>
class MatrixMultiply : public fetch::ml::BatchOps<T>
{
public:
  using ArrayType    = T;
  using SizeType     = typename ArrayType::SizeType;
  using ArrayPtrType = std::shared_ptr<ArrayType>;

  MatrixMultiply()          = default;
  virtual ~MatrixMultiply() = default;

  virtual ArrayType Forward(std::vector<std::reference_wrapper<ArrayType const>> const &inputs,
                            ArrayType &                                                 output)
  {
    (void)output;
    assert(inputs.size() == 2);
    assert(inputs.at(0).get().shape().size() == 2);
    assert(inputs.at(1).get().shape().size() == 2);
<<<<<<< HEAD
    ASSERT(output.shape() == ComputeOutputSize(inputs));
=======
    ASSERT(output.shape() == ComputeOutputShape(inputs));
>>>>>>> 0d476527

    fetch::math::Dot(inputs[0].get(), inputs[1].get(), output);

<<<<<<< HEAD
    for (SizeType i(0); i < inputs.at(0).get().shape()[0]; ++i)
    {
      for (SizeType j(0); j < inputs.at(1).get().shape()[1]; ++j)
      {
        output.At(std::vector<SizeType>({i, j})) =
            inputs.at(0).get().At(std::vector<SizeType>({i, 0})) *
            inputs.at(1).get().At(std::vector<SizeType>({0, j}));
        for (SizeType k(1); k < inputs.at(0).get().shape()[1]; ++k)
        {
          output.At(std::vector<SizeType>({i, j})) +=
              inputs.at(0).get().At(std::vector<SizeType>({i, k})) *
              inputs.at(1).get().At(std::vector<SizeType>({k, j}));
        }
      }
    }
=======
>>>>>>> 0d476527
    return output;
  }

  virtual std::vector<ArrayType> Backward(
      std::vector<std::reference_wrapper<ArrayType const>> const &inputs,
      ArrayType const &                                           errorSignal)
  {
    assert(inputs.size() == 2);

    ArrayType errorSignal1(inputs.at(0).get().shape());
    ArrayType errorSignal2(inputs.at(1).get().shape());

    fetch::math::DotTranspose(errorSignal, inputs.at(1).get(), errorSignal1);
    fetch::math::TransposeDot(inputs.at(0).get(), errorSignal, errorSignal2);

    return {errorSignal1, errorSignal2};
  }

<<<<<<< HEAD
  virtual std::vector<SizeType> ComputeOutputSize(
=======
  virtual std::vector<SizeType> ComputeOutputShape(
>>>>>>> 0d476527
      std::vector<std::reference_wrapper<ArrayType const>> const &inputs)
  {
    return {inputs.at(0).get().shape()[0], inputs.at(1).get().shape()[1]};
  }

  static constexpr char const *DESCRIPTOR = "MatrixMultiply";
};

}  // namespace ops
}  // namespace ml
}  // namespace fetch<|MERGE_RESOLUTION|>--- conflicted
+++ resolved
@@ -42,32 +42,10 @@
     assert(inputs.size() == 2);
     assert(inputs.at(0).get().shape().size() == 2);
     assert(inputs.at(1).get().shape().size() == 2);
-<<<<<<< HEAD
-    ASSERT(output.shape() == ComputeOutputSize(inputs));
-=======
     ASSERT(output.shape() == ComputeOutputShape(inputs));
->>>>>>> 0d476527
 
     fetch::math::Dot(inputs[0].get(), inputs[1].get(), output);
 
-<<<<<<< HEAD
-    for (SizeType i(0); i < inputs.at(0).get().shape()[0]; ++i)
-    {
-      for (SizeType j(0); j < inputs.at(1).get().shape()[1]; ++j)
-      {
-        output.At(std::vector<SizeType>({i, j})) =
-            inputs.at(0).get().At(std::vector<SizeType>({i, 0})) *
-            inputs.at(1).get().At(std::vector<SizeType>({0, j}));
-        for (SizeType k(1); k < inputs.at(0).get().shape()[1]; ++k)
-        {
-          output.At(std::vector<SizeType>({i, j})) +=
-              inputs.at(0).get().At(std::vector<SizeType>({i, k})) *
-              inputs.at(1).get().At(std::vector<SizeType>({k, j}));
-        }
-      }
-    }
-=======
->>>>>>> 0d476527
     return output;
   }
 
@@ -86,11 +64,7 @@
     return {errorSignal1, errorSignal2};
   }
 
-<<<<<<< HEAD
-  virtual std::vector<SizeType> ComputeOutputSize(
-=======
   virtual std::vector<SizeType> ComputeOutputShape(
->>>>>>> 0d476527
       std::vector<std::reference_wrapper<ArrayType const>> const &inputs)
   {
     return {inputs.at(0).get().shape()[0], inputs.at(1).get().shape()[1]};
