--- conflicted
+++ resolved
@@ -52,18 +52,6 @@
 
   // Normal MatMul 2D @ 2D
   if (inputs.at(0).get().shape().size() == 2 && inputs.at(1).get().shape().size() == 2)
-<<<<<<< HEAD
-  {
-    assert((inputs.at(0).get().shape().size() == 2 && inputs.at(1).get().shape().size() == 2));
-    fetch::math::Dot(inputs.at(0).get(), inputs.at(1).get(), output);
-  }
-  // Batchwise 3D @ 3D or broadcast matmul 2D @ 3D, 3D @ 2D
-  else
-  {
-    assert((inputs.at(0).get().shape().size() == 3 || inputs.at(0).get().shape().size() == 2) &&
-           (inputs.at(1).get().shape().size() == 3 || inputs.at(1).get().shape().size() == 2));
-
-=======
   {
     assert((inputs.at(0).get().shape().size() == 2 && inputs.at(1).get().shape().size() == 2));
     fetch::math::Dot(inputs.at(0).get(), inputs.at(1).get(), output);
@@ -81,7 +69,6 @@
     ArrayType in2_slice_tensor(
         {inputs.at(1).get().shape().at(0), inputs.at(1).get().shape().at(1)});
 
->>>>>>> 987d892f
     // Get batch size
     SizeType batch_size;
     if (inputs.at(0).get().shape().size() == 3)
@@ -97,65 +84,32 @@
     for (SizeType i{0}; i < batch_size; i++)
     {
 
-<<<<<<< HEAD
-      auto      output_slice        = output.Slice(i, 2);
-      ArrayType output_slice_tensor = output_slice.Copy();
-      output_slice_tensor.Reshape(
-          {output_slice_tensor.shape().at(0), output_slice_tensor.shape().at(1)});
-
-      ArrayType in1_slice;
+      auto output_slice = output.Slice(i, 2);
+      output_slice_tensor.Assign(output.Slice(i, 2));
+
       // 3D @ ? case
       if (inputs.at(0).get().shape().size() == 3)
       {
-        in1_slice = inputs.at(0).get().Slice(i, 2).Copy();
-        in1_slice.Reshape({in1_slice.shape().at(0), in1_slice.shape().at(1)});
-=======
-      auto output_slice = output.Slice(i, 2);
-      output_slice_tensor.Assign(output.Slice(i, 2));
-
-      // 3D @ ? case
-      if (inputs.at(0).get().shape().size() == 3)
-      {
         in1_slice_tensor.Assign(inputs.at(0).get().Slice(i, 2));
->>>>>>> 987d892f
         // 2D @ 3D case
       }
       else
       {
-<<<<<<< HEAD
-        in1_slice = inputs.at(0).get();
-      }
-
-      ArrayType in2_slice;
+        in1_slice_tensor = inputs.at(0).get();
+      }
+
       // ? @ 3D case
       if (inputs.at(1).get().shape().size() == 3)
       {
-        in2_slice = inputs.at(1).get().Slice(i, 2).Copy();
-        in2_slice.Reshape({in2_slice.shape().at(0), in2_slice.shape().at(1)});
-=======
-        in1_slice_tensor = inputs.at(0).get();
-      }
-
-      // ? @ 3D case
-      if (inputs.at(1).get().shape().size() == 3)
-      {
         in2_slice_tensor.Assign(inputs.at(1).get().Slice(i, 2));
->>>>>>> 987d892f
       }
       // 3D @ 2D case
       else
       {
-<<<<<<< HEAD
-        in2_slice = inputs.at(1).get();
-      }
-
-      fetch::math::Dot(in1_slice, in2_slice, output_slice_tensor);
-=======
         in2_slice_tensor = inputs.at(1).get();
       }
 
       fetch::math::Dot(in1_slice_tensor, in2_slice_tensor, output_slice_tensor);
->>>>>>> 987d892f
 
       // Copy data to original array
       output_slice.Assign(output_slice_tensor);
@@ -168,81 +122,6 @@
                                            ArrayType const &    error_signal)
 {
   assert(inputs.size() == 2);
-<<<<<<< HEAD
-
-  ArrayType error_signal1(inputs.at(0).get().shape());
-  ArrayType error_signal2(inputs.at(1).get().shape());
-
-  // Normal MatMul 2D @ 2D
-  if (inputs.at(0).get().shape().size() == 2 && inputs.at(1).get().shape().size() == 2)
-  {
-    fetch::math::DotTranspose(error_signal, inputs.at(1).get(), error_signal1);
-    fetch::math::TransposeDot(inputs.at(0).get(), error_signal, error_signal2);
-  }
-  // Batchwise 3D @ 3D or broadcast matmul 2D @ 3D, 3D @ 2D
-  else
-  {
-    assert((inputs.at(0).get().shape().size() == 3 || inputs.at(0).get().shape().size() == 2) &&
-           (inputs.at(1).get().shape().size() == 3 || inputs.at(1).get().shape().size() == 2));
-
-    // Get batch size
-    SizeType batch_size;
-    if (inputs.at(0).get().shape().size() == 3)
-    {
-      batch_size = inputs.at(0).get().shape().at(2);
-    }
-    else
-    {
-      batch_size = inputs.at(1).get().shape().at(2);
-    }
-
-    // Iterate over batch
-    for (SizeType i{0}; i < batch_size; i++)
-    {
-      ArrayType err_sig_slice = error_signal.Slice(i, 2).Copy();
-      ArrayType err1(error_signal1.shape());
-      ArrayType err2(error_signal2.shape());
-
-      ///////////////////////////////
-      /// PREPARE DATA FOR MATMUL ///
-      ///////////////////////////////
-
-      ArrayType in1_slice;
-      // 3D @ ? case
-      if (inputs.at(0).get().shape().size() == 3)
-      {
-        in1_slice = inputs.at(0).get().Slice(i, 2).Copy().Squeeze();
-      }
-      // 2D @ 3D case
-      else
-      {
-        in1_slice = inputs.at(0).get();
-      }
-
-      ArrayType in2_slice;
-      // ? @ 3D case
-      if (inputs.at(1).get().shape().size() == 3)
-      {
-        in2_slice = inputs.at(1).get().Slice(i, 2).Copy().Squeeze();
-      }
-      // 3D @ 2D case
-      else
-      {
-        in2_slice = inputs.at(1).get();
-      }
-
-      /////////////////
-      /// DO MATMUL ///
-      /////////////////
-
-      fetch::math::DotTranspose(err_sig_slice, in2_slice, err1);
-      fetch::math::TransposeDot(in1_slice, err_sig_slice, err2);
-
-      ////////////////////////////////
-      /// COPY DATA BACK TO SLICES ///
-      ////////////////////////////////
-
-=======
 
   ArrayType error_signal_1(inputs.at(0).get().shape());
   ArrayType error_signal_2(inputs.at(1).get().shape());
@@ -321,57 +200,35 @@
       /// COPY DATA BACK TO SLICES ///
       ////////////////////////////////
 
->>>>>>> 987d892f
       // Copy data to original array
       // 3D @ ? case
       if (inputs.at(0).get().shape().size() == 3)
       {
-<<<<<<< HEAD
-        auto err1_slice = error_signal1.Slice(i, 2);
-=======
         auto err1_slice = error_signal_1.Slice(i, 2);
->>>>>>> 987d892f
         err1_slice.Assign(err1);
       }
       // 2D @ 3D case
       else
       {
-<<<<<<< HEAD
-        fetch::math::Add(error_signal1, err1, error_signal1);
-=======
         fetch::math::Add(error_signal_1, err1, error_signal_1);
->>>>>>> 987d892f
       }
 
       // Copy data to original array
       // ? @ 3D case
       if (inputs.at(1).get().shape().size() == 3)
       {
-<<<<<<< HEAD
-        auto err2_slice = error_signal2.Slice(i, 2);
-=======
         auto err2_slice = error_signal_2.Slice(i, 2);
->>>>>>> 987d892f
         err2_slice.Assign(err2);
       }
       // 3D @ 2D case
       else
       {
-<<<<<<< HEAD
-        fetch::math::Add(error_signal2, err2, error_signal2);
-      }
-    }
-  }
-
-  return {error_signal1, error_signal2};
-=======
         fetch::math::Add(error_signal_2, err2, error_signal_2);
       }
     }
   }
 
   return {error_signal_1, error_signal_2};
->>>>>>> 987d892f
 }
 
 template <class T>
