#pragma once
//------------------------------------------------------------------------------
//
//   Copyright 2018-2019 Fetch.AI Limited
//
//   Licensed under the Apache License, Version 2.0 (the "License");
//   you may not use this file except in compliance with the License.
//   You may obtain a copy of the License at
//
//       http://www.apache.org/licenses/LICENSE-2.0
//
//   Unless required by applicable law or agreed to in writing, software
//   distributed under the License is distributed on an "AS IS" BASIS,
//   WITHOUT WARRANTIES OR CONDITIONS OF ANY KIND, either express or implied.
//   See the License for the specific language governing permissions and
//   limitations under the License.
//
//------------------------------------------------------------------------------

#include "math/free_functions/free_functions.hpp"
#include "math/free_functions/matrix_operations/matrix_operations.hpp"
#include "ml/ops/derivatives/derivatives.hpp"
#include "ml/ops/ops.hpp"

namespace fetch {
namespace ml {
namespace ops {

template <class T>
class MatrixMultiply : public fetch::ml::Ops<T>
{
public:
  using ArrayType    = T;
  using ArrayPtrType = std::shared_ptr<ArrayType>;

  MatrixMultiply()          = default;
  virtual ~MatrixMultiply() = default;

  virtual ArrayPtrType Forward(std::vector<ArrayPtrType> const &inputs)
  {
    assert(inputs.size() == 2);
    assert(inputs[0]->shape().size() == 2);
    assert(inputs[1]->shape().size() == 2);
    assert(inputs[0]->shape()[1] == inputs[1]->shape()[0]);

    std::vector<std::size_t> outputShape({inputs[0]->shape()[0], inputs[1]->shape()[1]});
    if (!this->output_ || this->output_->shape() != outputShape)
    {
      this->output_ = std::make_shared<ArrayType>(outputShape);
    }

    for (std::size_t i(0); i < inputs[0]->shape()[0]; ++i)
    {
      for (std::size_t j(0); j < inputs[1]->shape()[1]; ++j)
      {
<<<<<<< HEAD
        this->output_->Get(std::vector<size_t>({i, j})) = typename ArrayType::Type(0);
        for (size_t k(0); k < inputs[0]->shape()[1]; ++k)
=======
        this->output_->Get(std::vector<std::size_t>({i, j})) =
            inputs[0]->Get(std::vector<std::size_t>({i, 0})) *
            inputs[1]->Get(std::vector<std::size_t>({0, j}));
        for (std::size_t k(1); k < inputs[0]->shape()[1]; ++k)
>>>>>>> 6ae9f982
        {
          this->output_->Get(std::vector<std::size_t>({i, j})) +=
              inputs[0]->Get(std::vector<std::size_t>({i, k})) *
              inputs[1]->Get(std::vector<std::size_t>({k, j}));
        }
      }
    }
    return this->output_;
  }

  virtual std::vector<ArrayPtrType> Backward(std::vector<ArrayPtrType> const &inputs,
                                             ArrayPtrType                     errorSignal)
  {
    assert(inputs.size() == 2);

    ArrayPtrType errorSignal1 = std::make_shared<ArrayType>(inputs[0]->shape());
    ArrayPtrType errorSignal2 = std::make_shared<ArrayType>(inputs[1]->shape());

    fetch::math::DotTranspose(*errorSignal, *inputs[1], *errorSignal1);
    fetch::math::TransposeDot(*inputs[0], *errorSignal, *errorSignal2);

    return {errorSignal1, errorSignal2};
  }
};

}  // namespace ops
}  // namespace ml
}  // namespace fetch<|MERGE_RESOLUTION|>--- conflicted
+++ resolved
@@ -53,15 +53,10 @@
     {
       for (std::size_t j(0); j < inputs[1]->shape()[1]; ++j)
       {
-<<<<<<< HEAD
-        this->output_->Get(std::vector<size_t>({i, j})) = typename ArrayType::Type(0);
-        for (size_t k(0); k < inputs[0]->shape()[1]; ++k)
-=======
         this->output_->Get(std::vector<std::size_t>({i, j})) =
             inputs[0]->Get(std::vector<std::size_t>({i, 0})) *
             inputs[1]->Get(std::vector<std::size_t>({0, j}));
         for (std::size_t k(1); k < inputs[0]->shape()[1]; ++k)
->>>>>>> 6ae9f982
         {
           this->output_->Get(std::vector<std::size_t>({i, j})) +=
               inputs[0]->Get(std::vector<std::size_t>({i, k})) *
