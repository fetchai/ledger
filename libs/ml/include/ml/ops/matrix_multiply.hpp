--- conflicted
+++ resolved
@@ -38,10 +38,7 @@
   using SizeVector    = typename TensorType::SizeVector;
   using VecTensorType = typename Ops<T>::VecTensorType;
   using SPType        = OpMatrixMultiplySaveableParams<T>;
-<<<<<<< HEAD
-=======
   using MyType        = MatrixMultiply<TensorType>;
->>>>>>> 892a5dc0
 
   MatrixMultiply() = default;
 
@@ -88,8 +85,6 @@
     return sp;
   }
 
-<<<<<<< HEAD
-=======
   /**
    * This op should not be shared because it uses cacheing, therefore MakeSharedCopy returns a new
    * op
@@ -118,7 +113,6 @@
     return copyshare;
   }
 
->>>>>>> 892a5dc0
   void                    Forward(VecTensorType const &inputs, TensorType &output) override;
   std::vector<TensorType> Backward(VecTensorType const &inputs,
                                    TensorType const &   error_signal) override;
