#pragma once
//------------------------------------------------------------------------------
//
//   Copyright 2018-2020 Fetch.AI Limited
//
//   Licensed under the Apache License, Version 2.0 (the "License");
//   you may not use this file except in compliance with the License.
//   You may obtain a copy of the License at
//
//       http://www.apache.org/licenses/LICENSE-2.0
//
//   Unless required by applicable law or agreed to in writing, software
//   distributed under the License is distributed on an "AS IS" BASIS,
//   WITHOUT WARRANTIES OR CONDITIONS OF ANY KIND, either express or implied.
//   See the License for the specific language governing permissions and
//   limitations under the License.
//
//------------------------------------------------------------------------------

#include "ml/ops/ops.hpp"

#include <cassert>
#include <vector>

namespace fetch {
namespace ml {
namespace ops {

template <class T>
class Slice : public Ops<T>
{
public:
  using TensorType     = T;
  using SizeType       = fetch::math::SizeType;
  using ArrayPtrType   = std::shared_ptr<TensorType>;
  using VecTensorType  = typename Ops<T>::VecTensorType;
  using ConstSliceType = typename TensorType::ConstSliceType;
  using SPType         = OpSliceSaveableParams<T>;
  using MyType         = Slice<TensorType>;

  explicit Slice(std::vector<SizeType> indices, std::vector<SizeType> axes);

  explicit Slice(SizeType index, SizeType axis);

  explicit Slice(std::pair<SizeType, SizeType> start_end_slice, SizeType axis);

  explicit Slice(SPType const &sp);

  ~Slice() override = default;

  std::shared_ptr<OpsSaveableParams> GetOpSaveableParams() override;

  std::shared_ptr<fetch::ml::ops::Ops<TensorType>> MakeSharedCopy(
      std::shared_ptr<fetch::ml::ops::Ops<TensorType>> me) override;

  void Forward(VecTensorType const &inputs, TensorType &output) override;

  std::vector<TensorType> Backward(VecTensorType const &inputs,
                                   TensorType const &   error_signal) override;

  std::vector<SizeType> ComputeOutputShape(
      std::vector<math::SizeVector> const &inputs) const override;

  void Compile() override;

  std::pair<SizeType, SizeType> start_end_slice_;
  std::vector<SizeType>         axes_;
  std::vector<SizeType>         indices_;
  SizeType                      axis_;
  SizeType                      index_;
  TensorType                    ret_error_signal_;

  SliceType slice_type_;

  static constexpr OpType OpCode()
  {
    return OpType::OP_SLICE;
  }

<<<<<<< HEAD
  std::pair<OperationsCount, math::SizeVector> ChargeForward(
      std::vector<math::SizeVector> const &input_shapes) override;
  OperationsCount ChargeBackward() const override;
=======
  OperationsCount                              ChargeForward() const override;
  std::pair<OperationsCount, math::SizeVector> ChargeBackward(
      std::vector<math::SizeVector> const &input_shapes) override;
>>>>>>> 6011796f

  static constexpr char const *DESCRIPTOR = "Slice";
};

}  // namespace ops
}  // namespace ml
}  // namespace fetch<|MERGE_RESOLUTION|>--- conflicted
+++ resolved
@@ -77,15 +77,10 @@
     return OpType::OP_SLICE;
   }
 
-<<<<<<< HEAD
   std::pair<OperationsCount, math::SizeVector> ChargeForward(
       std::vector<math::SizeVector> const &input_shapes) override;
-  OperationsCount ChargeBackward() const override;
-=======
-  OperationsCount                              ChargeForward() const override;
   std::pair<OperationsCount, math::SizeVector> ChargeBackward(
       std::vector<math::SizeVector> const &input_shapes) override;
->>>>>>> 6011796f
 
   static constexpr char const *DESCRIPTOR = "Slice";
 };
