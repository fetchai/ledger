--- conflicted
+++ resolved
@@ -35,10 +35,7 @@
   using SizeType      = fetch::math::SizeType;
   using VecTensorType = typename Ops<T>::VecTensorType;
   using SPType        = OpConcatenateSaveableParams<T>;
-<<<<<<< HEAD
-=======
   using MyType        = Concatenate<TensorType>;
->>>>>>> 892a5dc0
 
   explicit Concatenate(SizeType axis)
     : axis_(axis)
@@ -59,8 +56,6 @@
     return sp_ptr;
   }
 
-<<<<<<< HEAD
-=======
   std::shared_ptr<fetch::ml::ops::Ops<TensorType>> MakeSharedCopy(
       std::shared_ptr<fetch::ml::ops::Ops<TensorType>> me) override
   {
@@ -72,7 +67,6 @@
     return copyshare;
   }
 
->>>>>>> 892a5dc0
   /**
    * concatenates multiple input tensors into one
    */
