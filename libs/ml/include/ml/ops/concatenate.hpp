#pragma once
//------------------------------------------------------------------------------
//
//   Copyright 2018-2019 Fetch.AI Limited
//
//   Licensed under the Apache License, Version 2.0 (the "License");
//   you may not use this file except in compliance with the License.
//   You may obtain a copy of the License at
//
//       http://www.apache.org/licenses/LICENSE-2.0
//
//   Unless required by applicable law or agreed to in writing, software
//   distributed under the License is distributed on an "AS IS" BASIS,
//   WITHOUT WARRANTIES OR CONDITIONS OF ANY KIND, either express or implied.
//   See the License for the specific language governing permissions and
//   limitations under the License.
//
//------------------------------------------------------------------------------

#include "ml/ops/ops.hpp"

#include <functional>
#include <vector>

namespace fetch {
namespace ml {
namespace ops {

template <class T>
class Concatenate : public fetch::ml::Ops<T>
{
public:
  using ArrayType     = T;
  using SizeType      = fetch::math::SizeType;
  using VecTensorType = typename Ops<T>::VecTensorType;
  using SPType        = SoftmaxSaveableParams;

  explicit Concatenate(SizeType axis)
    : axis_(axis)
  {}
<<<<<<< HEAD

  explicit Concatenate(SPType const &sp)
  {
    axis_ = sp.axis;
  }

  virtual ~Concatenate() = default;
=======
  ~Concatenate() override = default;
>>>>>>> aa66269c

  std::shared_ptr<SaveableParams> GetOpSaveableParams()
  {
    auto sp_ptr        = std::make_shared<SPType>();
    sp_ptr->DESCRIPTOR = DESCRIPTOR;
    sp_ptr->axis       = axis_;
    return sp_ptr;
  }

  /**
   * concatenates multiple input tensors into one
   */
  void Forward(VecTensorType const &inputs, ArrayType &output) override
  {
    std::vector<ArrayType> tensors;
    for (auto const &e : inputs)
    {
      tensors.emplace_back(e.get());
    }

    output = ArrayType::Concat(tensors, axis_);
  }

  /**
   * Splits up the gradients to feed back to the inputs
   * @param inputs
   * @param error_signal
   * @return
   */
  std::vector<ArrayType> Backward(VecTensorType const &inputs,
                                  ArrayType const &    error_signal) override
  {
    concat_points_.resize(inputs.size());
    auto c_it = concat_points_.begin();
    for (auto const &e : inputs)
    {
      *c_it = e.get().shape()[axis_];
      ++c_it;
    }

    return ArrayType::Split(error_signal, concat_points_, axis_);
  }

  std::vector<SizeType> ComputeOutputShape(VecTensorType const &inputs) const override
  {
    return inputs.front().get().shape();
  }

  static constexpr char const *DESCRIPTOR = "Concatenate";

private:
  SizeType              axis_;
  std::vector<SizeType> concat_points_;
};

}  // namespace ops
}  // namespace ml
}  // namespace fetch<|MERGE_RESOLUTION|>--- conflicted
+++ resolved
@@ -38,17 +38,13 @@
   explicit Concatenate(SizeType axis)
     : axis_(axis)
   {}
-<<<<<<< HEAD
 
   explicit Concatenate(SPType const &sp)
   {
     axis_ = sp.axis;
   }
 
-  virtual ~Concatenate() = default;
-=======
   ~Concatenate() override = default;
->>>>>>> aa66269c
 
   std::shared_ptr<SaveableParams> GetOpSaveableParams()
   {
