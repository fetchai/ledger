#pragma once
//------------------------------------------------------------------------------
//
//   Copyright 2018-2019 Fetch.AI Limited
//
//   Licensed under the Apache License, Version 2.0 (the "License");
//   you may not use this file except in compliance with the License.
//   You may obtain a copy of the License at
//
//       http://www.apache.org/licenses/LICENSE-2.0
//
//   Unless required by applicable law or agreed to in writing, software
//   distributed under the License is distributed on an "AS IS" BASIS,
//   WITHOUT WARRANTIES OR CONDITIONS OF ANY KIND, either express or implied.
//   See the License for the specific language governing permissions and
//   limitations under the License.
//
//------------------------------------------------------------------------------

#include "math/matrix_operations.hpp"
#include "ml/ops/ops.hpp"

#include <cassert>
#include <memory>
#include <vector>

namespace fetch {
namespace ml {
namespace ops {

template <class T>
class Convolution2D : public Ops<T>
{
public:
  using ArrayType     = T;
  using SizeType      = typename ArrayType::SizeType;
  using DataType      = typename ArrayType::Type;
  using ArrayPtrType  = std::shared_ptr<ArrayType>;
  using VecTensorType = typename Ops<T>::VecTensorType;
  using SPType        = Convolution1DSaveableParams;

  explicit Convolution2D(SizeType stride_size = 1)
    : stride_size_(stride_size)
  {}
<<<<<<< HEAD

  explicit Convolution2D(SPType const &sp)
  {
    stride_size_ = sp.stride_size;
  }

  ~Convolution2D() = default;
=======
  ~Convolution2D() override = default;
>>>>>>> aa66269c

  std::shared_ptr<SaveableParams> GetOpSaveableParams()
  {
    SPType sp{};
    sp.DESCRIPTOR  = DESCRIPTOR;
    sp.stride_size = stride_size_;
    return std::make_shared<SPType>(sp);
  }

  void Forward(VecTensorType const &inputs, ArrayType &output) override;

  std::vector<ArrayType> Backward(VecTensorType const &inputs,
                                  ArrayType const &    error_signal) override;

  std::vector<typename ArrayType::SizeType> ComputeOutputShape(
      VecTensorType const &inputs) const override;

  static constexpr char const *DESCRIPTOR = "Convolution2D";

private:
  void FillVerticalStride(ArrayType &input, ArrayType &vertical_stride,
                          SizeType const output_channels, SizeType const input_channels,
                          SizeType const kernel_height, SizeType const kernel_width);

  void ReverseFillVerticalStride(ArrayType &input, ArrayType &vertical_stride,
                                 SizeType const output_channels, SizeType const input_channels,
                                 SizeType const kernel_height, SizeType const kernel_width);

  void FillHorizontalStride(ArrayType &input, ArrayType &horizontal_stride,
                            SizeType const output_height, SizeType const output_width,
                            SizeType const input_channels, SizeType const kernel_height,
                            SizeType const kernel_width, SizeType const batch_size);

  void ReverseFillHorizontalStride(ArrayType &input, ArrayType &horizontal_stride,
                                   SizeType const output_height, SizeType const output_width,
                                   SizeType const input_channels, SizeType const kernel_height,
                                   SizeType const kernel_width, SizeType const batch_size);

  void FillOutput(ArrayType const &gemm_output, ArrayType &output, SizeType const output_channels,
                  SizeType const output_height, SizeType const output_width,
                  SizeType const batch_size);

  void ReverseFillOutput(ArrayType &gemm_output, ArrayType const &output,
                         SizeType const output_channels, SizeType const output_height,
                         SizeType const output_width, SizeType const batch_size);

  SizeType stride_size_;
};

/**
 * Applies 2D convolution using im2col with General Matrix Multiplication described here:
 * https://www.scss.tcd.ie/~andersan/static/papers/asap-2017.pdf
 * @param inputs vector of tensor references where at:
 * inputs[0] = input_data[input_channels x input_height x input_width x batch_position], inputs[1] =
 * kernel_data[kernel_channels x kernel_height x kernel_width x batch_position]
 * @param output tensor of size [output_channels x number_of_stride_sized_steps_over_input_height x
 * number_of_stride_sized_steps_over_input_width x batch_position]
 * @return: output tensor parameter
 */
template <class ArrayType>
void Convolution2D<ArrayType>::Forward(VecTensorType const &inputs, ArrayType &output)
{
  assert(inputs.size() == 2);
  // Input should be a 3D tensor [C x H x W x N]
  assert(inputs.at(0).get().shape().size() == 4);
  // Kernels should be a 4D tensor [oC x iC x H x W x N]
  assert(inputs.at(1).get().shape().size() == 5);
  assert(output.shape() == ComputeOutputShape(inputs));

  ArrayType input   = inputs.at(0).get();
  ArrayType kernels = inputs.at(1).get();

  SizeType input_channels  = input.shape().at(0);
  SizeType batch_size      = input.shape().at(3);
  SizeType output_channels = kernels.shape().at(0);
  SizeType kernel_height   = kernels.shape().at(2);
  SizeType kernel_width    = kernels.shape().at(3);
  SizeType output_height   = output.shape().at(1);
  SizeType output_width    = output.shape().at(2);

  SizeType horizontal_stride_width  = kernel_width * kernel_height * input_channels;
  SizeType horizontal_stride_height = output_height * output_width * batch_size;
  SizeType vertical_stride_width    = output_channels;

  // Horizontal stride contains input data
  ArrayType horizontal_stride{{horizontal_stride_width, horizontal_stride_height}};
  // Vertical stride contains kernel data
  ArrayType vertical_stride{{vertical_stride_width, horizontal_stride_width}};

  // Reshape input data to horizontal stride - im2col
  FillHorizontalStride(input, horizontal_stride, output_height, output_width, input_channels,
                       kernel_height, kernel_width, batch_size);

  // Reshape kernel data to vertical stride - im2col
  FillVerticalStride(kernels, vertical_stride, output_channels, input_channels, kernel_height,
                     kernel_width);

  // Do matmul
  ArrayType reshaped_output = fetch::math::Dot(vertical_stride, horizontal_stride);

  // Reshape values after matmul to output
  FillOutput(reshaped_output, output, output_channels, output_height, output_width, batch_size);
}

/**
 * Computes gradient of 2D convolution using reversed im2col and General Matrix Multiplication
 * described here: https://www.scss.tcd.ie/~andersan/static/papers/asap-2017.pdf
 * @param inputs vector of tensor references where at:
 * inputs[0] = input_data[input_channels x input_height x input_width], inputs[1] =
 * kernel_data[kernel_channels x kernel_height x kernel_width x batch_position]
 * @param error_signal tensor of size [output_channels x
 * number_of_stride_sized_steps_over_input_height x number_of_stride_sized_steps_over_input_width x
 * batch_position]
 * @return: output vector of tensors with back propagated error signal
 * output[0]=input_error[inputs[0].shape], output[1]=kernel_error[inputs[1].shape]
 */
template <class ArrayType>
std::vector<ArrayType> Convolution2D<ArrayType>::Backward(VecTensorType const &inputs,
                                                          ArrayType const &    error_signal)
{
  assert(inputs.size() == 2);
  // Input should be a 4D tensor [C x H x W x N]
  assert(inputs.at(0).get().shape().size() == 4);
  // Kernels should be a 5D tensor [oC x iC x H x W x N]
  assert(inputs.at(1).get().shape().size() == 5);
  assert(error_signal.shape() == ComputeOutputShape(inputs));

  // input data channels = kernel input channels
  assert(inputs.at(0).get().shape().at(0) == inputs.at(1).get().shape().at(1));

  SizeType output_height = error_signal.shape().at(1);
  SizeType output_width  = error_signal.shape().at(2);

  ArrayType input   = inputs.at(0).get();
  ArrayType kernels = inputs.at(1).get();

  SizeType  input_channels  = input.shape().at(0);
  SizeType  batch_size      = input.shape().at(3);
  SizeType  output_channels = kernels.shape().at(0);
  SizeType  kernel_height   = kernels.shape().at(2);
  SizeType  kernel_width    = kernels.shape().at(3);
  ArrayType input_error(input.shape());
  ArrayType kernel_error(kernels.shape());

  SizeType horizontal_stride_width  = kernel_width * kernel_height * input_channels;
  SizeType horizontal_stride_height = output_height * output_width * batch_size;
  SizeType vertical_stride_width    = output_channels;

  // Horizontal stride contains input data
  ArrayType horizontal_stride{{horizontal_stride_width, horizontal_stride_height}};
  // Vertical stride contains kernel data
  ArrayType vertical_stride{{vertical_stride_width, horizontal_stride_width}};

  // Reshape input data to horizontal stride - im2col
  FillHorizontalStride(input, horizontal_stride, output_height, output_width, input_channels,
                       kernel_height, kernel_width, batch_size);

  // Reshape kernel data to vertical stride - im2col
  FillVerticalStride(kernels, vertical_stride, output_channels, input_channels, kernel_height,
                     kernel_width);

  // Reshape error_signal to error for matmul
  ArrayType error{{vertical_stride_width, horizontal_stride_height}};
  ReverseFillOutput(error, error_signal, output_channels, output_height, output_width, batch_size);

  // Backwards matmul
  ArrayType error2 = fetch::math::DotTranspose(error, horizontal_stride);
  ArrayType error1 = fetch::math::TransposeDot(vertical_stride, error);

  // Reshape horizontal stride to input data error_signal - reversed im2col
  ReverseFillHorizontalStride(input_error, error1, output_height, output_width, input_channels,
                              kernel_height, kernel_width, batch_size);

  // Reshape vertical stride to kernel data error_signal - reversed im2col
  ReverseFillVerticalStride(kernel_error, error2, output_channels, input_channels, kernel_height,
                            kernel_width);

  return {input_error, kernel_error};
}

template <class ArrayType>
std::vector<typename ArrayType::SizeType> Convolution2D<ArrayType>::ComputeOutputShape(
    VecTensorType const &inputs) const
{
  std::vector<SizeType> output_shape;

  // output_shape_[0]=number of output channels
  output_shape.emplace_back(inputs.at(1).get().shape()[0]);
  // output_shape_[1]=number of stride_size steps over input height
  output_shape.emplace_back(
      (inputs.at(0).get().shape()[1] - inputs.at(1).get().shape()[2] + stride_size_) /
      stride_size_);
  // output_shape_[2]=number of stride_size steps over input width
  output_shape.emplace_back(
      (inputs.at(0).get().shape()[2] - inputs.at(1).get().shape()[3] + stride_size_) /
      stride_size_);
  // output_shape_[3]=batch dimension
  output_shape.emplace_back(inputs.at(0).get().shape().at(3));

  return output_shape;
}

// TODO(issue 943): Make im2col efficient using iterators
/**
 * Reshapes input tensor to vertical_stride tensor using im2col
 * @tparam ArrayType
 * @param input
 * @param vertical_stride
 * @param output_channels
 * @param input_channels
 * @param kernel_height
 * @param kernel_width
 */
template <class ArrayType>
void Convolution2D<ArrayType>::FillVerticalStride(ArrayType &input, ArrayType &vertical_stride,
                                                  SizeType const output_channels,
                                                  SizeType const input_channels,
                                                  SizeType const kernel_height,
                                                  SizeType const kernel_width)
{
  SizeType j_s;                                           // stride height iterator
  for (SizeType i_oc{0}; i_oc < output_channels; ++i_oc)  // Iterate over output channels
  {
    j_s = 0;
    for (SizeType i_ic{0}; i_ic < input_channels; ++i_ic)  // Iterate over input channels
    {

      for (SizeType i_k(0); i_k < kernel_height; i_k++)  // Iterate over kernel height
      {
        for (SizeType j_k(0); j_k < kernel_width; j_k++)  // Iterate over kernel width
        {
          vertical_stride(i_oc, j_s) = input.At(i_oc, i_ic, i_k, j_k, 0);
          ++j_s;
        }
      }
    }
  }
}

// TODO(issue 943): Make im2col efficient using iterators
/**
 * Reshapes vertical_stride tensor to input tensor using reversed im2col
 * @tparam ArrayType
 * @param input
 * @param vertical_stride
 * @param output_channels
 * @param input_channels
 * @param kernel_height
 * @param kernel_width
 */
template <class ArrayType>
void Convolution2D<ArrayType>::ReverseFillVerticalStride(
    ArrayType &input, ArrayType &vertical_stride, SizeType const output_channels,
    SizeType const input_channels, SizeType const kernel_height, SizeType const kernel_width)
{
  SizeType j_s;                                           // stride height iterator
  for (SizeType i_oc{0}; i_oc < output_channels; ++i_oc)  // Iterate over output channels
  {
    j_s = 0;
    for (SizeType i_ic{0}; i_ic < input_channels; ++i_ic)  // Iterate over input channels
    {

      for (SizeType i_k(0); i_k < kernel_height; i_k++)  // Iterate over kernel height
      {
        for (SizeType j_k(0); j_k < kernel_width; j_k++)  // Iterate over kernel width
        {
          input(i_oc, i_ic, i_k, j_k, 0) = vertical_stride.At(i_oc, j_s);
          ++j_s;
        }
      }
    }
  }
}

// TODO(issue 943): Make im2col efficient using iterators
/**
 * Reshapes kernel(input) tensor to horizontal_stride tensor using im2col
 * @tparam ArrayType
 * @param input
 * @param horizontal_stride
 * @param output_height
 * @param output_width
 * @param input_channels
 * @param kernel_height
 * @param kernel_width
 */
template <class ArrayType>
void Convolution2D<ArrayType>::FillHorizontalStride(
    ArrayType &input, ArrayType &horizontal_stride, SizeType const output_height,
    SizeType const output_width, SizeType const input_channels, SizeType const kernel_height,
    SizeType const kernel_width, SizeType const batch_size)
{
  SizeType i_s;  // stride width index
  SizeType j_s;  // stride height index

  j_s = 0;
  for (SizeType i_b{0}; i_b < batch_size; ++i_b)  // Iterate over batch
  {
    for (SizeType i_o{0}; i_o < output_height; ++i_o)  // Iterate over output height
    {
      for (SizeType j_o{0}; j_o < output_width; ++j_o)  // Iterate over output width
      {
        i_s = 0;
        for (SizeType i_ic(0); i_ic < input_channels; ++i_ic)  // Iterate over input channels
        {

          for (SizeType i_k(0); i_k < kernel_height; i_k++)  // Iterate over kernel height
          {
            for (SizeType j_k(0); j_k < kernel_width; j_k++)  // Iterate over kernel width
            {
              horizontal_stride(i_s, j_s) =
                  input.At(i_ic, i_o * stride_size_ + i_k, j_o * stride_size_ + j_k, i_b);
              ++i_s;
            }
          }
        }
        ++j_s;
      }
    }
  }
}

// TODO(issue 943): Make im2col efficient using iterators
/**
 * Reshapes horizontal_stride tensor to kernel(input) tensor using reversed im2col
 * @tparam ArrayType
 * @param input
 * @param horizontal_stride
 * @param output_height
 * @param output_width
 * @param input_channels
 * @param kernel_height
 * @param kernel_width
 */
template <class ArrayType>
void Convolution2D<ArrayType>::ReverseFillHorizontalStride(
    ArrayType &input, ArrayType &horizontal_stride, SizeType const output_height,
    SizeType const output_width, SizeType const input_channels, SizeType const kernel_height,
    SizeType const kernel_width, SizeType const batch_size)
{
  SizeType i_s;  // stride width index
  SizeType j_s;  // stride height index

  j_s = 0;
  for (SizeType i_b{0}; i_b < batch_size; ++i_b)  // Iterate over batch
  {
    for (SizeType i_o{0}; i_o < output_height; ++i_o)  // Iterate over output height
    {
      for (SizeType j_o{0}; j_o < output_width; ++j_o)  // Iterate over output width
      {
        i_s = 0;
        for (SizeType i_ic(0); i_ic < input_channels; ++i_ic)  // Iterate over input channels
        {

          for (SizeType i_k(0); i_k < kernel_height; i_k++)  // Iterate over kernel height
          {
            for (SizeType j_k(0); j_k < kernel_width; j_k++)  // Iterate over kernel width
            {
              input(i_ic, i_o * stride_size_ + i_k, j_o * stride_size_ + j_k, i_b) =
                  horizontal_stride.At(i_s, j_s);
              ++i_s;
            }
          }
        }
        ++j_s;
      }
    }
  }
}

// TODO(issue 943): Make im2col efficient using iterators
/**
 * Reshape gemm_output tensor (result of matmul on vertical and horizontal stride) to output tensor
 * @tparam ArrayType
 * @param gemm_output
 * @param output
 * @param output_channels
 * @param output_height
 * @param output_width
 */
template <class ArrayType>
void Convolution2D<ArrayType>::FillOutput(ArrayType const &gemm_output, ArrayType &output,
                                          SizeType const output_channels,
                                          SizeType const output_height, SizeType const output_width,
                                          SizeType const batch_size)
{

  SizeType it;
  for (SizeType i_oc{0}; i_oc < output_channels; ++i_oc)  // Iterate over output channels
  {
    it = 0;
    for (SizeType i_b{0}; i_b < batch_size; ++i_b)  // Iterate over batch
    {
      for (SizeType i_o{0}; i_o < output_height; ++i_o)  // Iterate over output height
      {
        for (SizeType j_o{0}; j_o < output_width; ++j_o)  // Iterate over output width
        {
          output(i_oc, i_o, j_o, i_b) = gemm_output.At(i_oc, it);
          ++it;
        }
      }
    }
  }
}

// TODO(issue 943): Make im2col efficient using iterators
/**
 * Reshape output tensor to gemm_output tensor (result of matmul on vertical and horizontal stride)
 * @tparam ArrayType
 * @param gemm_output
 * @param output
 * @param output_channels
 * @param output_height
 * @param output_width
 */
template <class ArrayType>
void Convolution2D<ArrayType>::ReverseFillOutput(ArrayType &gemm_output, ArrayType const &output,
                                                 SizeType const output_channels,
                                                 SizeType const output_height,
                                                 SizeType const output_width,
                                                 SizeType const batch_size)
{

  SizeType it;
  for (SizeType i_oc{0}; i_oc < output_channels; ++i_oc)  // Iterate over output channels
  {
    it = 0;
    for (SizeType i_b{0}; i_b < batch_size; ++i_b)  // Iterate over batch
    {
      for (SizeType i_o{0}; i_o < output_height; ++i_o)  // Iterate over output height
      {
        for (SizeType j_o{0}; j_o < output_width; ++j_o)  // Iterate over output width
        {
          gemm_output(i_oc, it) = output.At(i_oc, i_o, j_o, i_b);
          ++it;
        }
      }
    }
  }
}

}  // namespace ops
}  // namespace ml
}  // namespace fetch<|MERGE_RESOLUTION|>--- conflicted
+++ resolved
@@ -42,17 +42,13 @@
   explicit Convolution2D(SizeType stride_size = 1)
     : stride_size_(stride_size)
   {}
-<<<<<<< HEAD
 
   explicit Convolution2D(SPType const &sp)
   {
     stride_size_ = sp.stride_size;
   }
 
-  ~Convolution2D() = default;
-=======
   ~Convolution2D() override = default;
->>>>>>> aa66269c
 
   std::shared_ptr<SaveableParams> GetOpSaveableParams()
   {
