#pragma once
//------------------------------------------------------------------------------
//
//   Copyright 2018-2019 Fetch.AI Limited
//
//   Licensed under the Apache License, Version 2.0 (the "License");
//   you may not use this file except in compliance with the License.
//   You may obtain a copy of the License at
//
//       http://www.apache.org/licenses/LICENSE-2.0
//
//   Unless required by applicable law or agreed to in writing, software
//   distributed under the License is distributed on an "AS IS" BASIS,
//   WITHOUT WARRANTIES OR CONDITIONS OF ANY KIND, either express or implied.
//   See the License for the specific language governing permissions and
//   limitations under the License.
//
//------------------------------------------------------------------------------

#include "math/matrix_operations.hpp"
#include "ml/ops/ops.hpp"

#include <cassert>
#include <memory>
#include <vector>

namespace fetch {
namespace ml {
namespace ops {

template <class T>
class Convolution2D : public Ops<T>
{
public:
  using TensorType    = T;
  using SizeType      = typename TensorType::SizeType;
  using DataType      = typename TensorType::Type;
  using ArrayPtrType  = std::shared_ptr<TensorType>;
  using VecTensorType = typename Ops<T>::VecTensorType;
  using SPType        = OpConvolution2DSaveableParams<TensorType>;
<<<<<<< HEAD
=======
  using MyType        = Convolution2D<TensorType>;
>>>>>>> 892a5dc0

  explicit Convolution2D(SizeType stride_size = 1)
    : stride_size_(stride_size)
  {}

  explicit Convolution2D(SPType const &sp)
    : Ops<T>(sp)
  {
    stride_size_ = sp.stride_size;
  }

  ~Convolution2D() override = default;

  std::shared_ptr<OpsSaveableParams> GetOpSaveableParams() override
  {
    auto sp         = std::make_shared<SPType>();
    sp->stride_size = stride_size_;
    return sp;
  }
<<<<<<< HEAD

  void Forward(VecTensorType const &inputs, TensorType &output) override;

  std::vector<TensorType> Backward(VecTensorType const &inputs,
                                   TensorType const &   error_signal) override;

=======

  std::shared_ptr<fetch::ml::ops::Ops<TensorType>> MakeSharedCopy(
      std::shared_ptr<fetch::ml::ops::Ops<TensorType>> me) override
  {
    FETCH_UNUSED(me);
    assert(me.get() == this);

    auto copyshare = std::make_shared<MyType>(*this);  // calls default copy constructor of MyType

    return copyshare;
  }

  void Forward(VecTensorType const &inputs, TensorType &output) override;

  std::vector<TensorType> Backward(VecTensorType const &inputs,
                                   TensorType const &   error_signal) override;

>>>>>>> 892a5dc0
  std::vector<typename TensorType::SizeType> ComputeOutputShape(
      VecTensorType const &inputs) const override;

  static constexpr OpType OpCode()
  {
    return OpType::OP_CONVOLUTION_2D;
  }
  static constexpr char const *DESCRIPTOR = "Convolution2D";

private:
  void FillVerticalStride(TensorType &input, TensorType &vertical_stride,
                          SizeType const output_channels, SizeType const input_channels,
                          SizeType const kernel_height, SizeType const kernel_width);

  void ReverseFillVerticalStride(TensorType &input, TensorType &vertical_stride,
                                 SizeType const output_channels, SizeType const input_channels,
                                 SizeType const kernel_height, SizeType const kernel_width);

  void FillHorizontalStride(TensorType &input, TensorType &horizontal_stride,
                            SizeType const output_height, SizeType const output_width,
                            SizeType const input_channels, SizeType const kernel_height,
                            SizeType const kernel_width, SizeType const batch_size);

  void ReverseFillHorizontalStride(TensorType &input, TensorType &horizontal_stride,
                                   SizeType const output_height, SizeType const output_width,
                                   SizeType const input_channels, SizeType const kernel_height,
                                   SizeType const kernel_width, SizeType const batch_size);

  void FillOutput(TensorType const &gemm_output, TensorType &output, SizeType const output_channels,
                  SizeType const output_height, SizeType const output_width,
                  SizeType const batch_size);

  void ReverseFillOutput(TensorType &gemm_output, TensorType const &output,
                         SizeType const output_channels, SizeType const output_height,
                         SizeType const output_width, SizeType const batch_size);

  SizeType stride_size_;
};

/**
 * Applies 2D convolution using im2col with General Matrix Multiplication described here:
 * https://www.scss.tcd.ie/~andersan/static/papers/asap-2017.pdf
 * @param inputs vector of tensor references where at:
 * inputs[0] = input_data[input_channels x input_height x input_width x batch_position], inputs[1] =
 * kernel_data[kernel_channels x kernel_height x kernel_width x batch_position]
 * @param output tensor of size [output_channels x number_of_stride_sized_steps_over_input_height x
 * number_of_stride_sized_steps_over_input_width x batch_position]
 * @return: output tensor parameter
 */
template <class TensorType>
void Convolution2D<TensorType>::Forward(VecTensorType const &inputs, TensorType &output)
{
  assert(inputs.size() == 2);
  // Input should be a 3D tensor [C x H x W x N]
  assert(inputs.at(0)->shape().size() == 4);
  // Kernels should be a 4D tensor [oC x iC x H x W x N]
  assert(inputs.at(1)->shape().size() == 5);
  assert(output.shape() == ComputeOutputShape(inputs));

  TensorType input   = (*inputs.at(0));
  TensorType kernels = (*inputs.at(1));

  SizeType input_channels  = input.shape().at(0);
  SizeType batch_size      = input.shape().at(3);
  SizeType output_channels = kernels.shape().at(0);
  SizeType kernel_height   = kernels.shape().at(2);
  SizeType kernel_width    = kernels.shape().at(3);
  SizeType output_height   = output.shape().at(1);
  SizeType output_width    = output.shape().at(2);

  SizeType horizontal_stride_width  = kernel_width * kernel_height * input_channels;
  SizeType horizontal_stride_height = output_height * output_width * batch_size;
  SizeType vertical_stride_width    = output_channels;

  // Horizontal stride contains input data
  TensorType horizontal_stride{{horizontal_stride_width, horizontal_stride_height}};
  // Vertical stride contains kernel data
  TensorType vertical_stride{{vertical_stride_width, horizontal_stride_width}};

  // Reshape input data to horizontal stride - im2col
  FillHorizontalStride(input, horizontal_stride, output_height, output_width, input_channels,
                       kernel_height, kernel_width, batch_size);

  // Reshape kernel data to vertical stride - im2col
  FillVerticalStride(kernels, vertical_stride, output_channels, input_channels, kernel_height,
                     kernel_width);

  // Do matmul
  TensorType reshaped_output = fetch::math::Dot(vertical_stride, horizontal_stride);

  // Reshape values after matmul to output
  FillOutput(reshaped_output, output, output_channels, output_height, output_width, batch_size);
}

/**
 * Computes gradient of 2D convolution using reversed im2col and General Matrix Multiplication
 * described here: https://www.scss.tcd.ie/~andersan/static/papers/asap-2017.pdf
 * @param inputs vector of tensor references where at:
 * inputs[0] = input_data[input_channels x input_height x input_width], inputs[1] =
 * kernel_data[kernel_channels x kernel_height x kernel_width x batch_position]
 * @param error_signal tensor of size [output_channels x
 * number_of_stride_sized_steps_over_input_height x number_of_stride_sized_steps_over_input_width x
 * batch_position]
 * @return: output vector of tensors with back propagated error signal
 * output[0]=input_error[inputs[0].shape], output[1]=kernel_error[inputs[1].shape]
 */
template <class TensorType>
std::vector<TensorType> Convolution2D<TensorType>::Backward(VecTensorType const &inputs,
                                                            TensorType const &   error_signal)
{
  assert(inputs.size() == 2);
  // Input should be a 4D tensor [C x H x W x N]
  assert(inputs.at(0)->shape().size() == 4);
  // Kernels should be a 5D tensor [oC x iC x H x W x N]
  assert(inputs.at(1)->shape().size() == 5);
  assert(error_signal.shape() == ComputeOutputShape(inputs));

  // input data channels = kernel input channels
  assert(inputs.at(0)->shape().at(0) == inputs.at(1)->shape().at(1));

  SizeType output_height = error_signal.shape().at(1);
  SizeType output_width  = error_signal.shape().at(2);

  TensorType input   = (*inputs.at(0));
  TensorType kernels = (*inputs.at(1));

  SizeType   input_channels  = input.shape().at(0);
  SizeType   batch_size      = input.shape().at(3);
  SizeType   output_channels = kernels.shape().at(0);
  SizeType   kernel_height   = kernels.shape().at(2);
  SizeType   kernel_width    = kernels.shape().at(3);
  TensorType input_error(input.shape());
  TensorType kernel_error(kernels.shape());

  SizeType horizontal_stride_width  = kernel_width * kernel_height * input_channels;
  SizeType horizontal_stride_height = output_height * output_width * batch_size;
  SizeType vertical_stride_width    = output_channels;

  // Horizontal stride contains input data
  TensorType horizontal_stride{{horizontal_stride_width, horizontal_stride_height}};
  // Vertical stride contains kernel data
  TensorType vertical_stride{{vertical_stride_width, horizontal_stride_width}};

  // Reshape input data to horizontal stride - im2col
  FillHorizontalStride(input, horizontal_stride, output_height, output_width, input_channels,
                       kernel_height, kernel_width, batch_size);

  // Reshape kernel data to vertical stride - im2col
  FillVerticalStride(kernels, vertical_stride, output_channels, input_channels, kernel_height,
                     kernel_width);

  // Reshape error_signal to error for matmul
  TensorType error{{vertical_stride_width, horizontal_stride_height}};
  ReverseFillOutput(error, error_signal, output_channels, output_height, output_width, batch_size);

  // Backwards matmul
  TensorType error2 = fetch::math::DotTranspose(error, horizontal_stride);
  TensorType error1 = fetch::math::TransposeDot(vertical_stride, error);

  // Reshape horizontal stride to input data error_signal - reversed im2col
  ReverseFillHorizontalStride(input_error, error1, output_height, output_width, input_channels,
                              kernel_height, kernel_width, batch_size);

  // Reshape vertical stride to kernel data error_signal - reversed im2col
  ReverseFillVerticalStride(kernel_error, error2, output_channels, input_channels, kernel_height,
                            kernel_width);

  return {input_error, kernel_error};
}

template <class TensorType>
std::vector<typename TensorType::SizeType> Convolution2D<TensorType>::ComputeOutputShape(
    VecTensorType const &inputs) const
{
  std::vector<SizeType> output_shape;

  // output_shape_[0]=number of output channels
  output_shape.emplace_back(inputs.at(1)->shape()[0]);
  // output_shape_[1]=number of stride_size steps over input height
  output_shape.emplace_back((inputs.at(0)->shape()[1] - inputs.at(1)->shape()[2] + stride_size_) /
                            stride_size_);
  // output_shape_[2]=number of stride_size steps over input width
  output_shape.emplace_back((inputs.at(0)->shape()[2] - inputs.at(1)->shape()[3] + stride_size_) /
                            stride_size_);
  // output_shape_[3]=batch dimension
  output_shape.emplace_back(inputs.at(0)->shape().at(3));

  return output_shape;
}

// TODO(issue 943): Make im2col efficient using iterators
/**
 * Reshapes input tensor to vertical_stride tensor using im2col
 * @tparam TensorType
 * @param input
 * @param vertical_stride
 * @param output_channels
 * @param input_channels
 * @param kernel_height
 * @param kernel_width
 */
template <class TensorType>
void Convolution2D<TensorType>::FillVerticalStride(TensorType &input, TensorType &vertical_stride,
                                                   SizeType const output_channels,
                                                   SizeType const input_channels,
                                                   SizeType const kernel_height,
                                                   SizeType const kernel_width)
{
  SizeType j_s;                                           // stride height iterator
  for (SizeType i_oc{0}; i_oc < output_channels; ++i_oc)  // Iterate over output channels
  {
    j_s = 0;
    for (SizeType i_ic{0}; i_ic < input_channels; ++i_ic)  // Iterate over input channels
    {

      for (SizeType i_k(0); i_k < kernel_height; i_k++)  // Iterate over kernel height
      {
        for (SizeType j_k(0); j_k < kernel_width; j_k++)  // Iterate over kernel width
        {
          vertical_stride(i_oc, j_s) = input.At(i_oc, i_ic, i_k, j_k, 0);
          ++j_s;
        }
      }
    }
  }
}

// TODO(issue 943): Make im2col efficient using iterators
/**
 * Reshapes vertical_stride tensor to input tensor using reversed im2col
 * @tparam TensorType
 * @param input
 * @param vertical_stride
 * @param output_channels
 * @param input_channels
 * @param kernel_height
 * @param kernel_width
 */
template <class TensorType>
void Convolution2D<TensorType>::ReverseFillVerticalStride(
    TensorType &input, TensorType &vertical_stride, SizeType const output_channels,
    SizeType const input_channels, SizeType const kernel_height, SizeType const kernel_width)
{
  SizeType j_s;                                           // stride height iterator
  for (SizeType i_oc{0}; i_oc < output_channels; ++i_oc)  // Iterate over output channels
  {
    j_s = 0;
    for (SizeType i_ic{0}; i_ic < input_channels; ++i_ic)  // Iterate over input channels
    {

      for (SizeType i_k(0); i_k < kernel_height; i_k++)  // Iterate over kernel height
      {
        for (SizeType j_k(0); j_k < kernel_width; j_k++)  // Iterate over kernel width
        {
          input(i_oc, i_ic, i_k, j_k, 0) = vertical_stride.At(i_oc, j_s);
          ++j_s;
        }
      }
    }
  }
}

// TODO(issue 943): Make im2col efficient using iterators
/**
 * Reshapes kernel(input) tensor to horizontal_stride tensor using im2col
 * @tparam TensorType
 * @param input
 * @param horizontal_stride
 * @param output_height
 * @param output_width
 * @param input_channels
 * @param kernel_height
 * @param kernel_width
 */
template <class TensorType>
void Convolution2D<TensorType>::FillHorizontalStride(
    TensorType &input, TensorType &horizontal_stride, SizeType const output_height,
    SizeType const output_width, SizeType const input_channels, SizeType const kernel_height,
    SizeType const kernel_width, SizeType const batch_size)
{
  SizeType i_s;  // stride width index
  SizeType j_s;  // stride height index

  j_s = 0;
  for (SizeType i_b{0}; i_b < batch_size; ++i_b)  // Iterate over batch
  {
    for (SizeType i_o{0}; i_o < output_height; ++i_o)  // Iterate over output height
    {
      for (SizeType j_o{0}; j_o < output_width; ++j_o)  // Iterate over output width
      {
        i_s = 0;
        for (SizeType i_ic(0); i_ic < input_channels; ++i_ic)  // Iterate over input channels
        {

          for (SizeType i_k(0); i_k < kernel_height; i_k++)  // Iterate over kernel height
          {
            for (SizeType j_k(0); j_k < kernel_width; j_k++)  // Iterate over kernel width
            {
              horizontal_stride(i_s, j_s) =
                  input.At(i_ic, i_o * stride_size_ + i_k, j_o * stride_size_ + j_k, i_b);
              ++i_s;
            }
          }
        }
        ++j_s;
      }
    }
  }
}

// TODO(issue 943): Make im2col efficient using iterators
/**
 * Reshapes horizontal_stride tensor to kernel(input) tensor using reversed im2col
 * @tparam TensorType
 * @param input
 * @param horizontal_stride
 * @param output_height
 * @param output_width
 * @param input_channels
 * @param kernel_height
 * @param kernel_width
 */
template <class TensorType>
void Convolution2D<TensorType>::ReverseFillHorizontalStride(
    TensorType &input, TensorType &horizontal_stride, SizeType const output_height,
    SizeType const output_width, SizeType const input_channels, SizeType const kernel_height,
    SizeType const kernel_width, SizeType const batch_size)
{
  SizeType i_s;  // stride width index
  SizeType j_s;  // stride height index

  j_s = 0;
  for (SizeType i_b{0}; i_b < batch_size; ++i_b)  // Iterate over batch
  {
    for (SizeType i_o{0}; i_o < output_height; ++i_o)  // Iterate over output height
    {
      for (SizeType j_o{0}; j_o < output_width; ++j_o)  // Iterate over output width
      {
        i_s = 0;
        for (SizeType i_ic(0); i_ic < input_channels; ++i_ic)  // Iterate over input channels
        {

          for (SizeType i_k(0); i_k < kernel_height; i_k++)  // Iterate over kernel height
          {
            for (SizeType j_k(0); j_k < kernel_width; j_k++)  // Iterate over kernel width
            {
              input(i_ic, i_o * stride_size_ + i_k, j_o * stride_size_ + j_k, i_b) =
                  horizontal_stride.At(i_s, j_s);
              ++i_s;
            }
          }
        }
        ++j_s;
      }
    }
  }
}

// TODO(issue 943): Make im2col efficient using iterators
/**
 * Reshape gemm_output tensor (result of matmul on vertical and horizontal stride) to output tensor
 * @tparam TensorType
 * @param gemm_output
 * @param output
 * @param output_channels
 * @param output_height
 * @param output_width
 */
template <class TensorType>
void Convolution2D<TensorType>::FillOutput(TensorType const &gemm_output, TensorType &output,
                                           SizeType const output_channels,
                                           SizeType const output_height,
                                           SizeType const output_width, SizeType const batch_size)
{

  SizeType it;
  for (SizeType i_oc{0}; i_oc < output_channels; ++i_oc)  // Iterate over output channels
  {
    it = 0;
    for (SizeType i_b{0}; i_b < batch_size; ++i_b)  // Iterate over batch
    {
      for (SizeType i_o{0}; i_o < output_height; ++i_o)  // Iterate over output height
      {
        for (SizeType j_o{0}; j_o < output_width; ++j_o)  // Iterate over output width
        {
          output(i_oc, i_o, j_o, i_b) = gemm_output.At(i_oc, it);
          ++it;
        }
      }
    }
  }
}

// TODO(issue 943): Make im2col efficient using iterators
/**
 * Reshape output tensor to gemm_output tensor (result of matmul on vertical and horizontal stride)
 * @tparam TensorType
 * @param gemm_output
 * @param output
 * @param output_channels
 * @param output_height
 * @param output_width
 */
template <class TensorType>
void Convolution2D<TensorType>::ReverseFillOutput(TensorType &gemm_output, TensorType const &output,
                                                  SizeType const output_channels,
                                                  SizeType const output_height,
                                                  SizeType const output_width,
                                                  SizeType const batch_size)
{

  SizeType it;
  for (SizeType i_oc{0}; i_oc < output_channels; ++i_oc)  // Iterate over output channels
  {
    it = 0;
    for (SizeType i_b{0}; i_b < batch_size; ++i_b)  // Iterate over batch
    {
      for (SizeType i_o{0}; i_o < output_height; ++i_o)  // Iterate over output height
      {
        for (SizeType j_o{0}; j_o < output_width; ++j_o)  // Iterate over output width
        {
          gemm_output(i_oc, it) = output.At(i_oc, i_o, j_o, i_b);
          ++it;
        }
      }
    }
  }
}

}  // namespace ops
}  // namespace ml
}  // namespace fetch<|MERGE_RESOLUTION|>--- conflicted
+++ resolved
@@ -38,10 +38,7 @@
   using ArrayPtrType  = std::shared_ptr<TensorType>;
   using VecTensorType = typename Ops<T>::VecTensorType;
   using SPType        = OpConvolution2DSaveableParams<TensorType>;
-<<<<<<< HEAD
-=======
   using MyType        = Convolution2D<TensorType>;
->>>>>>> 892a5dc0
 
   explicit Convolution2D(SizeType stride_size = 1)
     : stride_size_(stride_size)
@@ -61,32 +58,23 @@
     sp->stride_size = stride_size_;
     return sp;
   }
-<<<<<<< HEAD
+
+  std::shared_ptr<fetch::ml::ops::Ops<TensorType>> MakeSharedCopy(
+      std::shared_ptr<fetch::ml::ops::Ops<TensorType>> me) override
+  {
+    FETCH_UNUSED(me);
+    assert(me.get() == this);
+
+    auto copyshare = std::make_shared<MyType>(*this);  // calls default copy constructor of MyType
+
+    return copyshare;
+  }
 
   void Forward(VecTensorType const &inputs, TensorType &output) override;
 
   std::vector<TensorType> Backward(VecTensorType const &inputs,
                                    TensorType const &   error_signal) override;
 
-=======
-
-  std::shared_ptr<fetch::ml::ops::Ops<TensorType>> MakeSharedCopy(
-      std::shared_ptr<fetch::ml::ops::Ops<TensorType>> me) override
-  {
-    FETCH_UNUSED(me);
-    assert(me.get() == this);
-
-    auto copyshare = std::make_shared<MyType>(*this);  // calls default copy constructor of MyType
-
-    return copyshare;
-  }
-
-  void Forward(VecTensorType const &inputs, TensorType &output) override;
-
-  std::vector<TensorType> Backward(VecTensorType const &inputs,
-                                   TensorType const &   error_signal) override;
-
->>>>>>> 892a5dc0
   std::vector<typename TensorType::SizeType> ComputeOutputShape(
       VecTensorType const &inputs) const override;
 
