#pragma once
//------------------------------------------------------------------------------
//
//   Copyright 2018-2020 Fetch.AI Limited
//
//   Licensed under the Apache License, Version 2.0 (the "License");
//   you may not use this file except in compliance with the License.
//   You may obtain a copy of the License at
//
//       http://www.apache.org/licenses/LICENSE-2.0
//
//   Unless required by applicable law or agreed to in writing, software
//   distributed under the License is distributed on an "AS IS" BASIS,
//   WITHOUT WARRANTIES OR CONDITIONS OF ANY KIND, either express or implied.
//   See the License for the specific language governing permissions and
//   limitations under the License.
//
//------------------------------------------------------------------------------

#include "ml/ops/ops.hpp"

#include <memory>
#include <vector>

namespace fetch {
namespace ml {
namespace ops {

template <class T>
class MaxPool2D : public Ops<T>
{
public:
  using TensorType    = T;
  using SizeType      = fetch::math::SizeType;
  using DataType      = typename TensorType::Type;
  using ArrayPtrType  = std::shared_ptr<TensorType>;
  using VecTensorType = typename Ops<T>::VecTensorType;
  using SPType        = OpMaxPool2DSaveableParams<T>;
  using MyType        = MaxPool2D<TensorType>;

  MaxPool2D(SizeType const kernel_size, SizeType const stride_size)
    : kernel_size_{kernel_size}
    , stride_size_{stride_size}
  {}

  explicit MaxPool2D(SPType const &sp);

  ~MaxPool2D() override = default;

  std::shared_ptr<OpsSaveableParams> GetOpSaveableParams() override;

  std::shared_ptr<fetch::ml::ops::Ops<TensorType>> MakeSharedCopy(
      std::shared_ptr<fetch::ml::ops::Ops<TensorType>> me) override;

  void Forward(VecTensorType const &inputs, TensorType &output) override;

  std::vector<TensorType> Backward(VecTensorType const &inputs,
                                   TensorType const &   error_signal) override;

  std::vector<SizeType> ComputeOutputShape(VecTensorType const &inputs) const override;

  static constexpr OpType OpCode()
  {
    return OpType::OP_MAX_POOL_2D;
  }
  static constexpr char const *DESCRIPTOR = "MaxPool2D";

<<<<<<< HEAD
  OperationsCount ChargeForward() override;
  OperationsCount ChargeBackward() override;
=======
  OperationsCount ChargeForward() const override;
>>>>>>> db34a98b

private:
  SizeType kernel_size_;
  SizeType stride_size_;
};

}  // namespace ops
}  // namespace ml
}  // namespace fetch<|MERGE_RESOLUTION|>--- conflicted
+++ resolved
@@ -65,12 +65,8 @@
   }
   static constexpr char const *DESCRIPTOR = "MaxPool2D";
 
-<<<<<<< HEAD
-  OperationsCount ChargeForward() override;
+  OperationsCount ChargeForward() const override;
   OperationsCount ChargeBackward() override;
-=======
-  OperationsCount ChargeForward() const override;
->>>>>>> db34a98b
 
 private:
   SizeType kernel_size_;
