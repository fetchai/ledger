#pragma once
//------------------------------------------------------------------------------
//
//   Copyright 2018-2019 Fetch.AI Limited
//
//   Licensed under the Apache License, Version 2.0 (the "License");
//   you may not use this file except in compliance with the License.
//   You may obtain a copy of the License at
//
//       http://www.apache.org/licenses/LICENSE-2.0
//
//   Unless required by applicable law or agreed to in writing, software
//   distributed under the License is distributed on an "AS IS" BASIS,
//   WITHOUT WARRANTIES OR CONDITIONS OF ANY KIND, either express or implied.
//   See the License for the specific language governing permissions and
//   limitations under the License.
//
//------------------------------------------------------------------------------

#include "core/random/lfg.hpp"
#include "ml/ops/placeholder.hpp"
#include "ml/regularisers/regulariser.hpp"
#include "ml/state_dict.hpp"

#include <cassert>
#include <cmath>
#include <cstdint>
#include <iostream>
#include <memory>
#include <utility>
#include <vector>

namespace fetch {
namespace ml {
namespace ops {

/**
 * enum for selecting which type of initialisation to use with weights
 */
enum class WeightsInitialisation
{
  ONES,
  ZEROS,
  XAVIER_GLOROT,
  XAVIER_FAN_IN,
  XAVIER_FAN_OUT
};

/**
 * Provide an interface for any trainable ops
 * @tparam T passes tensors to graph during update step
 */
template <class T>
class Trainable
{
public:
  using ArrayType    = T;
  using ArrayPtrType = std::shared_ptr<ArrayType>;
  using DataType     = typename ArrayType::Type;
  using RegPtrType   = std::shared_ptr<fetch::ml::regularisers::Regulariser<T>>;

  virtual void                           Step(typename T::Type learning_rate)        = 0;
  virtual struct fetch::ml::StateDict<T> StateDict() const                           = 0;
  virtual void             LoadStateDict(struct fetch::ml::StateDict<T> const &dict) = 0;
  virtual ArrayType const &get_weights() const                                       = 0;
  virtual ArrayType const &get_gradients() const                                     = 0;
  virtual void             ResetGradients()                                          = 0;
  virtual void             ApplyGradient(ArrayType const &grad)                      = 0;
  virtual void             ApplyRegularisation()                                     = 0;

  void SetRegularisation(RegPtrType regulariser, DataType regularisation_rate = DataType{0.0})
  {
    this->regulariser_         = regulariser;
    this->regularisation_rate_ = regularisation_rate;
  }

protected:
  RegPtrType regulariser_;
  DataType   regularisation_rate_ = static_cast<DataType>(0);
};

template <class T>
class Weights : public fetch::ml::ops::PlaceHolder<T>, public Trainable<T>
{
public:
  using ArrayType      = T;
  using SizeType       = typename ArrayType::SizeType;
  using DataType       = typename ArrayType::Type;
  using ArrayPtrType   = std::shared_ptr<ArrayType>;
  using VecTensorType  = typename PlaceHolder<T>::VecTensorType;
  using WeightsPtrType = typename std::shared_ptr<Weights<ArrayType>>;

protected:
  ArrayPtrType gradient_accumulation_;

public:
  Weights()           = default;
  ~Weights() override = default;

  ArrayPtrType GetShareableWeights()
  {
    return this->output_;
  }

  std::vector<ArrayType> Backward(VecTensorType const &inputs,
                                  ArrayType const &    error_signal) override
  {
    FETCH_UNUSED(inputs);
    assert(inputs.empty());
    gradient_accumulation_->InlineAdd(error_signal);
    return {};
  }

  bool SetData(ArrayType const &data) override
  {
    if (PlaceHolder<T>::SetData(data))  // if input_size_changed
    {
      gradient_accumulation_ = std::make_shared<ArrayType>(this->output_->shape());
      return true;
    }
    return false;
  }

  void Step(typename T::Type learning_rate) override
  {
    this->gradient_accumulation_->InlineMultiply(-learning_rate);
    this->output_->InlineAdd(*gradient_accumulation_);
    ResetGradients();
  }

  void ApplyGradient(ArrayType const &grad) override
  {
    this->output_->InlineAdd(grad);
    ResetGradients();
  }

  /**
   * Set all gradient values to 0
   */
  void ResetGradients() override
  {
    gradient_accumulation_->Fill(typename T::Type(0));
  }

  void ApplyRegularisation() override
  {
    if (this->regulariser_)
    {
      this->regulariser_->ApplyRegularisation(*this->output_, this->regularisation_rate_);
    }
  }

  /**
   * constructs a state dictionary used for exporting/saving weights
   * @return
   */
  struct fetch::ml::StateDict<T> StateDict() const override
  {
    struct fetch::ml::StateDict<T> d;
    d.weights_ = this->output_;
    return d;
  }

  /**
   * load from a state dictionary to import weights
   * @param dict
   */
  void
  LoadStateDict(struct fetch::ml::StateDict<T> const &dict) override
  {
    assert(dict.dict_.empty());
    SetData(*dict.weights_);
  }

  /**
   * interface to call standard weights initialisation routines. defaults to xavier
   * @param mode  An enum indicating which type of initialisation to perform
   */
  static void Initialise(ArrayType &array, std::uint64_t in_size, std::uint64_t out_size,
                         WeightsInitialisation mode = WeightsInitialisation::XAVIER_GLOROT,
                         SizeType              seed = 123456789)
  {
    switch (mode)
    {
    case WeightsInitialisation::ZEROS:
    {
      for (std::uint64_t j = 0; j < array.data().size(); ++j)
      {
        array.data()[j] = typename ArrayType::Type(0);
      }
      break;
    }
    case WeightsInitialisation::XAVIER_GLOROT:
    {
      XavierInitialisation(array, std::sqrt(2.0 / double(in_size + out_size)), seed);
      break;
    }
    case WeightsInitialisation::XAVIER_FAN_IN:
    {
      XavierInitialisation(array, std::sqrt(1.0 / double(in_size)), seed);
      break;
    }
    case WeightsInitialisation::XAVIER_FAN_OUT:
    {
      XavierInitialisation(array, std::sqrt(1.0 / double(out_size)), seed);
      break;
    }
    default:
      std::cerr << "unrecognised weights initialisation" << std::endl;
      throw;
    }
  }

  /**
   * interface to call standard weights initialisation routines. defaults to xavier.
   * Fan in and fan out xavier not permitted with input and output sizes not known independently
   * @param mode  An enum indicating which type of initialisation to perform
   */
  static void Initialise(ArrayType &array, std::uint64_t data_size,
                         WeightsInitialisation mode = WeightsInitialisation::XAVIER_GLOROT,
                         SizeType              seed = 123456789)
  {
    switch (mode)
    {
    case WeightsInitialisation::ONES:
    {
<<<<<<< HEAD
      for (std::uint64_t j = 0; j < array.data().size(); ++j)
      {
        array.data()[j] = typename ArrayType::Type(1);
      }
=======
      array.Fill(1);
>>>>>>> 7298e679
      break;
    }
    case WeightsInitialisation::ZEROS:
    {
      for (std::uint64_t j = 0; j < array.data().size(); ++j)
      {
        array.data()[j] = typename ArrayType::Type(0);
      }
      break;
    }
    case WeightsInitialisation::XAVIER_GLOROT:
    {
      XavierInitialisation(array, std::sqrt(2.0 / double(data_size)), seed);
      break;
    }
    default:
      std::cerr << "unrecognised weights initialisation" << std::endl;
      throw;
    }
  }
  /**
   * exports the weight values Array
   * @return const reference to internal values Array
   */
  ArrayType const &get_weights() const override
  {
    return *this->output_;
  }

  /**
   * exports the weight gradients Array
   * @return const reference to internal accumulated gradient Array
   */
  ArrayType const &get_gradients() const override
  {
    return *this->gradient_accumulation_;
  }

  static constexpr char const *DESCRIPTOR = "Weights";

private:
  /**
   * xavier weights initialisation
   * using a normal distribution with mean 0 and variance 2 / (input nodes + output nodes)
   * @param weights
   */
  static void XavierInitialisation(ArrayType &array, double normalising_factor,
                                   SizeType seed = 123456789)
  {
    // TODO (665) this is a uniform distribution; in principle we should be using a guassian
    // distribution instead we use a unifrom from -std dev -> + std dev
    fetch::random::LaggedFibonacciGenerator<> lfg_(seed);

    // http://proceedings.mlr.press/v9/glorot10a/glorot10a.pdf
    auto it = array.begin();
    while (it.is_valid())
    {
      auto ran_val = lfg_.AsDouble();  // random value in range 0 <-> 1
      ran_val -= 0.5;
      ran_val *= 2.0;                 // random value in range -1 <-> +1
      ran_val *= normalising_factor;  // random value in range -sigma <-> +sigma

      *it = typename ArrayType::Type(ran_val);
      ++it;
    }
  }
};

}  // namespace ops
}  // namespace ml
}  // namespace fetch<|MERGE_RESOLUTION|>--- conflicted
+++ resolved
@@ -224,14 +224,7 @@
     {
     case WeightsInitialisation::ONES:
     {
-<<<<<<< HEAD
-      for (std::uint64_t j = 0; j < array.data().size(); ++j)
-      {
-        array.data()[j] = typename ArrayType::Type(1);
-      }
-=======
       array.Fill(1);
->>>>>>> 7298e679
       break;
     }
     case WeightsInitialisation::ZEROS:
