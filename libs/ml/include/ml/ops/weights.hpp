--- conflicted
+++ resolved
@@ -19,10 +19,7 @@
 
 #include "core/random/lfg.hpp"
 #include "ml/ops/placeholder.hpp"
-<<<<<<< HEAD
-=======
 #include "ml/ops/trainable.hpp"
->>>>>>> 892a5dc0
 #include "ml/regularisers/regularisation.hpp"
 #include "ml/regularisers/regulariser.hpp"
 #include "ml/state_dict.hpp"
@@ -48,14 +45,10 @@
   ZEROS,
   XAVIER_GLOROT,
   XAVIER_FAN_IN,
-<<<<<<< HEAD
-  XAVIER_FAN_OUT
-=======
   XAVIER_FAN_OUT,
   XAVIER_GLOROT_UNIFORM,
   XAVIER_FAN_IN_UNIFORM,
   XAVIER_FAN_OUT_UNIFORM
->>>>>>> 892a5dc0
 };
 
 template <class T>
@@ -119,8 +112,6 @@
     return sp;
   }
 
-<<<<<<< HEAD
-=======
   std::shared_ptr<Ops<TensorType>> MakeSharedCopy(std::shared_ptr<Ops<TensorType>> me) override
   {
     // This overrides implementation in Placeholder
@@ -128,7 +119,6 @@
     return me;
   }
 
->>>>>>> 892a5dc0
   ArrayPtrType GetShareableWeights()
   {
     return this->output_;
@@ -219,19 +209,12 @@
     {
     case WeightsInitialisation::ZEROS:
     {
-<<<<<<< HEAD
-      for (std::uint64_t j = 0; j < array.data().size(); ++j)
-      {
-        array.data()[j] = typename TensorType::Type(0);
-      }
-=======
       array.Fill(typename TensorType::Type(0));
       break;
     }
     case WeightsInitialisation::ONES:
     {
       array.Fill(typename TensorType::Type(1));
->>>>>>> 892a5dc0
       break;
     }
     case WeightsInitialisation::XAVIER_GLOROT:
@@ -319,17 +302,11 @@
    * exports the weight gradients Array
    * @return const reference to internal accumulated gradient Array
    */
-<<<<<<< HEAD
-  TensorType const &get_gradients() const override
-=======
   TensorType const &GetGradientsReferences() const override
->>>>>>> 892a5dc0
   {
     return *this->gradient_accumulation_;
   }
 
-<<<<<<< HEAD
-=======
   /**
    * returns deep copy of the weight gradients Array
    * @return Internal accumulated gradient Array
@@ -339,7 +316,6 @@
     return this->gradient_accumulation_->Copy();
   }
 
->>>>>>> 892a5dc0
   static constexpr OpType OpCode()
   {
     return OpType::OP_WEIGHTS;
@@ -369,8 +345,6 @@
       ran_val *= normalising_factor;  // random value in range -sigma <-> +sigma
 
       *it = typename TensorType::Type(ran_val);
-<<<<<<< HEAD
-=======
       ++it;
     }
   }
@@ -392,7 +366,6 @@
       ran_val *= normalising_factor;  // random value in range -sigma <-> +sigma
 
       *it = typename TensorType::Type(ran_val);
->>>>>>> 892a5dc0
       ++it;
     }
   }
