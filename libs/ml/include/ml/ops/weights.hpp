#pragma once
//------------------------------------------------------------------------------
//
//   Copyright 2018-2019 Fetch.AI Limited
//
//   Licensed under the Apache License, Version 2.0 (the "License");
//   you may not use this file except in compliance with the License.
//   You may obtain a copy of the License at
//
//       http://www.apache.org/licenses/LICENSE-2.0
//
//   Unless required by applicable law or agreed to in writing, software
//   distributed under the License is distributed on an "AS IS" BASIS,
//   WITHOUT WARRANTIES OR CONDITIONS OF ANY KIND, either express or implied.
//   See the License for the specific language governing permissions and
//   limitations under the License.
//
//------------------------------------------------------------------------------

#include "ml/ops/placeholder.hpp"

namespace fetch {
namespace ml {
namespace ops {

template <class T>
class Trainable
{
public:
  virtual void Step(T learningRate) = 0;
};

template <class T>
class Weights : public fetch::ml::ops::PlaceHolder<T>, public Trainable<typename T::Type>
{
public:
  using ArrayType    = T;
  using ArrayPtrType = std::shared_ptr<ArrayType>;

  Weights()          = default;
  virtual ~Weights() = default;

  virtual std::vector<ArrayPtrType> Backward(std::vector<ArrayPtrType> const &inputs,
                                             ArrayPtrType                     errorSignal)
  {
    ASSERT(inputs.empty());
    gradientAccumulation_->InlineAdd(*errorSignal);
    return {};
  }

  virtual void SetData(ArrayPtrType const &data)
  {
    PlaceHolder<T>::SetData(data);
    if (this->output_ &&
        (!gradientAccumulation_ || gradientAccumulation_->shape() != this->output_->shape()))
    {
      gradientAccumulation_ = std::make_shared<ArrayType>(this->output_->shape());
    }
  }

  virtual void Step(typename T::Type learningRate)
  {
<<<<<<< HEAD
    for (size_t i(0); i < this->gradientAccumulation_->size(); ++i)
=======
    for (std::size_t i(0); i < this->gradientAccumulation_->size(); ++i)
>>>>>>> 6ae9f982
    {
      this->gradientAccumulation_->At(i) = this->gradientAccumulation_->At(i) * -learningRate;
    }
    this->output_->InlineAdd(*gradientAccumulation_);
    // Major DL framework do not do that, but as I can't think of any reason why, I'll leave it here
    // for convenience. Remove if needed -- Pierre
    gradientAccumulation_->Fill(0);
  }

private:
  ArrayPtrType gradientAccumulation_;
};

}  // namespace ops
}  // namespace ml
}  // namespace fetch<|MERGE_RESOLUTION|>--- conflicted
+++ resolved
@@ -60,11 +60,7 @@
 
   virtual void Step(typename T::Type learningRate)
   {
-<<<<<<< HEAD
-    for (size_t i(0); i < this->gradientAccumulation_->size(); ++i)
-=======
     for (std::size_t i(0); i < this->gradientAccumulation_->size(); ++i)
->>>>>>> 6ae9f982
     {
       this->gradientAccumulation_->At(i) = this->gradientAccumulation_->At(i) * -learningRate;
     }
