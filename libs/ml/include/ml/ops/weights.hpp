--- conflicted
+++ resolved
@@ -104,14 +104,12 @@
   {
     return OpType::OP_WEIGHTS;
   }
-<<<<<<< HEAD
+
   OpType OperationType() const override
   {
     return this->OpCode();
   }
-=======
 
->>>>>>> c1f904a2
   static constexpr char const *DESCRIPTOR = "Weights";
   char const *                 Descriptor() const override
   {
