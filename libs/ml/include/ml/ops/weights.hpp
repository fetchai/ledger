#pragma once
//------------------------------------------------------------------------------
//
//   Copyright 2018-2019 Fetch.AI Limited
//
//   Licensed under the Apache License, Version 2.0 (the "License");
//   you may not use this file except in compliance with the License.
//   You may obtain a copy of the License at
//
//       http://www.apache.org/licenses/LICENSE-2.0
//
//   Unless required by applicable law or agreed to in writing, software
//   distributed under the License is distributed on an "AS IS" BASIS,
//   WITHOUT WARRANTIES OR CONDITIONS OF ANY KIND, either express or implied.
//   See the License for the specific language governing permissions and
//   limitations under the License.
//
//------------------------------------------------------------------------------

#include "core/random/lfg.hpp"
#include "ml/ops/placeholder.hpp"
#include "ml/regularisers/regularisation.hpp"
#include "ml/regularisers/regulariser.hpp"
#include "ml/state_dict.hpp"

#include <cassert>
#include <cmath>
#include <cstdint>
#include <iostream>
#include <memory>
#include <utility>
#include <vector>

namespace fetch {
namespace ml {
namespace ops {

/**
 * enum for selecting which type of initialisation to use with weights
 */
enum class WeightsInitialisation
{
  ZEROS,
  XAVIER_GLOROT,
  XAVIER_FAN_IN,
  XAVIER_FAN_OUT
};

/**
 * Provide an interface for any trainable ops
 * @tparam T passes tensors to graph during update step
 */
template <class T>
class Trainable
{
public:
  using ArrayType    = T;
  using ArrayPtrType = std::shared_ptr<ArrayType>;
  using DataType     = typename ArrayType::Type;
  using RegPtrType   = std::shared_ptr<fetch::ml::regularisers::Regulariser<T>>;

  virtual void                           Step(typename T::Type learning_rate)        = 0;
  virtual struct fetch::ml::StateDict<T> StateDict() const                           = 0;
  virtual void             LoadStateDict(struct fetch::ml::StateDict<T> const &dict) = 0;
  virtual ArrayType const &get_weights() const                                       = 0;
  virtual ArrayType const &get_gradients() const                                     = 0;
  virtual void             ResetGradients()                                          = 0;
  virtual void             ApplyGradient(ArrayType const &grad)                      = 0;
  virtual void             ApplyRegularisation()                                     = 0;

  void SetRegularisation(fetch::ml::details::RegularisationType type,
                         DataType                               regularisation_rate = DataType{0.0})
  {
    RegPtrType regulariser     = fetch::ml::details::CreateRegulariser<ArrayType>(type);
    this->regularisation_type  = type;
    this->regulariser_         = regulariser;
    this->regularisation_rate_ = regularisation_rate;
  }

protected:
  fetch::ml::details::RegularisationType regularisation_type =
      fetch::ml::details::RegularisationType::NONE;
  RegPtrType regulariser_;
  DataType   regularisation_rate_ = static_cast<DataType>(0);
};

template <class T>
class Weights : public fetch::ml::ops::PlaceHolder<T>, public Trainable<T>
{
public:
<<<<<<< HEAD
  using ArrayType     = T;
  using SizeType      = typename ArrayType::SizeType;
  using DataType      = typename ArrayType::Type;
  using ArrayPtrType  = std::shared_ptr<ArrayType>;
  using VecTensorType = typename PlaceHolder<T>::VecTensorType;
  using SPType        = WeightsSaveableParams<ArrayType>;
=======
  using ArrayType      = T;
  using SizeType       = typename ArrayType::SizeType;
  using DataType       = typename ArrayType::Type;
  using ArrayPtrType   = std::shared_ptr<ArrayType>;
  using VecTensorType  = typename PlaceHolder<T>::VecTensorType;
  using WeightsPtrType = typename std::shared_ptr<Weights<ArrayType>>;
>>>>>>> b8130ec8

protected:
  ArrayPtrType gradient_accumulation_;

public:
  Weights() = default;

  explicit Weights(SPType const &sp)
  {
    if (sp.output)
    {
      this->SetData(*sp.output);
    }
    this->SetRegularisation(sp.regularisation_type, sp.regularisation_rate);
  }

  ~Weights() override = default;

<<<<<<< HEAD
  std::shared_ptr<SaveableParamsInterface> GetOpSaveableParams() override
  {
    SPType tp{};
    if (this->output_)
    {
      tp.output = std::make_shared<ArrayType>(this->output_->Copy());
    }
    tp.regularisation_type = this->regularisation_type;
    tp.regularisation_rate = this->regularisation_rate_;
    return std::make_shared<SPType>(tp);
=======
  ArrayPtrType GetShareableWeights()
  {
    return this->output_;
>>>>>>> b8130ec8
  }

  std::vector<ArrayType> Backward(VecTensorType const &inputs,
                                  ArrayType const &    error_signal) override
  {
    FETCH_UNUSED(inputs);
    assert(inputs.empty());
    gradient_accumulation_->InlineAdd(error_signal);
    return {};
  }

  bool SetData(ArrayType const &data) override
  {
    bool shape_changed = PlaceHolder<T>::SetData(data);
    if (shape_changed)
    {
      gradient_accumulation_ = std::make_shared<ArrayType>(this->output_->shape());
      return true;
    }
    return false;
  }

  void Step(typename T::Type learning_rate) override
  {
    this->gradient_accumulation_->InlineMultiply(-learning_rate);
    this->output_->InlineAdd(*gradient_accumulation_);
    ResetGradients();
  }

  void ApplyGradient(ArrayType const &grad) override
  {
    this->output_->InlineAdd(grad);
    ResetGradients();
  }

  /**
   * Set all gradient values to 0
   */
  void ResetGradients() override
  {
    gradient_accumulation_->Fill(typename T::Type(0));
  }

  void ApplyRegularisation() override
  {
    if (this->regulariser_)
    {
      this->regulariser_->ApplyRegularisation(*this->output_, this->regularisation_rate_);
    }
  }

  /**
   * constructs a state dictionary used for exporting/saving weights
   * @return
   */
  struct fetch::ml::StateDict<T> StateDict() const override
  {
    struct fetch::ml::StateDict<T> d;
    d.weights_ = this->output_;
    return d;
  }

  /**
   * load from a state dictionary to import weights
   * @param dict
   */
  void
  LoadStateDict(struct fetch::ml::StateDict<T> const &dict) override
  {
    assert(dict.dict_.empty());
    SetData(*dict.weights_);
  }

  /**
   * interface to call standard weights initialisation routines. defaults to xavier
   * @param mode  An enum indicating which type of initialisation to perform
   */
  static void Initialise(ArrayType &array, std::uint64_t in_size, std::uint64_t out_size,
                         WeightsInitialisation mode = WeightsInitialisation::XAVIER_GLOROT,
                         SizeType              seed = 123456789)
  {
    switch (mode)
    {
    case WeightsInitialisation::ZEROS:
    {
      for (std::uint64_t j = 0; j < array.data().size(); ++j)
      {
        array.data()[j] = typename ArrayType::Type(0);
      }
      break;
    }
    case WeightsInitialisation::XAVIER_GLOROT:
    {
      XavierInitialisation(array, std::sqrt(2.0 / double(in_size + out_size)), seed);
      break;
    }
    case WeightsInitialisation::XAVIER_FAN_IN:
    {
      XavierInitialisation(array, std::sqrt(1.0 / double(in_size)), seed);
      break;
    }
    case WeightsInitialisation::XAVIER_FAN_OUT:
    {
      XavierInitialisation(array, std::sqrt(1.0 / double(out_size)), seed);
      break;
    }
    default:
      std::cerr << "unrecognised weights initialisation" << std::endl;
      throw;
    }
  }

  /**
   * exports the weight values Array
   * @return const reference to internal values Array
   */
  ArrayType const &get_weights() const override
  {
    return *this->output_;
  }

  /**
   * exports the weight gradients Array
   * @return const reference to internal accumulated gradient Array
   */
  ArrayType const &get_gradients() const override
  {
    return *this->gradient_accumulation_;
  }

  static constexpr char const *DESCRIPTOR = "Weights";

private:
  /**
   * xavier weights initialisation
   * using a normal distribution with mean 0 and variance 2 / (input nodes + output nodes)
   * @param weights
   */
  static void XavierInitialisation(ArrayType &array, double normalising_factor,
                                   SizeType seed = 123456789)
  {
    // TODO (665) this is a uniform distribution; in principle we should be using a guassian
    // distribution instead we use a unifrom from -std dev -> + std dev
    fetch::random::LaggedFibonacciGenerator<> lfg_(seed);

    // http://proceedings.mlr.press/v9/glorot10a/glorot10a.pdf
    auto it = array.begin();
    while (it.is_valid())
    {
      auto ran_val = lfg_.AsDouble();  // random value in range 0 <-> 1
      ran_val -= 0.5;
      ran_val *= 2.0;                 // random value in range -1 <-> +1
      ran_val *= normalising_factor;  // random value in range -sigma <-> +sigma

      *it = typename ArrayType::Type(ran_val);
      ++it;
    }
  }
};

}  // namespace ops
}  // namespace ml
}  // namespace fetch<|MERGE_RESOLUTION|>--- conflicted
+++ resolved
@@ -46,63 +46,17 @@
   XAVIER_FAN_OUT
 };
 
-/**
- * Provide an interface for any trainable ops
- * @tparam T passes tensors to graph during update step
- */
-template <class T>
-class Trainable
-{
-public:
-  using ArrayType    = T;
-  using ArrayPtrType = std::shared_ptr<ArrayType>;
-  using DataType     = typename ArrayType::Type;
-  using RegPtrType   = std::shared_ptr<fetch::ml::regularisers::Regulariser<T>>;
-
-  virtual void                           Step(typename T::Type learning_rate)        = 0;
-  virtual struct fetch::ml::StateDict<T> StateDict() const                           = 0;
-  virtual void             LoadStateDict(struct fetch::ml::StateDict<T> const &dict) = 0;
-  virtual ArrayType const &get_weights() const                                       = 0;
-  virtual ArrayType const &get_gradients() const                                     = 0;
-  virtual void             ResetGradients()                                          = 0;
-  virtual void             ApplyGradient(ArrayType const &grad)                      = 0;
-  virtual void             ApplyRegularisation()                                     = 0;
-
-  void SetRegularisation(fetch::ml::details::RegularisationType type,
-                         DataType                               regularisation_rate = DataType{0.0})
-  {
-    RegPtrType regulariser     = fetch::ml::details::CreateRegulariser<ArrayType>(type);
-    this->regularisation_type  = type;
-    this->regulariser_         = regulariser;
-    this->regularisation_rate_ = regularisation_rate;
-  }
-
-protected:
-  fetch::ml::details::RegularisationType regularisation_type =
-      fetch::ml::details::RegularisationType::NONE;
-  RegPtrType regulariser_;
-  DataType   regularisation_rate_ = static_cast<DataType>(0);
-};
-
 template <class T>
 class Weights : public fetch::ml::ops::PlaceHolder<T>, public Trainable<T>
 {
 public:
-<<<<<<< HEAD
-  using ArrayType     = T;
-  using SizeType      = typename ArrayType::SizeType;
-  using DataType      = typename ArrayType::Type;
-  using ArrayPtrType  = std::shared_ptr<ArrayType>;
-  using VecTensorType = typename PlaceHolder<T>::VecTensorType;
-  using SPType        = WeightsSaveableParams<ArrayType>;
-=======
   using ArrayType      = T;
   using SizeType       = typename ArrayType::SizeType;
   using DataType       = typename ArrayType::Type;
   using ArrayPtrType   = std::shared_ptr<ArrayType>;
   using VecTensorType  = typename PlaceHolder<T>::VecTensorType;
+  using SPType         = WeightsSaveableParams<ArrayType>;
   using WeightsPtrType = typename std::shared_ptr<Weights<ArrayType>>;
->>>>>>> b8130ec8
 
 protected:
   ArrayPtrType gradient_accumulation_;
@@ -121,7 +75,6 @@
 
   ~Weights() override = default;
 
-<<<<<<< HEAD
   std::shared_ptr<SaveableParamsInterface> GetOpSaveableParams() override
   {
     SPType tp{};
@@ -129,14 +82,14 @@
     {
       tp.output = std::make_shared<ArrayType>(this->output_->Copy());
     }
-    tp.regularisation_type = this->regularisation_type;
+    tp.regulariser         = this->regulariser_;
     tp.regularisation_rate = this->regularisation_rate_;
     return std::make_shared<SPType>(tp);
-=======
+  }
+
   ArrayPtrType GetShareableWeights()
   {
     return this->output_;
->>>>>>> b8130ec8
   }
 
   std::vector<ArrayType> Backward(VecTensorType const &inputs,
@@ -267,6 +220,10 @@
     return *this->gradient_accumulation_;
   }
 
+  static constexpr OpType OpCode()
+  {
+    return OpType::WEIGHTS;
+  }
   static constexpr char const *DESCRIPTOR = "Weights";
 
 private:
