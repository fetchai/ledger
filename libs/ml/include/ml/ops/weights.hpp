--- conflicted
+++ resolved
@@ -96,7 +96,6 @@
   Weights()           = default;
   ~Weights() override = default;
 
-<<<<<<< HEAD
   ArrayPtrType GetSharableWeights()
   {
     return this->output_;
@@ -107,12 +106,8 @@
     this->output_ = target_weights->GetSharableWeights();
   }
 
-  virtual std::vector<ArrayType> Backward(VecTensorType const &inputs,
-                                          ArrayType const &    error_signal)
-=======
   std::vector<ArrayType> Backward(VecTensorType const &inputs,
                                   ArrayType const &    error_signal) override
->>>>>>> aa66269c
   {
     FETCH_UNUSED(inputs);
     assert(inputs.empty());
