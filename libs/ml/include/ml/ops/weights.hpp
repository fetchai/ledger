--- conflicted
+++ resolved
@@ -78,7 +78,7 @@
   using ArrayType    = T;
   using ArrayPtrType = std::shared_ptr<ArrayType>;
 
-private:
+protected:
   ArrayPtrType gradientAccumulation_;
 
 public:
@@ -137,10 +137,6 @@
     SetData(dict.weights_);
   }
 
-<<<<<<< HEAD
-protected:
-  ArrayPtrType gradientAccumulation_;
-=======
   /**
    * interface to call standard weights initialisation routines. defaults to xavier
    * @param mode  An enum indicating which type of initialisation to perform
@@ -199,7 +195,6 @@
       array->At(i) = typename ArrayType::Type(rng(gen));
     }
   }
->>>>>>> 81824f7a
 };
 
 }  // namespace ops
