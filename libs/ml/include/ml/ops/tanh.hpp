--- conflicted
+++ resolved
@@ -61,11 +61,7 @@
 
     assert(inputs.front().get().shape() == error_signal.shape());
 
-<<<<<<< HEAD
-    ArrayType return_signal = error_signal.Clone();
-=======
     ArrayType return_signal = error_signal.Copy();
->>>>>>> 7fea080d
     ArrayType t             = this->Ops<T>::Forward(inputs);
 
     // gradient of tanh: 1 - tanh(x)^2
