--- conflicted
+++ resolved
@@ -53,30 +53,19 @@
     this->AddInputNodes(name + "_Input");
     this->SetOutputNode(name + "_Add");
 
-<<<<<<< HEAD
-    ArrayPtrType       weights = std::make_shared<ArrayType>(std::vector<std::size_t>({in, out}));
+    ArrayPtrType weights = std::make_shared<ArrayType>(std::vector<std::uint64_t>({in, out}));
     std::random_device rd{};
     std::mt19937       gen{rd()};
     // https://medium.com/usf-msds/deep-learning-best-practices-1-weight-initialization-14e5c0295b94
     std::normal_distribution<> rng(0, std::sqrt(2.0 / in));
-    for (std::size_t i(0); i < weights->size(); ++i)
-=======
-    ArrayPtrType weights = std::make_shared<ArrayType>(std::vector<std::uint64_t>({in, out}));
-    // Naive random init, range [-.5, .5]
     for (std::uint64_t i(0); i < weights->size(); ++i)
->>>>>>> 1b704d82
     {
       weights->At(i) = typename ArrayType::Type(rng(gen));
     }
     this->SetInput(name + "_Weights", weights);
-<<<<<<< HEAD
-    ArrayPtrType bias = std::make_shared<ArrayType>(std::vector<std::size_t>({1, out}));
-    for (std::size_t i(0); i < bias->size(); ++i)
-=======
     ArrayPtrType bias = std::make_shared<ArrayType>(std::vector<std::uint64_t>({1, out}));
     // Naive random init, range [-.5, .5]
     for (std::uint64_t i(0); i < bias->size(); ++i)
->>>>>>> 1b704d82
     {
       bias->At(i) = typename ArrayType::Type(rng(gen));
     }
