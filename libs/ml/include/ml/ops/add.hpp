--- conflicted
+++ resolved
@@ -41,13 +41,6 @@
     (void)output;
     ASSERT(inputs.size() == 2);
     ASSERT(inputs.at(0).get().size() == inputs.at(1).get().size());
-<<<<<<< HEAD
-    ASSERT(output.shape() == this->ComputeOutputSize(inputs));
-
-    output.Fill(DataType(0));
-    output.InlineAdd(inputs[0]);
-    output.InlineAdd(inputs[1]);
-=======
     ASSERT(output.shape() == this->ComputeOutputShape(inputs));
 
     auto output_it  = output.begin();
@@ -62,8 +55,6 @@
       ++a_it;
       ++b_it;
     }
-
->>>>>>> 0d476527
     return output;
   }
 
