--- conflicted
+++ resolved
@@ -36,10 +36,7 @@
   using SizeType      = typename TensorType::SizeType;
   using VecTensorType = typename Ops<T>::VecTensorType;
   using SPType        = OpAddSaveableParams<T>;
-<<<<<<< HEAD
-=======
   using MyType        = Add<TensorType>;
->>>>>>> 892a5dc0
 
   Add() = default;
 
@@ -58,8 +55,6 @@
     return ret;
   }
 
-<<<<<<< HEAD
-=======
   std::shared_ptr<fetch::ml::ops::Ops<TensorType>> MakeSharedCopy(
       std::shared_ptr<fetch::ml::ops::Ops<TensorType>> me) override
   {
@@ -71,7 +66,6 @@
     return copyshare;
   }
 
->>>>>>> 892a5dc0
   // for inputs to the add layer, if broadcasting is required, make sure the first input is the one
   // with the complete shape
   void Forward(VecTensorType const &inputs, TensorType &output) override
