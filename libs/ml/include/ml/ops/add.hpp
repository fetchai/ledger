--- conflicted
+++ resolved
@@ -60,19 +60,7 @@
     return {errorSignal, errorSignal};
   }
 
-<<<<<<< HEAD
-  static std::string Descriptor()
-  {
-    return "Add";
-  }
-
-private:
-  // Relu is done in a strange way, comparing input against an array of zeroes
-  // using a parrallel Maximum function -- May need improvement (TODO private 469)
-  ArrayPtrType zeroes_;
-=======
   static constexpr char const *DESCRIPTOR = "Add";
->>>>>>> 4c94d031
 };
 
 }  // namespace ops
