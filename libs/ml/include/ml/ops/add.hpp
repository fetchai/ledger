#pragma once
//------------------------------------------------------------------------------
//
//   Copyright 2018-2019 Fetch.AI Limited
//
//   Licensed under the Apache License, Version 2.0 (the "License");
//   you may not use this file except in compliance with the License.
//   You may obtain a copy of the License at
//
//       http://www.apache.org/licenses/LICENSE-2.0
//
//   Unless required by applicable law or agreed to in writing, software
//   distributed under the License is distributed on an "AS IS" BASIS,
//   WITHOUT WARRANTIES OR CONDITIONS OF ANY KIND, either express or implied.
//   See the License for the specific language governing permissions and
//   limitations under the License.
//
//------------------------------------------------------------------------------

#include "core/assert.hpp"
#include "ml/ops/ops.hpp"

namespace fetch {
namespace ml {
namespace ops {

template <class T>
class Add : public fetch::ml::ElementWiseOps<T>
{
public:
  using ArrayType      = T;
  using DataType       = typename ArrayType::Type;
  using ArrayPtrType   = std::shared_ptr<ArrayType>;
  using ConstSliceType = typename ArrayType::ConstSliceType;
  Add()                = default;
  virtual ~Add()       = default;

<<<<<<< HEAD
  Add()          = default;
  virtual ~Add() = default;

=======
>>>>>>> 7fea080d
  virtual ArrayType Forward(std::vector<std::reference_wrapper<ArrayType const>> const &inputs,
                            ArrayType &                                                 output)
  {
    (void)output;
    ASSERT(inputs.size() == 2);
    ASSERT(inputs.at(0).get().size() == inputs.at(1).get().size());
    ASSERT(output.shape() == this->ComputeOutputShape(inputs));

    auto output_it  = output.begin();
    auto output_end = output.end();
    auto a_it       = inputs[0].get().begin();
    auto b_it       = inputs[1].get().begin();

    while (output_it != output_end)
    {
      *output_it = *a_it + *b_it;
      ++output_it;
      ++a_it;
      ++b_it;
    }

    return output;
  }

  virtual std::vector<ArrayType> Backward(
      std::vector<std::reference_wrapper<const ArrayType>> const &inputs,
      ArrayType const &                                           errorSignal)
  {
    ASSERT(inputs.size() == 2);
    ASSERT(inputs.at(0).get().size() == inputs.at(1).get().size());
    ASSERT(errorSignal.size() == inputs.at(1).get().size());
    return {errorSignal, errorSignal};
  }

  static constexpr char const *DESCRIPTOR = "Add";
};

}  // namespace ops
}  // namespace ml
}  // namespace fetch<|MERGE_RESOLUTION|>--- conflicted
+++ resolved
@@ -35,12 +35,6 @@
   Add()                = default;
   virtual ~Add()       = default;
 
-<<<<<<< HEAD
-  Add()          = default;
-  virtual ~Add() = default;
-
-=======
->>>>>>> 7fea080d
   virtual ArrayType Forward(std::vector<std::reference_wrapper<ArrayType const>> const &inputs,
                             ArrayType &                                                 output)
   {
