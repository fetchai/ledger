--- conflicted
+++ resolved
@@ -60,7 +60,7 @@
 public:
   using TensorType    = T;
   using DataType      = typename TensorType::Type;
-  using SizeType      = typename TensorType::SizeType;
+  using SizeType      = typename TensorType::SizeTypve;
   using TensorPtrType = std::shared_ptr<TensorType>;
   using VecTensorType = typename Ops<T>::VecTensorType;
   using SPType        = OpVariableSaveableParams<TensorType>;
@@ -123,30 +123,22 @@
   {
     FETCH_UNUSED(inputs);
     assert(inputs.empty());
-<<<<<<< HEAD
 
     if (!this->value_frozen_)
     {
       gradient_accumulation_->InlineAdd(error_signal);
-    }
-=======
-    gradient_accumulation_->InlineAdd(error_signal);
-    reset_gradients_ = true;
->>>>>>> 6828cb10
+      reset_gradients_ = true;
+    }
     return {error_signal};
   }
 
   void AddToGradient(TensorType const &extern_grad)
   {
-<<<<<<< HEAD
     if (!this->value_frozen_)
     {
       gradient_accumulation_->InlineAdd(extern_grad);
-    }
-=======
-    gradient_accumulation_->InlineAdd(extern_grad);
-    reset_gradients_ = true;
->>>>>>> 6828cb10
+      reset_gradients_ = true;
+    }
   }
 
   /**
