--- conflicted
+++ resolved
@@ -44,8 +44,7 @@
     : Ops<T>(sp)
   {}
 
-<<<<<<< HEAD
-  virtual ~Flatten() = default;
+  ~Flatten() override = default;
 
   std::shared_ptr<SaveableParams> GetOpSaveableParams()
   {
@@ -54,13 +53,7 @@
     return std::make_shared<SPType>(sp);
   }
 
-  virtual void Forward(VecTensorType const &inputs, ArrayType &output)
-=======
-  Flatten()           = default;
-  ~Flatten() override = default;
-
   void Forward(VecTensorType const &inputs, ArrayType &output) override
->>>>>>> aa66269c
   {
     assert(inputs.size() == 1);
     assert(output.shape() == ComputeOutputShape(inputs));
