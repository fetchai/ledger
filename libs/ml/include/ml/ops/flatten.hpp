--- conflicted
+++ resolved
@@ -41,11 +41,7 @@
     ASSERT(inputs.size() == 1);
     ASSERT(output.shape() == ComputeOutputShape(inputs));
     input_shape_ = inputs.front().get().shape();
-<<<<<<< HEAD
-    output.Copy(inputs.front().get());
-=======
     output.Assign(inputs.front().get());
->>>>>>> 7fea080d
     return output;
   }
 
