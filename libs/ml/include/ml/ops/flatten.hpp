--- conflicted
+++ resolved
@@ -37,10 +37,7 @@
   using ArrayPtrType  = std::shared_ptr<TensorType>;
   using VecTensorType = typename Ops<T>::VecTensorType;
   using SPType        = OpFlattenSaveableParams<T>;
-<<<<<<< HEAD
-=======
   using MyType        = Flatten<TensorType>;
->>>>>>> 892a5dc0
 
   Flatten() = default;
 
@@ -59,8 +56,6 @@
     return ret;
   }
 
-<<<<<<< HEAD
-=======
   std::shared_ptr<fetch::ml::ops::Ops<TensorType>> MakeSharedCopy(
       std::shared_ptr<fetch::ml::ops::Ops<TensorType>> me) override
   {
@@ -71,7 +66,6 @@
 
     return copyshare;
   }
->>>>>>> 892a5dc0
   void Forward(VecTensorType const &inputs, TensorType &output) override
   {
     assert(inputs.size() == 1);
