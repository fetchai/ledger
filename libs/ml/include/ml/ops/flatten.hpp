--- conflicted
+++ resolved
@@ -37,15 +37,9 @@
   {
     ASSERT(inputs.size() == 1);
     input_shape_  = inputs[0]->shape();
-<<<<<<< HEAD
-    this->output_ = std::make_shared<ArrayType>(std::vector<size_t>({1, inputs[0]->size()}));
-    // TODO(private, 521) remove useless copy and replace with lightweight view
-    for (size_t i(0); i < inputs[0]->size(); ++i)
-=======
     this->output_ = std::make_shared<ArrayType>(std::vector<std::size_t>({1, inputs[0]->size()}));
     // TODO(private, 521) remove useless copy and replace with lightweight view
     for (std::size_t i(0); i < inputs[0]->size(); ++i)
->>>>>>> 6ae9f982
     {
       this->output_->At(i) = inputs[0]->At(i);
     }
@@ -57,11 +51,7 @@
   {
     ASSERT(inputs.size() == 1);
     std::shared_ptr<ArrayType> ret = std::make_shared<ArrayType>(input_shape_);
-<<<<<<< HEAD
-    for (size_t i(0); i < ret->size(); ++i)
-=======
     for (std::size_t i(0); i < ret->size(); ++i)
->>>>>>> 6ae9f982
     {
       ret->At(i) = errorSignal->At(i);
     }
