#pragma once
//------------------------------------------------------------------------------
//
//   Copyright 2018-2019 Fetch.AI Limited
//
//   Licensed under the Apache License, Version 2.0 (the "License");
//   you may not use this file except in compliance with the License.
//   You may obtain a copy of the License at
//
//       http://www.apache.org/licenses/LICENSE-2.0
//
//   Unless required by applicable law or agreed to in writing, software
//   distributed under the License is distributed on an "AS IS" BASIS,
//   WITHOUT WARRANTIES OR CONDITIONS OF ANY KIND, either express or implied.
//   See the License for the specific language governing permissions and
//   limitations under the License.
//
//------------------------------------------------------------------------------

#include "core/assert.hpp"
#include "math/activation_functions/leaky_relu.hpp"
#include "math/fundamental_operators.hpp"
#include "math/matrix_operations.hpp"
#include "ml/ops/ops.hpp"

#include <cassert>
#include <vector>

namespace fetch {
namespace ml {
namespace ops {

template <class T>
class LeakyReluOp : public fetch::ml::ops::Ops<T>
{
public:
  using TensorType    = T;
  using DataType      = typename TensorType::Type;
  using SizeType      = typename TensorType::SizeType;
  using ArrayPtrType  = std::shared_ptr<TensorType>;
  using VecTensorType = typename Ops<T>::VecTensorType;
  using SPType        = OpLeakyReluOpSaveableParams<T>;
<<<<<<< HEAD
=======
  using MyType        = LeakyReluOp<TensorType>;
>>>>>>> 892a5dc0

  LeakyReluOp() = default;

  explicit LeakyReluOp(SPType const &sp)
    : Ops<T>(sp)
  {}

  ~LeakyReluOp() override = default;

  std::shared_ptr<OpsSaveableParams> GetOpSaveableParams() override
  {
    auto sp = std::make_shared<SPType>();
    return sp;
  }

<<<<<<< HEAD
=======
  std::shared_ptr<fetch::ml::ops::Ops<TensorType>> MakeSharedCopy(
      std::shared_ptr<fetch::ml::ops::Ops<TensorType>> me) override
  {
    FETCH_UNUSED(me);
    assert(me.get() == this);

    auto copyshare = std::make_shared<MyType>(*this);  // calls default copy constructor of MyType

    return copyshare;
  }
>>>>>>> 892a5dc0
  // LeakyRelu(x,alpha)=max(0,x)+alpha*min(0,x)
  void Forward(VecTensorType const &inputs, TensorType &output) override
  {
    assert(inputs.size() == 2);
    assert(inputs.at(0)->shape() == output.shape());
    assert(inputs.at(1)->shape().at(inputs.at(1)->shape().size() - 1) == 1);

    fetch::math::LeakyRelu((*inputs.at(0)), (*inputs.at(1)), output);
  }

  // Gradient of input.at(0)=x is:
  //    x>=0 f'(x)=1, x<0 f'(x)=alpha
  // Gradient of input.at(1)=alpha is:
  //    f'(alpha)=-Relu(-x)=min(0,x); x>=0 f'(alpha)=0, x<0 f'(alpha)=x
  std::vector<TensorType> Backward(VecTensorType const &inputs,
                                   TensorType const &   error_signal) override
  {
    assert(inputs.size() == 2);
    assert(inputs.at(0)->size() == error_signal.size());

    // Test if batch dimension for alpha is 1
    assert(inputs.at(1)->shape().at(inputs.at(1)->shape().size() - 1) == 1);

    TensorType return_signal_1{inputs.at(0)->shape()};

    SizeType a_size{1};
    for (SizeType i{0}; i < inputs.at(0)->shape().size() - 1; i++)
    {
      a_size *= inputs.at(0)->shape().at(i);
    }
    TensorType return_signal_2({a_size, 1});

    SizeType t_batch_dimension = inputs.at(0)->shape().size() - 1;
    SizeType batch_size        = inputs.at(0)->shape().at(t_batch_dimension);

    for (SizeType i{0}; i < batch_size; i++)
    {

      // View along batch dimension
      auto input1_view = inputs.at(0)->View(i);
      auto rs1_view    = return_signal_1.View(i);
      auto error_view  = error_signal.View(i);

      auto rs1_it    = rs1_view.begin();
      auto rs2_it    = return_signal_2.begin();
      auto input1_it = input1_view.begin();
      auto input2_it = inputs.at(1)->begin();
      auto error_it  = error_view.begin();

      while (input1_it.is_valid())
      {
        if (*input1_it >= static_cast<DataType>(0))
        {
          *rs1_it = static_cast<DataType>(1) * (*error_it);
        }
        else
        {
          *rs1_it = (*input2_it) * (*error_it);
          *rs2_it += (*input1_it) * (*error_it);
        }
        ++rs1_it;
        ++rs2_it;
        ++input1_it;
        ++input2_it;
        ++error_it;
      }
    }

    return {return_signal_1, return_signal_2};
  }

  std::vector<SizeType> ComputeOutputShape(VecTensorType const &inputs) const override
  {
    return inputs.front()->shape();
  }

  static constexpr OpType OpCode()
  {
    return OpType::OP_LEAKY_RELU_OP;
  }
  static constexpr char const *DESCRIPTOR = "LeakyReluOp";
};

}  // namespace ops
}  // namespace ml
}  // namespace fetch<|MERGE_RESOLUTION|>--- conflicted
+++ resolved
@@ -40,10 +40,7 @@
   using ArrayPtrType  = std::shared_ptr<TensorType>;
   using VecTensorType = typename Ops<T>::VecTensorType;
   using SPType        = OpLeakyReluOpSaveableParams<T>;
-<<<<<<< HEAD
-=======
   using MyType        = LeakyReluOp<TensorType>;
->>>>>>> 892a5dc0
 
   LeakyReluOp() = default;
 
@@ -59,8 +56,6 @@
     return sp;
   }
 
-<<<<<<< HEAD
-=======
   std::shared_ptr<fetch::ml::ops::Ops<TensorType>> MakeSharedCopy(
       std::shared_ptr<fetch::ml::ops::Ops<TensorType>> me) override
   {
@@ -71,7 +66,6 @@
 
     return copyshare;
   }
->>>>>>> 892a5dc0
   // LeakyRelu(x,alpha)=max(0,x)+alpha*min(0,x)
   void Forward(VecTensorType const &inputs, TensorType &output) override
   {
