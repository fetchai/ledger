--- conflicted
+++ resolved
@@ -170,12 +170,7 @@
     FETCH_UNUSED(input_shapes);
     throw ml::exceptions::NotImplemented(
         "ChargeForward Not Yet Implemented for one or more Ops. Check logging for details.");
-<<<<<<< HEAD
-    return std::make_pair<OperationsCount, math::SizeVector>(OperationsCount{0},
-                                                             math::SizeVector{});
-=======
     return std::make_pair(OperationsCount{0}, math::SizeVector{});
->>>>>>> 8fc7d20c
   }
 
   /**
