--- conflicted
+++ resolved
@@ -114,11 +114,7 @@
     std::vector<ArrayType> results;
     for (typename ArrayType::SizeType b(0); b < inputs.front().get().shape()[0]; ++b)
     {
-<<<<<<< HEAD
-      ArrayType slice = inputs.front().get().Slice(b);
-=======
       ArrayType slice = inputs.front().get().Slice(b).Copy();
->>>>>>> 7fea080d
       ArrayType output;  // Temporary Dummy
       results.push_back(this->Forward({slice}, output));
     }
