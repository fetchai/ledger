--- conflicted
+++ resolved
@@ -36,27 +36,19 @@
   using SizeType     = typename ArrayType::SizeType;
   using ArrayPtrType = std::shared_ptr<ArrayType>;
 
-<<<<<<< HEAD
   // Convenince method to call without having to allocate output buffer
   virtual ArrayType Forward(std::vector<std::reference_wrapper<ArrayType const>> const &inputs)
   {
-    ArrayType output(ComputeOutputSize(inputs));
+    ArrayType output(ComputeOutputShape(inputs));
     return Forward(inputs, output);
   }
 
   // Convenince method to call without having to allocate output buffer
   virtual ArrayType ForwardBatch(std::vector<std::reference_wrapper<ArrayType const>> const &inputs)
   {
-    ArrayType output(ComputeOutputSize(inputs, true));
+    ArrayType output(ComputeOutputShape(inputs, true));
     return ForwardBatch(inputs, output);
   }
-=======
-  virtual ArrayType Forward(std::vector<std::reference_wrapper<ArrayType const>> const &inputs)
-  {
-    ArrayType output(ComputeOutputShape(inputs));
-    return Forward(inputs, output);
-  }
->>>>>>> 0d476527
 
   virtual ArrayType Forward(std::vector<std::reference_wrapper<ArrayType const>> const &inputs,
                             ArrayType &                                                 output) = 0;
@@ -68,10 +60,9 @@
   virtual std::vector<ArrayType> BackwardBatch(
       std::vector<std::reference_wrapper<ArrayType const>> const &inputs,
       ArrayType const &                                           errorSignal) = 0;
-<<<<<<< HEAD
-  virtual std::vector<SizeType> ComputeOutputSize(
+  virtual std::vector<SizeType> ComputeOutputShape(
       std::vector<std::reference_wrapper<ArrayType const>> const &inputs) = 0;
-  virtual std::vector<SizeType> ComputeOutputSize(
+  virtual std::vector<SizeType> ComputeOutputShape(
       std::vector<std::reference_wrapper<ArrayType const>> const &inputs, bool batch)
   {
     if (batch)
@@ -79,15 +70,12 @@
       auto      shape     = inputs.front().get().shape();
       SizeType  batchSize = shape.front();
       ArrayType slice     = inputs.front().get().Slice(0);
-      shape               = ComputeOutputSize({slice});
+      shape               = ComputeOutputShape({slice});
       shape.insert(shape.begin(), batchSize);
       return shape;
     }
-    return ComputeOutputSize(inputs);
+    return ComputeOutputShape(inputs);
   }
-=======
-  virtual std::vector<SizeType> ComputeOutputShape(
-      std::vector<std::reference_wrapper<ArrayType const>> const &inputs) = 0;
 
   void SetTraining(bool is_training)
   {
@@ -96,7 +84,6 @@
 
 protected:
   bool is_training_ = true;
->>>>>>> 0d476527
 };
 
 /*
@@ -113,10 +100,6 @@
   virtual ArrayType ForwardBatch(std::vector<std::reference_wrapper<ArrayType const>> const &inputs,
                                  ArrayType &                                                 output)
   {
-<<<<<<< HEAD
-=======
-    ArrayType output;  // Temporary Dummy
->>>>>>> 0d476527
     return this->Forward(inputs, output);
   }
 
@@ -127,11 +110,7 @@
     return this->Backward(inputs, errorSignal);
   }
 
-<<<<<<< HEAD
-  virtual std::vector<SizeType> ComputeOutputSize(
-=======
   virtual std::vector<SizeType> ComputeOutputShape(
->>>>>>> 0d476527
       std::vector<std::reference_wrapper<ArrayType const>> const &inputs)
   {
     return inputs.front().get().shape();
@@ -158,15 +137,9 @@
 
     for (typename ArrayType::SizeType b(0); b < inputs.front().get().shape()[0]; ++b)
     {
-<<<<<<< HEAD
       ArrayType input_slice  = inputs.front().get().Slice(b);
       ArrayType output_slice = output.Slice(b);
       this->Forward({input_slice}, output_slice);
-=======
-      ArrayType slice = inputs.front().get().Slice(b);
-      ArrayType output;  // Temporary Dummy
-      results.push_back(this->Forward({slice}, output));
->>>>>>> 0d476527
     }
     return output;
   }
