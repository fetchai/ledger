#pragma once
//------------------------------------------------------------------------------
//
//   Copyright 2018-2019 Fetch.AI Limited
//
//   Licensed under the Apache License, Version 2.0 (the "License");
//   you may not use this file except in compliance with the License.
//   You may obtain a copy of the License at
//
//       http://www.apache.org/licenses/LICENSE-2.0
//
//   Unless required by applicable law or agreed to in writing, software
//   distributed under the License is distributed on an "AS IS" BASIS,
//   WITHOUT WARRANTIES OR CONDITIONS OF ANY KIND, either express or implied.
//   See the License for the specific language governing permissions and
//   limitations under the License.
//
//------------------------------------------------------------------------------

#include "core/assert.hpp"
#include "math/tensor.hpp"
#include <memory>
#include <vector>

namespace fetch {
namespace ml {

/*
 * Abstract Ops interface
 */
template <class T>
class Ops
{
public:
  using ArrayType    = T;
  using SizeType     = typename ArrayType::SizeType;
  using ArrayPtrType = std::shared_ptr<ArrayType>;

<<<<<<< HEAD
  virtual ArrayType Forward(std::vector<std::reference_wrapper<const ArrayType>> const &inputs) = 0;
=======
  virtual ArrayType Forward(std::vector<std::reference_wrapper<ArrayType const>> const &inputs)
  {
    ArrayType output(ComputeOutputShape(inputs));
    return Forward(inputs, output);
  }
>>>>>>> 93b89019

  virtual ArrayType Forward(std::vector<std::reference_wrapper<ArrayType const>> const &inputs,
                            ArrayType &                                                 output) = 0;
  virtual std::vector<ArrayType> Backward(
      std::vector<std::reference_wrapper<const ArrayType>> const &inputs,
      ArrayType const &                                           errorSignal) = 0;
  virtual ArrayType ForwardBatch(
      std::vector<std::reference_wrapper<const ArrayType>> const &inputs) = 0;
  virtual std::vector<ArrayType> BackwardBatch(
      std::vector<std::reference_wrapper<const ArrayType>> const &inputs,
      ArrayType const &                                           errorSignal) = 0;
  virtual std::vector<SizeType> ComputeOutputShape(
      std::vector<std::reference_wrapper<ArrayType const>> const &inputs) = 0;

  // protected:
  //   ArrayPtrType output_;  // TODO(private, 736) -- Remove
};

/*
 * Abstract class for Ops that works element wise (relu, sigmoid, ...)
 */
template <class T>
class ElementWiseOps : public Ops<T>
{
public:
  using ArrayType    = T;
  using SizeType     = typename ArrayType::SizeType;
  using ArrayPtrType = std::shared_ptr<ArrayType>;

  virtual ArrayType ForwardBatch(std::vector<std::reference_wrapper<const ArrayType>> const &inputs)
  {
    ArrayType output;  // Temporary Dummy
    return this->Forward(inputs, output);
  }

  virtual std::vector<ArrayType> BackwardBatch(
      std::vector<std::reference_wrapper<const ArrayType>> const &inputs,
      ArrayType const &                                           errorSignal)
  {
    return this->Backward(inputs, errorSignal);
  }

  virtual std::vector<SizeType> ComputeOutputShape(
      std::vector<std::reference_wrapper<ArrayType const>> const &inputs)
  {
    return inputs.front().get().shape();
  }
};

/*
 * Abstract class for Ops that works with batch (convolution, softmax, ...)
 * (assuming a structure like [BATCH x OTHER_DIMS x ...])
 */
template <class T>
class BatchOps : public Ops<T>
{
public:
  using ArrayType    = T;
  using SizeType     = typename ArrayType::SizeType;
  using ArrayPtrType = std::shared_ptr<ArrayType>;

  // Overload that method for optimisation purposes
  virtual ArrayType ForwardBatch(std::vector<std::reference_wrapper<const ArrayType>> const &inputs)
  {
    assert(inputs.size() == 1);
<<<<<<< HEAD

    //    std::vector<const ArrayType> results;
    //    for (typename ArrayType::SizeType b(0); b < inputs.front().get().shape()[0]; ++b)
    //    {
    //      results.push_back(this->Forward({inputs.front().get().Slice(b).Tensor()}));
    //    }
    //    return ArrayType::Stack(results);

    return inputs.front().get();
=======
    std::vector<ArrayType> results;
    for (typename ArrayType::SizeType b(0); b < inputs.front().get().shape()[0]; ++b)
    {
      ArrayType slice = inputs.front().get().Slice(b);
      ArrayType output;  // Temporary Dummy
      results.push_back(this->Forward({slice}, output));
    }
    return ConcatenateTensors(results);
>>>>>>> 93b89019
  }

  virtual std::vector<ArrayType> BackwardBatch(
      std::vector<std::reference_wrapper<const ArrayType>> const &inputs,
      ArrayType const &                                           errorSignal)
  {
    return this->Backward(inputs, errorSignal);
    assert(inputs.size() == 1);
    assert(inputs.front().get().shape()[0] == errorSignal.shape()[0]);
    std::vector<std::vector<ArrayType>> results;
    for (typename ArrayType::SizeType b(0); b < inputs.front().get().shape()[0]; ++b)
    {
      auto ret =
          this->Backward({inputs.front().get().Slice(b).Tensor()}, errorSignal.Slice(b).Tensor());
      for (std::size_t i(0); i < ret.size(); ++i)
      {
        results[i].push_back(ret[i]);
      }
    }
    std::vector<ArrayType> concatenatedResults;
    for (auto const &tensorList : results)
    {
      concatenatedResults.push_back(ArrayType::Stack(tensorList));
    }
    return concatenatedResults;
  }
};

}  // namespace ml
}  // namespace fetch<|MERGE_RESOLUTION|>--- conflicted
+++ resolved
@@ -36,15 +36,11 @@
   using SizeType     = typename ArrayType::SizeType;
   using ArrayPtrType = std::shared_ptr<ArrayType>;
 
-<<<<<<< HEAD
-  virtual ArrayType Forward(std::vector<std::reference_wrapper<const ArrayType>> const &inputs) = 0;
-=======
   virtual ArrayType Forward(std::vector<std::reference_wrapper<ArrayType const>> const &inputs)
   {
     ArrayType output(ComputeOutputShape(inputs));
     return Forward(inputs, output);
   }
->>>>>>> 93b89019
 
   virtual ArrayType Forward(std::vector<std::reference_wrapper<ArrayType const>> const &inputs,
                             ArrayType &                                                 output) = 0;
@@ -110,26 +106,14 @@
   virtual ArrayType ForwardBatch(std::vector<std::reference_wrapper<const ArrayType>> const &inputs)
   {
     assert(inputs.size() == 1);
-<<<<<<< HEAD
-
-    //    std::vector<const ArrayType> results;
-    //    for (typename ArrayType::SizeType b(0); b < inputs.front().get().shape()[0]; ++b)
-    //    {
-    //      results.push_back(this->Forward({inputs.front().get().Slice(b).Tensor()}));
-    //    }
-    //    return ArrayType::Stack(results);
-
-    return inputs.front().get();
-=======
     std::vector<ArrayType> results;
     for (typename ArrayType::SizeType b(0); b < inputs.front().get().shape()[0]; ++b)
     {
-      ArrayType slice = inputs.front().get().Slice(b);
+      ArrayType slice = inputs.front().get().Slice(b).Copy();
       ArrayType output;  // Temporary Dummy
       results.push_back(this->Forward({slice}, output));
     }
-    return ConcatenateTensors(results);
->>>>>>> 93b89019
+    return ArrayType::Stack(results);
   }
 
   virtual std::vector<ArrayType> BackwardBatch(
