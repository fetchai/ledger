--- conflicted
+++ resolved
@@ -75,44 +75,6 @@
   bool is_training_ = true;
 };
 
-<<<<<<< HEAD
-/**
- * Provide an interface for any trainable ops
- * @tparam T passes tensors to graph during update step
- */
-template <class T>
-class Trainable
-{
-public:
-  using TensorType   = T;
-  using ArrayPtrType = std::shared_ptr<TensorType>;
-  using DataType     = typename TensorType::Type;
-  using RegPtrType   = std::shared_ptr<fetch::ml::regularisers::Regulariser<T>>;
-
-  virtual void                           Step(typename T::Type learning_rate)         = 0;
-  virtual struct fetch::ml::StateDict<T> StateDict() const                            = 0;
-  virtual void              LoadStateDict(struct fetch::ml::StateDict<T> const &dict) = 0;
-  virtual TensorType const &get_weights() const                                       = 0;
-  virtual void              set_weights(TensorType &new_value)                        = 0;
-  virtual TensorType const &get_gradients_references() const                          = 0;
-  virtual TensorType        GetGradients() const                                      = 0;
-  virtual void              ResetGradients()                                          = 0;
-  virtual void              ApplyGradient(TensorType const &grad)                     = 0;
-  virtual void              ApplyRegularisation()                                     = 0;
-
-  void SetRegularisation(RegPtrType regulariser, DataType regularisation_rate = DataType{0.0})
-  {
-    regulariser_         = regulariser;
-    regularisation_rate_ = regularisation_rate;
-  }
-
-protected:
-  RegPtrType regulariser_;
-  DataType   regularisation_rate_ = static_cast<DataType>(0);
-};
-
-=======
->>>>>>> 089a0814
 }  // namespace ops
 }  // namespace ml
 }  // namespace fetch