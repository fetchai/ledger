#pragma once
//------------------------------------------------------------------------------
//
//   Copyright 2018-2019 Fetch.AI Limited
//
//   Licensed under the Apache License, Version 2.0 (the "License");
//   you may not use this file except in compliance with the License.
//   You may obtain a copy of the License at
//
//       http://www.apache.org/licenses/LICENSE-2.0
//
//   Unless required by applicable law or agreed to in writing, software
//   distributed under the License is distributed on an "AS IS" BASIS,
//   WITHOUT WARRANTIES OR CONDITIONS OF ANY KIND, either express or implied.
//   See the License for the specific language governing permissions and
//   limitations under the License.
//
//------------------------------------------------------------------------------

#include "core/assert.hpp"
#include "math/tensor.hpp"
<<<<<<< HEAD
#include "ml/regularisers/reg_types.hpp"
#include "ml/regularisers/regulariser.hpp"
#include "ml/saveparams/saveable_params.hpp"
#include "ml/state_dict.hpp"
=======
#include "ml/saveparams/saveable_params.hpp"
>>>>>>> 892a5dc0

#include <functional>
#include <memory>
#include <vector>

namespace fetch {
namespace ml {
namespace ops {

/*
 * Abstract Ops interface
 */
template <class T>
class Ops
{
public:
  using TensorType    = T;
  using SizeType      = typename TensorType::SizeType;
  using ArrayPtrType  = std::shared_ptr<TensorType>;
  using VecTensorType = std::vector<std::shared_ptr<TensorType const>>;

  virtual ~Ops() = default;

  virtual void                    Forward(VecTensorType const &inputs, TensorType &output) = 0;
  virtual std::vector<TensorType> Backward(VecTensorType const &inputs,
                                           TensorType const &   error_signal)                 = 0;
  /*
   * ComputeOutputShape is usually expensive function and should be used only for initialisation or
   * in ASSERT. On Forward you can use output.shape() and on Backward there is error_signal.shape()
   */
  virtual std::vector<SizeType> ComputeOutputShape(VecTensorType const &inputs) const = 0;

  virtual std::shared_ptr<OpsSaveableParams> GetOpSaveableParams() = 0;

  Ops() = default;

  explicit Ops(OpsSaveableParams const &sp)
  {
    is_training_ = sp.is_training;
  }

<<<<<<< HEAD
=======
  virtual std::shared_ptr<Ops<TensorType>> MakeSharedCopy(std::shared_ptr<Ops<TensorType>> me) = 0;

>>>>>>> 892a5dc0
  void SetTraining(bool is_training)
  {
    is_training_ = is_training;
  }

  bool IsTraining()
  {
    return is_training_;
  }

protected:
  bool is_training_ = true;
};

<<<<<<< HEAD
/**
 * Provide an interface for any trainable ops
 * @tparam T passes tensors to graph during update step
 */
template <class T>
class Trainable
{
public:
  using TensorType   = T;
  using ArrayPtrType = std::shared_ptr<TensorType>;
  using DataType     = typename TensorType::Type;
  using RegPtrType   = std::shared_ptr<fetch::ml::regularisers::Regulariser<T>>;

  virtual void                           Step(typename T::Type learning_rate)         = 0;
  virtual struct fetch::ml::StateDict<T> StateDict() const                            = 0;
  virtual void              LoadStateDict(struct fetch::ml::StateDict<T> const &dict) = 0;
  virtual TensorType const &get_weights() const                                       = 0;
  virtual TensorType const &get_gradients() const                                     = 0;
  virtual void              ResetGradients()                                          = 0;
  virtual void              ApplyGradient(TensorType const &grad)                     = 0;
  virtual void              ApplyRegularisation()                                     = 0;

  void SetRegularisation(RegPtrType regulariser, DataType regularisation_rate = DataType{0.0})
  {
    regulariser_         = regulariser;
    regularisation_rate_ = regularisation_rate;
  }

protected:
  RegPtrType regulariser_;
  DataType   regularisation_rate_ = static_cast<DataType>(0);
};

=======
>>>>>>> 892a5dc0
}  // namespace ops
}  // namespace ml
}  // namespace fetch<|MERGE_RESOLUTION|>--- conflicted
+++ resolved
@@ -19,14 +19,7 @@
 
 #include "core/assert.hpp"
 #include "math/tensor.hpp"
-<<<<<<< HEAD
-#include "ml/regularisers/reg_types.hpp"
-#include "ml/regularisers/regulariser.hpp"
 #include "ml/saveparams/saveable_params.hpp"
-#include "ml/state_dict.hpp"
-=======
-#include "ml/saveparams/saveable_params.hpp"
->>>>>>> 892a5dc0
 
 #include <functional>
 #include <memory>
@@ -68,11 +61,8 @@
     is_training_ = sp.is_training;
   }
 
-<<<<<<< HEAD
-=======
   virtual std::shared_ptr<Ops<TensorType>> MakeSharedCopy(std::shared_ptr<Ops<TensorType>> me) = 0;
 
->>>>>>> 892a5dc0
   void SetTraining(bool is_training)
   {
     is_training_ = is_training;
@@ -87,42 +77,6 @@
   bool is_training_ = true;
 };
 
-<<<<<<< HEAD
-/**
- * Provide an interface for any trainable ops
- * @tparam T passes tensors to graph during update step
- */
-template <class T>
-class Trainable
-{
-public:
-  using TensorType   = T;
-  using ArrayPtrType = std::shared_ptr<TensorType>;
-  using DataType     = typename TensorType::Type;
-  using RegPtrType   = std::shared_ptr<fetch::ml::regularisers::Regulariser<T>>;
-
-  virtual void                           Step(typename T::Type learning_rate)         = 0;
-  virtual struct fetch::ml::StateDict<T> StateDict() const                            = 0;
-  virtual void              LoadStateDict(struct fetch::ml::StateDict<T> const &dict) = 0;
-  virtual TensorType const &get_weights() const                                       = 0;
-  virtual TensorType const &get_gradients() const                                     = 0;
-  virtual void              ResetGradients()                                          = 0;
-  virtual void              ApplyGradient(TensorType const &grad)                     = 0;
-  virtual void              ApplyRegularisation()                                     = 0;
-
-  void SetRegularisation(RegPtrType regulariser, DataType regularisation_rate = DataType{0.0})
-  {
-    regulariser_         = regulariser;
-    regularisation_rate_ = regularisation_rate;
-  }
-
-protected:
-  RegPtrType regulariser_;
-  DataType   regularisation_rate_ = static_cast<DataType>(0);
-};
-
-=======
->>>>>>> 892a5dc0
 }  // namespace ops
 }  // namespace ml
 }  // namespace fetch