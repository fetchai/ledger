--- conflicted
+++ resolved
@@ -38,11 +38,7 @@
                             ArrayType &                                                 output)
   {
     ASSERT(inputs.size() == 1);
-<<<<<<< HEAD
-    ASSERT(output.shape() == this->ComputeOutputSize(inputs));
-=======
     ASSERT(output.shape() == this->ComputeOutputShape(inputs));
->>>>>>> 0d476527
     output.Copy(inputs.front().get().Transpose());
     return output;
   }
@@ -55,11 +51,7 @@
     return {errorSignal.Clone().Transpose()};
   }
 
-<<<<<<< HEAD
-  virtual std::vector<SizeType> ComputeOutputSize(
-=======
   virtual std::vector<SizeType> ComputeOutputShape(
->>>>>>> 0d476527
       std::vector<std::reference_wrapper<ArrayType const>> const &inputs)
   {
     return {inputs.front().get().shape().at(1), inputs.front().get().shape().at(0)};
