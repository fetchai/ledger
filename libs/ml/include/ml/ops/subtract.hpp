#pragma once
//------------------------------------------------------------------------------
//
//   Copyright 2018-2019 Fetch.AI Limited
//
//   Licensed under the Apache License, Version 2.0 (the "License");
//   you may not use this file except in compliance with the License.
//   You may obtain a copy of the License at
//
//       http://www.apache.org/licenses/LICENSE-2.0
//
//   Unless required by applicable law or agreed to in writing, software
//   distributed under the License is distributed on an "AS IS" BASIS,
//   WITHOUT WARRANTIES OR CONDITIONS OF ANY KIND, either express or implied.
//   See the License for the specific language governing permissions and
//   limitations under the License.
//
//------------------------------------------------------------------------------

#include "core/macros.hpp"
#include "ml/ops/ops.hpp"

#include <cassert>
#include <vector>

namespace fetch {
namespace ml {
namespace ops {

template <class T>
class Subtract : public fetch::ml::Ops<T>
{
public:
  using ArrayType     = T;
  using DataType      = typename ArrayType::Type;
  using SizeType      = typename ArrayType::SizeType;
  using VecTensorType = typename Ops<T>::VecTensorType;

  Subtract()           = default;
  ~Subtract() override = default;

<<<<<<< HEAD
  std::shared_ptr<SaveableParams<ArrayType>> GetOpSaveableParams()
  {
    SaveableParams<ArrayType> sp{};
    sp.DESCRIPTOR = DESCRIPTOR;
    return std::make_shared<SaveableParams<ArrayType>>(sp);
  }

  virtual void Forward(VecTensorType const &inputs, ArrayType &output)
=======
  void Forward(VecTensorType const &inputs, ArrayType &output) override
>>>>>>> 39268dae
  {
    assert(inputs.size() == 2);
    assert(inputs.at(0).get().size() == inputs.at(1).get().size());
    assert(output.shape() == this->ComputeOutputShape(inputs));

    fetch::math::Subtract(inputs[0].get(), inputs[1].get(), output);
  }

  std::vector<ArrayType> Backward(VecTensorType const &inputs,
                                  ArrayType const &    error_signal) override
  {
    FETCH_UNUSED(inputs);
    assert(inputs.size() == 2);
    assert(inputs.at(0).get().size() == inputs.at(1).get().size());
    assert(error_signal.size() == inputs.at(1).get().size());

    return {error_signal, fetch::math::Multiply(error_signal, DataType{-1})};
  }

  std::vector<SizeType> ComputeOutputShape(VecTensorType const &inputs) const override
  {
    return inputs.front().get().shape();
  }

  static constexpr char const *DESCRIPTOR = "Subtract";
};

}  // namespace ops
}  // namespace ml
}  // namespace fetch<|MERGE_RESOLUTION|>--- conflicted
+++ resolved
@@ -39,7 +39,6 @@
   Subtract()           = default;
   ~Subtract() override = default;
 
-<<<<<<< HEAD
   std::shared_ptr<SaveableParams<ArrayType>> GetOpSaveableParams()
   {
     SaveableParams<ArrayType> sp{};
@@ -47,10 +46,7 @@
     return std::make_shared<SaveableParams<ArrayType>>(sp);
   }
 
-  virtual void Forward(VecTensorType const &inputs, ArrayType &output)
-=======
   void Forward(VecTensorType const &inputs, ArrayType &output) override
->>>>>>> 39268dae
   {
     assert(inputs.size() == 2);
     assert(inputs.at(0).get().size() == inputs.at(1).get().size());
