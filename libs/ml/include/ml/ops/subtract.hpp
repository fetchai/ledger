--- conflicted
+++ resolved
@@ -36,10 +36,7 @@
   using SizeType      = typename TensorType::SizeType;
   using VecTensorType = typename Ops<T>::VecTensorType;
   using SPType        = OpSubtractSaveableParams<T>;
-<<<<<<< HEAD
-=======
   using MyType        = Subtract<TensorType>;
->>>>>>> 892a5dc0
 
   Subtract() = default;
 
@@ -55,8 +52,6 @@
     return std::make_shared<SPType>(sp);
   }
 
-<<<<<<< HEAD
-=======
   std::shared_ptr<fetch::ml::ops::Ops<TensorType>> MakeSharedCopy(
       std::shared_ptr<fetch::ml::ops::Ops<TensorType>> me) override
   {
@@ -67,7 +62,6 @@
 
     return copyshare;
   }
->>>>>>> 892a5dc0
   void Forward(VecTensorType const &inputs, TensorType &output) override
   {
     assert(inputs.size() == 2);
