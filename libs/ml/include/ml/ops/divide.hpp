#pragma once
//------------------------------------------------------------------------------
//
//   Copyright 2018-2019 Fetch.AI Limited
//
//   Licensed under the Apache License, Version 2.0 (the "License");
//   you may not use this file except in compliance with the License.
//   You may obtain a copy of the License at
//
//       http://www.apache.org/licenses/LICENSE-2.0
//
//   Unless required by applicable law or agreed to in writing, software
//   distributed under the License is distributed on an "AS IS" BASIS,
//   WITHOUT WARRANTIES OR CONDITIONS OF ANY KIND, either express or implied.
//   See the License for the specific language governing permissions and
//   limitations under the License.
//
//------------------------------------------------------------------------------

#include "math/fundamental_operators.hpp"
#include "ml/ops/ops.hpp"

namespace fetch {
namespace ml {
namespace ops {

template <class T>
class Divide : public fetch::ml::Ops<T>
{
public:
  using ArrayType     = T;
  using SizeType      = typename ArrayType::SizeType;
  using ArrayPtrType  = std::shared_ptr<ArrayType>;
  using VecTensorType = typename Ops<T>::VecTensorType;
  using DataType      = typename T::Type;

  Divide()          = default;
  virtual ~Divide() = default;

  /**
   * elementwise division
   * @param inputs  left & right inputs to Divide
   * @return
   */
  virtual void Forward(VecTensorType const &inputs, ArrayType &output)
  {
    assert(inputs.size() == 2);
<<<<<<< HEAD
    assert(inputs.at(0)->shape() == inputs.at(1)->shape());
    assert(inputs.at(0)->shape() == output.shape());

    fetch::math::Divide((*inputs.at(0)), (*inputs.at(1)), output);
=======
    assert(inputs.at(0).get().shape() == output.shape());

    if (inputs.at(1).get().size() > 1)
    {  // array / array
      fetch::math::Divide(inputs.at(0).get(), inputs.at(1).get(), output);
    }
    else
    {  // array / scalar
      fetch::math::Divide(inputs.at(0).get(), *(inputs.at(1).get().cbegin()), output);
    }
>>>>>>> 2656dbbd
  }

  /**
   * f'(a)=(1/b)*err
   * f'(b)=-(a/(b^2))*err
   */
  virtual std::vector<ArrayType> Backward(VecTensorType const &inputs,
                                          ArrayType const &    error_signal)
  {
<<<<<<< HEAD
    ArrayType return_signal_1(inputs.at(0)->shape());
    ArrayType return_signal_2(return_signal_1.shape());
=======
    ArrayType return_signal_1(inputs.at(0).get().shape());
    ArrayType return_signal_2(inputs.at(1).get().shape());
>>>>>>> 2656dbbd

    auto a_it   = inputs.at(0)->cbegin();
    auto b_it   = inputs.at(1)->cbegin();
    auto err_it = error_signal.cbegin();
    auto r_1_it = return_signal_1.begin();
    auto r_2_it = return_signal_2.begin();
    if (inputs.at(0).get().shape() == inputs.at(1).get().shape())
    {  // array / array same shape
      while (a_it.is_valid())
      {
        *r_1_it = (*err_it) / (*b_it);
        *r_2_it = -((*err_it) * (*a_it)) / ((*b_it) * (*b_it));

        ++a_it;
        ++b_it;
        ++err_it;
        ++r_1_it;
        ++r_2_it;
      }
    }
    else if (inputs.at(1).get().size() == 1)
    {  // array / scalar
      while (a_it.is_valid())
      {
        *r_1_it = (*err_it) / (*b_it);
        *r_2_it += -((*err_it) * (*a_it)) / ((*b_it) * (*b_it));

        ++a_it;
        ++err_it;
        ++r_1_it;
      }
    }
    else
    {  // array / array different shape
       // TODO (#1380) Write backpropagation for array array division of different shapes
      throw std::runtime_error("array array division of different shapes is not yet handled");
    }
    return {return_signal_1, return_signal_2};
  }

  virtual std::vector<SizeType> ComputeOutputShape(VecTensorType const &inputs) const
  {
    return inputs.front()->shape();
  }

  static constexpr char const *DESCRIPTOR = "Divide";
};

}  // namespace ops
}  // namespace ml
}  // namespace fetch<|MERGE_RESOLUTION|>--- conflicted
+++ resolved
@@ -45,12 +45,6 @@
   virtual void Forward(VecTensorType const &inputs, ArrayType &output)
   {
     assert(inputs.size() == 2);
-<<<<<<< HEAD
-    assert(inputs.at(0)->shape() == inputs.at(1)->shape());
-    assert(inputs.at(0)->shape() == output.shape());
-
-    fetch::math::Divide((*inputs.at(0)), (*inputs.at(1)), output);
-=======
     assert(inputs.at(0).get().shape() == output.shape());
 
     if (inputs.at(1).get().size() > 1)
@@ -61,7 +55,6 @@
     {  // array / scalar
       fetch::math::Divide(inputs.at(0).get(), *(inputs.at(1).get().cbegin()), output);
     }
->>>>>>> 2656dbbd
   }
 
   /**
@@ -71,13 +64,8 @@
   virtual std::vector<ArrayType> Backward(VecTensorType const &inputs,
                                           ArrayType const &    error_signal)
   {
-<<<<<<< HEAD
-    ArrayType return_signal_1(inputs.at(0)->shape());
-    ArrayType return_signal_2(return_signal_1.shape());
-=======
     ArrayType return_signal_1(inputs.at(0).get().shape());
     ArrayType return_signal_2(inputs.at(1).get().shape());
->>>>>>> 2656dbbd
 
     auto a_it   = inputs.at(0)->cbegin();
     auto b_it   = inputs.at(1)->cbegin();
