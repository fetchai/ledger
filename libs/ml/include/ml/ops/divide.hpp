#pragma once
//------------------------------------------------------------------------------
//
//   Copyright 2018-2019 Fetch.AI Limited
//
//   Licensed under the Apache License, Version 2.0 (the "License");
//   you may not use this file except in compliance with the License.
//   You may obtain a copy of the License at
//
//       http://www.apache.org/licenses/LICENSE-2.0
//
//   Unless required by applicable law or agreed to in writing, software
//   distributed under the License is distributed on an "AS IS" BASIS,
//   WITHOUT WARRANTIES OR CONDITIONS OF ANY KIND, either express or implied.
//   See the License for the specific language governing permissions and
//   limitations under the License.
//
//------------------------------------------------------------------------------

#include "math/fundamental_operators.hpp"
#include "ml/ops/ops.hpp"

#include <cassert>
#include <memory>
#include <vector>

namespace fetch {
namespace ml {
namespace ops {

template <class T>
class Divide : public fetch::ml::Ops<T>
{
public:
  using ArrayType     = T;
  using SizeType      = typename ArrayType::SizeType;
  using ArrayPtrType  = std::shared_ptr<ArrayType>;
  using VecTensorType = typename Ops<T>::VecTensorType;
  using DataType      = typename T::Type;

  Divide()           = default;
  ~Divide() override = default;

  /**
   * elementwise division
   * @param inputs  left & right inputs to Divide
   * @return
   */
  void Forward(VecTensorType const &inputs, ArrayType &output) override
  {
    assert(inputs.size() == 2);
    assert(inputs.at(0)->shape() == output.shape());

<<<<<<< HEAD
    if ((inputs.at(0).get().shape() == inputs.at(1).get().shape()) ||
        (inputs.at(1).get().size() > 1))
=======
    if (inputs.at(1)->size() > 1)
>>>>>>> a7634adf
    {  // array / array
      fetch::math::Divide(*inputs.at(0), *inputs.at(1), output);
    }
    else
    {  // array / scalar
      fetch::math::Divide(*inputs.at(0), *(inputs.at(1)->cbegin()), output);
    }
  }

  /**
   * f'(a)=(1/b)*err
   * f'(b)=-(a/(b^2))*err
   */
  std::vector<ArrayType> Backward(VecTensorType const &inputs,
                                  ArrayType const &    error_signal) override
  {
    ArrayType return_signal_1(inputs.at(0)->shape());
    ArrayType return_signal_2(inputs.at(1)->shape());

    auto a_it   = inputs.at(0)->cbegin();
    auto b_it   = inputs.at(1)->cbegin();
    auto err_it = error_signal.cbegin();
    auto r_1_it = return_signal_1.begin();
    auto r_2_it = return_signal_2.begin();
    if (inputs.at(0)->shape() == inputs.at(1)->shape())
    {  // array / array same shape
      while (a_it.is_valid())
      {
        *r_1_it = (*err_it) / (*b_it);
        *r_2_it = -((*err_it) * (*a_it)) / ((*b_it) * (*b_it));

        ++a_it;
        ++b_it;
        ++err_it;
        ++r_1_it;
        ++r_2_it;
      }
    }
    else if (inputs.at(1)->size() == 1)
    {  // array / scalar
      while (a_it.is_valid())
      {
        *r_1_it = (*err_it) / (*b_it);
        *r_2_it += -((*err_it) * (*a_it)) / ((*b_it) * (*b_it));

        ++a_it;
        ++err_it;
        ++r_1_it;
      }
    }
    else
    {  // array / array different shape
       // TODO (#1380) Write backpropagation for array array division of different shapes
      throw std::runtime_error("array array division of different shapes is not yet handled");
    }
    return {return_signal_1, return_signal_2};
  }

  std::vector<SizeType> ComputeOutputShape(VecTensorType const &inputs) const override
  {
    return inputs.front()->shape();
  }

  static constexpr char const *DESCRIPTOR = "Divide";
};

}  // namespace ops
}  // namespace ml
}  // namespace fetch<|MERGE_RESOLUTION|>--- conflicted
+++ resolved
@@ -51,12 +51,7 @@
     assert(inputs.size() == 2);
     assert(inputs.at(0)->shape() == output.shape());
 
-<<<<<<< HEAD
-    if ((inputs.at(0).get().shape() == inputs.at(1).get().shape()) ||
-        (inputs.at(1).get().size() > 1))
-=======
-    if (inputs.at(1)->size() > 1)
->>>>>>> a7634adf
+    if ((inputs.at(0)->shape() == inputs.at(1)->shape()) || (inputs.at(1)->size() > 1))
     {  // array / array
       fetch::math::Divide(*inputs.at(0), *inputs.at(1), output);
     }
