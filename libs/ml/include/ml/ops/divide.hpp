#pragma once
//------------------------------------------------------------------------------
//
//   Copyright 2018-2019 Fetch.AI Limited
//
//   Licensed under the Apache License, Version 2.0 (the "License");
//   you may not use this file except in compliance with the License.
//   You may obtain a copy of the License at
//
//       http://www.apache.org/licenses/LICENSE-2.0
//
//   Unless required by applicable law or agreed to in writing, software
//   distributed under the License is distributed on an "AS IS" BASIS,
//   WITHOUT WARRANTIES OR CONDITIONS OF ANY KIND, either express or implied.
//   See the License for the specific language governing permissions and
//   limitations under the License.
//
//------------------------------------------------------------------------------

#include "math/fundamental_operators.hpp"
#include "ml/ops/ops.hpp"

#include <cassert>
#include <memory>
#include <vector>

namespace fetch {
namespace ml {
namespace ops {

template <class T>
class Divide : public fetch::ml::Ops<T>
{
public:
  using ArrayType     = T;
  using SizeType      = typename ArrayType::SizeType;
  using ArrayPtrType  = std::shared_ptr<ArrayType>;
  using VecTensorType = typename Ops<T>::VecTensorType;
  using DataType      = typename T::Type;

  Divide()           = default;
  ~Divide() override = default;

  /**
   * elementwise division
   * @param inputs  left & right inputs to Divide
   * @return
   */
  void Forward(VecTensorType const &inputs, ArrayType &output) override
  {
    assert(inputs.size() == 2);
    assert(inputs.at(0).get().shape() == output.shape());

<<<<<<< HEAD
    if ((inputs.at(0).get().shape() == inputs.at(1).get().shape()) ||
        (inputs.at(1).get().size() > 1))
=======
    if (inputs.at(1).get().size() > 1)
>>>>>>> aa66269c
    {  // array / array
      fetch::math::Divide(inputs.at(0).get(), inputs.at(1).get(), output);
    }
    else
    {  // array / scalar
      fetch::math::Divide(inputs.at(0).get(), *(inputs.at(1).get().cbegin()), output);
    }
  }

  /**
   * f'(a)=(1/b)*err
   * f'(b)=-(a/(b^2))*err
   */
  std::vector<ArrayType> Backward(VecTensorType const &inputs,
                                  ArrayType const &    error_signal) override
  {
    ArrayType return_signal_1(inputs.at(0).get().shape());
    ArrayType return_signal_2(inputs.at(1).get().shape());
<<<<<<< HEAD
    return_signal_2.Fill(static_cast<DataType>(0));
=======
>>>>>>> aa66269c

    auto a_it   = inputs.at(0).get().cbegin();
    auto b_it   = inputs.at(1).get().cbegin();
    auto err_it = error_signal.cbegin();
    auto r_1_it = return_signal_1.begin();
    auto r_2_it = return_signal_2.begin();
    if (inputs.at(0).get().shape() == inputs.at(1).get().shape())
    {  // array / array same shape
      while (a_it.is_valid())
      {
        *r_1_it = (*err_it) / (*b_it);
        *r_2_it = -((*err_it) * (*a_it)) / ((*b_it) * (*b_it));

        ++a_it;
        ++b_it;
        ++err_it;
        ++r_1_it;
        ++r_2_it;
      }
    }
    else if (inputs.at(1).get().size() == 1)
    {  // array / scalar
      while (a_it.is_valid())
      {
        *r_1_it = (*err_it) / (*b_it);
        *r_2_it += -((*err_it) * (*a_it)) / ((*b_it) * (*b_it));

        ++a_it;
        ++err_it;
        ++r_1_it;
      }
    }
    else
    {  // array / array different shape
<<<<<<< HEAD
      // TODO () This implementation only works in limited scenarios, as it does not resolve the
      // axis the division happens along
      //  	  while (a_it.is_valid()){
      //  	  	*r_1_it = (*err_it) / (*b_it);
      //		    *r_2_it += -((*err_it) * (*a_it)) / ((*b_it) * (*b_it));
      //
      //		    ++a_it;
      //		    ++b_it;
      //		    ++err_it;
      //		    ++r_1_it;
      //		    ++r_2_it;
      //		    if(!r_2_it.is_valid()){
      //		    	r_2_it = return_signal_2.begin();
      //			    b_it   = inputs.at(1).get().cbegin();
      //		    }
      //  	  }
=======
       // TODO (#1380) Write backpropagation for array array division of different shapes
>>>>>>> aa66269c
      throw std::runtime_error("array array division of different shapes is not yet handled");
    }
    return {return_signal_1, return_signal_2};
  }

  std::vector<SizeType> ComputeOutputShape(VecTensorType const &inputs) const override
  {
    return inputs.front().get().shape();
  }

  static constexpr char const *DESCRIPTOR = "Divide";
};

}  // namespace ops
}  // namespace ml
}  // namespace fetch<|MERGE_RESOLUTION|>--- conflicted
+++ resolved
@@ -51,12 +51,8 @@
     assert(inputs.size() == 2);
     assert(inputs.at(0).get().shape() == output.shape());
 
-<<<<<<< HEAD
     if ((inputs.at(0).get().shape() == inputs.at(1).get().shape()) ||
         (inputs.at(1).get().size() > 1))
-=======
-    if (inputs.at(1).get().size() > 1)
->>>>>>> aa66269c
     {  // array / array
       fetch::math::Divide(inputs.at(0).get(), inputs.at(1).get(), output);
     }
@@ -75,10 +71,6 @@
   {
     ArrayType return_signal_1(inputs.at(0).get().shape());
     ArrayType return_signal_2(inputs.at(1).get().shape());
-<<<<<<< HEAD
-    return_signal_2.Fill(static_cast<DataType>(0));
-=======
->>>>>>> aa66269c
 
     auto a_it   = inputs.at(0).get().cbegin();
     auto b_it   = inputs.at(1).get().cbegin();
@@ -113,26 +105,7 @@
     }
     else
     {  // array / array different shape
-<<<<<<< HEAD
-      // TODO () This implementation only works in limited scenarios, as it does not resolve the
-      // axis the division happens along
-      //  	  while (a_it.is_valid()){
-      //  	  	*r_1_it = (*err_it) / (*b_it);
-      //		    *r_2_it += -((*err_it) * (*a_it)) / ((*b_it) * (*b_it));
-      //
-      //		    ++a_it;
-      //		    ++b_it;
-      //		    ++err_it;
-      //		    ++r_1_it;
-      //		    ++r_2_it;
-      //		    if(!r_2_it.is_valid()){
-      //		    	r_2_it = return_signal_2.begin();
-      //			    b_it   = inputs.at(1).get().cbegin();
-      //		    }
-      //  	  }
-=======
        // TODO (#1380) Write backpropagation for array array division of different shapes
->>>>>>> aa66269c
       throw std::runtime_error("array array division of different shapes is not yet handled");
     }
     return {return_signal_1, return_signal_2};
