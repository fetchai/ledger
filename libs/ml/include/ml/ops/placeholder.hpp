#pragma once
//------------------------------------------------------------------------------
//
//   Copyright 2018-2019 Fetch.AI Limited
//
//   Licensed under the Apache License, Version 2.0 (the "License");
//   you may not use this file except in compliance with the License.
//   You may obtain a copy of the License at
//
//       http://www.apache.org/licenses/LICENSE-2.0
//
//   Unless required by applicable law or agreed to in writing, software
//   distributed under the License is distributed on an "AS IS" BASIS,
//   WITHOUT WARRANTIES OR CONDITIONS OF ANY KIND, either express or implied.
//   See the License for the specific language governing permissions and
//   limitations under the License.
//
//------------------------------------------------------------------------------

#include "core/assert.hpp"
#include "ml/ops/ops.hpp"

#include <cassert>
#include <memory>
#include <vector>

namespace fetch {
namespace ml {
namespace ops {

template <class T>
class PlaceHolder : public fetch::ml::Ops<T>
{
public:
  using ArrayType     = T;
  using SizeType      = typename ArrayType::SizeType;
  using ArrayPtrType  = std::shared_ptr<ArrayType>;
  using VecTensorType = typename Ops<T>::VecTensorType;

  PlaceHolder()           = default;
  ~PlaceHolder() override = default;

<<<<<<< HEAD
  PlaceHolder(ArrayType const &value)
  {
    SetData(value);
  }

  virtual void Forward(VecTensorType const &inputs, ArrayType &output)
=======
  void Forward(VecTensorType const &inputs, ArrayType &output) override
>>>>>>> 8b560232
  {
    FETCH_UNUSED(inputs);
    assert(inputs.empty());
    assert(this->output_);
    output = *(this->output_);
  }

  std::vector<ArrayType> Backward(VecTensorType const &inputs,
                                  ArrayType const &    error_signal) override
  {
    FETCH_UNUSED(inputs);
    assert(inputs.empty());
    return {error_signal};
  }

  virtual bool SetData(ArrayType const &data)
  {
    std::vector<SizeType> old_shape;
    if (this->output_)
    {
      old_shape = this->output_->shape();
    }
    this->output_ = std::make_shared<ArrayType>(data);
    return old_shape != this->output_->shape();
  }

  std::vector<SizeType> ComputeOutputShape(VecTensorType const &inputs) const override
  {
    FETCH_UNUSED(inputs);
    return this->output_->shape();
  }

  static constexpr char const *DESCRIPTOR = "PlaceHolder";

protected:
  ArrayPtrType output_;
};

}  // namespace ops
}  // namespace ml
}  // namespace fetch<|MERGE_RESOLUTION|>--- conflicted
+++ resolved
@@ -40,16 +40,7 @@
   PlaceHolder()           = default;
   ~PlaceHolder() override = default;
 
-<<<<<<< HEAD
-  PlaceHolder(ArrayType const &value)
-  {
-    SetData(value);
-  }
-
-  virtual void Forward(VecTensorType const &inputs, ArrayType &output)
-=======
   void Forward(VecTensorType const &inputs, ArrayType &output) override
->>>>>>> 8b560232
   {
     FETCH_UNUSED(inputs);
     assert(inputs.empty());
