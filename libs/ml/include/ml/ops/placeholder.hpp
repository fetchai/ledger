#pragma once
//------------------------------------------------------------------------------
//
//   Copyright 2018-2019 Fetch.AI Limited
//
//   Licensed under the Apache License, Version 2.0 (the "License");
//   you may not use this file except in compliance with the License.
//   You may obtain a copy of the License at
//
//       http://www.apache.org/licenses/LICENSE-2.0
//
//   Unless required by applicable law or agreed to in writing, software
//   distributed under the License is distributed on an "AS IS" BASIS,
//   WITHOUT WARRANTIES OR CONDITIONS OF ANY KIND, either express or implied.
//   See the License for the specific language governing permissions and
//   limitations under the License.
//
//------------------------------------------------------------------------------

#include "core/assert.hpp"
#include "ml/ops/ops.hpp"
#include "ml/saveparams/saveable_params.hpp"

#include <cassert>
#include <memory>
#include <vector>

namespace fetch {
namespace ml {
namespace ops {

template <class T>
class PlaceHolder : public fetch::ml::ops::Ops<T>
{
public:
  using TensorType    = T;
  using SizeType      = typename TensorType::SizeType;
  using ArrayPtrType  = std::shared_ptr<TensorType>;
  using VecTensorType = typename Ops<T>::VecTensorType;
  using SPType        = OpPlaceholderSaveableParams<TensorType>;
<<<<<<< HEAD
=======
  using MyType        = PlaceHolder<TensorType>;
>>>>>>> 892a5dc0

  PlaceHolder() = default;

  explicit PlaceHolder(SPType const &sp)
    : Ops<T>(sp)
  {
    if (sp.output)
    {
      output_ = std::make_shared<TensorType>();
      output_->Resize(sp.output->shape());
      output_->Copy(*(sp.output));
    }
  }

  ~PlaceHolder() override = default;

  std::shared_ptr<OpsSaveableParams> GetOpSaveableParams() override
  {
    SPType tp{};
    if (output_)
    {
      tp.output = std::make_shared<TensorType>(output_->Copy());
    }
    return std::make_shared<SPType>(tp);
  }

<<<<<<< HEAD
=======
  /**
   * For placeholders should not be shared, therefore a layer sharing its elements
   * with another node should use a new (unshared) placeholder op
   * @param me
   * @return
   */
  std::shared_ptr<fetch::ml::ops::Ops<TensorType>> MakeSharedCopy(
      std::shared_ptr<fetch::ml::ops::Ops<TensorType>> me) override
  {
    FETCH_UNUSED(me);
    assert(me.get() == this);

    auto copyshare = std::make_shared<MyType>(*this);

    if (this->output_)
    {
      copyshare->output_ = std::make_shared<TensorType>(this->output_->Copy());
    }

    return copyshare;
  }

>>>>>>> 892a5dc0
  void Forward(VecTensorType const &inputs, TensorType &output) override
  {
    FETCH_UNUSED(inputs);
    assert(inputs.empty());
    assert(output_);
    output = *(output_);
  }

  std::vector<TensorType> Backward(VecTensorType const &inputs,
                                   TensorType const &   error_signal) override
  {
    FETCH_UNUSED(inputs);
    assert(inputs.empty());
    return {error_signal};
  }

  virtual bool SetData(TensorType const &data)
  {
    bool shape_changed = true;
    if (output_)
    {
      shape_changed = (output_->shape() != data.shape());
    }
    output_ = std::make_shared<TensorType>(data);
    return shape_changed;
  }

  std::vector<SizeType> ComputeOutputShape(VecTensorType const &inputs) const override
  {
    FETCH_UNUSED(inputs);
    return output_->shape();
  }

  static constexpr OpType OpCode()
  {
    return OpType::OP_PLACEHOLDER;
  }

  static constexpr char const *DESCRIPTOR = "PlaceHolder";

protected:
  ArrayPtrType output_;
};

}  // namespace ops
}  // namespace ml
}  // namespace fetch<|MERGE_RESOLUTION|>--- conflicted
+++ resolved
@@ -38,10 +38,7 @@
   using ArrayPtrType  = std::shared_ptr<TensorType>;
   using VecTensorType = typename Ops<T>::VecTensorType;
   using SPType        = OpPlaceholderSaveableParams<TensorType>;
-<<<<<<< HEAD
-=======
   using MyType        = PlaceHolder<TensorType>;
->>>>>>> 892a5dc0
 
   PlaceHolder() = default;
 
@@ -68,8 +65,6 @@
     return std::make_shared<SPType>(tp);
   }
 
-<<<<<<< HEAD
-=======
   /**
    * For placeholders should not be shared, therefore a layer sharing its elements
    * with another node should use a new (unshared) placeholder op
@@ -92,7 +87,6 @@
     return copyshare;
   }
 
->>>>>>> 892a5dc0
   void Forward(VecTensorType const &inputs, TensorType &output) override
   {
     FETCH_UNUSED(inputs);
