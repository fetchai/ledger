--- conflicted
+++ resolved
@@ -52,14 +52,7 @@
     this->output_ = data;
   }
 
-<<<<<<< HEAD
-  static std::string Descriptor()
-  {
-    return "PlaceHolder";
-  }
-=======
   static constexpr char const *DESCRIPTOR = "PlaceHolder";
->>>>>>> 4c94d031
 };
 
 }  // namespace ops
