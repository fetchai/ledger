#pragma once
//------------------------------------------------------------------------------
//
//   Copyright 2018-2019 Fetch.AI Limited
//
//   Licensed under the Apache License, Version 2.0 (the "License");
//   you may not use this file except in compliance with the License.
//   You may obtain a copy of the License at
//
//       http://www.apache.org/licenses/LICENSE-2.0
//
//   Unless required by applicable law or agreed to in writing, software
//   distributed under the License is distributed on an "AS IS" BASIS,
//   WITHOUT WARRANTIES OR CONDITIONS OF ANY KIND, either express or implied.
//   See the License for the specific language governing permissions and
//   limitations under the License.
//
//------------------------------------------------------------------------------

#include "core/assert.hpp"
#include "ml/ops/ops.hpp"

#include <cassert>
#include <memory>
#include <vector>

namespace fetch {
namespace ml {
namespace ops {

template <class T>
class Abs : public fetch::ml::Ops<T>
{
public:
  using ArrayType     = T;
  using SizeType      = typename ArrayType::SizeType;
  using ArrayPtrType  = std::shared_ptr<ArrayType>;
  using VecTensorType = typename Ops<T>::VecTensorType;
  using SPType        = SaveableParams;

  Abs() = default;

  explicit Abs(SPType const &sp)
    : Ops<T>(sp)
  {}

<<<<<<< HEAD
  virtual ~Abs() = default;
=======
  Abs()           = default;
  ~Abs() override = default;
>>>>>>> aa66269c

  std::shared_ptr<SaveableParams> GetOpSaveableParams()
  {
    auto sp_ptr        = std::make_shared<SPType>();
    sp_ptr->DESCRIPTOR = DESCRIPTOR;
    return sp_ptr;
  }

  /**
   * elementwise absolute value
   * @param inputs - one input for elementwise abs
   * @return
   */
  void Forward(VecTensorType const &inputs, ArrayType &output) override
  {
    assert(inputs.size() == 1);
    assert(inputs.at(0).get().shape() == output.shape());
    assert(output.shape() == this->ComputeOutputShape(inputs));

    fetch::math::Abs(inputs[0].get(), output);
  }

  /**
   * elementwise absolute value gradient is:
   * f'(input0)=sign(input0)*error_signal
   */
  std::vector<ArrayType> Backward(VecTensorType const &inputs,
                                  ArrayType const &    error_signal) override
  {
    assert(inputs.size() == 1);
    assert(error_signal.size() == inputs.at(0).get().size());

    ArrayType return_signal(inputs.at(0).get().shape());

    auto a_it   = inputs.at(0).get().cbegin();
    auto err_it = error_signal.cbegin();
    auto r_it   = return_signal.begin();
    while (a_it.is_valid())
    {
      if (*a_it > 0)
      {
        *r_it = *err_it;
      }
      else
      {
        *r_it = -*err_it;
      }

      ++a_it;
      ++err_it;
      ++r_it;
    }

    return {return_signal};
  }

  std::vector<SizeType> ComputeOutputShape(VecTensorType const &inputs) const override
  {
    return inputs.front().get().shape();
  }

  static constexpr char const *DESCRIPTOR = "Abs";
};

}  // namespace ops
}  // namespace ml
}  // namespace fetch<|MERGE_RESOLUTION|>--- conflicted
+++ resolved
@@ -38,18 +38,13 @@
   using VecTensorType = typename Ops<T>::VecTensorType;
   using SPType        = SaveableParams;
 
-  Abs() = default;
+  Abs()           = default;
 
   explicit Abs(SPType const &sp)
     : Ops<T>(sp)
   {}
 
-<<<<<<< HEAD
-  virtual ~Abs() = default;
-=======
-  Abs()           = default;
   ~Abs() override = default;
->>>>>>> aa66269c
 
   std::shared_ptr<SaveableParams> GetOpSaveableParams()
   {
