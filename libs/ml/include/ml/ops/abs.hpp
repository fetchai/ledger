--- conflicted
+++ resolved
@@ -38,10 +38,7 @@
   using ArrayPtrType  = std::shared_ptr<TensorType>;
   using VecTensorType = typename Ops<T>::VecTensorType;
   using SPType        = OpAbsSaveableParams<T>;
-<<<<<<< HEAD
-=======
   using MyType        = Abs<TensorType>;
->>>>>>> 892a5dc0
 
   Abs() = default;
 
@@ -56,8 +53,6 @@
     return std::make_shared<SPType>();
   }
 
-<<<<<<< HEAD
-=======
   std::shared_ptr<fetch::ml::ops::Ops<TensorType>> MakeSharedCopy(
       std::shared_ptr<fetch::ml::ops::Ops<TensorType>> me) override
   {
@@ -69,7 +64,6 @@
     return copyshare;
   }
 
->>>>>>> 892a5dc0
   /**
    * elementwise absolute value
    * @param inputs - one input for elementwise abs
