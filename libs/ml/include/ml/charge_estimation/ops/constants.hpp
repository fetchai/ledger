--- conflicted
+++ resolved
@@ -150,13 +150,9 @@
 static constexpr OperationsCount SQRT_BACKWARD_PER_ELEMENT =
     SQRT_PER_ELEMENT + DIVISION_PER_ELEMENT + LOW_MULTIPLICATION_PER_ELEMENT;
 static constexpr OperationsCount TANH_BACKWARD_PER_ELEMENT =
-<<<<<<< HEAD
     TANH_PER_ELEMENT + 2 * LOW_MULTIPLICATION_PER_ELEMENT + SUBTRACTION_PER_ELEMENT;
-=======
-    TANH_PER_ELEMENT + 2 * MULTIPLICATION_PER_ELEMENT + SUBTRACTION_PER_ELEMENT;
 static constexpr OperationsCount SWITCH_BACKWARD_PER_ELEMENT =
-    MULTIPLICATION_PER_ELEMENT + SUBTRACTION_PER_ELEMENT;
->>>>>>> 7b3a51d0
+    LOW_MULTIPLICATION_PER_ELEMENT + SUBTRACTION_PER_ELEMENT;
 
 static constexpr OperationsCount OP_DEFAULT_CONSTRUCTION_COST         = 1;
 static constexpr OperationsCount OP_MATRIX_MULTIPLY_CONSTRUCTION_COST = 3;
