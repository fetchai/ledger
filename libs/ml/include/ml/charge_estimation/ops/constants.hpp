#pragma once
//------------------------------------------------------------------------------
//
//   Copyright 2018-2020 Fetch.AI Limited
//
//   Licensed under the Apache License, Version 2.0 (the "License");
//   you may not use this file except in compliance with the License.
//   You may obtain a copy of the License at
//
//       http://www.apache.org/licenses/LICENSE-2.0
//
//   Unless required by applicable law or agreed to in writing, software
//   distributed under the License is distributed on an "AS IS" BASIS,
//   WITHOUT WARRANTIES OR CONDITIONS OF ANY KIND, either express or implied.
//   See the License for the specific language governing permissions and
//   limitations under the License.
//
//------------------------------------------------------------------------------

#include "ml/charge_estimation/types.hpp"

namespace fetch {
namespace ml {
namespace charge_estimation {
namespace ops {

static constexpr OperationsCount FIBONNACI_GENERATOR_PER_ELEMENT = 1;
static constexpr OperationsCount TANH_PER_ELEMENT                = 1;
static constexpr OperationsCount COSH_PER_ELEMENT                = 1;
static constexpr OperationsCount MAX_PER_ELEMENT                 = 1;
static constexpr OperationsCount ADDITION_PER_ELEMENT            = 1;
static constexpr OperationsCount SUBTRACTION_PER_ELEMENT         = ADDITION_PER_ELEMENT;
static constexpr OperationsCount FLATTEN_PER_ELEMENT             = 1;
static constexpr OperationsCount EXP_PER_ELEMENT                 = 1;
static constexpr OperationsCount LOG_PER_ELEMENT                 = 1;
static constexpr OperationsCount MULTIPLICATION_PER_ELEMENT      = 3;
static constexpr OperationsCount DIVISION_PER_ELEMENT            = 1;
static constexpr OperationsCount ABS_PER_ELEMENT                 = 1;
static constexpr OperationsCount CONCAT_PER_ELEMENT              = 1;
static constexpr OperationsCount ASSIGN_PER_ELEMENT              = 1;
static constexpr OperationsCount VIEW_PER_ELEMENT                = 1;
static constexpr OperationsCount PLACEHOLDER_READING_PER_ELEMENT = 0;
static constexpr OperationsCount WEIGHTS_READING_PER_ELEMENT     = 0;
static constexpr OperationsCount MEAN_PER_ELEMENT                = 1;
static constexpr OperationsCount SQRT_PER_ELEMENT                = 1;
static constexpr OperationsCount ONE_HOT_PER_ELEMENT             = 1;
static constexpr OperationsCount RESHAPE_PER_ELEMENT             = 1;
static constexpr OperationsCount SLICE_PER_ELEMENT               = 1;
static constexpr OperationsCount COPY_PER_ELEMENT                = 1;
static constexpr OperationsCount TOPK_PER_ELEMENT                = 1;
static constexpr OperationsCount TRANSPOSE_PER_ELEMENT           = 1;
static constexpr OperationsCount SQUEEZE_PER_ELEMENT   = RESHAPE_PER_ELEMENT + COPY_PER_ELEMENT;
static constexpr OperationsCount EMBEDDING_PER_ELEMENT = 2 * VIEW_PER_ELEMENT + ASSIGN_PER_ELEMENT;
static constexpr OperationsCount CROSS_ENTROPY_PER_ELEMENT =
    MAX_PER_ELEMENT + SUBTRACTION_PER_ELEMENT + LOG_PER_ELEMENT + DIVISION_PER_ELEMENT;
static constexpr OperationsCount CROSS_ENTROPY_BACKWARD_PER_ELEMENT =
    SUBTRACTION_PER_ELEMENT + DIVISION_PER_ELEMENT;
static constexpr OperationsCount MEAN_SQ_ERROR_PER_ELEMENT =
    2 * MULTIPLICATION_PER_ELEMENT + ADDITION_PER_ELEMENT + SUBTRACTION_PER_ELEMENT;
static constexpr OperationsCount MEAN_SQ_ERROR_BACKWARD_PER_ELEMENT =
    2 * MULTIPLICATION_PER_ELEMENT + SUBTRACTION_PER_ELEMENT + DIVISION_PER_ELEMENT;
static constexpr OperationsCount SOFTMAX_PER_ELEMENT = MAX_PER_ELEMENT + SUBTRACTION_PER_ELEMENT +
                                                       EXP_PER_ELEMENT + ADDITION_PER_ELEMENT +
                                                       DIVISION_PER_ELEMENT;
static constexpr OperationsCount SOFTMAX_BACKWARD_PER_ELEMENT =
    SOFTMAX_PER_ELEMENT + SUBTRACTION_PER_ELEMENT + 2 * MULTIPLICATION_PER_ELEMENT +
    ADDITION_PER_ELEMENT;
static constexpr OperationsCount SOFTMAX_CROSS_ENTROPY_PER_ELEMENT =
    CROSS_ENTROPY_PER_ELEMENT + SOFTMAX_PER_ELEMENT;
<<<<<<< HEAD
=======
static constexpr OperationsCount SOFTMAX_CROSS_ENTROPY_BACKWARD_PER_ELEMENT =
    SOFTMAX_PER_ELEMENT + SUBTRACTION_PER_ELEMENT;

>>>>>>> 554ec03b
static constexpr OperationsCount POW_PER_ELEMENT =
    EXP_PER_ELEMENT + LOG_PER_ELEMENT + MULTIPLICATION_PER_ELEMENT;
static constexpr OperationsCount SIGMOID_PER_ELEMENT =
    EXP_PER_ELEMENT + ADDITION_PER_ELEMENT + DIVISION_PER_ELEMENT;
static constexpr OperationsCount SIGMOID_BACKWARD_PER_ELEMENT =
    SIGMOID_PER_ELEMENT + 2 * MULTIPLICATION_PER_ELEMENT + SUBTRACTION_PER_ELEMENT;
static constexpr OperationsCount LOG_SIGMOID_PER_ELEMENT = SIGMOID_PER_ELEMENT + LOG_PER_ELEMENT;
static constexpr OperationsCount LOG_SIGMOID_BACKWARD_PER_ELEMENT =
    ADDITION_PER_ELEMENT + DIVISION_PER_ELEMENT + MULTIPLICATION_PER_ELEMENT;
static constexpr OperationsCount RELU_PER_ELEMENT          = MAX_PER_ELEMENT;
static constexpr OperationsCount RELU_BACKWARD_PER_ELEMENT = ASSIGN_PER_ELEMENT;
static constexpr OperationsCount DROPOUT_PER_ELEMENT =
    FIBONNACI_GENERATOR_PER_ELEMENT + SUBTRACTION_PER_ELEMENT + DIVISION_PER_ELEMENT +
    MULTIPLICATION_PER_ELEMENT;
static constexpr OperationsCount ELU_PER_ELEMENT =
    EXP_PER_ELEMENT + SUBTRACTION_PER_ELEMENT + MULTIPLICATION_PER_ELEMENT;
static constexpr OperationsCount ELU_BACKWARD_PER_ELEMENT =
    EXP_PER_ELEMENT + 2 * MULTIPLICATION_PER_ELEMENT;
static constexpr OperationsCount GELU_PER_ELEMENT =
    MULTIPLICATION_PER_ELEMENT + POW_PER_ELEMENT + MULTIPLICATION_PER_ELEMENT +
    +ADDITION_PER_ELEMENT + TANH_PER_ELEMENT + ADDITION_PER_ELEMENT + MULTIPLICATION_PER_ELEMENT +
    MULTIPLICATION_PER_ELEMENT;
static constexpr OperationsCount GELU_BACKWARD_PER_ELEMENT =
    +3 * POW_PER_ELEMENT + 8 * MULTIPLICATION_PER_ELEMENT + 4 * ADDITION_PER_ELEMENT +
    TANH_PER_ELEMENT + ADDITION_PER_ELEMENT + COSH_PER_ELEMENT + DIVISION_PER_ELEMENT;
static constexpr OperationsCount LEAKY_RELU_PER_ELEMENT = MAX_PER_ELEMENT + ASSIGN_PER_ELEMENT;
static constexpr OperationsCount LEAKY_RELU_BACKWARD_PER_ELEMENT =
    LEAKY_RELU_PER_ELEMENT + MULTIPLICATION_PER_ELEMENT;
static constexpr OperationsCount RANDOMISED_RELU_PER_ELEMENT =
    FIBONNACI_GENERATOR_PER_ELEMENT + ASSIGN_PER_ELEMENT + MULTIPLICATION_PER_ELEMENT;
static constexpr OperationsCount RANDOMISED_RELU_BACKWARD_PER_ELEMENT =
    RANDOMISED_RELU_PER_ELEMENT + MAX_PER_ELEMENT + MULTIPLICATION_PER_ELEMENT;
static constexpr OperationsCount LOG_SOFTMAX_PER_ELEMENT = LOG_PER_ELEMENT + SOFTMAX_PER_ELEMENT;
static constexpr OperationsCount LOG_SOFTMAX_BACKWARD_PER_ELEMENT =
    SOFTMAX_PER_ELEMENT + ADDITION_PER_ELEMENT + MULTIPLICATION_PER_ELEMENT +
    SUBTRACTION_PER_ELEMENT;
static constexpr OperationsCount LAYER_NORM_PER_ELEMENT =
    2 * MEAN_PER_ELEMENT + SUBTRACTION_PER_ELEMENT + POW_PER_ELEMENT + ADDITION_PER_ELEMENT +
    SQRT_PER_ELEMENT + 2 * DIVISION_PER_ELEMENT;
static constexpr OperationsCount MASK_FILL_PER_ELEMENT =
    2 * MULTIPLICATION_PER_ELEMENT + SUBTRACTION_PER_ELEMENT + ADDITION_PER_ELEMENT;

}  // namespace ops
}  // namespace charge_estimation
}  // namespace ml
}  // namespace fetch<|MERGE_RESOLUTION|>--- conflicted
+++ resolved
@@ -67,12 +67,8 @@
     ADDITION_PER_ELEMENT;
 static constexpr OperationsCount SOFTMAX_CROSS_ENTROPY_PER_ELEMENT =
     CROSS_ENTROPY_PER_ELEMENT + SOFTMAX_PER_ELEMENT;
-<<<<<<< HEAD
-=======
 static constexpr OperationsCount SOFTMAX_CROSS_ENTROPY_BACKWARD_PER_ELEMENT =
     SOFTMAX_PER_ELEMENT + SUBTRACTION_PER_ELEMENT;
-
->>>>>>> 554ec03b
 static constexpr OperationsCount POW_PER_ELEMENT =
     EXP_PER_ELEMENT + LOG_PER_ELEMENT + MULTIPLICATION_PER_ELEMENT;
 static constexpr OperationsCount SIGMOID_PER_ELEMENT =
