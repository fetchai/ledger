--- conflicted
+++ resolved
@@ -24,20 +24,13 @@
 namespace charge_estimation {
 namespace ops {
 
-<<<<<<< HEAD
-=======
 // ML OP Charge estimations allow for none piecewise discontinuity to match benchmarked performance
 // better An upper cap is also implemented to prevent especially expensive operations
->>>>>>> 6c99c1c9
 static constexpr OperationsCount PIECEWISE_LOWER_THRESHOLD = 16384;    // 2^14
 static constexpr OperationsCount PIECEWISE_HARD_CAP        = 1048576;  // 2^20
 
 static constexpr OperationsCount OP_OVERHEAD = 60;
-<<<<<<< HEAD
-static constexpr OperationsCount TENSOR_CONSTRUCTION_OVERHEAD =
-    20;  // should be multiplied by tensor size
-=======
->>>>>>> 6c99c1c9
+static constexpr OperationsCount TENSOR_CONSTRUCTION_OVERHEAD = 20;  // should be multiplied by tensor size
 
 static constexpr OperationsCount FIBONNACI_GENERATOR_PER_ELEMENT = 1;
 static constexpr OperationsCount TANH_PER_ELEMENT                = 1;
