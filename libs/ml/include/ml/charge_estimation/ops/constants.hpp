--- conflicted
+++ resolved
@@ -36,11 +36,6 @@
 static constexpr OperationsCount DIVISION_PER_ELEMENT            = 1;
 static constexpr OperationsCount PLACEHOLDER_READING_PER_ELEMENT = 0;
 static constexpr OperationsCount WEIGHTS_READING_PER_ELEMENT     = 0;
-<<<<<<< HEAD
-static constexpr OperationsCount LOG_PER_ELEMENT                 = 1;
-static constexpr OperationsCount MAX_PER_ELEMENT                 = 1;
-static constexpr OperationsCount EXP_PER_ELEMENT                 = 1;
-static constexpr OperationsCount DIVISION_PER_ELEMENT            = 1;
 static constexpr OperationsCount CROSS_ENTROPY_PER_ELEMENT =
     2 * SUBTRACTION_PER_ELEMENT + LOG_PER_ELEMENT;
 static constexpr OperationsCount MEAN_SQ_ERROR_PER_ELEMENT =
@@ -50,7 +45,7 @@
                                                        DIVISION_PER_ELEMENT;
 static constexpr OperationsCount SOFTMAX_CROSS_ENTROPY_PER_ELEMENT =
     CROSS_ENTROPY_PER_ELEMENT + SOFTMAX_PER_ELEMENT;
-=======
+
 static constexpr OperationsCount POW_PER_ELEMENT =
     EXP_PER_ELEMENT + LOG_PER_ELEMENT + MULTIPLICATION_PER_ELEMENT;
 static constexpr OperationsCount SIGMOID_PER_ELEMENT =
@@ -70,11 +65,7 @@
     MAX_PER_ELEMENT + MULTIPLICATION_PER_ELEMENT;
 static constexpr OperationsCount RANDOMISED_RELU_PER_ELEMENT =
     FIBONNACI_GENERATOR_PER_ELEMENT + MAX_PER_ELEMENT + MULTIPLICATION_PER_ELEMENT;
-static constexpr OperationsCount SOFTMAX_PER_ELEMENT = MAX_PER_ELEMENT + SUBTRACTION_PER_ELEMENT +
-                                                       EXP_PER_ELEMENT + ADDITION_PER_ELEMENT +
-                                                       DIVISION_PER_ELEMENT;
 static constexpr OperationsCount LOG_SOFTMAX_PER_ELEMENT = LOG_PER_ELEMENT + SOFTMAX_PER_ELEMENT;
->>>>>>> 5be55584
 
 }  // namespace ops
 }  // namespace charge_estimation
