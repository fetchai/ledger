#pragma once
//------------------------------------------------------------------------------
//
//   Copyright 2018-2020 Fetch.AI Limited
//
//   Licensed under the Apache License, Version 2.0 (the "License");
//   you may not use this file except in compliance with the License.
//   You may obtain a copy of the License at
//
//       http://www.apache.org/licenses/LICENSE-2.0
//
//   Unless required by applicable law or agreed to in writing, software
//   distributed under the License is distributed on an "AS IS" BASIS,
//   WITHOUT WARRANTIES OR CONDITIONS OF ANY KIND, either express or implied.
//   See the License for the specific language governing permissions and
//   limitations under the License.
//
//------------------------------------------------------------------------------

#include "ml/charge_estimation/types.hpp"

namespace fetch {
namespace ml {
namespace charge_estimation {
namespace ops {

// ML OP Charge estimations allow for none piecewise discontinuity to match benchmarked performance
// better An upper cap is also implemented to prevent especially expensive operations
static constexpr OperationsCount PIECEWISE_LOWER_THRESHOLD = 16384;    // 2^14
static constexpr OperationsCount PIECEWISE_HARD_CAP        = 1048576;  // 2^20

static constexpr OperationsCount OP_OVERHEAD = 60;

static constexpr OperationsCount FIBONNACI_GENERATOR_PER_ELEMENT = 1;
static constexpr OperationsCount TANH_PER_ELEMENT                = 1;
static constexpr OperationsCount COSH_PER_ELEMENT                = 1;
static constexpr OperationsCount MAX_PER_ELEMENT                 = 1;
<<<<<<< HEAD
static constexpr OperationsCount LOW_ADDITION_PER_ELEMENT        = 5;
static constexpr OperationsCount HIGH_ADDITION_PER_ELEMENT       = 20;
static constexpr OperationsCount OP_ADD_BACKWARD_OVERHEAD        = 230;

static constexpr OperationsCount SUBTRACTION_PER_ELEMENT         = LOW_ADDITION_PER_ELEMENT;
=======
static constexpr OperationsCount ADDITION_PER_ELEMENT            = 1;
static constexpr OperationsCount SUBTRACTION_PER_ELEMENT         = ADDITION_PER_ELEMENT;
>>>>>>> 73e7c9fa
static constexpr OperationsCount ASSIGN_PER_ELEMENT              = 5;
static constexpr OperationsCount LOW_FLATTEN_PER_ELEMENT         = 1;
static constexpr OperationsCount HIGH_FLATTEN_PER_ELEMENT        = 1;
static constexpr OperationsCount EXP_PER_ELEMENT                 = 1;
static constexpr OperationsCount LOG_PER_ELEMENT                 = 1;
static constexpr OperationsCount MULTIPLICATION_PER_ELEMENT      = 3;
static constexpr OperationsCount DIVISION_PER_ELEMENT            = 1;
static constexpr OperationsCount ABS_PER_ELEMENT                 = 1;
static constexpr OperationsCount CONCAT_PER_ELEMENT              = 1;
static constexpr OperationsCount SPLIT_PER_ELEMENT               = 1;
static constexpr OperationsCount VIEW_PER_ELEMENT                = 1;
static constexpr OperationsCount PLACEHOLDER_READING_PER_ELEMENT = 0;
static constexpr OperationsCount WEIGHTS_READING_PER_ELEMENT     = 0;
static constexpr OperationsCount MEAN_PER_ELEMENT                = 1;
static constexpr OperationsCount SQRT_PER_ELEMENT                = 1;
static constexpr OperationsCount ONE_HOT_PER_ELEMENT             = 1;
static constexpr OperationsCount RESHAPE_PER_ELEMENT             = 1;
static constexpr OperationsCount SLICE_PER_ELEMENT               = 1;
static constexpr OperationsCount COPY_PER_ELEMENT                = 1;
static constexpr OperationsCount TOPK_PER_ELEMENT                = 1;
static constexpr OperationsCount TRANSPOSE_PER_ELEMENT           = 1;
static constexpr OperationsCount BROADCAST_PER_ELEMENT           = 1;
static constexpr OperationsCount SQUEEZE_PER_ELEMENT   = RESHAPE_PER_ELEMENT + COPY_PER_ELEMENT;
static constexpr OperationsCount EMBEDDING_PER_ELEMENT = 2 * VIEW_PER_ELEMENT + ASSIGN_PER_ELEMENT;
static constexpr OperationsCount CROSS_ENTROPY_PER_ELEMENT =
    MAX_PER_ELEMENT + SUBTRACTION_PER_ELEMENT + LOG_PER_ELEMENT + DIVISION_PER_ELEMENT;
static constexpr OperationsCount CROSS_ENTROPY_BACKWARD_PER_ELEMENT =
    SUBTRACTION_PER_ELEMENT + DIVISION_PER_ELEMENT;
static constexpr OperationsCount MEAN_SQ_ERROR_PER_ELEMENT =
    2 * MULTIPLICATION_PER_ELEMENT + LOW_ADDITION_PER_ELEMENT + SUBTRACTION_PER_ELEMENT;
static constexpr OperationsCount MEAN_SQ_ERROR_BACKWARD_PER_ELEMENT =
    2 * MULTIPLICATION_PER_ELEMENT + SUBTRACTION_PER_ELEMENT + DIVISION_PER_ELEMENT;
static constexpr OperationsCount SOFTMAX_PER_ELEMENT = MAX_PER_ELEMENT + SUBTRACTION_PER_ELEMENT +
                                                       EXP_PER_ELEMENT + LOW_ADDITION_PER_ELEMENT +
                                                       DIVISION_PER_ELEMENT;
static constexpr OperationsCount SOFTMAX_BACKWARD_PER_ELEMENT =
    SOFTMAX_PER_ELEMENT + SUBTRACTION_PER_ELEMENT + 2 * MULTIPLICATION_PER_ELEMENT +
    LOW_ADDITION_PER_ELEMENT;
static constexpr OperationsCount SOFTMAX_CROSS_ENTROPY_PER_ELEMENT =
    CROSS_ENTROPY_PER_ELEMENT + SOFTMAX_PER_ELEMENT;
static constexpr OperationsCount SOFTMAX_CROSS_ENTROPY_BACKWARD_PER_ELEMENT =
    SOFTMAX_PER_ELEMENT + SUBTRACTION_PER_ELEMENT;
static constexpr OperationsCount POW_PER_ELEMENT =
    EXP_PER_ELEMENT + LOG_PER_ELEMENT + MULTIPLICATION_PER_ELEMENT;
static constexpr OperationsCount SIGMOID_PER_ELEMENT =
    EXP_PER_ELEMENT + LOW_ADDITION_PER_ELEMENT + DIVISION_PER_ELEMENT;
static constexpr OperationsCount SIGMOID_BACKWARD_PER_ELEMENT =
    SIGMOID_PER_ELEMENT + 2 * MULTIPLICATION_PER_ELEMENT + SUBTRACTION_PER_ELEMENT;
static constexpr OperationsCount LOG_SIGMOID_PER_ELEMENT = SIGMOID_PER_ELEMENT + LOG_PER_ELEMENT;
static constexpr OperationsCount LOG_SIGMOID_BACKWARD_PER_ELEMENT =
    LOW_ADDITION_PER_ELEMENT + DIVISION_PER_ELEMENT + MULTIPLICATION_PER_ELEMENT;
static constexpr OperationsCount RELU_PER_ELEMENT          = MAX_PER_ELEMENT;
static constexpr OperationsCount RELU_BACKWARD_PER_ELEMENT = ASSIGN_PER_ELEMENT;
static constexpr OperationsCount DROPOUT_PER_ELEMENT =
    FIBONNACI_GENERATOR_PER_ELEMENT + SUBTRACTION_PER_ELEMENT + DIVISION_PER_ELEMENT +
    MULTIPLICATION_PER_ELEMENT;
static constexpr OperationsCount ELU_PER_ELEMENT =
    EXP_PER_ELEMENT + SUBTRACTION_PER_ELEMENT + MULTIPLICATION_PER_ELEMENT;
static constexpr OperationsCount ELU_BACKWARD_PER_ELEMENT =
    EXP_PER_ELEMENT + 2 * MULTIPLICATION_PER_ELEMENT;
static constexpr OperationsCount GELU_PER_ELEMENT =
    MULTIPLICATION_PER_ELEMENT + POW_PER_ELEMENT + MULTIPLICATION_PER_ELEMENT +
    +LOW_ADDITION_PER_ELEMENT + TANH_PER_ELEMENT + LOW_ADDITION_PER_ELEMENT +
    MULTIPLICATION_PER_ELEMENT + MULTIPLICATION_PER_ELEMENT;
static constexpr OperationsCount GELU_BACKWARD_PER_ELEMENT =
    +3 * POW_PER_ELEMENT + 8 * MULTIPLICATION_PER_ELEMENT + 4 * LOW_ADDITION_PER_ELEMENT +
    TANH_PER_ELEMENT + LOW_ADDITION_PER_ELEMENT + COSH_PER_ELEMENT + DIVISION_PER_ELEMENT;
static constexpr OperationsCount LEAKY_RELU_PER_ELEMENT = MAX_PER_ELEMENT + ASSIGN_PER_ELEMENT;
static constexpr OperationsCount LEAKY_RELU_BACKWARD_PER_ELEMENT =
    LEAKY_RELU_PER_ELEMENT + MULTIPLICATION_PER_ELEMENT;
static constexpr OperationsCount RANDOMISED_RELU_PER_ELEMENT =
    FIBONNACI_GENERATOR_PER_ELEMENT + ASSIGN_PER_ELEMENT + MULTIPLICATION_PER_ELEMENT;
static constexpr OperationsCount RANDOMISED_RELU_BACKWARD_PER_ELEMENT =
    RANDOMISED_RELU_PER_ELEMENT + MAX_PER_ELEMENT + MULTIPLICATION_PER_ELEMENT;
static constexpr OperationsCount LOG_SOFTMAX_PER_ELEMENT = LOG_PER_ELEMENT + SOFTMAX_PER_ELEMENT;
static constexpr OperationsCount LOG_SOFTMAX_BACKWARD_PER_ELEMENT =
    SOFTMAX_PER_ELEMENT + LOW_ADDITION_PER_ELEMENT + MULTIPLICATION_PER_ELEMENT +
    SUBTRACTION_PER_ELEMENT;
static constexpr OperationsCount LAYER_NORM_PER_ELEMENT =
    2 * MEAN_PER_ELEMENT + SUBTRACTION_PER_ELEMENT + POW_PER_ELEMENT + LOW_ADDITION_PER_ELEMENT +
    SQRT_PER_ELEMENT + 2 * DIVISION_PER_ELEMENT;
static constexpr OperationsCount LAYER_NORM_BACKWARD_PER_ELEMENT =
    2 * MULTIPLICATION_PER_ELEMENT + 2 * LOW_ADDITION_PER_ELEMENT + SUBTRACTION_PER_ELEMENT +
    DIVISION_PER_ELEMENT;
static constexpr OperationsCount MASK_FILL_PER_ELEMENT =
    2 * MULTIPLICATION_PER_ELEMENT + SUBTRACTION_PER_ELEMENT + LOW_ADDITION_PER_ELEMENT;
static constexpr OperationsCount DIVISION_BACKWARD_PER_ELEMENT =
    2 * DIVISION_PER_ELEMENT + 2 * MULTIPLICATION_PER_ELEMENT;
static constexpr OperationsCount MULTIPLICATION_BACKWARD_PER_ELEMENT =
    2 * MULTIPLICATION_PER_ELEMENT + LOW_ADDITION_PER_ELEMENT + RESHAPE_PER_ELEMENT;
static constexpr OperationsCount SQRT_BACKWARD_PER_ELEMENT =
    SQRT_PER_ELEMENT + DIVISION_PER_ELEMENT + MULTIPLICATION_PER_ELEMENT;
static constexpr OperationsCount TANH_BACKWARD_PER_ELEMENT =
    TANH_PER_ELEMENT + 2 * MULTIPLICATION_PER_ELEMENT + SUBTRACTION_PER_ELEMENT;

static constexpr OperationsCount OP_DEFAULT_CONSTRUCTION_COST         = 1;
static constexpr OperationsCount OP_MATRIX_MULTIPLY_CONSTRUCTION_COST = 3;

}  // namespace ops
}  // namespace charge_estimation
}  // namespace ml
}  // namespace fetch<|MERGE_RESOLUTION|>--- conflicted
+++ resolved
@@ -35,16 +35,13 @@
 static constexpr OperationsCount TANH_PER_ELEMENT                = 1;
 static constexpr OperationsCount COSH_PER_ELEMENT                = 1;
 static constexpr OperationsCount MAX_PER_ELEMENT                 = 1;
-<<<<<<< HEAD
-static constexpr OperationsCount LOW_ADDITION_PER_ELEMENT        = 5;
-static constexpr OperationsCount HIGH_ADDITION_PER_ELEMENT       = 20;
-static constexpr OperationsCount OP_ADD_BACKWARD_OVERHEAD        = 230;
 
-static constexpr OperationsCount SUBTRACTION_PER_ELEMENT         = LOW_ADDITION_PER_ELEMENT;
-=======
-static constexpr OperationsCount ADDITION_PER_ELEMENT            = 1;
-static constexpr OperationsCount SUBTRACTION_PER_ELEMENT         = ADDITION_PER_ELEMENT;
->>>>>>> 73e7c9fa
+static constexpr OperationsCount LOW_ADDITION_PER_ELEMENT  = 5;
+static constexpr OperationsCount HIGH_ADDITION_PER_ELEMENT = 20;
+static constexpr OperationsCount OP_ADD_BACKWARD_OVERHEAD  = 230;
+
+static constexpr OperationsCount SUBTRACTION_PER_ELEMENT = LOW_ADDITION_PER_ELEMENT;
+
 static constexpr OperationsCount ASSIGN_PER_ELEMENT              = 5;
 static constexpr OperationsCount LOW_FLATTEN_PER_ELEMENT         = 1;
 static constexpr OperationsCount HIGH_FLATTEN_PER_ELEMENT        = 1;
