--- conflicted
+++ resolved
@@ -116,11 +116,7 @@
 {
 
   this->SetTraining(is_training);
-<<<<<<< HEAD
-  // FETCH_LOG_INFO("ML_LIB", "Evaluating node [", name_, "]");
-
-=======
->>>>>>> d628e2a2
+
   if (cached_output_status_ != CachedOutputState::VALID_CACHE)
   {
     std::vector<std::reference_wrapper<const ArrayType>> inputs = GatherInputs();
@@ -150,10 +146,6 @@
 std::vector<std::pair<NodeInterface<T> *, T>> Node<T, O>::BackPropagate(
     ArrayType const &error_signal)
 {
-<<<<<<< HEAD
-  //  FETCH_LOG_INFO("ML_LIB", "Backpropagating node [", name_, "]");
-=======
->>>>>>> d628e2a2
   std::vector<std::reference_wrapper<const ArrayType>> inputs = GatherInputs();
   std::vector<ArrayType> back_propagated_error_signals = this->Backward(inputs, error_signal);
   std::vector<std::pair<NodeInterface<T> *, ArrayType>> non_back_propagated_error_signals;
