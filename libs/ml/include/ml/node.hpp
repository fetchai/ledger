--- conflicted
+++ resolved
@@ -88,15 +88,6 @@
       cachedOutputPresent_ = true;
     }
 
-<<<<<<< HEAD
-    //    std::cout << "cached_output_.shape().size(): " << cachedOutput_.shape().size() <<
-    //    std::endl; std::cout << "cached_output_.shape()[0]: " << cachedOutput_.shape()[0] <<
-    //    std::endl; std::cout << "cached_output_.shape()[1]: " << cachedOutput_.shape()[1] <<
-    //    std::endl;
-    //
-
-=======
->>>>>>> 05196987
     return cachedOutput_;
   }
 
