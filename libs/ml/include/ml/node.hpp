--- conflicted
+++ resolved
@@ -71,12 +71,6 @@
   {}
   ~Node() override = default;
 
-  std::vector<std::reference_wrapper<const ArrayType>>  GatherInputs() const;
-  ArrayType &                                           Evaluate(bool is_training) override;
-  std::vector<std::pair<NodeInterface<T> *, ArrayType>> BackPropagateSignal(
-      ArrayType const &error_signal) override;
-
-<<<<<<< HEAD
   VecTensorType                                         GatherInputs() const;
   std::shared_ptr<T>                                    Evaluate(bool is_training) override;
   std::vector<std::pair<NodeInterface<T> *, ArrayType>> BackPropagateSignal(
@@ -86,12 +80,6 @@
   void                                    AddOutput(NodePtrType const &o) override;
   virtual std::vector<NodePtrType> const &GetOutputs() const override;
   virtual void                            ResetCache(bool input_size_changed) override;
-=======
-  void                            AddInput(NodePtrType const &i) override;
-  void                            AddOutput(NodePtrType const &o) override;
-  std::vector<NodePtrType> const &GetOutputs() const override;
-  void                            ResetCache(bool input_size_changed) override;
->>>>>>> aa66269c
 
 private:
   std::vector<NodePtrType> input_nodes_;
