--- conflicted
+++ resolved
@@ -94,19 +94,11 @@
       ArrayType const &errorSignal)
   {
     //    FETCH_LOG_INFO("ML_LIB", "Backpropagating node [", name_, "]");
-<<<<<<< HEAD
-    std::vector<ArrayPtrType> inputs                        = GatherInputs();
-    std::vector<ArrayPtrType> back_propagated_error_signals = this->Backward(inputs, errorSignal);
-    std::vector<std::pair<NodeInterface<T> *, ArrayPtrType>> non_back_propagated_error_signals;
+    std::vector<std::reference_wrapper<const ArrayType>> inputs = GatherInputs();
+    std::vector<ArrayType> back_propagated_error_signals = this->Backward(inputs, errorSignal);
+    std::vector<std::pair<NodeInterface<T> *, ArrayType>> non_back_propagated_error_signals;
+    assert(back_propagated_error_signals.size() == inputs.size() || inputs.empty());
 
-    assert((back_propagated_error_signals.size() == inputs.size()) || inputs.empty());
-
-=======
-    std::vector<std::reference_wrapper<const ArrayType>> inputs = GatherInputs();
-    std::vector<ArrayType> backpropagatedErrorSignals = this->Backward(inputs, errorSignal);
-    std::vector<std::pair<NodeInterface<T> *, ArrayType>> nonBackpropagatedErrorSignals;
-    assert(backpropagatedErrorSignals.size() == inputs.size() || inputs.empty());
->>>>>>> 08471837
     for (std::uint64_t i(0); i < inputs_.size(); ++i)
     {
       auto ret = inputs_[i]->BackPropagate(back_propagated_error_signals[i]);
