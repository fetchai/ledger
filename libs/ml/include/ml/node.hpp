#pragma once
//------------------------------------------------------------------------------
//
//   Copyright 2018-2019 Fetch.AI Limited
//
//   Licensed under the Apache License, Version 2.0 (the "License");
//   you may not use this file except in compliance with the License.
//   You may obtain a copy of the License at
//
//       http://www.apache.org/licenses/LICENSE-2.0
//
//   Unless required by applicable law or agreed to in writing, software
//   distributed under the License is distributed on an "AS IS" BASIS,
//   WITHOUT WARRANTIES OR CONDITIONS OF ANY KIND, either express or implied.
//   See the License for the specific language governing permissions and
//   limitations under the License.
//
//------------------------------------------------------------------------------

#include "core/logger.hpp"
#include "ops/ops.hpp"

#include <iostream>
#include <memory>
#include <unordered_map>
#include <unordered_set>
#include <vector>

namespace fetch {
namespace ml {

template <class T>
class NodeInterface
{
public:
  using ArrayType    = T;
  using ArrayPtrType = std::shared_ptr<ArrayType>;

  virtual ArrayType const &Evaluate()                                            = 0;
  virtual void             AddInput(std::shared_ptr<NodeInterface<T>> const &i)  = 0;
  virtual void             AddOutput(std::shared_ptr<NodeInterface<T>> const &i) = 0;
  virtual std::vector<std::pair<NodeInterface<T> *, ArrayType>> BackPropagate(
      ArrayType const &errorSignal)                                                = 0;
  virtual void ResetCache(bool input_size_changed)                                 = 0;
  virtual void SetBatch(bool b)                                                    = 0;
  virtual std::vector<std::shared_ptr<NodeInterface<T>>> const &GetOutputs() const = 0;
};

template <class T, class O>
class Node : public NodeInterface<T>, public O
{
public:
  using ArrayType    = T;
  using ArrayPtrType = std::shared_ptr<ArrayType>;

  template <typename... Params>
  Node(std::string const name, Params... params)
    : O(params...)
    , name_(std::move(name))
    , cached_output_present_(false)
    , batch_(false)
  {}

  virtual ~Node() = default;

  std::vector<std::reference_wrapper<const ArrayType>> GatherInputs() const
  {
    std::vector<std::reference_wrapper<const ArrayType>> inputs;
    for (auto const &i : inputs_)
    {
      inputs.push_back(i->Evaluate());
    }
    return inputs;
  }

  virtual ArrayType const &Evaluate()
  {
    std::vector<std::reference_wrapper<const ArrayType>> inputs = GatherInputs();
    FETCH_LOG_INFO("ML_LIB", "Evaluating node [", name_, "]");
    if (!cached_output_present_)
    {
<<<<<<< HEAD
      std::vector<std::reference_wrapper<const ArrayType>> inputs = GatherInputs();
      FETCH_LOG_INFO("ML_LIB", "Evaluating node [", name_, "]");
      auto required_output_shape =
          this->fetch::ml::Ops<ArrayType>::template ComputeOutputSize(inputs, batch_);
      if (cachedOutput_.shape() != required_output_shape)
      {
        cachedOutput_ = ArrayType(required_output_shape);
      }
      if (batch_)
      {
        cachedOutput_ = this->ForwardBatch(inputs, cachedOutput_);
      }
      else
      {
        cachedOutput_ = this->Forward(inputs, cachedOutput_);
=======
      if (batch_)
      {
        cached_output_ = this->ForwardBatch(inputs);
      }
      else
      {
        cached_output_ = this->Forward(inputs, cached_output_);
>>>>>>> 0d476527
      }
      cached_output_present_ = true;
    }

    return cached_output_;
  }

  virtual std::vector<std::pair<NodeInterface<T> *, ArrayType>> BackPropagate(
      ArrayType const &errorSignal)
  {
    FETCH_LOG_INFO("ML_LIB", "Backpropagating node [", name_, "]");
    std::vector<std::reference_wrapper<const ArrayType>> inputs = GatherInputs();
    std::vector<ArrayType> back_propagated_error_signals = this->Backward(inputs, errorSignal);
    std::vector<std::pair<NodeInterface<T> *, ArrayType>> non_back_propagated_error_signals;
    assert(back_propagated_error_signals.size() == inputs.size() || inputs.empty());

    for (std::uint64_t i(0); i < inputs_.size(); ++i)
    {
      auto ret = inputs_[i]->BackPropagate(back_propagated_error_signals[i]);
      non_back_propagated_error_signals.insert(non_back_propagated_error_signals.end(), ret.begin(),
                                               ret.end());
    }
    // If no input to backprop to, return gradient to caller
    // This is used to propagate outside of a SubGraph
    // The SubGraph has no knowledge of the rest of the network,
    // so it sends its unpropagated gradient to its wrapper node that will forward them out
    if (inputs_.empty())
    {
      for (auto g : back_propagated_error_signals)
      {
        non_back_propagated_error_signals.push_back(std::make_pair(this, g));
      }
    }
    return non_back_propagated_error_signals;
  }

  void AddInput(std::shared_ptr<NodeInterface<T>> const &i)
  {
    inputs_.push_back(i);
  }

  void AddOutput(std::shared_ptr<NodeInterface<T>> const &o)
  {
    outputs_.push_back(o);
  }

  virtual std::vector<std::shared_ptr<NodeInterface<T>>> const &GetOutputs() const
  {
    return outputs_;
  }

  virtual void ResetCache(bool input_size_changed)
  {
    cached_output_present_ = false;
    if (input_size_changed)
    {
      std::vector<std::reference_wrapper<const ArrayType>> inputs = GatherInputs();
      auto output_size = this->ComputeOutputShape(inputs);
      if (cached_output_.shape() != output_size)
      {
        cached_output_ = ArrayType(output_size);
      }
    }
  }

  virtual void SetBatch(bool b)
  {
    batch_ = b;
  }

private:
  std::vector<std::shared_ptr<NodeInterface<T>>> inputs_;
  std::vector<std::shared_ptr<NodeInterface<T>>> outputs_;
  std::string                                    name_;
  ArrayType                                      cached_output_;
  bool                                           cached_output_present_;
  bool                                           batch_;
};

}  // namespace ml
}  // namespace fetch<|MERGE_RESOLUTION|>--- conflicted
+++ resolved
@@ -77,37 +77,21 @@
   {
     std::vector<std::reference_wrapper<const ArrayType>> inputs = GatherInputs();
     FETCH_LOG_INFO("ML_LIB", "Evaluating node [", name_, "]");
+    assert(cachedOutput_.shape() == ComputeOutputShape(inputs));
     if (!cached_output_present_)
     {
-<<<<<<< HEAD
       std::vector<std::reference_wrapper<const ArrayType>> inputs = GatherInputs();
       FETCH_LOG_INFO("ML_LIB", "Evaluating node [", name_, "]");
-      auto required_output_shape =
-          this->fetch::ml::Ops<ArrayType>::template ComputeOutputSize(inputs, batch_);
-      if (cachedOutput_.shape() != required_output_shape)
-      {
-        cachedOutput_ = ArrayType(required_output_shape);
-      }
       if (batch_)
       {
-        cachedOutput_ = this->ForwardBatch(inputs, cachedOutput_);
-      }
-      else
-      {
-        cachedOutput_ = this->Forward(inputs, cachedOutput_);
-=======
-      if (batch_)
-      {
-        cached_output_ = this->ForwardBatch(inputs);
+        cached_output_ = this->ForwardBatch(inputs, cached_output_);
       }
       else
       {
         cached_output_ = this->Forward(inputs, cached_output_);
->>>>>>> 0d476527
       }
       cached_output_present_ = true;
     }
-
     return cached_output_;
   }
 
