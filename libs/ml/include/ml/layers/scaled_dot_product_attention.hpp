--- conflicted
+++ resolved
@@ -61,13 +61,9 @@
     std::string key =
         this->template AddNode<fetch::ml::ops::PlaceHolder<TensorType>>(name + "_Key", {});
     std::string value =
-<<<<<<< HEAD
-        this->template AddNode<fetch::ml::ops::PlaceHolder<ArrayType>>(name + "_Value", {});
+        this->template AddNode<fetch::ml::ops::PlaceHolder<TensorType>>(name + "_Value", {});
     std::string mask =
-        this->template AddNode<fetch::ml::ops::PlaceHolder<ArrayType>>(name + "_Mask", {});
-=======
-        this->template AddNode<fetch::ml::ops::PlaceHolder<TensorType>>(name + "_Value", {});
->>>>>>> b1960d0f
+        this->template AddNode<fetch::ml::ops::PlaceHolder<TensorType>>(name + "_Mask", {});
 
     // Be advised that the matrix multiplication sequence is different from what is proposed in the
     // paper as our batch dimension is the last dimension, which the feature dimension is the first
@@ -90,19 +86,10 @@
 
     // masking: make sure u mask along the feature dimension, if the mask is to be broadcasted
     std::string masked_scaled_kq_matmul =
-        this->template AddNode<fetch::ml::ops::MaskFill<ArrayType>>(
+        this->template AddNode<fetch::ml::ops::MaskFill<TensorType>>(
             name + "_Masking", {mask, scaled_kq_matmul}, static_cast<DataType>(-1e9));
 
     // softmax
-<<<<<<< HEAD
-    std::string attention_weight = this->template AddNode<fetch::ml::ops::Softmax<ArrayType>>(
-        name + "_Softmax", {masked_scaled_kq_matmul}, static_cast<SizeType>(0));
-
-    // dropout
-    std::string dropout_attention_weight =
-        this->template AddNode<fetch::ml::ops::Dropout<ArrayType>>(name + "_Dropout",
-                                                                   {attention_weight}, dropout);
-=======
     std::string attention_weight = this->template AddNode<fetch::ml::ops::Softmax<TensorType>>(
         name + "_Softmax", {scaled_kq_matmul}, static_cast<SizeType>(0));
 
@@ -110,8 +97,6 @@
     std::string dropout_attention_weight =
         this->template AddNode<fetch::ml::ops::Dropout<TensorType>>(name + "_Dropout",
                                                                     {attention_weight}, dropout);
-
->>>>>>> b1960d0f
     // attention vectors
     std::string weight_value_matmul =
         this->template AddNode<fetch::ml::ops::MatrixMultiply<TensorType>>(
