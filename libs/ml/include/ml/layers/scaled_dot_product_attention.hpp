#pragma once
//------------------------------------------------------------------------------
//
//   Copyright 2018-2020 Fetch.AI Limited
//
//   Licensed under the Apache License, Version 2.0 (the "License");
//   you may not use this file except in compliance with the License.
//   You may obtain a copy of the License at
//
//       http://www.apache.org/licenses/LICENSE-2.0
//
//   Unless required by applicable law or agreed to in writing, software
//   distributed under the License is distributed on an "AS IS" BASIS,
//   WITHOUT WARRANTIES OR CONDITIONS OF ANY KIND, either express or implied.
//   See the License for the specific language governing permissions and
//   limitations under the License.
//
//------------------------------------------------------------------------------

#include "ml/core/subgraph.hpp"

namespace fetch {
namespace ml {
namespace layers {

template <class T>
class ScaledDotProductAttention : public SubGraph<T>
{
public:
  using TensorType    = T;
  using SizeType      = fetch::math::SizeType;
  using ArrayPtrType  = std::shared_ptr<TensorType>;
  using DataType      = typename T::Type;
  using VecTensorType = typename SubGraph<T>::VecTensorType;
  using SPType        = LayerScaledDotProductAttentionSaveableParams<T>;

  ScaledDotProductAttention() = default;
  explicit ScaledDotProductAttention(SizeType dk,
<<<<<<< HEAD
                                     DataType dropout = fetch::math::Type<DataType>("0.9"));
=======
                                     DataType dropout = fetch::math::Type<DataType>("0.1"))
    : key_dim_(dk)
    , dropout_(dropout)
  {
    std::string name = DESCRIPTOR;

    // all input shapes are (feature_length, query/key/value_num, batch_num)
    std::string query =
        this->template AddNode<fetch::ml::ops::PlaceHolder<TensorType>>(name + "_Query", {});
    std::string key =
        this->template AddNode<fetch::ml::ops::PlaceHolder<TensorType>>(name + "_Key", {});
    std::string value =
        this->template AddNode<fetch::ml::ops::PlaceHolder<TensorType>>(name + "_Value", {});
    std::string mask =
        this->template AddNode<fetch::ml::ops::PlaceHolder<TensorType>>(name + "_Mask", {});

    // Be advised that the matrix multiplication sequence is different from what is proposed in the
    // paper as our batch dimension is the last dimension, which the feature dimension is the first
    // one. in the paper, feature dimension is the col dimension please refer to
    // http://jalammar.github.io/illustrated-transformer/
    std::string transpose_key = this->template AddNode<fetch::ml::ops::Transpose<TensorType>>(
        name + "_TransposeKey", {key});
    std::string kq_matmul = this->template AddNode<fetch::ml::ops::MatrixMultiply<TensorType>>(
        name + "_Key_Query_MatMul", {transpose_key, query});

    TensorType sqrt_dk_tensor(std::vector<SizeType>({1, 1, 1}));
    sqrt_dk_tensor(0, 0, 0) = fetch::math::Sqrt(static_cast<DataType>(key_dim_));
    std::string sqrt_dk_ph =
        this->template AddNode<fetch::ml::ops::Constant<TensorType>>(name + "_Sqrt_Key_Dim", {});
    this->SetInput(sqrt_dk_ph, sqrt_dk_tensor);

    // scale the QK matrix multiplication
    std::string scaled_kq_matmul = this->template AddNode<fetch::ml::ops::Divide<TensorType>>(
        name + "_Scaled_Key_Query_MatMul", {kq_matmul, sqrt_dk_ph});

    // masking: make sure you mask along the feature dimension if the mask is to be broadcasted
    std::string masked_scaled_kq_matmul =
        this->template AddNode<fetch::ml::ops::MaskFill<TensorType>>(
            name + "_Masking", {mask, scaled_kq_matmul}, DataType{-1000000000});

    // softmax
    std::string attention_weight = this->template AddNode<fetch::ml::ops::Softmax<TensorType>>(
        name + "_Softmax", {masked_scaled_kq_matmul}, static_cast<SizeType>(0));

    // dropout
    std::string dropout_attention_weight =
        this->template AddNode<fetch::ml::ops::Dropout<TensorType>>(name + "_Dropout",
                                                                    {attention_weight}, dropout_);
    // attention vectors
    std::string weight_value_matmul =
        this->template AddNode<fetch::ml::ops::MatrixMultiply<TensorType>>(
            name + "_Value_Weight_MatMul", {value, dropout_attention_weight});
>>>>>>> 1ccc7b45

  std::shared_ptr<OpsSaveableParams> GetOpSaveableParams() override;

  void SetOpSaveableParams(SPType const &sp);

  std::vector<SizeType> ComputeOutputShape(VecTensorType const &inputs) const override
  {
    return {inputs.at(2)->shape(0), inputs.front()->shape(1), inputs.front()->shape(2)};
  }

  static constexpr OpType OpCode()
  {
    return OpType::LAYER_SCALED_DOT_PRODUCT_ATTENTION;
  }

  static constexpr char const *DESCRIPTOR = "ScaledDotProductAttention";

private:
  SizeType key_dim_{};
  DataType dropout_{};
};

}  // namespace layers
}  // namespace ml
}  // namespace fetch<|MERGE_RESOLUTION|>--- conflicted
+++ resolved
@@ -36,73 +36,18 @@
 
   ScaledDotProductAttention() = default;
   explicit ScaledDotProductAttention(SizeType dk,
-<<<<<<< HEAD
-                                     DataType dropout = fetch::math::Type<DataType>("0.9"));
-=======
-                                     DataType dropout = fetch::math::Type<DataType>("0.1"))
-    : key_dim_(dk)
-    , dropout_(dropout)
-  {
-    std::string name = DESCRIPTOR;
-
-    // all input shapes are (feature_length, query/key/value_num, batch_num)
-    std::string query =
-        this->template AddNode<fetch::ml::ops::PlaceHolder<TensorType>>(name + "_Query", {});
-    std::string key =
-        this->template AddNode<fetch::ml::ops::PlaceHolder<TensorType>>(name + "_Key", {});
-    std::string value =
-        this->template AddNode<fetch::ml::ops::PlaceHolder<TensorType>>(name + "_Value", {});
-    std::string mask =
-        this->template AddNode<fetch::ml::ops::PlaceHolder<TensorType>>(name + "_Mask", {});
-
-    // Be advised that the matrix multiplication sequence is different from what is proposed in the
-    // paper as our batch dimension is the last dimension, which the feature dimension is the first
-    // one. in the paper, feature dimension is the col dimension please refer to
-    // http://jalammar.github.io/illustrated-transformer/
-    std::string transpose_key = this->template AddNode<fetch::ml::ops::Transpose<TensorType>>(
-        name + "_TransposeKey", {key});
-    std::string kq_matmul = this->template AddNode<fetch::ml::ops::MatrixMultiply<TensorType>>(
-        name + "_Key_Query_MatMul", {transpose_key, query});
-
-    TensorType sqrt_dk_tensor(std::vector<SizeType>({1, 1, 1}));
-    sqrt_dk_tensor(0, 0, 0) = fetch::math::Sqrt(static_cast<DataType>(key_dim_));
-    std::string sqrt_dk_ph =
-        this->template AddNode<fetch::ml::ops::Constant<TensorType>>(name + "_Sqrt_Key_Dim", {});
-    this->SetInput(sqrt_dk_ph, sqrt_dk_tensor);
-
-    // scale the QK matrix multiplication
-    std::string scaled_kq_matmul = this->template AddNode<fetch::ml::ops::Divide<TensorType>>(
-        name + "_Scaled_Key_Query_MatMul", {kq_matmul, sqrt_dk_ph});
-
-    // masking: make sure you mask along the feature dimension if the mask is to be broadcasted
-    std::string masked_scaled_kq_matmul =
-        this->template AddNode<fetch::ml::ops::MaskFill<TensorType>>(
-            name + "_Masking", {mask, scaled_kq_matmul}, DataType{-1000000000});
-
-    // softmax
-    std::string attention_weight = this->template AddNode<fetch::ml::ops::Softmax<TensorType>>(
-        name + "_Softmax", {masked_scaled_kq_matmul}, static_cast<SizeType>(0));
-
-    // dropout
-    std::string dropout_attention_weight =
-        this->template AddNode<fetch::ml::ops::Dropout<TensorType>>(name + "_Dropout",
-                                                                    {attention_weight}, dropout_);
-    // attention vectors
-    std::string weight_value_matmul =
-        this->template AddNode<fetch::ml::ops::MatrixMultiply<TensorType>>(
-            name + "_Value_Weight_MatMul", {value, dropout_attention_weight});
->>>>>>> 1ccc7b45
+                                     DataType dropout = fetch::math::Type<DataType>("0.1"));
 
   std::shared_ptr<OpsSaveableParams> GetOpSaveableParams() override;
 
   void SetOpSaveableParams(SPType const &sp);
 
-  std::vector<SizeType> ComputeOutputShape(VecTensorType const &inputs) const override
+  inline std::vector<SizeType> ComputeOutputShape(VecTensorType const &inputs) const override
   {
     return {inputs.at(2)->shape(0), inputs.front()->shape(1), inputs.front()->shape(2)};
   }
 
-  static constexpr OpType OpCode()
+  inline static constexpr OpType OpCode()
   {
     return OpType::LAYER_SCALED_DOT_PRODUCT_ATTENTION;
   }
