#pragma once
//------------------------------------------------------------------------------
//
//   Copyright 2018-2019 Fetch.AI Limited
//
//   Licensed under the Apache License, Version 2.0 (the "License");
//   you may not use this file except in compliance with the License.
//   You may obtain a copy of the License at
//
//       http://www.apache.org/licenses/LICENSE-2.0
//
//   Unless required by applicable law or agreed to in writing, software
//   distributed under the License is distributed on an "AS IS" BASIS,
//   WITHOUT WARRANTIES OR CONDITIONS OF ANY KIND, either express or implied.
//   See the License for the specific language governing permissions and
//   limitations under the License.
//
//------------------------------------------------------------------------------

#include "ml/layers/fully_connected.hpp"
#include "ml/ops/activations/sigmoid.hpp"
#include "ml/ops/embeddings.hpp"
#include "ml/ops/matrix_multiply.hpp"
#include "ml/ops/placeholder.hpp"
#include "ml/ops/transpose.hpp"

#include <cmath>
#include <random>

namespace fetch {
namespace ml {

template <typename T>
class Ops;

namespace layers {

template <class T>
class SkipGram : public SubGraph<T>
{
public:
  using ArrayType     = T;
  using SizeType      = typename T::SizeType;
  using ArrayPtrType  = std::shared_ptr<ArrayType>;
  using WeightsInit   = fetch::ml::ops::WeightsInitialisation;
  using VecTensorType = typename SubGraph<T>::VecTensorType;

  SkipGram(SizeType in_size, SizeType out, SizeType embedding_size, SizeType vocab_size,
           std::string const &name = "SkipGram", WeightsInit init_mode = WeightsInit::XAVIER_GLOROT)
    : in_size_(in_size)
    , out_size_(out)
  {

    // define input and context placeholders
    std::string input =
        this->template AddNode<fetch::ml::ops::PlaceHolder<ArrayType>>(name + "_Input", {});
    std::string context =
        this->template AddNode<fetch::ml::ops::PlaceHolder<ArrayType>>(name + "_Context", {});

    ArrayType weights = std::vector<SizeType>({embedding_size, vocab_size});
    this->Initialise(weights, init_mode);

    // embed both inputs
    embed_in_ = this->template AddNode<fetch::ml::ops::Embeddings<ArrayType>>(
        name + "_Embed_Inputs", {input}, weights);
    std::string embed_ctx = this->template AddNode<fetch::ml::ops::Embeddings<ArrayType>>(
        name + "_Embed_Context", {context}, weights);

    // dot product input and context embeddings
    std::string transpose_ctx = this->template AddNode<fetch::ml::ops::Transpose<ArrayType>>(
        name + "_TransposeCtx", {embed_ctx});

    std::string in_ctx_matmul = this->template AddNode<fetch::ml::ops::MatrixMultiply<ArrayType>>(
        name + "_In_Ctx_MatMul", {transpose_ctx, embed_in_});

    std::string in_ctx_matmul_flat = this->template AddNode<fetch::ml::ops::Flatten<ArrayType>>(
        name + "_In_Ctx_MatMul_Flat", {in_ctx_matmul});

    //    std::string in_ctx_matmul_flat = this->template
    //    AddNode<fetch::ml::layers::FullyConnected<ArrayType>>(
    //          name + "_In_Ctx_MatMul_Flat", {in_ctx_matmul}, in_size, out);

    std::string output = this->template AddNode<fetch::ml::ops::Sigmoid<ArrayType>>(
        name + "_Sigmoid", {in_ctx_matmul_flat});

    this->AddInputNode(input);
    this->AddInputNode(context);
    this->SetOutputNode(output);
  }

  std::shared_ptr<SaveableParams> GetOpSaveableParams() override
  {
    throw std::runtime_error("This shouldn't be called!");
  }

  std::shared_ptr<ops::Embeddings<ArrayType>> GetEmbeddings(std::shared_ptr<SkipGram<ArrayType>> &g)
  {
    return std::dynamic_pointer_cast<ops::Embeddings<ArrayType>>(g->GetNode(embed_in_));
  }

  std::string GetEmbedName()
  {
    return embed_in_;
  }

<<<<<<< HEAD
  std::vector<SizeType> ComputeOutputShape(
      std::vector<std::reference_wrapper<ArrayType const>> const &inputs) const override
=======
  virtual std::vector<SizeType> ComputeOutputShape(VecTensorType const &inputs) const
>>>>>>> 59a522e7
  {
    return {inputs.front()->shape().at(1), 1};
  }

  static constexpr char const *DESCRIPTOR = "SkipGram";

private:
  std::string embed_in_ = "";
  SizeType    in_size_;
  SizeType    out_size_;

  void Initialise(ArrayType &weights, WeightsInit init_mode)
  {
    fetch::ml::ops::Weights<ArrayType>::Initialise(weights, in_size_, out_size_, init_mode);
  }
};

}  // namespace layers
}  // namespace ml
}  // namespace fetch<|MERGE_RESOLUTION|>--- conflicted
+++ resolved
@@ -103,12 +103,7 @@
     return embed_in_;
   }
 
-<<<<<<< HEAD
-  std::vector<SizeType> ComputeOutputShape(
-      std::vector<std::reference_wrapper<ArrayType const>> const &inputs) const override
-=======
-  virtual std::vector<SizeType> ComputeOutputShape(VecTensorType const &inputs) const
->>>>>>> 59a522e7
+  std::vector<SizeType> ComputeOutputShape(VecTensorType const &inputs) const override
   {
     return {inputs.front()->shape().at(1), 1};
   }
