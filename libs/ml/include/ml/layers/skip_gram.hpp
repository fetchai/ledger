--- conflicted
+++ resolved
@@ -90,13 +90,8 @@
     std::vector<ArrayType> results;
     for (typename ArrayType::SizeType b(0); b < inputs.front().get().shape()[0]; ++b)
     {
-<<<<<<< HEAD
-      ArrayType slice_input   = inputs.front().get().Slice(b);
-      ArrayType slice_context = inputs.back().get().Slice(b);
-=======
       ArrayType slice_input   = inputs.front().get().Slice(b).Tensor();
       ArrayType slice_context = inputs.back().get().Slice(b).Tensor();
->>>>>>> 7fea080d
       results.push_back(this->Ops<T>::Forward({slice_input, slice_context}));
     }
     return ArrayType::Stack(results);
