--- conflicted
+++ resolved
@@ -93,12 +93,8 @@
     {
       ArrayType slice_input   = inputs.front().get().Slice(b);
       ArrayType slice_context = inputs.back().get().Slice(b);
-<<<<<<< HEAD
       ArrayType slice_output  = output.Slice(b);
       this->Forward({slice_input, slice_context}, output);
-=======
-      results.push_back(this->Ops<T>::Forward({slice_input, slice_context}));
->>>>>>> 0d476527
     }
     return output;
   }
@@ -113,11 +109,7 @@
     return embed_in_;
   }
 
-<<<<<<< HEAD
-  virtual std::vector<SizeType> ComputeOutputSize(
-=======
   virtual std::vector<SizeType> ComputeOutputShape(
->>>>>>> 0d476527
       std::vector<std::reference_wrapper<ArrayType const>> const &inputs)
   {
     (void)inputs;
