--- conflicted
+++ resolved
@@ -90,15 +90,9 @@
     std::vector<ArrayType> results;
     for (typename ArrayType::SizeType b(0); b < inputs.front().get().shape()[0]; ++b)
     {
-<<<<<<< HEAD
       ArrayType slice_input   = inputs.front().get().Slice(b).Tensor();
       ArrayType slice_context = inputs.back().get().Slice(b).Tensor();
-      results.push_back(this->Forward({slice_input, slice_context}));
-=======
-      ArrayType slice_input   = inputs.front().get().Slice(b);
-      ArrayType slice_context = inputs.back().get().Slice(b);
       results.push_back(this->Ops<T>::Forward({slice_input, slice_context}));
->>>>>>> 93b89019
     }
     return ArrayType::Stack(results);
     //    return this->fetch::ml::Ops<T>::ForwardBatch(inputs);
