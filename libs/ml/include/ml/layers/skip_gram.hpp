--- conflicted
+++ resolved
@@ -77,16 +77,7 @@
     std::string output     = this->template AddNode<fetch::ml::layers::FullyConnected<ArrayType>>(
         name + "_Dense", {in_ctx_matmul}, dense_size, out);
 
-<<<<<<< HEAD
-    // we use the softmax cross entropy criterion and therefore should not compute softmax ourselves
-//    // softmax activation
-//    std::string output =
-//        this->template AddNode<fetch::ml::ops::Softmax<ArrayType>>(name + "_Output", {dense});
-=======
-    // softmax activation
-    std::string output =
-        this->template AddNode<fetch::ml::ops::Softmax<ArrayType>>(name + "_Output", {dense});
->>>>>>> 6e3a8c1a
+    // We should use the softmax cross entropy criterion and therefore we should NOT compute softmax here
 
     this->AddInputNode(input);
     this->AddInputNode(context);
