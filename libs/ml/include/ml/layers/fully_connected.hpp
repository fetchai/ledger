--- conflicted
+++ resolved
@@ -42,21 +42,13 @@
 class FullyConnected : public SubGraph<T>
 {
 public:
-<<<<<<< HEAD
-  using ArrayType    = T;
-  using ArrayPtrType = std::shared_ptr<ArrayType>;
-  using SizeType     = typename ArrayType::SizeType;
-  using DataType     = typename ArrayType::Type;
-  using WeightsInit  = fetch::ml::ops::WeightsInitialisation;
-  using SPType       = FullyConnectedSaveableParams<ArrayType>;
-=======
   using ArrayType     = T;
   using ArrayPtrType  = std::shared_ptr<ArrayType>;
   using SizeType      = typename ArrayType::SizeType;
   using DataType      = typename ArrayType::Type;
   using WeightsInit   = fetch::ml::ops::WeightsInitialisation;
   using VecTensorType = typename SubGraph<T>::VecTensorType;
->>>>>>> 59a522e7
+  using SPType       = FullyConnectedSaveableParams<ArrayType>;
 
   FullyConnected(SizeType in, SizeType out,
                  details::ActivationType activation_type = details::ActivationType::NOTHING,
@@ -95,7 +87,6 @@
     this->SetInput(bias, bias_data);
   }
 
-<<<<<<< HEAD
   explicit FullyConnected(SPType const &gs)
     : SubGraph<ArrayType>(gs)
   {
@@ -118,11 +109,7 @@
     return sp;
   }
 
-  std::vector<SizeType> ComputeOutputShape(
-      std::vector<std::reference_wrapper<ArrayType const>> const &) const override
-=======
-  std::vector<SizeType> ComputeOutputShape(VecTensorType const &) const
->>>>>>> 59a522e7
+  std::vector<SizeType> ComputeOutputShape(VecTensorType const &) const override
   {
     return {this->out_size_, 1};
   }
