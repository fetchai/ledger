#pragma once
//------------------------------------------------------------------------------
//
//   Copyright 2018-2019 Fetch.AI Limited
//
//   Licensed under the Apache License, Version 2.0 (the "License");
//   you may not use this file except in compliance with the License.
//   You may obtain a copy of the License at
//
//       http://www.apache.org/licenses/LICENSE-2.0
//
//   Unless required by applicable law or agreed to in writing, software
//   distributed under the License is distributed on an "AS IS" BASIS,
//   WITHOUT WARRANTIES OR CONDITIONS OF ANY KIND, either express or implied.
//   See the License for the specific language governing permissions and
//   limitations under the License.
//
//------------------------------------------------------------------------------

#include "ml/meta/ml_type_traits.hpp"
#include "ml/ops/activation.hpp"
#include "ml/ops/add.hpp"
#include "ml/ops/flatten.hpp"
#include "ml/ops/matrix_multiply.hpp"
#include "ml/ops/weights.hpp"
#include "ml/regularisers/regularisation.hpp"
#include "ml/regularisers/regulariser.hpp"
#include "ml/subgraph.hpp"

#include <functional>
#include <memory>
#include <string>
#include <vector>

namespace fetch {
namespace ml {
namespace layers {

template <class T>
class FullyConnected : public SubGraph<T>
{
public:
  using ArrayType     = T;
  using ArrayPtrType  = std::shared_ptr<ArrayType>;
  using SizeType      = typename ArrayType::SizeType;
  using DataType      = typename ArrayType::Type;
  using WeightsInit   = fetch::ml::ops::WeightsInitialisation;
  using VecTensorType = typename SubGraph<T>::VecTensorType;
  using NodeType =
      typename fetch::ml::Node<ArrayType, fetch::ml::layers::FullyConnected<ArrayType>>;
  using NodeInterfaceType = typename fetch::ml::NodeInterface<ArrayType>;
  using NodePtrType       = typename std::shared_ptr<fetch::ml::NodeInterface<ArrayType>>;
  using GraphType         = typename fetch::ml::Graph<ArrayType>;
  using GraphPtrType      = typename std::shared_ptr<GraphType>;
  using WeightsType       = typename fetch::ml::ops::Weights<ArrayType>;
  using WeightsPtrType    = typename std::shared_ptr<WeightsType>;

  /**
   * This initializer allows weight sharing to another fully connected layer through node interface
   * pointer.
   * @param target_node_ptr
   * @param in
   * @param out
   * @param activation_type
   * @param regulariser
   * @param regularisation_rate
   * @param init_mode
   */
  FullyConnected(NodePtrType target_node_ptr, SizeType in, SizeType out,
                 details::ActivationType activation_type = details::ActivationType::NOTHING,
                 fetch::ml::details::RegularisationType regulariser =
                     fetch::ml::details::RegularisationType::NONE,
                 DataType    regularisation_rate = static_cast<DataType>(0),
                 WeightsInit init_mode = WeightsInit::XAVIER_GLOROT, bool time_distributed = false)
    : in_size_(in)
    , out_size_(out)
    , time_distributed_(time_distributed)
  {
    // since the weight is shared, we do not need to initialize the weight matrices.
    FETCH_UNUSED(init_mode);

    // setup overall architecture of the layer
    SetupArchitecture(activation_type, regulariser, regularisation_rate);

    // share weight with target_node
    ShareWeights(target_node_ptr);
  }

  /**
   * Normal fully connected layer constructor
   * @param in
   * @param out
   * @param activation_type
   * @param regulariser
   * @param regularisation_rate
   * @param init_mode
   */
  FullyConnected(SizeType in, SizeType out,
                 details::ActivationType activation_type = details::ActivationType::NOTHING,
                 fetch::ml::details::RegularisationType regulariser =
                     fetch::ml::details::RegularisationType::NONE,
                 DataType    regularisation_rate = static_cast<DataType>(0),
                 WeightsInit init_mode = WeightsInit::XAVIER_GLOROT, bool time_distributed = false)
    : in_size_(in)
    , out_size_(out)
    , time_distributed_(time_distributed)
  {
    // setup overall architecture of the model
    SetupArchitecture(activation_type, regulariser, regularisation_rate);

    // initialize the weights and bias with specified initialization method
    InitializeWeights(init_mode);
  }

  void InitializeWeights(WeightsInit init_mode)
  {
    // get correct name for the layer
<<<<<<< HEAD
    std::string name = DESCRIPTOR;
    if (time_distributed_)
    {
      name = "TimeDistributed_" + name;
    }
=======
    std::string name = GetName();
>>>>>>> d4b3f3fb

    // initialize weight with specified method
    ArrayType weights_data(std::vector<SizeType>({out_size_, in_size_}));
    this->Initialise(weights_data, init_mode);
    this->SetInput(name + "_Weights", weights_data);

    // initialize bias with right shape and set to all zero
    ArrayType bias_data;
    if (time_distributed_)
    {
      bias_data = ArrayType(std::vector<SizeType>({out_size_, 1, 1}));
    }
    else
    {
      bias_data = ArrayType(std::vector<SizeType>({out_size_, 1}));
    }
    this->SetInput(name + "_Bias", bias_data);
  }

  void ShareWeights(NodePtrType target_node_ptr)
  {
    // get correct name for the layer
<<<<<<< HEAD
    std::string name = DESCRIPTOR;
    if (time_distributed_)
    {
      name = "TimeDistributed_" + name;
    }
=======
    std::string name = GetName();
>>>>>>> d4b3f3fb

    // Get ptr to each weights layer
    GraphPtrType   target_graph_ptr        = std::dynamic_pointer_cast<GraphType>(target_node_ptr);
    NodePtrType    target_weights_node_ptr = target_graph_ptr->GetNode(name + "_Weights");
    WeightsPtrType target_weights_ptr =
        std::dynamic_pointer_cast<WeightsType>(target_weights_node_ptr);
    NodePtrType    target_bias_node_ptr = target_graph_ptr->GetNode(name + "_Bias");
    WeightsPtrType target_bias_ptr  = std::dynamic_pointer_cast<WeightsType>(target_bias_node_ptr);
    NodePtrType    weights_node_ptr = this->GetNode(name + "_Weights");
    WeightsPtrType weights_ptr      = std::dynamic_pointer_cast<WeightsType>(weights_node_ptr);
    NodePtrType    bias_node_ptr    = this->GetNode(name + "_Bias");
    WeightsPtrType bias_ptr         = std::dynamic_pointer_cast<WeightsType>(bias_node_ptr);

    // check if the shared weight is compatible with input shape
    auto w_s = target_weights_ptr->get_weights().shape();
    auto b_s = target_bias_ptr->get_weights().shape();
    ASSERT((w_s[0] == out_size_) && (w_s[1] == in_size_) && (b_s[0] == out_size_));
    if (time_distributed_)
    {
      assert(b_s.size() == 3);
    }
    else
    {
      assert(b_s.size() == 2);
    }

    // Share weights and parameter among these weights layers
    auto shared_weights = *(target_weights_ptr->GetShareableWeights());
    auto shared_bias    = *(target_bias_ptr->GetShareableWeights());
    this->SetInput(name + "_Weights", shared_weights);
    this->SetInput(name + "_Bias", shared_bias);
  }

  void SetupArchitecture(details::ActivationType activation_type = details::ActivationType::NOTHING,
                         fetch::ml::details::RegularisationType regulariser =
                             fetch::ml::details::RegularisationType::NONE,
                         DataType regularisation_rate = static_cast<DataType>(0))
  {
    // get correct name for the layer
<<<<<<< HEAD
    std::string name = DESCRIPTOR;
    if (time_distributed_)
    {
      name = "TimeDistributed_" + name;
    }
=======
    std::string name = GetName();

>>>>>>> d4b3f3fb
    // start to set up the structure
    std::string input =
        this->template AddNode<fetch::ml::ops::PlaceHolder<ArrayType>>(name + "_Input", {});

    // for non time distributed layer, flatten the input
    std::string flat_input = input;
    if (!time_distributed_)
    {
      flat_input =
          this->template AddNode<fetch::ml::ops::Flatten<ArrayType>>(name + "_Flatten", {input});
    }

    std::string weights =
        this->template AddNode<fetch::ml::ops::Weights<ArrayType>>(name + "_Weights", {});
    std::string weights_matmul = this->template AddNode<fetch::ml::ops::MatrixMultiply<ArrayType>>(
        name + "_MatrixMultiply", {weights, flat_input});
    std::string bias =
        this->template AddNode<fetch::ml::ops::Weights<ArrayType>>(name + "_Bias", {});
    std::string output = this->template AddNode<fetch::ml::ops::Add<ArrayType>>(
        name + "_Add", {weights_matmul, bias});

    output = fetch::ml::details::AddActivationNode<T>(activation_type, this, name + "_Activation",
                                                      output);

    this->AddInputNode(input);
    this->SetOutputNode(output);
    this->SetRegularisation(fetch::ml::details::CreateRegulariser<T>(regulariser),
                            regularisation_rate);
  }

  std::vector<SizeType> ComputeOutputShape(VecTensorType const &inputs) const
  {
    if (!time_distributed_)
    {
      SizeType total_in_size = 1;
      for (size_t i = 0; i < inputs.front()->shape().size() - 1; i++)
      {
        total_in_size *= inputs.front()->shape(i);
      }
      assert(total_in_size == this->in_size_);
      return {this->out_size_, inputs.front()->shape(inputs.front()->shape().size() - 1)};
    }
    else
    {
      assert(inputs.front()->shape().size() == 3);
      assert(inputs.front()->shape(0) == in_size_);
      return {this->out_size_, inputs.front()->shape(inputs.front()->shape().size() - 2),
              inputs.front()->shape(inputs.front()->shape().size() - 1)};
    }
  }

  static constexpr char const *DESCRIPTOR = "FullyConnected";

private:
  SizeType in_size_;
  SizeType out_size_;
  bool     time_distributed_;

  void Initialise(ArrayType &weights, WeightsInit init_mode)
  {
    fetch::ml::ops::Weights<ArrayType>::Initialise(weights, in_size_, out_size_, init_mode);
  }

  std::string GetName()
  {
    std::string name = DESCRIPTOR;
    if (time_distributed_)
    {
      name = "TimeDistributed_" + name;
    }
    return name;
  }
};

}  // namespace layers
}  // namespace ml
}  // namespace fetch<|MERGE_RESOLUTION|>--- conflicted
+++ resolved
@@ -115,15 +115,7 @@
   void InitializeWeights(WeightsInit init_mode)
   {
     // get correct name for the layer
-<<<<<<< HEAD
-    std::string name = DESCRIPTOR;
-    if (time_distributed_)
-    {
-      name = "TimeDistributed_" + name;
-    }
-=======
     std::string name = GetName();
->>>>>>> d4b3f3fb
 
     // initialize weight with specified method
     ArrayType weights_data(std::vector<SizeType>({out_size_, in_size_}));
@@ -146,15 +138,7 @@
   void ShareWeights(NodePtrType target_node_ptr)
   {
     // get correct name for the layer
-<<<<<<< HEAD
-    std::string name = DESCRIPTOR;
-    if (time_distributed_)
-    {
-      name = "TimeDistributed_" + name;
-    }
-=======
     std::string name = GetName();
->>>>>>> d4b3f3fb
 
     // Get ptr to each weights layer
     GraphPtrType   target_graph_ptr        = std::dynamic_pointer_cast<GraphType>(target_node_ptr);
@@ -194,16 +178,8 @@
                          DataType regularisation_rate = static_cast<DataType>(0))
   {
     // get correct name for the layer
-<<<<<<< HEAD
-    std::string name = DESCRIPTOR;
-    if (time_distributed_)
-    {
-      name = "TimeDistributed_" + name;
-    }
-=======
     std::string name = GetName();
 
->>>>>>> d4b3f3fb
     // start to set up the structure
     std::string input =
         this->template AddNode<fetch::ml::ops::PlaceHolder<ArrayType>>(name + "_Input", {});
