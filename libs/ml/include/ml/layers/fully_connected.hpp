--- conflicted
+++ resolved
@@ -41,7 +41,7 @@
 class FullyConnected : public SubGraph<T>
 {
 public:
-  using TensorType     = T;
+  using TensorType    = T;
   using ArrayPtrType  = std::shared_ptr<TensorType>;
   using SizeType      = typename TensorType::SizeType;
   using DataType      = typename TensorType::Type;
@@ -120,28 +120,20 @@
     std::string name = GetName();
 
     // initialize weight with specified method
-<<<<<<< HEAD
-    std::string name = DESCRIPTOR;
-    TensorType   weights_data(std::vector<SizeType>({out_size_, in_size_}));
+    TensorType weights_data(std::vector<SizeType>({out_size_, in_size_}));
     this->Initialise(weights_data, init_mode);
     this->SetInput(name + "_Weights", weights_data);
-    TensorType bias_data(std::vector<SizeType>({out_size_, 1}));
-=======
-    ArrayType weights_data(std::vector<SizeType>({out_size_, in_size_}));
-    this->Initialise(weights_data, init_mode);
-    this->SetInput(name + "_Weights", weights_data);
 
     // initialize bias with right shape and set to all zero
-    ArrayType bias_data;
+    TensorType bias_data;
     if (time_distributed_)
     {
-      bias_data = ArrayType(std::vector<SizeType>({out_size_, 1, 1}));
+      bias_data = TensorType(std::vector<SizeType>({out_size_, 1, 1}));
     }
     else
     {
-      bias_data = ArrayType(std::vector<SizeType>({out_size_, 1}));
-    }
->>>>>>> a0c1efcd
+      bias_data = TensorType(std::vector<SizeType>({out_size_, 1}));
+    }
     this->SetInput(name + "_Bias", bias_data);
   }
 
@@ -151,14 +143,8 @@
     std::string name = GetName();
 
     // Get ptr to each weights layer
-<<<<<<< HEAD
-    std::string    name                    = DESCRIPTOR;
     GraphPtrType   target_graph_ptr        = std::dynamic_pointer_cast<GraphType>(target_op_ptr);
     OpPtrType      target_weights_node_ptr = target_graph_ptr->GetNode(name + "_Weights")->GetOp();
-=======
-    GraphPtrType   target_graph_ptr        = std::dynamic_pointer_cast<GraphType>(target_node_ptr);
-    NodePtrType    target_weights_node_ptr = target_graph_ptr->GetNode(name + "_Weights");
->>>>>>> a0c1efcd
     WeightsPtrType target_weights_ptr =
         std::dynamic_pointer_cast<WeightsType>(target_weights_node_ptr);
     OpPtrType      target_bias_node_ptr = target_graph_ptr->GetNode(name + "_Bias")->GetOp();
@@ -198,22 +184,16 @@
 
     // start to set up the structure
     std::string input =
-<<<<<<< HEAD
         this->template AddNode<fetch::ml::ops::PlaceHolder<TensorType>>(name + "_Input", {});
-    std::string flat_input =
-        this->template AddNode<fetch::ml::ops::Flatten<TensorType>>(name + "_Flatten", {input});
-=======
-        this->template AddNode<fetch::ml::ops::PlaceHolder<ArrayType>>(name + "_Input", {});
 
     // for non time distributed layer, flatten the input
     std::string flat_input = input;
     if (!time_distributed_)
     {
       flat_input =
-          this->template AddNode<fetch::ml::ops::Flatten<ArrayType>>(name + "_Flatten", {input});
-    }
-
->>>>>>> a0c1efcd
+          this->template AddNode<fetch::ml::ops::Flatten<TensorType>>(name + "_Flatten", {input});
+    }
+
     std::string weights =
         this->template AddNode<fetch::ml::ops::Weights<TensorType>>(name + "_Weights", {});
     std::string weights_matmul = this->template AddNode<fetch::ml::ops::MatrixMultiply<TensorType>>(
@@ -232,7 +212,6 @@
                             regularisation_rate);
   }
 
-<<<<<<< HEAD
   template <typename X>
   static std::shared_ptr<FullyConnected<X>> BuildFullyConnected(
       FullyConnectedSaveableParams<X> const &sp)
@@ -247,7 +226,7 @@
 
   std::shared_ptr<SaveableParamsInterface> GetOpSaveableParams() override
   {
-    auto ret     = std::make_shared<SPType>();
+    auto ret = std::make_shared<SPType>();
     // get base class saveable params
     std::shared_ptr<SaveableParamsInterface> sgsp = SubGraph<TensorType>::GetOpSaveableParams();
 
@@ -267,17 +246,14 @@
     return ret;
   }
 
-  void SetOpSaveableParams(FullyConnectedSaveableParams<T> const & sp)
+  void SetOpSaveableParams(FullyConnectedSaveableParams<T> const &sp)
   {
     // assign layer specific params
-    in_size_ = sp.in_size;
+    in_size_  = sp.in_size;
     out_size_ = sp.out_size;
   }
 
-  std::vector<SizeType> ComputeOutputShape(VecTensorType const &) const override
-=======
-  std::vector<SizeType> ComputeOutputShape(VecTensorType const &inputs) const
->>>>>>> a0c1efcd
+  std::vector<SizeType> ComputeOutputShape(VecTensorType const &inputs) const override
   {
     if (!time_distributed_)
     {
