#pragma once
//------------------------------------------------------------------------------
//
//   Copyright 2018-2019 Fetch.AI Limited
//
//   Licensed under the Apache License, Version 2.0 (the "License");
//   you may not use this file except in compliance with the License.
//   You may obtain a copy of the License at
//
//       http://www.apache.org/licenses/LICENSE-2.0
//
//   Unless required by applicable law or agreed to in writing, software
//   distributed under the License is distributed on an "AS IS" BASIS,
//   WITHOUT WARRANTIES OR CONDITIONS OF ANY KIND, either express or implied.
//   See the License for the specific language governing permissions and
//   limitations under the License.
//
//------------------------------------------------------------------------------

#include "ml/layers/fully_connected.hpp"
#include "ml/ops/activations/softmax.hpp"
#include "ml/ops/add.hpp"
#include "ml/ops/flatten.hpp"
#include "ml/ops/matrix_multiply.hpp"
#include "ml/ops/placeholder.hpp"
#include "ml/ops/transpose.hpp"

#include <cmath>
#include <cstdint>
#include <memory>
#include <random>
#include <string>

namespace fetch {
namespace ml {
namespace layers {

template <class T>
class SelfAttention : public SubGraph<T>
{
public:
  using ArrayType     = T;
  using SizeType      = typename ArrayType::SizeType;
  using ArrayPtrType  = std::shared_ptr<ArrayType>;
  using VecTensorType = typename SubGraph<T>::VecTensorType;

  SelfAttention(std::uint64_t in, std::uint64_t out, std::uint64_t hidden,
                std::string const &name = "SA")
    : in_size_(in)
    , out_size_(out)
  {

    std::string input =
        this->template AddNode<fetch::ml::ops::PlaceHolder<ArrayType>>(name + "_Input", {});

    // key & value dense layer
    std::string flat_input = this->template AddNode<fetch::ml::ops::Flatten<ArrayType>>(
        name + "_Flatten_Input", {input});
    std::string query_name = this->template AddNode<fetch::ml::layers::FullyConnected<ArrayType>>(
        name + "_KEY_VAL", {flat_input}, in, hidden);

    //////////////////////
    /// attention part ///
    //////////////////////

    // query key matmul
    std::string transpose_key = this->template AddNode<fetch::ml::ops::Transpose<ArrayType>>(
        name + "_TransposeKey", {flat_input});
    std::string qk_matmul = this->template AddNode<fetch::ml::ops::MatrixMultiply<ArrayType>>(
        name + "_Query_Key_MatMul", {flat_input, transpose_key});

    // TODO(707) normalise by square root of vector length

    // softmax
    std::string attention_weights =
        this->template AddNode<fetch::ml::ops::Softmax<ArrayType>>(name + "_Softmax", {qk_matmul});

    // attention & value matmul
    std::string weighted_value = this->template AddNode<fetch::ml::ops::MatrixMultiply<ArrayType>>(
        name + "_Att_Val_MatMul", {attention_weights, flat_input});

    // residual connection to input
    std::string decoding = this->template AddNode<fetch::ml::ops::Add<ArrayType>>(
        name + "_ResidualConnection", {flat_input, weighted_value});

    // final dense output
    std::string output = this->template AddNode<fetch::ml::layers::FullyConnected<ArrayType>>(
        name + "_OutputFC", {decoding}, in, out);

    this->AddInputNode(input);
    this->SetOutputNode(output);
  }

<<<<<<< HEAD
  std::shared_ptr<SaveableParams> GetOpSaveableParams() override
  {
    throw std::runtime_error("This shouldn't be called!");
  }

  std::vector<SizeType> ComputeOutputShape(
      std::vector<std::reference_wrapper<ArrayType const>> const &inputs) const override
=======
  virtual std::vector<SizeType> ComputeOutputShape(VecTensorType const &inputs) const
>>>>>>> 59a522e7
  {
    return inputs.front()->shape();
  }

  static constexpr char const *DESCRIPTOR = "SelfAttention";

private:
  SizeType in_size_;
  SizeType out_size_;
};

}  // namespace layers
}  // namespace ml
}  // namespace fetch<|MERGE_RESOLUTION|>--- conflicted
+++ resolved
@@ -91,17 +91,7 @@
     this->SetOutputNode(output);
   }
 
-<<<<<<< HEAD
-  std::shared_ptr<SaveableParams> GetOpSaveableParams() override
-  {
-    throw std::runtime_error("This shouldn't be called!");
-  }
-
-  std::vector<SizeType> ComputeOutputShape(
-      std::vector<std::reference_wrapper<ArrayType const>> const &inputs) const override
-=======
-  virtual std::vector<SizeType> ComputeOutputShape(VecTensorType const &inputs) const
->>>>>>> 59a522e7
+  std::vector<SizeType> ComputeOutputShape(VecTensorType const &inputs) const override
   {
     return inputs.front()->shape();
   }
