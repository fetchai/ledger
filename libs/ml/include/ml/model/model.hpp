#pragma once
//------------------------------------------------------------------------------
//
//   Copyright 2018-2019 Fetch.AI Limited
//
//   Licensed under the Apache License, Version 2.0 (the "License");
//   you may not use this file except in compliance with the License.
//   You may obtain a copy of the License at
//
//       http://www.apache.org/licenses/LICENSE-2.0
//
//   Unless required by applicable law or agreed to in writing, software
//   distributed under the License is distributed on an "AS IS" BASIS,
//   WITHOUT WARRANTIES OR CONDITIONS OF ANY KIND, either express or implied.
//   See the License for the specific language governing permissions and
//   limitations under the License.
//
//------------------------------------------------------------------------------

#include "ml/core/graph.hpp"
#include "ml/dataloaders/tensor_dataloader.hpp"
#include "ml/meta/ml_type_traits.hpp"
#include "ml/model/model_config.hpp"
#include "ml/ops/loss_functions/types.hpp"
#include "ml/ops/metrics/categorical_accuracy.hpp"
#include "ml/ops/metrics/types.hpp"
#include "ml/optimisation/optimiser.hpp"
#include "ml/optimisation/types.hpp"
#include "ml/utilities/graph_builder.hpp"
#include "ml/utilities/graph_saver.hpp"

#include <utility>

namespace fetch {
namespace dmlf {
namespace collective_learning {
template <class TensorType>
class ClientAlgorithm;
}  // namespace collective_learning
}  // namespace dmlf

namespace ml {
namespace model {

template <typename TensorType>
class Model
{
public:
  using DataType           = typename TensorType::Type;
  using SizeType           = fetch::math::SizeType;
  using GraphType          = Graph<TensorType>;
  using DataLoaderType     = dataloaders::DataLoader<TensorType, TensorType>;
  using ModelOptimiserType = optimisers::Optimiser<TensorType>;
  using GraphPtrType       = typename std::shared_ptr<GraphType>;
  using DataLoaderPtrType  = typename std::shared_ptr<DataLoaderType>;
  using OptimiserPtrType   = typename std::shared_ptr<ModelOptimiserType>;
  using DataVectorType     = std::vector<DataType>;

  explicit Model(ModelConfig<DataType> model_config = ModelConfig<DataType>())
    : model_config_(std::move(model_config))
  {}
  Model(Model const &other)
  {
    graph_ptr_.reset(other.graph_ptr_.get());
    dataloader_ptr_.reset(other.dataloader_ptr_.get());
    optimiser_ptr_.reset(other.optimiser_ptr_.get());
  }

  virtual ~Model() = default;

  void Compile(OptimiserType optimiser_type, ops::LossType loss_type = ops::LossType::NONE,
               std::vector<ops::MetricType> const &metrics = std::vector<ops::MetricType>());

  /// training and testing ///
  void           Train();
  void           Train(SizeType n_rounds);
  void           Train(SizeType n_rounds, DataType &loss);
  void           Test(DataType &test_loss);
  void           Predict(TensorType &input, TensorType &output);
  DataVectorType Evaluate(dataloaders::DataLoaderMode dl_mode = dataloaders::DataLoaderMode::TEST,
                          SizeType                    batch_size = 0);

  template <typename... Params>
  void SetData(Params... params);

  void UpdateConfig(ModelConfig<DataType> &model_config);

  /// getters and setters ///
  void SetDataloader(std::shared_ptr<DataLoaderType> dataloader_ptr);

  std::shared_ptr<const DataLoaderType>     GetDataloader();
  std::shared_ptr<const ModelOptimiserType> GetOptimiser();

  std::string InputName();
  std::string LabelName();
  std::string OutputName();
  std::string ErrorName();

  template <typename X, typename D>
  friend struct serializers::MapSerializer;

protected:
  ModelConfig<DataType> model_config_;
  GraphPtrType          graph_ptr_ = std::make_shared<GraphType>();
  DataLoaderPtrType     dataloader_ptr_;
  OptimiserPtrType      optimiser_ptr_;

  std::string              input_;
  std::string              label_;
  std::string              output_;
  std::string              error_;
  std::vector<std::string> metrics_;

  bool loss_set_      = false;
  bool optimiser_set_ = false;
  bool compiled_      = false;

  DataType loss_;

  virtual void PrintStats(SizeType epoch, DataType loss,
                          DataType test_loss = fetch::math::numeric_max<DataType>());

private:
  friend class dmlf::collective_learning::ClientAlgorithm<TensorType>;

  void TrainImplementation(DataType &loss, SizeType n_rounds = 1);
};

template <typename TensorType>
void Model<TensorType>::Compile(OptimiserType optimiser_type, ops::LossType loss_type,
                                std::vector<ops::MetricType> const &metrics)
{
  // add loss to graph
  if (!loss_set_)
  {
    switch (loss_type)
    {
    case (ops::LossType::CROSS_ENTROPY):
    {
      error_ = graph_ptr_->template AddNode<ops::CrossEntropyLoss<TensorType>>("Error",
                                                                               {output_, label_});
      break;
    }
    case (ops::LossType::MEAN_SQUARE_ERROR):
    {
      error_ = graph_ptr_->template AddNode<ops::MeanSquareErrorLoss<TensorType>>(
          "Error", {output_, label_});
      break;
    }
    case (ops::LossType::SOFTMAX_CROSS_ENTROPY):
    {
      error_ = graph_ptr_->template AddNode<ops::SoftmaxCrossEntropyLoss<TensorType>>(
          "Error", {output_, label_});
      break;
    }
    case (ops::LossType::NONE):
    {
      throw ml::exceptions::InvalidMode(
          "must set loss function on model compile for this model type");
    }
    default:
    {
      throw ml::exceptions::InvalidMode("unrecognised loss type in model compilation");
    }
    }
  }
  else
  {
    if (loss_type != ops::LossType::NONE)
    {
      throw ml::exceptions::InvalidMode(
          "attempted to set loss function on compile but loss function already previously set! "
          "maybe using wrong type of model?");
    }
  }

  // Add all the metric nodes to the graph and store the names in metrics_ for future reference
  for (auto const &met : metrics)
  {
    switch (met)
    {
    case (ops::MetricType::CATEGORICAL_ACCURACY):
    {
      metrics_.emplace_back(graph_ptr_->template AddNode<ops::CategoricalAccuracy<TensorType>>(
          "", {output_, label_}));
      break;
    }
    case ops::MetricType::CROSS_ENTROPY:
    {
      metrics_.emplace_back(
          graph_ptr_->template AddNode<ops::CrossEntropyLoss<TensorType>>("", {output_, label_}));
<<<<<<< HEAD
=======

>>>>>>> 7b175453
      break;
    }
    case ops::MetricType::MEAN_SQUARE_ERROR:
    {
<<<<<<< HEAD
      metrics_.emplace_back(graph_ptr_->template AddNode<ops::MeanSquareErrorLoss<TensorType>>(
          "", {output_, label_}));
=======

      metrics_.emplace_back(graph_ptr_->template AddNode<ops::MeanSquareErrorLoss<TensorType>>(
          "", {output_, label_}));

>>>>>>> 7b175453
      break;
    }
    case ops::MetricType::SOFTMAX_CROSS_ENTROPY:
    {
<<<<<<< HEAD
      metrics_.emplace_back(graph_ptr_->template AddNode<ops::SoftmaxCrossEntropyLoss<TensorType>>(
          "", {output_, label_}));
=======

      metrics_.emplace_back(graph_ptr_->template AddNode<ops::SoftmaxCrossEntropyLoss<TensorType>>(
          "", {output_, label_}));

>>>>>>> 7b175453
      break;
    }
    default:
    {
      throw ml::exceptions::InvalidMode("unrecognised metric type in model compilation");
    }
    }
  }

  // set the optimiser
  if (!optimiser_set_)
  {
    if (!(fetch::ml::optimisers::AddOptimiser<TensorType>(
            optimiser_type, optimiser_ptr_, graph_ptr_, std::vector<std::string>{input_}, label_,
            error_, model_config_.learning_rate_param)))
    {
      throw ml::exceptions::InvalidMode("DNNClassifier initialised with unrecognised optimiser");
    }
    optimiser_set_ = true;
  }

  compiled_ = true;
}

/**
 * An interface to train that trains for one epoch
 * @tparam TensorType
 * @return
 */
template <typename TensorType>
void Model<TensorType>::Train()
{
  model_config_.subset_size = fetch::ml::optimisers::SIZE_NOT_SET;
  DataType _;
  Model<TensorType>::TrainImplementation(_);
}

/**
 * An interface to train that doesn't report loss
 * @tparam TensorType
 * @param n_rounds
 * @return
 */
template <typename TensorType>
void Model<TensorType>::Train(SizeType n_rounds)
{
  DataType _;
  Model<TensorType>::Train(n_rounds, _);
}

template <typename TensorType>
void Model<TensorType>::Train(SizeType n_rounds, DataType &loss)
{
  TrainImplementation(loss, n_rounds);
}

template <typename TensorType>
void Model<TensorType>::Test(DataType &test_loss)
{
  if (!compiled_)
  {
    throw ml::exceptions::InvalidMode("must compile model before testing");
  }

  dataloader_ptr_->SetMode(dataloaders::DataLoaderMode::TEST);

  SizeType test_set_size = dataloader_ptr_->Size();

  dataloader_ptr_->Reset();
  bool is_done_set;
  auto test_pair = dataloader_ptr_->PrepareBatch(test_set_size, is_done_set);

  this->graph_ptr_->SetInput(label_, test_pair.first);
  this->graph_ptr_->SetInput(input_, test_pair.second.at(0));
  test_loss = *(this->graph_ptr_->Evaluate(error_).begin());
}

template <typename TensorType>
void Model<TensorType>::Predict(TensorType &input, TensorType &output)
{
  if (!compiled_)
  {
    throw ml::exceptions::InvalidMode("must compile model before predicting");
  }

  this->graph_ptr_->SetInput(input_, input);
  output = this->graph_ptr_->Evaluate(output_);
}

template <typename TensorType>
typename Model<TensorType>::DataVectorType Model<TensorType>::Evaluate(
    dataloaders::DataLoaderMode dl_mode, SizeType batch_size)
{
  if (!compiled_)
  {
    throw ml::exceptions::InvalidMode("must compile model before evaluating");
  }

  dataloader_ptr_->SetMode(dl_mode);
<<<<<<< HEAD
  dataloader_ptr_->SetRandomMode(false);

=======
>>>>>>> 7b175453
  bool is_done_set;
  if (batch_size == 0)
  {
    batch_size = dataloader_ptr_->Size();
  }
  auto evaluate_pair = dataloader_ptr_->PrepareBatch(batch_size, is_done_set);

  this->graph_ptr_->SetInput(label_, evaluate_pair.first);
  this->graph_ptr_->SetInput(input_, evaluate_pair.second.at(0));

  DataVectorType ret;
  // call evaluate on the graph and store the loss in ret
  ret.emplace_back(*(this->graph_ptr_->Evaluate(error_).cbegin()));

  // push further metrics into ret - due to graph caching these subsequent evaluate calls are cheap
  for (auto const &met : metrics_)
  {
    ret.emplace_back(*(this->graph_ptr_->Evaluate(met).cbegin()));
  }
  return ret;
}

template <typename TensorType>
template <typename... Params>
void Model<TensorType>::SetData(Params... params)
{
  dataloader_ptr_->AddData(params...);
}

template <typename TensorType>
void Model<TensorType>::UpdateConfig(ModelConfig<DataType> &model_config)
{
  model_config_ = model_config;
}

/**
 * Overwrite the models dataloader with an external custom dataloader.
 * @tparam TensorType
 * @param dataloader_ptr
 */
template <typename TensorType>
void Model<TensorType>::SetDataloader(std::shared_ptr<DataLoaderType> dataloader_ptr)
{
  dataloader_ptr_ = dataloader_ptr;
}

/**
 * returns a pointer to the models dataloader
 * @return
 */
template <typename TensorType>
std::shared_ptr<const typename Model<TensorType>::DataLoaderType> Model<TensorType>::GetDataloader()
{
  return dataloader_ptr_;
}

/**
 * returns a pointer to the models optimiser
 * @return
 */
template <typename TensorType>
std::shared_ptr<const typename Model<TensorType>::ModelOptimiserType>
Model<TensorType>::GetOptimiser()
{
  return optimiser_ptr_;
}

template <typename TensorType>
std::string Model<TensorType>::InputName()
{
  return input_;
}

template <typename TensorType>
std::string Model<TensorType>::LabelName()
{
  return label_;
}

template <typename TensorType>
std::string Model<TensorType>::OutputName()
{
  return output_;
}

template <typename TensorType>
std::string Model<TensorType>::ErrorName()
{
  return error_;
}

/// PROTECTED METHODS ///

template <typename TensorType>
void Model<TensorType>::PrintStats(SizeType epoch, DataType loss, DataType test_loss)
{
  if (this->model_config_.test)
  {
    std::cout << "epoch: " << epoch << ", loss: " << loss << ", test loss: " << test_loss
              << std::endl;
  }
  else
  {
    std::cout << "epoch: " << epoch << ", loss: " << loss << std::endl;
  }
}

/// PRIVATE METHODS ///

template <typename TensorType>
void Model<TensorType>::TrainImplementation(DataType &loss, SizeType n_rounds)
{
  if (!compiled_)
  {
    throw ml::exceptions::InvalidMode("must compile model before training");
  }

  dataloader_ptr_->SetMode(dataloaders::DataLoaderMode::TRAIN);

  DataType test_loss = fetch::math::numeric_max<DataType>();
  SizeType patience_count{0};
  bool     stop_early = false;

  // run for one subset - if this is not set it defaults to epoch
  loss_ =
      optimiser_ptr_->Run(*dataloader_ptr_, model_config_.batch_size, model_config_.subset_size);
  DataType min_loss = loss_;

  // run for remaining epochs (or subsets) with early stopping
  SizeType step{1};

  while ((!stop_early) && (step < n_rounds))
  {
    if (this->model_config_.print_stats)
    {
      if (this->model_config_.test)
      {
        Test(test_loss);
      }
      PrintStats(step, loss, test_loss);
    }

    if (this->model_config_.save_graph)
    {
      fetch::ml::utilities::SaveGraph(*graph_ptr_,
                                      model_config_.graph_save_location + std::to_string(step));
    }

    // run optimiser for one epoch (or subset)
    loss_ =
        optimiser_ptr_->Run(*dataloader_ptr_, model_config_.batch_size, model_config_.subset_size);

    // update early stopping
    if (this->model_config_.early_stopping)
    {
      if (loss_ < (min_loss - this->model_config_.min_delta))
      {
        min_loss       = loss_;
        patience_count = 0;
      }
      else
      {
        patience_count++;
      }

      if (patience_count >= this->model_config_.patience)
      {
        stop_early = true;
      }
    }

    step++;
  }

  loss = loss_;
}

}  // namespace model
}  // namespace ml

namespace serializers {
/**
 * serializer for Model
 * @tparam TensorType
 */
template <typename TensorType, typename D>
struct MapSerializer<ml::model::Model<TensorType>, D>
{
  using Type       = ml::model::Model<TensorType>;
  using DriverType = D;

  // protected member variables
  static uint8_t const GRAPH           = 1;
  static uint8_t const MODEL_CONFIG    = 2;
  static uint8_t const DATALOADER_PTR  = 3;
  static uint8_t const DATALOADER_TYPE = 4;
  static uint8_t const OPTIMISER_PTR   = 5;
  static uint8_t const OPTIMISER_TYPE  = 6;

  static uint8_t const INPUT_NODE_NAME   = 7;
  static uint8_t const LABEL_NODE_NAME   = 8;
  static uint8_t const OUTPUT_NODE_NAME  = 9;
  static uint8_t const ERROR_NODE_NAME   = 10;
  static uint8_t const METRIC_NODE_NAMES = 11;

  static uint8_t const LOSS_SET_FLAG      = 12;
  static uint8_t const OPTIMISER_SET_FLAG = 13;
  static uint8_t const COMPILED_FLAG      = 14;
  static uint8_t const TOTAL_MAP_SIZE     = 14;

  template <typename MapType>
  static void SerializeDataLoader(MapType map, Type const &sp)
  {
    map.Append(DATALOADER_TYPE, static_cast<uint8_t>(sp.dataloader_ptr_->LoaderCode()));

    switch (sp.dataloader_ptr_->LoaderCode())
    {
    case ml::LoaderType::TENSOR:
    {
      auto *loader_ptr =
          static_cast<fetch::ml::dataloaders::TensorDataLoader<TensorType, TensorType> *>(
              sp.dataloader_ptr_.get());
      map.Append(DATALOADER_PTR, *loader_ptr);
      break;
    }

    case ml::LoaderType::SGNS:
    case ml::LoaderType::W2V:
    case ml::LoaderType::COMMODITY:
    case ml::LoaderType::C2V:
    {
      throw ml::exceptions::NotImplemented(
          "Serialization for current dataloader type not implemented yet.");
    }

    default:
    {
      throw ml::exceptions::InvalidMode("Unknown dataloader type.");
    }
    }
  }

  template <typename MapType>
  static void SerializeOptimiser(MapType map, Type const &sp)
  {
    map.Append(OPTIMISER_TYPE, static_cast<uint8_t>(sp.optimiser_ptr_->OptimiserCode()));

    switch (sp.optimiser_ptr_->OptimiserCode())
    {
    case ml::OptimiserType::SGD:
    {
      auto *optimiser_ptr =
          static_cast<fetch::ml::optimisers::SGDOptimiser<TensorType> *>(sp.optimiser_ptr_.get());
      map.Append(OPTIMISER_PTR, *optimiser_ptr);
      break;
    }
    case ml::OptimiserType::ADAM:
    {
      auto *optimiser_ptr =
          static_cast<fetch::ml::optimisers::AdamOptimiser<TensorType> *>(sp.optimiser_ptr_.get());
      map.Append(OPTIMISER_PTR, *optimiser_ptr);
      break;
    }
    case ml::OptimiserType::ADAGRAD:
    case ml::OptimiserType::MOMENTUM:
    case ml::OptimiserType::RMSPROP:
    {
      throw ml::exceptions::NotImplemented(
          "serialization for current optimiser type not implemented yet.");
    }

    default:
    {
      throw ml::exceptions::InvalidMode("Unknown optimiser type.");
    }
    }
  }

  template <typename MapType>
  static void DeserializeDataLoader(MapType map, Type &sp)
  {
    uint8_t loader_type{};
    map.ExpectKeyGetValue(DATALOADER_TYPE, loader_type);

    switch (static_cast<ml::LoaderType>(loader_type))
    {
    case ml::LoaderType::TENSOR:
    {
      auto loader_ptr = new ml::dataloaders::TensorDataLoader<TensorType, TensorType>();
      map.ExpectKeyGetValue(DATALOADER_PTR, *loader_ptr);
      sp.dataloader_ptr_.reset(loader_ptr);
      break;
    }
    case ml::LoaderType::SGNS:
    case ml::LoaderType::W2V:
    case ml::LoaderType::COMMODITY:
    case ml::LoaderType::C2V:
    {
      throw ml::exceptions::NotImplemented(
          "serialization for current dataloader type not implemented yet.");
    }

    default:
    {
      throw ml::exceptions::InvalidMode("Unknown dataloader type.");
    }
    }
  }

  template <typename MapType>
  static void DeserializeOptimiser(MapType map, Type &sp)
  {
    uint8_t optimiser_type{};
    map.ExpectKeyGetValue(OPTIMISER_TYPE, optimiser_type);

    switch (static_cast<ml::OptimiserType>(optimiser_type))
    {
    case ml::OptimiserType::SGD:
    {
      auto optimiser_ptr = new ml::optimisers::SGDOptimiser<TensorType>();
      map.ExpectKeyGetValue(OPTIMISER_PTR, *optimiser_ptr);
      sp.optimiser_ptr_.reset(optimiser_ptr);
      sp.optimiser_ptr_->SetGraph(sp.graph_ptr_);
      sp.optimiser_ptr_->Init();
      break;
    }
    case ml::OptimiserType::ADAM:
    {
      auto optimiser_ptr = new ml::optimisers::AdamOptimiser<TensorType>();
      map.ExpectKeyGetValue(OPTIMISER_PTR, *optimiser_ptr);
      sp.optimiser_ptr_.reset(optimiser_ptr);
      sp.optimiser_ptr_->SetGraph(sp.graph_ptr_);
      sp.optimiser_ptr_->Init();
      break;
    }
    case ml::OptimiserType::ADAGRAD:
    case ml::OptimiserType::MOMENTUM:
    case ml::OptimiserType::RMSPROP:
    {
      throw ml::exceptions::NotImplemented(
          "serialization for current optimiser type not implemented yet.");
    }

    default:
    {
      throw ml::exceptions::InvalidMode("Unknown optimiser type.");
    }
    }
  }

  template <typename Constructor>
  static void Serialize(Constructor &map_constructor, Type const &sp)
  {
    auto map = map_constructor(TOTAL_MAP_SIZE);

    // serialize the graph first
    map.Append(GRAPH, sp.graph_ptr_->GetGraphSaveableParams());
    map.Append(MODEL_CONFIG, sp.model_config_);

    // serialize dataloader
    SerializeDataLoader(map, sp);

    // serialize optimiser
    SerializeOptimiser(map, sp);

    map.Append(INPUT_NODE_NAME, sp.input_);
    map.Append(LABEL_NODE_NAME, sp.label_);
    map.Append(OUTPUT_NODE_NAME, sp.output_);
    map.Append(ERROR_NODE_NAME, sp.error_);
    map.Append(METRIC_NODE_NAMES, sp.metrics_);

    map.Append(LOSS_SET_FLAG, sp.loss_set_);
    map.Append(OPTIMISER_SET_FLAG, sp.optimiser_set_);
    map.Append(COMPILED_FLAG, sp.compiled_);
  }

  template <typename MapDeserializer>
  static void Deserialize(MapDeserializer &map, Type &sp)
  {
    // deserialize the graph first
    fetch::ml::GraphSaveableParams<TensorType> gsp;
    map.ExpectKeyGetValue(GRAPH, gsp);
    auto new_graph_ptr = std::make_shared<fetch::ml::Graph<TensorType>>();
    ml::utilities::BuildGraph(gsp, new_graph_ptr);
    sp.graph_ptr_ = new_graph_ptr;

    map.ExpectKeyGetValue(MODEL_CONFIG, sp.model_config_);

    // deserialize dataloader
    DeserializeDataLoader(map, sp);

    // deserialize optimiser
    DeserializeOptimiser(map, sp);

    map.ExpectKeyGetValue(INPUT_NODE_NAME, sp.input_);
    map.ExpectKeyGetValue(LABEL_NODE_NAME, sp.label_);
    map.ExpectKeyGetValue(OUTPUT_NODE_NAME, sp.output_);
    map.ExpectKeyGetValue(ERROR_NODE_NAME, sp.error_);
    map.ExpectKeyGetValue(METRIC_NODE_NAMES, sp.metrics_);

    map.ExpectKeyGetValue(LOSS_SET_FLAG, sp.loss_set_);
    map.ExpectKeyGetValue(OPTIMISER_SET_FLAG, sp.optimiser_set_);
    map.ExpectKeyGetValue(COMPILED_FLAG, sp.compiled_);
  }
};

}  // namespace serializers
}  // namespace fetch<|MERGE_RESOLUTION|>--- conflicted
+++ resolved
@@ -189,36 +189,18 @@
     {
       metrics_.emplace_back(
           graph_ptr_->template AddNode<ops::CrossEntropyLoss<TensorType>>("", {output_, label_}));
-<<<<<<< HEAD
-=======
-
->>>>>>> 7b175453
       break;
     }
     case ops::MetricType::MEAN_SQUARE_ERROR:
     {
-<<<<<<< HEAD
       metrics_.emplace_back(graph_ptr_->template AddNode<ops::MeanSquareErrorLoss<TensorType>>(
           "", {output_, label_}));
-=======
-
-      metrics_.emplace_back(graph_ptr_->template AddNode<ops::MeanSquareErrorLoss<TensorType>>(
-          "", {output_, label_}));
-
->>>>>>> 7b175453
       break;
     }
     case ops::MetricType::SOFTMAX_CROSS_ENTROPY:
     {
-<<<<<<< HEAD
       metrics_.emplace_back(graph_ptr_->template AddNode<ops::SoftmaxCrossEntropyLoss<TensorType>>(
           "", {output_, label_}));
-=======
-
-      metrics_.emplace_back(graph_ptr_->template AddNode<ops::SoftmaxCrossEntropyLoss<TensorType>>(
-          "", {output_, label_}));
-
->>>>>>> 7b175453
       break;
     }
     default:
@@ -318,11 +300,7 @@
   }
 
   dataloader_ptr_->SetMode(dl_mode);
-<<<<<<< HEAD
   dataloader_ptr_->SetRandomMode(false);
-
-=======
->>>>>>> 7b175453
   bool is_done_set;
   if (batch_size == 0)
   {
