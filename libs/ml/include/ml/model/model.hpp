--- conflicted
+++ resolved
@@ -115,16 +115,8 @@
 
   friend class fetch::vm_modules::ml::model::VMModel;
 
-<<<<<<< HEAD
-  virtual fetch::ml::OperationsCount ChargeEvaluate() const;
-
-  //  virtual fetch::ml::OperationsCount ChargePredict() const;
-
-  virtual fetch::ml::OperationsCount ChargeForward() const;
-=======
   virtual fetch::ml::OperationsCount ChargeForward(math::SizeVector const &input_shape) const;
   virtual fetch::ml::OperationsCount ChargeForward(SizeType batch_size = 0) const;
->>>>>>> 2a5897bd
   virtual fetch::ml::OperationsCount ChargeBackward() const;
   virtual fetch::ml::OperationsCount ChargeCompile(
       OptimiserType optimiser_type, ops::LossType loss_type,
