#pragma once
//------------------------------------------------------------------------------
//
//   Copyright 2018-2020 Fetch.AI Limited
//
//   Licensed under the Apache License, Version 2.0 (the "License");
//   you may not use this file except in compliance with the License.
//   You may obtain a copy of the License at
//
//       http://www.apache.org/licenses/LICENSE-2.0
//
//   Unless required by applicable law or agreed to in writing, software
//   distributed under the License is distributed on an "AS IS" BASIS,
//   WITHOUT WARRANTIES OR CONDITIONS OF ANY KIND, either express or implied.
//   See the License for the specific language governing permissions and
//   limitations under the License.
//
//------------------------------------------------------------------------------

#include "ml/model/model_config.hpp"

#include "ml/ops/loss_functions/types.hpp"
<<<<<<< HEAD
#include "ml/serializers/model.hpp"
=======
#include "ml/ops/metrics/categorical_accuracy.hpp"
#include "ml/ops/metrics/types.hpp"

#include "ml/ops/loss_functions/cross_entropy_loss.hpp"
#include "ml/ops/loss_functions/mean_square_error_loss.hpp"
#include "ml/ops/loss_functions/softmax_cross_entropy_loss.hpp"

#include "ml/optimisation/optimiser.hpp"
#include "ml/optimisation/types.hpp"

#include "ml/utilities/graph_builder.hpp"
#include "ml/utilities/graph_saver.hpp"
>>>>>>> c5a5efae

#include <string>
#include <utility>
#include <vector>

namespace fetch {
namespace vm_modules {
namespace ml {
namespace model {
class ModelEstimator;
}
}  // namespace ml
}  // namespace vm_modules

namespace dmlf {
namespace collective_learning {
template <class TensorType>
class ClientAlgorithm;
}  // namespace collective_learning
}  // namespace dmlf

namespace ml {

namespace dataloaders {
template <typename TensorType>
class DataLoader;
}  // namespace dataloaders

namespace ops {
enum class MetricType;
}  // namespace ops

namespace optimisers {
template <class T>
class Optimiser;
}  // namespace optimisers

namespace model {

template <typename TensorType>
class Model
{
public:
  using DataType           = typename TensorType::Type;
  using SizeType           = fetch::math::SizeType;
  using GraphType          = Graph<TensorType>;
  using DataLoaderType     = dataloaders::DataLoader<TensorType>;
  using ModelOptimiserType = optimisers::Optimiser<TensorType>;
  using GraphPtrType       = typename std::shared_ptr<GraphType>;
  using DataLoaderPtrType  = typename std::shared_ptr<DataLoaderType>;
  using OptimiserPtrType   = typename std::shared_ptr<ModelOptimiserType>;
  using DataVectorType     = std::vector<DataType>;

  explicit Model(ModelConfig<DataType> model_config = ModelConfig<DataType>())
    : model_config_(std::move(model_config))
  {}

  Model(Model const &other);

  virtual ~Model() = default;

  void Compile(OptimiserType optimiser_type, ops::LossType loss_type = ops::LossType::NONE,
               std::vector<ops::MetricType> const &metrics = std::vector<ops::MetricType>());

  /// training and testing ///
  void           Train();
  void           Train(SizeType n_rounds);
  void           Train(SizeType n_rounds, DataType &loss);
  void           Test(DataType &test_loss);
  void           Predict(TensorType &input, TensorType &output);
  DataVectorType Evaluate(dataloaders::DataLoaderMode dl_mode = dataloaders::DataLoaderMode::TEST,
                          SizeType                    batch_size = 0);

  template <typename... Params>
  void SetData(Params... params);

  void UpdateConfig(ModelConfig<DataType> &model_config);

  /// getters and setters ///
  void SetDataloader(std::shared_ptr<DataLoaderType> dataloader_ptr);

  std::shared_ptr<const DataLoaderType>     GetDataloader();
  std::shared_ptr<const ModelOptimiserType> GetOptimiser();

  std::string InputName();
  std::string LabelName();
  std::string OutputName();
  std::string ErrorName();

  bool DataLoaderIsSet();

  template <typename X, typename D>
  friend struct serializers::MapSerializer;
  friend class fetch::vm_modules::ml::model::ModelEstimator;

protected:
  ModelConfig<DataType> model_config_;
  GraphPtrType          graph_ptr_ = std::make_shared<GraphType>();
  DataLoaderPtrType     dataloader_ptr_;
  OptimiserPtrType      optimiser_ptr_;

  std::string              input_;
  std::string              label_;
  std::string              output_;
  std::string              error_;
  std::vector<std::string> metrics_;

  bool loss_set_      = false;
  bool optimiser_set_ = false;
  bool compiled_      = false;

  DataType loss_;

  virtual void PrintStats(SizeType epoch, DataType loss,
                          DataType test_loss = fetch::math::numeric_max<DataType>());

private:
  friend class dmlf::collective_learning::ClientAlgorithm<TensorType>;

  void TrainImplementation(DataType &loss, SizeType n_rounds = 1);
};

template <typename TensorType>
template <typename... Params>
void Model<TensorType>::SetData(Params... params)
{
  dataloader_ptr_->AddData(params...);
}

}  // namespace model
}  // namespace ml
<<<<<<< HEAD
=======

namespace serializers {

/**
 * serializer for Model
 * @tparam TensorType
 */
template <typename TensorType, typename D>
struct MapSerializer<ml::model::Model<TensorType>, D>
{
  using Type       = ml::model::Model<TensorType>;
  using DriverType = D;

  // protected member variables
  static uint8_t const GRAPH           = 1;
  static uint8_t const MODEL_CONFIG    = 2;
  static uint8_t const DATALOADER_PTR  = 3;
  static uint8_t const DATALOADER_TYPE = 4;
  static uint8_t const OPTIMISER_PTR   = 5;
  static uint8_t const OPTIMISER_TYPE  = 6;

  static uint8_t const INPUT_NODE_NAME   = 7;
  static uint8_t const LABEL_NODE_NAME   = 8;
  static uint8_t const OUTPUT_NODE_NAME  = 9;
  static uint8_t const ERROR_NODE_NAME   = 10;
  static uint8_t const METRIC_NODE_NAMES = 11;

  static uint8_t const LOSS_SET_FLAG      = 12;
  static uint8_t const OPTIMISER_SET_FLAG = 13;
  static uint8_t const COMPILED_FLAG      = 14;
  static uint8_t const TOTAL_MAP_SIZE     = 14;

  template <typename MapType>
  static void SerializeDataLoader(MapType map, Type const &sp)
  {
    map.Append(DATALOADER_TYPE, static_cast<uint8_t>(sp.dataloader_ptr_->LoaderCode()));

    switch (sp.dataloader_ptr_->LoaderCode())
    {
    case ml::LoaderType::TENSOR:
    {
      auto *loader_ptr = static_cast<fetch::ml::dataloaders::TensorDataLoader<TensorType> *>(
          sp.dataloader_ptr_.get());
      map.Append(DATALOADER_PTR, *loader_ptr);
      break;
    }

    case ml::LoaderType::SGNS:
    case ml::LoaderType::W2V:
    case ml::LoaderType::COMMODITY:
    case ml::LoaderType::C2V:
    {
      throw ml::exceptions::NotImplemented(
          "Serialization for current dataloader type not implemented yet.");
    }

    default:
    {
      throw ml::exceptions::InvalidMode("Unknown dataloader type.");
    }
    }
  }

  template <typename MapType>
  static void SerializeOptimiser(MapType map, Type const &sp)
  {
    map.Append(OPTIMISER_TYPE, static_cast<uint8_t>(sp.optimiser_ptr_->OptimiserCode()));

    switch (sp.optimiser_ptr_->OptimiserCode())
    {
    case ml::OptimiserType::SGD:
    {
      auto *optimiser_ptr =
          static_cast<fetch::ml::optimisers::SGDOptimiser<TensorType> *>(sp.optimiser_ptr_.get());
      map.Append(OPTIMISER_PTR, *optimiser_ptr);
      break;
    }
    case ml::OptimiserType::ADAM:
    {
      auto *optimiser_ptr =
          static_cast<fetch::ml::optimisers::AdamOptimiser<TensorType> *>(sp.optimiser_ptr_.get());
      map.Append(OPTIMISER_PTR, *optimiser_ptr);
      break;
    }
    case ml::OptimiserType::ADAGRAD:
    case ml::OptimiserType::MOMENTUM:
    case ml::OptimiserType::RMSPROP:
    {
      throw ml::exceptions::NotImplemented(
          "serialization for current optimiser type not implemented yet.");
    }

    default:
    {
      throw ml::exceptions::InvalidMode("Unknown optimiser type.");
    }
    }
  }

  template <typename MapType>
  static void DeserializeDataLoader(MapType map, Type &sp)
  {
    uint8_t loader_type{};
    map.ExpectKeyGetValue(DATALOADER_TYPE, loader_type);

    switch (static_cast<ml::LoaderType>(loader_type))
    {
    case ml::LoaderType::TENSOR:
    {
      auto loader_ptr = new ml::dataloaders::TensorDataLoader<TensorType>();
      map.ExpectKeyGetValue(DATALOADER_PTR, *loader_ptr);
      sp.dataloader_ptr_.reset(loader_ptr);
      break;
    }
    case ml::LoaderType::SGNS:
    case ml::LoaderType::W2V:
    case ml::LoaderType::COMMODITY:
    case ml::LoaderType::C2V:
    {
      throw ml::exceptions::NotImplemented(
          "serialization for current dataloader type not implemented yet.");
    }

    default:
    {
      throw ml::exceptions::InvalidMode("Unknown dataloader type.");
    }
    }
  }

  template <typename MapType>
  static void DeserializeOptimiser(MapType map, Type &sp)
  {
    uint8_t optimiser_type{};
    map.ExpectKeyGetValue(OPTIMISER_TYPE, optimiser_type);

    switch (static_cast<ml::OptimiserType>(optimiser_type))
    {
    case ml::OptimiserType::SGD:
    {
      auto optimiser_ptr = new ml::optimisers::SGDOptimiser<TensorType>();
      map.ExpectKeyGetValue(OPTIMISER_PTR, *optimiser_ptr);
      sp.optimiser_ptr_.reset(optimiser_ptr);
      sp.optimiser_ptr_->SetGraph(sp.graph_ptr_);
      sp.optimiser_ptr_->Init();
      break;
    }
    case ml::OptimiserType::ADAM:
    {
      auto optimiser_ptr = new ml::optimisers::AdamOptimiser<TensorType>();
      map.ExpectKeyGetValue(OPTIMISER_PTR, *optimiser_ptr);
      sp.optimiser_ptr_.reset(optimiser_ptr);
      sp.optimiser_ptr_->SetGraph(sp.graph_ptr_);
      sp.optimiser_ptr_->Init();
      break;
    }
    case ml::OptimiserType::ADAGRAD:
    case ml::OptimiserType::MOMENTUM:
    case ml::OptimiserType::RMSPROP:
    {
      throw ml::exceptions::NotImplemented(
          "serialization for current optimiser type not implemented yet.");
    }

    default:
    {
      throw ml::exceptions::InvalidMode("Unknown optimiser type.");
    }
    }
  }

  template <typename Constructor>
  static void Serialize(Constructor &map_constructor, Type const &sp)
  {
    auto map = map_constructor(TOTAL_MAP_SIZE);

    // serialize the graph first
    map.Append(GRAPH, sp.graph_ptr_->GetGraphSaveableParams());
    map.Append(MODEL_CONFIG, sp.model_config_);

    // serialize dataloader
    SerializeDataLoader(map, sp);

    // serialize optimiser
    SerializeOptimiser(map, sp);

    map.Append(INPUT_NODE_NAME, sp.input_);
    map.Append(LABEL_NODE_NAME, sp.label_);
    map.Append(OUTPUT_NODE_NAME, sp.output_);
    map.Append(ERROR_NODE_NAME, sp.error_);
    map.Append(METRIC_NODE_NAMES, sp.metrics_);

    map.Append(LOSS_SET_FLAG, sp.loss_set_);
    map.Append(OPTIMISER_SET_FLAG, sp.optimiser_set_);
    map.Append(COMPILED_FLAG, sp.compiled_);
  }

  template <typename MapDeserializer>
  static void Deserialize(MapDeserializer &map, Type &sp)
  {
    // deserialize the graph first
    fetch::ml::GraphSaveableParams<TensorType> gsp;
    map.ExpectKeyGetValue(GRAPH, gsp);
    auto new_graph_ptr = std::make_shared<fetch::ml::Graph<TensorType>>();
    ml::utilities::BuildGraph(gsp, new_graph_ptr);
    sp.graph_ptr_ = new_graph_ptr;

    map.ExpectKeyGetValue(MODEL_CONFIG, sp.model_config_);

    // deserialize dataloader
    DeserializeDataLoader(map, sp);

    // deserialize optimiser
    DeserializeOptimiser(map, sp);

    map.ExpectKeyGetValue(INPUT_NODE_NAME, sp.input_);
    map.ExpectKeyGetValue(LABEL_NODE_NAME, sp.label_);
    map.ExpectKeyGetValue(OUTPUT_NODE_NAME, sp.output_);
    map.ExpectKeyGetValue(ERROR_NODE_NAME, sp.error_);
    map.ExpectKeyGetValue(METRIC_NODE_NAMES, sp.metrics_);

    map.ExpectKeyGetValue(LOSS_SET_FLAG, sp.loss_set_);
    map.ExpectKeyGetValue(OPTIMISER_SET_FLAG, sp.optimiser_set_);
    map.ExpectKeyGetValue(COMPILED_FLAG, sp.compiled_);
  }
};
}  // namespace serializers

>>>>>>> c5a5efae
}  // namespace fetch<|MERGE_RESOLUTION|>--- conflicted
+++ resolved
@@ -20,9 +20,9 @@
 #include "ml/model/model_config.hpp"
 
 #include "ml/ops/loss_functions/types.hpp"
-<<<<<<< HEAD
+
 #include "ml/serializers/model.hpp"
-=======
+
 #include "ml/ops/metrics/categorical_accuracy.hpp"
 #include "ml/ops/metrics/types.hpp"
 
@@ -35,7 +35,6 @@
 
 #include "ml/utilities/graph_builder.hpp"
 #include "ml/utilities/graph_saver.hpp"
->>>>>>> c5a5efae
 
 #include <string>
 #include <utility>
@@ -167,235 +166,4 @@
 
 }  // namespace model
 }  // namespace ml
-<<<<<<< HEAD
-=======
-
-namespace serializers {
-
-/**
- * serializer for Model
- * @tparam TensorType
- */
-template <typename TensorType, typename D>
-struct MapSerializer<ml::model::Model<TensorType>, D>
-{
-  using Type       = ml::model::Model<TensorType>;
-  using DriverType = D;
-
-  // protected member variables
-  static uint8_t const GRAPH           = 1;
-  static uint8_t const MODEL_CONFIG    = 2;
-  static uint8_t const DATALOADER_PTR  = 3;
-  static uint8_t const DATALOADER_TYPE = 4;
-  static uint8_t const OPTIMISER_PTR   = 5;
-  static uint8_t const OPTIMISER_TYPE  = 6;
-
-  static uint8_t const INPUT_NODE_NAME   = 7;
-  static uint8_t const LABEL_NODE_NAME   = 8;
-  static uint8_t const OUTPUT_NODE_NAME  = 9;
-  static uint8_t const ERROR_NODE_NAME   = 10;
-  static uint8_t const METRIC_NODE_NAMES = 11;
-
-  static uint8_t const LOSS_SET_FLAG      = 12;
-  static uint8_t const OPTIMISER_SET_FLAG = 13;
-  static uint8_t const COMPILED_FLAG      = 14;
-  static uint8_t const TOTAL_MAP_SIZE     = 14;
-
-  template <typename MapType>
-  static void SerializeDataLoader(MapType map, Type const &sp)
-  {
-    map.Append(DATALOADER_TYPE, static_cast<uint8_t>(sp.dataloader_ptr_->LoaderCode()));
-
-    switch (sp.dataloader_ptr_->LoaderCode())
-    {
-    case ml::LoaderType::TENSOR:
-    {
-      auto *loader_ptr = static_cast<fetch::ml::dataloaders::TensorDataLoader<TensorType> *>(
-          sp.dataloader_ptr_.get());
-      map.Append(DATALOADER_PTR, *loader_ptr);
-      break;
-    }
-
-    case ml::LoaderType::SGNS:
-    case ml::LoaderType::W2V:
-    case ml::LoaderType::COMMODITY:
-    case ml::LoaderType::C2V:
-    {
-      throw ml::exceptions::NotImplemented(
-          "Serialization for current dataloader type not implemented yet.");
-    }
-
-    default:
-    {
-      throw ml::exceptions::InvalidMode("Unknown dataloader type.");
-    }
-    }
-  }
-
-  template <typename MapType>
-  static void SerializeOptimiser(MapType map, Type const &sp)
-  {
-    map.Append(OPTIMISER_TYPE, static_cast<uint8_t>(sp.optimiser_ptr_->OptimiserCode()));
-
-    switch (sp.optimiser_ptr_->OptimiserCode())
-    {
-    case ml::OptimiserType::SGD:
-    {
-      auto *optimiser_ptr =
-          static_cast<fetch::ml::optimisers::SGDOptimiser<TensorType> *>(sp.optimiser_ptr_.get());
-      map.Append(OPTIMISER_PTR, *optimiser_ptr);
-      break;
-    }
-    case ml::OptimiserType::ADAM:
-    {
-      auto *optimiser_ptr =
-          static_cast<fetch::ml::optimisers::AdamOptimiser<TensorType> *>(sp.optimiser_ptr_.get());
-      map.Append(OPTIMISER_PTR, *optimiser_ptr);
-      break;
-    }
-    case ml::OptimiserType::ADAGRAD:
-    case ml::OptimiserType::MOMENTUM:
-    case ml::OptimiserType::RMSPROP:
-    {
-      throw ml::exceptions::NotImplemented(
-          "serialization for current optimiser type not implemented yet.");
-    }
-
-    default:
-    {
-      throw ml::exceptions::InvalidMode("Unknown optimiser type.");
-    }
-    }
-  }
-
-  template <typename MapType>
-  static void DeserializeDataLoader(MapType map, Type &sp)
-  {
-    uint8_t loader_type{};
-    map.ExpectKeyGetValue(DATALOADER_TYPE, loader_type);
-
-    switch (static_cast<ml::LoaderType>(loader_type))
-    {
-    case ml::LoaderType::TENSOR:
-    {
-      auto loader_ptr = new ml::dataloaders::TensorDataLoader<TensorType>();
-      map.ExpectKeyGetValue(DATALOADER_PTR, *loader_ptr);
-      sp.dataloader_ptr_.reset(loader_ptr);
-      break;
-    }
-    case ml::LoaderType::SGNS:
-    case ml::LoaderType::W2V:
-    case ml::LoaderType::COMMODITY:
-    case ml::LoaderType::C2V:
-    {
-      throw ml::exceptions::NotImplemented(
-          "serialization for current dataloader type not implemented yet.");
-    }
-
-    default:
-    {
-      throw ml::exceptions::InvalidMode("Unknown dataloader type.");
-    }
-    }
-  }
-
-  template <typename MapType>
-  static void DeserializeOptimiser(MapType map, Type &sp)
-  {
-    uint8_t optimiser_type{};
-    map.ExpectKeyGetValue(OPTIMISER_TYPE, optimiser_type);
-
-    switch (static_cast<ml::OptimiserType>(optimiser_type))
-    {
-    case ml::OptimiserType::SGD:
-    {
-      auto optimiser_ptr = new ml::optimisers::SGDOptimiser<TensorType>();
-      map.ExpectKeyGetValue(OPTIMISER_PTR, *optimiser_ptr);
-      sp.optimiser_ptr_.reset(optimiser_ptr);
-      sp.optimiser_ptr_->SetGraph(sp.graph_ptr_);
-      sp.optimiser_ptr_->Init();
-      break;
-    }
-    case ml::OptimiserType::ADAM:
-    {
-      auto optimiser_ptr = new ml::optimisers::AdamOptimiser<TensorType>();
-      map.ExpectKeyGetValue(OPTIMISER_PTR, *optimiser_ptr);
-      sp.optimiser_ptr_.reset(optimiser_ptr);
-      sp.optimiser_ptr_->SetGraph(sp.graph_ptr_);
-      sp.optimiser_ptr_->Init();
-      break;
-    }
-    case ml::OptimiserType::ADAGRAD:
-    case ml::OptimiserType::MOMENTUM:
-    case ml::OptimiserType::RMSPROP:
-    {
-      throw ml::exceptions::NotImplemented(
-          "serialization for current optimiser type not implemented yet.");
-    }
-
-    default:
-    {
-      throw ml::exceptions::InvalidMode("Unknown optimiser type.");
-    }
-    }
-  }
-
-  template <typename Constructor>
-  static void Serialize(Constructor &map_constructor, Type const &sp)
-  {
-    auto map = map_constructor(TOTAL_MAP_SIZE);
-
-    // serialize the graph first
-    map.Append(GRAPH, sp.graph_ptr_->GetGraphSaveableParams());
-    map.Append(MODEL_CONFIG, sp.model_config_);
-
-    // serialize dataloader
-    SerializeDataLoader(map, sp);
-
-    // serialize optimiser
-    SerializeOptimiser(map, sp);
-
-    map.Append(INPUT_NODE_NAME, sp.input_);
-    map.Append(LABEL_NODE_NAME, sp.label_);
-    map.Append(OUTPUT_NODE_NAME, sp.output_);
-    map.Append(ERROR_NODE_NAME, sp.error_);
-    map.Append(METRIC_NODE_NAMES, sp.metrics_);
-
-    map.Append(LOSS_SET_FLAG, sp.loss_set_);
-    map.Append(OPTIMISER_SET_FLAG, sp.optimiser_set_);
-    map.Append(COMPILED_FLAG, sp.compiled_);
-  }
-
-  template <typename MapDeserializer>
-  static void Deserialize(MapDeserializer &map, Type &sp)
-  {
-    // deserialize the graph first
-    fetch::ml::GraphSaveableParams<TensorType> gsp;
-    map.ExpectKeyGetValue(GRAPH, gsp);
-    auto new_graph_ptr = std::make_shared<fetch::ml::Graph<TensorType>>();
-    ml::utilities::BuildGraph(gsp, new_graph_ptr);
-    sp.graph_ptr_ = new_graph_ptr;
-
-    map.ExpectKeyGetValue(MODEL_CONFIG, sp.model_config_);
-
-    // deserialize dataloader
-    DeserializeDataLoader(map, sp);
-
-    // deserialize optimiser
-    DeserializeOptimiser(map, sp);
-
-    map.ExpectKeyGetValue(INPUT_NODE_NAME, sp.input_);
-    map.ExpectKeyGetValue(LABEL_NODE_NAME, sp.label_);
-    map.ExpectKeyGetValue(OUTPUT_NODE_NAME, sp.output_);
-    map.ExpectKeyGetValue(ERROR_NODE_NAME, sp.error_);
-    map.ExpectKeyGetValue(METRIC_NODE_NAMES, sp.metrics_);
-
-    map.ExpectKeyGetValue(LOSS_SET_FLAG, sp.loss_set_);
-    map.ExpectKeyGetValue(OPTIMISER_SET_FLAG, sp.optimiser_set_);
-    map.ExpectKeyGetValue(COMPILED_FLAG, sp.compiled_);
-  }
-};
-}  // namespace serializers
-
->>>>>>> c5a5efae
 }  // namespace fetch