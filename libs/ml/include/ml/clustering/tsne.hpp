--- conflicted
+++ resolved
@@ -17,9 +17,7 @@
 //
 //------------------------------------------------------------------------------
 
-#include "core/random/lfg.hpp"
 #include "math/distance/euclidean.hpp"
-#include "meta/type_traits.hpp"
 #include <core/assert.hpp>
 #include <math/fundamental_operators.hpp>
 #include <math/matrix_operations.hpp>
@@ -30,6 +28,7 @@
 #include <math/tensor.hpp>
 
 #include <cmath>
+#include <random>
 
 namespace fetch {
 namespace ml {
@@ -46,21 +45,8 @@
   using ArrayType = T;
   using DataType  = typename ArrayType::Type;
   using SizeType  = typename ArrayType::SizeType;
-  using RNG       = fetch::random::LaggedFibonacciGenerator<>;
 
   static constexpr char const *DESCRIPTOR = "TSNE";
-
-  template <typename DataType>
-  meta::IfIsFixedPoint<DataType, DataType> static minimum_tolerance()
-  {
-    return DataType::CONST_SMALLEST_FRACTION;
-  }
-
-  template <typename DataType>
-  meta::IfIsFloat<DataType, DataType> static minimum_tolerance()
-  {
-    return DataType(1e-12);
-  }
 
   TSNE(ArrayType const &input_matrix, ArrayType const &output_matrix, DataType const &perplexity)
   {
@@ -71,11 +57,7 @@
        SizeType const &random_seed)
   {
     ArrayType output_matrix({input_matrix.shape().at(0), output_dimensions});
-<<<<<<< HEAD
-    rng_.Seed(random_seed);
-=======
     rng_.seed(static_cast< uint32_t > (random_seed));
->>>>>>> 46b82dfb
     RandomInitWeights(output_matrix);
     Init(input_matrix, output_matrix, perplexity);
   }
@@ -122,22 +104,23 @@
       {
         for (SizeType j{0}; j < output_matrix_.shape().at(1); j++)
         {
-          if ((gradient.At(i, j) > 0.0) != (i_y.At(i, j) > 0.0))
-          {
-            gains.Set(i, j, gains.At(i, j) + DataType(0.2));
-          }
-
-          if ((gradient.At(i, j) > 0.0) == (i_y.At(i, j) > 0.0))
-          {
-            gains.Set(i, j, gains.At(i, j) * DataType(0.8));
+          if ((gradient.At({i, j}) > 0.0) != (i_y.At({i, j}) > 0.0))
+          {
+            gains.Set({i, j}, gains.At({i, j}) + DataType(0.2));
+          }
+
+          if ((gradient.At({i, j}) > 0.0) == (i_y.At({i, j}) > 0.0))
+          {
+            gains.Set({i, j}, gains.At({i, j}) * DataType(0.8));
           }
         }
       }
       LimitMin(gains, min_gain);
 
       // i_y = momentum * i_y - learning_rate * (gains * gradient)
-      i_y *= momentum;
-      i_y -= fetch::math::Multiply(learning_rate, fetch::math::Multiply(gains, gradient));
+      i_y = fetch::math::Multiply(momentum, i_y);
+      i_y = fetch::math::Subtract(
+          i_y, fetch::math::Multiply(learning_rate, fetch::math::Multiply(gains, gradient)));
 
       // output_matrix = output_matrix + i_y
       output_matrix_ = fetch::math::Add(output_matrix_, i_y);
@@ -146,10 +129,10 @@
       ArrayType y_mean = fetch::math::Divide(fetch::math::ReduceSum(output_matrix_, 0),
                                              static_cast<DataType>(output_matrix_.shape().at(0)));
 
-      output_matrix_ -= y_mean;
+      fetch::math::Subtract(output_matrix_, y_mean, output_matrix_);
 
       // Compute current value of cost function
-      std::cout << "Iteration " << iter << ", Loss: "
+      std::cout << "Loss: "
                 << static_cast<double>(
                        KlDivergence(input_symmetric_affinities_, output_symmetric_affinities_))
                 << std::endl;
@@ -197,7 +180,7 @@
     input_symmetric_affinities_ = fetch::math::Multiply(input_symmetric_affinities_, DataType(4));
 
     // Limit minimum value to 1e-12
-    LimitMin(input_symmetric_affinities_, minimum_tolerance<DataType>());
+    LimitMin(input_symmetric_affinities_, DataType(1e-12));
 
     // Initialize low dimensional values
     output_matrix_               = output_matrix;
@@ -210,9 +193,10 @@
    */
   void RandomInitWeights(ArrayType &output_matrix)
   {
-    for (auto &val : output_matrix)
-    {
-      val = GetRandom(DataType(0), DataType(1));
+
+    for (SizeType i{0}; i < output_matrix.size(); i++)
+    {
+      output_matrix.Set(i, GetRandom(DataType(0), DataType(1)));
     }
   }
 
@@ -229,7 +213,7 @@
   {
     // p = -exp(d * beta)
     p = fetch::math::Exp(fetch::math::Multiply(DataType(-1), fetch::math::Multiply(d, beta)));
-    p.Set(0, k, DataType(0));
+    p.Set(k, DataType(0));
 
     DataType sum_p = fetch::math::Sum(p);
 
@@ -254,19 +238,19 @@
                                     DataType const &target_perplexity, DataType const &tolerance,
                                     SizeType const &max_tries)
   {
+
     SizeType input_data_size = input_matrix.shape().at(0);
 
     /*
      * Initialize some variables
      */
     // sum_x = sum(square(x), 1)
-    ArrayType sum_x = fetch::math::ReduceSum(fetch::math::Square(input_matrix), 1);
+    ArrayType sum_x = fetch::math::ReduceSum(fetch::math::Multiply(input_matrix, input_matrix), 1);
 
     // d= ((-2 * dot(X, X.T))+sum_x).T+sum_x
     ArrayType d =
         fetch::math::Multiply(DataType(-2), fetch::math::DotTranspose(input_matrix, input_matrix));
-
-    d = (d + sum_x).Transpose() + sum_x;
+    d = fetch::math::Add(fetch::math::Add(d, sum_x).Transpose(), sum_x);
 
     // beta = 1/(2*sigma^2)
     // Prefill beta array with 1.0
@@ -282,6 +266,7 @@
      */
     for (SizeType i{0}; i < input_data_size; i++)
     {
+
       // Compute the Gaussian kernel and entropy for the current precision
       DataType inf = std::numeric_limits<DataType>::max();
 
@@ -292,8 +277,8 @@
       ArrayType this_P(input_data_size);
 
       DataType current_entropy;
-      d.Set(i, i, DataType(0));
-      Hbeta(d.Slice(i).Copy(), this_P, current_entropy, beta.At(i), i);
+      d.Set({i, i}, DataType(0));
+      Hbeta(d.Slice(i), this_P, current_entropy, beta.At(i), i);
 
       // Evaluate whether the perplexity is within tolerance
       DataType entropy_diff = current_entropy - target_entropy;
@@ -329,7 +314,7 @@
         }
 
         // Recompute the values
-        Hbeta(d.Slice(i).Copy(), this_P, current_entropy, beta.At(i), i);
+        Hbeta(d.Slice(i), this_P, current_entropy, beta.At(i), i);
         entropy_diff = current_entropy - target_entropy;
         tries++;
       }
@@ -339,10 +324,10 @@
       {
         if (i == j)
         {
-          pairwise_affinities.Set(i, j, DataType(0));
+          pairwise_affinities.Set({i, j}, DataType(0));
           continue;
         }
-        pairwise_affinities.Set(i, j, this_P.At(0, j));
+        pairwise_affinities.Set({i, j}, this_P.At(j));
       }
     }
   }
@@ -369,20 +354,21 @@
                                 fetch::math::DotTranspose(output_matrix, output_matrix));
 
     // num = 1 / (1 + (num+sum_y).T+sum_y)
-    ArrayType tmp_val((num + sum_y).Transpose());
-    num = fetch::math::Divide(DataType(1), fetch::math::Add(DataType(1), (tmp_val + sum_y)));
+    ArrayType tmp_val(fetch::math::Add(num, sum_y).Transpose());
+    num = fetch::math::Divide(DataType(1),
+                              fetch::math::Add(DataType(1), fetch::math::Add(tmp_val, sum_y)));
 
     // num[range(n), range(n)] = 0.
     for (SizeType i{0}; i < num.shape().at(0); i++)
     {
-      num.Set(i, i, DataType(0));
+      num.Set({i, i}, DataType(0));
     }
 
     // Q = num / sum(num)
     output_symmetric_affinities = fetch::math::NormalizeArray(num);
 
     // Crop minimal value to 1e-12
-    LimitMin(output_symmetric_affinities, minimum_tolerance<DataType>());
+    LimitMin(output_symmetric_affinities, DataType(1e-12));
   }
 
   /**
@@ -391,10 +377,11 @@
    * @param standard_deviation input DataType standart deviation value of normal distribution
    * @return random DataType value
    */
-  DataType GetRandom(DataType /*mean*/, DataType /*standard_deviation*/)
-  {
-    // TODO(issue 752): use normal distribution random instead
-    return DataType(rng_.AsDouble());
+  DataType GetRandom(DataType mean, DataType standard_deviation)
+  {
+    std::normal_distribution<double> distribution(static_cast<double>(mean),
+                                                  static_cast<double>(standard_deviation));
+    return DataType(distribution(rng_));
   }
 
   /**
@@ -425,24 +412,25 @@
         }
 
         DataType tmp_p_i_j;
-        tmp_p_i_j = input_symmetric_affinities.At(i, j);
-
-        DataType tmp_q_i_j = output_symmetric_affinities.At(i, j);
+        tmp_p_i_j = input_symmetric_affinities.At({i, j});
+
+        DataType tmp_q_i_j = output_symmetric_affinities.At({i, j});
 
         // (Pij-Qij)
-        DataType tmp_val = tmp_p_i_j - tmp_q_i_j;
+        DataType tmp_val = fetch::math::Subtract(tmp_p_i_j, tmp_q_i_j);
 
         // /(1+||yi-yj||^2)
-        fetch::math::Multiply(num.At(i, j), tmp_val, tmp_val);
+        fetch::math::Multiply(num.At({i, j}), tmp_val, tmp_val);
 
         // tmp_val*(yi-yj), where tmp_val=(Pij-Qij)/(1+||yi-yj||^2)
-        tmp_slice += Multiply(tmp_val, (output_matrix.Slice(j).Copy().Squeeze()) -
-                                           (output_matrix.Slice(i).Copy().Squeeze()));
+        fetch::math::Add(
+            tmp_slice, Multiply(tmp_val, Subtract(output_matrix.Slice(j), output_matrix.Slice(i))),
+            tmp_slice);
       }
 
       for (SizeType k = 0; k < output_matrix.shape().at(1); k++)
       {
-        ret.Set(i, k, fetch::math::Multiply(DataType(-1), tmp_slice.At(k)));
+        ret.Set({i, k}, fetch::math::Multiply(DataType(-1), tmp_slice.At(k)));
       }
     }
 
@@ -463,10 +451,10 @@
     }
   }
 
-  ArrayType input_matrix_, output_matrix_;
-  ArrayType input_pairwise_affinities_, input_symmetric_affinities_;
-  ArrayType output_symmetric_affinities_;
-  RNG       rng_;
+  ArrayType                  input_matrix_, output_matrix_;
+  ArrayType                  input_pairwise_affinities_, input_symmetric_affinities_;
+  ArrayType                  output_symmetric_affinities_;
+  std::default_random_engine rng_;
 };
 
 }  // namespace ml
