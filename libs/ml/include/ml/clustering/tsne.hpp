--- conflicted
+++ resolved
@@ -243,13 +243,8 @@
              SizeType const &k)
   {
     // p = -exp(d * beta)
-<<<<<<< HEAD
-    p = fetch::math::Exp(fetch::math::Multiply(DataType{-1}, fetch::math::Multiply(d, beta)));
-    p.Set(0, k, static_cast<DataType>(0));
-=======
     p = fetch::math::Exp(fetch::math::Multiply(DataType(-1), fetch::math::Multiply(d, beta)));
     p.Set(0, k, DataType{0});
->>>>>>> 30f26206
 
     DataType sum_p = fetch::math::Sum(p);
 
