--- conflicted
+++ resolved
@@ -298,11 +298,7 @@
     for (SizeType i{0}; i < input_data_size; i++)
     {
       // Compute the Gaussian kernel and entropy for the current precision
-<<<<<<< HEAD
-      DataType inf = math::numeric_max<DataType>();
-=======
       DataType inf     = math::numeric_max<DataType>();
->>>>>>> bbd8dd98
       DataType neg_inf = math::numeric_lowest<DataType>();
 
       DataType beta_min = neg_inf;
