#pragma once
//------------------------------------------------------------------------------
//
//   Copyright 2018-2019 Fetch.AI Limited
//
//   Licensed under the Apache License, Version 2.0 (the "License");
//   you may not use this file except in compliance with the License.
//   You may obtain a copy of the License at
//
//       http://www.apache.org/licenses/LICENSE-2.0
//
//   Unless required by applicable law or agreed to in writing, software
//   distributed under the License is distributed on an "AS IS" BASIS,
//   WITHOUT WARRANTIES OR CONDITIONS OF ANY KIND, either express or implied.
//   See the License for the specific language governing permissions and
//   limitations under the License.
//
//------------------------------------------------------------------------------

#include "core/assert.hpp"
#include "core/random/lfg.hpp"
#include "math/distance/euclidean.hpp"
#include "math/fundamental_operators.hpp"
#include "math/matrix_operations.hpp"
#include "math/meta/math_type_traits.hpp"
#include "math/ml/loss_functions/kl_divergence.hpp"
#include "math/normalize_array.hpp"
#include "math/standard_functions/exp.hpp"
#include "math/standard_functions/log.hpp"
#include "math/tensor.hpp"
#include "meta/type_traits.hpp"
#include "ml/ops/flatten.hpp"

#include <cmath>

namespace fetch {
namespace ml {

/**
 *  Implementation of T-SNE clustering algorithm based on paper:
 *  http://www.jmlr.org/papers/volume9/vandermaaten08a/vandermaaten08a.pdf
 *  i.e. Algorithm for high dimensional data reduction for visualisation
 */
template <class T>
class TSNE
{
public:
  using ArrayType  = T;
  using DataType   = typename ArrayType::Type;
  using SizeType   = typename ArrayType::SizeType;
  using SizeVector = typename ArrayType::SizeVector;
  using RNG        = fetch::random::LaggedFibonacciGenerator<>;

  static constexpr char const *DESCRIPTOR = "TSNE";

  template <typename DataType>
  static constexpr math::meta::IfIsFixedPoint<DataType, DataType> tsne_tolerance()
  {
    return DataType::CONST_SMALLEST_FRACTION;
  }

  template <typename DataType>
  static constexpr math::meta::IfIsNonFixedPointArithmetic<DataType, DataType> tsne_tolerance()
  {
    return DataType(1e-12);
  }

  TSNE(ArrayType const &input_matrix, ArrayType const &output_matrix, DataType const &perplexity)
  {
    Init(input_matrix, output_matrix, perplexity);
  }

  TSNE(ArrayType const &input_matrix, SizeType const &output_dimensions, DataType const &perplexity,
       SizeType const &random_seed)
  {
    assert(input_matrix.shape().size() >= 2);
    ArrayType output_matrix(
        {input_matrix.shape().at(input_matrix.shape().size() - 1), output_dimensions});
    rng_.Seed(random_seed);
    RandomInitWeights(output_matrix);
    Init(input_matrix, output_matrix, perplexity);
  }

  /**
   * i.e. Optimise cost function
   * @param learning_rate input Learning rate
   * @param max_iters input Number of optimisation iterations
   */
  void Optimise(DataType const &learning_rate, SizeType const &max_iters,
                DataType const &initial_momentum, DataType const &final_momentum,
                SizeType const &final_momentum_steps, SizeType const &p_later_correction_iteration)
  {
    // Initialize variables
    output_symmetric_affinities_.Fill(static_cast<DataType>(0));
    DataType min_gain{0.01f};
    DataType momentum = initial_momentum;
    assert(output_matrix_.shape().size() == 2);

    // i_y is output_matrix value from last iteration
    ArrayType i_y(output_matrix_.shape());

    // Initialize gains with value 1.0
    ArrayType gains(output_matrix_.shape());
    gains.Fill(static_cast<DataType>(1));

    // Start optimisation
    for (SizeType iter{0}; iter < max_iters; iter++)
    {
      // Compute output matrix pairwise affinities
      ArrayType num;
      CalculateSymmetricAffinitiesQ(output_matrix_, output_symmetric_affinities_, num);

      // Compute gradient
      ArrayType gradient = ComputeGradient(output_matrix_, input_symmetric_affinities_,
                                           output_symmetric_affinities_, num);

      // Perform the update
      if (iter >= final_momentum_steps)
      {
        momentum = final_momentum;
      }

      for (SizeType i{0}; i < output_matrix_.shape().at(0); i++)
      {
        for (SizeType j{0}; j < output_matrix_.shape().at(1); j++)
        {
          if ((gradient.At(i, j) > 0.0) != (i_y.At(i, j) > 0.0))
          {
            gains(i, j) = gains.At(i, j) + DataType(0.2);
          }

          if ((gradient.At(i, j) > 0.0) == (i_y.At(i, j) > 0.0))
          {
            gains(i, j) = gains.At(i, j) * DataType(0.8);
          }
        }
      }
      LimitMin(gains, min_gain);

      // i_y = momentum * i_y - learning_rate * (gains * gradient)
      i_y *= momentum;
      i_y -= fetch::math::Multiply(learning_rate, fetch::math::Multiply(gains, gradient));

      // output_matrix = output_matrix + i_y
      output_matrix_ = fetch::math::Add(output_matrix_, i_y);

      //  Y = Y - np.tile(np.mean(Y, 0), (n, 1))
      ArrayType y_mean = fetch::math::Divide(fetch::math::ReduceSum(output_matrix_, 0),
                                             static_cast<DataType>(output_matrix_.shape().at(0)));

      output_matrix_ -= y_mean;

      // Compute current value of cost function
      std::cout << "Iteration " << iter << ", Loss: "
                << static_cast<double>(
                       KlDivergence(input_symmetric_affinities_, output_symmetric_affinities_))
                << std::endl;

      // Later P-values correction
      if (iter == p_later_correction_iteration)
      {
        input_symmetric_affinities_ = fetch::math::Divide(input_symmetric_affinities_, DataType(4));
      }
    }
  }

  const ArrayType GetOutputMatrix() const
  {
    return output_matrix_.Transpose();
  }

private:
  /**
   * i.e. Sets initial values of TSNE and calculate P values
   */
  void Init(ArrayType const &input_matrix, ArrayType const &output_matrix,
            DataType const &perplexity)
  {
    // Flatten input
    if (input_matrix.shape().size() != 2)
    {
      fetch::ml::ops::Flatten<ArrayType> flatten_op;
      ArrayType                          flat_input(flatten_op.ComputeOutputShape({input_matrix}));
      flatten_op.Forward({input_matrix}, flat_input);
      input_matrix_ = flat_input.Transpose();
    }
    else
    {
      input_matrix_ = input_matrix.Transpose();
    }

    DataType perplexity_tolerance{1e-5f};
    SizeType max_tries{50};

    // Initialize high dimensional values
    SizeType input_data_size = input_matrix_.shape().at(0);

    // Find Pj|i values for given perplexity value within perplexity_tolerance
    input_pairwise_affinities_ = ArrayType({input_data_size, input_data_size});
    CalculatePairwiseAffinitiesP(input_matrix_, input_pairwise_affinities_, perplexity,
                                 perplexity_tolerance, max_tries);

    // Calculate input_symmetric_affinities from input_pairwise_affinities
    // Pij=(Pj|i+Pi|j)/sum(Pij)
    input_symmetric_affinities_ =
        fetch::math::Add(input_pairwise_affinities_, input_pairwise_affinities_.Transpose());

    input_symmetric_affinities_ = fetch::math::Divide(
        input_symmetric_affinities_, fetch::math::Sum(input_symmetric_affinities_));
    // Early exaggeration
    input_symmetric_affinities_ = fetch::math::Multiply(input_symmetric_affinities_, DataType(4));

    // Limit minimum value to 1e-12
    LimitMin(input_symmetric_affinities_, tsne_tolerance<DataType>());

    // Initialize low dimensional values
    output_matrix_               = output_matrix;
    output_symmetric_affinities_ = ArrayType(input_pairwise_affinities_.shape());
  }

  /**
   * i.e. Fill output_matrix with random values from normal distribution of mean 0.0 and standard
   * deviation 1.0
   */
  void RandomInitWeights(ArrayType &output_matrix)
  {
    for (auto &val : output_matrix)
    {
      val = GetRandom(static_cast<DataType>(0), static_cast<DataType>(1));
    }
  }

  /**
   * Computes perplexity value and row pairwise affinities value p
   * @param d The precalculated values D = np.add(np.add(-2 * np.dot(X, X.T), sum_X).T, sum_X)
   * @param p The variable for pairwise affinities slice
   * @param entropy The variable for Shannon's entropy value
   * @param beta beta = 1/(2*sigma^2)
   * @param k i value excluded from sums from p(i,i)
   */
  void Hbeta(ArrayType const &d, ArrayType &p, DataType &entropy, DataType const &beta,
             SizeType const &k)
  {
    // p = -exp(d * beta)
    p = fetch::math::Exp(fetch::math::Multiply(DataType(-1), fetch::math::Multiply(d, beta)));
    p.Set(0, k, static_cast<DataType>(0));

    DataType sum_p = fetch::math::Sum(p);

    // entropy = log(sum_p) + beta * sum(d * p) / sum_p
    DataType sum_d_p = fetch::math::Sum(fetch::math::Multiply(p, d));

    entropy = fetch::math::Log(sum_p) + beta * sum_d_p / sum_p;

    // p = p / sum_p
    p = fetch::math::Divide(p, sum_p);
  }

  /**
   * i.e. Computes input matrix non-symmetric pairwise affinities Pj|i with perplexity value within
   * tolerance value
   * @param input_matrix input Tensor of input matrix values
   * @param pairwise_affinities output P values
   * @param target_perplexity input Target perplexity value
   * @param tolerance input Tolerance of perplexity value
   */
  void CalculatePairwiseAffinitiesP(ArrayType const &input_matrix, ArrayType &pairwise_affinities,
                                    DataType const &target_perplexity, DataType const &tolerance,
                                    SizeType const &max_tries)
  {
    SizeType input_data_size = input_matrix.shape().at(0);

    /*
     * Initialize some variables
     */
    // sum_x = sum(square(x), 1)
    ArrayType sum_x = fetch::math::ReduceSum(fetch::math::Square(input_matrix), 1);

    // d= ((-2 * dot(X, X.T))+sum_x).T+sum_x
    ArrayType d =
        fetch::math::Multiply(DataType(-2), fetch::math::DotTranspose(input_matrix, input_matrix));

    d = (d + sum_x).Transpose() + sum_x;

    // beta = 1/(2*sigma^2)
    // Prefill beta array with 1.0
    ArrayType beta(input_data_size);
    beta.Fill(static_cast<DataType>(1));

    // Calculate entropy value from perplexity
    // DataType target_entropy = std::log(target_perplexity);
    DataType target_entropy = fetch::math::Log(target_perplexity);

    /*
     * Loop over all datapoints
     */
    for (SizeType i{0}; i < input_data_size; i++)
    {
      // Compute the Gaussian kernel and entropy for the current precision
      DataType inf = std::numeric_limits<DataType>::max();

      DataType beta_min = -inf;
      DataType beta_max = inf;

      // Slice of pairwise affinities
      ArrayType this_P(input_data_size);

      DataType current_entropy;
      d.Set(i, i, static_cast<DataType>(0));
      Hbeta(d.Slice(i).Copy(), this_P, current_entropy, beta.At(i), i);

      // Evaluate whether the perplexity is within tolerance
      DataType entropy_diff = current_entropy - target_entropy;
      SizeType tries        = 0;

      while (fetch::math::Abs(entropy_diff) > tolerance && tries < max_tries)
      {

        // If not, increase or decrease precision
        if (entropy_diff > 0)
        {
          beta_min = beta.At(i);
          if (beta_max == inf || beta_max == -inf)
          {
            beta.Set(i, beta.At(i) * DataType(2));
          }
          else
          {
            beta.Set(i, (beta.At(i) + beta_max) / DataType(2));
          }
        }
        else
        {
          beta_max = beta.At(i);
          if (beta_min == inf || beta_min == -inf)
          {
            beta.Set(i, beta.At(i) / DataType(2));
          }
          else
          {
            beta.Set(i, (beta.At(i) + beta_min) / DataType(2));
          }
        }

        // Recompute the values
        Hbeta(d.Slice(i).Copy(), this_P, current_entropy, beta.At(i), i);
        entropy_diff = current_entropy - target_entropy;
        tries++;
      }

      //  Set the final row of pairwise affinities
      for (SizeType j{0}; j < pairwise_affinities.shape().at(1); j++)
      {
        if (i == j)
        {
          pairwise_affinities.Set(i, j, static_cast<DataType>(0));
          continue;
        }
        pairwise_affinities.Set(i, j, this_P.At(0, j));
      }
    }
  }

  /**
   * i.e. Computes output matrix symmetric pairwise affinities Qij and precalculated values num
   * @param output_matrix input Tensor of output matrix values
   * @param output_symmetric_affinities output Q values
   * @param num output Precalculated values of Student-t based distribution
   */
  void CalculateSymmetricAffinitiesQ(ArrayType const &output_matrix,
                                     ArrayType &output_symmetric_affinities, ArrayType &num)
  {
    /*
     * Compute Q pairwise affinities
     */
    ArrayType output_matrix_T = output_matrix.Transpose();

    // sum_y = sum(square(y), 1)
    ArrayType sum_y = fetch::math::ReduceSum(fetch::math::Square(output_matrix), 1);

    // num = -2. * dot(Y, Y.T)
    num = fetch::math::Multiply(DataType(-2),
                                fetch::math::DotTranspose(output_matrix, output_matrix));

    // num = 1 / (1 + (num+sum_y).T+sum_y)
    ArrayType val((num + sum_y).Transpose());
<<<<<<< HEAD
    num = fetch::math::Divide(DataType(1), fetch::math::Add(DataType(1), (val + sum_y)));
=======
    num = fetch::math::Divide(static_cast<DataType>(1),
                              fetch::math::Add(static_cast<DataType>(1), (val + sum_y)));
>>>>>>> 987d892f

    // num[range(n), range(n)] = 0.
    for (SizeType i{0}; i < num.shape().at(0); i++)
    {
      num.Set(i, i, static_cast<DataType>(0));
    }

    // Q = num / sum(num)
    output_symmetric_affinities = fetch::math::NormalizeArray(num);

    // Crop minimal value to 1e-12
    LimitMin(output_symmetric_affinities, tsne_tolerance<DataType>());
  }

  /**
   * i.e. Returns random value from normal distribution of standard_deviation and mean
   * @param mean input DataType mean value of normal distribution
   * @param standard_deviation input DataType standart deviation value of normal distribution
   * @return random DataType value
   */
  DataType GetRandom(DataType /*mean*/, DataType /*standard_deviation*/)
  {
    // TODO(issue 752): use normal distribution random instead
    return DataType(rng_.AsDouble());
  }

  /**
   * i.e. Calculates the gradient of the Kullback-Leibler divergence between P and the Student-t
   * based joint probability distribution Q
   * @param output_matrix output low dimensional values tensor
   * @param input_symmetric_affinities Tensor of symmetrized input matrix pairwise affinities
   * @param output_symmetric_affinities Tensor of symmetrized output matrix pairwise affinities
   * @param num Tensor of precalculated values num[i,j]=1+||yi-yj||^2
   * @param ret return value output_matrix shaped tensor of gradient values.
   */
  ArrayType ComputeGradient(ArrayType const &output_matrix,
                            ArrayType const &input_symmetric_affinities,
                            ArrayType const &output_symmetric_affinities, ArrayType const &num)
  {
    assert(input_matrix_.shape().at(0) == output_matrix.shape().at(0));

    ArrayType ret(output_matrix.shape());

    for (SizeType i{0}; i < output_matrix.shape().at(0); i++)
    {
<<<<<<< HEAD
      ArrayType output_slice(output_matrix.shape().at(1));
=======
      ArrayType output(output_matrix.shape().at(1));
>>>>>>> 987d892f
      for (SizeType j{0}; j < output_matrix.shape().at(0); j++)
      {
        if (i == j)
        {
          continue;
        }

        DataType p_i_j;
        p_i_j = input_symmetric_affinities.At(i, j);

        DataType q_i_j = output_symmetric_affinities.At(i, j);

        // (Pij-Qij)
        DataType val = p_i_j - q_i_j;

        // /(1+||yi-yj||^2)
        fetch::math::Multiply(num.At(i, j), val, val);

        // val*(yi-yj), where val=(Pij-Qij)/(1+||yi-yj||^2)

        ArrayType diff = (output_matrix.Slice(j).Copy()) - (output_matrix.Slice(i).Copy());

<<<<<<< HEAD
        auto shape = diff.shape();
        shape.erase(shape.begin());
        diff.Reshape(shape);

        output_slice += Multiply(val, diff);
=======
        SizeVector shape = diff.shape();
        shape.erase(shape.begin());
        diff.Reshape(shape);

        output += Multiply(val, diff);
>>>>>>> 987d892f
      }

      for (SizeType k = 0; k < output_matrix.shape().at(1); k++)
      {
<<<<<<< HEAD
        ret.Set(i, k, fetch::math::Multiply(DataType(-1), output_slice.At(k)));
=======
        ret(i, k) = fetch::math::Multiply(static_cast<DataType>(-1), output.At(k));
>>>>>>> 987d892f
      }
    }

    return ret;
  }

  /**
   * i.e. if any value of input matrix is lower than min, sets it to min
   * @param matrix input tensor
   * @param min limit value to be applied
   * @return
   */
  void LimitMin(ArrayType &matrix, DataType const &min)
  {
    for (auto &val : matrix)
    {
      val = (val < min) ? min : val;
    }
  }

  ArrayType input_matrix_, output_matrix_;
  ArrayType input_pairwise_affinities_, input_symmetric_affinities_;
  ArrayType output_symmetric_affinities_;
  RNG       rng_;
};

}  // namespace ml
}  // namespace fetch<|MERGE_RESOLUTION|>--- conflicted
+++ resolved
@@ -384,12 +384,8 @@
 
     // num = 1 / (1 + (num+sum_y).T+sum_y)
     ArrayType val((num + sum_y).Transpose());
-<<<<<<< HEAD
-    num = fetch::math::Divide(DataType(1), fetch::math::Add(DataType(1), (val + sum_y)));
-=======
     num = fetch::math::Divide(static_cast<DataType>(1),
                               fetch::math::Add(static_cast<DataType>(1), (val + sum_y)));
->>>>>>> 987d892f
 
     // num[range(n), range(n)] = 0.
     for (SizeType i{0}; i < num.shape().at(0); i++)
@@ -435,11 +431,7 @@
 
     for (SizeType i{0}; i < output_matrix.shape().at(0); i++)
     {
-<<<<<<< HEAD
-      ArrayType output_slice(output_matrix.shape().at(1));
-=======
       ArrayType output(output_matrix.shape().at(1));
->>>>>>> 987d892f
       for (SizeType j{0}; j < output_matrix.shape().at(0); j++)
       {
         if (i == j)
@@ -462,28 +454,16 @@
 
         ArrayType diff = (output_matrix.Slice(j).Copy()) - (output_matrix.Slice(i).Copy());
 
-<<<<<<< HEAD
-        auto shape = diff.shape();
-        shape.erase(shape.begin());
-        diff.Reshape(shape);
-
-        output_slice += Multiply(val, diff);
-=======
         SizeVector shape = diff.shape();
         shape.erase(shape.begin());
         diff.Reshape(shape);
 
         output += Multiply(val, diff);
->>>>>>> 987d892f
       }
 
       for (SizeType k = 0; k < output_matrix.shape().at(1); k++)
       {
-<<<<<<< HEAD
-        ret.Set(i, k, fetch::math::Multiply(DataType(-1), output_slice.At(k)));
-=======
         ret(i, k) = fetch::math::Multiply(static_cast<DataType>(-1), output.At(k));
->>>>>>> 987d892f
       }
     }
 
