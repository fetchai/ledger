--- conflicted
+++ resolved
@@ -58,17 +58,14 @@
    * Called for node without trainable parameters
    */
   template <class OperationType, typename... Params>
-  meta::IfIsNotTrainable<ArrayType, OperationType, void> AddNode(
+  meta::IfIsNotTrainable<ArrayType, OperationType, std::string> AddNode(
       std::string const &node_name, std::vector<std::string> const &inputs, Params... params)
   {
     std::string name = UpdateVariableName<OperationType>(node_name);
     std::shared_ptr<Node<ArrayType, OperationType>> op =
         std::make_shared<Node<ArrayType, OperationType>>(node_name, params...);
-<<<<<<< HEAD
-    AddNodeImpl<OperationType>(name, inputs, op, true, params...);
-=======
     AddNodeImpl<OperationType>(name, inputs, op, true);
->>>>>>> 4c94d031
+    return name;
   }
 
   /*
@@ -76,24 +73,27 @@
    * Will keep the node in the trainable_ list to step through them
    */
   template <class OperationType, typename... Params>
-  meta::IfIsTrainable<ArrayType, OperationType, void> AddNode(
+  meta::IfIsTrainable<ArrayType, OperationType, std::string> AddNode(
       std::string const &node_name, std::vector<std::string> const &inputs, Params... params)
   {
     std::string name = UpdateVariableName<OperationType>(node_name);
     std::shared_ptr<Node<ArrayType, OperationType>> op =
         std::make_shared<Node<ArrayType, OperationType>>(node_name, params...);
-<<<<<<< HEAD
-    AddNodeImpl<OperationType>(name, inputs, op, true, params...);
-=======
     AddNodeImpl<OperationType>(name, inputs, op, true);
->>>>>>> 4c94d031
     trainable_[node_name] = op;
+    return name;
   }
 
   void SetInput(std::string const &nodeName, ArrayPtrType data)
   {
     std::shared_ptr<fetch::ml::ops::PlaceHolder<ArrayType>> placeholder =
         std::dynamic_pointer_cast<fetch::ml::ops::PlaceHolder<ArrayType>>(nodes_[nodeName]);
+    
+    for (auto &e: nodes_)
+    {
+      std::cout << "e.first: " << e.first << std::endl;
+    }
+    
     if (placeholder)
     {
       placeholder->SetData(data);
@@ -149,12 +149,7 @@
 private:
   template <typename OperationType, typename... Params>
   void AddNodeImpl(std::string const &node_name, std::vector<std::string> const &inputs,
-<<<<<<< HEAD
-                   std::shared_ptr<Node<ArrayType, OperationType>> op, bool trainable,
-                   Params... params)
-=======
                    std::shared_ptr<Node<ArrayType, OperationType>> op, bool trainable)
->>>>>>> 4c94d031
   {
     if (!(nodes_.find(node_name) == nodes_.end()))
     {
@@ -178,18 +173,6 @@
   template <typename OperationType>
   std::string UpdateVariableName(std::string const &name)
   {
-<<<<<<< HEAD
-    std::string ret = name;
-    // search graph for existing variable names
-    if (ret == "")
-    {
-      std::uint64_t name_idx = 0;
-      ret                    = OperationType::Descriptor() + "_" + std::to_string(name_idx);
-      while (!(nodes_.find(ret) == nodes_.end()))
-      {
-        ++name_idx;
-        ret = OperationType::Descriptor() + "_" + std::to_string(name_idx);
-=======
     std::string ret           = name;
     std::string op_descriptor = (OperationType::DESCRIPTOR);
     // search graph for existing variable names
@@ -201,7 +184,6 @@
       {
         ++name_idx;
         ret = op_descriptor + "_" + std::to_string(name_idx);
->>>>>>> 4c94d031
       }
     }
 
