#pragma once
//------------------------------------------------------------------------------
//
//   Copyright 2018-2019 Fetch.AI Limited
//
//   Licensed under the Apache License, Version 2.0 (the "License");
//   you may not use this file except in compliance with the License.
//   You may obtain a copy of the License at
//
//       http://www.apache.org/licenses/LICENSE-2.0
//
//   Unless required by applicable law or agreed to in writing, software
//   distributed under the License is distributed on an "AS IS" BASIS,
//   WITHOUT WARRANTIES OR CONDITIONS OF ANY KIND, either express or implied.
//   See the License for the specific language governing permissions and
//   limitations under the License.
//
//------------------------------------------------------------------------------

#include "ml/meta/ml_type_traits.hpp"
#include "ml/node.hpp"
#include "ml/ops/weights.hpp"

#include <algorithm>
#include <cassert>
#include <cstdint>
#include <memory>
#include <stdexcept>
#include <string>
#include <unordered_map>
#include <utility>
#include <vector>

namespace fetch {
namespace ml {

/**
 * The full graph on which to run the computation
 */
template <class T>
class Graph
{
public:
  using ArrayType          = T;
  using ArrayPtrType       = std::shared_ptr<ArrayType>;
  using SizeType           = typename ArrayType::SizeType;
  using Datatype           = typename ArrayType::Type;
  using ConstSliceType     = typename ArrayType::ConstSliceType;
  using NodePtrType        = typename std::shared_ptr<fetch::ml::NodeInterface<ArrayType>>;
  using TrainablePtrType   = typename std::shared_ptr<fetch::ml::ops::Trainable<ArrayType>>;
  using PlaceholderType    = typename fetch::ml::ops::PlaceHolder<ArrayType>;
  using PlaceholderPtrType = typename std::shared_ptr<fetch::ml::ops::PlaceHolder<ArrayType>>;

  virtual ~Graph() = default;

  ArrayType    Evaluate(std::string const &node_name, bool is_training = true);
  void         BackPropagate(std::string const &node_name, ArrayType const &error_signal);
  virtual void Step(Datatype learning_rate);

  template <class OperationType, typename... Params>
  std::string AddNode(std::string const &node_name, std::vector<std::string> const &inputs,
                      Params... params);
  NodePtrType GetNode(std::string const &node_name) const;
  void        SetInput(std::string const &node_name, ArrayType data);
  void        ResetGraphCache(std::shared_ptr<NodeInterface<T>> const &n, bool input_size_changed);

  virtual struct fetch::ml::StateDict<ArrayType> StateDict() const;
  virtual void LoadStateDict(struct fetch::ml::StateDict<T> const &dict);

  std::vector<ArrayType>        get_weights() const;
  std::vector<ArrayType>        GetGradients() const;
  void                          ApplyGradients(std::vector<ArrayType> &grad);
  std::vector<TrainablePtrType> get_trainables();

  void ResetGradients();

private:
  template <class OperationType>
  meta::IfIsTrainable<ArrayType, OperationType, void> AddTrainable(
      std::string const &name, std::shared_ptr<Node<ArrayType, OperationType>> op);

  template <class OperationType>
  meta::IfIsGraph<ArrayType, OperationType, void> AddTrainable(
      std::string const &name, std::shared_ptr<Node<ArrayType, OperationType>> op);

  template <class OperationType>
  meta::IfIsNotGraphOrTrainable<ArrayType, OperationType, void> AddTrainable(
      std::string const &name, std::shared_ptr<Node<ArrayType, OperationType>> op);

  template <typename OperationType>
  std::string UpdateVariableName(std::string const &name);

protected:
  std::unordered_map<std::string, NodePtrType> nodes_;
  std::unordered_map<std::string, SizeType>    trainable_lookup_;
  std::vector<TrainablePtrType>                trainable_;
};

/**
 * Evaluates the output of a node (calling all necessary forward prop)
 * @param node_name name of node to evaluate for output
 * @return pointer to array containing node output
 */
template <typename ArrayType>
ArrayType Graph<ArrayType>::Evaluate(std::string const &node_name, bool is_training)
{
  if (nodes_[node_name])
  {
    return nodes_[node_name]->Evaluate(is_training);
  }
  else
  {
    throw std::runtime_error("Cannot evaluate: node [" + node_name + "] not in graph");
  }
}

/**
 * Backpropagate an error signal through the graph
 * @param node_name name of node from which to begin backprop
 * @param error_signal pointer to array containing error signal to backprop
 */
template <typename ArrayType>
void Graph<ArrayType>::BackPropagate(std::string const &node_name, ArrayType const &error_signal)
{
  nodes_[node_name]->BackPropagate(error_signal);
}

/**
 * takes a training step
 * @param learning_rate the learning rate (alpha) hyperparameter
 */
template <typename ArrayType>
void Graph<ArrayType>::Step(Datatype learning_rate)
{
  for (auto &t : trainable_)
  {
    t->Step(learning_rate);
  }
}

/**
 * Adds a node without trainable parameters.
 * @tparam OperationType Op template type
 * @tparam Params template for input parameters to node
 * @param node_name non-unique specified node name
 * @param inputs names of node inputs to the node
 * @param params input parameters to the node op
 */
template <typename ArrayType>
template <class OperationType, typename... Params>
std::string Graph<ArrayType>::AddNode(std::string const &             node_name,
                                      std::vector<std::string> const &inputs, Params... params)
{
  // guarantee unique op name
  std::string name = UpdateVariableName<OperationType>(node_name);

  // Instantiate the node
  auto op      = std::make_shared<Node<ArrayType, OperationType>>(name, params...);
  nodes_[name] = op;

  // assign inputs and outputs
  for (auto const &i : inputs)
  {
    nodes_[name]->AddInput(nodes_[i]);
    nodes_[i]->AddOutput(nodes_[name]);
  }

  // add to map of trainable ops if necessary
  AddTrainable(name, op);

  // return unique node name (may not be identical to node_name)
  return name;
}

template <typename ArrayType>
typename Graph<ArrayType>::NodePtrType Graph<ArrayType>::GetNode(std::string const &node_name) const
{
  NodePtrType ret = nodes_.at(node_name);
  if (!ret)
  {
    throw std::runtime_error("couldn't find node [" + node_name + "] in graph!");
  }
  return ret;
}

/**
 * Assigns data to a placeholder if the node can be found in the graph.
 * Also resets the graph cache to avoid erroneous leftover outputs
 * @param node_name name of the placeholder node in the graph (must be unique)
 * @param data the pointer to a tensor to assign to the placeholder
 */
template <typename ArrayType>
void Graph<ArrayType>::SetInput(std::string const &node_name, ArrayType data)
{
  PlaceholderPtrType placeholder = std::dynamic_pointer_cast<PlaceholderType>(nodes_[node_name]);

  if (placeholder)
  {
    bool input_size_changed = placeholder->SetData(data);
    ResetGraphCache(nodes_[node_name], input_size_changed);
  }
  else
  {
    throw std::runtime_error("No placeholder node with name [" + node_name + "] found in graph!");
  }
}

/**
 * Resets graph cache, clearing stored evaluation outputs
 * and recursively updating the input size for all downstream nodes
 */
template <typename ArrayType>
void Graph<ArrayType>::ResetGraphCache(NodePtrType const &n, bool input_size_changed)
{
  n->ResetCache(input_size_changed);
  for (auto &node : n->GetOutputs())
  {
    ResetGraphCache(node, input_size_changed);
  }
}

/**
 * Assigns all trainable parameters to a stateDict for exporting and serialising
 * @return  d is the StateDict of all trainable params
 */
template <typename ArrayType>
struct fetch::ml::StateDict<ArrayType> Graph<ArrayType>::StateDict() const
{
  struct fetch::ml::StateDict<ArrayType> d;
  for (auto const &t : trainable_lookup_)
  {
    d.dict_.emplace(t.first, trainable_.at(t.second)->StateDict());
  }
  return d;
}

/**
 * Import trainable parameters from an exported model
 * @param dict  state dictionary to import to weights
 */
template <typename ArrayType>
void Graph<ArrayType>::LoadStateDict(struct fetch::ml::StateDict<ArrayType> const &dict)
{
  assert(!dict.weights_);
  for (auto const &t : trainable_lookup_)
  {
    trainable_.at(t.second)->LoadStateDict(dict.dict_.at(t.first));
  }
}

/**
 * Assigns all trainable weights parameters to vector of ArrayType for exporting and serialising
 * @return ret is vector containing values for all weights
 */
template <typename ArrayType>
std::vector<ArrayType> Graph<ArrayType>::get_weights() const
{
  std::vector<ArrayType> ret;

  for (auto const &t : trainable_)
  {
    ret.emplace_back(t->get_weights());
  }
  return std::move(ret);
}

/**
 * Assigns all trainable accumulated gradient parameters to vector of ArrayType for exporting and
 * serialising
 * @return ret is vector containing all gradient values
 */
template <typename ArrayType>
std::vector<ArrayType> Graph<ArrayType>::GetGradients() const
{
  std::vector<ArrayType> ret;

  for (auto const &t : trainable_)
  {
    ret.emplace_back(t->get_gradients());
  }
  return std::move(ret);
}

/**
 * Sets all accumulated gradients for each trainable to zero
 */
template <typename ArrayType>
void Graph<ArrayType>::ResetGradients()
{
  for (auto const &t : trainable_)
  {
    t->ResetGradients();
  }
}

/**
 * Add gradient values to weight for each trainable
 * @param grad vector of gradient values for each trainable stored in ArrayType
 */
template <typename ArrayType>
void Graph<ArrayType>::ApplyGradients(std::vector<ArrayType> &grad)
{
  auto grad_it = grad.begin();
  for (auto const &t : trainable_)
  {
    t->ApplyGradient(*grad_it);
    ++grad_it;
  }
}

/**
 * Appends op to map of trainable nodes. Called by AddNode if the node is for a trainable op
 * @tparam OperationType template class of operation
 * @param name the guaranteed unique name of the node
 * @param op the pointer to the op
 */
template <typename ArrayType>
template <class OperationType>
meta::IfIsTrainable<ArrayType, OperationType, void> Graph<ArrayType>::AddTrainable(
    std::string const &name, std::shared_ptr<Node<ArrayType, OperationType>> op)
{
<<<<<<< HEAD
  //  FETCH_LOG_INFO("ML_LIB", "Created trainable node [", name, "]");
=======
>>>>>>> d628e2a2
  trainable_.emplace_back(op);
  trainable_lookup_[name] = trainable_.size() - 1;
}

/**
 * Appends all trainable ops from op.trainable_ to map of trainable nodes.
 * Called by AddNode if the OperationType is a graph
 * @tparam OperationType template class of operation
 * @param name the guaranteed unique name of the node
 * @param op the pointer to the op
 */
template <typename ArrayType>
template <class OperationType>
meta::IfIsGraph<ArrayType, OperationType, void> Graph<ArrayType>::AddTrainable(
    std::string const &name, std::shared_ptr<Node<ArrayType, OperationType>> op)
{
  for (auto &trainable : op->trainable_lookup_)
  {
    // guarantee unique op name
    std::string node_name(name + "_" + trainable.first);
    std::string resolved_name = UpdateVariableName<OperationType>(node_name);

<<<<<<< HEAD
    //    FETCH_LOG_INFO("ML_LIB", "Created trainable node [", resolved_name, "]");

=======
>>>>>>> d628e2a2
    trainable_.emplace_back(op->trainable_.at(trainable.second));
    trainable_lookup_[resolved_name] = trainable_.size() - 1;
  }
}

/**
 * If AddNode is called for a non-trainable op, this version of the function is called which
 * does not append to the trainable map
 * @tparam OperationType
 * @param name
 * @param op
 * @return
 */
template <typename ArrayType>
template <class OperationType>
meta::IfIsNotGraphOrTrainable<ArrayType, OperationType, void> Graph<ArrayType>::AddTrainable(
    std::string const &name, std::shared_ptr<Node<ArrayType, OperationType>> op)
{
  FETCH_UNUSED(name);
  FETCH_UNUSED(op);
}

/**
 * generates a new variable name if necessary to ensure uniqueness within graph
 * @param pre_string
 * @return
 */
template <typename ArrayType>
template <typename OperationType>
std::string Graph<ArrayType>::UpdateVariableName(std::string const &name)
{
  std::string ret           = name;
  std::string op_descriptor = (OperationType::DESCRIPTOR);
  // search graph for existing variable names
  if ((nodes_.find(ret) != nodes_.end()) || ret.empty())
  {
    std::uint64_t name_idx = 0;
    ret                    = op_descriptor + "_" + std::to_string(name_idx);
    while (!(nodes_.find(ret) == nodes_.end()))
    {
      ++name_idx;
      ret = op_descriptor + "_" + std::to_string(name_idx);
    }
  }

  return ret;
}

/**
 * Assigns all trainable pointers to vector for optimiser purpose
 * @return ret is vector containing pointers to all trainables
 */
template <typename ArrayType>
std::vector<typename std::shared_ptr<fetch::ml::ops::Trainable<ArrayType>>>
Graph<ArrayType>::get_trainables()
{
  return trainable_;
}

}  // namespace ml
}  // namespace fetch<|MERGE_RESOLUTION|>--- conflicted
+++ resolved
@@ -319,10 +319,7 @@
 meta::IfIsTrainable<ArrayType, OperationType, void> Graph<ArrayType>::AddTrainable(
     std::string const &name, std::shared_ptr<Node<ArrayType, OperationType>> op)
 {
-<<<<<<< HEAD
-  //  FETCH_LOG_INFO("ML_LIB", "Created trainable node [", name, "]");
-=======
->>>>>>> d628e2a2
+
   trainable_.emplace_back(op);
   trainable_lookup_[name] = trainable_.size() - 1;
 }
@@ -345,11 +342,6 @@
     std::string node_name(name + "_" + trainable.first);
     std::string resolved_name = UpdateVariableName<OperationType>(node_name);
 
-<<<<<<< HEAD
-    //    FETCH_LOG_INFO("ML_LIB", "Created trainable node [", resolved_name, "]");
-
-=======
->>>>>>> d628e2a2
     trainable_.emplace_back(op->trainable_.at(trainable.second));
     trainable_lookup_[resolved_name] = trainable_.size() - 1;
   }
