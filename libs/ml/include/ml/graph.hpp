#pragma once
//------------------------------------------------------------------------------
//
//   Copyright 2018-2019 Fetch.AI Limited
//
//   Licensed under the Apache License, Version 2.0 (the "License");
//   you may not use this file except in compliance with the License.
//   You may obtain a copy of the License at
//
//       http://www.apache.org/licenses/LICENSE-2.0
//
//   Unless required by applicable law or agreed to in writing, software
//   distributed under the License is distributed on an "AS IS" BASIS,
//   WITHOUT WARRANTIES OR CONDITIONS OF ANY KIND, either express or implied.
//   See the License for the specific language governing permissions and
//   limitations under the License.
//
//------------------------------------------------------------------------------

#include "ml/meta/ml_type_traits.hpp"
#include "ml/node.hpp"
#include "ml/ops/weights.hpp"

#include <algorithm>
#include <cassert>
#include <cstdint>
#include <memory>
#include <stdexcept>
#include <string>
#include <unordered_map>
#include <utility>
#include <vector>

namespace fetch {
namespace ml {

/**
 * The full graph on which to run the computation
 */
template <class T>
class Graph
{
public:
  using ArrayType          = T;
  using ArrayPtrType       = std::shared_ptr<ArrayType>;
  using Datatype           = typename ArrayType::Type;
  using ConstSliceType     = typename ArrayType::ConstSliceType;
  using NodePtrType        = typename std::shared_ptr<fetch::ml::NodeInterface<ArrayType>>;
  using TrainablePtrType   = typename std::shared_ptr<fetch::ml::ops::Trainable<ArrayType>>;
  using PlaceholderType    = typename fetch::ml::ops::PlaceHolder<ArrayType>;
  using PlaceholderPtrType = typename std::shared_ptr<fetch::ml::ops::PlaceHolder<ArrayType>>;

<<<<<<< HEAD
  Graph()
  {}
  virtual ~Graph() = default;
=======
  Graph() = default;
>>>>>>> 1feb81f4

  ArrayType    Evaluate(std::string const &node_name);
  void         BackPropagate(std::string const &node_name, ArrayType const &error_signal);
  virtual void Step(Datatype learning_rate);

  template <class OperationType, typename... Params>
  std::string AddNode(std::string const &node_name, std::vector<std::string> const &inputs,
                      Params... params);
  NodePtrType GetNode(std::string const &node_name) const;
  void        SetInput(std::string const &node_name, ArrayType data, bool batch = false);
  void        ResetGraphCache(std::shared_ptr<NodeInterface<T>> const &n, bool input_size_changed);

  virtual struct fetch::ml::StateDict<ArrayType> StateDict() const;
  virtual void LoadStateDict(struct fetch::ml::StateDict<T> const &dict);

  std::vector<ArrayType> GetWeights() const;
  std::vector<ArrayType> GetGradients() const;
  void                   ApplyGradients(std::vector<ArrayType> &grad);

  void ResetGradients();

private:
  /**
   * Appends op to map of trainable nodes. Called by AddNode if the node is for a trainable op
   * @tparam OperationType template class of operation
   * @param name the guaranteed unique name of the node
   * @param op the pointer to the op
   */
  template <class OperationType>
  meta::IfIsTrainable<ArrayType, OperationType, void> AddTrainable(
      std::string const &name, std::shared_ptr<Node<ArrayType, OperationType>> op)
  {
    FETCH_LOG_INFO("ML_LIB", "Created trainable node [", name, "]");
    trainable_[name] = op;
  }

  template <class OperationType>
  meta::IfIsGraph<ArrayType, OperationType, void> AddTrainable(
      std::string const &name, std::shared_ptr<Node<ArrayType, OperationType>> op)
  {

    for (auto &trainable : op->trainable_)
    {
      FETCH_LOG_INFO("ML_LIB", "Created trainable node [", name, "]");
      trainable_[name + "_" + trainable.first] = trainable.second;
    }
  }

  /**
   * If AddNode is called for a non-trainable op, this version of the function is called which
   * does not append to the trainable map
   * @tparam OperationType
   * @param name
   * @param op
   * @return
   */
  template <class OperationType>
  meta::IfIsNotGraphOrTrainable<ArrayType, OperationType, void> AddTrainable(
      std::string const &name, std::shared_ptr<Node<ArrayType, OperationType>> op)
  {
    FETCH_UNUSED(name);
    FETCH_UNUSED(op);
  }

  /**
   * generates a new variable name if necessary to ensure uniqueness within graph
   * @param pre_string
   * @return
   */
  template <typename OperationType>
  std::string UpdateVariableName(std::string const &name)
  {
    std::string ret           = name;
    std::string op_descriptor = (OperationType::DESCRIPTOR);
    // search graph for existing variable names
    if ((nodes_.find(ret) != nodes_.end()) || ret.empty())
    {
      std::uint64_t name_idx = 0;
      ret                    = op_descriptor + "_" + std::to_string(name_idx);
      while (!(nodes_.find(ret) == nodes_.end()))
      {
        ++name_idx;
        ret = op_descriptor + "_" + std::to_string(name_idx);
      }
    }

    return ret;
  }

protected:
  std::unordered_map<std::string, NodePtrType>      nodes_;
  std::unordered_map<std::string, TrainablePtrType> trainable_;
};

/**
 * Evaluates the output of a node (calling all necessary forward prop)
 * @param node_name name of node to evaluate for output
 * @return pointer to array containing node output
 */
template <typename ArrayType>
ArrayType Graph<ArrayType>::Evaluate(std::string const &node_name)
{
  if (nodes_[node_name])
  {
    return nodes_[node_name]->Evaluate();
  }
  else
  {
    throw std::runtime_error("Cannot evaluate: node [" + node_name + "] not in graph");
  }
}

/**
 * Backpropagate an error signal through the graph
 * @param node_name name of node from which to begin backprop
 * @param error_signal pointer to array containing error signal to backprop
 */
template <typename ArrayType>
void Graph<ArrayType>::BackPropagate(std::string const &node_name, ArrayType const &error_signal)
{
  nodes_[node_name]->BackPropagate(error_signal);
}

/**
 * takes a training step
 * @param learning_rate the learning rate (alpha) hyperparameter
 */
template <typename ArrayType>
void Graph<ArrayType>::Step(Datatype learning_rate)
{
  for (auto &t : trainable_)
  {
    t.second->Step(learning_rate);
  }
}

/**
 * Adds a node without trainable parameters.
 * @tparam OperationType Op template type
 * @tparam Params template for input parameters to node
 * @param node_name non-unique specified node name
 * @param inputs names of node inputs to the node
 * @param params input parameters to the node op
 */
template <typename ArrayType>
template <class OperationType, typename... Params>
std::string Graph<ArrayType>::AddNode(std::string const &             node_name,
                                      std::vector<std::string> const &inputs, Params... params)
{
  // guarantee unique op name
  std::string name = UpdateVariableName<OperationType>(node_name);

  // Instantiate the node
  auto op      = std::make_shared<Node<ArrayType, OperationType>>(name, params...);
  nodes_[name] = op;

  // assign inputs and outputs
  for (auto const &i : inputs)
  {
    nodes_[name]->AddInput(nodes_[i]);
    nodes_[i]->AddOutput(nodes_[name]);
  }

  // add to map of trainable ops if necessary
  AddTrainable(name, op);

  // return unique node name (may not be identical to node_name)
  return name;
}

template <typename ArrayType>
typename Graph<ArrayType>::NodePtrType Graph<ArrayType>::GetNode(std::string const &node_name) const
{
  NodePtrType ret = nodes_.at(node_name);
  if (!ret)
  {
    throw std::runtime_error("couldn't find node [" + node_name + "] in graph!");
  }
  return ret;
}

/**
 * Assigns data to a placeholder if the node can be found in the graph.
 * Also resets the graph cache to avoid erroneous leftover outputs
 * @param node_name name of the placeholder node in the graph (must be unique)
 * @param data the pointer to a tensor to assign to the placeholder
 * @param batch flag to indicate if input should be treated as batch
 */
template <typename ArrayType>
void Graph<ArrayType>::SetInput(std::string const &node_name, ArrayType data, bool batch)
{
  PlaceholderPtrType placeholder = std::dynamic_pointer_cast<PlaceholderType>(nodes_[node_name]);

  if (placeholder)
  {
    bool input_size_changed = placeholder->SetData(data);
    ResetGraphCache(nodes_[node_name], input_size_changed);
  }
  else
  {
    throw std::runtime_error("No placeholder node with name [" + node_name + "] found in graph!");
  }
  for (auto &n : nodes_)
  {
    n.second->SetBatch(batch);
  }
}

/**
 * Resets graph cache, clearing stored evaluation outputs
 * and recursively updating the input size for all downstream nodes
 */
template <typename ArrayType>
void Graph<ArrayType>::ResetGraphCache(NodePtrType const &n, bool input_size_changed)
{
  n->ResetCache(input_size_changed);
  for (auto &node : n->GetOutputs())
  {
    ResetGraphCache(node, input_size_changed);
  }
}

/**
 * Assigns all trainable parameters to a stateDict for exporting and serialising
 * @return  d is the StateDict of all trainable params
 */
template <typename ArrayType>
struct fetch::ml::StateDict<ArrayType> Graph<ArrayType>::StateDict() const
{
  struct fetch::ml::StateDict<ArrayType> d;
  for (auto const &t : trainable_)
  {
    d.dict_.emplace(t.first, t.second->StateDict());
  }
  return d;
}

/**
 * Import trainable parameters from an exported model
 * @param dict  state dictionary to import to weights
 */
template <typename ArrayType>
void Graph<ArrayType>::LoadStateDict(struct fetch::ml::StateDict<ArrayType> const &dict)
{
  assert(!dict.weights_);
  for (auto const &t : trainable_)
  {
    t.second->LoadStateDict(dict.dict_.at(t.first));
  }
}

/**
 * Assigns all trainable weights parameters to vector of ArrayType for exporting and serialising
 * @return ret is vector containing values for all weights
 */
template <typename ArrayType>
std::vector<ArrayType> Graph<ArrayType>::GetWeights() const
{
  std::vector<ArrayType> ret;

  for (auto const &t : trainable_)
  {
    ret.push_back(t.second->GetWeights());
  }
  return ret;
}

/**
 * Assigns all trainable accumulated gradient parameters to vector of ArrayType for exporting and
 * serialising
 * @return ret is vector containing all gradient values
 */
template <typename ArrayType>
std::vector<ArrayType> Graph<ArrayType>::GetGradients() const
{
  std::vector<ArrayType> ret;

  for (auto const &t : trainable_)
  {
    ret.push_back(t.second->Gradients());
  }
  return ret;
}

/**
 * Sets all accumulated gradients for each trainable to zero
 */
template <typename ArrayType>
void Graph<ArrayType>::ResetGradients()
{
  for (auto const &t : trainable_)
  {
    t.second->ResetGradients();
  }
}

/**
 * Add gradient values to weight for each trainable
 * @param grad vector of gradient values for each trainable stored in ArrayType
 */
template <typename ArrayType>
void Graph<ArrayType>::ApplyGradients(std::vector<ArrayType> &grad)
{
  typename ArrayType::SizeType i = 0;
  for (auto const &t : trainable_)
  {
    t.second->ApplyGradient(grad.at(i));
    i++;
  }
}

}  // namespace ml
}  // namespace fetch<|MERGE_RESOLUTION|>--- conflicted
+++ resolved
@@ -50,13 +50,8 @@
   using PlaceholderType    = typename fetch::ml::ops::PlaceHolder<ArrayType>;
   using PlaceholderPtrType = typename std::shared_ptr<fetch::ml::ops::PlaceHolder<ArrayType>>;
 
-<<<<<<< HEAD
   Graph()
   {}
-  virtual ~Graph() = default;
-=======
-  Graph() = default;
->>>>>>> 1feb81f4
 
   ArrayType    Evaluate(std::string const &node_name);
   void         BackPropagate(std::string const &node_name, ArrayType const &error_signal);
