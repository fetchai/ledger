#pragma once
//------------------------------------------------------------------------------
//
//   Copyright 2018-2019 Fetch.AI Limited
//
//   Licensed under the Apache License, Version 2.0 (the "License");
//   you may not use this file except in compliance with the License.
//   You may obtain a copy of the License at
//
//       http://www.apache.org/licenses/LICENSE-2.0
//
//   Unless required by applicable law or agreed to in writing, software
//   distributed under the License is distributed on an "AS IS" BASIS,
//   WITHOUT WARRANTIES OR CONDITIONS OF ANY KIND, either express or implied.
//   See the License for the specific language governing permissions and
//   limitations under the License.
//
//------------------------------------------------------------------------------

#include "ml/node.hpp"
#include "ml/ops/weights.hpp"
#include <iostream>
#include <list>
#include <memory>
#include <unordered_map>

namespace fetch {
namespace ml {

template <class T>
class Graph : public ops::Trainable<typename T::Type>
{
public:
  using ArrayType    = T;
  using ArrayPtrType = std::shared_ptr<ArrayType>;
  using Datatype     = typename ArrayType::Type;

  Graph()
  {}

  ArrayPtrType Evaluate(std::string const &nodeName)
  {
    return nodes_[nodeName]->Evaluate();
  }

  void BackPropagate(std::string const &nodeName, ArrayPtrType errorSignal)
  {
    nodes_[nodeName]->BackPropagate(errorSignal);
  }

<<<<<<< HEAD
=======
  /*
   * Called for node without trainable parameters
   */
>>>>>>> 6ae9f982
  template <class OperationType, typename... Params>
  typename std::enable_if<
      !std::is_base_of<ops::Trainable<typename T::Type>, OperationType>::value>::type
  AddNode(std::string const &nodeName, std::vector<std::string> const &inputs, Params... params)
  {
    nodes_[nodeName] = std::make_shared<Node<ArrayType, OperationType>>(nodeName, params...);
    FETCH_LOG_INFO("ML_LIB", "Creating node [", nodeName, "]");
    for (auto const &i : inputs)
    {
      nodes_[nodeName]->AddInput(nodes_[i]);
    }
  }

<<<<<<< HEAD
=======
  /*
   * Called for nodes with trainable parameters
   * Will keep the node in the trainable_ list to step through them
   */
>>>>>>> 6ae9f982
  template <class OperationType, typename... Params>
  typename std::enable_if<
      std::is_base_of<ops::Trainable<typename T::Type>, OperationType>::value>::type
  AddNode(std::string const &nodeName, std::vector<std::string> const &inputs, Params... params)
  {
    std::shared_ptr<Node<ArrayType, OperationType>> op =
        std::make_shared<Node<ArrayType, OperationType>>(nodeName, params...);
    nodes_[nodeName] = op;
    trainable_.push_back(op);
    FETCH_LOG_INFO("ML_LIB", "Creating node [", nodeName, "] -- Register as Trainable");
    for (auto const &i : inputs)
    {
      nodes_[nodeName]->AddInput(nodes_[i]);
    }
  }

  void SetInput(std::string const &nodeName, ArrayPtrType data)
  {
    std::shared_ptr<fetch::ml::ops::PlaceHolder<ArrayType>> placeholder =
        std::dynamic_pointer_cast<fetch::ml::ops::PlaceHolder<ArrayType>>(nodes_[nodeName]);
<<<<<<< HEAD
    if (placeholder)
    {
      placeholder->SetData(data);
      ResetGraphCache();
    }
    else
    {
      std::cerr << "No placeholder node with name [" << nodeName << "]" << std::endl;
      std::cerr << "Available nodes:" << std::endl;
      for (auto &n : nodes_)
      {
        if (n.second)
        {
          std::cerr << n.first << std::endl;
        }
      }
      assert(false);
    }
=======
    placeholder->SetData(data);
    ResetGraphCache();
>>>>>>> 6ae9f982
  }

  virtual void Step(Datatype learningRate)
  {
    for (auto &t : trainable_)
    {
      t->Step(learningRate);
    }
  }

  void ResetGraphCache()
  {
    for (auto &node : nodes_)
    {
      node.second->ResetCache();
    }
  }

protected:
  std::unordered_map<std::string, std::shared_ptr<fetch::ml::NodeInterface<ArrayType>>> nodes_;
  std::list<std::shared_ptr<fetch::ml::ops::Trainable<Datatype>>>                       trainable_;
};

}  // namespace ml
}  // namespace fetch<|MERGE_RESOLUTION|>--- conflicted
+++ resolved
@@ -48,12 +48,9 @@
     nodes_[nodeName]->BackPropagate(errorSignal);
   }
 
-<<<<<<< HEAD
-=======
   /*
    * Called for node without trainable parameters
    */
->>>>>>> 6ae9f982
   template <class OperationType, typename... Params>
   typename std::enable_if<
       !std::is_base_of<ops::Trainable<typename T::Type>, OperationType>::value>::type
@@ -67,13 +64,10 @@
     }
   }
 
-<<<<<<< HEAD
-=======
   /*
    * Called for nodes with trainable parameters
    * Will keep the node in the trainable_ list to step through them
    */
->>>>>>> 6ae9f982
   template <class OperationType, typename... Params>
   typename std::enable_if<
       std::is_base_of<ops::Trainable<typename T::Type>, OperationType>::value>::type
@@ -94,7 +88,6 @@
   {
     std::shared_ptr<fetch::ml::ops::PlaceHolder<ArrayType>> placeholder =
         std::dynamic_pointer_cast<fetch::ml::ops::PlaceHolder<ArrayType>>(nodes_[nodeName]);
-<<<<<<< HEAD
     if (placeholder)
     {
       placeholder->SetData(data);
@@ -113,10 +106,8 @@
       }
       assert(false);
     }
-=======
     placeholder->SetData(data);
     ResetGraphCache();
->>>>>>> 6ae9f982
   }
 
   virtual void Step(Datatype learningRate)
