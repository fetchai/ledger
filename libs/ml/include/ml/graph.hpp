--- conflicted
+++ resolved
@@ -55,16 +55,9 @@
 
   virtual ~Graph() = default;
 
-<<<<<<< HEAD
-  ArrayType Evaluate(std::string const &node_name);
-  void      BackPropagate(std::string const &node_name, ArrayType const &error_signal);
-
-  virtual void Step(DataType learning_rate);
-=======
   ArrayType    Evaluate(std::string const &node_name, bool is_training = true);
   void         BackPropagate(std::string const &node_name, ArrayType const &error_signal);
-  virtual void Step(Datatype learning_rate);
->>>>>>> 099891c3
+  virtual void Step(DataType learning_rate);
 
   template <class OperationType, typename... Params>
   std::string AddNode(std::string const &node_name, std::vector<std::string> const &inputs,
@@ -114,7 +107,7 @@
 
   fetch::ml::details::RegularizationType regularization_ =
       fetch::ml::details::RegularizationType::NONE;
-  DataType regularization_rate_ = DataType{0.0};
+  DataType regularization_rate_ = static_cast<DataType>(0);
 };
 
 template <typename ArrayType>
