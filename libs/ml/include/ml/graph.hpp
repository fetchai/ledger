#pragma once
//------------------------------------------------------------------------------
//
//   Copyright 2018-2019 Fetch.AI Limited
//
//   Licensed under the Apache License, Version 2.0 (the "License");
//   you may not use this file except in compliance with the License.
//   You may obtain a copy of the License at
//
//       http://www.apache.org/licenses/LICENSE-2.0
//
//   Unless required by applicable law or agreed to in writing, software
//   distributed under the License is distributed on an "AS IS" BASIS,
//   WITHOUT WARRANTIES OR CONDITIONS OF ANY KIND, either express or implied.
//   See the License for the specific language governing permissions and
//   limitations under the License.
//
//------------------------------------------------------------------------------

#include "ml/node.hpp"
#include "ml/ops/weights.hpp"
#include <iostream>
#include <list>
#include <memory>
#include <unordered_map>

namespace fetch {
namespace ml {

template <class T>
class Graph : public ops::Trainable<T>
{
public:
  using ArrayType    = T;
  using ArrayPtrType = std::shared_ptr<ArrayType>;
  using Datatype     = typename ArrayType::Type;

  Graph()
  {}

  ArrayPtrType Evaluate(std::string const &nodeName)
  {
    return nodes_[nodeName]->Evaluate();
  }

  void BackPropagate(std::string const &nodeName, ArrayPtrType errorSignal)
  {
    nodes_[nodeName]->BackPropagate(errorSignal);
  }

  /*
   * Called for node without trainable parameters
   */
  template <class OperationType, typename... Params>
  typename std::enable_if<!std::is_base_of<ops::Trainable<T>, OperationType>::value>::type AddNode(
      std::string const &nodeName, std::vector<std::string> const &inputs, Params... params)
  {
    nodes_[nodeName] = std::make_shared<Node<ArrayType, OperationType>>(nodeName, params...);
    FETCH_LOG_INFO("ML_LIB", "Creating node [", nodeName, "]");
    for (auto const &i : inputs)
    {
      nodes_[nodeName]->AddInput(nodes_[i]);
    }
  }

  /*
   * Called for nodes with trainable parameters
   * Will keep the node in the trainable_ list to step through them
   */
  template <class OperationType, typename... Params>
  typename std::enable_if<std::is_base_of<ops::Trainable<T>, OperationType>::value>::type AddNode(
      std::string const &nodeName, std::vector<std::string> const &inputs, Params... params)
  {
    std::shared_ptr<Node<ArrayType, OperationType>> op =
        std::make_shared<Node<ArrayType, OperationType>>(nodeName, params...);
    nodes_[nodeName]     = op;
    trainable_[nodeName] = op;
    FETCH_LOG_INFO("ML_LIB", "Creating node [", nodeName, "] -- Register as Trainable");
    for (auto const &i : inputs)
    {
      nodes_[nodeName]->AddInput(nodes_[i]);
    }
  }

  void SetInput(std::string const &nodeName, ArrayPtrType data)
  {
    std::shared_ptr<fetch::ml::ops::PlaceHolder<ArrayType>> placeholder =
        std::dynamic_pointer_cast<fetch::ml::ops::PlaceHolder<ArrayType>>(nodes_[nodeName]);
    if (placeholder)
    {
      placeholder->SetData(data);
      ResetGraphCache();
    }
    else
    {
      std::cerr << "No placeholder node with name [" << nodeName << "]" << std::endl;
      assert(false);
    }
    placeholder->SetData(data);
    ResetGraphCache();
  }

  virtual void Step(Datatype learningRate)
  {
    for (auto &t : trainable_)
    {
      t.second->Step(learningRate);
    }
  }

  void ResetGraphCache()
  {
    for (auto &node : nodes_)
    {
      node.second->ResetCache();
    }
  }

<<<<<<< HEAD
  virtual ops::StateDict<ArrayType> GetStateDict() const
  {
    ops::StateDict<ArrayType> d;
    for (auto const &t : trainable_)
    {
      d.dict_.emplace(t.first, t.second->GetStateDict());
=======
  // Returns the graph trainable parameters as a nested structure for serializing
  virtual struct ops::StateDict<ArrayType> StateDict() const
  {
    struct ops::StateDict<ArrayType> d;
    for (auto const &t : trainable_)
    {
      d.dict_.emplace(t.first, t.second->StateDict());
>>>>>>> 5d86b0b2
    }
    return d;
  }

<<<<<<< HEAD
  virtual void LoadStateDict(ops::StateDict<T> const &dict)
=======
  // Import trainable parameters from an exported model
  virtual void
  LoadStateDict(struct ops::StateDict<T> const &dict)
>>>>>>> 5d86b0b2
  {
    assert(!dict.weights_);
    for (auto const &t : trainable_)
    {
      t.second->LoadStateDict(dict.dict_.at(t.first));
    }
  }

protected:
  std::unordered_map<std::string, std::shared_ptr<fetch::ml::NodeInterface<ArrayType>>>  nodes_;
  std::unordered_map<std::string, std::shared_ptr<fetch::ml::ops::Trainable<ArrayType>>> trainable_;
};

}  // namespace ml
}  // namespace fetch<|MERGE_RESOLUTION|>--- conflicted
+++ resolved
@@ -116,14 +116,6 @@
     }
   }
 
-<<<<<<< HEAD
-  virtual ops::StateDict<ArrayType> GetStateDict() const
-  {
-    ops::StateDict<ArrayType> d;
-    for (auto const &t : trainable_)
-    {
-      d.dict_.emplace(t.first, t.second->GetStateDict());
-=======
   // Returns the graph trainable parameters as a nested structure for serializing
   virtual struct ops::StateDict<ArrayType> StateDict() const
   {
@@ -131,18 +123,12 @@
     for (auto const &t : trainable_)
     {
       d.dict_.emplace(t.first, t.second->StateDict());
->>>>>>> 5d86b0b2
     }
     return d;
   }
 
-<<<<<<< HEAD
-  virtual void LoadStateDict(ops::StateDict<T> const &dict)
-=======
   // Import trainable parameters from an exported model
-  virtual void
-  LoadStateDict(struct ops::StateDict<T> const &dict)
->>>>>>> 5d86b0b2
+  virtual void LoadStateDict(struct ops::StateDict<T> const &dict)
   {
     assert(!dict.weights_);
     for (auto const &t : trainable_)
