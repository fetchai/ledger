#pragma once
//------------------------------------------------------------------------------
//
//   Copyright 2018-2019 Fetch.AI Limited
//
//   Licensed under the Apache License, Version 2.0 (the "License");
//   you may not use this file except in compliance with the License.
//   You may obtain a copy of the License at
//
//       http://www.apache.org/licenses/LICENSE-2.0
//
//   Unless required by applicable law or agreed to in writing, software
//   distributed under the License is distributed on an "AS IS" BASIS,
//   WITHOUT WARRANTIES OR CONDITIONS OF ANY KIND, either express or implied.
//   See the License for the specific language governing permissions and
//   limitations under the License.
//
//------------------------------------------------------------------------------

#include "ml/meta/ml_type_traits.hpp"

#include "ml/node.hpp"
#include "ml/ops/weights.hpp"

#include <iostream>
#include <list>
#include <memory>
#include <unordered_map>

namespace fetch {
namespace ml {

/**
 * The full graph on which to run the computation
 */
template <class T>
class Graph : public ops::Trainable<T>
{
public:
  using ArrayType    = T;
  using ArrayPtrType = std::shared_ptr<ArrayType>;
  using Datatype     = typename ArrayType::Type;

  Graph()
  {}

  /**
   * Evaluates the output of a node (calling all necessary forward prop)
   * @param nodeName name of node to evaluate for output
   * @return pointer to array containing node output
   */
  ArrayPtrType Evaluate(std::string const &nodeName)
  {
    return nodes_[nodeName]->Evaluate();
  }

  /**
   * Backpropagate an error signal through the graph
   * @param nodeName name of node from which to begin backprop
   * @param errorSignal pointer to array containing error signal to backprop
   */
  void BackPropagate(std::string const &nodeName, ArrayPtrType errorSignal)
  {
    nodes_[nodeName]->BackPropagate(errorSignal);
  }

  /**
   * Adds a node without trainable parameters.
   * @tparam OperationType Op template type
   * @tparam Params template for input parameters to node
   * @param node_name non-unique specified node name
   * @param inputs names of node inputs to the node
   * @param params input parameters to the node op
   */
  template <class OperationType, typename... Params>
  meta::IfIsNotTrainable<ArrayType, OperationType, void> AddNode(
      std::string const &node_name, std::vector<std::string> const &inputs, Params... params)
  {
    std::string name = UpdateVariableName<OperationType>(node_name);
    std::shared_ptr<Node<ArrayType, OperationType>> op =
        std::make_shared<Node<ArrayType, OperationType>>(node_name, params...);
    AddNodeImpl<OperationType>(name, inputs, op);
    FETCH_LOG_INFO("ML_LIB", "Created non-trainable node [", node_name, "]");
  }

  /**
   * Adds a node with trainable parameters.
   * @tparam OperationType Op template type
   * @tparam Params template for input parameters to node
   * @param node_name non-unique specified node name
   * @param inputs names of node inputs to the node
   * @param params input parameters to the node op
   */
  template <class OperationType, typename... Params>
  meta::IfIsTrainable<ArrayType, OperationType, void> AddNode(
      std::string const &node_name, std::vector<std::string> const &inputs, Params... params)
  {
    std::string name = UpdateVariableName<OperationType>(node_name);
    std::shared_ptr<Node<ArrayType, OperationType>> op =
        std::make_shared<Node<ArrayType, OperationType>>(node_name, params...);
    AddNodeImpl<OperationType>(name, inputs, op);
    FETCH_LOG_INFO("ML_LIB", "Created trainable node [", node_name, "]");
    trainable_[node_name] = op;
  }

  /**
   * Assigns data to a placeholder if the node can be found in the graph.
   * Also resets the graph cache to avoid erroneous leftover outputs
   * @param nodeName name of the placeholder node in the graph (must be unique)
   * @param data the pointer to a tensor to assign to the placeholder
   */
  void SetInput(std::string const &nodeName, ArrayPtrType data)
  {
    std::shared_ptr<fetch::ml::ops::PlaceHolder<ArrayType>> placeholder =
        std::dynamic_pointer_cast<fetch::ml::ops::PlaceHolder<ArrayType>>(nodes_[nodeName]);
    if (placeholder)
    {
      placeholder->SetData(data);
      ResetGraphCache();
    }
    else
    {
      throw std::runtime_error("No placeholder node with name [" + nodeName + "] found in graph!");
    }
  }

  /**
   * takes a training step
   * @param learningRate the learning rate (alpha) hyperparameter
   */
  virtual void Step(Datatype learningRate)
  {
    for (auto &t : trainable_)
    {
      t.second->Step(learningRate);
    }
  }

  /**
   * Resets graph cache, clearing stored evaluation outputs
   */
  void ResetGraphCache()
  {
    for (auto &node : nodes_)
    {
      node.second->ResetCache();
    }
  }

<<<<<<< HEAD
  // Returns the graph trainable parameters as a nested structure for serializing
  virtual struct fetch::ml::StateDict<ArrayType> StateDict() const
=======
  /**
   * Assigns all trainable parameters to a stateDict for exporting and serialising
   * @return  d is the StateDict of all trainable params
   */
  virtual struct ops::StateDict<ArrayType> StateDict() const
>>>>>>> f2ab2017
  {
    struct fetch::ml::StateDict<ArrayType> d;
    for (auto const &t : trainable_)
    {
      d.dict_.emplace(t.first, t.second->StateDict());
    }
    return d;
  }

  //

  /**
   * Import trainable parameters from an exported model
   * @param dict  state dictionary to import to weights
   */
  virtual void
  LoadStateDict(struct fetch::ml::StateDict<T> const &dict)
  {
    assert(!dict.weights_);
    for (auto const &t : trainable_)
    {
      t.second->LoadStateDict(dict.dict_.at(t.first));
    }
  }

private:
  /**
   * Implementation of AddNode that is common to trainable and non-trainable ops
   * @tparam OperationType  The type of Op (or layer) to be added
   * @param node_name  the initial provided node name - might not be unique
   * @param inputs  vector of names of nodes that input to this node
   * @param op  the op to be added to the graph as a new node
   */
  template <typename OperationType>
  void AddNodeImpl(std::string const &node_name, std::vector<std::string> const &inputs,
                   std::shared_ptr<Node<ArrayType, OperationType>> op)
  {
    if (!(nodes_.find(node_name) == nodes_.end()))
    {
      throw;
    }

    nodes_[node_name] = op;

    for (auto const &i : inputs)
    {
      nodes_[node_name]->AddInput(nodes_[i]);
    }
  }

  /**
   * generates a new variable name if necessary to ensure uniqueness within graph
   * @param pre_string
   * @return
   */
  template <typename OperationType>
  std::string UpdateVariableName(std::string const &name)
  {
    std::string ret           = name;
    std::string op_descriptor = (OperationType::DESCRIPTOR);
    // search graph for existing variable names
    if (ret.empty())
    {
      std::uint64_t name_idx = 0;
      ret                    = op_descriptor + "_" + std::to_string(name_idx);
      while (!(nodes_.find(ret) == nodes_.end()))
      {
        ++name_idx;
        ret = op_descriptor + "_" + std::to_string(name_idx);
      }
    }

    return ret;
  }

protected:
  std::unordered_map<std::string, std::shared_ptr<fetch::ml::NodeInterface<ArrayType>>>  nodes_;
  std::unordered_map<std::string, std::shared_ptr<fetch::ml::ops::Trainable<ArrayType>>> trainable_;
};

}  // namespace ml
}  // namespace fetch<|MERGE_RESOLUTION|>--- conflicted
+++ resolved
@@ -147,16 +147,11 @@
     }
   }
 
-<<<<<<< HEAD
-  // Returns the graph trainable parameters as a nested structure for serializing
-  virtual struct fetch::ml::StateDict<ArrayType> StateDict() const
-=======
   /**
    * Assigns all trainable parameters to a stateDict for exporting and serialising
    * @return  d is the StateDict of all trainable params
    */
-  virtual struct ops::StateDict<ArrayType> StateDict() const
->>>>>>> f2ab2017
+  virtual struct fetch::ml::StateDict<ArrayType> StateDict() const
   {
     struct fetch::ml::StateDict<ArrayType> d;
     for (auto const &t : trainable_)
