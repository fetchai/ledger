--- conflicted
+++ resolved
@@ -17,13 +17,8 @@
 //
 //------------------------------------------------------------------------------
 
-<<<<<<< HEAD
 #include "dmlf/ilearner_networker.hpp"
 #include "dmlf/update.hpp"
-=======
-#include "coordinator.hpp"
-#include "core/mutex.hpp"
->>>>>>> 85dc0e76
 #include "math/matrix_operations.hpp"
 #include "math/tensor.hpp"
 #include "ml/core/graph.hpp"
@@ -93,13 +88,7 @@
 
   VectorTensorType GetWeights() const;
 
-<<<<<<< HEAD
-  void SetWeights(VectorTensorType &new_weights);
-=======
-  void AddExportGradient(GradientType &gradient);
-
   void SetWeights(VectorTensorType const &new_weights);
->>>>>>> 85dc0e76
 
   void SetParams(ClientParams<DataType> const &new_params);
 
@@ -127,27 +116,6 @@
   std::string              label_name_;
   std::string              error_name_;
 
-<<<<<<< HEAD
-=======
-  // Connection to other nodes
-  std::vector<std::shared_ptr<TrainingClient>> peers_;
-
-  // Access to coordinator
-  std::shared_ptr<Coordinator<TensorType>> coordinator_ptr_;
-
-  // Gradient queue access and mutex to protect it
-  std::queue<GradientType> gradient_queue_;
-  mutable std::mutex       queue_mutex_;
-
-  // Export buffer logic
-  std::queue<GradientType>     export_buffer_;
-  mutable std::mutex           export_buffer_mutex_;
-  std::condition_variable      export_buffer_cv_;
-  mutable std::mutex           export_buffer_cv_mutex_;
-  std::shared_ptr<std::thread> export_buffer_thread_;
-  bool                         export_stopped_ = false;
-
->>>>>>> 85dc0e76
   // Learning hyperparameters
   SizeType batch_size_ = 0;
 
@@ -163,17 +131,7 @@
 
   void DoBatch();
   void ClearLossFile();
-<<<<<<< HEAD
-=======
-
-  void ExportBufferLoop();
-
-  void Initialise();
-
-private:
-  void QueueAddGradient(GradientType &gradient);
-  void GraphAddGradients(GraphPtrType g_ptr, VectorTensorType const &gradients);
->>>>>>> 85dc0e76
+
 };
 
 template <class TensorType>
@@ -364,24 +322,6 @@
 }
 
 /**
-<<<<<<< HEAD
-=======
- * Adds gradient to export queue
- * @param gradient
- */
-template <class TensorType>
-void TrainingClient<TensorType>::AddExportGradient(GradientType &gradient)
-{
-  std::unique_lock<std::mutex> lock(export_buffer_cv_mutex_);
-  {
-    FETCH_LOCK(export_buffer_mutex_);
-    export_buffer_.push(gradient);
-  }
-  export_buffer_cv_.notify_all();
-}
-
-/**
->>>>>>> 85dc0e76
  * Rewrites current model with given one
  * @param new_weights Vector of weights that represent model
  */
@@ -400,17 +340,6 @@
   }
 }
 
-<<<<<<< HEAD
-=======
-template <class TensorType>
-void TrainingClient<TensorType>::GetNewGradients(VectorTensorType &new_gradients)
-{
-  FETCH_LOCK(queue_mutex_);
-  new_gradients = gradient_queue_.front().first;
-  gradient_queue_.pop();
-}
-
->>>>>>> 85dc0e76
 // Timestamp for logging
 template <class TensorType>
 std::string TrainingClient<TensorType>::GetStrTimestamp()
@@ -457,7 +386,6 @@
 
   VectorTensorType new_gradients;
 
-<<<<<<< HEAD
   SizeType ucnt = 0;
 
   // Sum all gradient from iLearner
@@ -466,14 +394,6 @@
     ucnt++;
     new_gradients = i_learner_ptr_->getUpdate<fetch::dmlf::Update<TensorType>>()->GetGradients();
     g_ptr_->AddGradients(new_gradients);
-=======
-    // Sum all gradient in queue
-    while (!gradient_queue_.empty())
-    {
-      GetNewGradients(new_gradients);
-      GraphAddGradients(g_ptr_, new_gradients);
-    }
->>>>>>> 85dc0e76
   }
 
   // Apply sum of all gradients from iLearner along with own gradient
@@ -486,80 +406,6 @@
   batch_counter_++;
 }
 
-<<<<<<< HEAD
-=======
-template <class TensorType>
-void TrainingClient<TensorType>::ExportBufferLoop()
-{
-  GradientType                 gradient;
-  std::unique_lock<std::mutex> l(export_buffer_cv_mutex_);
-
-  while (!export_stopped_)
-  {
-    export_buffer_cv_.wait(l);
-    if (export_stopped_)
-    {
-      break;
-    }
-
-    if (!export_buffer_.empty())
-    {
-      FETCH_LOCK(export_buffer_mutex_);
-      {
-        gradient = export_buffer_.front();
-        export_buffer_.pop();
-      }
-
-      // Give gradients to peers
-      for (SizeType i{0}; i < peers_.size(); ++i)
-      {
-        peers_[i]->QueueAddGradient(gradient);
-      }
-    }
-  }
-}
-
-template <class TensorType>
-void TrainingClient<TensorType>::Initialise()
-{
-  // Start export buffer thread
-  export_buffer_thread_ = std::make_shared<std::thread>(&TrainingClient::ExportBufferLoop, this);
-}
-
-///////////////////////
-/// private methods ///
-///////////////////////
-
-/**
- * Adds gradient to own gradient queue
- * @param gradient
- */
-template <class TensorType>
-void TrainingClient<TensorType>::QueueAddGradient(GradientType &gradient)
-{
-  FETCH_LOCK(queue_mutex_);
-  gradient_queue_.push(gradient);
-}
-
-/**
- * Adds a vector of Tensors to the gradient accumulation of all the trainable pointers in the graph.
- * @param gradient
- */
-template <class TensorType>
-void TrainingClient<TensorType>::GraphAddGradients(GraphPtrType            g_ptr,
-                                                   VectorTensorType const &gradients)
-{
-  assert(gradients.size() == g_ptr->trainable_nodes_.size());
-  auto gt_it = g_ptr->trainable_nodes_.begin();
-  for (auto const &grad : gradients)
-  {
-    auto weights_ptr = std::dynamic_pointer_cast<ops::Weights<TensorType>>((*gt_it)->GetOp());
-    weights_ptr->AddToGradient(grad);
-    ++gt_it;
-  }
-}
-
->>>>>>> 85dc0e76
 }  // namespace distributed_learning
 }  // namespace ml
 }  // namespace fetch