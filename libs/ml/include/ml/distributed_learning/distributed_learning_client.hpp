#pragma once
//------------------------------------------------------------------------------
//
//   Copyright 2018-2019 Fetch.AI Limited
//
//   Licensed under the Apache License, Version 2.0 (the "License");
//   you may not use this file except in compliance with the License.
//   You may obtain a copy of the License at
//
//       http://www.apache.org/licenses/LICENSE-2.0
//
//   Unless required by applicable law or agreed to in writing, software
//   distributed under the License is distributed on an "AS IS" BASIS,
//   WITHOUT WARRANTIES OR CONDITIONS OF ANY KIND, either express or implied.
//   See the License for the specific language governing permissions and
//   limitations under the License.
//
//------------------------------------------------------------------------------

#include "coordinator.hpp"
#include "core/byte_array/const_byte_array.hpp"
#include "core/mutex.hpp"
#include "math/matrix_operations.hpp"
#include "math/tensor.hpp"
#include "ml/core/graph.hpp"
#include "ml/dataloaders/mnist_loaders/mnist_loader.hpp"
#include "ml/layers/fully_connected.hpp"
#include "ml/ops/activation.hpp"
#include "ml/ops/loss_functions/cross_entropy_loss.hpp"
#include "ml/optimisation/optimiser.hpp"

#include <condition_variable>
#include <fstream>
#include <mutex>
#include <queue>
#include <string>
#include <thread>
#include <utility>
#include <vector>

namespace fetch {
namespace ml {
namespace distributed_learning {

template <typename DataType>
struct ClientParams
{
  using SizeType = fetch::math::SizeType;

  SizeType batch_size{};
  DataType learning_rate;
  bool     print_loss = false;

  std::vector<std::string> inputs_names = {"Input"};
  std::string              label_name   = "Label";
  std::string              error_name   = "Error";
};

enum class UpdateType : uint16_t
{
  GRADIENTS,
  WEIGHTS,
};

/** Struct to store updates and information about the update
 *
 * @tparam TensorType
 */
template <typename TensorType>
struct Update
{
  using VectorTensorType = std::vector<TensorType>;
  using TimestampType    = int64_t;
  VectorTensorType           data;
  UpdateType                 update_type = UpdateType::GRADIENTS;
  TimestampType              timestamp{};
  std::string                client_id;
  byte_array::ConstByteArray hash;

  Update(VectorTensorType grad, TimestampType second, std::string client_id,
         byte_array::ConstByteArray hash, UpdateType uptype = UpdateType::GRADIENTS)
    : data{std::move(grad)}
    , update_type{uptype}
    , timestamp{second}
    , client_id{std::move(client_id)}
    , hash{std::move(hash)}
  {}

  Update() = default;
};

template <class TensorType>
class TrainingClient
{
  using DataType         = typename TensorType::Type;
  using SizeType         = typename TensorType::SizeType;
  using VectorTensorType = std::vector<TensorType>;
  using TimestampType    = int64_t;
  using GradientType     = Update<TensorType>;
  using GraphPtrType     = std::shared_ptr<fetch::ml::Graph<TensorType>>;

public:
  TrainingClient(std::string id, ClientParams<DataType> const &client_params,
                 std::shared_ptr<std::mutex> console_mutex_ptr);

  TrainingClient(
      std::string id, GraphPtrType graph_ptr,
      std::shared_ptr<fetch::ml::dataloaders::DataLoader<TensorType, TensorType>> loader_ptr,
      std::shared_ptr<fetch::ml::optimisers::Optimiser<TensorType>>               optimiser_ptr,
      ClientParams<DataType> const &client_params, std::shared_ptr<std::mutex> console_mutex_ptr);

  virtual ~TrainingClient()
  {
    export_stopped_ = true;
    export_buffer_cv_.notify_all();
  }

  void SetCoordinator(std::shared_ptr<Coordinator<TensorType>> coordinator_ptr);

  virtual void Run();

  void Train();

  virtual void Test();

  virtual GradientType GetGradients();

  VectorTensorType GetWeights() const;

  void AddExportGradient(GradientType &gradient);

  void SetWeights(VectorTensorType const &new_weights);

  void SetParams(ClientParams<DataType> const &new_params);

  GraphPtrType GetModel();

  std::string GetId() const;


    void ResetLossCnt()
    {
      train_loss_sum_= static_cast<DataType>(0);
      train_loss_cnt_=0;
    }

    DataType GetLossAverage()
    {
      return train_loss_sum_ / static_cast<DataType>(train_loss_cnt_);
    }


protected:
  // Client id (identification name)
  std::string id_;

  // Latest loss
  DataType train_loss_ = fetch::math::numeric_max<DataType>();
  DataType test_loss_  = fetch::math::numeric_max<DataType>();

    DataType train_loss_sum_ = static_cast<DataType>(0);
    SizeType train_loss_cnt_ = 0;

  // Client's own graph and mutex to protect its weights
  GraphPtrType       g_ptr_;
  mutable std::mutex model_mutex_;

  // Client's own dataloader
  std::shared_ptr<fetch::ml::dataloaders::DataLoader<TensorType, TensorType>> dataloader_ptr_;

  // Client's own optimiser
  std::shared_ptr<fetch::ml::optimisers::Optimiser<TensorType>> opti_ptr_;

  std::vector<std::string> inputs_names_;
  std::string              label_name_;
  std::string              error_name_;

  // Connection to other nodes
  std::vector<std::shared_ptr<TrainingClient>> peers_;

  // Access to coordinator
  std::shared_ptr<Coordinator<TensorType>> coordinator_ptr_;

  // Gradient queue access and mutex to protect it
  std::queue<GradientType> gradient_queue_;
  mutable std::mutex       queue_mutex_;

  // Export buffer logic
  std::queue<GradientType>     export_buffer_;
  mutable std::mutex           export_buffer_mutex_;
  std::condition_variable      export_buffer_cv_;
  mutable std::mutex           export_buffer_cv_mutex_;
  std::shared_ptr<std::thread> export_buffer_thread_;
  bool                         export_stopped_ = false;

  // Console mutex pointer
  std::shared_ptr<std::mutex> console_mutex_ptr_;

  // Learning hyperparameters
  SizeType batch_size_    = 0;
  DataType learning_rate_ = static_cast<DataType>(0);

  // Count for number of batches
  SizeType batch_counter_ = 0;

  GradientType GetNewGradients();

  virtual VectorTensorType TranslateGradients(GradientType &new_gradients)
  {
    return new_gradients.data;
  }
  // Print to console flag
  bool print_loss_;

  std::string   GetStrTimestamp();
  TimestampType GetTimestamp();

  void TrainOnce();

  void TrainWithCoordinator();

  void DoBatch();

  void ClearLossFile();

  void ExportBufferLoop();

  void Initialise();

private:
  void QueueAddGradient(GradientType &gradient);
  void GraphAddGradients(GraphPtrType g_ptr, VectorTensorType const &gradients);
};

template <class TensorType>
TrainingClient<TensorType>::TrainingClient(
    std::string id, GraphPtrType graph_ptr,
    std::shared_ptr<fetch::ml::dataloaders::DataLoader<TensorType, TensorType>> loader_ptr,
    std::shared_ptr<fetch::ml::optimisers::Optimiser<TensorType>>               optimiser_ptr,
    ClientParams<DataType> const &client_params, std::shared_ptr<std::mutex> console_mutex_ptr)
  : id_(std::move(id))
  , g_ptr_(std::move(graph_ptr))
  , dataloader_ptr_(std::move(loader_ptr))
  , opti_ptr_(std::move(optimiser_ptr))
  , console_mutex_ptr_(std::move(console_mutex_ptr))
{
  SetParams(client_params);
  ClearLossFile();
  Initialise();
}

template <class TensorType>
TrainingClient<TensorType>::TrainingClient(std::string                   id,
                                           ClientParams<DataType> const &client_params,
                                           std::shared_ptr<std::mutex>   console_mutex_ptr)
  : id_(std::move(id))
  , console_mutex_ptr_(std::move(console_mutex_ptr))
{
  SetParams(client_params);
  ClearLossFile();
  Initialise();
}

template <class TensorType>
void TrainingClient<TensorType>::ClearLossFile()
{
  std::ofstream lossfile("losses_" + id_ + ".csv", std::ofstream::out | std::ofstream::trunc);
  lossfile.close();
}

template <class TensorType>
void TrainingClient<TensorType>::SetParams(
    ClientParams<typename TensorType::Type> const &new_params)
{
  inputs_names_  = new_params.inputs_names;
  label_name_    = new_params.label_name;
  error_name_    = new_params.error_name;
  batch_size_    = new_params.batch_size;
  learning_rate_ = new_params.learning_rate;
  print_loss_    = new_params.print_loss;
}

template <class TensorType>
void TrainingClient<TensorType>::SetCoordinator(
    std::shared_ptr<Coordinator<TensorType>> coordinator_ptr)
{
  coordinator_ptr_ = coordinator_ptr;
}

template <class TensorType>
std::string TrainingClient<TensorType>::GetId() const
{
  return id_;
}

/**
 * Main loop that runs in thread
 */
template <class TensorType>
void TrainingClient<TensorType>::Run()
{
  ResetLossCnt();
  if (coordinator_ptr_->GetMode() == CoordinatorMode::SYNCHRONOUS)
  {
    // Do one batch and end
    TrainOnce();
  }
  else
  {
    // Train batches until coordinator will tell clients to stop
    TrainWithCoordinator();
  }
}

/**
 * Train one batch
 * @return training batch loss
 */
template <class TensorType>
void TrainingClient<TensorType>::Train()
{
  dataloader_ptr_->SetMode(fetch::ml::dataloaders::DataLoaderMode::TRAIN);
  dataloader_ptr_->SetRandomMode(true);

  bool is_done_set = false;

  std::pair<TensorType, std::vector<TensorType>> input;
  input = dataloader_ptr_->PrepareBatch(batch_size_, is_done_set);
  {
    FETCH_LOCK(model_mutex_);

    // Set inputs and label
    auto input_data_it = input.second.begin();
    auto input_name_it = inputs_names_.begin();

    while (input_name_it != inputs_names_.end())
    {
      g_ptr_->SetInput(*input_name_it, *input_data_it);
      ++input_name_it;
      ++input_data_it;
    }
    g_ptr_->SetInput(label_name_, input.first);

    TensorType loss_tensor = g_ptr_->ForwardPropagate(error_name_);
    train_loss_            = *(loss_tensor.begin());

    train_loss_sum_+=train_loss_;
    train_loss_cnt_++;

    g_ptr_->BackPropagate(error_name_);
<<<<<<< HEAD
    //std::cout << id_ << " train loss: " << train_loss_ << std::endl;
=======
>>>>>>> 1cd3e0e3
  }
}

/**
 * Run model on test set to get test loss
 * @param test_loss
 */
template <class TensorType>
void TrainingClient<TensorType>::Test()
{
  // If test set is not available we run test on whole training set
  if (dataloader_ptr_->IsModeAvailable(fetch::ml::dataloaders::DataLoaderMode::TEST))
  {
    dataloader_ptr_->SetMode(fetch::ml::dataloaders::DataLoaderMode::TEST);
  }
  else
  {
    dataloader_ptr_->SetMode(fetch::ml::dataloaders::DataLoaderMode::TRAIN);
  }

  // Disable random to run model on whole test set
  dataloader_ptr_->SetRandomMode(false);

  SizeType test_set_size = dataloader_ptr_->Size();

  dataloader_ptr_->Reset();
  bool is_done_set;
  auto test_pair = dataloader_ptr_->PrepareBatch(test_set_size, is_done_set);
  {
    FETCH_LOCK(model_mutex_);

    // Set inputs and label
    auto input_data_it = test_pair.second.begin();
    auto input_name_it = inputs_names_.begin();

    while (input_name_it != inputs_names_.end())
    {
      g_ptr_->SetInput(*input_name_it, *input_data_it);
      ++input_name_it;
      ++input_data_it;
    }
    g_ptr_->SetInput(label_name_, test_pair.first);

    test_loss_ = *(g_ptr_->Evaluate(error_name_).begin());
  }
  dataloader_ptr_->Reset();
}

/**
 * @return vector of gradient update values
 */
template <class TensorType>
typename TrainingClient<TensorType>::GradientType TrainingClient<TensorType>::GetGradients()
{
  FETCH_LOCK(model_mutex_);
  return GradientType(g_ptr_->GetGradients(), GetTimestamp(), id_, byte_array::ConstByteArray(),
                      UpdateType::GRADIENTS);
}

/**
 * @return vector of weights that represents the model
 */
template <class TensorType>
std::vector<TensorType> TrainingClient<TensorType>::GetWeights() const
{
  FETCH_LOCK(model_mutex_);
  return g_ptr_->GetWeightsReferences();
}

/**
 * Adds gradient to export queue
 * @param gradient
 */
template <class TensorType>
void TrainingClient<TensorType>::AddExportGradient(GradientType &gradient)
{
  std::unique_lock<std::mutex> lock(export_buffer_cv_mutex_);
  {
    FETCH_LOCK(export_buffer_mutex_);
    export_buffer_.push(gradient);
  }
  export_buffer_cv_.notify_all();
}

/**
 * Rewrites current model with given one
 * @param new_weights Vector of weights that represent model
 */
template <class TensorType>
void TrainingClient<TensorType>::SetWeights(VectorTensorType const &new_weights)
{
  FETCH_LOCK(model_mutex_);

  auto weights_it = new_weights.cbegin();
  for (auto &trainable_lookup : g_ptr_->trainable_lookup_)
  {
    auto trainable_ptr =
        std::dynamic_pointer_cast<ops::Trainable<TensorType>>((trainable_lookup.second)->GetOp());
    trainable_ptr->SetWeights(*weights_it);
    ++weights_it;
  }
}

template <class TensorType>
typename TrainingClient<TensorType>::GradientType TrainingClient<TensorType>::GetNewGradients()
{
  FETCH_LOCK(queue_mutex_);
  GradientType new_gradients = gradient_queue_.front();
  gradient_queue_.pop();
  return new_gradients;
}

// Timestamp for logging
template <class TensorType>
std::string TrainingClient<TensorType>::GetStrTimestamp()
{
  auto now       = std::chrono::system_clock::now();
  auto in_time_t = std::chrono::system_clock::to_time_t(now);

  auto now_milliseconds =
      std::chrono::duration_cast<std::chrono::milliseconds>(now.time_since_epoch()) % 1000;

  std::stringstream ss;
  ss << std::put_time(std::gmtime(&in_time_t), "%Y-%m-%d-%H:%M:%S");

  // add milliseconds to timestamp string
  ss << '.' << std::setfill('0') << std::setw(3) << now_milliseconds.count();

  return ss.str();
}

// Timestamp for gradient queue
template <class TensorType>
int64_t TrainingClient<TensorType>::GetTimestamp()
{
  return std::chrono::duration_cast<std::chrono::milliseconds>(
             std::chrono::system_clock::now().time_since_epoch())
      .count();
}

/**
 * Do one batch training, run model on test set and write loss to csv file
 */
template <class TensorType>
void TrainingClient<TensorType>::TrainOnce()
{
  std::ofstream lossfile("losses_" + id_ + ".csv", std::ofstream::out | std::ofstream::app);

  DoBatch();

  // Validate loss for logging purpose
  Test();

  // Save loss variation data
  // Upload to https://plot.ly/create/#/ for visualisation
  if (lossfile)
  {
    lossfile << GetStrTimestamp() << ", " << static_cast<double>(train_loss_) << ", "
             << static_cast<double>(test_loss_) << "\n";
  }

  if (print_loss_)
  {
    // Lock console
    FETCH_LOCK(*console_mutex_ptr_);
    std::cout << "Client " << id_ << "\tTraining loss: " << static_cast<double>(train_loss_)
              << "\tTest loss: " << static_cast<double>(test_loss_) << std::endl;
  }

  opti_ptr_->IncrementEpochCounter();
  opti_ptr_->UpdateLearningRate();

  if (lossfile)
  {
    lossfile << GetStrTimestamp() << ", "
             << "STOPPED"
             << "\n";
    lossfile.close();
  }

  if (print_loss_)
  {
    // Lock console
    FETCH_LOCK(*console_mutex_ptr_);
    std::cout << "Client " << id_ << " STOPPED" << std::endl;
  }
}

/**
 * Do batch training repeatedly while coordinator state is set to RUN
 */
template <class TensorType>
void TrainingClient<TensorType>::TrainWithCoordinator()
{
  std::ofstream lossfile("losses_" + id_ + ".csv", std::ofstream::out | std::ofstream::app);

  while (coordinator_ptr_->GetState() == CoordinatorState::RUN)
  {
    DoBatch();
    coordinator_ptr_->IncrementIterationsCounter();

    // Validate loss for logging purpose
    Test();

    // Save loss variation data
    // Upload to https://plot.ly/create/#/ for visualisation

    if (lossfile)
    {
      lossfile << GetStrTimestamp() << ", " << static_cast<double>(train_loss_) << ", "
               << static_cast<double>(test_loss_) << "\n";
    }

    if (print_loss_)
    {
      // Lock console
      FETCH_LOCK(*console_mutex_ptr_);
      std::cout << "Client " << id_ << "\tTraining loss: " << static_cast<double>(train_loss_)
                << "\tTest loss: " << static_cast<double>(test_loss_) << std::endl;
    }
  }

  opti_ptr_->IncrementEpochCounter();
  opti_ptr_->UpdateLearningRate();

  if (lossfile)
  {
    lossfile << GetStrTimestamp() << ", "
             << "STOPPED"
             << "\n";
    lossfile.close();
  }

  if (print_loss_)
  {
    // Lock console
    FETCH_LOCK(*console_mutex_ptr_);
    std::cout << "Client " << id_ << " STOPPED" << std::endl;
  }
}

/**
 * Do one batch and broadcast gradients
 */
template <class TensorType>
void TrainingClient<TensorType>::DoBatch()
{
  // Train one batch to create own gradient
  Train();

  // Interaction with peers is skipped in synchronous mode
  if (coordinator_ptr_->GetMode() != CoordinatorMode::SYNCHRONOUS)
  {
    peers_ = coordinator_ptr_->NextPeersList(id_);

    GradientType current_gradient = GetGradients();

    // Add gradient to export queue
    AddExportGradient(current_gradient);

    // Sum all gradient in queue
    while (!gradient_queue_.empty())
    {
      GradientType     gt            = GetNewGradients();
      VectorTensorType new_gradients = TranslateGradients(gt);
      GraphAddGradients(g_ptr_, new_gradients);
    }
  }

  // Apply sum of all gradients from queue along with own gradient
  {
    FETCH_LOCK(model_mutex_);
    opti_ptr_->ApplyGradients(batch_size_);
    opti_ptr_->IncrementBatchCounters(batch_size_);
    opti_ptr_->UpdateLearningRate();
  }
  batch_counter_++;
}

template <class TensorType>
void TrainingClient<TensorType>::ExportBufferLoop()
{
  GradientType                 gradient;
  std::unique_lock<std::mutex> l(export_buffer_cv_mutex_);

  while (!export_stopped_)
  {
    export_buffer_cv_.wait(l);
    if (export_stopped_)
    {
      break;
    }

    if (!export_buffer_.empty())
    {
      FETCH_LOCK(export_buffer_mutex_);
      {
        gradient = export_buffer_.front();
        export_buffer_.pop();
      }

      // Give gradients to peers
      for (SizeType i{0}; i < peers_.size(); ++i)
      {
        peers_[i]->QueueAddGradient(gradient);
      }
    }
  }
}

template <class TensorType>
void TrainingClient<TensorType>::Initialise()
{
  // Start export buffer thread
  export_buffer_thread_ = std::make_shared<std::thread>(&TrainingClient::ExportBufferLoop, this);
}

///////////////////////
/// private methods ///
///////////////////////

/**
 * Adds gradient to own gradient queue
 * @param gradient
 */
template <class TensorType>
void TrainingClient<TensorType>::QueueAddGradient(GradientType &gradient)
{
  FETCH_LOCK(queue_mutex_);
  gradient_queue_.push(gradient);
}

/**
 * Adds a vector of Tensors to the gradient accumulation of all the trainable pointers in the graph.
 * @param gradient
 */
template <class TensorType>
void TrainingClient<TensorType>::GraphAddGradients(GraphPtrType            g_ptr,
                                                   VectorTensorType const &gradients)
{
  assert(gradients.size() == g_ptr->GetTrainables().size());
  auto grad_it = gradients.begin();
  for (auto &trainable : g_ptr->GetTrainables())
  {
    auto weights_ptr = std::dynamic_pointer_cast<ops::Weights<TensorType>>(trainable);
    weights_ptr->AddToGradient(*grad_it);
    ++grad_it;
  }
}

template <class TensorType>
std::shared_ptr<fetch::ml::Graph<TensorType>> TrainingClient<TensorType>::GetModel()
{
  return g_ptr_;
}

}  // namespace distributed_learning
}  // namespace ml
}  // namespace fetch<|MERGE_RESOLUTION|>--- conflicted
+++ resolved
@@ -137,18 +137,16 @@
 
   std::string GetId() const;
 
-
-    void ResetLossCnt()
-    {
-      train_loss_sum_= static_cast<DataType>(0);
-      train_loss_cnt_=0;
-    }
-
-    DataType GetLossAverage()
-    {
-      return train_loss_sum_ / static_cast<DataType>(train_loss_cnt_);
-    }
-
+  void ResetLossCnt()
+  {
+    train_loss_sum_ = static_cast<DataType>(0);
+    train_loss_cnt_ = 0;
+  }
+
+  DataType GetLossAverage()
+  {
+    return train_loss_sum_ / static_cast<DataType>(train_loss_cnt_);
+  }
 
 protected:
   // Client id (identification name)
@@ -158,8 +156,8 @@
   DataType train_loss_ = fetch::math::numeric_max<DataType>();
   DataType test_loss_  = fetch::math::numeric_max<DataType>();
 
-    DataType train_loss_sum_ = static_cast<DataType>(0);
-    SizeType train_loss_cnt_ = 0;
+  DataType train_loss_sum_ = static_cast<DataType>(0);
+  SizeType train_loss_cnt_ = 0;
 
   // Client's own graph and mutex to protect its weights
   GraphPtrType       g_ptr_;
@@ -344,14 +342,10 @@
     TensorType loss_tensor = g_ptr_->ForwardPropagate(error_name_);
     train_loss_            = *(loss_tensor.begin());
 
-    train_loss_sum_+=train_loss_;
+    train_loss_sum_ += train_loss_;
     train_loss_cnt_++;
 
     g_ptr_->BackPropagate(error_name_);
-<<<<<<< HEAD
-    //std::cout << id_ << " train loss: " << train_loss_ << std::endl;
-=======
->>>>>>> 1cd3e0e3
   }
 }
 
