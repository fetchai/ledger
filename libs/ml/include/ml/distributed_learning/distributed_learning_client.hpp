#pragma once
//------------------------------------------------------------------------------
//
//   Copyright 2018-2019 Fetch.AI Limited
//
//   Licensed under the Apache License, Version 2.0 (the "License");
//   you may not use this file except in compliance with the License.
//   You may obtain a copy of the License at
//
//       http://www.apache.org/licenses/LICENSE-2.0
//
//   Unless required by applicable law or agreed to in writing, software
//   distributed under the License is distributed on an "AS IS" BASIS,
//   WITHOUT WARRANTIES OR CONDITIONS OF ANY KIND, either express or implied.
//   See the License for the specific language governing permissions and
//   limitations under the License.
//
//------------------------------------------------------------------------------

#include "dmlf/abstract_learner_networker.hpp"
#include "dmlf/update.hpp"
#include "math/matrix_operations.hpp"
#include "math/tensor.hpp"
#include "ml/core/graph.hpp"
#include "ml/dataloaders/mnist_loaders/mnist_loader.hpp"
#include "ml/layers/fully_connected.hpp"
#include "ml/ops/activation.hpp"
#include "ml/ops/loss_functions/cross_entropy_loss.hpp"
#include "ml/optimisation/optimiser.hpp"

#include <condition_variable>
#include <fstream>
#include <mutex>
#include <queue>
#include <string>
#include <thread>
#include <utility>
#include <vector>

namespace fetch {
namespace ml {
namespace distributed_learning {

template <typename DataType>
struct ClientParams
{
  using SizeType = fetch::math::SizeType;

<<<<<<< HEAD
  SizeType batch_size;
  SizeType iterations_count;
=======
  SizeType batch_size{};
>>>>>>> de1a4359
  DataType learning_rate;
  bool     print_loss = false;

  std::vector<std::string> inputs_names = {"Input"};
  std::string              label_name   = "Label";
  std::string              error_name   = "Error";
};

template <class TensorType>
class TrainingClient
{
  using DataType         = typename TensorType::Type;
  using SizeType         = typename TensorType::SizeType;
  using VectorTensorType = std::vector<TensorType>;
  using TimestampType    = int64_t;
  using GradientType     = std::pair<VectorTensorType, TimestampType>;
  using GraphPtrType     = std::shared_ptr<fetch::ml::Graph<TensorType>>;

public:
  TrainingClient(std::string id, ClientParams<DataType> const &client_params,
                 std::shared_ptr<std::mutex> console_mutex_ptr);

  TrainingClient(
      std::string id, GraphPtrType graph_ptr,
      std::shared_ptr<fetch::ml::dataloaders::DataLoader<TensorType, TensorType>> loader_ptr,
      std::shared_ptr<fetch::ml::optimisers::Optimiser<TensorType>>               optimiser_ptr,
      ClientParams<DataType> const &client_params, std::shared_ptr<std::mutex> console_mutex_ptr);

  virtual ~TrainingClient() = default;

  void SetNetworker(std::shared_ptr<fetch::dmlf::AbstractLearnerNetworker> i_learner_ptr);

  void Run();

  VectorTensorType GetGradients() const;

  VectorTensorType GetWeights() const;

  void SetWeights(VectorTensorType const &new_weights);

  void SetParams(ClientParams<DataType> const &new_params);

  GraphPtrType GetModel();

  std::string GetId() const;

protected:
  // Client id (identification name)
  std::string id_;

  // Latest loss
  DataType train_loss_ = fetch::math::numeric_max<DataType>();
  DataType test_loss_  = fetch::math::numeric_max<DataType>();

  // Client's own graph and mutex to protect its weights
  GraphPtrType       g_ptr_;
  mutable std::mutex model_mutex_;

  // Client's own dataloader
  std::shared_ptr<fetch::ml::dataloaders::DataLoader<TensorType, TensorType>> dataloader_ptr_;

  // Client's own optimiser
  std::shared_ptr<fetch::ml::optimisers::Optimiser<TensorType>> opti_ptr_;

  std::vector<std::string> inputs_names_;
  std::string              label_name_;
  std::string              error_name_;

  // Console mutex pointer
  std::shared_ptr<std::mutex> console_mutex_ptr_;

  // Learning hyperparameters
  SizeType batch_size_ = 0;

  // Count for number of batches
  SizeType batch_counter_    = 0;
  SizeType iterations_count_ = 0;

  // Pointer to client's own iLearnerNetworker
  std::shared_ptr<fetch::dmlf::AbstractLearnerNetworker> i_learner_ptr_;

  // Print to console flag
  bool print_loss_;

  void         DoBatch();
  void         Train();
  virtual void Test();

  void          GraphAddGradients(GraphPtrType g_ptr, VectorTensorType const &gradients);
  TimestampType GetTimestamp();

  std::string GetStrTimestamp();
  void        ClearLossFile();
};

template <class TensorType>
TrainingClient<TensorType>::TrainingClient(
    std::string id, GraphPtrType graph_ptr,
    std::shared_ptr<fetch::ml::dataloaders::DataLoader<TensorType, TensorType>> loader_ptr,
    std::shared_ptr<fetch::ml::optimisers::Optimiser<TensorType>>               optimiser_ptr,
    ClientParams<DataType> const &client_params, std::shared_ptr<std::mutex> console_mutex_ptr)
  : id_(std::move(id))
  , g_ptr_(std::move(graph_ptr))
  , dataloader_ptr_(std::move(loader_ptr))
  , opti_ptr_(std::move(optimiser_ptr))
  , console_mutex_ptr_(std::move(console_mutex_ptr))
{
  SetParams(client_params);
  ClearLossFile();
}

template <class TensorType>
TrainingClient<TensorType>::TrainingClient(std::string                   id,
                                           ClientParams<DataType> const &client_params,
                                           std::shared_ptr<std::mutex>   console_mutex_ptr)
  : id_(std::move(id))
  , console_mutex_ptr_(std::move(console_mutex_ptr))
{
  SetParams(client_params);
  ClearLossFile();
}

template <class TensorType>
void TrainingClient<TensorType>::SetParams(
    ClientParams<typename TensorType::Type> const &new_params)
{
  inputs_names_     = new_params.inputs_names;
  label_name_       = new_params.label_name;
  error_name_       = new_params.error_name;
  batch_size_       = new_params.batch_size;
  iterations_count_ = new_params.iterations_count;
  print_loss_       = new_params.print_loss;
}

template <class TensorType>
std::string TrainingClient<TensorType>::GetId() const
{
  return id_;
}

template <class TensorType>
std::shared_ptr<fetch::ml::Graph<TensorType>> TrainingClient<TensorType>::GetModel()
{
  return g_ptr_;
}

/**
 * Set pointer to client's iLearner
 * @tparam TensorType
 * @param i_learner_ptr
 */
template <class TensorType>
void TrainingClient<TensorType>::SetNetworker(
    std::shared_ptr<fetch::dmlf::AbstractLearnerNetworker> i_learner_ptr)
{
  i_learner_ptr_ = i_learner_ptr;
}

/**
 * Main loop that runs in thread
 */
template <class TensorType>
void TrainingClient<TensorType>::Run()
{
  std::ofstream lossfile("losses_" + id_ + ".csv", std::ofstream::out | std::ofstream::app);

  for (SizeType n{0}; n < iterations_count_; n++)
  {
    DoBatch();

    // Validate loss for logging purpose
    Test();

    // Save loss variation data
    // Upload to https://plot.ly/create/#/ for visualisation
    if (lossfile)
    {
      lossfile << GetStrTimestamp() << ", " << static_cast<double>(train_loss_)
               << static_cast<double>(test_loss_) << "\n";
    }
  }

  opti_ptr_->IncrementEpochCounter();
  opti_ptr_->UpdateLearningRate();

  if (lossfile)
  {
    lossfile << GetStrTimestamp() << ", "
             << "STOPPED"
             << "\n";
    lossfile.close();
  }
}

/**
 * @return vector of gradient update values
 */
template <class TensorType>
std::vector<TensorType> TrainingClient<TensorType>::GetGradients() const
{
  FETCH_LOCK(model_mutex_);
  return g_ptr_->GetGradients();
}

/**
 * @return vector of weights that represents the model
 */
template <class TensorType>
std::vector<TensorType> TrainingClient<TensorType>::GetWeights() const
{
  FETCH_LOCK(model_mutex_);
  return g_ptr_->GetWeightsReferences();
}

/**
 * Rewrites current model with given one
 * @param new_weights Vector of weights that represent model
 */
template <class TensorType>
void TrainingClient<TensorType>::SetWeights(VectorTensorType const &new_weights)
{
  FETCH_LOCK(model_mutex_);

  auto weights_it = new_weights.cbegin();
  for (auto &trainable_lookup : g_ptr_->trainable_lookup_)
  {
    auto trainable_ptr =
        std::dynamic_pointer_cast<ops::Trainable<TensorType>>((trainable_lookup.second)->GetOp());
    trainable_ptr->SetWeights(*weights_it);
    ++weights_it;
  }
}

///////////////////////
/// private methods ///
///////////////////////

/**
 * Adds a vector of Tensors to the gradient accumulation of all the trainable pointers in the graph.
 * @param gradient
 */
template <class TensorType>
void TrainingClient<TensorType>::GraphAddGradients(GraphPtrType            g_ptr,
                                                   VectorTensorType const &gradients)
{
  assert(gradients.size() == g_ptr->GetTrainables().size());

  auto grad_it = gradients.begin();
  for (auto &trainable : g_ptr->GetTrainables())
  {
      auto weights_ptr = std::dynamic_pointer_cast<ops::Weights<TensorType>>(trainable);
    weights_ptr->AddToGradient(*grad_it);
    ++grad_it;
  }
}

// Timestamp for logging
template <class TensorType>
std::string TrainingClient<TensorType>::GetStrTimestamp()
{
  auto now       = std::chrono::system_clock::now();
  auto in_time_t = std::chrono::system_clock::to_time_t(now);

  auto now_milliseconds =
      std::chrono::duration_cast<std::chrono::milliseconds>(now.time_since_epoch()) % 1000;

  std::stringstream ss;
  ss << std::put_time(std::gmtime(&in_time_t), "%Y-%m-%d-%H:%M:%S");

  // add milliseconds to timestamp string
  ss << '.' << std::setfill('0') << std::setw(3) << now_milliseconds.count();

  return ss.str();
}

// Timestamp for gradient queue
template <class TensorType>
int64_t TrainingClient<TensorType>::GetTimestamp()
{
  return std::chrono::duration_cast<std::chrono::milliseconds>(
             std::chrono::system_clock::now().time_since_epoch())
      .count();
}

/**
 * Do one batch and broadcast gradients
 */
template <class TensorType>
void TrainingClient<TensorType>::DoBatch()
{
  // Train one batch to create own gradient
  Train();

  // Load own gradient
  GradientType current_gradients = std::make_pair(g_ptr_->GetGradients(), GetTimestamp());

  // Push own gradient to iLearner
  i_learner_ptr_->pushUpdate(
      std::make_shared<fetch::dmlf::Update<TensorType>>(current_gradients.first));

  VectorTensorType new_gradients;

  SizeType ucnt = 0;

  // Sum all gradient from iLearner
  while (i_learner_ptr_->getUpdateCount())
  {
    ucnt++;
    new_gradients = i_learner_ptr_->getUpdate<fetch::dmlf::Update<TensorType>>()->GetGradients();
    GraphAddGradients(g_ptr_, new_gradients);
  }

  // Apply sum of all gradients from iLearner along with own gradient
  {
    FETCH_LOCK(model_mutex_);
    opti_ptr_->ApplyGradients(batch_size_);
    opti_ptr_->IncrementBatchCounters(batch_size_);
    opti_ptr_->UpdateLearningRate();
  }
  batch_counter_++;
}

/**
 * Train one batch
 * @return training batch loss
 */
template <class TensorType>
void TrainingClient<TensorType>::Train()
{
  dataloader_ptr_->SetMode(fetch::ml::dataloaders::DataLoaderMode::TRAIN);
  dataloader_ptr_->SetRandomMode(true);

  bool is_done_set = false;

  std::pair<TensorType, std::vector<TensorType>> input;
  input = dataloader_ptr_->PrepareBatch(batch_size_, is_done_set);
  {
    FETCH_LOCK(model_mutex_);

    // Set inputs and label
    auto input_data_it = input.second.begin();
    auto input_name_it = inputs_names_.begin();

    while (input_name_it != inputs_names_.end())
    {
      g_ptr_->SetInput(*input_name_it, *input_data_it);
      ++input_name_it;
      ++input_data_it;
    }
    g_ptr_->SetInput(label_name_, input.first);

    TensorType loss_tensor = g_ptr_->ForwardPropagate(error_name_);
    train_loss_            = *(loss_tensor.begin());
    g_ptr_->BackPropagate(error_name_);
  }
}

/**
 * Run model on test set to get test loss
 * @param test_loss
 */
template <class TensorType>
void TrainingClient<TensorType>::Test()
{
  // If test set is not available we run test on whole training set
  if (dataloader_ptr_->IsModeAvailable(fetch::ml::dataloaders::DataLoaderMode::TEST))
  {
    dataloader_ptr_->SetMode(fetch::ml::dataloaders::DataLoaderMode::TEST);
  }
  else
  {
    dataloader_ptr_->SetMode(fetch::ml::dataloaders::DataLoaderMode::TRAIN);
  }

  // Disable random to run model on whole test set
  dataloader_ptr_->SetRandomMode(false);

  SizeType test_set_size = dataloader_ptr_->Size();

  dataloader_ptr_->Reset();
  bool is_done_set;
  auto test_pair = dataloader_ptr_->PrepareBatch(test_set_size, is_done_set);
  {
    FETCH_LOCK(model_mutex_);

    // Set inputs and label
    auto input_data_it = test_pair.second.begin();
    auto input_name_it = inputs_names_.begin();

    while (input_name_it != inputs_names_.end())
    {
      g_ptr_->SetInput(*input_name_it, *input_data_it);
      ++input_name_it;
      ++input_data_it;
    }
    g_ptr_->SetInput(label_name_, test_pair.first);

    test_loss_ = *(g_ptr_->Evaluate(error_name_).begin());
  }
  dataloader_ptr_->Reset();
}

template <class TensorType>
void TrainingClient<TensorType>::ClearLossFile()
{
  std::ofstream lossfile("losses_" + id_ + ".csv", std::ofstream::out | std::ofstream::trunc);
  lossfile.close();
}

}  // namespace distributed_learning
}  // namespace ml
}  // namespace fetch<|MERGE_RESOLUTION|>--- conflicted
+++ resolved
@@ -46,12 +46,8 @@
 {
   using SizeType = fetch::math::SizeType;
 
-<<<<<<< HEAD
-  SizeType batch_size;
+  SizeType batch_size{};
   SizeType iterations_count;
-=======
-  SizeType batch_size{};
->>>>>>> de1a4359
   DataType learning_rate;
   bool     print_loss = false;
 
@@ -302,7 +298,7 @@
   auto grad_it = gradients.begin();
   for (auto &trainable : g_ptr->GetTrainables())
   {
-      auto weights_ptr = std::dynamic_pointer_cast<ops::Weights<TensorType>>(trainable);
+    auto weights_ptr = std::dynamic_pointer_cast<ops::Weights<TensorType>>(trainable);
     weights_ptr->AddToGradient(*grad_it);
     ++grad_it;
   }
