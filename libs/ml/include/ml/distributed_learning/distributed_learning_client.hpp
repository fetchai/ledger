--- conflicted
+++ resolved
@@ -228,33 +228,6 @@
       lossfile << GetStrTimestamp() << ", " << static_cast<double>(train_loss_)
                << static_cast<double>(test_loss_) << "\n";
     }
-<<<<<<< HEAD
-=======
-    g_ptr_->SetInput(label_name_, input.first);
-
-    TensorType loss_tensor = g_ptr_->ForwardPropagate(error_name_);
-    train_loss_            = *(loss_tensor.begin());
-    g_ptr_->BackPropagate(error_name_);
-    std::cout << id_ << " train loss: " << train_loss_ << std::endl;
-  }
-}
-
-/**
- * Run model on test set to get test loss
- * @param test_loss
- */
-template <class TensorType>
-void TrainingClient<TensorType>::Test()
-{
-  // If test set is not available we run test on whole training set
-  if (dataloader_ptr_->IsModeAvailable(fetch::ml::dataloaders::DataLoaderMode::TEST))
-  {
-    dataloader_ptr_->SetMode(fetch::ml::dataloaders::DataLoaderMode::TEST);
-  }
-  else
-  {
-    dataloader_ptr_->SetMode(fetch::ml::dataloaders::DataLoaderMode::TRAIN);
->>>>>>> 51ada9bc
   }
 
   opti_ptr_->IncrementEpochCounter();
@@ -325,7 +298,7 @@
   auto grad_it = gradients.begin();
   for (auto &trainable : g_ptr->GetTrainables())
   {
-    auto weights_ptr = std::dynamic_pointer_cast<ops::Weights<TensorType>>(trainable);
+      auto weights_ptr = std::dynamic_pointer_cast<ops::Weights<TensorType>>(trainable);
     weights_ptr->AddToGradient(*grad_it);
     ++grad_it;
   }
