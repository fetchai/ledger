#pragma once
//------------------------------------------------------------------------------
//
//   Copyright 2018-2019 Fetch.AI Limited
//
//   Licensed under the Apache License, Version 2.0 (the "License");
//   you may not use this file except in compliance with the License.
//   You may obtain a copy of the License at
//
//       http://www.apache.org/licenses/LICENSE-2.0
//
//   Unless required by applicable law or agreed to in writing, software
//   distributed under the License is distributed on an "AS IS" BASIS,
//   WITHOUT WARRANTIES OR CONDITIONS OF ANY KIND, either express or implied.
//   See the License for the specific language governing permissions and
//   limitations under the License.
//
//------------------------------------------------------------------------------

#include "coordinator.hpp"
#include "math/matrix_operations.hpp"
#include "math/tensor.hpp"
#include "ml/core/graph.hpp"
#include "ml/dataloaders/mnist_loaders/mnist_loader.hpp"
#include "ml/layers/fully_connected.hpp"
#include "ml/ops/activation.hpp"
#include "ml/ops/loss_functions/cross_entropy_loss.hpp"
#include "ml/optimisation/optimiser.hpp"

#include <condition_variable>
#include <fstream>
#include <mutex>
#include <queue>
#include <string>
#include <thread>
#include <vector>

namespace fetch {
namespace ml {
namespace distributed_learning {

using namespace fetch::ml::ops;
using namespace fetch::ml::layers;

template <typename DataType>
struct ClientParams
{
  using SizeType = fetch::math::SizeType;

  SizeType batch_size;
  DataType learning_rate;

  std::vector<std::string> inputs_names = {"Input"};
  std::string              label_name   = "Label";
  std::string              error_name   = "Error";
};

template <class TensorType>
class TrainingClient
{
  using DataType         = typename TensorType::Type;
  using SizeType         = typename TensorType::SizeType;
  using VectorTensorType = std::vector<TensorType>;
  using TimestampType    = int64_t;
  using GradientType     = std::pair<VectorTensorType, TimestampType>;

public:
  TrainingClient(std::string const &id, ClientParams<DataType> const &client_params);

  TrainingClient(
      std::string const &id, std::shared_ptr<fetch::ml::Graph<TensorType>> const &graph_ptr,
      std::shared_ptr<fetch::ml::dataloaders::DataLoader<TensorType, TensorType>> const &loader_ptr,
      std::shared_ptr<fetch::ml::optimisers::Optimiser<TensorType>> const &optimiser_ptr,
      ClientParams<DataType> const &                                       client_params);

  virtual ~TrainingClient()
  {
    export_stopped_ = true;
    export_buffer_cv_.notify_all();
  }

  void SetCoordinator(std::shared_ptr<Coordinator<TensorType>> coordinator_ptr);

  void Run();

  DataType Train();

  virtual void Test(DataType &test_loss);

  VectorTensorType GetGradients() const;

  VectorTensorType GetWeights() const;

  void AddPeers(std::vector<std::shared_ptr<TrainingClient>> const &clients);

  void AddGradient(GradientType &gradient);

  void AddExportGradient(GradientType &gradient);

  void ApplyGradient(VectorTensorType gradients);

  void SetWeights(VectorTensorType &new_weights);

  void SetParams(ClientParams<DataType> const &new_params);

  std::string GetId() const;

protected:
  // Client id (identification name)
  std::string id_;

  // Client's own graph and mutex to protect its weights
  std::shared_ptr<fetch::ml::Graph<TensorType>> g_ptr_;
  std::mutex                                    model_mutex_;

  // Client's own dataloader
  std::shared_ptr<fetch::ml::dataloaders::DataLoader<TensorType, TensorType>> dataloader_ptr_;

  // Client's own optimiser
  std::shared_ptr<fetch::ml::optimisers::Optimiser<TensorType>> opti_ptr_;

  std::vector<std::string> inputs_names_;
  std::string              label_name_;
  std::string              error_name_;

  // Connection to other nodes
  std::vector<std::shared_ptr<TrainingClient>> peers_;

  // Access to coordinator
  std::shared_ptr<Coordinator<TensorType>> coordinator_ptr_;

  // Gradient queue access and mutex to protect it
  std::queue<GradientType> gradient_queue_;
  std::mutex               queue_mutex_;

  // Export buffer logic
  std::queue<GradientType>     export_buffer_;
  std::mutex                   export_buffer_mutex_;
  std::condition_variable      export_buffer_cv_;
  std::mutex                   export_buffer_cv_mutex_;
  std::shared_ptr<std::thread> export_buffer_thread_;
  bool                         export_stopped_ = false;

  // Learning hyperparameters
  SizeType batch_size_    = 0;
  DataType learning_rate_ = static_cast<DataType>(0);

  // Count for number of batches
  SizeType batch_counter_ = 0;

<<<<<<< HEAD
  void        GetNewGradients(VectorTensorType &new_gradients);
  std::string GetTimeStamp();
=======
  std::string   GetStrTimestamp();
  TimestampType GetTimestamp();
>>>>>>> a8a4846a

  void TrainOnce();

  void TrainWithCoordinator();

  void DoBatch();

  void ClearLossFile();

  void ExportBufferLoop();

  void Initialise();
};

template <class TensorType>
TrainingClient<TensorType>::TrainingClient(
    std::string const &id, std::shared_ptr<fetch::ml::Graph<TensorType>> const &graph_ptr,
    std::shared_ptr<fetch::ml::dataloaders::DataLoader<TensorType, TensorType>> const &loader_ptr,
    std::shared_ptr<fetch::ml::optimisers::Optimiser<TensorType>> const &optimiser_ptr,
    ClientParams<DataType> const &                                       client_params)
  : id_(std::move(id))
  , g_ptr_(graph_ptr)
  , dataloader_ptr_(loader_ptr)
  , opti_ptr_(optimiser_ptr)
{
  SetParams(client_params);
  ClearLossFile();
  Initialise();
}

template <class TensorType>
TrainingClient<TensorType>::TrainingClient(std::string const &           id,
                                           ClientParams<DataType> const &client_params)
  : id_(std::move(id))
{
  SetParams(client_params);
  ClearLossFile();
  Initialise();
}

template <class TensorType>
void TrainingClient<TensorType>::ClearLossFile()
{
  std::ofstream lossfile("losses_" + id_ + ".csv", std::ofstream::out | std::ofstream::trunc);
  lossfile.close();
}

template <class TensorType>
void TrainingClient<TensorType>::SetParams(
    ClientParams<typename TensorType::Type> const &new_params)
{
  inputs_names_  = new_params.inputs_names;
  label_name_    = new_params.label_name;
  error_name_    = new_params.error_name;
  batch_size_    = new_params.batch_size;
  learning_rate_ = new_params.learning_rate;
}

template <class TensorType>
void TrainingClient<TensorType>::SetCoordinator(
    std::shared_ptr<Coordinator<TensorType>> coordinator_ptr)
{
  coordinator_ptr_ = coordinator_ptr;
}

template <class TensorType>
std::string TrainingClient<TensorType>::GetId() const
{
  return id_;
}

/**
 * Main loop that runs in thread
 */
template <class TensorType>
void TrainingClient<TensorType>::Run()
{
  if (coordinator_ptr_->GetMode() == CoordinatorMode::SYNCHRONOUS)
  {
    // Do one batch and end
    TrainOnce();
  }
  else
  {
    // Train batches until coordinator will tell clients to stop
    TrainWithCoordinator();
  }
}

/**
 * Train one batch
 * @return training batch loss
 */
template <class TensorType>
typename TensorType::Type TrainingClient<TensorType>::Train()
{
  dataloader_ptr_->SetMode(fetch::ml::dataloaders::DataLoaderMode::TRAIN);
  dataloader_ptr_->SetRandomMode(true);

  DataType loss        = static_cast<DataType>(0);
  bool     is_done_set = false;

  std::pair<TensorType, std::vector<TensorType>> input;
  input = dataloader_ptr_->PrepareBatch(batch_size_, is_done_set);

  {
    std::lock_guard<std::mutex> l(model_mutex_);

    // Set inputs and label
    auto input_data_it = input.second.begin();
    auto input_name_it = inputs_names_.begin();

    while (input_name_it != inputs_names_.end())
    {
      g_ptr_->SetInput(*input_name_it, *input_data_it);
      ++input_name_it;
      ++input_data_it;
    }
    g_ptr_->SetInput(label_name_, input.first);

    TensorType loss_tensor = g_ptr_->ForwardPropagate(error_name_);
    loss                   = *(loss_tensor.begin());
    g_ptr_->BackPropagate(error_name_);
  }

  return loss;
}

/**
 * Run model on test set to get test loss
 * @param test_loss
 */
template <class TensorType>
void TrainingClient<TensorType>::Test(DataType &test_loss)
{
  dataloader_ptr_->SetMode(fetch::ml::dataloaders::DataLoaderMode::TEST);

  // Disable random to run model on whole test set
  dataloader_ptr_->SetRandomMode(false);

  SizeType test_set_size = dataloader_ptr_->Size();

  dataloader_ptr_->Reset();
  bool is_done_set;
  auto test_pair = dataloader_ptr_->PrepareBatch(test_set_size, is_done_set);
  {
    std::lock_guard<std::mutex> l(model_mutex_);

    // Set inputs and label
    auto input_data_it = test_pair.second.begin();
    auto input_name_it = inputs_names_.begin();

    while (input_name_it != inputs_names_.end())
    {
      g_ptr_->SetInput(*input_name_it, *input_data_it);
      ++input_name_it;
      ++input_data_it;
    }
    g_ptr_->SetInput(label_name_, test_pair.first);

    test_loss = *(g_ptr_->Evaluate(error_name_).begin());
  }
}

/**
 * @return vector of gradient update values
 */
template <class TensorType>
std::vector<TensorType> TrainingClient<TensorType>::GetGradients() const
{
  std::lock_guard<std::mutex> l(const_cast<std::mutex &>(model_mutex_));
  return g_ptr_->GetGradients();
}

/**
 * @return vector of weights that represents the model
 */
template <class TensorType>
std::vector<TensorType> TrainingClient<TensorType>::GetWeights() const
{
  std::lock_guard<std::mutex> l(const_cast<std::mutex &>(model_mutex_));
  return g_ptr_->get_weights();
}

/**
 * Adds gradient to own gradient queue
 * @param gradient
 */
template <class TensorType>
void TrainingClient<TensorType>::AddGradient(GradientType &gradient)
{
  std::lock_guard<std::mutex> l(queue_mutex_);
  gradient_queue_.push(gradient);
}

/**
 * Adds gradient to export queue
 * @param gradient
 */
template <class TensorType>
void TrainingClient<TensorType>::AddExportGradient(GradientType &gradient)
{
  std::unique_lock<std::mutex> l(export_buffer_cv_mutex_);
  {
    std::lock_guard<std::mutex> l(export_buffer_mutex_);
    export_buffer_.push(gradient);
  }
  export_buffer_cv_.notify_all();
}

/**
 * Applies gradient multiplied by -LEARNING_RATE
 * @param gradients
 */
template <class TensorType>
void TrainingClient<TensorType>::ApplyGradient(VectorTensorType gradients)
{
  // Step of SGD optimiser
  for (SizeType j{0}; j < gradients.size(); j++)
  {
    fetch::math::Multiply(gradients.at(j), -learning_rate_, gradients.at(j));
  }

  // Apply gradients to own model
  {
    std::lock_guard<std::mutex> l(model_mutex_);
    g_ptr_->ApplyGradients(gradients);
  }
}

/**
 * Rewrites current model with given one
 * @param new_weights Vector of weights that represent model
 */
template <class TensorType>
void TrainingClient<TensorType>::SetWeights(VectorTensorType &new_weights)
{
  std::lock_guard<std::mutex> l(const_cast<std::mutex &>(model_mutex_));
  g_ptr_->SetWeights(new_weights);
}

template <class TensorType>
void TrainingClient<TensorType>::GetNewGradients(VectorTensorType &new_gradients)
{
  std::lock_guard<std::mutex> l(queue_mutex_);
  new_gradients = gradient_queue_.front().first;
  gradient_queue_.pop();
}

// Timestamp for logging
template <class TensorType>
std::string TrainingClient<TensorType>::GetStrTimestamp()
{
  auto now       = std::chrono::system_clock::now();
  auto in_time_t = std::chrono::system_clock::to_time_t(now);

  auto now_milliseconds =
      std::chrono::duration_cast<std::chrono::milliseconds>(now.time_since_epoch()) % 1000;

  std::stringstream ss;
  ss << std::put_time(std::gmtime(&in_time_t), "%Y-%m-%d-%H:%M:%S");

  // add milliseconds to timestamp string
  ss << '.' << std::setfill('0') << std::setw(3) << now_milliseconds.count();

  return ss.str();
}

// Timestamp for gradient queue
template <class TensorType>
int64_t TrainingClient<TensorType>::GetTimestamp()
{
  return std::chrono::duration_cast<std::chrono::milliseconds>(
             std::chrono::system_clock::now().time_since_epoch())
      .count();
}

/**
 * Do one batch training, run model on test set and write loss to csv file
 */
template <class TensorType>
void TrainingClient<TensorType>::TrainOnce()
{
  std::ofstream lossfile("losses_" + id_ + ".csv", std::ofstream::out | std::ofstream::app);
  DataType      loss;

  DoBatch();

  // Validate loss for logging purpose
  Test(loss);

  // Save loss variation data
  // Upload to https://plot.ly/create/#/ for visualisation
  if (lossfile)
  {
    lossfile << GetStrTimestamp() << ", " << static_cast<double>(loss) << "\n";
  }

  lossfile << GetStrTimestamp() << ", "
           << "STOPPED"
           << "\n";
  lossfile.close();
}

/**
 * Do batch training repeatedly while coordinator state is set to RUN
 */
template <class TensorType>
void TrainingClient<TensorType>::TrainWithCoordinator()
{
  std::ofstream lossfile("losses_" + id_ + ".csv", std::ofstream::out | std::ofstream::app);
  DataType      loss;

  while (coordinator_ptr_->GetState() == CoordinatorState::RUN)
  {
    DoBatch();
    coordinator_ptr_->IncrementIterationsCounter();

    // Validate loss for logging purpose
    Test(loss);

    // Save loss variation data
    // Upload to https://plot.ly/create/#/ for visualisation
    if (lossfile)
    {
      lossfile << GetStrTimestamp() << ", " << static_cast<double>(loss) << "\n";
    }
  }

  lossfile << GetStrTimestamp() << ", "
           << "STOPPED"
           << "\n";
  lossfile.close();
}

/**
 * Do one batch and broadcast gradients
 */
template <class TensorType>
void TrainingClient<TensorType>::DoBatch()
{
  // Train one batch to create own gradient
  Train();

  // Interaction with peers is skipped in synchronous mode
  if (coordinator_ptr_->GetMode() != CoordinatorMode::SYNCHRONOUS)
  {
    peers_ = coordinator_ptr_->NextPeersList(id_);

    // Load own gradient
    GradientType current_gradient = std::make_pair(g_ptr_->GetGradients(), GetTimestamp());

    // Add gradient to export queue
    AddExportGradient(current_gradient);

    // Load own gradient
    VectorTensorType new_gradients;

    // Sum all gradient in queue
    while (!gradient_queue_.empty())
    {
      GetNewGradients(new_gradients);

      g_ptr_->AddGradients(new_gradients);
    }
  }

  // Apply sum of all gradients from queue along with own gradient
  {
    std::lock_guard<std::mutex> l(model_mutex_);
    opti_ptr_->ApplyGradients(batch_size_);
  }
  batch_counter_++;
}

template <class TensorType>
void TrainingClient<TensorType>::ExportBufferLoop()
{
  GradientType                 gradient;
  std::unique_lock<std::mutex> l(export_buffer_cv_mutex_);

  while (!export_stopped_)
  {
    export_buffer_cv_.wait(l);
    if (export_stopped_)
      break;

    if (!export_buffer_.empty())
    {
      std::lock_guard<std::mutex> l(export_buffer_mutex_);
      {
        gradient = export_buffer_.front();
        export_buffer_.pop();
      }

      // Give gradients to peers
      for (SizeType i{0}; i < peers_.size(); ++i)
      {
        peers_[i]->AddGradient(gradient);
      }
    }
  }
}

template <class TensorType>
void TrainingClient<TensorType>::Initialise()
{
  // Start export buffer thread
  export_buffer_thread_ = std::make_shared<std::thread>(&TrainingClient::ExportBufferLoop, this);
}

}  // namespace distributed_learning
}  // namespace ml
}  // namespace fetch<|MERGE_RESOLUTION|>--- conflicted
+++ resolved
@@ -148,13 +148,10 @@
   // Count for number of batches
   SizeType batch_counter_ = 0;
 
-<<<<<<< HEAD
-  void        GetNewGradients(VectorTensorType &new_gradients);
-  std::string GetTimeStamp();
-=======
+  void GetNewGradients(VectorTensorType &new_gradients);
+
   std::string   GetStrTimestamp();
   TimestampType GetTimestamp();
->>>>>>> a8a4846a
 
   void TrainOnce();
 
