--- conflicted
+++ resolved
@@ -45,32 +45,13 @@
 template <class TensorType>
 struct GraphSaveableParams : public SaveableParamsInterface
 {
-  using DataType = typename TensorType::Type;
-  using SizeType = typename TensorType::SizeType;
-
-  fetch::ml::OpType                                                         op_type = OpType::GRAPH;
+  using DataType            = typename TensorType::Type;
+  using SizeType            = typename TensorType::SizeType;
+  fetch::ml::OpType op_type = OpType::GRAPH;
+
   std::vector<std::pair<std::string, std::vector<std::string>>>             connections;
   std::unordered_map<std::string, std::shared_ptr<SaveableParamsInterface>> nodes;
-<<<<<<< HEAD
   std::unordered_map<std::string, SizeType>                                 trainable_lookup_;
-=======
-  std::unordered_map<std::string, SizeType>                                 trainable_lookup;
-
-  GraphSaveableParams()
-    : SaveableParamsInterface(OpType::GRAPH)
-  {}
-
-  explicit GraphSaveableParams(OpType operation_type)
-    : SaveableParamsInterface(operation_type)
-  {}
-  //
-  //  GraphSaveableParams &operator=(GraphSaveableParams const &gsp)
-  //  {
-  //    connections = gsp.connections;
-  //    nodes       = gsp.nodes;
-  //    return *this;
-  //  }
->>>>>>> 892cbd65
 };
 
 template <class TensorType>
@@ -130,16 +111,8 @@
 template <class TensorType>
 struct OpAddSaveableParams : public SaveableParamsInterface
 {
-<<<<<<< HEAD
-  fetch::ml::OpType op_type = OpType::OP_ADD;
-=======
   fetch::ml::OpType                  op_type = OpType::OP_ADD;
   std::vector<fetch::math::SizeType> axes{};
-
-  OpAddSaveableParams()
-    : SaveableParamsInterface(OpType::OP_ADD)
-  {}
->>>>>>> 892cbd65
 };
 
 /**
@@ -250,16 +223,8 @@
 template <class TensorType>
 struct OpFlattenSaveableParams : public SaveableParamsInterface
 {
-<<<<<<< HEAD
-  fetch::ml::OpType op_type = OpType::OP_FLATTEN;
-=======
   fetch::ml::OpType                  op_type = OpType::OP_FLATTEN;
   std::vector<fetch::math::SizeType> input_shape;
-
-  OpFlattenSaveableParams()
-    : SaveableParamsInterface(OpType::OP_FLATTEN)
-  {}
->>>>>>> 892cbd65
 };
 
 template <class TensorType>
@@ -295,22 +260,11 @@
 template <class TensorType>
 struct LayerFullyConnectedSaveableParams : SubGraphSaveableParams<TensorType>
 {
-<<<<<<< HEAD
-  using SizeType             = typename TensorType::SizeType;
-  fetch::ml::OpType op_type  = OpType::LAYER_FULLY_CONNECTED;
-  SizeType          in_size  = fetch::math::numeric_max<SizeType>();
-  SizeType          out_size = fetch::math::numeric_max<SizeType>();
-=======
   using SizeType                     = typename TensorType::SizeType;
   fetch::ml::OpType op_type          = OpType::LAYER_FULLY_CONNECTED;
   SizeType          in_size          = fetch::math::numeric_max<SizeType>();
   SizeType          out_size         = fetch::math::numeric_max<SizeType>();
   bool              time_distributed = false;
-
-  LayerFullyConnectedSaveableParams()
-    : SubGraphSaveableParams<TensorType>(OpType::LAYER_FULLY_CONNECTED)
-  {}
->>>>>>> 892cbd65
 };
 
 /**
@@ -397,8 +351,6 @@
   using SizeVector = std::vector<SizeType>;
 
   fetch::ml::OpType op_type = OpType::OP_MATRIX_MULTIPLY;
-<<<<<<< HEAD
-=======
 
   TensorType error_signal_1;
   TensorType error_signal_2;
@@ -418,11 +370,6 @@
   TensorType err_sig_view_tensor;
   TensorType err1;
   TensorType err2;
-
-  OpMatrixMultiplySaveableParams()
-    : SaveableParamsInterface(OpType::OP_MATRIX_MULTIPLY)
-  {}
->>>>>>> 892cbd65
 };
 
 template <class TensorType>
@@ -623,18 +570,10 @@
 template <class TensorType>
 struct OpSoftmaxSaveableParams : public SaveableParamsInterface
 {
-<<<<<<< HEAD
-  fetch::math::SizeType axis    = fetch::math::numeric_max<fetch::math::SizeType>();
-  fetch::ml::OpType     op_type = OpType::OP_SOFTMAX;
-=======
   fetch::math::SizeType              axis = fetch::math::numeric_max<fetch::math::SizeType>();
   std::vector<fetch::math::SizeType> axes{};
   fetch::ml::OpType                  op_type = OpType::OP_SOFTMAX;
 
-  OpSoftmaxSaveableParams()
-    : SaveableParamsInterface(OpType::OP_SOFTMAX)
-  {}
->>>>>>> 892cbd65
 };
 
 /**
