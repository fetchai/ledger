--- conflicted
+++ resolved
@@ -327,13 +327,8 @@
 struct OpPReluOpSaveableParams : public OpsSaveableParams
 {
   using DataType = typename TensorType::Type;
-<<<<<<< HEAD
   DataType          a{};
-  fetch::ml::OpType op_type = OpType::OP_LEAKY_RELU_OP;
-=======
-  DataType          a;
   fetch::ml::OpType op_type = OpType::OP_PRELU_OP;
->>>>>>> 4d88e578
 };
 
 /**
