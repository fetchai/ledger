--- conflicted
+++ resolved
@@ -51,7 +51,7 @@
 struct NodeSaveableParams
 {
   using DataType = typename TensorType::Type;
-  using SizeType = fetch::math::SizeType;
+  using SizeType = typename TensorType::SizeType;
 
   std::string                        name           = "";
   OpType                             operation_type = OpType::NONE;
@@ -64,7 +64,7 @@
 struct GraphSaveableParams
 {
   using DataType            = typename TensorType::Type;
-  using SizeType = fetch::math::SizeType;
+  using SizeType            = typename TensorType::SizeType;
   fetch::ml::OpType op_type = OpType::GRAPH;
 
   virtual ~GraphSaveableParams() = default;
@@ -78,7 +78,7 @@
 template <typename TensorType>
 struct SubGraphSaveableParams : public GraphSaveableParams<TensorType>, public OpsSaveableParams
 {
-  using SizeType = fetch::math::SizeType;
+  using SizeType            = typename TensorType::SizeType;
   fetch::ml::OpType op_type = OpType::SUBGRAPH;
 
   std::vector<std::string> input_node_names;
@@ -106,7 +106,7 @@
 template <typename TensorType>
 struct OpAddSaveableParams : public OpsSaveableParams
 {
-  fetch::ml::OpType                         op_type = OpType::OP_ADD;
+  fetch::ml::OpType                  op_type = OpType::OP_ADD;
   std::vector<fetch::math::SizeType> axes{};
 };
 
@@ -118,7 +118,7 @@
 struct OpConcatenateSaveableParams : public OpsSaveableParams
 {
   fetch::math::SizeType axis    = fetch::math::numeric_max<fetch::math::SizeType>();
-  fetch::ml::OpType            op_type = OpType::OP_CONCATENATE;
+  fetch::ml::OpType     op_type = OpType::OP_CONCATENATE;
 };
 
 /**
@@ -128,9 +128,8 @@
 template <typename TensorType>
 struct OpConvolution1DSaveableParams : public OpsSaveableParams
 {
-  fetch::ml::OpType            op_type = OpType::OP_CONVOLUTION_1D;
-  fetch::math::SizeType stride_size =
-      fetch::math::numeric_max<fetch::math::SizeType>();
+  fetch::ml::OpType     op_type     = OpType::OP_CONVOLUTION_1D;
+  fetch::math::SizeType stride_size = fetch::math::numeric_max<fetch::math::SizeType>();
 };
 
 /**
@@ -140,9 +139,8 @@
 template <typename TensorType>
 struct OpConvolution2DSaveableParams : public OpsSaveableParams
 {
-  fetch::ml::OpType            op_type = OpType::OP_CONVOLUTION_2D;
-  fetch::math::SizeType stride_size =
-      fetch::math::numeric_max<fetch::math::SizeType>();
+  fetch::ml::OpType     op_type     = OpType::OP_CONVOLUTION_2D;
+  fetch::math::SizeType stride_size = fetch::math::numeric_max<fetch::math::SizeType>();
 };
 
 /**
@@ -173,7 +171,7 @@
 struct OpDropoutSaveableParams : public OpsSaveableParams
 {
   using DataType                = typename TensorType::Type;
-  using SizeType = fetch::math::SizeType;
+  using SizeType                = typename TensorType::SizeType;
   fetch::ml::OpType     op_type = OpType::OP_DROPOUT;
   DataType              probability{};
   SizeType              random_seed{};
@@ -211,12 +209,7 @@
 template <typename TensorType>
 struct OpEmbeddingsSaveableParams : public OpWeightsSaveableParams<TensorType>
 {
-<<<<<<< HEAD
-  fetch::ml::OpType                         op_type = OpType::OP_EMBEDDINGS;
-  std::vector<fetch::math::SizeType> updated_rows;
-=======
   fetch::ml::OpType                  op_type           = OpType::OP_EMBEDDINGS;
->>>>>>> 1be84f52
   std::vector<fetch::math::SizeType> trailing_indices1 = {0, 0};
   std::vector<fetch::math::SizeType> trailing_indices2 = {0};
 };
@@ -238,7 +231,7 @@
 template <typename TensorType>
 struct OpFlattenSaveableParams : public OpsSaveableParams
 {
-  fetch::ml::OpType                         op_type = OpType::OP_FLATTEN;
+  fetch::ml::OpType                  op_type = OpType::OP_FLATTEN;
   std::vector<fetch::math::SizeType> input_shape;
 };
 
@@ -247,7 +240,7 @@
 {
   fetch::ml::OpType op_type = OpType::LAYER_CONVOLUTION_1D;
 
-  using SizeType = fetch::math::SizeType;
+  using SizeType = typename TensorType::SizeType;
 
   SizeType kernel_size{};
   SizeType input_channels{};
@@ -260,7 +253,7 @@
 {
   fetch::ml::OpType op_type = OpType::LAYER_CONVOLUTION_2D;
 
-  using SizeType = fetch::math::SizeType;
+  using SizeType = typename TensorType::SizeType;
 
   SizeType kernel_size{};
   SizeType input_channels{};
@@ -275,7 +268,7 @@
 template <typename TensorType>
 struct LayerFullyConnectedSaveableParams : SubGraphSaveableParams<TensorType>
 {
-  using SizeType = fetch::math::SizeType;
+  using SizeType                     = typename TensorType::SizeType;
   fetch::ml::OpType op_type          = OpType::LAYER_FULLY_CONNECTED;
   SizeType          in_size          = fetch::math::numeric_max<SizeType>();
   SizeType          out_size         = fetch::math::numeric_max<SizeType>();
@@ -290,7 +283,7 @@
 struct OpLayerNormSaveableParams : public OpsSaveableParams
 {
   using DataType = typename TensorType::Type;
-  using SizeType = fetch::math::SizeType;
+  using SizeType = typename TensorType::SizeType;
 
   fetch::ml::OpType op_type = OpType::OP_LAYER_NORM;
 
@@ -305,7 +298,7 @@
 template <typename TensorType>
 struct OpSliceSaveableParams : public OpsSaveableParams
 {
-  using SizeType = fetch::math::SizeType;
+  using SizeType = typename TensorType::SizeType;
 
   std::pair<SizeType, SizeType> start_end_slice;
   std::vector<SizeType>         axes;
@@ -324,7 +317,7 @@
 template <typename TensorType>
 struct OpSqueezeSaveableParams : public OpsSaveableParams
 {
-  using SizeType = fetch::math::SizeType;
+  using SizeType = typename TensorType::SizeType;
 
   fetch::ml::OpType op_type = OpType::OP_SQUEEZE;
 };
@@ -397,7 +390,7 @@
 struct OpLogSoftmaxSaveableParams : public OpsSaveableParams
 {
   fetch::math::SizeType axis    = fetch::math::numeric_max<fetch::math::SizeType>();
-  fetch::ml::OpType            op_type = OpType::OP_LOGSOFTMAX;
+  fetch::ml::OpType     op_type = OpType::OP_LOGSOFTMAX;
 };
 
 /**
@@ -414,7 +407,7 @@
 template <typename TensorType>
 struct OpMatrixMultiplySaveableParams : public OpsSaveableParams
 {
-  using SizeType = fetch::math::SizeType;
+  using SizeType   = fetch::math::SizeType;
   using SizeVector = std::vector<SizeType>;
 
   fetch::ml::OpType op_type = OpType::OP_MATRIX_MULTIPLY;
@@ -423,21 +416,17 @@
 template <typename TensorType>
 struct OpMaxPool1DSaveableParams : public OpsSaveableParams
 {
-  fetch::math::SizeType kernel_size =
-      fetch::math::numeric_max<fetch::math::SizeType>();
-  fetch::math::SizeType stride_size =
-      fetch::math::numeric_max<fetch::math::SizeType>();
-  fetch::ml::OpType op_type = OpType::OP_MAX_POOL_1D;
+  fetch::math::SizeType kernel_size = fetch::math::numeric_max<fetch::math::SizeType>();
+  fetch::math::SizeType stride_size = fetch::math::numeric_max<fetch::math::SizeType>();
+  fetch::ml::OpType     op_type     = OpType::OP_MAX_POOL_1D;
 };
 
 template <typename TensorType>
 struct OpMaxPool2DSaveableParams : public OpsSaveableParams
 {
-  fetch::math::SizeType kernel_size =
-      fetch::math::numeric_max<fetch::math::SizeType>();
-  fetch::math::SizeType stride_size =
-      fetch::math::numeric_max<fetch::math::SizeType>();
-  fetch::ml::OpType op_type = OpType::OP_MAX_POOL_2D;
+  fetch::math::SizeType kernel_size = fetch::math::numeric_max<fetch::math::SizeType>();
+  fetch::math::SizeType stride_size = fetch::math::numeric_max<fetch::math::SizeType>();
+  fetch::ml::OpType     op_type     = OpType::OP_MAX_POOL_2D;
 };
 
 template <typename TensorType>
@@ -451,21 +440,17 @@
 template <typename TensorType>
 struct OpAvgPool1DSaveableParams : public OpsSaveableParams
 {
-  fetch::math::SizeType kernel_size =
-      fetch::math::numeric_max<fetch::math::SizeType>();
-  fetch::math::SizeType stride_size =
-      fetch::math::numeric_max<fetch::math::SizeType>();
-  fetch::ml::OpType op_type = OpType::OP_AVG_POOL_1D;
+  fetch::math::SizeType kernel_size = fetch::math::numeric_max<fetch::math::SizeType>();
+  fetch::math::SizeType stride_size = fetch::math::numeric_max<fetch::math::SizeType>();
+  fetch::ml::OpType     op_type     = OpType::OP_AVG_POOL_1D;
 };
 
 template <typename TensorType>
 struct OpAvgPool2DSaveableParams : public OpsSaveableParams
 {
-  fetch::math::SizeType kernel_size =
-      fetch::math::numeric_max<fetch::math::SizeType>();
-  fetch::math::SizeType stride_size =
-      fetch::math::numeric_max<fetch::math::SizeType>();
-  fetch::ml::OpType op_type = OpType::OP_AVG_POOL_2D;
+  fetch::math::SizeType kernel_size = fetch::math::numeric_max<fetch::math::SizeType>();
+  fetch::math::SizeType stride_size = fetch::math::numeric_max<fetch::math::SizeType>();
+  fetch::ml::OpType     op_type     = OpType::OP_AVG_POOL_2D;
 };
 
 /**
@@ -510,7 +495,7 @@
 struct LayerLayerNormSaveableParams : SubGraphSaveableParams<TensorType>
 {
   using DataType = typename TensorType::Type;
-  using SizeType = fetch::math::SizeType;
+  using SizeType = typename TensorType::SizeType;
 
   fetch::ml::OpType op_type = OpType::LAYER_LAYER_NORM;
 
@@ -527,7 +512,7 @@
 struct LayerMultiHeadSaveableParams : public SubGraphSaveableParams<TensorType>
 {
   using DataType = typename TensorType::Type;
-  using SizeType = fetch::math::SizeType;
+  using SizeType = typename TensorType::SizeType;
 
   fetch::ml::OpType op_type = OpType::LAYER_MULTI_HEAD_ATTENTION;
 
@@ -564,7 +549,7 @@
 template <typename TensorType>
 struct LayerPReluSaveableParams : SubGraphSaveableParams<TensorType>
 {
-  using SizeType = fetch::math::SizeType;
+  using SizeType            = typename TensorType::SizeType;
   fetch::ml::OpType op_type = OpType::LAYER_PRELU;
 };
 
@@ -572,7 +557,7 @@
 struct OpRandomisedReluSaveableParams : public OpsSaveableParams
 {
   using DataType = typename TensorType::Type;
-  using SizeType = fetch::math::SizeType;
+  using SizeType = typename TensorType::SizeType;
 
   fetch::ml::OpType op_type = OpType::OP_RANDOMISED_RELU;
 
@@ -599,7 +584,7 @@
 struct OpReshapeSaveableParams : public OpsSaveableParams
 {
   std::vector<fetch::math::SizeType> new_shape;
-  fetch::ml::OpType                         op_type = OpType::OP_RESHAPE;
+  fetch::ml::OpType                  op_type = OpType::OP_RESHAPE;
 };
 
 /**
@@ -609,7 +594,7 @@
 template <typename TensorType>
 struct LayerScaledDotProductAttentionSaveableParams : SubGraphSaveableParams<TensorType>
 {
-  using SizeType = fetch::math::SizeType;
+  using SizeType = typename TensorType::SizeType;
   using DataType = typename TensorType::Type;
 
   fetch::ml::OpType op_type = OpType::LAYER_SCALED_DOT_PRODUCT_ATTENTION;
@@ -624,7 +609,7 @@
 template <typename TensorType>
 struct LayerSelfAttentionEncoderSaveableParams : SubGraphSaveableParams<TensorType>
 {
-  using SizeType = fetch::math::SizeType;
+  using SizeType = typename TensorType::SizeType;
   using DataType = typename TensorType::Type;
 
   fetch::ml::OpType op_type             = OpType::LAYER_SELF_ATTENTION_ENCODER;
@@ -655,7 +640,7 @@
 template <typename TensorType>
 struct LayerSkipGramSaveableParams : SubGraphSaveableParams<TensorType>
 {
-  using SizeType = fetch::math::SizeType;
+  using SizeType                   = typename TensorType::SizeType;
   fetch::ml::OpType op_type        = OpType::LAYER_SKIP_GRAM;
   std::string       embed_in       = "";
   SizeType          in_size        = fetch::math::numeric_max<SizeType>();
@@ -667,9 +652,9 @@
 template <typename TensorType>
 struct OpSoftmaxSaveableParams : public OpsSaveableParams
 {
-  fetch::math::SizeType axis = fetch::math::numeric_max<fetch::math::SizeType>();
+  fetch::math::SizeType              axis = fetch::math::numeric_max<fetch::math::SizeType>();
   std::vector<fetch::math::SizeType> axes{};
-  fetch::ml::OpType                         op_type = OpType::OP_SOFTMAX;
+  fetch::ml::OpType                  op_type = OpType::OP_SOFTMAX;
 };
 
 /**
@@ -726,7 +711,7 @@
 struct OpTransposeSaveableParams : public OpsSaveableParams
 {
   std::vector<fetch::math::SizeType> transpose_vector;
-  fetch::ml::OpType                         op_type = OpType::OP_TRANSPOSE;
+  fetch::ml::OpType                  op_type = OpType::OP_TRANSPOSE;
 };
 
 template <typename TensorType>
