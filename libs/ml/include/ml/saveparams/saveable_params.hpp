--- conflicted
+++ resolved
@@ -50,26 +50,6 @@
 
   std::vector<std::pair<std::string, std::vector<std::string>>>             connections;
   std::unordered_map<std::string, std::shared_ptr<SaveableParamsInterface>> nodes;
-<<<<<<< HEAD
-  //  std::unordered_map<std::string, SizeType>                                 trainable_lookup;
-
-  GraphSaveableParams()
-    : SaveableParamsInterface(OpType::GRAPH)
-  {}
-
-  explicit GraphSaveableParams(OpType operation_type)
-    : SaveableParamsInterface(operation_type)
-  {}
-  //
-  //  GraphSaveableParams &operator=(GraphSaveableParams const &gsp)
-  //  {
-  //    connections = gsp.connections;
-  //    nodes       = gsp.nodes;
-  //    return *this;
-  //  }
-=======
-  std::unordered_map<std::string, SizeType>                                 trainable_lookup_;
->>>>>>> 798b56f0
 };
 
 template <class TensorType>
@@ -406,14 +386,7 @@
 {
   using DataType            = typename TensorType::Type;
   fetch::ml::OpType op_type = OpType::OP_MEAN_SQUARE_ERROR_LOSS;
-<<<<<<< HEAD
   TensorType        weightings;
-
-  OpMeanSquareErrorSaveableParams()
-    : SaveableParamsInterface(OpType::OP_MEAN_SQUARE_ERROR_LOSS)
-  {}
-=======
->>>>>>> 798b56f0
 };
 
 /**
@@ -651,18 +624,5 @@
   fetch::ml::OpType                  op_type = OpType::OP_TRANSPOSE;
 };
 
-<<<<<<< HEAD
-=======
-template <class TensorType>
-struct OpWeightsSaveableParams : public SaveableParamsInterface
-{
-  fetch::ml::OpType                                                 op_type = OpType::OP_WEIGHTS;
-  std::shared_ptr<TensorType>                                       output;
-  std::shared_ptr<TensorType>                                       gradient_accumulation;
-  std::shared_ptr<fetch::ml::regularisers::Regulariser<TensorType>> regulariser;
-  typename TensorType::Type                                         regularisation_rate;
-};
-
->>>>>>> 798b56f0
 }  // namespace ml
 }  // namespace fetch