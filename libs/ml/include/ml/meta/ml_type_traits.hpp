--- conflicted
+++ resolved
@@ -68,10 +68,7 @@
   OP_TANH,
   OP_TRANSPOSE,
   OP_WEIGHTS,
-<<<<<<< HEAD
-=======
   OP_SLICE,
->>>>>>> 892a5dc0
   LAYER_CONVOLUTION_1D,
   LAYER_CONVOLUTION_2D,
   LAYER_FULLY_CONNECTED,
