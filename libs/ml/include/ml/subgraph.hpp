--- conflicted
+++ resolved
@@ -37,12 +37,8 @@
   using ArrayPtrType   = std::shared_ptr<ArrayType>;
   using ConstSliceType = typename ArrayType::ConstSliceType;
 
-<<<<<<< HEAD
-  virtual ArrayType Forward(std::vector<std::reference_wrapper<const ArrayType>> const &inputs)
-=======
   virtual ArrayType Forward(std::vector<std::reference_wrapper<ArrayType const>> const &inputs,
                             ArrayType &                                                 output)
->>>>>>> 93b89019
   {
     (void)output;
     ASSERT(inputs.size() == this->input_nodes_.size());
