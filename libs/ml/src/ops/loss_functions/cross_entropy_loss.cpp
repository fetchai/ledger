//------------------------------------------------------------------------------
//
//   Copyright 2018-2020 Fetch.AI Limited
//
//   Licensed under the Apache License, Version 2.0 (the "License");
//   you may not use this file except in compliance with the License.
//   You may obtain a copy of the License at
//
//       http://www.apache.org/licenses/LICENSE-2.0
//
//   Unless required by applicable law or agreed to in writing, software
//   distributed under the License is distributed on an "AS IS" BASIS,
//   WITHOUT WARRANTIES OR CONDITIONS OF ANY KIND, either express or implied.
//   See the License for the specific language governing permissions and
//   limitations under the License.
//
//------------------------------------------------------------------------------

#include "math/activation_functions/sigmoid.hpp"
#include "math/activation_functions/softmax.hpp"
#include "math/fundamental_operators.hpp"
#include "math/metrics/cross_entropy.hpp"
#include "ml/ops/loss_functions/cross_entropy_loss.hpp"

namespace fetch {
namespace ml {
namespace ops {

template <typename TensorType>
CrossEntropyLoss<TensorType>::CrossEntropyLoss(SPType const &sp)
  : Ops<TensorType>(sp)
{}

template <typename TensorType>
std::shared_ptr<OpsSaveableParams> CrossEntropyLoss<TensorType>::GetOpSaveableParams()
{
  auto sp = std::make_shared<SPType>();

  // Add base class savable params
  auto ops_sp  = Ops<TensorType>::GetOpSaveableParams();
  auto cast_sp = std::static_pointer_cast<OpsSaveableParams>(sp);
  *cast_sp     = *(std::static_pointer_cast<OpsSaveableParams>(ops_sp));

  return sp;
}

template <typename TensorType>
std::shared_ptr<fetch::ml::ops::Ops<TensorType>> CrossEntropyLoss<TensorType>::MakeSharedCopy(
    std::shared_ptr<fetch::ml::ops::Ops<TensorType>> me)
{
  FETCH_UNUSED(me);
  assert(me.get() == this);

  auto copyshare = std::make_shared<MyType>(*this);  // calls default copy constructor of MyType

  return copyshare;
}

template <typename TensorType>
void CrossEntropyLoss<TensorType>::Forward(VecTensorType const &inputs, TensorType &output)
{
  assert(inputs.size() == 2);
  assert(inputs.at(0)->size() == inputs.at(1)->size());

  output(0, 0) = fetch::math::CrossEntropyLoss((*inputs.at(0)), (*inputs.at(1)));
}

template <typename TensorType>
std::vector<TensorType> CrossEntropyLoss<TensorType>::Backward(VecTensorType const &inputs,
                                                               TensorType const &   error_signal)
{
  FETCH_UNUSED(error_signal);

  assert(inputs.size() == 2);
  assert(inputs.at(0)->size() == inputs.at(1)->size());
  assert(inputs.at(0)->shape().size() == 2);

  bool is_binary  = (inputs.at(0)->shape(0) == 1);
  auto batch_size = static_cast<DataType>(inputs.at(0)->shape(1));

  TensorType ret({inputs.at(0)->shape()});

  auto       a_it = inputs.at(0)->cbegin();
  auto       b_it = inputs.at(1)->cbegin();
  auto       r_it = ret.begin();
  auto const one  = DataType{1};

  while (a_it.is_valid())
  {
    assert(*b_it == DataType{0} || *b_it == DataType{1});
    if (*b_it == DataType{1})
    {
      *r_it = static_cast<DataType>(-*b_it / *a_it);
    }
    else if (is_binary)
    {
      *r_it = static_cast<DataType>((one - *b_it) / (one - *a_it));
    }

    ++a_it;
    ++b_it;
    ++r_it;
  }
  return {ret / batch_size, ret};
}

template <typename TensorType>
std::vector<math::SizeType> CrossEntropyLoss<TensorType>::ComputeOutputShape(
    std::vector<math::SizeVector> const &inputs) const
{
  FETCH_UNUSED(inputs);
  return {1, 1};
}

template <typename TensorType>
std::pair<OperationsCount, math::SizeVector> CrossEntropyLoss<TensorType>::ChargeForward(
    std::vector<math::SizeVector> const &input_shapes)
{
  auto output_shape = ComputeOutputShape(input_shapes);
  auto n_elements   = TensorType::SizeFromShape(input_shapes[0]);
  auto padded_size  = TensorType::PaddedSizeFromShape(input_shapes[0]);
  auto n_dims       = input_shapes[0].at(0);

  OperationsCount cost{fetch::ml::charge_estimation::ops::OP_OVERHEAD};
  OperationsCount iteration_ops = TensorType::ChargeIterate(output_shape);
  cost += iteration_ops * 4;

  // if not a one-hot, must be binary logistic regression cost
  if (n_dims == 1)
  {

    if ((padded_size / 32) <
        fetch::ml::charge_estimation::ops::CEL_BINARY_PIECEWISE_LOWER_THRESHOLD)
    {
      // Addition cost
      cost += fetch::ml::charge_estimation::ops::LOW_CROSS_ENTROPY_BINARY_PER_ELEMENT * n_elements;
    }
    else if ((padded_size / 32) < fetch::ml::charge_estimation::ops::PIECEWISE_HARD_CAP)
    {
      // Addition cost
      cost += fetch::ml::charge_estimation::ops::HIGH_CROSS_ENTROPY_BINARY_PER_ELEMENT * n_elements;
    }
    else
    {
      cost = math::numeric_max<OperationsCount>();
    }
  }
  else
  {
    // Addition cost
    cost += fetch::ml::charge_estimation::ops::CROSS_ENTROPY_ONE_HOT_PER_ELEMENT * n_elements;
  }

  return std::make_pair(cost, output_shape);
}

template <typename TensorType>
std::pair<OperationsCount, math::SizeVector> CrossEntropyLoss<TensorType>::ChargeBackward(
    std::vector<math::SizeVector> const &input_shapes)
{
  assert(!this->batch_input_shapes_.empty());
<<<<<<< HEAD
  assert(!this->batch_output_shape_.empty());

  auto n_elements  = TensorType::SizeFromShape(this->batch_input_shapes_[0]);
  auto padded_size = TensorType::PaddedSizeFromShape(this->batch_input_shapes_[0]);
  auto n_dims      = this->batch_input_shapes_[0].at(0);

  OperationsCount cost{fetch::ml::charge_estimation::ops::CROSS_ENTROPY_BACKWARD_OVERHEAD};
  OperationsCount iteration_ops = TensorType::ChargeIterate(this->batch_output_shape_);
  cost += iteration_ops * 4;

  // if not a one-hot, must be binary logistic regression cost
  if (n_dims == 1)
  {

    if ((padded_size / 32) <
        fetch::ml::charge_estimation::ops::CEL_BINARY_PIECEWISE_BACKWARD_LOWER_THRESHOLD)
    {
      // Addition cost
      cost += fetch::ml::charge_estimation::ops::LOW_CROSS_ENTROPY_BINARY_BACKWARD_PER_ELEMENT *
              n_elements;
    }
    else if ((padded_size / 32) < fetch::ml::charge_estimation::ops::PIECEWISE_HARD_CAP)
    {
      // Addition cost
      cost += fetch::ml::charge_estimation::ops::HIGH_CROSS_ENTROPY_BINARY_BACKWARD_PER_ELEMENT *
              n_elements;
    }
    else
    {
      cost = math::numeric_max<OperationsCount>();
    }
  }
  else
  {
    // Addition cost
    cost +=
        fetch::ml::charge_estimation::ops::CROSS_ENTROPY_ONE_HOT_BACKWARD_PER_ELEMENT * n_elements;
  }

  return cost;
=======
  OperationsCount cost = fetch::ml::charge_estimation::ops::CROSS_ENTROPY_BACKWARD_PER_ELEMENT *
                         this->TotalElementsIn({this->batch_input_shapes_.at(0)});
  math::SizeVector output_shape = ComputeOutputShape(input_shapes);
  return std::make_pair(cost * output_shape.back(), output_shape);
>>>>>>> 7b3a51d0
}

///////////////////////////////
/// EXPLICIT INSTANTIATIONS ///
///////////////////////////////

template class CrossEntropyLoss<math::Tensor<int8_t>>;
template class CrossEntropyLoss<math::Tensor<int16_t>>;
template class CrossEntropyLoss<math::Tensor<int32_t>>;
template class CrossEntropyLoss<math::Tensor<int64_t>>;
template class CrossEntropyLoss<math::Tensor<float>>;
template class CrossEntropyLoss<math::Tensor<double>>;
template class CrossEntropyLoss<math::Tensor<fixed_point::fp32_t>>;
template class CrossEntropyLoss<math::Tensor<fixed_point::fp64_t>>;
template class CrossEntropyLoss<math::Tensor<fixed_point::fp128_t>>;

}  // namespace ops
}  // namespace ml
}  // namespace fetch<|MERGE_RESOLUTION|>--- conflicted
+++ resolved
@@ -158,16 +158,13 @@
 std::pair<OperationsCount, math::SizeVector> CrossEntropyLoss<TensorType>::ChargeBackward(
     std::vector<math::SizeVector> const &input_shapes)
 {
-  assert(!this->batch_input_shapes_.empty());
-<<<<<<< HEAD
-  assert(!this->batch_output_shape_.empty());
-
-  auto n_elements  = TensorType::SizeFromShape(this->batch_input_shapes_[0]);
-  auto padded_size = TensorType::PaddedSizeFromShape(this->batch_input_shapes_[0]);
-  auto n_dims      = this->batch_input_shapes_[0].at(0);
+  auto             n_elements   = TensorType::SizeFromShape(input_shapes.at(0));
+  auto             padded_size  = TensorType::PaddedSizeFromShape(input_shapes.at(0));
+  auto             n_dims       = input_shapes.at(0).at(0);
+  math::SizeVector output_shape = ComputeOutputShape(input_shapes);
 
   OperationsCount cost{fetch::ml::charge_estimation::ops::CROSS_ENTROPY_BACKWARD_OVERHEAD};
-  OperationsCount iteration_ops = TensorType::ChargeIterate(this->batch_output_shape_);
+  OperationsCount iteration_ops = TensorType::ChargeIterate(input_shapes.at(0));
   cost += iteration_ops * 4;
 
   // if not a one-hot, must be binary logistic regression cost
@@ -199,13 +196,7 @@
         fetch::ml::charge_estimation::ops::CROSS_ENTROPY_ONE_HOT_BACKWARD_PER_ELEMENT * n_elements;
   }
 
-  return cost;
-=======
-  OperationsCount cost = fetch::ml::charge_estimation::ops::CROSS_ENTROPY_BACKWARD_PER_ELEMENT *
-                         this->TotalElementsIn({this->batch_input_shapes_.at(0)});
-  math::SizeVector output_shape = ComputeOutputShape(input_shapes);
   return std::make_pair(cost * output_shape.back(), output_shape);
->>>>>>> 7b3a51d0
 }
 
 ///////////////////////////////
