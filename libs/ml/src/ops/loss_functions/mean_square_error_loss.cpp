//------------------------------------------------------------------------------
//
//   Copyright 2018-2020 Fetch.AI Limited
//
//   Licensed under the Apache License, Version 2.0 (the "License");
//   you may not use this file except in compliance with the License.
//   You may obtain a copy of the License at
//
//       http://www.apache.org/licenses/LICENSE-2.0
//
//   Unless required by applicable law or agreed to in writing, software
//   distributed under the License is distributed on an "AS IS" BASIS,
//   WITHOUT WARRANTIES OR CONDITIONS OF ANY KIND, either express or implied.
//   See the License for the specific language governing permissions and
//   limitations under the License.
//
//------------------------------------------------------------------------------

#include "math/exceptions/exceptions.hpp"
#include "math/metrics/mean_square_error.hpp"
#include "ml/ops/loss_functions/mean_square_error_loss.hpp"

namespace fetch {
namespace ml {
namespace ops {

template <typename TensorType>
MeanSquareErrorLoss<TensorType>::MeanSquareErrorLoss(SPType const &sp)
  : Ops<TensorType>(sp)
  , weightings_(sp.weightings)
{}

template <typename TensorType>
MeanSquareErrorLoss<TensorType>::MeanSquareErrorLoss(TensorType weightings)
  : weightings_(std::move(weightings))
{}

template <typename TensorType>
std::shared_ptr<OpsSaveableParams> MeanSquareErrorLoss<TensorType>::GetOpSaveableParams()
{
  auto sp = std::make_shared<SPType>();

  sp->weightings = weightings_;

  // Add base class savable params
  auto ops_sp  = Ops<TensorType>::GetOpSaveableParams();
  auto cast_sp = std::static_pointer_cast<OpsSaveableParams>(sp);
  *cast_sp     = *(std::static_pointer_cast<OpsSaveableParams>(ops_sp));

  return sp;
}

template <typename TensorType>
std::shared_ptr<fetch::ml::ops::Ops<TensorType>> MeanSquareErrorLoss<TensorType>::MakeSharedCopy(
    std::shared_ptr<fetch::ml::ops::Ops<TensorType>> me)
{
  FETCH_UNUSED(me);
  assert(me.get() == this);

  auto copyshare = std::make_shared<MyType>(*this);  // calls default copy constructor of MyType
  copyshare->weightings_ = weightings_.Copy();

  return copyshare;
}

template <typename TensorType>
void MeanSquareErrorLoss<TensorType>::Forward(VecTensorType const &inputs, TensorType &output)
{
  assert(inputs.size() == 2);
  assert(inputs.at(0)->shape() == inputs.at(1)->shape());

  if (weightings_.size() == static_cast<SizeType>(0))
  {
    *(output.begin()) = fetch::math::MeanSquareError(*(inputs.at(0)), *(inputs.at(1)));
  }
  // rescale according to weights
  else
  {
    SizeType data_size = inputs.at(0)->shape(inputs.at(0)->shape().size() - 1);

    auto it1 = inputs.at(0)->cbegin();
    auto it2 = inputs.at(1)->cbegin();

    // weighting is scalar
    if (weightings_.shape().size() == static_cast<SizeType>(1))
    {
      while (it1.is_valid())
      {
        auto d       = static_cast<DataType>((*it1) - (*it2));
        output(0, 0) = static_cast<DataType>(output(0, 0) + (d * d) * weightings_(0));
        ++it1;
        ++it2;
      }
    }
    // weighting tensor is same shape as input (one weight for every parameter)
    else if (weightings_.shape() == inputs.at(0)->shape())
    {
      auto w_it = weightings_.cbegin();
      while (it1.is_valid())
      {
        auto d       = static_cast<DataType>((*it1) - (*it2));
        output(0, 0) = static_cast<DataType>(output(0, 0) + (d * d) * (*w_it));

        ++it1;
        ++it2;
        ++w_it;
      }
    }
    // weighting is a batch_size vector (one weight per data point)
    else if (weightings_.shape() == std::vector<SizeType>{data_size})
    {
      SizeType data_count = 0;
      SizeType data_stride;
      fetch::math::Divide(inputs.at(0)->size(), weightings_.size(), data_stride);

      auto w_it = weightings_.cbegin();
      while (it1.is_valid())
      {
        auto d       = static_cast<DataType>((*it1) - (*it2));
        output(0, 0) = static_cast<DataType>(output(0, 0) + (d * d) * (*w_it));
        ++it1;
        ++it2;

        ++data_count;
        if (data_count == data_stride)
        {
          data_count = 0;
          ++w_it;
        }
      }
    }

    // divide by number of elements
    fetch::math::Divide(output(0, 0), static_cast<DataType>(inputs.at(0)->size()), output(0, 0));
  }
}

/**
 * Gradients for Mean Square Error Loss would usually be of the form:
 * grad[0] = 2 * err * (in[0] - in[1]) / data_size
 * grad[1] = -2 * err * (in[0] - in[1]) / data_size
 *
 * However we make a few alterations:
 * 1. we ignore the gradient for the ground truth (i.e. grad[1]),
 * 2. we must incorporate the weightings,
 *
 * so the modified gradient is computed as:
 * grad[0] = 2 * err * (in[0] - in[1])  * weighting / data_size
 * grad[1] = grad[0] -- SHOULD NOT BE USED
 *
 * @param inputs vector of input_tensor and ground_truth tensor (order is important)
 * @param error_signal error_signal passed back from next layer - since there should not be a next
 * layer the calling function is required to set this to a tensor of size 1 and value 1
 * @return
 */
template <typename TensorType>
std::vector<TensorType> MeanSquareErrorLoss<TensorType>::Backward(VecTensorType const &inputs,
                                                                  TensorType const &   error_signal)
{
  FETCH_UNUSED(error_signal);

  assert(inputs.size() == 2);
  assert(inputs.at(0)->shape() == inputs.at(1)->shape());

  TensorType return_signal(inputs.front()->shape());

  SizeType data_size = inputs.at(0)->shape(inputs.at(0)->shape().size() - 1);
  auto     count     = static_cast<DataType>(data_size);

  // backprop update rule varies depending on shape of weightings
  auto a_it = inputs.at(0)->cbegin();
  auto b_it = inputs.at(1)->cbegin();
  auto r_it = return_signal.begin();

  // no weighting
  if (weightings_.size() == static_cast<SizeType>(0))
  {
    while (r_it.is_valid())
    {
      *r_it = static_cast<DataType>(((*a_it) - (*b_it)) / count);
      ++a_it;
      ++b_it;
      ++r_it;
    }
  }
  else
  {
    // weighting is scalar
    if (weightings_.shape().size() == static_cast<SizeType>(1))
    {
      auto weight_over_count = weightings_(0) / count;
      while (r_it.is_valid())
      {
        *r_it = static_cast<DataType>(((*a_it) - (*b_it)) * weight_over_count);
        ++a_it;
        ++b_it;
        ++r_it;
      }
    }
    // weighting tensor is same shape as input (one weight for every parameter)
    else if (weightings_.shape() == inputs.at(0)->shape())
    {
      auto w_it = weightings_.cbegin();
      while (r_it.is_valid())
      {
        *r_it = static_cast<DataType>((((*a_it) - (*b_it)) * (*w_it)) / (count));

        ++a_it;
        ++b_it;
        ++r_it;
        ++w_it;
      }
    }
    // weighting is a batch_size vector (one weight per data point)
    else if (weightings_.shape() == std::vector<SizeType>{data_size})
    {
      auto     w_it       = weightings_.cbegin();
      SizeType data_count = 0;
      SizeType data_stride;
      fetch::math::Divide(inputs.at(0)->size(), weightings_.size(), data_stride);
      while (r_it.is_valid())
      {
        *r_it = static_cast<DataType>((((*a_it) - (*b_it)) * (*w_it)) / (count));
        ++a_it;
        ++b_it;
        ++r_it;

        // update weight value once per data point
        ++data_count;
        if (data_count == data_stride)
        {
          data_count = 0;
          ++w_it;
        }
      }
    }
    else
    {
      throw math::exceptions::WrongShape("input or weightings_shape invalid");
    }
  }

  fetch::math::Multiply(return_signal, static_cast<DataType>(2), return_signal);

  return {return_signal, return_signal};
}

template <typename TensorType>
std::vector<math::SizeType> MeanSquareErrorLoss<TensorType>::ComputeOutputShape(
    std::vector<math::SizeVector> const &inputs) const
{
  FETCH_UNUSED(inputs);
  return {1, 1};
}

template <typename TensorType>
std::pair<OperationsCount, math::SizeVector> MeanSquareErrorLoss<TensorType>::ChargeForward(
    std::vector<math::SizeVector> const &input_shapes)
{
  auto output_shape = ComputeOutputShape(input_shapes);
  auto n_elements   = TensorType::SizeFromShape(input_shapes[0]);
  auto padded_size  = TensorType::PaddedSizeFromShape(input_shapes[0]);

  OperationsCount cost{fetch::ml::charge_estimation::ops::OP_OVERHEAD};

  if ((padded_size / 32) < fetch::ml::charge_estimation::ops::MSQE_PIECEWISE_LOWER_THRESHOLD)
  {
    // Addition cost
    cost += fetch::ml::charge_estimation::ops::LOW_MEAN_SQ_ERROR_PER_ELEMENT * n_elements;

    // Iteration over 3 tensors (input1, input2, ret)
    OperationsCount iteration_ops = TensorType::ChargeIterate(output_shape);
    cost += iteration_ops * 4;
  }
  else if ((padded_size / 32) < fetch::ml::charge_estimation::ops::PIECEWISE_HARD_CAP)
  {
    // Addition cost
    cost += fetch::ml::charge_estimation::ops::HIGH_MEAN_SQ_ERROR_PER_ELEMENT * n_elements;

    // Iteration over 3 tensors (input1, input2, ret)
    OperationsCount iteration_ops = TensorType::ChargeIterate(output_shape);
    cost += iteration_ops * 4;
  }
  else
  {
    cost = math::numeric_max<OperationsCount>();
  }

  return std::make_pair(cost, output_shape);
}

template <typename TensorType>
std::pair<OperationsCount, math::SizeVector> MeanSquareErrorLoss<TensorType>::ChargeBackward(
    std::vector<math::SizeVector> const &input_shapes)
{
  assert(!this->batch_input_shapes_.empty());
<<<<<<< HEAD
  assert(!this->batch_output_shape_.empty());

  auto n_elements  = TensorType::SizeFromShape(this->batch_input_shapes_[0]);
  auto padded_size = TensorType::PaddedSizeFromShape(this->batch_input_shapes_[0]);

  OperationsCount cost{fetch::ml::charge_estimation::ops::MEAN_SQ_ERROR_BACKWARD_OVERHEAD};

  if ((padded_size / 32) < fetch::ml::charge_estimation::ops::MSQE_PIECEWISE_LOWER_THRESHOLD)
  {
    // Addition cost
    cost += fetch::ml::charge_estimation::ops::LOW_MEAN_SQ_ERROR_BACKWARD_PER_ELEMENT * n_elements;

    // Iteration over 3 tensors (input1, input2, ret)
    OperationsCount iteration_ops = TensorType::ChargeIterate(this->batch_output_shape_);
    cost += iteration_ops * 4;
  }
  else if ((padded_size / 32) < fetch::ml::charge_estimation::ops::PIECEWISE_HARD_CAP)
  {
    // Addition cost
    cost += fetch::ml::charge_estimation::ops::HIGH_MEAN_SQ_ERROR_BACKWARD_PER_ELEMENT * n_elements;

    // Iteration over 3 tensors (input1, input2, ret)
    OperationsCount iteration_ops = TensorType::ChargeIterate(this->batch_output_shape_);
    cost += iteration_ops * 4;
  }
  else
  {
    cost = math::numeric_max<OperationsCount>();
  }

  return cost;
=======
  OperationsCount cost = fetch::ml::charge_estimation::ops::MEAN_SQ_ERROR_BACKWARD_PER_ELEMENT *
                         this->TotalElementsIn({this->batch_input_shapes_.at(0)});
  math::SizeVector output_shape = ComputeOutputShape(input_shapes);
  return std::make_pair(cost * output_shape.back(), output_shape);
>>>>>>> 7b3a51d0
}

///////////////////////////////
/// EXPLICIT INSTANTIATIONS ///
///////////////////////////////

template class MeanSquareErrorLoss<math::Tensor<int8_t>>;
template class MeanSquareErrorLoss<math::Tensor<int16_t>>;
template class MeanSquareErrorLoss<math::Tensor<int32_t>>;
template class MeanSquareErrorLoss<math::Tensor<int64_t>>;
template class MeanSquareErrorLoss<math::Tensor<float>>;
template class MeanSquareErrorLoss<math::Tensor<double>>;
template class MeanSquareErrorLoss<math::Tensor<fixed_point::fp32_t>>;
template class MeanSquareErrorLoss<math::Tensor<fixed_point::fp64_t>>;
template class MeanSquareErrorLoss<math::Tensor<fixed_point::fp128_t>>;

}  // namespace ops
}  // namespace ml
}  // namespace fetch<|MERGE_RESOLUTION|>--- conflicted
+++ resolved
@@ -293,12 +293,9 @@
 std::pair<OperationsCount, math::SizeVector> MeanSquareErrorLoss<TensorType>::ChargeBackward(
     std::vector<math::SizeVector> const &input_shapes)
 {
-  assert(!this->batch_input_shapes_.empty());
-<<<<<<< HEAD
-  assert(!this->batch_output_shape_.empty());
-
-  auto n_elements  = TensorType::SizeFromShape(this->batch_input_shapes_[0]);
-  auto padded_size = TensorType::PaddedSizeFromShape(this->batch_input_shapes_[0]);
+  auto             n_elements   = TensorType::SizeFromShape(input_shapes.at(0));
+  auto             padded_size  = TensorType::PaddedSizeFromShape(input_shapes.at(0));
+  math::SizeVector output_shape = ComputeOutputShape(input_shapes);
 
   OperationsCount cost{fetch::ml::charge_estimation::ops::MEAN_SQ_ERROR_BACKWARD_OVERHEAD};
 
@@ -325,13 +322,7 @@
     cost = math::numeric_max<OperationsCount>();
   }
 
-  return cost;
-=======
-  OperationsCount cost = fetch::ml::charge_estimation::ops::MEAN_SQ_ERROR_BACKWARD_PER_ELEMENT *
-                         this->TotalElementsIn({this->batch_input_shapes_.at(0)});
-  math::SizeVector output_shape = ComputeOutputShape(input_shapes);
-  return std::make_pair(cost * output_shape.back(), output_shape);
->>>>>>> 7b3a51d0
+  return std::make_pair(cost, output_shape);
 }
 
 ///////////////////////////////
