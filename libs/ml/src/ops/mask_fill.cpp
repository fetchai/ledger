//------------------------------------------------------------------------------
//
//   Copyright 2018-2020 Fetch.AI Limited
//
//   Licensed under the Apache License, Version 2.0 (the "License");
//   you may not use this file except in compliance with the License.
//   You may obtain a copy of the License at
//
//       http://www.apache.org/licenses/LICENSE-2.0
//
//   Unless required by applicable law or agreed to in writing, software
//   distributed under the License is distributed on an "AS IS" BASIS,
//   WITHOUT WARRANTIES OR CONDITIONS OF ANY KIND, either express or implied.
//   See the License for the specific language governing permissions and
//   limitations under the License.
//
//------------------------------------------------------------------------------

#include "core/assert.hpp"
#include "ml/ops/mask_fill.hpp"

#include <cassert>

namespace fetch {
namespace ml {
namespace ops {

template <typename TensorType>
std::shared_ptr<OpsSaveableParams> MaskFill<TensorType>::GetOpSaveableParams()
{
  auto sp        = std::make_shared<SPType>();
  sp->fill_value = fill_value_;

  // Add base class savable params
  auto ops_sp  = Ops<TensorType>::GetOpSaveableParams();
  auto cast_sp = std::static_pointer_cast<OpsSaveableParams>(sp);
  *cast_sp     = *(std::static_pointer_cast<OpsSaveableParams>(ops_sp));

  return sp;
}

template <typename TensorType>
MaskFill<TensorType>::MaskFill(MaskFill::DataType fill_value)
  : fill_value_(fill_value)
{}

template <typename TensorType>
MaskFill<TensorType>::MaskFill(const MaskFill::SPType &sp)
  : Ops<TensorType>(sp)
{
  fill_value_ = sp.fill_value;
}

template <typename TensorType>
std::shared_ptr<fetch::ml::ops::Ops<TensorType>> MaskFill<TensorType>::MakeSharedCopy(
    std::shared_ptr<fetch::ml::ops::Ops<TensorType>> me)
{
  FETCH_UNUSED(me);
  assert(me.get() == this);

  auto copyshare = std::make_shared<MyType>(*this);  // calls default copy constructor of MyType

  return copyshare;
}
/**
 * based on boolean condition mask, decide if we need to fill the element with fill_value.
 * @param inputs - two inputs, first is mask, second is the array to be masked
 * array
 * @return
 */
template <typename TensorType>
void MaskFill<TensorType>::Forward(const MaskFill::VecTensorType &inputs,
                                   MaskFill::TensorType &         output)
{
  assert(inputs.size() == 2);
<<<<<<< HEAD
  assert(output.shape() == Ops<TensorType>::ComputeOutputShape(inputs));
=======
  assert(output.shape() == ComputeOutputShape(fetch::ml::utilities::TensorPtrsToSizes(inputs)));
>>>>>>> 2a5897bd

  fetch::math::Multiply(*(inputs.at(0)), *(inputs.at(1)), output);
  TensorType inv_mask = fetch::math::Subtract(DataType{1}, *(inputs.at(0)));
  fetch::math::Multiply(inv_mask, fill_value_, inv_mask);
  fetch::math::Add(output, inv_mask, output);
}

/**
 * elementwise gradient for second input (the then input) is:
 * error' = mask * error_signal
 */

template <typename TensorType>
std::vector<TensorType> MaskFill<TensorType>::Backward(const VecTensorType &inputs,
                                                       const TensorType &   error_signal)
{
  assert(inputs.size() == 2);
  assert(error_signal.size() == inputs.at(1)->size());

  TensorType return_signal(inputs.at(1)->shape());
  TensorType mask_return_signal(inputs.at(0)->shape());

  fetch::math::Multiply(*(inputs.front()), error_signal, return_signal);

  // be adivsed, it is not reasonable to return gradient for mask, so the mask gradient is set to
  // zero here
  return {mask_return_signal, return_signal};
}

template <typename TensorType>
std::vector<fetch::math::SizeType> MaskFill<TensorType>::ComputeOutputShape(
    const std::vector<math::SizeVector> &inputs) const
{
  return inputs.at(1);
}

template <typename TensorType>
OperationsCount MaskFill<TensorType>::ChargeForward() const
{
  assert(!this->batch_input_shapes_.empty());

  OperationsCount cost = fetch::ml::charge_estimation::ops::MASK_FILL_PER_ELEMENT *
                         this->TotalElementsIn({this->batch_input_shapes_});
  return cost;
}

template <typename TensorType>
OperationsCount MaskFill<TensorType>::ChargeBackward() const
{
  assert(!this->batch_output_shape_.empty());

  OperationsCount cost = fetch::ml::charge_estimation::ops::MULTIPLICATION_PER_ELEMENT *
                         this->TotalElementsIn({this->batch_output_shape_});
  return cost;
}

///////////////////////////////
/// EXPLICIT INSTANTIATIONS ///
///////////////////////////////

template class MaskFill<math::Tensor<int8_t>>;
template class MaskFill<math::Tensor<int16_t>>;
template class MaskFill<math::Tensor<int32_t>>;
template class MaskFill<math::Tensor<int64_t>>;
template class MaskFill<math::Tensor<float>>;
template class MaskFill<math::Tensor<double>>;
template class MaskFill<math::Tensor<fixed_point::fp32_t>>;
template class MaskFill<math::Tensor<fixed_point::fp64_t>>;
template class MaskFill<math::Tensor<fixed_point::fp128_t>>;

}  // namespace ops
}  // namespace ml
}  // namespace fetch<|MERGE_RESOLUTION|>--- conflicted
+++ resolved
@@ -73,11 +73,7 @@
                                    MaskFill::TensorType &         output)
 {
   assert(inputs.size() == 2);
-<<<<<<< HEAD
-  assert(output.shape() == Ops<TensorType>::ComputeOutputShape(inputs));
-=======
   assert(output.shape() == ComputeOutputShape(fetch::ml::utilities::TensorPtrsToSizes(inputs)));
->>>>>>> 2a5897bd
 
   fetch::math::Multiply(*(inputs.at(0)), *(inputs.at(1)), output);
   TensorType inv_mask = fetch::math::Subtract(DataType{1}, *(inputs.at(0)));
