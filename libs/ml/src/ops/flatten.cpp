//------------------------------------------------------------------------------
//
//   Copyright 2018-2020 Fetch.AI Limited
//
//   Licensed under the Apache License, Version 2.0 (the "License");
//   you may not use this file except in compliance with the License.
//   You may obtain a copy of the License at
//
//       http://www.apache.org/licenses/LICENSE-2.0
//
//   Unless required by applicable law or agreed to in writing, software
//   distributed under the License is distributed on an "AS IS" BASIS,
//   WITHOUT WARRANTIES OR CONDITIONS OF ANY KIND, either express or implied.
//   See the License for the specific language governing permissions and
//   limitations under the License.
//
//------------------------------------------------------------------------------

#include "math/matrix_operations.hpp"
#include "ml/charge_estimation/ops/constants.hpp"
#include "ml/ops/flatten.hpp"
#include "ml/saveparams/saveable_params.hpp"

namespace fetch {
namespace ml {
namespace ops {

template <typename TensorType>
Flatten<TensorType>::Flatten(SPType const &sp)
  : Ops<TensorType>(sp)
{
  input_shape_ = sp.input_shape;
}

template <typename TensorType>
std::shared_ptr<OpsSaveableParams> Flatten<TensorType>::GetOpSaveableParams()
{
  auto sp         = std::make_shared<SPType>();
  sp->input_shape = input_shape_;

  // Add base class savable params
  auto ops_sp  = Ops<TensorType>::GetOpSaveableParams();
  auto cast_sp = std::static_pointer_cast<OpsSaveableParams>(sp);
  *cast_sp     = *(std::static_pointer_cast<OpsSaveableParams>(ops_sp));

  return sp;
}

template <typename TensorType>
std::shared_ptr<fetch::ml::ops::Ops<TensorType>> Flatten<TensorType>::MakeSharedCopy(
    std::shared_ptr<fetch::ml::ops::Ops<TensorType>> me)
{
  FETCH_UNUSED(me);
  assert(me.get() == this);

  auto copyshare = std::make_shared<MyType>(*this);  // calls default copy constructor of MyType

  return copyshare;
}

template <class TensorType>
void Flatten<TensorType>::Forward(VecTensorType const &inputs, TensorType &output)
{
  assert(inputs.size() == 1);
  assert(output.shape() == ComputeOutputShape(fetch::ml::utilities::TensorPtrsToSizes(inputs)));
  input_shape_ = inputs.front()->shape();

  assert(output.shape().at(output.shape().size() - 1) ==
         inputs.front()->shape().at(inputs.front()->shape().size() - 1));
  output.Assign(inputs.front()->View());
}

template <class TensorType>
std::vector<TensorType> Flatten<TensorType>::Backward(VecTensorType const &inputs,
                                                      TensorType const &   error_signal)
{
  FETCH_UNUSED(inputs);
  assert(inputs.size() == 1);
  TensorType ret(input_shape_);

  assert(ret.shape().at(ret.shape().size() - 1) ==
         error_signal.shape().at(error_signal.shape().size() - 1));
  ret.Assign(error_signal.View());

  return {ret};
}

template <class TensorType>
std::vector<math::SizeType> Flatten<TensorType>::ComputeOutputShape(
    std::vector<math::SizeVector> const &inputs) const
{
  SizeType batch_size = inputs.at(0).at(inputs.at(0).size() - SizeType{1});
  SizeType data_size  = 1;
  for (SizeType i{0}; i < inputs.at(0).size() - SizeType{1}; i++)
  {
    data_size *= inputs.at(0).at(i);
  }

  return {data_size, batch_size};
}

template <class TensorType>
OpType Flatten<TensorType>::OperationType() const
{
  return this->OpCode();
}

template <class TensorType>
const char *Flatten<TensorType>::Descriptor() const
{
  return DESCRIPTOR;
}

template <class TensorType>
std::pair<OperationsCount, math::SizeVector> Flatten<TensorType>::ChargeForward(
    std::vector<math::SizeVector> const &input_shapes)
{
  assert(!this->batch_input_shapes_.empty());
<<<<<<< HEAD
  OperationsCount op_cnt = fetch::ml::charge_estimation::ops::FLATTEN_PER_ELEMENT *
                           TensorType::SizeFromShape(input_shapes[0]);

  auto output_shape = ComputeOutputShape(input_shapes);
  return std::make_pair(op_cnt, output_shape);
=======

  OperationsCount cost = fetch::ml::charge_estimation::ops::OP_OVERHEAD;

  auto padded_size = TensorType::PaddedSizeFromShape(this->batch_input_shapes_.front());

  if (padded_size < fetch::ml::charge_estimation::ops::PIECEWISE_LOWER_THRESHOLD)
  {
    cost += fetch::ml::charge_estimation::ops::LOW_FLATTEN_PER_ELEMENT *
            TensorType::ChargeIterate(this->batch_input_shapes_.front());
  }
  else if (padded_size < fetch::ml::charge_estimation::ops::PIECEWISE_HARD_CAP)
  {
    cost += fetch::ml::charge_estimation::ops::HIGH_FLATTEN_PER_ELEMENT *
            TensorType::ChargeIterate(this->batch_input_shapes_.front());
  }
  else
  {
    cost = math::numeric_max<OperationsCount>();
  }

  return cost;
>>>>>>> 6c99c1c9
}

template <class TensorType>
std::pair<OperationsCount, math::SizeVector> Flatten<TensorType>::ChargeBackward(
    std::vector<math::SizeVector> const &input_shapes)
{
  assert(!this->batch_input_shapes_.empty());
  OperationsCount cost = fetch::ml::charge_estimation::ops::RESHAPE_PER_ELEMENT *
                             this->TotalElementsIn(this->batch_input_shapes_) +
                         fetch::ml::charge_estimation::ops::ASSIGN_PER_ELEMENT *
                             this->TotalElementsIn(this->batch_input_shapes_);
  math::SizeVector output_shape = ComputeOutputShape(input_shapes);
  return std::make_pair(cost * output_shape.back(), output_shape);
}

template <class TensorType>
OperationsCount Flatten<TensorType>::ChargeConstruct()
{
  return charge_estimation::ops::OP_DEFAULT_CONSTRUCTION_COST;
}

///////////////////////////////
/// EXPLICIT INSTANTIATIONS ///
///////////////////////////////

template class Flatten<math::Tensor<int8_t>>;
template class Flatten<math::Tensor<int16_t>>;
template class Flatten<math::Tensor<int32_t>>;
template class Flatten<math::Tensor<int64_t>>;
template class Flatten<math::Tensor<float>>;
template class Flatten<math::Tensor<double>>;
template class Flatten<math::Tensor<fixed_point::fp32_t>>;
template class Flatten<math::Tensor<fixed_point::fp64_t>>;
template class Flatten<math::Tensor<fixed_point::fp128_t>>;

}  // namespace ops
}  // namespace ml
}  // namespace fetch<|MERGE_RESOLUTION|>--- conflicted
+++ resolved
@@ -116,13 +116,6 @@
     std::vector<math::SizeVector> const &input_shapes)
 {
   assert(!this->batch_input_shapes_.empty());
-<<<<<<< HEAD
-  OperationsCount op_cnt = fetch::ml::charge_estimation::ops::FLATTEN_PER_ELEMENT *
-                           TensorType::SizeFromShape(input_shapes[0]);
-
-  auto output_shape = ComputeOutputShape(input_shapes);
-  return std::make_pair(op_cnt, output_shape);
-=======
 
   OperationsCount cost = fetch::ml::charge_estimation::ops::OP_OVERHEAD;
 
@@ -143,8 +136,8 @@
     cost = math::numeric_max<OperationsCount>();
   }
 
-  return cost;
->>>>>>> 6c99c1c9
+  auto output_shape = ComputeOutputShape(input_shapes);
+  return std::make_pair(cost, output_shape);
 }
 
 template <class TensorType>
