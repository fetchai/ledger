//------------------------------------------------------------------------------
//
//   Copyright 2018-2020 Fetch.AI Limited
//
//   Licensed under the Apache License, Version 2.0 (the "License");
//   you may not use this file except in compliance with the License.
//   You may obtain a copy of the License at
//
//       http://www.apache.org/licenses/LICENSE-2.0
//
//   Unless required by applicable law or agreed to in writing, software
//   distributed under the License is distributed on an "AS IS" BASIS,
//   WITHOUT WARRANTIES OR CONDITIONS OF ANY KIND, either express or implied.
//   See the License for the specific language governing permissions and
//   limitations under the License.
//
//------------------------------------------------------------------------------

#include "math/matrix_operations.hpp"
#include "ml/charge_estimation/ops/constants.hpp"
#include "ml/ops/flatten.hpp"
#include "ml/saveparams/saveable_params.hpp"

namespace fetch {
namespace ml {
namespace ops {

template <typename TensorType>
Flatten<TensorType>::Flatten(SPType const &sp)
  : Ops<TensorType>(sp)
{
  input_shape_ = sp.input_shape;
}

template <typename TensorType>
std::shared_ptr<OpsSaveableParams> Flatten<TensorType>::GetOpSaveableParams()
{
  auto sp         = std::make_shared<SPType>();
  sp->input_shape = input_shape_;

  // Add base class savable params
  auto ops_sp  = Ops<TensorType>::GetOpSaveableParams();
  auto cast_sp = std::static_pointer_cast<OpsSaveableParams>(sp);
  *cast_sp     = *(std::static_pointer_cast<OpsSaveableParams>(ops_sp));

  return sp;
}

template <typename TensorType>
std::shared_ptr<fetch::ml::ops::Ops<TensorType>> Flatten<TensorType>::MakeSharedCopy(
    std::shared_ptr<fetch::ml::ops::Ops<TensorType>> me)
{
  FETCH_UNUSED(me);
  assert(me.get() == this);

  auto copyshare = std::make_shared<MyType>(*this);  // calls default copy constructor of MyType

  return copyshare;
}

template <class TensorType>
void Flatten<TensorType>::Forward(VecTensorType const &inputs, TensorType &output)
{
  assert(inputs.size() == 1);
  assert(output.shape() == ComputeOutputShape(fetch::ml::utilities::TensorPtrsToSizes(inputs)));
  input_shape_ = inputs.front()->shape();

  assert(output.shape().at(output.shape().size() - 1) ==
         inputs.front()->shape().at(inputs.front()->shape().size() - 1));
  output.Assign(inputs.front()->View());
}

template <class TensorType>
std::vector<TensorType> Flatten<TensorType>::Backward(VecTensorType const &inputs,
                                                      TensorType const &   error_signal)
{
  FETCH_UNUSED(inputs);
  assert(inputs.size() == 1);
  TensorType ret(input_shape_);

  assert(ret.shape().at(ret.shape().size() - 1) ==
         error_signal.shape().at(error_signal.shape().size() - 1));
  ret.Assign(error_signal.View());

  return {ret};
}

template <class TensorType>
std::vector<math::SizeType> Flatten<TensorType>::ComputeOutputShape(
    std::vector<math::SizeVector> const &inputs) const
{
  SizeType batch_size = inputs.at(0).at(inputs.at(0).size() - SizeType{1});
  SizeType data_size  = 1;
  for (SizeType i{0}; i < inputs.at(0).size() - SizeType{1}; i++)
  {
    data_size *= inputs.at(0).at(i);
  }

  return {data_size, batch_size};
}

template <class TensorType>
OpType Flatten<TensorType>::OperationType() const
{
  return this->OpCode();
}

template <class TensorType>
const char *Flatten<TensorType>::Descriptor() const
{
  return DESCRIPTOR;
}

template <class TensorType>
std::pair<OperationsCount, math::SizeVector> Flatten<TensorType>::ChargeForward(
    std::vector<math::SizeVector> const &input_shapes)
{
  assert(!this->batch_input_shapes_.empty());

  OperationsCount cost = fetch::ml::charge_estimation::ops::OP_OVERHEAD;

  auto padded_size = TensorType::PaddedSizeFromShape(this->batch_input_shapes_.front());

  if (padded_size < fetch::ml::charge_estimation::ops::PIECEWISE_LOWER_THRESHOLD)
  {
<<<<<<< HEAD
    cost += fetch::ml::charge_estimation::ops::LOW_FLATTEN_PER_ELEMENT * (padded_size / 32);
  }
  else if (padded_size < fetch::ml::charge_estimation::ops::PIECEWISE_HARD_CAP)
  {
    cost += fetch::ml::charge_estimation::ops::HIGH_FLATTEN_PER_ELEMENT * (padded_size / 32);
=======
    cost += fetch::ml::charge_estimation::ops::LOW_FLATTEN_PER_ELEMENT *
            TensorType::ChargeIterate(this->batch_input_shapes_.front());
  }
  else if (padded_size < fetch::ml::charge_estimation::ops::PIECEWISE_HARD_CAP)
  {
    cost += fetch::ml::charge_estimation::ops::HIGH_FLATTEN_PER_ELEMENT *
            TensorType::ChargeIterate(this->batch_input_shapes_.front());
>>>>>>> c9894c41
  }
  else
  {
    cost = math::numeric_max<OperationsCount>();
  }

<<<<<<< HEAD
  auto output_shape = ComputeOutputShape(input_shapes);

  return std::make_pair(cost, output_shape);
=======
  return cost;
>>>>>>> c9894c41
}

template <class TensorType>
OperationsCount Flatten<TensorType>::ChargeBackward() const
{
  assert(!this->batch_input_shapes_.empty());
  OperationsCount cost = fetch::ml::charge_estimation::ops::RESHAPE_PER_ELEMENT *
                             this->TotalElementsIn(this->batch_input_shapes_) +
                         fetch::ml::charge_estimation::ops::ASSIGN_PER_ELEMENT *
                             this->TotalElementsIn(this->batch_input_shapes_);
  return cost;
}

template <class TensorType>
OperationsCount Flatten<TensorType>::ChargeConstruct()
{
  return charge_estimation::ops::OP_DEFAULT_CONSTRUCTION_COST;
}

///////////////////////////////
/// EXPLICIT INSTANTIATIONS ///
///////////////////////////////

template class Flatten<math::Tensor<int8_t>>;
template class Flatten<math::Tensor<int16_t>>;
template class Flatten<math::Tensor<int32_t>>;
template class Flatten<math::Tensor<int64_t>>;
template class Flatten<math::Tensor<float>>;
template class Flatten<math::Tensor<double>>;
template class Flatten<math::Tensor<fixed_point::fp32_t>>;
template class Flatten<math::Tensor<fixed_point::fp64_t>>;
template class Flatten<math::Tensor<fixed_point::fp128_t>>;

}  // namespace ops
}  // namespace ml
}  // namespace fetch<|MERGE_RESOLUTION|>--- conflicted
+++ resolved
@@ -123,13 +123,6 @@
 
   if (padded_size < fetch::ml::charge_estimation::ops::PIECEWISE_LOWER_THRESHOLD)
   {
-<<<<<<< HEAD
-    cost += fetch::ml::charge_estimation::ops::LOW_FLATTEN_PER_ELEMENT * (padded_size / 32);
-  }
-  else if (padded_size < fetch::ml::charge_estimation::ops::PIECEWISE_HARD_CAP)
-  {
-    cost += fetch::ml::charge_estimation::ops::HIGH_FLATTEN_PER_ELEMENT * (padded_size / 32);
-=======
     cost += fetch::ml::charge_estimation::ops::LOW_FLATTEN_PER_ELEMENT *
             TensorType::ChargeIterate(this->batch_input_shapes_.front());
   }
@@ -137,20 +130,15 @@
   {
     cost += fetch::ml::charge_estimation::ops::HIGH_FLATTEN_PER_ELEMENT *
             TensorType::ChargeIterate(this->batch_input_shapes_.front());
->>>>>>> c9894c41
   }
   else
   {
     cost = math::numeric_max<OperationsCount>();
   }
 
-<<<<<<< HEAD
   auto output_shape = ComputeOutputShape(input_shapes);
 
   return std::make_pair(cost, output_shape);
-=======
-  return cost;
->>>>>>> c9894c41
 }
 
 template <class TensorType>
