--- conflicted
+++ resolved
@@ -107,17 +107,6 @@
 std::pair<OperationsCount, math::SizeVector> Add<TensorType>::ChargeForward(std::vector<math::SizeVector> input_shapes)
 {
   assert(!this->batch_output_shape_.empty());
-<<<<<<< HEAD
-  // todo: check correctness
-  OperationsCount cost = fetch::ml::charge_estimation::ops::ADDITION_PER_ELEMENT *
-                         this->TotalElementsIn({input_shapes[0]});
-
-  // Calculate the output shape. As a shortcut, use batch_output_shape with last dimension changed to batch size
-  math::SizeVector output_shape = this->batch_output_shape_;
-  output_shape.back() = input_shapes[0].back();
-
-  return std::make_pair(cost, output_shape);
-=======
 
   OperationsCount op_cnt{1};
 
@@ -129,8 +118,11 @@
   OperationsCount iteration_ops = TensorType::ChargeIterate(this->batch_output_shape_);
   op_cnt += iteration_ops * 3;
 
-  return op_cnt;
->>>>>>> 24b2328c
+  // Calculate the output shape. As a shortcut, use batch_output_shape with last dimension changed to batch size
+  math::SizeVector output_shape = this->batch_output_shape_;
+  output_shape.back() = input_shapes[0].back();
+
+  return std::make_pair(op_cnt, output_shape);
 }
 
 template <typename TensorType>
