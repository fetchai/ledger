--- conflicted
+++ resolved
@@ -82,11 +82,7 @@
   assert(inputs.size() == 1);
   // Input must be a 3D tensor [C x W x N]
   assert(inputs.at(0)->shape().size() == 3);
-<<<<<<< HEAD
-  assert(output.shape() == Ops<TensorType>::ComputeOutputShape(inputs));
-=======
   assert(output.shape() == ComputeOutputShape(fetch::ml::utilities::TensorPtrsToSizes(inputs)));
->>>>>>> 2a5897bd
 
   SizeType iter;
   DataType sum;
@@ -133,12 +129,8 @@
                                                         TensorType const &   error_signal)
 {
   assert(inputs.size() == 1);
-<<<<<<< HEAD
-  assert(error_signal.shape() == Ops<TensorType>::ComputeOutputShape(inputs));
-=======
   assert(error_signal.shape() ==
          ComputeOutputShape(fetch::ml::utilities::TensorPtrsToSizes(inputs)));
->>>>>>> 2a5897bd
 
   TensorType return_signal{inputs.at(0)->shape()};
 
