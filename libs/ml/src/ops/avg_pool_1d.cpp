--- conflicted
+++ resolved
@@ -183,15 +183,8 @@
 std::pair<OperationsCount, math::SizeVector> AvgPool1D<TensorType>::ChargeForward(
     std::vector<math::SizeVector> const &input_shapes)
 {
-<<<<<<< HEAD
-  assert(!this->batch_output_shape_.empty());
-  OperationsCount num_output_shape_ops = this->batch_output_shape_.at(0) *
-                                         this->batch_output_shape_.at(1) *
-                                         this->batch_output_shape_.at(2);
-=======
   OperationsCount num_output_shape_ops =
       input_shapes.at(0).at(0) * input_shapes.at(0).at(1) * input_shapes.at(0).at(2);
->>>>>>> 8fc7d20c
   OperationsCount op_cnt =
       fetch::ml::charge_estimation::ops::DIVISION_PER_ELEMENT * num_output_shape_ops +
       fetch::ml::charge_estimation::ops::LOW_ADDITION_PER_ELEMENT * num_output_shape_ops *
