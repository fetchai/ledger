//------------------------------------------------------------------------------
//
//   Copyright 2018-2020 Fetch.AI Limited
//
//   Licensed under the Apache License, Version 2.0 (the "License");
//   you may not use this file except in compliance with the License.
//   You may obtain a copy of the License at
//
//       http://www.apache.org/licenses/LICENSE-2.0
//
//   Unless required by applicable law or agreed to in writing, software
//   distributed under the License is distributed on an "AS IS" BASIS,
//   WITHOUT WARRANTIES OR CONDITIONS OF ANY KIND, either express or implied.
//   See the License for the specific language governing permissions and
//   limitations under the License.
//
//------------------------------------------------------------------------------

#include "math/activation_functions/relu.hpp"
#include "ml/ops/activations/relu.hpp"

namespace fetch {
namespace ml {
namespace ops {

template <typename TensorType>
Relu<TensorType>::Relu(SPType const &sp)
  : Ops<TensorType>(sp)
{}

template <typename TensorType>
std::shared_ptr<OpsSaveableParams> Relu<TensorType>::GetOpSaveableParams()
{
  auto sp = std::make_shared<SPType>();

  // Add base class savable params
  auto ops_sp  = Ops<TensorType>::GetOpSaveableParams();
  auto cast_sp = std::static_pointer_cast<OpsSaveableParams>(sp);
  *cast_sp     = *(std::static_pointer_cast<OpsSaveableParams>(ops_sp));

  return sp;
}

template <typename TensorType>
std::shared_ptr<fetch::ml::ops::Ops<TensorType>> Relu<TensorType>::MakeSharedCopy(
    std::shared_ptr<fetch::ml::ops::Ops<TensorType>> me)
{
  FETCH_UNUSED(me);
  assert(me.get() == this);

  auto copyshare = std::make_shared<MyType>(*this);  // calls default copy constructor of MyType

  return copyshare;
}

// f(x)=max(0,x);
template <typename TensorType>
void Relu<TensorType>::Forward(VecTensorType const &inputs, TensorType &output)
{
  assert(inputs.size() == 1);
  assert(output.shape() == ComputeOutputShape(fetch::ml::utilities::TensorPtrsToSizes(inputs)));
  fetch::math::Relu((*inputs.front()), output);
}

/**
 * Gradients for backprop with Relu are as follows:
 * x>0 f'(x)=1, x<=0 f'(x)=0
 * therefore we should return error_signal but zeroed out at the relevant places
 * @param inputs
 * @param error_signal
 * @return
 */
template <typename TensorType>
std::vector<TensorType> Relu<TensorType>::Backward(VecTensorType const &inputs,
                                                   TensorType const &   error_signal)
{
  assert(inputs.size() == 1);
  assert(inputs.at(0)->shape() == error_signal.shape());

  TensorType const &input = (*inputs.front());
  TensorType        return_signal{error_signal.shape()};

  auto it1    = input.begin();
  auto it2    = return_signal.begin();
  auto err_it = error_signal.cbegin();

  while (it1.is_valid())
  {
    if (*it1 <= DataType{0})
    {
      *it2 = DataType{0};
    }
    else
    {
      *it2 = *err_it;
    }
    ++it1;
    ++it2;
    ++err_it;
  }

  return {return_signal};
}

template <typename TensorType>
std::vector<math::SizeType> Relu<TensorType>::ComputeOutputShape(
    std::vector<math::SizeVector> const &inputs) const
{
  return inputs.front();
}

template <typename TensorType>
std::pair<OperationsCount, math::SizeVector> Relu<TensorType>::ChargeForward(
    std::vector<math::SizeVector> const &input_shapes)
{
  assert(input_shapes.size() == 1);

  auto output_shape = ComputeOutputShape(input_shapes);

  OperationsCount cost = fetch::ml::charge_estimation::ops::OP_OVERHEAD;

  auto padded_size = TensorType::PaddedSizeFromShape(input_shapes.front());

  if (padded_size < fetch::ml::charge_estimation::ops::PIECEWISE_LOWER_THRESHOLD)
  {
    cost += fetch::ml::charge_estimation::ops::RELU_PER_ELEMENT *
            TensorType::ChargeIterate(input_shapes.front());
  }
  else if (padded_size < fetch::ml::charge_estimation::ops::PIECEWISE_HARD_CAP)
  {
    cost += fetch::ml::charge_estimation::ops::RELU_PER_ELEMENT *
            TensorType::ChargeIterate(input_shapes.front());
  }
  else
  {
    cost = math::numeric_max<OperationsCount>();
  }

  return std::make_pair(cost, output_shape);
<<<<<<< HEAD

=======
>>>>>>> 5f31580d
}

template <typename TensorType>
std::pair<OperationsCount, math::SizeVector> Relu<TensorType>::ChargeBackward(
    std::vector<math::SizeVector> const &input_shapes)
{
  assert(!this->batch_input_shapes_.empty());
<<<<<<< HEAD
  OperationsCount cost = 1100;  // construction overhead
=======
  OperationsCount cost =
      fetch::ml::charge_estimation::ops::RELU_BACKWARD_OVERHEAD;  // construction overhead
>>>>>>> 5f31580d

  auto padded_size = TensorType::PaddedSizeFromShape(this->batch_input_shapes_.front());

  if (padded_size < fetch::ml::charge_estimation::ops::PIECEWISE_LOWER_THRESHOLD)
  {
    cost += fetch::ml::charge_estimation::ops::RELU_BACKWARD_PER_ELEMENT *
            TensorType::ChargeIterate(this->batch_input_shapes_.front());
  }
  else if (padded_size < fetch::ml::charge_estimation::ops::PIECEWISE_HARD_CAP)
  {
    cost += fetch::ml::charge_estimation::ops::RELU_BACKWARD_PER_ELEMENT *
            TensorType::ChargeIterate(this->batch_input_shapes_.front());
  }
  else
  {
    cost = math::numeric_max<OperationsCount>();
  }

  math::SizeVector output_shape = ComputeOutputShape(input_shapes);
  return std::make_pair(cost, output_shape);
}

///////////////////////////////
/// EXPLICIT INSTANTIATIONS ///
///////////////////////////////

template class Relu<math::Tensor<int8_t>>;
template class Relu<math::Tensor<int16_t>>;
template class Relu<math::Tensor<int32_t>>;
template class Relu<math::Tensor<int64_t>>;
template class Relu<math::Tensor<float>>;
template class Relu<math::Tensor<double>>;
template class Relu<math::Tensor<fixed_point::fp32_t>>;
template class Relu<math::Tensor<fixed_point::fp64_t>>;
template class Relu<math::Tensor<fixed_point::fp128_t>>;

}  // namespace ops
}  // namespace ml
}  // namespace fetch<|MERGE_RESOLUTION|>--- conflicted
+++ resolved
@@ -137,10 +137,6 @@
   }
 
   return std::make_pair(cost, output_shape);
-<<<<<<< HEAD
-
-=======
->>>>>>> 5f31580d
 }
 
 template <typename TensorType>
@@ -148,12 +144,8 @@
     std::vector<math::SizeVector> const &input_shapes)
 {
   assert(!this->batch_input_shapes_.empty());
-<<<<<<< HEAD
-  OperationsCount cost = 1100;  // construction overhead
-=======
   OperationsCount cost =
       fetch::ml::charge_estimation::ops::RELU_BACKWARD_OVERHEAD;  // construction overhead
->>>>>>> 5f31580d
 
   auto padded_size = TensorType::PaddedSizeFromShape(this->batch_input_shapes_.front());
 
