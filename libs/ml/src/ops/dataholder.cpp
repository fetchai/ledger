--- conflicted
+++ resolved
@@ -91,19 +91,6 @@
     std::vector<math::SizeVector> const &inputs) const
 {
   FETCH_UNUSED(inputs);
-<<<<<<< HEAD
-  if (!future_data_shape_.empty())
-  {
-    return future_data_shape_;
-  }
-  else if (data_)
-  {
-    return data_->shape();
-  }
-
-  throw std::runtime_error("Neither data_ nor future_data_shape_ is set for " +
-                           std ::string(Descriptor()) + " so shape computing is not possible.");
-=======
   if (future_data_shape_.empty())
   {
     throw std::runtime_error("future_data_shape_ is not set for " + std::string(Descriptor()) +
@@ -111,7 +98,6 @@
   }
 
   return future_data_shape_;
->>>>>>> 2a5897bd
 }
 
 template <typename TensorType>
