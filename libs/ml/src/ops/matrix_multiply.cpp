//------------------------------------------------------------------------------
//
//   Copyright 2018-2020 Fetch.AI Limited
//
//   Licensed under the Apache License, Version 2.0 (the "License");
//   you may not use this file except in compliance with the License.
//   You may obtain a copy of the License at
//
//       http://www.apache.org/licenses/LICENSE-2.0
//
//   Unless required by applicable law or agreed to in writing, software
//   distributed under the License is distributed on an "AS IS" BASIS,
//   WITHOUT WARRANTIES OR CONDITIONS OF ANY KIND, either express or implied.
//   See the License for the specific language governing permissions and
//   limitations under the License.
//
//------------------------------------------------------------------------------

#include "math/matrix_operations.hpp"
#include "math/tensor/tensor.hpp"
#include "ml/charge_estimation/ops/constants.hpp"
#include "ml/exceptions/exceptions.hpp"
#include "ml/ops/matrix_multiply.hpp"

#include <cassert>

namespace fetch {
namespace ml {
namespace ops {

template <typename T>
MatrixMultiply<T>::MatrixMultiply(const SPType &sp)
  : Ops<T>(sp)
{
  transpose_a_ = sp.transpose_a;
  transpose_b_ = sp.transpose_b;
}

template <typename T>
std::shared_ptr<OpsSaveableParams> MatrixMultiply<T>::GetOpSaveableParams()
{
  auto sp         = std::make_shared<SPType>();
  sp->transpose_a = transpose_a_;
  sp->transpose_b = transpose_b_;

  // Add base class savable params
  auto ops_sp  = Ops<TensorType>::GetOpSaveableParams();
  auto cast_sp = std::static_pointer_cast<OpsSaveableParams>(sp);
  *cast_sp     = *(std::static_pointer_cast<OpsSaveableParams>(ops_sp));

  return sp;
}

template <typename T>
void MatrixMultiply<T>::Forward(VecTensorType const &inputs, TensorType &output)
{
  assert(inputs.size() == 2);
  assert(output.shape() == ComputeOutputShape(fetch::ml::utilities::TensorPtrsToSizes(inputs)));

  UpdateContainersForward(inputs);

  // Normal MatMul 2D @ 2D
  if (inputs.at(0)->shape().size() == 2 && inputs.at(1)->shape().size() == 2)
  {
    assert((inputs.at(0)->shape().size() == 2 && inputs.at(1)->shape().size() == 2));
    DotWithTranspose((*inputs.at(0)), (*inputs.at(1)), output);
  }
  // Batchwise 3D @ 3D or broadcast matmul 2D @ 3D, 3D @ 2D
  else
  {
    assert((inputs.at(0)->shape().size() == 3 || inputs.at(0)->shape().size() == 2) &&
           (inputs.at(1)->shape().size() == 3 || inputs.at(1)->shape().size() == 2));

    // Get batch size
    SizeType batch_size;
    if (inputs.at(0)->shape().size() == 3)
    {
      batch_size = inputs.at(0)->shape().at(2);
    }
    else
    {
      batch_size = inputs.at(1)->shape().at(2);
    }

    // Iterate over batch
    for (SizeType i{0}; i < batch_size; i++)
    {
      auto output_view = output.View(i);
      output_view_tensor_.Assign(output.View(i));

      // 3D @ ? case
      if (inputs.at(0)->shape().size() == 3)
      {
        fwd_in1_view_tensor_.Assign(inputs.at(0)->View(i));
        // 2D @ 3D case
      }
      else
      {
        fwd_in1_view_tensor_ = (*inputs.at(0));
      }

      // ? @ 3D case
      if (inputs.at(1)->shape().size() == 3)
      {
        fwd_in2_view_tensor_.Assign(inputs.at(1)->View(i));
      }
      // 3D @ 2D case
      else
      {
        fwd_in2_view_tensor_ = (*inputs.at(1));
      }

      DotWithTranspose(fwd_in1_view_tensor_, fwd_in2_view_tensor_, output_view_tensor_);

      // Copy data to original array
      output_view.Assign(output_view_tensor_);
    }
  }
}

template <typename T>
std::vector<T> MatrixMultiply<T>::Backward(VecTensorType const &inputs,
                                           TensorType const &   error_signal)
{
  assert(inputs.size() == 2);

  // no change in shape - we can use cached shape
  UpdateContainersBackward(inputs, error_signal);

  // Normal MatMul 2D @ 2D
  if (inputs.at(0)->shape().size() == 2 && inputs.at(1)->shape().size() == 2)
  {
    BackDotWithTranspose((*inputs.at(0)), (*inputs.at(1)), error_signal, error_signal_1_,
                         error_signal_2_);
  }
  // Batchwise 3D @ 3D or broadcast matmul 2D @ 3D, 3D @ 2D
  else
  {
    assert((inputs.at(0)->shape().size() == 3 || inputs.at(0)->shape().size() == 2) &&
           (inputs.at(1)->shape().size() == 3 || inputs.at(1)->shape().size() == 2));

    // Get batch size
    SizeType batch_size;
    if (inputs.at(0)->shape().size() == 3)
    {
      batch_size = inputs.at(0)->shape().at(2);
    }
    else
    {
      batch_size = inputs.at(1)->shape().at(2);
    }

    // Iterate over batch
    for (SizeType i{0}; i < batch_size; i++)
    {
      err_sig_view_tensor_.Assign(error_signal.View(i));

      ///////////////////////////////
      /// PREPARE DATA FOR MATMUL ///
      ///////////////////////////////

      // 3D @ ? case
      if (inputs.at(0)->shape().size() == 3)
      {
        back_in1_view_tensor_.Assign(inputs.at(0)->View(i));
      }
      // 2D @ 3D case
      else
      {
        back_in1_view_tensor_ = (*inputs.at(0));
      }

      // ? @ 3D case
      if (inputs.at(1)->shape().size() == 3)
      {
        back_in2_view_tensor_.Assign(inputs.at(1)->View(i));
      }
      // 3D @ 2D case
      else
      {
        back_in2_view_tensor_ = (*inputs.at(1));
      }

      /////////////////
      /// DO MATMUL ///
      /////////////////

      BackDotWithTranspose(back_in1_view_tensor_, back_in2_view_tensor_, err_sig_view_tensor_,
                           err1_, err2_);

      ////////////////////////////////
      /// COPY DATA BACK TO Views ///
      ////////////////////////////////

      // Copy data to original array
      // 3D @ ? case
      if (inputs.at(0)->shape().size() == 3)
      {
        auto err1_view = error_signal_1_.View(i);
        err1_view.Assign(err1_);
      }
      // 2D @ 3D case
      else
      {
        fetch::math::Add(error_signal_1_, err1_, error_signal_1_);
      }

      // Copy data to original array
      // ? @ 3D case
      if (inputs.at(1)->shape().size() == 3)
      {
        auto err2_view = error_signal_2_.View(i);
        err2_view.Assign(err2_);
      }
      // 3D @ 2D case
      else
      {
        fetch::math::Add(error_signal_2_, err2_, error_signal_2_);
      }
    }
  }

  return {error_signal_1_, error_signal_2_};
}

template <typename T>
std::vector<typename fetch::math::SizeType> MatrixMultiply<T>::ComputeOutputShape(
    std::vector<math::SizeVector> const &inputs) const
{
  if (transpose_a_ && transpose_b_)
  {
    throw ml::exceptions::InvalidMode(
        "ops::MatrixMultiply does not support both inputs transposed");
  }
  std::vector<fetch::math::SizeType> output_shape;

  // Normal Matmul
  if (inputs.at(0).size() == 2 && inputs.at(1).size() == 2)
  {
    if (!transpose_a_ && !transpose_b_)
    {
      output_shape = {inputs.at(0).at(0), inputs.at(1).at(1)};
    }
    else if (transpose_a_ & !transpose_b_)
    {
      output_shape = {inputs.at(0).at(1), inputs.at(1).at(1)};
    }
    else
    {
      output_shape = {inputs.at(0).at(0), inputs.at(1).at(0)};
    }
  }
  // Batchwise matmul or 3D @ 2D broadcast matmul
  else if (inputs.at(0).size() == 3)
  {
    if (!transpose_a_ && !transpose_b_)
    {
      output_shape = {inputs.at(0).at(0), inputs.at(1).at(1), inputs.at(0).at(2)};
    }
    else if (transpose_a_ & !transpose_b_)
    {
      output_shape = {inputs.at(0).at(1), inputs.at(1).at(1), inputs.at(0).at(2)};
    }
    else
    {
      output_shape = {inputs.at(0).at(0), inputs.at(1).at(0), inputs.at(0).at(2)};
    }
  }
  else
  {
    // 2D @ 3D broadcast matmul
    if (!transpose_a_ && !transpose_b_)
    {
      output_shape = {inputs.at(0).at(0), inputs.at(1).at(1), inputs.at(1).at(2)};
    }
    else if (transpose_a_ & !transpose_b_)
    {
      output_shape = {inputs.at(0).at(1), inputs.at(1).at(1), inputs.at(1).at(2)};
    }
    else
    {
      output_shape = {inputs.at(0).at(0), inputs.at(1).at(0), inputs.at(1).at(2)};
    }
  }

  return output_shape;
}

template <typename T>
std::pair<OperationsCount, math::SizeVector> MatrixMultiply<T>::ChargeForward(
    std::vector<math::SizeVector> const &input_shapes)
{
  assert(!input_shapes.empty());
  assert(input_shapes.size() == 2);
  assert((input_shapes.at(0).size() == 2) || (input_shapes.at(0).size() == 3));

  // Assuming this is a matrix multiplication of weights * input_vector
  OperationsCount const input_1_dim_1 = input_shapes.front().at(0);
  OperationsCount const input_1_dim_2 = input_shapes.front().at(1);
  OperationsCount const input_2_dim_1 = input_shapes.back().at(0);
  OperationsCount const input_2_dim_2 = input_shapes.back().at(1);
  OperationsCount const batch_size    = input_shapes.back().at(input_shapes.back().size() - 1);

  OperationsCount op_cnt;
  if ((input_shapes.front().size() == 2) || ((input_shapes.back().size() == 2)))
  {
    op_cnt = fetch::ml::charge_estimation::ops::OP_MATRIX_MULTIPLY_OVERHEAD;  // set up overhead
    op_cnt += input_1_dim_1 * input_1_dim_2 * input_2_dim_2 *
              fetch::ml::charge_estimation::ops::OP_MATRIX_MULTIPLY_FORWARD_2D;
  }
  else
  {
    op_cnt = batch_size * charge_estimation::ops::OP_MATRIX_MULTIPLY_OVERHEAD;  // set up overhead
    op_cnt += (input_1_dim_1 * input_1_dim_2 * input_2_dim_1 * batch_size *
<<<<<<< HEAD
               fetch::ml::charge_estimation::ops::OP_MATRIX_MULTIPLY_FORWARD);
=======
               fetch::ml::charge_estimation::ops::OP_MATRIX_MULTIPLY_FORWARD_3D);
>>>>>>> 96852b87
  }

  auto output_shape = ComputeOutputShape(input_shapes);
  return std::make_pair(op_cnt, output_shape);
}

template <typename T>
std::pair<OperationsCount, math::SizeVector> MatrixMultiply<T>::ChargeBackward(
    std::vector<math::SizeVector> const &input_shapes)
{
  assert(!input_shapes.empty());
  assert(input_shapes.size() == 2);

  OperationsCount const input_1_dim_1 = input_shapes.front().at(0);
  OperationsCount const input_1_dim_2 = input_shapes.front().at(1);
  OperationsCount const input_2_dim_1 = input_shapes.back().at(0);
<<<<<<< HEAD
  //  OperationsCount const input_2_dim_2 = input_shapes.back().at(1);
  OperationsCount const batch_size = input_shapes.back().at(input_shapes.back().size() - 1);

  OperationsCount op_cnt =
      batch_size * charge_estimation::ops::OP_MATRIX_MULTIPLY_OVERHEAD;  // set up overhead

  // DotTranspose (err_sig . input2)

  //  op_cnt += (this->batch_output_shape_)
=======
  OperationsCount const input_2_dim_2 = input_shapes.back().at(1);
  OperationsCount const batch_size    = input_shapes.back().at(input_shapes.back().size() - 1);

  OperationsCount op_cnt;
  if ((input_shapes.front().size() == 2) || ((input_shapes.back().size() == 2)))
  {
    op_cnt = charge_estimation::ops::OP_MATRIX_MULTIPLY_BACKWARD_OVERHEAD;  // set up overhead
>>>>>>> 96852b87

    // DotTranspose (err_sig . input2) & TransposeDot (input1 & err_sig)
    op_cnt += 2 *
              (input_1_dim_1 * input_1_dim_2 * input_2_dim_1 *
               charge_estimation::ops::OP_MATRIX_MULTIPLY_BACKWARD) *
              batch_size;
  }
  else
  {
    op_cnt = batch_size *
             charge_estimation::ops::OP_MATRIX_MULTIPLY_BACKWARD_OVERHEAD;  // set up overhead

    // DotTranspose (err_sig . input2) & TransposeDot (input1 & err_sig)
    op_cnt += 2 *
              (input_1_dim_1 * input_1_dim_2 * input_2_dim_1 * input_2_dim_2 *
               charge_estimation::ops::OP_MATRIX_MULTIPLY_BACKWARD) *
              batch_size;

<<<<<<< HEAD
=======
    // assignment costs
    op_cnt += (2 * batch_size * charge_estimation::ops::ASSIGN_PER_ELEMENT);
  }

>>>>>>> 96852b87
  math::SizeVector output_shape = ComputeOutputShape(input_shapes);
  return std::make_pair(op_cnt, output_shape);
}

template <typename T>
OperationsCount MatrixMultiply<T>::ChargeConstruct()
{
  return charge_estimation::ops::OP_MATRIX_MULTIPLY_CONSTRUCTION_COST;
}

/**
 * Updates temporary container objects used in some cases of batched forward pass
 * @tparam T tensor type
 * @param inputs input tensors
 * @param output output tensor
 */
template <typename T>
void MatrixMultiply<T>::UpdateContainersForward(VecTensorType const &inputs)
{
  if (!((inputs.at(0)->shape() == fwd_input_shape_1_) &&
        (inputs.at(1)->shape() == fwd_input_shape_2_)))
  {
    fwd_input_shape_1_   = inputs.at(0)->shape();
    fwd_input_shape_2_   = inputs.at(1)->shape();
    fwd_in1_view_tensor_ = TensorType({inputs.at(0)->shape().at(0), inputs.at(0)->shape().at(1)});
    fwd_in2_view_tensor_ = TensorType({inputs.at(1)->shape().at(0), inputs.at(1)->shape().at(1)});

    if (!transpose_a_ && !transpose_b_)
    {
      output_view_tensor_ = TensorType({inputs.at(0)->shape().at(0), inputs.at(1)->shape().at(1)});
    }
    else if (transpose_a_ & !transpose_b_)
    {
      output_view_tensor_ = TensorType({inputs.at(0)->shape().at(1), inputs.at(1)->shape().at(1)});
    }
    else if (transpose_b_ & !transpose_a_)
    {
      output_view_tensor_ = TensorType({inputs.at(0)->shape().at(0), inputs.at(1)->shape().at(0)});
    }
    else
    {
      throw ml::exceptions::InvalidMode(
          "ops::MatrixMultiply does not support both inputs transposed");
    }
  }
}

/**
 * Updates temporary container objects used in batched back pass
 * @tparam T tensor type
 * @param inputs input tensors
 * @param error_signal back pass error signal
 */
template <typename T>
void MatrixMultiply<T>::UpdateContainersBackward(VecTensorType const &inputs,
                                                 TensorType const &   error_signal)
{
  if (!((inputs.at(0)->shape() == back_input_shape_1_) &&
        (inputs.at(1)->shape() == back_input_shape_2_)))
  {
    back_input_shape_1_ = inputs.at(0)->shape();
    back_input_shape_2_ = inputs.at(1)->shape();

    back_in1_view_tensor_ = TensorType({inputs.at(0)->shape().at(0), inputs.at(0)->shape().at(1)});
    back_in2_view_tensor_ = TensorType({inputs.at(1)->shape().at(0), inputs.at(1)->shape().at(1)});

    err1_                = TensorType(error_signal_1_.shape());
    err2_                = TensorType(error_signal_2_.shape());
    error_signal_1_      = TensorType(back_input_shape_1_);
    error_signal_2_      = TensorType(back_input_shape_2_);
    err_sig_view_tensor_ = TensorType({error_signal.shape().at(0), error_signal.shape().at(1)});
  }
}

/**
 * Invokes the relevant DotProduct operation depending on the transpose mode
 * @tparam TensorType
 * @param a
 * @param b
 * @param ret
 */
template <typename TensorType>
void MatrixMultiply<TensorType>::DotWithTranspose(TensorType const &a, TensorType const &b,
                                                  TensorType &ret)
{
  if (!transpose_a_ && !transpose_b_)
  {
    fetch::math::Dot(a, b, ret);
  }
  else if (transpose_a_ & !transpose_b_)
  {
    fetch::math::TransposeDot(a, b, ret);
  }
  else if (transpose_b_ & !transpose_a_)
  {
    fetch::math::DotTranspose(a, b, ret);
  }
  else
  {
    throw ml::exceptions::InvalidMode(
        "ops::MatrixMultiply does not support both inputs transposed");
  }
}

/**
 * Applies the relevant two dot operations in backprop depending on transpose
 * @tparam TensorType
 * @param a
 * @param b
 * @param ret
 */
template <typename TensorType>
void MatrixMultiply<TensorType>::BackDotWithTranspose(TensorType const &a, TensorType const &b,
                                                      TensorType const &err_signal,
                                                      TensorType &err_ret_1, TensorType &err_ret_2)
{

  if (!transpose_a_ && !transpose_b_)
  {
    fetch::math::DotTranspose(err_signal, b, err_ret_1);
    fetch::math::TransposeDot(a, err_signal, err_ret_2);
  }
  else if (transpose_a_ && !transpose_b_)
  {
    fetch::math::DotTranspose(err_signal, b, err_ret_1);
    fetch::math::Dot(a, err_signal, err_ret_2);
  }
  else if (transpose_b_ && !transpose_a_)
  {
    fetch::math::Dot(err_signal, b, err_ret_1);
    fetch::math::TransposeDot(a, err_signal, err_ret_2);
  }
  else
  {
    throw ml::exceptions::InvalidMode(
        "ops::MatrixMultiply does not support both inputs transposed");
  }
}

/**
 * This op should not be shared because it uses cacheing, therefore MakeSharedCopy returns a new
 * op
 * @param me
 * @return
 */
template <typename TensorType>
std::shared_ptr<fetch::ml::ops::Ops<TensorType>> MatrixMultiply<TensorType>::MakeSharedCopy(
    std::shared_ptr<fetch::ml::ops::Ops<TensorType>> me)
{
  FETCH_UNUSED(me);
  assert(me.get() == this);

  auto copyshare = std::make_shared<MyType>(*this);

  copyshare->error_signal_1_       = error_signal_1_.Copy();
  copyshare->error_signal_2_       = error_signal_2_.Copy();
  copyshare->output_view_tensor_   = output_view_tensor_.Copy();
  copyshare->fwd_in1_view_tensor_  = fwd_in1_view_tensor_.Copy();
  copyshare->fwd_in2_view_tensor_  = fwd_in2_view_tensor_.Copy();
  copyshare->back_in1_view_tensor_ = back_in1_view_tensor_.Copy();
  copyshare->back_in2_view_tensor_ = back_in2_view_tensor_.Copy();
  copyshare->err_sig_view_tensor_  = err_sig_view_tensor_.Copy();
  copyshare->err1_                 = err1_.Copy();
  copyshare->err2_                 = err2_.Copy();
  copyshare->transpose_a_          = transpose_a_;
  copyshare->transpose_b_          = transpose_b_;

  return copyshare;
}

///////////////////////////////
/// EXPLICIT INSTANTIATIONS ///
///////////////////////////////

template class MatrixMultiply<math::Tensor<int8_t>>;
template class MatrixMultiply<math::Tensor<int16_t>>;
template class MatrixMultiply<math::Tensor<int32_t>>;
template class MatrixMultiply<math::Tensor<int64_t>>;
template class MatrixMultiply<math::Tensor<float>>;
template class MatrixMultiply<math::Tensor<double>>;
template class MatrixMultiply<math::Tensor<fixed_point::fp32_t>>;
template class MatrixMultiply<math::Tensor<fixed_point::fp64_t>>;
template class MatrixMultiply<math::Tensor<fixed_point::fp128_t>>;

}  // namespace ops
}  // namespace ml
}  // namespace fetch<|MERGE_RESOLUTION|>--- conflicted
+++ resolved
@@ -312,11 +312,7 @@
   {
     op_cnt = batch_size * charge_estimation::ops::OP_MATRIX_MULTIPLY_OVERHEAD;  // set up overhead
     op_cnt += (input_1_dim_1 * input_1_dim_2 * input_2_dim_1 * batch_size *
-<<<<<<< HEAD
-               fetch::ml::charge_estimation::ops::OP_MATRIX_MULTIPLY_FORWARD);
-=======
                fetch::ml::charge_estimation::ops::OP_MATRIX_MULTIPLY_FORWARD_3D);
->>>>>>> 96852b87
   }
 
   auto output_shape = ComputeOutputShape(input_shapes);
@@ -333,17 +329,6 @@
   OperationsCount const input_1_dim_1 = input_shapes.front().at(0);
   OperationsCount const input_1_dim_2 = input_shapes.front().at(1);
   OperationsCount const input_2_dim_1 = input_shapes.back().at(0);
-<<<<<<< HEAD
-  //  OperationsCount const input_2_dim_2 = input_shapes.back().at(1);
-  OperationsCount const batch_size = input_shapes.back().at(input_shapes.back().size() - 1);
-
-  OperationsCount op_cnt =
-      batch_size * charge_estimation::ops::OP_MATRIX_MULTIPLY_OVERHEAD;  // set up overhead
-
-  // DotTranspose (err_sig . input2)
-
-  //  op_cnt += (this->batch_output_shape_)
-=======
   OperationsCount const input_2_dim_2 = input_shapes.back().at(1);
   OperationsCount const batch_size    = input_shapes.back().at(input_shapes.back().size() - 1);
 
@@ -351,7 +336,6 @@
   if ((input_shapes.front().size() == 2) || ((input_shapes.back().size() == 2)))
   {
     op_cnt = charge_estimation::ops::OP_MATRIX_MULTIPLY_BACKWARD_OVERHEAD;  // set up overhead
->>>>>>> 96852b87
 
     // DotTranspose (err_sig . input2) & TransposeDot (input1 & err_sig)
     op_cnt += 2 *
@@ -370,13 +354,10 @@
                charge_estimation::ops::OP_MATRIX_MULTIPLY_BACKWARD) *
               batch_size;
 
-<<<<<<< HEAD
-=======
     // assignment costs
     op_cnt += (2 * batch_size * charge_estimation::ops::ASSIGN_PER_ELEMENT);
   }
 
->>>>>>> 96852b87
   math::SizeVector output_shape = ComputeOutputShape(input_shapes);
   return std::make_pair(op_cnt, output_shape);
 }
