--- conflicted
+++ resolved
@@ -114,10 +114,6 @@
 std::pair<OperationsCount, math::SizeVector> Abs<TensorType>::ChargeForward(
     std::vector<math::SizeVector> const &input_shapes)
 {
-<<<<<<< HEAD
-  assert(!this->batch_input_shapes_.empty());
-=======
->>>>>>> 8fc7d20c
   OperationsCount op_cnt = fetch::ml::charge_estimation::ops::ABS_PER_ELEMENT *
                            TensorType::SizeFromShape(input_shapes[0]);
   auto output_shape = ComputeOutputShape(input_shapes);
