--- conflicted
+++ resolved
@@ -67,11 +67,7 @@
   assert(inputs.at(0)->shape().size() == 3);
   // Kernels should be a 4D tensor [oC x iC x H x N]
   assert(inputs.at(1)->shape().size() == 4);
-<<<<<<< HEAD
-  assert(output.shape() == Ops<TensorType>::ComputeOutputShape(inputs));
-=======
   assert(output.shape() == ComputeOutputShape(fetch::ml::utilities::TensorPtrsToSizes(inputs)));
->>>>>>> 2a5897bd
 
   // input data channels = kernel input channels
   assert(inputs.at(0)->shape().at(0) == inputs.at(1)->shape().at(1));
@@ -128,12 +124,8 @@
   assert(inputs.at(0)->shape().size() == 3);
   // Kernels should be a 3D tensor [oC x iC x H x N]
   assert(inputs.at(1)->shape().size() == 4);
-<<<<<<< HEAD
-  assert(error_signal.shape() == Ops<TensorType>::ComputeOutputShape(inputs));
-=======
   assert(error_signal.shape() ==
          ComputeOutputShape(fetch::ml::utilities::TensorPtrsToSizes(inputs)));
->>>>>>> 2a5897bd
 
   SizeType output_height = error_signal.shape().at(1);
 
