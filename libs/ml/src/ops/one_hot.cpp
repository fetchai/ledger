--- conflicted
+++ resolved
@@ -69,11 +69,7 @@
 void OneHot<T>::Forward(const VecTensorType &inputs, TensorType &output)
 {
   assert(inputs.size() == 1);
-<<<<<<< HEAD
-  assert(output.shape() == Ops<TensorType>::ComputeOutputShape(inputs));
-=======
   assert(output.shape() == ComputeOutputShape(fetch::ml::utilities::TensorPtrsToSizes(inputs)));
->>>>>>> 2a5897bd
 
   fetch::math::OneHot(output, *(inputs.at(0)), depth_, axis_, on_value_, off_value_);
 }
@@ -84,12 +80,7 @@
 {
   FETCH_UNUSED(error_signal);
   assert(inputs.size() == 1);
-<<<<<<< HEAD
   assert(error_signal.shape() == Ops<TensorType>::ComputeOutputShape(inputs));
-=======
-  assert(error_signal.shape() ==
-         ComputeOutputShape(fetch::ml::utilities::TensorPtrsToSizes(inputs)));
->>>>>>> 2a5897bd
 
   // No derivative defined for OneHotOp
   return {TensorType{inputs.at(0)->shape()}};
