//------------------------------------------------------------------------------
//
//   Copyright 2018-2020 Fetch.AI Limited
//
//   Licensed under the Apache License, Version 2.0 (the "License");
//   you may not use this file except in compliance with the License.
//   You may obtain a copy of the License at
//
//       http://www.apache.org/licenses/LICENSE-2.0
//
//   Unless required by applicable law or agreed to in writing, software
//   distributed under the License is distributed on an "AS IS" BASIS,
//   WITHOUT WARRANTIES OR CONDITIONS OF ANY KIND, either express or implied.
//   See the License for the specific language governing permissions and
//   limitations under the License.
//
//------------------------------------------------------------------------------

#include "math/standard_functions/log.hpp"
#include "ml/ops/log.hpp"
#include "ml/saveparams/saveable_params.hpp"

namespace fetch {
namespace ml {
namespace ops {

template <typename TensorType>
Log<TensorType>::Log(SPType const &sp)
  : Ops<TensorType>(sp)
{}

template <typename TensorType>
std::shared_ptr<OpsSaveableParams> Log<TensorType>::GetOpSaveableParams()
{
  auto sp = std::make_shared<SPType>();

  // Add base class savable params
  auto ops_sp  = Ops<TensorType>::GetOpSaveableParams();
  auto cast_sp = std::static_pointer_cast<OpsSaveableParams>(sp);
  *cast_sp     = *(std::static_pointer_cast<OpsSaveableParams>(ops_sp));

  return sp;
}

template <typename TensorType>
std::shared_ptr<fetch::ml::ops::Ops<TensorType>> Log<TensorType>::MakeSharedCopy(
    std::shared_ptr<fetch::ml::ops::Ops<TensorType>> me)
{
  FETCH_UNUSED(me);
  assert(me.get() == this);

  auto copyshare = std::make_shared<MyType>(*this);  // calls default copy constructor of MyType

  return copyshare;
}

/**
 * elementwise Log
 * @param inputs vector containing one tensor which is the input tensor to Log
 * @return
 */
template <class TensorType>
void Log<TensorType>::Forward(VecTensorType const &inputs, TensorType &output)
{
  assert(inputs.size() == 1);
<<<<<<< HEAD
  assert(output.shape() == Ops<TensorType>::ComputeOutputShape(inputs));
=======
  assert(output.shape() == ComputeOutputShape(fetch::ml::utilities::TensorPtrsToSizes(inputs)));
>>>>>>> 2a5897bd

  fetch::math::Log((*inputs.at(0)), output);
}

/**
 * elementwise log gradient is 1/x * error:
 * f'(input0)= error_signal/input0
 */
template <class TensorType>
std::vector<TensorType> Log<TensorType>::Backward(VecTensorType const &inputs,
                                                  TensorType const &   error_signal)
{
  assert(inputs.size() == 1);
<<<<<<< HEAD
  assert(error_signal.shape() == Ops<TensorType>::ComputeOutputShape(inputs));
=======
  assert(error_signal.shape() ==
         ComputeOutputShape(fetch::ml::utilities::TensorPtrsToSizes(inputs)));
>>>>>>> 2a5897bd

  TensorType ret_error_signal(inputs.at(0)->shape());
  fetch::math::Divide(error_signal, (*inputs.at(0)), ret_error_signal);

  return {ret_error_signal};
}

template <class TensorType>
std::vector<math::SizeType> Log<TensorType>::ComputeOutputShape(
    std::vector<math::SizeVector> const &inputs) const
{
  return inputs.front();
}

template <typename TensorType>
OperationsCount Log<TensorType>::ChargeForward() const
{
  assert(!this->batch_input_shapes_.empty());

  OperationsCount cost = fetch::ml::charge_estimation::ops::LOG_PER_ELEMENT *
                         this->TotalElementsIn({this->batch_input_shapes_});
  return cost;
}

template <typename TensorType>
OperationsCount Log<TensorType>::ChargeBackward() const
{
  assert(!this->batch_output_shape_.empty());

  OperationsCount cost = fetch::ml::charge_estimation::ops::DIVISION_PER_ELEMENT *
                         this->TotalElementsIn({this->batch_output_shape_});
  return cost;
}

///////////////////////////////
/// EXPLICIT INSTANTIATIONS ///
///////////////////////////////

template class Log<math::Tensor<int8_t>>;
template class Log<math::Tensor<int16_t>>;
template class Log<math::Tensor<int32_t>>;
template class Log<math::Tensor<int64_t>>;
template class Log<math::Tensor<float>>;
template class Log<math::Tensor<double>>;
template class Log<math::Tensor<fixed_point::fp32_t>>;
template class Log<math::Tensor<fixed_point::fp64_t>>;
template class Log<math::Tensor<fixed_point::fp128_t>>;

}  // namespace ops
}  // namespace ml
}  // namespace fetch<|MERGE_RESOLUTION|>--- conflicted
+++ resolved
@@ -63,11 +63,7 @@
 void Log<TensorType>::Forward(VecTensorType const &inputs, TensorType &output)
 {
   assert(inputs.size() == 1);
-<<<<<<< HEAD
-  assert(output.shape() == Ops<TensorType>::ComputeOutputShape(inputs));
-=======
   assert(output.shape() == ComputeOutputShape(fetch::ml::utilities::TensorPtrsToSizes(inputs)));
->>>>>>> 2a5897bd
 
   fetch::math::Log((*inputs.at(0)), output);
 }
@@ -81,12 +77,8 @@
                                                   TensorType const &   error_signal)
 {
   assert(inputs.size() == 1);
-<<<<<<< HEAD
-  assert(error_signal.shape() == Ops<TensorType>::ComputeOutputShape(inputs));
-=======
   assert(error_signal.shape() ==
          ComputeOutputShape(fetch::ml::utilities::TensorPtrsToSizes(inputs)));
->>>>>>> 2a5897bd
 
   TensorType ret_error_signal(inputs.at(0)->shape());
   fetch::math::Divide(error_signal, (*inputs.at(0)), ret_error_signal);
