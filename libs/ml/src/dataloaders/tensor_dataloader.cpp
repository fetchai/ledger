//------------------------------------------------------------------------------
//
//   Copyright 2018-2020 Fetch.AI Limited
//
//   Licensed under the Apache License, Version 2.0 (the "License");
//   you may not use this file except in compliance with the License.
//   You may obtain a copy of the License at
//
//       http://www.apache.org/licenses/LICENSE-2.0
//
//   Unless required by applicable law or agreed to in writing, software
//   distributed under the License is distributed on an "AS IS" BASIS,
//   WITHOUT WARRANTIES OR CONDITIONS OF ANY KIND, either express or implied.
//   See the License for the specific language governing permissions and
//   limitations under the License.
//
//------------------------------------------------------------------------------

#include "math/tensor/tensor.hpp"
#include "ml/charge_estimation/dataloaders/constants.hpp"
#include "ml/dataloaders/tensor_dataloader.hpp"
#include "ml/exceptions/exceptions.hpp"

namespace fetch {
namespace ml {
namespace dataloaders {

template <typename TensorType>
typename TensorDataLoader<TensorType>::ReturnType TensorDataLoader<TensorType>::GetNext()
{
  assert(*this->current_cursor_ < this->current_max_);

  std::vector<TensorType> ret_data;
  ret_data.reserve(data_.size());
  TensorType ret_labels = labels_.View(*this->current_cursor_).Copy(one_sample_label_shape_);

  for (SizeType i{0}; i < data_.size(); i++)
  {
    ret_data.emplace_back(
        data_.at(i).View(*this->current_cursor_).Copy(one_sample_data_shapes_.at(i)));
  }

  if (this->random_mode_)
  {
    *this->current_cursor_ = this->current_min_ + SizeType{this->rand()} % this->current_size_;
    ++(*count_);
  }
  else
  {
    (*this->current_cursor_)++;
  }

  return ReturnType(ret_labels, ret_data);
}

template <typename TensorType>
OperationsCount TensorDataLoader<TensorType>::ChargeGetNext()
{
  // all constants are empirically determined
<<<<<<< HEAD
  OperationsCount cost = 600;
  // cost for copying the labels array
  OperationsCount labels_copy_cost = 2 * math::Product(one_sample_label_shape_);
=======
  OperationsCount cost = charge_estimation::dataloaders::TENSOR_GETNEXT_SETUP;
  // cost for copying the labels array
  OperationsCount labels_copy_cost = charge_estimation::dataloaders::TENSOR_GETNEXT_LABEL_COPY *
                                     math::Product(one_sample_label_shape_);
>>>>>>> 58d5ba8c
  cost += labels_copy_cost;

  // cost for copying the data array
  OperationsCount data_copy_cost = 0;
  for (auto const &it : one_sample_data_shapes_)
  {
<<<<<<< HEAD
    data_copy_cost += 3 * math::Product(it);
    data_copy_cost += 400;
=======
    data_copy_cost += charge_estimation::dataloaders::TENSOR_GETNEXT_DATA_COPY * math::Product(it);
    data_copy_cost += charge_estimation::dataloaders::TENSOR_GETNEXT_DATA_PER_INPUT;
>>>>>>> 58d5ba8c
  }
  cost += data_copy_cost;

  return cost;
}

template <typename TensorType>
bool TensorDataLoader<TensorType>::AddData(std::vector<TensorType> const &data,
                                           TensorType const &             labels)
{
  one_sample_label_shape_                                        = labels.shape();
  one_sample_label_shape_.at(one_sample_label_shape_.size() - 1) = 1;
  labels_                                                        = labels.Copy();

  // Resize data vector
  if (data_.size() < data.size())
  {
    data_.resize(data.size());
    one_sample_data_shapes_.resize(data.size());
  }

  // Add data to data vector
  for (SizeType i{0}; i < data.size(); i++)
  {
    data_.at(i)                                                                = data.at(i).Copy();
    one_sample_data_shapes_.at(i)                                              = data.at(i).shape();
    one_sample_data_shapes_.at(i).at(one_sample_data_shapes_.at(i).size() - 1) = 1;
  }

  n_samples_ = data_.at(0).shape().at(data_.at(0).shape().size() - 1);

  UpdateRanges();

  return true;
}

template <typename TensorType>
OperationsCount TensorDataLoader<TensorType>::ChargeAddData(const std::vector<TensorType> &data,
                                                            const TensorType &             labels)
{
  // all constants are empirically determined
<<<<<<< HEAD
  OperationsCount cost            = 400;
  OperationsCount label_copy_cost = 2 * TensorType::PaddedSizeFromShape(labels.shape());
=======
  OperationsCount cost            = charge_estimation::dataloaders::TENSOR_ADDDATA_SETUP;
  OperationsCount label_copy_cost = charge_estimation::dataloaders::TENSOR_ADDDATA_LABEL_COPY *
                                    TensorType::PaddedSizeFromShape(labels.shape());
>>>>>>> 58d5ba8c
  cost += label_copy_cost;

  for (SizeType i{0}; i < data.size(); i++)
  {
<<<<<<< HEAD
    cost += 2 * TensorType::PaddedSizeFromShape(data.at(i).shape());
    cost += 300;
=======
    cost += charge_estimation::dataloaders::TENSOR_ADDDATA_DATA_COPY *
            TensorType::PaddedSizeFromShape(data.at(i).shape());
    cost += charge_estimation::dataloaders::TENSOR_ADDDATA_DATA_PER_INPUT;
>>>>>>> 58d5ba8c
  }

  return cost;
}

template <typename TensorType>
typename TensorDataLoader<TensorType>::SizeType TensorDataLoader<TensorType>::Size() const
{
  return this->current_size_;
}

template <typename TensorType>
bool TensorDataLoader<TensorType>::IsDone() const
{
  if (this->random_mode_)
  {
    return (*count_ > (this->current_max_ - this->current_min_));
  }

  return *(this->current_cursor_) >= this->current_max_;
}

template <typename TensorType>
OperationsCount TensorDataLoader<TensorType>::ChargeIsDone() const
{
  // cost for checking count_ is estimated as 3
  return 3;
}

template <typename TensorType>
void TensorDataLoader<TensorType>::Reset()
{
  *count_                  = 0;
  *(this->current_cursor_) = this->current_min_;
}

template <typename TensorType>
void TensorDataLoader<TensorType>::SetTestRatio(fixed_point::fp32_t new_test_ratio)
{
  test_to_train_ratio_ = new_test_ratio;
  UpdateRanges();
}

template <typename TensorType>
void TensorDataLoader<TensorType>::SetValidationRatio(fixed_point::fp32_t new_validation_ratio)
{
  validation_to_train_ratio_ = new_validation_ratio;
  UpdateRanges();
}

template <typename TensorType>
void TensorDataLoader<TensorType>::UpdateRanges()
{
  fixed_point::fp32_t test_percentage =
      fixed_point::fp32_t{1} - test_to_train_ratio_ - validation_to_train_ratio_;
  fixed_point::fp32_t validation_percentage = test_percentage + test_to_train_ratio_;

  // Define where test set starts
  test_offset_ =
      static_cast<uint32_t>(test_percentage * static_cast<fixed_point::fp32_t>(n_samples_));

  if (test_offset_ == static_cast<SizeType>(0))
  {
    test_offset_ = static_cast<SizeType>(1);
  }

  // Define where validation set starts
  validation_offset_ =
      static_cast<uint32_t>(validation_percentage * static_cast<fixed_point::fp32_t>(n_samples_));

  if (validation_offset_ <= test_offset_)
  {
    validation_offset_ = test_offset_ + 1;
  }

  // boundary check and fix
  if (validation_offset_ > n_samples_)
  {
    validation_offset_ = n_samples_;
  }

  if (test_offset_ > n_samples_)
  {
    test_offset_ = n_samples_;
  }

  n_validation_samples_ = n_samples_ - validation_offset_;
  n_test_samples_       = validation_offset_ - test_offset_;
  n_train_samples_      = test_offset_;

  *train_cursor_      = 0;
  *test_cursor_       = test_offset_;
  *validation_cursor_ = validation_offset_;

  UpdateCursor();
}

template <typename TensorType>
void TensorDataLoader<TensorType>::UpdateCursor()
{
  switch (this->mode_)
  {
  case DataLoaderMode::TRAIN:
  {
    this->current_cursor_ = train_cursor_;
    this->current_min_    = 0;
    this->current_max_    = test_offset_;
    this->current_size_   = n_train_samples_;
    count_                = train_count_;
    break;
  }
  case DataLoaderMode::TEST:
  {
    if (test_to_train_ratio_ == 0)
    {
      throw exceptions::InvalidMode("Dataloader has no test set.");
    }
    this->current_cursor_ = test_cursor_;
    this->current_min_    = test_offset_;
    this->current_max_    = validation_offset_;
    this->current_size_   = n_test_samples_;
    count_                = test_count_;
    break;
  }
  case DataLoaderMode::VALIDATE:
  {
    if (validation_to_train_ratio_ == 0)
    {
      throw exceptions::InvalidMode("Dataloader has no validation set.");
    }
    this->current_cursor_ = validation_cursor_;
    this->current_min_    = validation_offset_;
    this->current_max_    = n_samples_;
    this->current_size_   = n_validation_samples_;
    count_                = validation_count_;
    break;
  }
  default:
  {
    throw exceptions::InvalidMode("Unsupported dataloader mode.");
  }
  }
}

template <typename TensorType>
bool TensorDataLoader<TensorType>::IsModeAvailable(DataLoaderMode mode)
{
  switch (mode)
  {
  case DataLoaderMode::TRAIN:
  {
    return test_offset_ > 0;
  }
  case DataLoaderMode::TEST:
  {
    return test_offset_ < validation_offset_;
  }
  case DataLoaderMode::VALIDATE:
  {
    return validation_offset_ < n_samples_;
  }
  default:
  {
    throw exceptions::InvalidMode("Unsupported dataloader mode.");
  }
  }
}

///////////////////////////////
/// EXPLICIT INSTANTIATIONS ///
///////////////////////////////

// TODO(ML-438)
// template class TensorDataLoader<math::Tensor<std::int8_t>>;
// template class TensorDataLoader<math::Tensor<std::int16_t>>;
template class TensorDataLoader<math::Tensor<std::int32_t>>;
template class TensorDataLoader<math::Tensor<std::int64_t>>;
template class TensorDataLoader<math::Tensor<float>>;
template class TensorDataLoader<math::Tensor<double>>;
template class TensorDataLoader<math::Tensor<fixed_point::fp32_t>>;
template class TensorDataLoader<math::Tensor<fixed_point::fp64_t>>;
template class TensorDataLoader<math::Tensor<fixed_point::fp128_t>>;

}  // namespace dataloaders
}  // namespace ml

}  // namespace fetch<|MERGE_RESOLUTION|>--- conflicted
+++ resolved
@@ -57,29 +57,18 @@
 OperationsCount TensorDataLoader<TensorType>::ChargeGetNext()
 {
   // all constants are empirically determined
-<<<<<<< HEAD
-  OperationsCount cost = 600;
-  // cost for copying the labels array
-  OperationsCount labels_copy_cost = 2 * math::Product(one_sample_label_shape_);
-=======
   OperationsCount cost = charge_estimation::dataloaders::TENSOR_GETNEXT_SETUP;
   // cost for copying the labels array
   OperationsCount labels_copy_cost = charge_estimation::dataloaders::TENSOR_GETNEXT_LABEL_COPY *
                                      math::Product(one_sample_label_shape_);
->>>>>>> 58d5ba8c
   cost += labels_copy_cost;
 
   // cost for copying the data array
   OperationsCount data_copy_cost = 0;
   for (auto const &it : one_sample_data_shapes_)
   {
-<<<<<<< HEAD
-    data_copy_cost += 3 * math::Product(it);
-    data_copy_cost += 400;
-=======
     data_copy_cost += charge_estimation::dataloaders::TENSOR_GETNEXT_DATA_COPY * math::Product(it);
     data_copy_cost += charge_estimation::dataloaders::TENSOR_GETNEXT_DATA_PER_INPUT;
->>>>>>> 58d5ba8c
   }
   cost += data_copy_cost;
 
@@ -121,26 +110,16 @@
                                                             const TensorType &             labels)
 {
   // all constants are empirically determined
-<<<<<<< HEAD
-  OperationsCount cost            = 400;
-  OperationsCount label_copy_cost = 2 * TensorType::PaddedSizeFromShape(labels.shape());
-=======
   OperationsCount cost            = charge_estimation::dataloaders::TENSOR_ADDDATA_SETUP;
   OperationsCount label_copy_cost = charge_estimation::dataloaders::TENSOR_ADDDATA_LABEL_COPY *
                                     TensorType::PaddedSizeFromShape(labels.shape());
->>>>>>> 58d5ba8c
   cost += label_copy_cost;
 
   for (SizeType i{0}; i < data.size(); i++)
   {
-<<<<<<< HEAD
-    cost += 2 * TensorType::PaddedSizeFromShape(data.at(i).shape());
-    cost += 300;
-=======
     cost += charge_estimation::dataloaders::TENSOR_ADDDATA_DATA_COPY *
             TensorType::PaddedSizeFromShape(data.at(i).shape());
     cost += charge_estimation::dataloaders::TENSOR_ADDDATA_DATA_PER_INPUT;
->>>>>>> 58d5ba8c
   }
 
   return cost;
