//------------------------------------------------------------------------------
//
//   Copyright 2018-2020 Fetch.AI Limited
//
//   Licensed under the Apache License, Version 2.0 (the "License");
//   you may not use this file except in compliance with the License.
//   You may obtain a copy of the License at
//
//       http://www.apache.org/licenses/LICENSE-2.0
//
//   Unless required by applicable law or agreed to in writing, software
//   distributed under the License is distributed on an "AS IS" BASIS,
//   WITHOUT WARRANTIES OR CONDITIONS OF ANY KIND, either express or implied.
//   See the License for the specific language governing permissions and
//   limitations under the License.
//
//------------------------------------------------------------------------------

#include "math/tensor/tensor.hpp"
#include "ml/ops/abs.hpp"
#include "ml/ops/add.hpp"
#include "ml/ops/avg_pool_1d.hpp"
#include "ml/ops/avg_pool_2d.hpp"
#include "ml/ops/concatenate.hpp"
#include "ml/ops/convolution_1d.hpp"
#include "ml/ops/convolution_2d.hpp"
#include "ml/ops/divide.hpp"
#include "ml/ops/embeddings.hpp"
#include "ml/ops/exp.hpp"
#include "ml/ops/flatten.hpp"
#include "ml/ops/layer_norm.hpp"
#include "ml/ops/log.hpp"
#include "ml/ops/mask_fill.hpp"
#include "ml/ops/matrix_multiply.hpp"
#include "ml/ops/max_pool_1d.hpp"
#include "ml/ops/max_pool_2d.hpp"
#include "ml/ops/maximum.hpp"
#include "ml/ops/multiply.hpp"
#include "ml/ops/one_hot.hpp"
#include "ml/ops/ops.hpp"
#include "ml/ops/prelu_op.hpp"
#include "ml/ops/reduce_mean.hpp"
#include "ml/ops/reshape.hpp"
#include "ml/ops/slice.hpp"
#include "ml/ops/sqrt.hpp"
#include "ml/ops/squeeze.hpp"
#include "ml/ops/subtract.hpp"
#include "ml/ops/switch.hpp"
#include "ml/ops/tanh.hpp"
#include "ml/ops/top_k.hpp"
#include "ml/ops/transpose.hpp"
#include "vectorise/fixed_point/fixed_point.hpp"

#include "benchmark/benchmark.h"

#include <vector>

struct BM_Tensor_config
{
  using SizeType = fetch::math::SizeType;

  explicit BM_Tensor_config(::benchmark::State const &state)
  {
    auto size_len = static_cast<SizeType>(state.range(0));

    shape.reserve(size_len);
    for (SizeType i{0}; i < size_len; ++i)
    {
      shape.emplace_back(static_cast<SizeType>(state.range(1 + i)));
    }
  }

  std::vector<SizeType> shape;  // layers input/output sizes
};

template <class T, int N>
void BM_AbsForward(benchmark::State &state)
{
  using TensorType    = typename fetch::math::Tensor<T>;
  using VecTensorType = typename fetch::ml::ops::Ops<TensorType>::VecTensorType;

  fetch::math::Tensor<T> input({1, N});
  fetch::math::Tensor<T> output({1, N});

  // Fill tensors with random values
  input.FillUniformRandom();
  output.FillUniformRandom();

  VecTensorType inputs;
  inputs.emplace_back(std::make_shared<TensorType>(input));
  fetch::ml::ops::Abs<fetch::math::Tensor<T>> abs;

  for (auto _ : state)
  {
    abs.Forward(inputs, output);
  }
}

BENCHMARK_TEMPLATE(BM_AbsForward, float, 2)->Unit(benchmark::kNanosecond);
BENCHMARK_TEMPLATE(BM_AbsForward, float, 256)->Unit(benchmark::kMicrosecond);
BENCHMARK_TEMPLATE(BM_AbsForward, float, 512)->Unit(benchmark::kMicrosecond);
BENCHMARK_TEMPLATE(BM_AbsForward, float, 1024)->Unit(benchmark::kMicrosecond);
BENCHMARK_TEMPLATE(BM_AbsForward, float, 2048)->Unit(benchmark::kMicrosecond);
BENCHMARK_TEMPLATE(BM_AbsForward, float, 4096)->Unit(benchmark::kMicrosecond);

BENCHMARK_TEMPLATE(BM_AbsForward, double, 2)->Unit(benchmark::kNanosecond);
BENCHMARK_TEMPLATE(BM_AbsForward, double, 256)->Unit(benchmark::kMicrosecond);
BENCHMARK_TEMPLATE(BM_AbsForward, double, 512)->Unit(benchmark::kMicrosecond);
BENCHMARK_TEMPLATE(BM_AbsForward, double, 1024)->Unit(benchmark::kMicrosecond);
BENCHMARK_TEMPLATE(BM_AbsForward, double, 2048)->Unit(benchmark::kMicrosecond);
BENCHMARK_TEMPLATE(BM_AbsForward, double, 4096)->Unit(benchmark::kMicrosecond);

BENCHMARK_TEMPLATE(BM_AbsForward, fetch::fixed_point::fp32_t, 2)->Unit(benchmark::kNanosecond);
BENCHMARK_TEMPLATE(BM_AbsForward, fetch::fixed_point::fp32_t, 256)->Unit(benchmark::kMicrosecond);
BENCHMARK_TEMPLATE(BM_AbsForward, fetch::fixed_point::fp32_t, 512)->Unit(benchmark::kMicrosecond);
BENCHMARK_TEMPLATE(BM_AbsForward, fetch::fixed_point::fp32_t, 1024)->Unit(benchmark::kMicrosecond);
BENCHMARK_TEMPLATE(BM_AbsForward, fetch::fixed_point::fp32_t, 2048)->Unit(benchmark::kMicrosecond);
BENCHMARK_TEMPLATE(BM_AbsForward, fetch::fixed_point::fp32_t, 4096)->Unit(benchmark::kMicrosecond);

BENCHMARK_TEMPLATE(BM_AbsForward, fetch::fixed_point::fp64_t, 2)->Unit(benchmark::kNanosecond);
BENCHMARK_TEMPLATE(BM_AbsForward, fetch::fixed_point::fp64_t, 256)->Unit(benchmark::kMicrosecond);
BENCHMARK_TEMPLATE(BM_AbsForward, fetch::fixed_point::fp64_t, 512)->Unit(benchmark::kMicrosecond);
BENCHMARK_TEMPLATE(BM_AbsForward, fetch::fixed_point::fp64_t, 1024)->Unit(benchmark::kMicrosecond);
BENCHMARK_TEMPLATE(BM_AbsForward, fetch::fixed_point::fp64_t, 2048)->Unit(benchmark::kMicrosecond);
BENCHMARK_TEMPLATE(BM_AbsForward, fetch::fixed_point::fp64_t, 4096)->Unit(benchmark::kMicrosecond);

BENCHMARK_TEMPLATE(BM_AbsForward, fetch::fixed_point::fp128_t, 2)->Unit(benchmark::kNanosecond);
BENCHMARK_TEMPLATE(BM_AbsForward, fetch::fixed_point::fp128_t, 256)->Unit(benchmark::kMicrosecond);
BENCHMARK_TEMPLATE(BM_AbsForward, fetch::fixed_point::fp128_t, 512)->Unit(benchmark::kMicrosecond);
BENCHMARK_TEMPLATE(BM_AbsForward, fetch::fixed_point::fp128_t, 1024)->Unit(benchmark::kMicrosecond);
BENCHMARK_TEMPLATE(BM_AbsForward, fetch::fixed_point::fp128_t, 2048)->Unit(benchmark::kMicrosecond);
BENCHMARK_TEMPLATE(BM_AbsForward, fetch::fixed_point::fp128_t, 4096)->Unit(benchmark::kMicrosecond);

template <class T, int N>
void BM_AbsBackward(benchmark::State &state)
{
  using TensorType    = typename fetch::math::Tensor<T>;
  using VecTensorType = typename fetch::ml::ops::Ops<TensorType>::VecTensorType;

  fetch::math::Tensor<T> input({1, N});
  fetch::math::Tensor<T> error_signal({1, N});

  // Fill tensors with random values
  input.FillUniformRandom();
  error_signal.FillUniformRandom();

  VecTensorType inputs;
  inputs.emplace_back(std::make_shared<TensorType>(input));
  fetch::ml::ops::Abs<fetch::math::Tensor<T>> abs;

  for (auto _ : state)
  {
    abs.Backward(inputs, error_signal);
  }
}

BENCHMARK_TEMPLATE(BM_AbsBackward, float, 2)->Unit(benchmark::kNanosecond);
BENCHMARK_TEMPLATE(BM_AbsBackward, float, 256)->Unit(benchmark::kMicrosecond);
BENCHMARK_TEMPLATE(BM_AbsBackward, float, 512)->Unit(benchmark::kMicrosecond);
BENCHMARK_TEMPLATE(BM_AbsBackward, float, 1024)->Unit(benchmark::kMicrosecond);
BENCHMARK_TEMPLATE(BM_AbsBackward, float, 2048)->Unit(benchmark::kMicrosecond);
BENCHMARK_TEMPLATE(BM_AbsBackward, float, 4096)->Unit(benchmark::kMicrosecond);

BENCHMARK_TEMPLATE(BM_AbsBackward, double, 2)->Unit(benchmark::kNanosecond);
BENCHMARK_TEMPLATE(BM_AbsBackward, double, 256)->Unit(benchmark::kMicrosecond);
BENCHMARK_TEMPLATE(BM_AbsBackward, double, 512)->Unit(benchmark::kMicrosecond);
BENCHMARK_TEMPLATE(BM_AbsBackward, double, 1024)->Unit(benchmark::kMicrosecond);
BENCHMARK_TEMPLATE(BM_AbsBackward, double, 2048)->Unit(benchmark::kMicrosecond);
BENCHMARK_TEMPLATE(BM_AbsBackward, double, 4096)->Unit(benchmark::kMicrosecond);

BENCHMARK_TEMPLATE(BM_AbsBackward, fetch::fixed_point::fp32_t, 2)->Unit(benchmark::kNanosecond);
BENCHMARK_TEMPLATE(BM_AbsBackward, fetch::fixed_point::fp32_t, 256)->Unit(benchmark::kMicrosecond);
BENCHMARK_TEMPLATE(BM_AbsBackward, fetch::fixed_point::fp32_t, 512)->Unit(benchmark::kMicrosecond);
BENCHMARK_TEMPLATE(BM_AbsBackward, fetch::fixed_point::fp32_t, 1024)->Unit(benchmark::kMicrosecond);
BENCHMARK_TEMPLATE(BM_AbsBackward, fetch::fixed_point::fp32_t, 2048)->Unit(benchmark::kMicrosecond);
BENCHMARK_TEMPLATE(BM_AbsBackward, fetch::fixed_point::fp32_t, 4096)->Unit(benchmark::kMicrosecond);

BENCHMARK_TEMPLATE(BM_AbsBackward, fetch::fixed_point::fp64_t, 2)->Unit(benchmark::kNanosecond);
BENCHMARK_TEMPLATE(BM_AbsBackward, fetch::fixed_point::fp64_t, 256)->Unit(benchmark::kMicrosecond);
BENCHMARK_TEMPLATE(BM_AbsBackward, fetch::fixed_point::fp64_t, 512)->Unit(benchmark::kMicrosecond);
BENCHMARK_TEMPLATE(BM_AbsBackward, fetch::fixed_point::fp64_t, 1024)->Unit(benchmark::kMicrosecond);
BENCHMARK_TEMPLATE(BM_AbsBackward, fetch::fixed_point::fp64_t, 2048)->Unit(benchmark::kMicrosecond);
BENCHMARK_TEMPLATE(BM_AbsBackward, fetch::fixed_point::fp64_t, 4096)->Unit(benchmark::kMicrosecond);

BENCHMARK_TEMPLATE(BM_AbsBackward, fetch::fixed_point::fp128_t, 2)->Unit(benchmark::kNanosecond);
BENCHMARK_TEMPLATE(BM_AbsBackward, fetch::fixed_point::fp128_t, 256)->Unit(benchmark::kMicrosecond);
BENCHMARK_TEMPLATE(BM_AbsBackward, fetch::fixed_point::fp128_t, 512)->Unit(benchmark::kMicrosecond);
BENCHMARK_TEMPLATE(BM_AbsBackward, fetch::fixed_point::fp128_t, 1024)
    ->Unit(benchmark::kMicrosecond);
BENCHMARK_TEMPLATE(BM_AbsBackward, fetch::fixed_point::fp128_t, 2048)
    ->Unit(benchmark::kMicrosecond);
BENCHMARK_TEMPLATE(BM_AbsBackward, fetch::fixed_point::fp128_t, 4096)
    ->Unit(benchmark::kMicrosecond);

template <class T, int N, int K, int S>
void BM_AvgPool1DForward(benchmark::State &state)
{
  using TensorType    = typename fetch::math::Tensor<T>;
  using VecTensorType = typename fetch::ml::ops::Ops<TensorType>::VecTensorType;

  fetch::math::Tensor<T> input({N, N, 1});

  // Fill tensors with random values
  input.FillUniformRandom();

  VecTensorType inputs;
  inputs.emplace_back(std::make_shared<TensorType>(input));
  fetch::ml::ops::AvgPool1D<TensorType> avg_pool_1d(K, S);
<<<<<<< HEAD
  fetch::math::Tensor<T>                output(avg_pool_1d.ComputeOutputShape({input.shape()}));
=======
  fetch::math::Tensor<T>                output(
      avg_pool_1d.ComputeOutputShape(fetch::ml::utilities::TensorPtrsToSizes(inputs)));
>>>>>>> 2a5897bd

  for (auto _ : state)
  {
    avg_pool_1d.Forward(inputs, output);
  }
}

BENCHMARK_TEMPLATE(BM_AvgPool1DForward, float, 4, 1, 1)->Unit(benchmark::kNanosecond);
BENCHMARK_TEMPLATE(BM_AvgPool1DForward, float, 4, 2, 2)->Unit(benchmark::kNanosecond);
BENCHMARK_TEMPLATE(BM_AvgPool1DForward, float, 4, 4, 4)->Unit(benchmark::kNanosecond);
BENCHMARK_TEMPLATE(BM_AvgPool1DForward, float, 16, 1, 1)->Unit(benchmark::kMicrosecond);
BENCHMARK_TEMPLATE(BM_AvgPool1DForward, float, 16, 2, 2)->Unit(benchmark::kMicrosecond);
BENCHMARK_TEMPLATE(BM_AvgPool1DForward, float, 16, 4, 4)->Unit(benchmark::kMicrosecond);
BENCHMARK_TEMPLATE(BM_AvgPool1DForward, float, 256, 1, 1)->Unit(benchmark::kMicrosecond);
BENCHMARK_TEMPLATE(BM_AvgPool1DForward, float, 256, 2, 2)->Unit(benchmark::kMicrosecond);
BENCHMARK_TEMPLATE(BM_AvgPool1DForward, float, 256, 4, 4)->Unit(benchmark::kMicrosecond);

BENCHMARK_TEMPLATE(BM_AvgPool1DForward, double, 4, 1, 1)->Unit(benchmark::kNanosecond);
BENCHMARK_TEMPLATE(BM_AvgPool1DForward, double, 4, 2, 2)->Unit(benchmark::kNanosecond);
BENCHMARK_TEMPLATE(BM_AvgPool1DForward, double, 4, 4, 4)->Unit(benchmark::kNanosecond);
BENCHMARK_TEMPLATE(BM_AvgPool1DForward, double, 16, 1, 1)->Unit(benchmark::kMicrosecond);
BENCHMARK_TEMPLATE(BM_AvgPool1DForward, double, 16, 2, 2)->Unit(benchmark::kMicrosecond);
BENCHMARK_TEMPLATE(BM_AvgPool1DForward, double, 16, 4, 4)->Unit(benchmark::kMicrosecond);
BENCHMARK_TEMPLATE(BM_AvgPool1DForward, double, 256, 1, 1)->Unit(benchmark::kMicrosecond);
BENCHMARK_TEMPLATE(BM_AvgPool1DForward, double, 256, 2, 2)->Unit(benchmark::kMicrosecond);
BENCHMARK_TEMPLATE(BM_AvgPool1DForward, double, 256, 4, 4)->Unit(benchmark::kMicrosecond);

BENCHMARK_TEMPLATE(BM_AvgPool1DForward, fetch::fixed_point::fp32_t, 4, 1, 1)
    ->Unit(benchmark::kNanosecond);
BENCHMARK_TEMPLATE(BM_AvgPool1DForward, fetch::fixed_point::fp32_t, 4, 2, 2)
    ->Unit(benchmark::kNanosecond);
BENCHMARK_TEMPLATE(BM_AvgPool1DForward, fetch::fixed_point::fp32_t, 4, 4, 4)
    ->Unit(benchmark::kNanosecond);
BENCHMARK_TEMPLATE(BM_AvgPool1DForward, fetch::fixed_point::fp32_t, 16, 1, 1)
    ->Unit(benchmark::kMicrosecond);
BENCHMARK_TEMPLATE(BM_AvgPool1DForward, fetch::fixed_point::fp32_t, 16, 2, 2)
    ->Unit(benchmark::kMicrosecond);
BENCHMARK_TEMPLATE(BM_AvgPool1DForward, fetch::fixed_point::fp32_t, 16, 4, 4)
    ->Unit(benchmark::kMicrosecond);
BENCHMARK_TEMPLATE(BM_AvgPool1DForward, fetch::fixed_point::fp32_t, 256, 1, 1)
    ->Unit(benchmark::kMicrosecond);
BENCHMARK_TEMPLATE(BM_AvgPool1DForward, fetch::fixed_point::fp32_t, 256, 2, 2)
    ->Unit(benchmark::kMicrosecond);
BENCHMARK_TEMPLATE(BM_AvgPool1DForward, fetch::fixed_point::fp32_t, 256, 4, 4)
    ->Unit(benchmark::kMicrosecond);

BENCHMARK_TEMPLATE(BM_AvgPool1DForward, fetch::fixed_point::fp64_t, 4, 1, 1)
    ->Unit(benchmark::kNanosecond);
BENCHMARK_TEMPLATE(BM_AvgPool1DForward, fetch::fixed_point::fp64_t, 4, 2, 2)
    ->Unit(benchmark::kNanosecond);
BENCHMARK_TEMPLATE(BM_AvgPool1DForward, fetch::fixed_point::fp64_t, 4, 4, 4)
    ->Unit(benchmark::kNanosecond);
BENCHMARK_TEMPLATE(BM_AvgPool1DForward, fetch::fixed_point::fp64_t, 16, 1, 1)
    ->Unit(benchmark::kMicrosecond);
BENCHMARK_TEMPLATE(BM_AvgPool1DForward, fetch::fixed_point::fp64_t, 16, 2, 2)
    ->Unit(benchmark::kMicrosecond);
BENCHMARK_TEMPLATE(BM_AvgPool1DForward, fetch::fixed_point::fp64_t, 16, 4, 4)
    ->Unit(benchmark::kMicrosecond);
BENCHMARK_TEMPLATE(BM_AvgPool1DForward, fetch::fixed_point::fp64_t, 256, 1, 1)
    ->Unit(benchmark::kMicrosecond);
BENCHMARK_TEMPLATE(BM_AvgPool1DForward, fetch::fixed_point::fp64_t, 256, 2, 2)
    ->Unit(benchmark::kMicrosecond);
BENCHMARK_TEMPLATE(BM_AvgPool1DForward, fetch::fixed_point::fp64_t, 256, 4, 4)
    ->Unit(benchmark::kMicrosecond);

BENCHMARK_TEMPLATE(BM_AvgPool1DForward, fetch::fixed_point::fp128_t, 4, 1, 1)
    ->Unit(benchmark::kNanosecond);
BENCHMARK_TEMPLATE(BM_AvgPool1DForward, fetch::fixed_point::fp128_t, 4, 2, 2)
    ->Unit(benchmark::kNanosecond);
BENCHMARK_TEMPLATE(BM_AvgPool1DForward, fetch::fixed_point::fp128_t, 4, 4, 4)
    ->Unit(benchmark::kNanosecond);
BENCHMARK_TEMPLATE(BM_AvgPool1DForward, fetch::fixed_point::fp128_t, 16, 1, 1)
    ->Unit(benchmark::kMicrosecond);
BENCHMARK_TEMPLATE(BM_AvgPool1DForward, fetch::fixed_point::fp128_t, 16, 2, 2)
    ->Unit(benchmark::kMicrosecond);
BENCHMARK_TEMPLATE(BM_AvgPool1DForward, fetch::fixed_point::fp128_t, 16, 4, 4)
    ->Unit(benchmark::kMicrosecond);
BENCHMARK_TEMPLATE(BM_AvgPool1DForward, fetch::fixed_point::fp128_t, 256, 1, 1)
    ->Unit(benchmark::kMicrosecond);
BENCHMARK_TEMPLATE(BM_AvgPool1DForward, fetch::fixed_point::fp128_t, 256, 2, 2)
    ->Unit(benchmark::kMicrosecond);
BENCHMARK_TEMPLATE(BM_AvgPool1DForward, fetch::fixed_point::fp128_t, 256, 4, 4)
    ->Unit(benchmark::kMicrosecond);

template <class T, int N, int C, int K, int S>
void BM_AvgPool1DBackward(benchmark::State &state)
{
  using TensorType    = typename fetch::math::Tensor<T>;
  using VecTensorType = typename fetch::ml::ops::Ops<TensorType>::VecTensorType;

  fetch::math::Tensor<T> input({C, N, 1});

  // Fill tensors with random values
  input.FillUniformRandom();

  VecTensorType inputs;
  inputs.emplace_back(std::make_shared<TensorType>(input));
  fetch::ml::ops::AvgPool1D<TensorType> avg_pool_1d(K, S);
<<<<<<< HEAD
  fetch::math::Tensor<T> error_signal(avg_pool_1d.ComputeOutputShape({input.shape()}));
=======
  fetch::math::Tensor<T>                error_signal(
      avg_pool_1d.ComputeOutputShape(fetch::ml::utilities::TensorPtrsToSizes(inputs)));
>>>>>>> 2a5897bd

  for (auto _ : state)
  {
    avg_pool_1d.Backward(inputs, error_signal);
  }
}

BENCHMARK_TEMPLATE(BM_AvgPool1DBackward, float, 4, 1, 1, 1)->Unit(benchmark::kNanosecond);
BENCHMARK_TEMPLATE(BM_AvgPool1DBackward, float, 4, 2, 2, 2)->Unit(benchmark::kNanosecond);
BENCHMARK_TEMPLATE(BM_AvgPool1DBackward, float, 4, 4, 4, 4)->Unit(benchmark::kNanosecond);
BENCHMARK_TEMPLATE(BM_AvgPool1DBackward, float, 16, 1, 1, 1)->Unit(benchmark::kMicrosecond);
BENCHMARK_TEMPLATE(BM_AvgPool1DBackward, float, 16, 2, 2, 2)->Unit(benchmark::kMicrosecond);
BENCHMARK_TEMPLATE(BM_AvgPool1DBackward, float, 16, 4, 4, 4)->Unit(benchmark::kMicrosecond);
BENCHMARK_TEMPLATE(BM_AvgPool1DBackward, float, 256, 1, 1, 1)->Unit(benchmark::kMicrosecond);
BENCHMARK_TEMPLATE(BM_AvgPool1DBackward, float, 256, 2, 2, 2)->Unit(benchmark::kMicrosecond);
BENCHMARK_TEMPLATE(BM_AvgPool1DBackward, float, 256, 4, 4, 4)->Unit(benchmark::kMicrosecond);

BENCHMARK_TEMPLATE(BM_AvgPool1DBackward, double, 4, 1, 1, 1)->Unit(benchmark::kNanosecond);
BENCHMARK_TEMPLATE(BM_AvgPool1DBackward, double, 4, 2, 2, 2)->Unit(benchmark::kNanosecond);
BENCHMARK_TEMPLATE(BM_AvgPool1DBackward, double, 4, 4, 4, 4)->Unit(benchmark::kNanosecond);
BENCHMARK_TEMPLATE(BM_AvgPool1DBackward, double, 16, 1, 1, 1)->Unit(benchmark::kMicrosecond);
BENCHMARK_TEMPLATE(BM_AvgPool1DBackward, double, 16, 2, 2, 2)->Unit(benchmark::kMicrosecond);
BENCHMARK_TEMPLATE(BM_AvgPool1DBackward, double, 16, 4, 4, 4)->Unit(benchmark::kMicrosecond);
BENCHMARK_TEMPLATE(BM_AvgPool1DBackward, double, 256, 1, 1, 1)->Unit(benchmark::kMicrosecond);
BENCHMARK_TEMPLATE(BM_AvgPool1DBackward, double, 256, 2, 2, 2)->Unit(benchmark::kMicrosecond);
BENCHMARK_TEMPLATE(BM_AvgPool1DBackward, double, 256, 4, 4, 4)->Unit(benchmark::kMicrosecond);

BENCHMARK_TEMPLATE(BM_AvgPool1DBackward, fetch::fixed_point::fp32_t, 4, 1, 1, 1)
    ->Unit(benchmark::kNanosecond);
BENCHMARK_TEMPLATE(BM_AvgPool1DBackward, fetch::fixed_point::fp32_t, 4, 2, 2, 2)
    ->Unit(benchmark::kNanosecond);
BENCHMARK_TEMPLATE(BM_AvgPool1DBackward, fetch::fixed_point::fp32_t, 4, 4, 4, 4)
    ->Unit(benchmark::kNanosecond);
BENCHMARK_TEMPLATE(BM_AvgPool1DBackward, fetch::fixed_point::fp32_t, 16, 1, 1, 1)
    ->Unit(benchmark::kMicrosecond);
BENCHMARK_TEMPLATE(BM_AvgPool1DBackward, fetch::fixed_point::fp32_t, 16, 2, 2, 2)
    ->Unit(benchmark::kMicrosecond);
BENCHMARK_TEMPLATE(BM_AvgPool1DBackward, fetch::fixed_point::fp32_t, 16, 4, 4, 4)
    ->Unit(benchmark::kMicrosecond);
BENCHMARK_TEMPLATE(BM_AvgPool1DBackward, fetch::fixed_point::fp32_t, 256, 1, 1, 1)
    ->Unit(benchmark::kMicrosecond);
BENCHMARK_TEMPLATE(BM_AvgPool1DBackward, fetch::fixed_point::fp32_t, 256, 2, 2, 2)
    ->Unit(benchmark::kMicrosecond);
BENCHMARK_TEMPLATE(BM_AvgPool1DBackward, fetch::fixed_point::fp32_t, 256, 4, 4, 4)
    ->Unit(benchmark::kMicrosecond);

BENCHMARK_TEMPLATE(BM_AvgPool1DBackward, fetch::fixed_point::fp64_t, 4, 1, 1, 1)
    ->Unit(benchmark::kNanosecond);
BENCHMARK_TEMPLATE(BM_AvgPool1DBackward, fetch::fixed_point::fp64_t, 4, 2, 2, 2)
    ->Unit(benchmark::kNanosecond);
BENCHMARK_TEMPLATE(BM_AvgPool1DBackward, fetch::fixed_point::fp64_t, 4, 4, 4, 4)
    ->Unit(benchmark::kNanosecond);
BENCHMARK_TEMPLATE(BM_AvgPool1DBackward, fetch::fixed_point::fp64_t, 16, 1, 1, 1)
    ->Unit(benchmark::kMicrosecond);
BENCHMARK_TEMPLATE(BM_AvgPool1DBackward, fetch::fixed_point::fp64_t, 16, 2, 2, 2)
    ->Unit(benchmark::kMicrosecond);
BENCHMARK_TEMPLATE(BM_AvgPool1DBackward, fetch::fixed_point::fp64_t, 16, 4, 4, 4)
    ->Unit(benchmark::kMicrosecond);
BENCHMARK_TEMPLATE(BM_AvgPool1DBackward, fetch::fixed_point::fp64_t, 256, 1, 1, 1)
    ->Unit(benchmark::kMicrosecond);
BENCHMARK_TEMPLATE(BM_AvgPool1DBackward, fetch::fixed_point::fp64_t, 256, 2, 2, 2)
    ->Unit(benchmark::kMicrosecond);
BENCHMARK_TEMPLATE(BM_AvgPool1DBackward, fetch::fixed_point::fp64_t, 256, 4, 4, 4)
    ->Unit(benchmark::kMicrosecond);

BENCHMARK_TEMPLATE(BM_AvgPool1DBackward, fetch::fixed_point::fp128_t, 4, 1, 1, 1)
    ->Unit(benchmark::kNanosecond);
BENCHMARK_TEMPLATE(BM_AvgPool1DBackward, fetch::fixed_point::fp128_t, 4, 2, 2, 2)
    ->Unit(benchmark::kNanosecond);
BENCHMARK_TEMPLATE(BM_AvgPool1DBackward, fetch::fixed_point::fp128_t, 4, 4, 4, 4)
    ->Unit(benchmark::kNanosecond);
BENCHMARK_TEMPLATE(BM_AvgPool1DBackward, fetch::fixed_point::fp128_t, 16, 1, 1, 1)
    ->Unit(benchmark::kMicrosecond);
BENCHMARK_TEMPLATE(BM_AvgPool1DBackward, fetch::fixed_point::fp128_t, 16, 2, 2, 2)
    ->Unit(benchmark::kMicrosecond);
BENCHMARK_TEMPLATE(BM_AvgPool1DBackward, fetch::fixed_point::fp128_t, 16, 4, 4, 4)
    ->Unit(benchmark::kMicrosecond);
BENCHMARK_TEMPLATE(BM_AvgPool1DBackward, fetch::fixed_point::fp128_t, 256, 1, 1, 1)
    ->Unit(benchmark::kMicrosecond);
BENCHMARK_TEMPLATE(BM_AvgPool1DBackward, fetch::fixed_point::fp128_t, 256, 2, 2, 2)
    ->Unit(benchmark::kMicrosecond);
BENCHMARK_TEMPLATE(BM_AvgPool1DBackward, fetch::fixed_point::fp128_t, 256, 4, 4, 4)
    ->Unit(benchmark::kMicrosecond);

template <class T, int N, int C, int K, int S>
void BM_AvgPool2DForward(benchmark::State &state)
{
  using TensorType    = typename fetch::math::Tensor<T>;
  using VecTensorType = typename fetch::ml::ops::Ops<TensorType>::VecTensorType;

  fetch::math::Tensor<T> input({C, N, N, 1});

  // Fill tensors with random values
  input.FillUniformRandom();

  VecTensorType inputs;
  inputs.emplace_back(std::make_shared<TensorType>(input));
  fetch::ml::ops::AvgPool2D<TensorType> avg_pool_2d(K, S);
<<<<<<< HEAD
  fetch::math::Tensor<T>                output(avg_pool_2d.ComputeOutputShape({input.shape()}));
=======
  fetch::math::Tensor<T>                output(
      avg_pool_2d.ComputeOutputShape(fetch::ml::utilities::TensorPtrsToSizes(inputs)));
>>>>>>> 2a5897bd

  for (auto _ : state)
  {
    avg_pool_2d.Forward(inputs, output);
  }
}

BENCHMARK_TEMPLATE(BM_AvgPool2DForward, float, 4, 1, 1, 1)->Unit(benchmark::kNanosecond);
BENCHMARK_TEMPLATE(BM_AvgPool2DForward, float, 4, 2, 2, 2)->Unit(benchmark::kNanosecond);
BENCHMARK_TEMPLATE(BM_AvgPool2DForward, float, 4, 4, 4, 4)->Unit(benchmark::kNanosecond);
BENCHMARK_TEMPLATE(BM_AvgPool2DForward, float, 16, 1, 1, 1)->Unit(benchmark::kMicrosecond);
BENCHMARK_TEMPLATE(BM_AvgPool2DForward, float, 16, 2, 2, 2)->Unit(benchmark::kMicrosecond);
BENCHMARK_TEMPLATE(BM_AvgPool2DForward, float, 16, 4, 4, 4)->Unit(benchmark::kMicrosecond);
BENCHMARK_TEMPLATE(BM_AvgPool2DForward, float, 256, 1, 1, 1)->Unit(benchmark::kMicrosecond);
BENCHMARK_TEMPLATE(BM_AvgPool2DForward, float, 256, 2, 2, 2)->Unit(benchmark::kMicrosecond);
BENCHMARK_TEMPLATE(BM_AvgPool2DForward, float, 256, 4, 4, 4)->Unit(benchmark::kMicrosecond);

BENCHMARK_TEMPLATE(BM_AvgPool2DForward, double, 4, 1, 1, 1)->Unit(benchmark::kNanosecond);
BENCHMARK_TEMPLATE(BM_AvgPool2DForward, double, 4, 2, 2, 2)->Unit(benchmark::kNanosecond);
BENCHMARK_TEMPLATE(BM_AvgPool2DForward, double, 4, 4, 4, 4)->Unit(benchmark::kNanosecond);
BENCHMARK_TEMPLATE(BM_AvgPool2DForward, double, 16, 1, 1, 1)->Unit(benchmark::kMicrosecond);
BENCHMARK_TEMPLATE(BM_AvgPool2DForward, double, 16, 2, 2, 2)->Unit(benchmark::kMicrosecond);
BENCHMARK_TEMPLATE(BM_AvgPool2DForward, double, 16, 4, 4, 4)->Unit(benchmark::kMicrosecond);
BENCHMARK_TEMPLATE(BM_AvgPool2DForward, double, 256, 1, 1, 1)->Unit(benchmark::kMicrosecond);
BENCHMARK_TEMPLATE(BM_AvgPool2DForward, double, 256, 2, 2, 2)->Unit(benchmark::kMicrosecond);
BENCHMARK_TEMPLATE(BM_AvgPool2DForward, double, 256, 4, 4, 4)->Unit(benchmark::kMicrosecond);

BENCHMARK_TEMPLATE(BM_AvgPool2DForward, fetch::fixed_point::fp32_t, 4, 1, 1, 1)
    ->Unit(benchmark::kNanosecond);
BENCHMARK_TEMPLATE(BM_AvgPool2DForward, fetch::fixed_point::fp32_t, 4, 2, 2, 2)
    ->Unit(benchmark::kNanosecond);
BENCHMARK_TEMPLATE(BM_AvgPool2DForward, fetch::fixed_point::fp32_t, 4, 4, 4, 4)
    ->Unit(benchmark::kNanosecond);
BENCHMARK_TEMPLATE(BM_AvgPool2DForward, fetch::fixed_point::fp32_t, 16, 1, 1, 1)
    ->Unit(benchmark::kMicrosecond);
BENCHMARK_TEMPLATE(BM_AvgPool2DForward, fetch::fixed_point::fp32_t, 16, 2, 2, 2)
    ->Unit(benchmark::kMicrosecond);
BENCHMARK_TEMPLATE(BM_AvgPool2DForward, fetch::fixed_point::fp32_t, 16, 4, 4, 4)
    ->Unit(benchmark::kMicrosecond);
BENCHMARK_TEMPLATE(BM_AvgPool2DForward, fetch::fixed_point::fp32_t, 256, 1, 1, 1)
    ->Unit(benchmark::kMicrosecond);
BENCHMARK_TEMPLATE(BM_AvgPool2DForward, fetch::fixed_point::fp32_t, 256, 2, 2, 2)
    ->Unit(benchmark::kMicrosecond);
BENCHMARK_TEMPLATE(BM_AvgPool2DForward, fetch::fixed_point::fp32_t, 256, 4, 4, 4)
    ->Unit(benchmark::kMicrosecond);

BENCHMARK_TEMPLATE(BM_AvgPool2DForward, fetch::fixed_point::fp64_t, 4, 1, 1, 1)
    ->Unit(benchmark::kNanosecond);
BENCHMARK_TEMPLATE(BM_AvgPool2DForward, fetch::fixed_point::fp64_t, 4, 2, 2, 2)
    ->Unit(benchmark::kNanosecond);
BENCHMARK_TEMPLATE(BM_AvgPool2DForward, fetch::fixed_point::fp64_t, 4, 4, 4, 4)
    ->Unit(benchmark::kNanosecond);
BENCHMARK_TEMPLATE(BM_AvgPool2DForward, fetch::fixed_point::fp64_t, 16, 1, 1, 1)
    ->Unit(benchmark::kMicrosecond);
BENCHMARK_TEMPLATE(BM_AvgPool2DForward, fetch::fixed_point::fp64_t, 16, 2, 2, 2)
    ->Unit(benchmark::kMicrosecond);
BENCHMARK_TEMPLATE(BM_AvgPool2DForward, fetch::fixed_point::fp64_t, 16, 4, 4, 4)
    ->Unit(benchmark::kMicrosecond);
BENCHMARK_TEMPLATE(BM_AvgPool2DForward, fetch::fixed_point::fp64_t, 256, 1, 1, 1)
    ->Unit(benchmark::kMicrosecond);
BENCHMARK_TEMPLATE(BM_AvgPool2DForward, fetch::fixed_point::fp64_t, 256, 2, 2, 2)
    ->Unit(benchmark::kMicrosecond);
BENCHMARK_TEMPLATE(BM_AvgPool2DForward, fetch::fixed_point::fp64_t, 256, 4, 4, 4)
    ->Unit(benchmark::kMicrosecond);

BENCHMARK_TEMPLATE(BM_AvgPool2DForward, fetch::fixed_point::fp128_t, 4, 1, 1, 1)
    ->Unit(benchmark::kNanosecond);
BENCHMARK_TEMPLATE(BM_AvgPool2DForward, fetch::fixed_point::fp128_t, 4, 2, 2, 2)
    ->Unit(benchmark::kNanosecond);
BENCHMARK_TEMPLATE(BM_AvgPool2DForward, fetch::fixed_point::fp128_t, 4, 4, 4, 4)
    ->Unit(benchmark::kNanosecond);
BENCHMARK_TEMPLATE(BM_AvgPool2DForward, fetch::fixed_point::fp128_t, 16, 1, 1, 1)
    ->Unit(benchmark::kMicrosecond);
BENCHMARK_TEMPLATE(BM_AvgPool2DForward, fetch::fixed_point::fp128_t, 16, 2, 2, 2)
    ->Unit(benchmark::kMicrosecond);
BENCHMARK_TEMPLATE(BM_AvgPool2DForward, fetch::fixed_point::fp128_t, 16, 4, 4, 4)
    ->Unit(benchmark::kMicrosecond);
BENCHMARK_TEMPLATE(BM_AvgPool2DForward, fetch::fixed_point::fp128_t, 256, 1, 1, 1)
    ->Unit(benchmark::kMicrosecond);
BENCHMARK_TEMPLATE(BM_AvgPool2DForward, fetch::fixed_point::fp128_t, 256, 2, 2, 2)
    ->Unit(benchmark::kMicrosecond);
BENCHMARK_TEMPLATE(BM_AvgPool2DForward, fetch::fixed_point::fp128_t, 256, 4, 4, 4)
    ->Unit(benchmark::kMicrosecond);

template <class T, int N, int C, int K, int S>
void BM_AvgPool2DBackward(benchmark::State &state)
{
  using TensorType    = typename fetch::math::Tensor<T>;
  using VecTensorType = typename fetch::ml::ops::Ops<TensorType>::VecTensorType;

  fetch::math::Tensor<T> input({C, N, N, 1});

  // Fill tensors with random values
  input.FillUniformRandom();

  VecTensorType inputs;
  inputs.emplace_back(std::make_shared<TensorType>(input));
  fetch::ml::ops::AvgPool2D<TensorType> avg_pool_2d(K, S);
<<<<<<< HEAD
  fetch::math::Tensor<T>                output(avg_pool_2d.ComputeOutputShape({input.shape()}));
=======
  fetch::math::Tensor<T>                output(
      avg_pool_2d.ComputeOutputShape(fetch::ml::utilities::TensorPtrsToSizes(inputs)));
>>>>>>> 2a5897bd

  for (auto _ : state)
  {
    avg_pool_2d.Backward(inputs, output);
  }
}

BENCHMARK_TEMPLATE(BM_AvgPool2DBackward, float, 4, 1, 1, 1)->Unit(benchmark::kNanosecond);
BENCHMARK_TEMPLATE(BM_AvgPool2DBackward, float, 4, 2, 2, 2)->Unit(benchmark::kNanosecond);
BENCHMARK_TEMPLATE(BM_AvgPool2DBackward, float, 4, 4, 4, 4)->Unit(benchmark::kNanosecond);
BENCHMARK_TEMPLATE(BM_AvgPool2DBackward, float, 16, 1, 1, 1)->Unit(benchmark::kMicrosecond);
BENCHMARK_TEMPLATE(BM_AvgPool2DBackward, float, 16, 2, 2, 2)->Unit(benchmark::kMicrosecond);
BENCHMARK_TEMPLATE(BM_AvgPool2DBackward, float, 16, 4, 4, 4)->Unit(benchmark::kMicrosecond);
BENCHMARK_TEMPLATE(BM_AvgPool2DBackward, float, 256, 1, 1, 1)->Unit(benchmark::kMicrosecond);
BENCHMARK_TEMPLATE(BM_AvgPool2DBackward, float, 256, 2, 2, 2)->Unit(benchmark::kMicrosecond);
BENCHMARK_TEMPLATE(BM_AvgPool2DBackward, float, 256, 4, 4, 4)->Unit(benchmark::kMicrosecond);

BENCHMARK_TEMPLATE(BM_AvgPool2DBackward, double, 4, 1, 1, 1)->Unit(benchmark::kNanosecond);
BENCHMARK_TEMPLATE(BM_AvgPool2DBackward, double, 4, 2, 2, 2)->Unit(benchmark::kNanosecond);
BENCHMARK_TEMPLATE(BM_AvgPool2DBackward, double, 4, 4, 4, 4)->Unit(benchmark::kNanosecond);
BENCHMARK_TEMPLATE(BM_AvgPool2DBackward, double, 16, 1, 1, 1)->Unit(benchmark::kMicrosecond);
BENCHMARK_TEMPLATE(BM_AvgPool2DBackward, double, 16, 2, 2, 2)->Unit(benchmark::kMicrosecond);
BENCHMARK_TEMPLATE(BM_AvgPool2DBackward, double, 16, 4, 4, 4)->Unit(benchmark::kMicrosecond);
BENCHMARK_TEMPLATE(BM_AvgPool2DBackward, double, 256, 1, 1, 1)->Unit(benchmark::kMicrosecond);
BENCHMARK_TEMPLATE(BM_AvgPool2DBackward, double, 256, 2, 2, 2)->Unit(benchmark::kMicrosecond);
BENCHMARK_TEMPLATE(BM_AvgPool2DBackward, double, 256, 4, 4, 4)->Unit(benchmark::kMicrosecond);

BENCHMARK_TEMPLATE(BM_AvgPool2DBackward, fetch::fixed_point::fp32_t, 4, 1, 1, 1)
    ->Unit(benchmark::kNanosecond);
BENCHMARK_TEMPLATE(BM_AvgPool2DBackward, fetch::fixed_point::fp32_t, 4, 2, 2, 2)
    ->Unit(benchmark::kNanosecond);
BENCHMARK_TEMPLATE(BM_AvgPool2DBackward, fetch::fixed_point::fp32_t, 4, 4, 4, 4)
    ->Unit(benchmark::kNanosecond);
BENCHMARK_TEMPLATE(BM_AvgPool2DBackward, fetch::fixed_point::fp32_t, 16, 1, 1, 1)
    ->Unit(benchmark::kMicrosecond);
BENCHMARK_TEMPLATE(BM_AvgPool2DBackward, fetch::fixed_point::fp32_t, 16, 2, 2, 2)
    ->Unit(benchmark::kMicrosecond);
BENCHMARK_TEMPLATE(BM_AvgPool2DBackward, fetch::fixed_point::fp32_t, 16, 4, 4, 4)
    ->Unit(benchmark::kMicrosecond);
BENCHMARK_TEMPLATE(BM_AvgPool2DBackward, fetch::fixed_point::fp32_t, 256, 1, 1, 1)
    ->Unit(benchmark::kMicrosecond);
BENCHMARK_TEMPLATE(BM_AvgPool2DBackward, fetch::fixed_point::fp32_t, 256, 2, 2, 2)
    ->Unit(benchmark::kMicrosecond);
BENCHMARK_TEMPLATE(BM_AvgPool2DBackward, fetch::fixed_point::fp32_t, 256, 4, 4, 4)
    ->Unit(benchmark::kMicrosecond);

BENCHMARK_TEMPLATE(BM_AvgPool2DBackward, fetch::fixed_point::fp64_t, 4, 1, 1, 1)
    ->Unit(benchmark::kNanosecond);
BENCHMARK_TEMPLATE(BM_AvgPool2DBackward, fetch::fixed_point::fp64_t, 4, 2, 2, 2)
    ->Unit(benchmark::kNanosecond);
BENCHMARK_TEMPLATE(BM_AvgPool2DBackward, fetch::fixed_point::fp64_t, 4, 4, 4, 4)
    ->Unit(benchmark::kNanosecond);
BENCHMARK_TEMPLATE(BM_AvgPool2DBackward, fetch::fixed_point::fp64_t, 16, 1, 1, 1)
    ->Unit(benchmark::kMicrosecond);
BENCHMARK_TEMPLATE(BM_AvgPool2DBackward, fetch::fixed_point::fp64_t, 16, 2, 2, 2)
    ->Unit(benchmark::kMicrosecond);
BENCHMARK_TEMPLATE(BM_AvgPool2DBackward, fetch::fixed_point::fp64_t, 16, 4, 4, 4)
    ->Unit(benchmark::kMicrosecond);
BENCHMARK_TEMPLATE(BM_AvgPool2DBackward, fetch::fixed_point::fp64_t, 256, 1, 1, 1)
    ->Unit(benchmark::kMicrosecond);
BENCHMARK_TEMPLATE(BM_AvgPool2DBackward, fetch::fixed_point::fp64_t, 256, 2, 2, 2)
    ->Unit(benchmark::kMicrosecond);
BENCHMARK_TEMPLATE(BM_AvgPool2DBackward, fetch::fixed_point::fp64_t, 256, 4, 4, 4)
    ->Unit(benchmark::kMicrosecond);

BENCHMARK_TEMPLATE(BM_AvgPool2DBackward, fetch::fixed_point::fp128_t, 4, 1, 1, 1)
    ->Unit(benchmark::kNanosecond);
BENCHMARK_TEMPLATE(BM_AvgPool2DBackward, fetch::fixed_point::fp128_t, 4, 2, 2, 2)
    ->Unit(benchmark::kNanosecond);
BENCHMARK_TEMPLATE(BM_AvgPool2DBackward, fetch::fixed_point::fp128_t, 4, 4, 4, 4)
    ->Unit(benchmark::kNanosecond);
BENCHMARK_TEMPLATE(BM_AvgPool2DBackward, fetch::fixed_point::fp128_t, 16, 1, 1, 1)
    ->Unit(benchmark::kMicrosecond);
BENCHMARK_TEMPLATE(BM_AvgPool2DBackward, fetch::fixed_point::fp128_t, 16, 2, 2, 2)
    ->Unit(benchmark::kMicrosecond);
BENCHMARK_TEMPLATE(BM_AvgPool2DBackward, fetch::fixed_point::fp128_t, 16, 4, 4, 4)
    ->Unit(benchmark::kMicrosecond);
BENCHMARK_TEMPLATE(BM_AvgPool2DBackward, fetch::fixed_point::fp128_t, 256, 1, 1, 1)
    ->Unit(benchmark::kMicrosecond);
BENCHMARK_TEMPLATE(BM_AvgPool2DBackward, fetch::fixed_point::fp128_t, 256, 2, 2, 2)
    ->Unit(benchmark::kMicrosecond);
BENCHMARK_TEMPLATE(BM_AvgPool2DBackward, fetch::fixed_point::fp128_t, 256, 4, 4, 4)
    ->Unit(benchmark::kMicrosecond);

template <class T, int N>
void BM_ConcatenateForward(benchmark::State &state)
{
  using TensorType    = typename fetch::math::Tensor<T>;
  using VecTensorType = typename fetch::ml::ops::Ops<TensorType>::VecTensorType;

  fetch::math::Tensor<T> input_1({N, 1});
  fetch::math::Tensor<T> input_2({N, 1});
  fetch::math::Tensor<T> output;

  // Fill tensors with random values
  input_1.FillUniformRandom();
  input_2.FillUniformRandom();

  VecTensorType inputs;
  inputs.emplace_back(std::make_shared<TensorType>(input_1));
  inputs.emplace_back(std::make_shared<TensorType>(input_2));

  fetch::ml::ops::Concatenate<TensorType> concat(0);

  for (auto _ : state)
  {
    concat.Forward(inputs, output);
  }
}

BENCHMARK_TEMPLATE(BM_ConcatenateForward, float, 2)->Unit(benchmark::kNanosecond);
BENCHMARK_TEMPLATE(BM_ConcatenateForward, float, 256)->Unit(benchmark::kMicrosecond);
BENCHMARK_TEMPLATE(BM_ConcatenateForward, float, 512)->Unit(benchmark::kMicrosecond);
BENCHMARK_TEMPLATE(BM_ConcatenateForward, float, 1024)->Unit(benchmark::kMicrosecond);
BENCHMARK_TEMPLATE(BM_ConcatenateForward, float, 2048)->Unit(benchmark::kMicrosecond);
BENCHMARK_TEMPLATE(BM_ConcatenateForward, float, 4096)->Unit(benchmark::kMicrosecond);

BENCHMARK_TEMPLATE(BM_ConcatenateForward, double, 2)->Unit(benchmark::kNanosecond);
BENCHMARK_TEMPLATE(BM_ConcatenateForward, double, 256)->Unit(benchmark::kMicrosecond);
BENCHMARK_TEMPLATE(BM_ConcatenateForward, double, 512)->Unit(benchmark::kMicrosecond);
BENCHMARK_TEMPLATE(BM_ConcatenateForward, double, 1024)->Unit(benchmark::kMicrosecond);
BENCHMARK_TEMPLATE(BM_ConcatenateForward, double, 2048)->Unit(benchmark::kMicrosecond);
BENCHMARK_TEMPLATE(BM_ConcatenateForward, double, 4096)->Unit(benchmark::kMicrosecond);

BENCHMARK_TEMPLATE(BM_ConcatenateForward, fetch::fixed_point::fp32_t, 2)
    ->Unit(benchmark::kNanosecond);
BENCHMARK_TEMPLATE(BM_ConcatenateForward, fetch::fixed_point::fp32_t, 256)
    ->Unit(benchmark::kMicrosecond);
BENCHMARK_TEMPLATE(BM_ConcatenateForward, fetch::fixed_point::fp32_t, 512)
    ->Unit(benchmark::kMicrosecond);
BENCHMARK_TEMPLATE(BM_ConcatenateForward, fetch::fixed_point::fp32_t, 1024)
    ->Unit(benchmark::kMicrosecond);
BENCHMARK_TEMPLATE(BM_ConcatenateForward, fetch::fixed_point::fp32_t, 2048)
    ->Unit(benchmark::kMicrosecond);
BENCHMARK_TEMPLATE(BM_ConcatenateForward, fetch::fixed_point::fp32_t, 4096)
    ->Unit(benchmark::kMicrosecond);

BENCHMARK_TEMPLATE(BM_ConcatenateForward, fetch::fixed_point::fp64_t, 2)
    ->Unit(benchmark::kNanosecond);
BENCHMARK_TEMPLATE(BM_ConcatenateForward, fetch::fixed_point::fp64_t, 256)
    ->Unit(benchmark::kMicrosecond);
BENCHMARK_TEMPLATE(BM_ConcatenateForward, fetch::fixed_point::fp64_t, 512)
    ->Unit(benchmark::kMicrosecond);
BENCHMARK_TEMPLATE(BM_ConcatenateForward, fetch::fixed_point::fp64_t, 1024)
    ->Unit(benchmark::kMicrosecond);
BENCHMARK_TEMPLATE(BM_ConcatenateForward, fetch::fixed_point::fp64_t, 2048)
    ->Unit(benchmark::kMicrosecond);
BENCHMARK_TEMPLATE(BM_ConcatenateForward, fetch::fixed_point::fp64_t, 4096)
    ->Unit(benchmark::kMicrosecond);

BENCHMARK_TEMPLATE(BM_ConcatenateForward, fetch::fixed_point::fp128_t, 2)
    ->Unit(benchmark::kNanosecond);
BENCHMARK_TEMPLATE(BM_ConcatenateForward, fetch::fixed_point::fp128_t, 256)
    ->Unit(benchmark::kMicrosecond);
BENCHMARK_TEMPLATE(BM_ConcatenateForward, fetch::fixed_point::fp128_t, 512)
    ->Unit(benchmark::kMicrosecond);
BENCHMARK_TEMPLATE(BM_ConcatenateForward, fetch::fixed_point::fp128_t, 1024)
    ->Unit(benchmark::kMicrosecond);
BENCHMARK_TEMPLATE(BM_ConcatenateForward, fetch::fixed_point::fp128_t, 2048)
    ->Unit(benchmark::kMicrosecond);
BENCHMARK_TEMPLATE(BM_ConcatenateForward, fetch::fixed_point::fp128_t, 4096)
    ->Unit(benchmark::kMicrosecond);

template <class T, int N>
void BM_ConcatenateBackward(benchmark::State &state)
{
  using TensorType    = typename fetch::math::Tensor<T>;
  using VecTensorType = typename fetch::ml::ops::Ops<TensorType>::VecTensorType;

  fetch::math::Tensor<T> input({N, 1});
  fetch::math::Tensor<T> error_signal({N, 1});

  // Fill tensors with random values
  input.FillUniformRandom();

  VecTensorType inputs;
  inputs.emplace_back(std::make_shared<TensorType>(input));

  fetch::ml::ops::Concatenate<TensorType> concat(0);

  for (auto _ : state)
  {
    concat.Backward(inputs, error_signal);
  }
}

BENCHMARK_TEMPLATE(BM_ConcatenateBackward, float, 2)->Unit(benchmark::kNanosecond);
BENCHMARK_TEMPLATE(BM_ConcatenateBackward, float, 256)->Unit(benchmark::kMicrosecond);
BENCHMARK_TEMPLATE(BM_ConcatenateBackward, float, 512)->Unit(benchmark::kMicrosecond);
BENCHMARK_TEMPLATE(BM_ConcatenateBackward, float, 1024)->Unit(benchmark::kMicrosecond);
BENCHMARK_TEMPLATE(BM_ConcatenateBackward, float, 2048)->Unit(benchmark::kMicrosecond);
BENCHMARK_TEMPLATE(BM_ConcatenateBackward, float, 4096)->Unit(benchmark::kMicrosecond);

BENCHMARK_TEMPLATE(BM_ConcatenateBackward, double, 2)->Unit(benchmark::kNanosecond);
BENCHMARK_TEMPLATE(BM_ConcatenateBackward, double, 256)->Unit(benchmark::kMicrosecond);
BENCHMARK_TEMPLATE(BM_ConcatenateBackward, double, 512)->Unit(benchmark::kMicrosecond);
BENCHMARK_TEMPLATE(BM_ConcatenateBackward, double, 1024)->Unit(benchmark::kMicrosecond);
BENCHMARK_TEMPLATE(BM_ConcatenateBackward, double, 2048)->Unit(benchmark::kMicrosecond);
BENCHMARK_TEMPLATE(BM_ConcatenateBackward, double, 4096)->Unit(benchmark::kMicrosecond);

BENCHMARK_TEMPLATE(BM_ConcatenateBackward, fetch::fixed_point::fp32_t, 2)
    ->Unit(benchmark::kNanosecond);
BENCHMARK_TEMPLATE(BM_ConcatenateBackward, fetch::fixed_point::fp32_t, 256)
    ->Unit(benchmark::kMicrosecond);
BENCHMARK_TEMPLATE(BM_ConcatenateBackward, fetch::fixed_point::fp32_t, 512)
    ->Unit(benchmark::kMicrosecond);
BENCHMARK_TEMPLATE(BM_ConcatenateBackward, fetch::fixed_point::fp32_t, 1024)
    ->Unit(benchmark::kMicrosecond);
BENCHMARK_TEMPLATE(BM_ConcatenateBackward, fetch::fixed_point::fp32_t, 2048)
    ->Unit(benchmark::kMicrosecond);
BENCHMARK_TEMPLATE(BM_ConcatenateBackward, fetch::fixed_point::fp32_t, 4096)
    ->Unit(benchmark::kMicrosecond);

BENCHMARK_TEMPLATE(BM_ConcatenateBackward, fetch::fixed_point::fp64_t, 2)
    ->Unit(benchmark::kNanosecond);
BENCHMARK_TEMPLATE(BM_ConcatenateBackward, fetch::fixed_point::fp64_t, 256)
    ->Unit(benchmark::kMicrosecond);
BENCHMARK_TEMPLATE(BM_ConcatenateBackward, fetch::fixed_point::fp64_t, 512)
    ->Unit(benchmark::kMicrosecond);
BENCHMARK_TEMPLATE(BM_ConcatenateBackward, fetch::fixed_point::fp64_t, 1024)
    ->Unit(benchmark::kMicrosecond);
BENCHMARK_TEMPLATE(BM_ConcatenateBackward, fetch::fixed_point::fp64_t, 2048)
    ->Unit(benchmark::kMicrosecond);
BENCHMARK_TEMPLATE(BM_ConcatenateBackward, fetch::fixed_point::fp64_t, 4096)
    ->Unit(benchmark::kMicrosecond);

BENCHMARK_TEMPLATE(BM_ConcatenateBackward, fetch::fixed_point::fp128_t, 2)
    ->Unit(benchmark::kNanosecond);
BENCHMARK_TEMPLATE(BM_ConcatenateBackward, fetch::fixed_point::fp128_t, 256)
    ->Unit(benchmark::kMicrosecond);
BENCHMARK_TEMPLATE(BM_ConcatenateBackward, fetch::fixed_point::fp128_t, 512)
    ->Unit(benchmark::kMicrosecond);
BENCHMARK_TEMPLATE(BM_ConcatenateBackward, fetch::fixed_point::fp128_t, 1024)
    ->Unit(benchmark::kMicrosecond);
BENCHMARK_TEMPLATE(BM_ConcatenateBackward, fetch::fixed_point::fp128_t, 2048)
    ->Unit(benchmark::kMicrosecond);
BENCHMARK_TEMPLATE(BM_ConcatenateBackward, fetch::fixed_point::fp128_t, 4096)
    ->Unit(benchmark::kMicrosecond);

template <class T, int N, int C, int H, int K, int O>
void BM_Conv1DForward(benchmark::State &state)
{
  using SizeType      = fetch::math::SizeType;
  using TensorType    = typename fetch::math::Tensor<T>;
  using VecTensorType = typename fetch::ml::ops::Ops<TensorType>::VecTensorType;

  SizeType input_channels  = C;
  SizeType input_height    = H;
  SizeType batch_size      = N;
  SizeType output_channels = O;
  SizeType kernel_height   = K;

  fetch::math::Tensor<T> input({input_channels, input_height, batch_size});
  fetch::math::Tensor<T> kernel({output_channels, input_channels, kernel_height, batch_size});

  // Fill tensors with random values
  input.FillUniformRandom();
  kernel.FillUniformRandom();

  VecTensorType inputs;
  inputs.emplace_back(std::make_shared<TensorType>(input));
  inputs.emplace_back(std::make_shared<TensorType>(kernel));

  fetch::ml::ops::Convolution1D<TensorType> conv_1d;
<<<<<<< HEAD
  fetch::math::Tensor<T>                    output(conv_1d.ComputeOutputShape({input.shape()}));
=======
  fetch::math::Tensor<T>                    output(
      conv_1d.ComputeOutputShape(fetch::ml::utilities::TensorPtrsToSizes(inputs)));
>>>>>>> 2a5897bd

  for (auto _ : state)
  {
    conv_1d.Forward(inputs, output);
  }
}

BENCHMARK_TEMPLATE(BM_Conv1DForward, float, 1, 1, 2, 1, 1)->Unit(benchmark::kMicrosecond);
BENCHMARK_TEMPLATE(BM_Conv1DForward, float, 1, 1, 4, 1, 1)->Unit(benchmark::kMicrosecond);
BENCHMARK_TEMPLATE(BM_Conv1DForward, float, 1, 1, 8, 1, 1)->Unit(benchmark::kMicrosecond);
BENCHMARK_TEMPLATE(BM_Conv1DForward, float, 1, 1, 16, 1, 1)->Unit(benchmark::kMicrosecond);
BENCHMARK_TEMPLATE(BM_Conv1DForward, float, 1, 2, 16, 1, 1)->Unit(benchmark::kMicrosecond);
BENCHMARK_TEMPLATE(BM_Conv1DForward, float, 1, 4, 16, 1, 1)->Unit(benchmark::kMicrosecond);
BENCHMARK_TEMPLATE(BM_Conv1DForward, float, 1, 8, 16, 1, 1)->Unit(benchmark::kMicrosecond);
BENCHMARK_TEMPLATE(BM_Conv1DForward, float, 1, 16, 16, 1, 1)->Unit(benchmark::kMicrosecond);
BENCHMARK_TEMPLATE(BM_Conv1DForward, float, 1, 1, 16, 2, 1)->Unit(benchmark::kMicrosecond);
BENCHMARK_TEMPLATE(BM_Conv1DForward, float, 1, 1, 16, 4, 1)->Unit(benchmark::kMicrosecond);
BENCHMARK_TEMPLATE(BM_Conv1DForward, float, 1, 1, 16, 8, 1)->Unit(benchmark::kMicrosecond);
BENCHMARK_TEMPLATE(BM_Conv1DForward, float, 1, 1, 16, 16, 1)->Unit(benchmark::kMicrosecond);
BENCHMARK_TEMPLATE(BM_Conv1DForward, float, 1, 1, 16, 1, 2)->Unit(benchmark::kMicrosecond);
BENCHMARK_TEMPLATE(BM_Conv1DForward, float, 1, 2, 16, 1, 4)->Unit(benchmark::kMicrosecond);
BENCHMARK_TEMPLATE(BM_Conv1DForward, float, 1, 4, 16, 1, 8)->Unit(benchmark::kMicrosecond);
BENCHMARK_TEMPLATE(BM_Conv1DForward, float, 1, 8, 16, 1, 16)->Unit(benchmark::kMicrosecond);

BENCHMARK_TEMPLATE(BM_Conv1DForward, double, 1, 1, 2, 1, 1)->Unit(benchmark::kMicrosecond);
BENCHMARK_TEMPLATE(BM_Conv1DForward, double, 1, 1, 4, 1, 1)->Unit(benchmark::kMicrosecond);
BENCHMARK_TEMPLATE(BM_Conv1DForward, double, 1, 1, 8, 1, 1)->Unit(benchmark::kMicrosecond);
BENCHMARK_TEMPLATE(BM_Conv1DForward, double, 1, 1, 16, 1, 1)->Unit(benchmark::kMicrosecond);
BENCHMARK_TEMPLATE(BM_Conv1DForward, double, 1, 2, 16, 1, 1)->Unit(benchmark::kMicrosecond);
BENCHMARK_TEMPLATE(BM_Conv1DForward, double, 1, 4, 16, 1, 1)->Unit(benchmark::kMicrosecond);
BENCHMARK_TEMPLATE(BM_Conv1DForward, double, 1, 8, 16, 1, 1)->Unit(benchmark::kMicrosecond);
BENCHMARK_TEMPLATE(BM_Conv1DForward, double, 1, 16, 16, 1, 1)->Unit(benchmark::kMicrosecond);
BENCHMARK_TEMPLATE(BM_Conv1DForward, double, 1, 1, 16, 2, 1)->Unit(benchmark::kMicrosecond);
BENCHMARK_TEMPLATE(BM_Conv1DForward, double, 1, 1, 16, 4, 1)->Unit(benchmark::kMicrosecond);
BENCHMARK_TEMPLATE(BM_Conv1DForward, double, 1, 1, 16, 8, 1)->Unit(benchmark::kMicrosecond);
BENCHMARK_TEMPLATE(BM_Conv1DForward, double, 1, 1, 16, 16, 1)->Unit(benchmark::kMicrosecond);
BENCHMARK_TEMPLATE(BM_Conv1DForward, double, 1, 1, 16, 1, 2)->Unit(benchmark::kMicrosecond);
BENCHMARK_TEMPLATE(BM_Conv1DForward, double, 1, 2, 16, 1, 4)->Unit(benchmark::kMicrosecond);
BENCHMARK_TEMPLATE(BM_Conv1DForward, double, 1, 4, 16, 1, 8)->Unit(benchmark::kMicrosecond);
BENCHMARK_TEMPLATE(BM_Conv1DForward, double, 1, 8, 16, 1, 16)->Unit(benchmark::kMicrosecond);

BENCHMARK_TEMPLATE(BM_Conv1DForward, fetch::fixed_point::fp32_t, 1, 1, 2, 1, 1)
    ->Unit(benchmark::kMicrosecond);
BENCHMARK_TEMPLATE(BM_Conv1DForward, fetch::fixed_point::fp32_t, 1, 1, 4, 1, 1)
    ->Unit(benchmark::kMicrosecond);
BENCHMARK_TEMPLATE(BM_Conv1DForward, fetch::fixed_point::fp32_t, 1, 1, 8, 1, 1)
    ->Unit(benchmark::kMicrosecond);
BENCHMARK_TEMPLATE(BM_Conv1DForward, fetch::fixed_point::fp32_t, 1, 1, 16, 1, 1)
    ->Unit(benchmark::kMicrosecond);
BENCHMARK_TEMPLATE(BM_Conv1DForward, fetch::fixed_point::fp32_t, 1, 2, 16, 1, 1)
    ->Unit(benchmark::kMicrosecond);
BENCHMARK_TEMPLATE(BM_Conv1DForward, fetch::fixed_point::fp32_t, 1, 4, 16, 1, 1)
    ->Unit(benchmark::kMicrosecond);
BENCHMARK_TEMPLATE(BM_Conv1DForward, fetch::fixed_point::fp32_t, 1, 8, 16, 1, 1)
    ->Unit(benchmark::kMicrosecond);
BENCHMARK_TEMPLATE(BM_Conv1DForward, fetch::fixed_point::fp32_t, 1, 16, 16, 1, 1)
    ->Unit(benchmark::kMicrosecond);
BENCHMARK_TEMPLATE(BM_Conv1DForward, fetch::fixed_point::fp32_t, 1, 1, 16, 2, 1)
    ->Unit(benchmark::kMicrosecond);
BENCHMARK_TEMPLATE(BM_Conv1DForward, fetch::fixed_point::fp32_t, 1, 1, 16, 4, 1)
    ->Unit(benchmark::kMicrosecond);
BENCHMARK_TEMPLATE(BM_Conv1DForward, fetch::fixed_point::fp32_t, 1, 1, 16, 8, 1)
    ->Unit(benchmark::kMicrosecond);
BENCHMARK_TEMPLATE(BM_Conv1DForward, fetch::fixed_point::fp32_t, 1, 1, 16, 16, 1)
    ->Unit(benchmark::kMicrosecond);
BENCHMARK_TEMPLATE(BM_Conv1DForward, fetch::fixed_point::fp32_t, 1, 1, 16, 1, 2)
    ->Unit(benchmark::kMicrosecond);
BENCHMARK_TEMPLATE(BM_Conv1DForward, fetch::fixed_point::fp32_t, 1, 2, 16, 1, 4)
    ->Unit(benchmark::kMicrosecond);
BENCHMARK_TEMPLATE(BM_Conv1DForward, fetch::fixed_point::fp32_t, 1, 4, 16, 1, 8)
    ->Unit(benchmark::kMicrosecond);
BENCHMARK_TEMPLATE(BM_Conv1DForward, fetch::fixed_point::fp32_t, 1, 8, 16, 1, 16)
    ->Unit(benchmark::kMicrosecond);

BENCHMARK_TEMPLATE(BM_Conv1DForward, fetch::fixed_point::fp64_t, 1, 1, 2, 1, 1)
    ->Unit(benchmark::kMicrosecond);
BENCHMARK_TEMPLATE(BM_Conv1DForward, fetch::fixed_point::fp64_t, 1, 1, 4, 1, 1)
    ->Unit(benchmark::kMicrosecond);
BENCHMARK_TEMPLATE(BM_Conv1DForward, fetch::fixed_point::fp64_t, 1, 1, 8, 1, 1)
    ->Unit(benchmark::kMicrosecond);
BENCHMARK_TEMPLATE(BM_Conv1DForward, fetch::fixed_point::fp64_t, 1, 1, 16, 1, 1)
    ->Unit(benchmark::kMicrosecond);
BENCHMARK_TEMPLATE(BM_Conv1DForward, fetch::fixed_point::fp64_t, 1, 2, 16, 1, 1)
    ->Unit(benchmark::kMicrosecond);
BENCHMARK_TEMPLATE(BM_Conv1DForward, fetch::fixed_point::fp64_t, 1, 4, 16, 1, 1)
    ->Unit(benchmark::kMicrosecond);
BENCHMARK_TEMPLATE(BM_Conv1DForward, fetch::fixed_point::fp64_t, 1, 8, 16, 1, 1)
    ->Unit(benchmark::kMicrosecond);
BENCHMARK_TEMPLATE(BM_Conv1DForward, fetch::fixed_point::fp64_t, 1, 16, 16, 1, 1)
    ->Unit(benchmark::kMicrosecond);
BENCHMARK_TEMPLATE(BM_Conv1DForward, fetch::fixed_point::fp64_t, 1, 1, 16, 2, 1)
    ->Unit(benchmark::kMicrosecond);
BENCHMARK_TEMPLATE(BM_Conv1DForward, fetch::fixed_point::fp64_t, 1, 1, 16, 4, 1)
    ->Unit(benchmark::kMicrosecond);
BENCHMARK_TEMPLATE(BM_Conv1DForward, fetch::fixed_point::fp64_t, 1, 1, 16, 8, 1)
    ->Unit(benchmark::kMicrosecond);
BENCHMARK_TEMPLATE(BM_Conv1DForward, fetch::fixed_point::fp64_t, 1, 1, 16, 16, 1)
    ->Unit(benchmark::kMicrosecond);
BENCHMARK_TEMPLATE(BM_Conv1DForward, fetch::fixed_point::fp64_t, 1, 1, 16, 1, 2)
    ->Unit(benchmark::kMicrosecond);
BENCHMARK_TEMPLATE(BM_Conv1DForward, fetch::fixed_point::fp64_t, 1, 2, 16, 1, 4)
    ->Unit(benchmark::kMicrosecond);
BENCHMARK_TEMPLATE(BM_Conv1DForward, fetch::fixed_point::fp64_t, 1, 4, 16, 1, 8)
    ->Unit(benchmark::kMicrosecond);
BENCHMARK_TEMPLATE(BM_Conv1DForward, fetch::fixed_point::fp64_t, 1, 8, 16, 1, 16)
    ->Unit(benchmark::kMicrosecond);

BENCHMARK_TEMPLATE(BM_Conv1DForward, fetch::fixed_point::fp128_t, 1, 1, 2, 1, 1)
    ->Unit(benchmark::kMicrosecond);
BENCHMARK_TEMPLATE(BM_Conv1DForward, fetch::fixed_point::fp128_t, 1, 1, 4, 1, 1)
    ->Unit(benchmark::kMicrosecond);
BENCHMARK_TEMPLATE(BM_Conv1DForward, fetch::fixed_point::fp128_t, 1, 1, 8, 1, 1)
    ->Unit(benchmark::kMicrosecond);
BENCHMARK_TEMPLATE(BM_Conv1DForward, fetch::fixed_point::fp128_t, 1, 1, 16, 1, 1)
    ->Unit(benchmark::kMicrosecond);
BENCHMARK_TEMPLATE(BM_Conv1DForward, fetch::fixed_point::fp128_t, 1, 2, 16, 1, 1)
    ->Unit(benchmark::kMicrosecond);
BENCHMARK_TEMPLATE(BM_Conv1DForward, fetch::fixed_point::fp128_t, 1, 4, 16, 1, 1)
    ->Unit(benchmark::kMicrosecond);
BENCHMARK_TEMPLATE(BM_Conv1DForward, fetch::fixed_point::fp128_t, 1, 8, 16, 1, 1)
    ->Unit(benchmark::kMicrosecond);
BENCHMARK_TEMPLATE(BM_Conv1DForward, fetch::fixed_point::fp128_t, 1, 16, 16, 1, 1)
    ->Unit(benchmark::kMicrosecond);
BENCHMARK_TEMPLATE(BM_Conv1DForward, fetch::fixed_point::fp128_t, 1, 1, 16, 2, 1)
    ->Unit(benchmark::kMicrosecond);
BENCHMARK_TEMPLATE(BM_Conv1DForward, fetch::fixed_point::fp128_t, 1, 1, 16, 4, 1)
    ->Unit(benchmark::kMicrosecond);
BENCHMARK_TEMPLATE(BM_Conv1DForward, fetch::fixed_point::fp128_t, 1, 1, 16, 8, 1)
    ->Unit(benchmark::kMicrosecond);
BENCHMARK_TEMPLATE(BM_Conv1DForward, fetch::fixed_point::fp128_t, 1, 1, 16, 16, 1)
    ->Unit(benchmark::kMicrosecond);
BENCHMARK_TEMPLATE(BM_Conv1DForward, fetch::fixed_point::fp128_t, 1, 1, 16, 1, 2)
    ->Unit(benchmark::kMicrosecond);
BENCHMARK_TEMPLATE(BM_Conv1DForward, fetch::fixed_point::fp128_t, 1, 2, 16, 1, 4)
    ->Unit(benchmark::kMicrosecond);
BENCHMARK_TEMPLATE(BM_Conv1DForward, fetch::fixed_point::fp128_t, 1, 4, 16, 1, 8)
    ->Unit(benchmark::kMicrosecond);
BENCHMARK_TEMPLATE(BM_Conv1DForward, fetch::fixed_point::fp128_t, 1, 8, 16, 1, 16)
    ->Unit(benchmark::kMicrosecond);

template <class T, int N, int C, int H, int K, int O>
void BM_Conv1DBackward(benchmark::State &state)
{
  using SizeType      = fetch::math::SizeType;
  using TensorType    = typename fetch::math::Tensor<T>;
  using VecTensorType = typename fetch::ml::ops::Ops<TensorType>::VecTensorType;

  SizeType input_channels  = C;
  SizeType input_height    = H;
  SizeType batch_size      = N;
  SizeType output_channels = O;
  SizeType kernel_height   = K;

  fetch::math::Tensor<T> input({input_channels, input_height, batch_size});
  fetch::math::Tensor<T> kernel({output_channels, input_channels, kernel_height, batch_size});

  // Fill tensors with random values
  input.FillUniformRandom();
  kernel.FillUniformRandom();

  VecTensorType inputs;
  inputs.emplace_back(std::make_shared<TensorType>(input));
  inputs.emplace_back(std::make_shared<TensorType>(kernel));

  fetch::ml::ops::Convolution1D<TensorType> conv_1d;
<<<<<<< HEAD
  fetch::math::Tensor<T> error_signal(conv_1d.ComputeOutputShape({input.shape()}));
=======
  fetch::math::Tensor<T>                    error_signal(
      conv_1d.ComputeOutputShape(fetch::ml::utilities::TensorPtrsToSizes(inputs)));
>>>>>>> 2a5897bd

  for (auto _ : state)
  {
    conv_1d.Backward(inputs, error_signal);
  }
}

BENCHMARK_TEMPLATE(BM_Conv1DBackward, float, 1, 1, 2, 1, 1)->Unit(benchmark::kMicrosecond);
BENCHMARK_TEMPLATE(BM_Conv1DBackward, float, 1, 1, 4, 1, 1)->Unit(benchmark::kMicrosecond);
BENCHMARK_TEMPLATE(BM_Conv1DBackward, float, 1, 1, 8, 1, 1)->Unit(benchmark::kMicrosecond);
BENCHMARK_TEMPLATE(BM_Conv1DBackward, float, 1, 1, 16, 1, 1)->Unit(benchmark::kMicrosecond);
BENCHMARK_TEMPLATE(BM_Conv1DBackward, float, 1, 2, 16, 1, 1)->Unit(benchmark::kMicrosecond);
BENCHMARK_TEMPLATE(BM_Conv1DBackward, float, 1, 4, 16, 1, 1)->Unit(benchmark::kMicrosecond);
BENCHMARK_TEMPLATE(BM_Conv1DBackward, float, 1, 8, 16, 1, 1)->Unit(benchmark::kMicrosecond);
BENCHMARK_TEMPLATE(BM_Conv1DBackward, float, 1, 16, 16, 1, 1)->Unit(benchmark::kMicrosecond);
BENCHMARK_TEMPLATE(BM_Conv1DBackward, float, 1, 1, 16, 2, 1)->Unit(benchmark::kMicrosecond);
BENCHMARK_TEMPLATE(BM_Conv1DBackward, float, 1, 1, 16, 4, 1)->Unit(benchmark::kMicrosecond);
BENCHMARK_TEMPLATE(BM_Conv1DBackward, float, 1, 1, 16, 8, 1)->Unit(benchmark::kMicrosecond);
BENCHMARK_TEMPLATE(BM_Conv1DBackward, float, 1, 1, 16, 16, 1)->Unit(benchmark::kMicrosecond);
BENCHMARK_TEMPLATE(BM_Conv1DBackward, float, 1, 1, 16, 1, 2)->Unit(benchmark::kMicrosecond);
BENCHMARK_TEMPLATE(BM_Conv1DBackward, float, 1, 2, 16, 1, 4)->Unit(benchmark::kMicrosecond);
BENCHMARK_TEMPLATE(BM_Conv1DBackward, float, 1, 4, 16, 1, 8)->Unit(benchmark::kMicrosecond);
BENCHMARK_TEMPLATE(BM_Conv1DBackward, float, 1, 8, 16, 1, 16)->Unit(benchmark::kMicrosecond);

BENCHMARK_TEMPLATE(BM_Conv1DBackward, double, 1, 1, 2, 1, 1)->Unit(benchmark::kMicrosecond);
BENCHMARK_TEMPLATE(BM_Conv1DBackward, double, 1, 1, 4, 1, 1)->Unit(benchmark::kMicrosecond);
BENCHMARK_TEMPLATE(BM_Conv1DBackward, double, 1, 1, 8, 1, 1)->Unit(benchmark::kMicrosecond);
BENCHMARK_TEMPLATE(BM_Conv1DBackward, double, 1, 1, 16, 1, 1)->Unit(benchmark::kMicrosecond);
BENCHMARK_TEMPLATE(BM_Conv1DBackward, double, 1, 2, 16, 1, 1)->Unit(benchmark::kMicrosecond);
BENCHMARK_TEMPLATE(BM_Conv1DBackward, double, 1, 4, 16, 1, 1)->Unit(benchmark::kMicrosecond);
BENCHMARK_TEMPLATE(BM_Conv1DBackward, double, 1, 8, 16, 1, 1)->Unit(benchmark::kMicrosecond);
BENCHMARK_TEMPLATE(BM_Conv1DBackward, double, 1, 16, 16, 1, 1)->Unit(benchmark::kMicrosecond);
BENCHMARK_TEMPLATE(BM_Conv1DBackward, double, 1, 1, 16, 2, 1)->Unit(benchmark::kMicrosecond);
BENCHMARK_TEMPLATE(BM_Conv1DBackward, double, 1, 1, 16, 4, 1)->Unit(benchmark::kMicrosecond);
BENCHMARK_TEMPLATE(BM_Conv1DBackward, double, 1, 1, 16, 8, 1)->Unit(benchmark::kMicrosecond);
BENCHMARK_TEMPLATE(BM_Conv1DBackward, double, 1, 1, 16, 16, 1)->Unit(benchmark::kMicrosecond);
BENCHMARK_TEMPLATE(BM_Conv1DBackward, double, 1, 1, 16, 1, 2)->Unit(benchmark::kMicrosecond);
BENCHMARK_TEMPLATE(BM_Conv1DBackward, double, 1, 2, 16, 1, 4)->Unit(benchmark::kMicrosecond);
BENCHMARK_TEMPLATE(BM_Conv1DBackward, double, 1, 4, 16, 1, 8)->Unit(benchmark::kMicrosecond);
BENCHMARK_TEMPLATE(BM_Conv1DBackward, double, 1, 8, 16, 1, 16)->Unit(benchmark::kMicrosecond);

BENCHMARK_TEMPLATE(BM_Conv1DBackward, fetch::fixed_point::fp32_t, 1, 1, 2, 1, 1)
    ->Unit(benchmark::kMicrosecond);
BENCHMARK_TEMPLATE(BM_Conv1DBackward, fetch::fixed_point::fp32_t, 1, 1, 4, 1, 1)
    ->Unit(benchmark::kMicrosecond);
BENCHMARK_TEMPLATE(BM_Conv1DBackward, fetch::fixed_point::fp32_t, 1, 1, 8, 1, 1)
    ->Unit(benchmark::kMicrosecond);
BENCHMARK_TEMPLATE(BM_Conv1DBackward, fetch::fixed_point::fp32_t, 1, 1, 16, 1, 1)
    ->Unit(benchmark::kMicrosecond);
BENCHMARK_TEMPLATE(BM_Conv1DBackward, fetch::fixed_point::fp32_t, 1, 2, 16, 1, 1)
    ->Unit(benchmark::kMicrosecond);
BENCHMARK_TEMPLATE(BM_Conv1DBackward, fetch::fixed_point::fp32_t, 1, 4, 16, 1, 1)
    ->Unit(benchmark::kMicrosecond);
BENCHMARK_TEMPLATE(BM_Conv1DBackward, fetch::fixed_point::fp32_t, 1, 8, 16, 1, 1)
    ->Unit(benchmark::kMicrosecond);
BENCHMARK_TEMPLATE(BM_Conv1DBackward, fetch::fixed_point::fp32_t, 1, 16, 16, 1, 1)
    ->Unit(benchmark::kMicrosecond);
BENCHMARK_TEMPLATE(BM_Conv1DBackward, fetch::fixed_point::fp32_t, 1, 1, 16, 2, 1)
    ->Unit(benchmark::kMicrosecond);
BENCHMARK_TEMPLATE(BM_Conv1DBackward, fetch::fixed_point::fp32_t, 1, 1, 16, 4, 1)
    ->Unit(benchmark::kMicrosecond);
BENCHMARK_TEMPLATE(BM_Conv1DBackward, fetch::fixed_point::fp32_t, 1, 1, 16, 8, 1)
    ->Unit(benchmark::kMicrosecond);
BENCHMARK_TEMPLATE(BM_Conv1DBackward, fetch::fixed_point::fp32_t, 1, 1, 16, 16, 1)
    ->Unit(benchmark::kMicrosecond);
BENCHMARK_TEMPLATE(BM_Conv1DBackward, fetch::fixed_point::fp32_t, 1, 1, 16, 1, 2)
    ->Unit(benchmark::kMicrosecond);
BENCHMARK_TEMPLATE(BM_Conv1DBackward, fetch::fixed_point::fp32_t, 1, 2, 16, 1, 4)
    ->Unit(benchmark::kMicrosecond);
BENCHMARK_TEMPLATE(BM_Conv1DBackward, fetch::fixed_point::fp32_t, 1, 4, 16, 1, 8)
    ->Unit(benchmark::kMicrosecond);
BENCHMARK_TEMPLATE(BM_Conv1DBackward, fetch::fixed_point::fp32_t, 1, 8, 16, 1, 16)
    ->Unit(benchmark::kMicrosecond);

BENCHMARK_TEMPLATE(BM_Conv1DBackward, fetch::fixed_point::fp64_t, 1, 1, 2, 1, 1)
    ->Unit(benchmark::kMicrosecond);
BENCHMARK_TEMPLATE(BM_Conv1DBackward, fetch::fixed_point::fp64_t, 1, 1, 4, 1, 1)
    ->Unit(benchmark::kMicrosecond);
BENCHMARK_TEMPLATE(BM_Conv1DBackward, fetch::fixed_point::fp64_t, 1, 1, 8, 1, 1)
    ->Unit(benchmark::kMicrosecond);
BENCHMARK_TEMPLATE(BM_Conv1DBackward, fetch::fixed_point::fp64_t, 1, 1, 16, 1, 1)
    ->Unit(benchmark::kMicrosecond);
BENCHMARK_TEMPLATE(BM_Conv1DBackward, fetch::fixed_point::fp64_t, 1, 2, 16, 1, 1)
    ->Unit(benchmark::kMicrosecond);
BENCHMARK_TEMPLATE(BM_Conv1DBackward, fetch::fixed_point::fp64_t, 1, 4, 16, 1, 1)
    ->Unit(benchmark::kMicrosecond);
BENCHMARK_TEMPLATE(BM_Conv1DBackward, fetch::fixed_point::fp64_t, 1, 8, 16, 1, 1)
    ->Unit(benchmark::kMicrosecond);
BENCHMARK_TEMPLATE(BM_Conv1DBackward, fetch::fixed_point::fp64_t, 1, 16, 16, 1, 1)
    ->Unit(benchmark::kMicrosecond);
BENCHMARK_TEMPLATE(BM_Conv1DBackward, fetch::fixed_point::fp64_t, 1, 1, 16, 2, 1)
    ->Unit(benchmark::kMicrosecond);
BENCHMARK_TEMPLATE(BM_Conv1DBackward, fetch::fixed_point::fp64_t, 1, 1, 16, 4, 1)
    ->Unit(benchmark::kMicrosecond);
BENCHMARK_TEMPLATE(BM_Conv1DBackward, fetch::fixed_point::fp64_t, 1, 1, 16, 8, 1)
    ->Unit(benchmark::kMicrosecond);
BENCHMARK_TEMPLATE(BM_Conv1DBackward, fetch::fixed_point::fp64_t, 1, 1, 16, 16, 1)
    ->Unit(benchmark::kMicrosecond);
BENCHMARK_TEMPLATE(BM_Conv1DBackward, fetch::fixed_point::fp64_t, 1, 1, 16, 1, 2)
    ->Unit(benchmark::kMicrosecond);
BENCHMARK_TEMPLATE(BM_Conv1DBackward, fetch::fixed_point::fp64_t, 1, 2, 16, 1, 4)
    ->Unit(benchmark::kMicrosecond);
BENCHMARK_TEMPLATE(BM_Conv1DBackward, fetch::fixed_point::fp64_t, 1, 4, 16, 1, 8)
    ->Unit(benchmark::kMicrosecond);
BENCHMARK_TEMPLATE(BM_Conv1DBackward, fetch::fixed_point::fp64_t, 1, 8, 16, 1, 16)
    ->Unit(benchmark::kMicrosecond);

BENCHMARK_TEMPLATE(BM_Conv1DBackward, fetch::fixed_point::fp128_t, 1, 1, 2, 1, 1)
    ->Unit(benchmark::kMicrosecond);
BENCHMARK_TEMPLATE(BM_Conv1DBackward, fetch::fixed_point::fp128_t, 1, 1, 4, 1, 1)
    ->Unit(benchmark::kMicrosecond);
BENCHMARK_TEMPLATE(BM_Conv1DBackward, fetch::fixed_point::fp128_t, 1, 1, 8, 1, 1)
    ->Unit(benchmark::kMicrosecond);
BENCHMARK_TEMPLATE(BM_Conv1DBackward, fetch::fixed_point::fp128_t, 1, 1, 16, 1, 1)
    ->Unit(benchmark::kMicrosecond);
BENCHMARK_TEMPLATE(BM_Conv1DBackward, fetch::fixed_point::fp128_t, 1, 2, 16, 1, 1)
    ->Unit(benchmark::kMicrosecond);
BENCHMARK_TEMPLATE(BM_Conv1DBackward, fetch::fixed_point::fp128_t, 1, 4, 16, 1, 1)
    ->Unit(benchmark::kMicrosecond);
BENCHMARK_TEMPLATE(BM_Conv1DBackward, fetch::fixed_point::fp128_t, 1, 8, 16, 1, 1)
    ->Unit(benchmark::kMicrosecond);
BENCHMARK_TEMPLATE(BM_Conv1DBackward, fetch::fixed_point::fp128_t, 1, 16, 16, 1, 1)
    ->Unit(benchmark::kMicrosecond);
BENCHMARK_TEMPLATE(BM_Conv1DBackward, fetch::fixed_point::fp128_t, 1, 1, 16, 2, 1)
    ->Unit(benchmark::kMicrosecond);
BENCHMARK_TEMPLATE(BM_Conv1DBackward, fetch::fixed_point::fp128_t, 1, 1, 16, 4, 1)
    ->Unit(benchmark::kMicrosecond);
BENCHMARK_TEMPLATE(BM_Conv1DBackward, fetch::fixed_point::fp128_t, 1, 1, 16, 8, 1)
    ->Unit(benchmark::kMicrosecond);
BENCHMARK_TEMPLATE(BM_Conv1DBackward, fetch::fixed_point::fp128_t, 1, 1, 16, 16, 1)
    ->Unit(benchmark::kMicrosecond);
BENCHMARK_TEMPLATE(BM_Conv1DBackward, fetch::fixed_point::fp128_t, 1, 1, 16, 1, 2)
    ->Unit(benchmark::kMicrosecond);
BENCHMARK_TEMPLATE(BM_Conv1DBackward, fetch::fixed_point::fp128_t, 1, 2, 16, 1, 4)
    ->Unit(benchmark::kMicrosecond);
BENCHMARK_TEMPLATE(BM_Conv1DBackward, fetch::fixed_point::fp128_t, 1, 4, 16, 1, 8)
    ->Unit(benchmark::kMicrosecond);
BENCHMARK_TEMPLATE(BM_Conv1DBackward, fetch::fixed_point::fp128_t, 1, 8, 16, 1, 16)
    ->Unit(benchmark::kMicrosecond);

template <class T, int N, int C, int H, int W, int K, int V, int O>
void BM_Conv2DForward(benchmark::State &state)
{
  using SizeType      = fetch::math::SizeType;
  using TensorType    = typename fetch::math::Tensor<T>;
  using VecTensorType = typename fetch::ml::ops::Ops<TensorType>::VecTensorType;

  SizeType input_channels  = C;
  SizeType input_height    = H;
  SizeType input_width     = W;
  SizeType batch_size      = N;
  SizeType output_channels = O;
  SizeType kernel_height   = K;
  SizeType kernel_width    = V;

  fetch::math::Tensor<T> input({input_channels, input_height, input_width, batch_size});
  fetch::math::Tensor<T> kernel(
      {output_channels, input_channels, kernel_height, kernel_width, batch_size});

  // Fill tensors with random values
  input.FillUniformRandom();
  kernel.FillUniformRandom();

  VecTensorType inputs;
  inputs.emplace_back(std::make_shared<TensorType>(input));
  inputs.emplace_back(std::make_shared<TensorType>(kernel));

  fetch::ml::ops::Convolution2D<TensorType> conv_2d;
<<<<<<< HEAD
  fetch::math::Tensor<T>                    output(conv_2d.ComputeOutputShape({input.shape()}));
=======
  fetch::math::Tensor<T>                    output(
      conv_2d.ComputeOutputShape(fetch::ml::utilities::TensorPtrsToSizes(inputs)));
>>>>>>> 2a5897bd

  for (auto _ : state)
  {
    conv_2d.Forward(inputs, output);
  }
}

BENCHMARK_TEMPLATE(BM_Conv2DForward, float, 1, 1, 2, 2, 1, 1, 1)->Unit(benchmark::kMicrosecond);
BENCHMARK_TEMPLATE(BM_Conv2DForward, float, 1, 1, 4, 4, 1, 1, 1)->Unit(benchmark::kMicrosecond);
BENCHMARK_TEMPLATE(BM_Conv2DForward, float, 1, 1, 8, 8, 1, 1, 1)->Unit(benchmark::kMicrosecond);
BENCHMARK_TEMPLATE(BM_Conv2DForward, float, 1, 1, 16, 16, 1, 1, 1)->Unit(benchmark::kMicrosecond);
BENCHMARK_TEMPLATE(BM_Conv2DForward, float, 1, 2, 16, 16, 1, 1, 1)->Unit(benchmark::kMicrosecond);
BENCHMARK_TEMPLATE(BM_Conv2DForward, float, 1, 4, 16, 16, 1, 1, 1)->Unit(benchmark::kMicrosecond);
BENCHMARK_TEMPLATE(BM_Conv2DForward, float, 1, 8, 16, 16, 1, 1, 1)->Unit(benchmark::kMicrosecond);
BENCHMARK_TEMPLATE(BM_Conv2DForward, float, 1, 16, 16, 16, 1, 1, 1)->Unit(benchmark::kMicrosecond);
BENCHMARK_TEMPLATE(BM_Conv2DForward, float, 1, 1, 16, 16, 2, 2, 1)->Unit(benchmark::kMicrosecond);
BENCHMARK_TEMPLATE(BM_Conv2DForward, float, 1, 1, 16, 16, 4, 4, 1)->Unit(benchmark::kMicrosecond);
BENCHMARK_TEMPLATE(BM_Conv2DForward, float, 1, 1, 16, 16, 8, 8, 1)->Unit(benchmark::kMicrosecond);
BENCHMARK_TEMPLATE(BM_Conv2DForward, float, 1, 1, 16, 16, 16, 16, 1)->Unit(benchmark::kMicrosecond);
BENCHMARK_TEMPLATE(BM_Conv2DForward, float, 1, 1, 16, 16, 1, 1, 2)->Unit(benchmark::kMicrosecond);
BENCHMARK_TEMPLATE(BM_Conv2DForward, float, 1, 1, 16, 16, 1, 1, 4)->Unit(benchmark::kMicrosecond);
BENCHMARK_TEMPLATE(BM_Conv2DForward, float, 1, 1, 16, 16, 1, 1, 8)->Unit(benchmark::kMicrosecond);
BENCHMARK_TEMPLATE(BM_Conv2DForward, float, 1, 1, 16, 16, 1, 1, 16)->Unit(benchmark::kMicrosecond);

BENCHMARK_TEMPLATE(BM_Conv2DForward, double, 1, 1, 2, 2, 1, 1, 1)->Unit(benchmark::kMicrosecond);
BENCHMARK_TEMPLATE(BM_Conv2DForward, double, 1, 1, 4, 4, 1, 1, 1)->Unit(benchmark::kMicrosecond);
BENCHMARK_TEMPLATE(BM_Conv2DForward, double, 1, 1, 8, 8, 1, 1, 1)->Unit(benchmark::kMicrosecond);
BENCHMARK_TEMPLATE(BM_Conv2DForward, double, 1, 1, 16, 16, 1, 1, 1)->Unit(benchmark::kMicrosecond);
BENCHMARK_TEMPLATE(BM_Conv2DForward, double, 1, 2, 16, 16, 1, 1, 1)->Unit(benchmark::kMicrosecond);
BENCHMARK_TEMPLATE(BM_Conv2DForward, double, 1, 4, 16, 16, 1, 1, 1)->Unit(benchmark::kMicrosecond);
BENCHMARK_TEMPLATE(BM_Conv2DForward, double, 1, 8, 16, 16, 1, 1, 1)->Unit(benchmark::kMicrosecond);
BENCHMARK_TEMPLATE(BM_Conv2DForward, double, 1, 16, 16, 16, 1, 1, 1)->Unit(benchmark::kMicrosecond);
BENCHMARK_TEMPLATE(BM_Conv2DForward, double, 1, 1, 16, 16, 2, 2, 1)->Unit(benchmark::kMicrosecond);
BENCHMARK_TEMPLATE(BM_Conv2DForward, double, 1, 1, 16, 16, 4, 4, 1)->Unit(benchmark::kMicrosecond);
BENCHMARK_TEMPLATE(BM_Conv2DForward, double, 1, 1, 16, 16, 8, 8, 1)->Unit(benchmark::kMicrosecond);
BENCHMARK_TEMPLATE(BM_Conv2DForward, double, 1, 1, 16, 16, 16, 16, 1)
    ->Unit(benchmark::kMicrosecond);
BENCHMARK_TEMPLATE(BM_Conv2DForward, double, 1, 1, 16, 16, 1, 1, 2)->Unit(benchmark::kMicrosecond);
BENCHMARK_TEMPLATE(BM_Conv2DForward, double, 1, 1, 16, 16, 1, 1, 4)->Unit(benchmark::kMicrosecond);
BENCHMARK_TEMPLATE(BM_Conv2DForward, double, 1, 1, 16, 16, 1, 1, 8)->Unit(benchmark::kMicrosecond);
BENCHMARK_TEMPLATE(BM_Conv2DForward, double, 1, 1, 16, 16, 1, 1, 16)->Unit(benchmark::kMicrosecond);

BENCHMARK_TEMPLATE(BM_Conv2DForward, fetch::fixed_point::fp32_t, 1, 1, 2, 2, 1, 1, 1)
    ->Unit(benchmark::kMicrosecond);
BENCHMARK_TEMPLATE(BM_Conv2DForward, fetch::fixed_point::fp32_t, 1, 1, 4, 4, 1, 1, 1)
    ->Unit(benchmark::kMicrosecond);
BENCHMARK_TEMPLATE(BM_Conv2DForward, fetch::fixed_point::fp32_t, 1, 1, 8, 8, 1, 1, 1)
    ->Unit(benchmark::kMicrosecond);
BENCHMARK_TEMPLATE(BM_Conv2DForward, fetch::fixed_point::fp32_t, 1, 1, 16, 16, 1, 1, 1)
    ->Unit(benchmark::kMicrosecond);
BENCHMARK_TEMPLATE(BM_Conv2DForward, fetch::fixed_point::fp32_t, 1, 2, 16, 16, 1, 1, 1)
    ->Unit(benchmark::kMicrosecond);
BENCHMARK_TEMPLATE(BM_Conv2DForward, fetch::fixed_point::fp32_t, 1, 4, 16, 16, 1, 1, 1)
    ->Unit(benchmark::kMicrosecond);
BENCHMARK_TEMPLATE(BM_Conv2DForward, fetch::fixed_point::fp32_t, 1, 8, 16, 16, 1, 1, 1)
    ->Unit(benchmark::kMicrosecond);
BENCHMARK_TEMPLATE(BM_Conv2DForward, fetch::fixed_point::fp32_t, 1, 16, 16, 16, 1, 1, 1)
    ->Unit(benchmark::kMicrosecond);
BENCHMARK_TEMPLATE(BM_Conv2DForward, fetch::fixed_point::fp32_t, 1, 1, 16, 16, 2, 2, 1)
    ->Unit(benchmark::kMicrosecond);
BENCHMARK_TEMPLATE(BM_Conv2DForward, fetch::fixed_point::fp32_t, 1, 1, 16, 16, 4, 4, 1)
    ->Unit(benchmark::kMicrosecond);
BENCHMARK_TEMPLATE(BM_Conv2DForward, fetch::fixed_point::fp32_t, 1, 1, 16, 16, 8, 8, 1)
    ->Unit(benchmark::kMicrosecond);
BENCHMARK_TEMPLATE(BM_Conv2DForward, fetch::fixed_point::fp32_t, 1, 1, 16, 16, 16, 16, 1)
    ->Unit(benchmark::kMicrosecond);
BENCHMARK_TEMPLATE(BM_Conv2DForward, fetch::fixed_point::fp32_t, 1, 1, 16, 16, 1, 1, 2)
    ->Unit(benchmark::kMicrosecond);
BENCHMARK_TEMPLATE(BM_Conv2DForward, fetch::fixed_point::fp32_t, 1, 1, 16, 16, 1, 1, 4)
    ->Unit(benchmark::kMicrosecond);
BENCHMARK_TEMPLATE(BM_Conv2DForward, fetch::fixed_point::fp32_t, 1, 1, 16, 16, 1, 1, 8)
    ->Unit(benchmark::kMicrosecond);
BENCHMARK_TEMPLATE(BM_Conv2DForward, fetch::fixed_point::fp32_t, 1, 1, 16, 16, 1, 1, 16)
    ->Unit(benchmark::kMicrosecond);

BENCHMARK_TEMPLATE(BM_Conv2DForward, fetch::fixed_point::fp64_t, 1, 1, 2, 2, 1, 1, 1)
    ->Unit(benchmark::kMicrosecond);
BENCHMARK_TEMPLATE(BM_Conv2DForward, fetch::fixed_point::fp64_t, 1, 1, 4, 4, 1, 1, 1)
    ->Unit(benchmark::kMicrosecond);
BENCHMARK_TEMPLATE(BM_Conv2DForward, fetch::fixed_point::fp64_t, 1, 1, 8, 8, 1, 1, 1)
    ->Unit(benchmark::kMicrosecond);
BENCHMARK_TEMPLATE(BM_Conv2DForward, fetch::fixed_point::fp64_t, 1, 1, 16, 16, 1, 1, 1)
    ->Unit(benchmark::kMicrosecond);
BENCHMARK_TEMPLATE(BM_Conv2DForward, fetch::fixed_point::fp64_t, 1, 2, 16, 16, 1, 1, 1)
    ->Unit(benchmark::kMicrosecond);
BENCHMARK_TEMPLATE(BM_Conv2DForward, fetch::fixed_point::fp64_t, 1, 4, 16, 16, 1, 1, 1)
    ->Unit(benchmark::kMicrosecond);
BENCHMARK_TEMPLATE(BM_Conv2DForward, fetch::fixed_point::fp64_t, 1, 8, 16, 16, 1, 1, 1)
    ->Unit(benchmark::kMicrosecond);
BENCHMARK_TEMPLATE(BM_Conv2DForward, fetch::fixed_point::fp64_t, 1, 16, 16, 16, 1, 1, 1)
    ->Unit(benchmark::kMicrosecond);
BENCHMARK_TEMPLATE(BM_Conv2DForward, fetch::fixed_point::fp64_t, 1, 1, 16, 16, 2, 2, 1)
    ->Unit(benchmark::kMicrosecond);
BENCHMARK_TEMPLATE(BM_Conv2DForward, fetch::fixed_point::fp64_t, 1, 1, 16, 16, 4, 4, 1)
    ->Unit(benchmark::kMicrosecond);
BENCHMARK_TEMPLATE(BM_Conv2DForward, fetch::fixed_point::fp64_t, 1, 1, 16, 16, 8, 8, 1)
    ->Unit(benchmark::kMicrosecond);
BENCHMARK_TEMPLATE(BM_Conv2DForward, fetch::fixed_point::fp64_t, 1, 1, 16, 16, 16, 16, 1)
    ->Unit(benchmark::kMicrosecond);
BENCHMARK_TEMPLATE(BM_Conv2DForward, fetch::fixed_point::fp64_t, 1, 1, 16, 16, 1, 1, 2)
    ->Unit(benchmark::kMicrosecond);
BENCHMARK_TEMPLATE(BM_Conv2DForward, fetch::fixed_point::fp64_t, 1, 1, 16, 16, 1, 1, 4)
    ->Unit(benchmark::kMicrosecond);
BENCHMARK_TEMPLATE(BM_Conv2DForward, fetch::fixed_point::fp64_t, 1, 1, 16, 16, 1, 1, 8)
    ->Unit(benchmark::kMicrosecond);
BENCHMARK_TEMPLATE(BM_Conv2DForward, fetch::fixed_point::fp64_t, 1, 1, 16, 16, 1, 1, 16)
    ->Unit(benchmark::kMicrosecond);

BENCHMARK_TEMPLATE(BM_Conv2DForward, fetch::fixed_point::fp128_t, 1, 1, 2, 2, 1, 1, 1)
    ->Unit(benchmark::kMicrosecond);
BENCHMARK_TEMPLATE(BM_Conv2DForward, fetch::fixed_point::fp128_t, 1, 1, 4, 4, 1, 1, 1)
    ->Unit(benchmark::kMicrosecond);
BENCHMARK_TEMPLATE(BM_Conv2DForward, fetch::fixed_point::fp128_t, 1, 1, 8, 8, 1, 1, 1)
    ->Unit(benchmark::kMicrosecond);
BENCHMARK_TEMPLATE(BM_Conv2DForward, fetch::fixed_point::fp128_t, 1, 1, 16, 16, 1, 1, 1)
    ->Unit(benchmark::kMicrosecond);
BENCHMARK_TEMPLATE(BM_Conv2DForward, fetch::fixed_point::fp128_t, 1, 2, 16, 16, 1, 1, 1)
    ->Unit(benchmark::kMicrosecond);
BENCHMARK_TEMPLATE(BM_Conv2DForward, fetch::fixed_point::fp128_t, 1, 4, 16, 16, 1, 1, 1)
    ->Unit(benchmark::kMicrosecond);
BENCHMARK_TEMPLATE(BM_Conv2DForward, fetch::fixed_point::fp128_t, 1, 8, 16, 16, 1, 1, 1)
    ->Unit(benchmark::kMicrosecond);
BENCHMARK_TEMPLATE(BM_Conv2DForward, fetch::fixed_point::fp128_t, 1, 16, 16, 16, 1, 1, 1)
    ->Unit(benchmark::kMicrosecond);
BENCHMARK_TEMPLATE(BM_Conv2DForward, fetch::fixed_point::fp128_t, 1, 1, 16, 16, 2, 2, 1)
    ->Unit(benchmark::kMicrosecond);
BENCHMARK_TEMPLATE(BM_Conv2DForward, fetch::fixed_point::fp128_t, 1, 1, 16, 16, 4, 4, 1)
    ->Unit(benchmark::kMicrosecond);
BENCHMARK_TEMPLATE(BM_Conv2DForward, fetch::fixed_point::fp128_t, 1, 1, 16, 16, 8, 8, 1)
    ->Unit(benchmark::kMicrosecond);
BENCHMARK_TEMPLATE(BM_Conv2DForward, fetch::fixed_point::fp128_t, 1, 1, 16, 16, 16, 16, 1)
    ->Unit(benchmark::kMicrosecond);
BENCHMARK_TEMPLATE(BM_Conv2DForward, fetch::fixed_point::fp128_t, 1, 1, 16, 16, 1, 1, 2)
    ->Unit(benchmark::kMicrosecond);
BENCHMARK_TEMPLATE(BM_Conv2DForward, fetch::fixed_point::fp128_t, 1, 1, 16, 16, 1, 1, 4)
    ->Unit(benchmark::kMicrosecond);
BENCHMARK_TEMPLATE(BM_Conv2DForward, fetch::fixed_point::fp128_t, 1, 1, 16, 16, 1, 1, 8)
    ->Unit(benchmark::kMicrosecond);
BENCHMARK_TEMPLATE(BM_Conv2DForward, fetch::fixed_point::fp128_t, 1, 1, 16, 16, 1, 1, 16)
    ->Unit(benchmark::kMicrosecond);

template <class T, int N, int C, int H, int W, int K, int V, int O>
void BM_Conv2DBackward(benchmark::State &state)
{
  using SizeType      = fetch::math::SizeType;
  using TensorType    = typename fetch::math::Tensor<T>;
  using VecTensorType = typename fetch::ml::ops::Ops<TensorType>::VecTensorType;

  SizeType input_channels  = C;
  SizeType input_height    = H;
  SizeType input_width     = W;
  SizeType batch_size      = N;
  SizeType output_channels = O;
  SizeType kernel_height   = K;
  SizeType kernel_width    = V;

  fetch::math::Tensor<T> input({input_channels, input_height, input_width, batch_size});
  fetch::math::Tensor<T> kernel(
      {output_channels, input_channels, kernel_height, kernel_width, batch_size});

  // Fill tensors with random values
  input.FillUniformRandom();
  kernel.FillUniformRandom();

  VecTensorType inputs;
  inputs.emplace_back(std::make_shared<TensorType>(input));
  inputs.emplace_back(std::make_shared<TensorType>(kernel));

  fetch::ml::ops::Convolution2D<TensorType> conv_2d;
<<<<<<< HEAD
  fetch::math::Tensor<T>                    output(conv_2d.ComputeOutputShape({input.shape()}));
=======
  fetch::math::Tensor<T>                    output(
      conv_2d.ComputeOutputShape(fetch::ml::utilities::TensorPtrsToSizes(inputs)));
>>>>>>> 2a5897bd

  for (auto _ : state)
  {
    conv_2d.Backward(inputs, output);
  }
}

BENCHMARK_TEMPLATE(BM_Conv2DBackward, float, 1, 1, 2, 2, 1, 1, 1)->Unit(benchmark::kMicrosecond);
BENCHMARK_TEMPLATE(BM_Conv2DBackward, float, 1, 1, 4, 4, 1, 1, 1)->Unit(benchmark::kMicrosecond);
BENCHMARK_TEMPLATE(BM_Conv2DBackward, float, 1, 1, 8, 8, 1, 1, 1)->Unit(benchmark::kMicrosecond);
BENCHMARK_TEMPLATE(BM_Conv2DBackward, float, 1, 1, 16, 16, 1, 1, 1)->Unit(benchmark::kMicrosecond);
BENCHMARK_TEMPLATE(BM_Conv2DBackward, float, 1, 2, 16, 16, 1, 1, 1)->Unit(benchmark::kMicrosecond);
BENCHMARK_TEMPLATE(BM_Conv2DBackward, float, 1, 4, 16, 16, 1, 1, 1)->Unit(benchmark::kMicrosecond);
BENCHMARK_TEMPLATE(BM_Conv2DBackward, float, 1, 8, 16, 16, 1, 1, 1)->Unit(benchmark::kMicrosecond);
BENCHMARK_TEMPLATE(BM_Conv2DBackward, float, 1, 16, 16, 16, 1, 1, 1)->Unit(benchmark::kMicrosecond);
BENCHMARK_TEMPLATE(BM_Conv2DBackward, float, 1, 1, 16, 16, 2, 2, 1)->Unit(benchmark::kMicrosecond);
BENCHMARK_TEMPLATE(BM_Conv2DBackward, float, 1, 1, 16, 16, 4, 4, 1)->Unit(benchmark::kMicrosecond);
BENCHMARK_TEMPLATE(BM_Conv2DBackward, float, 1, 1, 16, 16, 8, 8, 1)->Unit(benchmark::kMicrosecond);
BENCHMARK_TEMPLATE(BM_Conv2DBackward, float, 1, 1, 16, 16, 16, 16, 1)
    ->Unit(benchmark::kMicrosecond);
BENCHMARK_TEMPLATE(BM_Conv2DBackward, float, 1, 1, 16, 16, 1, 1, 2)->Unit(benchmark::kMicrosecond);
BENCHMARK_TEMPLATE(BM_Conv2DBackward, float, 1, 1, 16, 16, 1, 1, 4)->Unit(benchmark::kMicrosecond);
BENCHMARK_TEMPLATE(BM_Conv2DBackward, float, 1, 1, 16, 16, 1, 1, 8)->Unit(benchmark::kMicrosecond);
BENCHMARK_TEMPLATE(BM_Conv2DBackward, float, 1, 1, 16, 16, 1, 1, 16)->Unit(benchmark::kMicrosecond);

BENCHMARK_TEMPLATE(BM_Conv2DBackward, double, 1, 1, 2, 2, 1, 1, 1)->Unit(benchmark::kMicrosecond);
BENCHMARK_TEMPLATE(BM_Conv2DBackward, double, 1, 1, 4, 4, 1, 1, 1)->Unit(benchmark::kMicrosecond);
BENCHMARK_TEMPLATE(BM_Conv2DBackward, double, 1, 1, 8, 8, 1, 1, 1)->Unit(benchmark::kMicrosecond);
BENCHMARK_TEMPLATE(BM_Conv2DBackward, double, 1, 1, 16, 16, 1, 1, 1)->Unit(benchmark::kMicrosecond);
BENCHMARK_TEMPLATE(BM_Conv2DBackward, double, 1, 2, 16, 16, 1, 1, 1)->Unit(benchmark::kMicrosecond);
BENCHMARK_TEMPLATE(BM_Conv2DBackward, double, 1, 4, 16, 16, 1, 1, 1)->Unit(benchmark::kMicrosecond);
BENCHMARK_TEMPLATE(BM_Conv2DBackward, double, 1, 8, 16, 16, 1, 1, 1)->Unit(benchmark::kMicrosecond);
BENCHMARK_TEMPLATE(BM_Conv2DBackward, double, 1, 16, 16, 16, 1, 1, 1)
    ->Unit(benchmark::kMicrosecond);
BENCHMARK_TEMPLATE(BM_Conv2DBackward, double, 1, 1, 16, 16, 2, 2, 1)->Unit(benchmark::kMicrosecond);
BENCHMARK_TEMPLATE(BM_Conv2DBackward, double, 1, 1, 16, 16, 4, 4, 1)->Unit(benchmark::kMicrosecond);
BENCHMARK_TEMPLATE(BM_Conv2DBackward, double, 1, 1, 16, 16, 8, 8, 1)->Unit(benchmark::kMicrosecond);
BENCHMARK_TEMPLATE(BM_Conv2DBackward, double, 1, 1, 16, 16, 16, 16, 1)
    ->Unit(benchmark::kMicrosecond);
BENCHMARK_TEMPLATE(BM_Conv2DBackward, double, 1, 1, 16, 16, 1, 1, 2)->Unit(benchmark::kMicrosecond);
BENCHMARK_TEMPLATE(BM_Conv2DBackward, double, 1, 1, 16, 16, 1, 1, 4)->Unit(benchmark::kMicrosecond);
BENCHMARK_TEMPLATE(BM_Conv2DBackward, double, 1, 1, 16, 16, 1, 1, 8)->Unit(benchmark::kMicrosecond);
BENCHMARK_TEMPLATE(BM_Conv2DBackward, double, 1, 1, 16, 16, 1, 1, 16)
    ->Unit(benchmark::kMicrosecond);

BENCHMARK_TEMPLATE(BM_Conv2DBackward, fetch::fixed_point::fp32_t, 1, 1, 2, 2, 1, 1, 1)
    ->Unit(benchmark::kMicrosecond);
BENCHMARK_TEMPLATE(BM_Conv2DBackward, fetch::fixed_point::fp32_t, 1, 1, 4, 4, 1, 1, 1)
    ->Unit(benchmark::kMicrosecond);
BENCHMARK_TEMPLATE(BM_Conv2DBackward, fetch::fixed_point::fp32_t, 1, 1, 8, 8, 1, 1, 1)
    ->Unit(benchmark::kMicrosecond);
BENCHMARK_TEMPLATE(BM_Conv2DBackward, fetch::fixed_point::fp32_t, 1, 1, 16, 16, 1, 1, 1)
    ->Unit(benchmark::kMicrosecond);
BENCHMARK_TEMPLATE(BM_Conv2DBackward, fetch::fixed_point::fp32_t, 1, 2, 16, 16, 1, 1, 1)
    ->Unit(benchmark::kMicrosecond);
BENCHMARK_TEMPLATE(BM_Conv2DBackward, fetch::fixed_point::fp32_t, 1, 4, 16, 16, 1, 1, 1)
    ->Unit(benchmark::kMicrosecond);
BENCHMARK_TEMPLATE(BM_Conv2DBackward, fetch::fixed_point::fp32_t, 1, 8, 16, 16, 1, 1, 1)
    ->Unit(benchmark::kMicrosecond);
BENCHMARK_TEMPLATE(BM_Conv2DBackward, fetch::fixed_point::fp32_t, 1, 16, 16, 16, 1, 1, 1)
    ->Unit(benchmark::kMicrosecond);
BENCHMARK_TEMPLATE(BM_Conv2DBackward, fetch::fixed_point::fp32_t, 1, 1, 16, 16, 2, 2, 1)
    ->Unit(benchmark::kMicrosecond);
BENCHMARK_TEMPLATE(BM_Conv2DBackward, fetch::fixed_point::fp32_t, 1, 1, 16, 16, 4, 4, 1)
    ->Unit(benchmark::kMicrosecond);
BENCHMARK_TEMPLATE(BM_Conv2DBackward, fetch::fixed_point::fp32_t, 1, 1, 16, 16, 8, 8, 1)
    ->Unit(benchmark::kMicrosecond);
BENCHMARK_TEMPLATE(BM_Conv2DBackward, fetch::fixed_point::fp32_t, 1, 1, 16, 16, 16, 16, 1)
    ->Unit(benchmark::kMicrosecond);
BENCHMARK_TEMPLATE(BM_Conv2DBackward, fetch::fixed_point::fp32_t, 1, 1, 16, 16, 1, 1, 2)
    ->Unit(benchmark::kMicrosecond);
BENCHMARK_TEMPLATE(BM_Conv2DBackward, fetch::fixed_point::fp32_t, 1, 1, 16, 16, 1, 1, 4)
    ->Unit(benchmark::kMicrosecond);
BENCHMARK_TEMPLATE(BM_Conv2DBackward, fetch::fixed_point::fp32_t, 1, 1, 16, 16, 1, 1, 8)
    ->Unit(benchmark::kMicrosecond);
BENCHMARK_TEMPLATE(BM_Conv2DBackward, fetch::fixed_point::fp32_t, 1, 1, 16, 16, 1, 1, 16)
    ->Unit(benchmark::kMicrosecond);

BENCHMARK_TEMPLATE(BM_Conv2DBackward, fetch::fixed_point::fp64_t, 1, 1, 2, 2, 1, 1, 1)
    ->Unit(benchmark::kMicrosecond);
BENCHMARK_TEMPLATE(BM_Conv2DBackward, fetch::fixed_point::fp64_t, 1, 1, 4, 4, 1, 1, 1)
    ->Unit(benchmark::kMicrosecond);
BENCHMARK_TEMPLATE(BM_Conv2DBackward, fetch::fixed_point::fp64_t, 1, 1, 8, 8, 1, 1, 1)
    ->Unit(benchmark::kMicrosecond);
BENCHMARK_TEMPLATE(BM_Conv2DBackward, fetch::fixed_point::fp64_t, 1, 1, 16, 16, 1, 1, 1)
    ->Unit(benchmark::kMicrosecond);
BENCHMARK_TEMPLATE(BM_Conv2DBackward, fetch::fixed_point::fp64_t, 1, 2, 16, 16, 1, 1, 1)
    ->Unit(benchmark::kMicrosecond);
BENCHMARK_TEMPLATE(BM_Conv2DBackward, fetch::fixed_point::fp64_t, 1, 4, 16, 16, 1, 1, 1)
    ->Unit(benchmark::kMicrosecond);
BENCHMARK_TEMPLATE(BM_Conv2DBackward, fetch::fixed_point::fp64_t, 1, 8, 16, 16, 1, 1, 1)
    ->Unit(benchmark::kMicrosecond);
BENCHMARK_TEMPLATE(BM_Conv2DBackward, fetch::fixed_point::fp64_t, 1, 16, 16, 16, 1, 1, 1)
    ->Unit(benchmark::kMicrosecond);
BENCHMARK_TEMPLATE(BM_Conv2DBackward, fetch::fixed_point::fp64_t, 1, 1, 16, 16, 2, 2, 1)
    ->Unit(benchmark::kMicrosecond);
BENCHMARK_TEMPLATE(BM_Conv2DBackward, fetch::fixed_point::fp64_t, 1, 1, 16, 16, 4, 4, 1)
    ->Unit(benchmark::kMicrosecond);
BENCHMARK_TEMPLATE(BM_Conv2DBackward, fetch::fixed_point::fp64_t, 1, 1, 16, 16, 8, 8, 1)
    ->Unit(benchmark::kMicrosecond);
BENCHMARK_TEMPLATE(BM_Conv2DBackward, fetch::fixed_point::fp64_t, 1, 1, 16, 16, 16, 16, 1)
    ->Unit(benchmark::kMicrosecond);
BENCHMARK_TEMPLATE(BM_Conv2DBackward, fetch::fixed_point::fp64_t, 1, 1, 16, 16, 1, 1, 2)
    ->Unit(benchmark::kMicrosecond);
BENCHMARK_TEMPLATE(BM_Conv2DBackward, fetch::fixed_point::fp64_t, 1, 1, 16, 16, 1, 1, 4)
    ->Unit(benchmark::kMicrosecond);
BENCHMARK_TEMPLATE(BM_Conv2DBackward, fetch::fixed_point::fp64_t, 1, 1, 16, 16, 1, 1, 8)
    ->Unit(benchmark::kMicrosecond);
BENCHMARK_TEMPLATE(BM_Conv2DBackward, fetch::fixed_point::fp64_t, 1, 1, 16, 16, 1, 1, 16)
    ->Unit(benchmark::kMicrosecond);

BENCHMARK_TEMPLATE(BM_Conv2DBackward, fetch::fixed_point::fp128_t, 1, 1, 2, 2, 1, 1, 1)
    ->Unit(benchmark::kMicrosecond);
BENCHMARK_TEMPLATE(BM_Conv2DBackward, fetch::fixed_point::fp128_t, 1, 1, 4, 4, 1, 1, 1)
    ->Unit(benchmark::kMicrosecond);
BENCHMARK_TEMPLATE(BM_Conv2DBackward, fetch::fixed_point::fp128_t, 1, 1, 8, 8, 1, 1, 1)
    ->Unit(benchmark::kMicrosecond);
BENCHMARK_TEMPLATE(BM_Conv2DBackward, fetch::fixed_point::fp128_t, 1, 1, 16, 16, 1, 1, 1)
    ->Unit(benchmark::kMicrosecond);
BENCHMARK_TEMPLATE(BM_Conv2DBackward, fetch::fixed_point::fp128_t, 1, 2, 16, 16, 1, 1, 1)
    ->Unit(benchmark::kMicrosecond);
BENCHMARK_TEMPLATE(BM_Conv2DBackward, fetch::fixed_point::fp128_t, 1, 4, 16, 16, 1, 1, 1)
    ->Unit(benchmark::kMicrosecond);
BENCHMARK_TEMPLATE(BM_Conv2DBackward, fetch::fixed_point::fp128_t, 1, 8, 16, 16, 1, 1, 1)
    ->Unit(benchmark::kMicrosecond);
BENCHMARK_TEMPLATE(BM_Conv2DBackward, fetch::fixed_point::fp128_t, 1, 16, 16, 16, 1, 1, 1)
    ->Unit(benchmark::kMicrosecond);
BENCHMARK_TEMPLATE(BM_Conv2DBackward, fetch::fixed_point::fp128_t, 1, 1, 16, 16, 2, 2, 1)
    ->Unit(benchmark::kMicrosecond);
BENCHMARK_TEMPLATE(BM_Conv2DBackward, fetch::fixed_point::fp128_t, 1, 1, 16, 16, 4, 4, 1)
    ->Unit(benchmark::kMicrosecond);
BENCHMARK_TEMPLATE(BM_Conv2DBackward, fetch::fixed_point::fp128_t, 1, 1, 16, 16, 8, 8, 1)
    ->Unit(benchmark::kMicrosecond);
BENCHMARK_TEMPLATE(BM_Conv2DBackward, fetch::fixed_point::fp128_t, 1, 1, 16, 16, 16, 16, 1)
    ->Unit(benchmark::kMicrosecond);
BENCHMARK_TEMPLATE(BM_Conv2DBackward, fetch::fixed_point::fp128_t, 1, 1, 16, 16, 1, 1, 2)
    ->Unit(benchmark::kMicrosecond);
BENCHMARK_TEMPLATE(BM_Conv2DBackward, fetch::fixed_point::fp128_t, 1, 1, 16, 16, 1, 1, 4)
    ->Unit(benchmark::kMicrosecond);
BENCHMARK_TEMPLATE(BM_Conv2DBackward, fetch::fixed_point::fp128_t, 1, 1, 16, 16, 1, 1, 8)
    ->Unit(benchmark::kMicrosecond);
BENCHMARK_TEMPLATE(BM_Conv2DBackward, fetch::fixed_point::fp128_t, 1, 1, 16, 16, 1, 1, 16)
    ->Unit(benchmark::kMicrosecond);

template <typename T, int N, int D, int P>
void BM_EmbeddingsForward(benchmark::State &state)
{
  using SizeType      = fetch::math::SizeType;
  using TensorType    = typename fetch::math::Tensor<T>;
  using VecTensorType = typename fetch::ml::ops::Ops<TensorType>::VecTensorType;

  SizeType batch_size   = N;
  SizeType dimensions   = D;
  SizeType n_datapoints = P;

  fetch::math::Tensor<T> input({1, batch_size});
  fetch::math::Tensor<T> output({dimensions, 1, batch_size});

  // Fill tensors with random values
  input.FillUniformRandomIntegers(0, static_cast<int64_t>(n_datapoints));
  output.FillUniformRandom();

  VecTensorType inputs;
  inputs.emplace_back(std::make_shared<TensorType>(input));
  fetch::ml::ops::Embeddings<fetch::math::Tensor<T>> emb(dimensions, n_datapoints);

  for (auto _ : state)
  {
    emb.Forward(inputs, output);
  }
}

BENCHMARK_TEMPLATE(BM_EmbeddingsForward, float, 2, 2, 2)->Unit(benchmark::kMicrosecond);
BENCHMARK_TEMPLATE(BM_EmbeddingsForward, float, 2, 4, 4)->Unit(benchmark::kMicrosecond);
BENCHMARK_TEMPLATE(BM_EmbeddingsForward, float, 2, 16, 16)->Unit(benchmark::kMicrosecond);
BENCHMARK_TEMPLATE(BM_EmbeddingsForward, float, 2, 64, 64)->Unit(benchmark::kMicrosecond);
BENCHMARK_TEMPLATE(BM_EmbeddingsForward, float, 2, 256, 256)->Unit(benchmark::kMicrosecond);
BENCHMARK_TEMPLATE(BM_EmbeddingsForward, float, 2, 1024, 1024)->Unit(benchmark::kMicrosecond);
BENCHMARK_TEMPLATE(BM_EmbeddingsForward, float, 4, 2, 2)->Unit(benchmark::kMicrosecond);
BENCHMARK_TEMPLATE(BM_EmbeddingsForward, float, 4, 4, 4)->Unit(benchmark::kMicrosecond);
BENCHMARK_TEMPLATE(BM_EmbeddingsForward, float, 4, 16, 16)->Unit(benchmark::kMicrosecond);
BENCHMARK_TEMPLATE(BM_EmbeddingsForward, float, 4, 64, 64)->Unit(benchmark::kMicrosecond);
BENCHMARK_TEMPLATE(BM_EmbeddingsForward, float, 4, 256, 256)->Unit(benchmark::kMicrosecond);
BENCHMARK_TEMPLATE(BM_EmbeddingsForward, float, 4, 1024, 1024)->Unit(benchmark::kMicrosecond);
BENCHMARK_TEMPLATE(BM_EmbeddingsForward, float, 16, 2, 2)->Unit(benchmark::kMicrosecond);
BENCHMARK_TEMPLATE(BM_EmbeddingsForward, float, 16, 4, 4)->Unit(benchmark::kMicrosecond);
BENCHMARK_TEMPLATE(BM_EmbeddingsForward, float, 16, 16, 16)->Unit(benchmark::kMicrosecond);
BENCHMARK_TEMPLATE(BM_EmbeddingsForward, float, 16, 64, 64)->Unit(benchmark::kMicrosecond);
BENCHMARK_TEMPLATE(BM_EmbeddingsForward, float, 16, 256, 256)->Unit(benchmark::kMicrosecond);
BENCHMARK_TEMPLATE(BM_EmbeddingsForward, float, 16, 1024, 1024)->Unit(benchmark::kMicrosecond);

BENCHMARK_TEMPLATE(BM_EmbeddingsForward, double, 2, 2, 2)->Unit(benchmark::kMicrosecond);
BENCHMARK_TEMPLATE(BM_EmbeddingsForward, double, 2, 4, 4)->Unit(benchmark::kMicrosecond);
BENCHMARK_TEMPLATE(BM_EmbeddingsForward, double, 2, 16, 16)->Unit(benchmark::kMicrosecond);
BENCHMARK_TEMPLATE(BM_EmbeddingsForward, double, 2, 64, 64)->Unit(benchmark::kMicrosecond);
BENCHMARK_TEMPLATE(BM_EmbeddingsForward, double, 2, 256, 256)->Unit(benchmark::kMicrosecond);
BENCHMARK_TEMPLATE(BM_EmbeddingsForward, double, 2, 1024, 1024)->Unit(benchmark::kMicrosecond);
BENCHMARK_TEMPLATE(BM_EmbeddingsForward, double, 4, 2, 2)->Unit(benchmark::kMicrosecond);
BENCHMARK_TEMPLATE(BM_EmbeddingsForward, double, 4, 4, 4)->Unit(benchmark::kMicrosecond);
BENCHMARK_TEMPLATE(BM_EmbeddingsForward, double, 4, 16, 16)->Unit(benchmark::kMicrosecond);
BENCHMARK_TEMPLATE(BM_EmbeddingsForward, double, 4, 64, 64)->Unit(benchmark::kMicrosecond);
BENCHMARK_TEMPLATE(BM_EmbeddingsForward, double, 4, 256, 256)->Unit(benchmark::kMicrosecond);
BENCHMARK_TEMPLATE(BM_EmbeddingsForward, double, 4, 1024, 1024)->Unit(benchmark::kMicrosecond);
BENCHMARK_TEMPLATE(BM_EmbeddingsForward, double, 16, 2, 2)->Unit(benchmark::kMicrosecond);
BENCHMARK_TEMPLATE(BM_EmbeddingsForward, double, 16, 4, 4)->Unit(benchmark::kMicrosecond);
BENCHMARK_TEMPLATE(BM_EmbeddingsForward, double, 16, 16, 16)->Unit(benchmark::kMicrosecond);
BENCHMARK_TEMPLATE(BM_EmbeddingsForward, double, 16, 64, 64)->Unit(benchmark::kMicrosecond);
BENCHMARK_TEMPLATE(BM_EmbeddingsForward, double, 16, 256, 256)->Unit(benchmark::kMicrosecond);
BENCHMARK_TEMPLATE(BM_EmbeddingsForward, double, 16, 1024, 1024)->Unit(benchmark::kMicrosecond);

BENCHMARK_TEMPLATE(BM_EmbeddingsForward, fetch::fixed_point::fp32_t, 2, 2, 2)
    ->Unit(benchmark::kMicrosecond);
BENCHMARK_TEMPLATE(BM_EmbeddingsForward, fetch::fixed_point::fp32_t, 2, 4, 4)
    ->Unit(benchmark::kMicrosecond);
BENCHMARK_TEMPLATE(BM_EmbeddingsForward, fetch::fixed_point::fp32_t, 2, 16, 16)
    ->Unit(benchmark::kMicrosecond);
BENCHMARK_TEMPLATE(BM_EmbeddingsForward, fetch::fixed_point::fp32_t, 2, 64, 64)
    ->Unit(benchmark::kMicrosecond);
BENCHMARK_TEMPLATE(BM_EmbeddingsForward, fetch::fixed_point::fp32_t, 2, 256, 256)
    ->Unit(benchmark::kMicrosecond);
BENCHMARK_TEMPLATE(BM_EmbeddingsForward, fetch::fixed_point::fp32_t, 2, 1024, 1024)
    ->Unit(benchmark::kMicrosecond);
BENCHMARK_TEMPLATE(BM_EmbeddingsForward, fetch::fixed_point::fp32_t, 4, 2, 2)
    ->Unit(benchmark::kMicrosecond);
BENCHMARK_TEMPLATE(BM_EmbeddingsForward, fetch::fixed_point::fp32_t, 4, 4, 4)
    ->Unit(benchmark::kMicrosecond);
BENCHMARK_TEMPLATE(BM_EmbeddingsForward, fetch::fixed_point::fp32_t, 4, 16, 16)
    ->Unit(benchmark::kMicrosecond);
BENCHMARK_TEMPLATE(BM_EmbeddingsForward, fetch::fixed_point::fp32_t, 4, 64, 64)
    ->Unit(benchmark::kMicrosecond);
BENCHMARK_TEMPLATE(BM_EmbeddingsForward, fetch::fixed_point::fp32_t, 4, 256, 256)
    ->Unit(benchmark::kMicrosecond);
BENCHMARK_TEMPLATE(BM_EmbeddingsForward, fetch::fixed_point::fp32_t, 4, 1024, 1024)
    ->Unit(benchmark::kMicrosecond);
BENCHMARK_TEMPLATE(BM_EmbeddingsForward, fetch::fixed_point::fp32_t, 16, 2, 2)
    ->Unit(benchmark::kMicrosecond);
BENCHMARK_TEMPLATE(BM_EmbeddingsForward, fetch::fixed_point::fp32_t, 16, 4, 4)
    ->Unit(benchmark::kMicrosecond);
BENCHMARK_TEMPLATE(BM_EmbeddingsForward, fetch::fixed_point::fp32_t, 16, 16, 16)
    ->Unit(benchmark::kMicrosecond);
BENCHMARK_TEMPLATE(BM_EmbeddingsForward, fetch::fixed_point::fp32_t, 16, 64, 64)
    ->Unit(benchmark::kMicrosecond);
BENCHMARK_TEMPLATE(BM_EmbeddingsForward, fetch::fixed_point::fp32_t, 16, 256, 256)
    ->Unit(benchmark::kMicrosecond);
BENCHMARK_TEMPLATE(BM_EmbeddingsForward, fetch::fixed_point::fp32_t, 16, 1024, 1024)
    ->Unit(benchmark::kMicrosecond);

BENCHMARK_TEMPLATE(BM_EmbeddingsForward, fetch::fixed_point::fp64_t, 2, 2, 2)
    ->Unit(benchmark::kMicrosecond);
BENCHMARK_TEMPLATE(BM_EmbeddingsForward, fetch::fixed_point::fp64_t, 2, 4, 4)
    ->Unit(benchmark::kMicrosecond);
BENCHMARK_TEMPLATE(BM_EmbeddingsForward, fetch::fixed_point::fp64_t, 2, 16, 16)
    ->Unit(benchmark::kMicrosecond);
BENCHMARK_TEMPLATE(BM_EmbeddingsForward, fetch::fixed_point::fp64_t, 2, 64, 64)
    ->Unit(benchmark::kMicrosecond);
BENCHMARK_TEMPLATE(BM_EmbeddingsForward, fetch::fixed_point::fp64_t, 2, 256, 256)
    ->Unit(benchmark::kMicrosecond);
BENCHMARK_TEMPLATE(BM_EmbeddingsForward, fetch::fixed_point::fp64_t, 2, 1024, 1024)
    ->Unit(benchmark::kMicrosecond);
BENCHMARK_TEMPLATE(BM_EmbeddingsForward, fetch::fixed_point::fp64_t, 4, 2, 2)
    ->Unit(benchmark::kMicrosecond);
BENCHMARK_TEMPLATE(BM_EmbeddingsForward, fetch::fixed_point::fp64_t, 4, 4, 4)
    ->Unit(benchmark::kMicrosecond);
BENCHMARK_TEMPLATE(BM_EmbeddingsForward, fetch::fixed_point::fp64_t, 4, 16, 16)
    ->Unit(benchmark::kMicrosecond);
BENCHMARK_TEMPLATE(BM_EmbeddingsForward, fetch::fixed_point::fp64_t, 4, 64, 64)
    ->Unit(benchmark::kMicrosecond);
BENCHMARK_TEMPLATE(BM_EmbeddingsForward, fetch::fixed_point::fp64_t, 4, 256, 256)
    ->Unit(benchmark::kMicrosecond);
BENCHMARK_TEMPLATE(BM_EmbeddingsForward, fetch::fixed_point::fp64_t, 4, 1024, 1024)
    ->Unit(benchmark::kMicrosecond);
BENCHMARK_TEMPLATE(BM_EmbeddingsForward, fetch::fixed_point::fp64_t, 16, 2, 2)
    ->Unit(benchmark::kMicrosecond);
BENCHMARK_TEMPLATE(BM_EmbeddingsForward, fetch::fixed_point::fp64_t, 16, 4, 4)
    ->Unit(benchmark::kMicrosecond);
BENCHMARK_TEMPLATE(BM_EmbeddingsForward, fetch::fixed_point::fp64_t, 16, 16, 16)
    ->Unit(benchmark::kMicrosecond);
BENCHMARK_TEMPLATE(BM_EmbeddingsForward, fetch::fixed_point::fp64_t, 16, 64, 64)
    ->Unit(benchmark::kMicrosecond);
BENCHMARK_TEMPLATE(BM_EmbeddingsForward, fetch::fixed_point::fp64_t, 16, 256, 256)
    ->Unit(benchmark::kMicrosecond);
BENCHMARK_TEMPLATE(BM_EmbeddingsForward, fetch::fixed_point::fp64_t, 16, 1024, 1024)
    ->Unit(benchmark::kMicrosecond);

BENCHMARK_TEMPLATE(BM_EmbeddingsForward, fetch::fixed_point::fp128_t, 2, 2, 2)
    ->Unit(benchmark::kMicrosecond);
BENCHMARK_TEMPLATE(BM_EmbeddingsForward, fetch::fixed_point::fp128_t, 2, 4, 4)
    ->Unit(benchmark::kMicrosecond);
BENCHMARK_TEMPLATE(BM_EmbeddingsForward, fetch::fixed_point::fp128_t, 2, 16, 16)
    ->Unit(benchmark::kMicrosecond);
BENCHMARK_TEMPLATE(BM_EmbeddingsForward, fetch::fixed_point::fp128_t, 2, 64, 64)
    ->Unit(benchmark::kMicrosecond);
BENCHMARK_TEMPLATE(BM_EmbeddingsForward, fetch::fixed_point::fp128_t, 2, 256, 256)
    ->Unit(benchmark::kMicrosecond);
BENCHMARK_TEMPLATE(BM_EmbeddingsForward, fetch::fixed_point::fp128_t, 2, 1024, 1024)
    ->Unit(benchmark::kMicrosecond);
BENCHMARK_TEMPLATE(BM_EmbeddingsForward, fetch::fixed_point::fp128_t, 4, 2, 2)
    ->Unit(benchmark::kMicrosecond);
BENCHMARK_TEMPLATE(BM_EmbeddingsForward, fetch::fixed_point::fp128_t, 4, 4, 4)
    ->Unit(benchmark::kMicrosecond);
BENCHMARK_TEMPLATE(BM_EmbeddingsForward, fetch::fixed_point::fp128_t, 4, 16, 16)
    ->Unit(benchmark::kMicrosecond);
BENCHMARK_TEMPLATE(BM_EmbeddingsForward, fetch::fixed_point::fp128_t, 4, 64, 64)
    ->Unit(benchmark::kMicrosecond);
BENCHMARK_TEMPLATE(BM_EmbeddingsForward, fetch::fixed_point::fp128_t, 4, 256, 256)
    ->Unit(benchmark::kMicrosecond);
BENCHMARK_TEMPLATE(BM_EmbeddingsForward, fetch::fixed_point::fp128_t, 4, 1024, 1024)
    ->Unit(benchmark::kMicrosecond);
BENCHMARK_TEMPLATE(BM_EmbeddingsForward, fetch::fixed_point::fp128_t, 16, 2, 2)
    ->Unit(benchmark::kMicrosecond);
BENCHMARK_TEMPLATE(BM_EmbeddingsForward, fetch::fixed_point::fp128_t, 16, 4, 4)
    ->Unit(benchmark::kMicrosecond);
BENCHMARK_TEMPLATE(BM_EmbeddingsForward, fetch::fixed_point::fp128_t, 16, 16, 16)
    ->Unit(benchmark::kMicrosecond);
BENCHMARK_TEMPLATE(BM_EmbeddingsForward, fetch::fixed_point::fp128_t, 16, 64, 64)
    ->Unit(benchmark::kMicrosecond);
BENCHMARK_TEMPLATE(BM_EmbeddingsForward, fetch::fixed_point::fp128_t, 16, 256, 256)
    ->Unit(benchmark::kMicrosecond);
BENCHMARK_TEMPLATE(BM_EmbeddingsForward, fetch::fixed_point::fp128_t, 16, 1024, 1024)
    ->Unit(benchmark::kMicrosecond);

template <typename T, int N, int D, int P>
void BM_EmbeddingsBackward(benchmark::State &state)
{
  using SizeType      = fetch::math::SizeType;
  using TensorType    = typename fetch::math::Tensor<T>;
  using VecTensorType = typename fetch::ml::ops::Ops<TensorType>::VecTensorType;

  SizeType batch_size   = N;
  SizeType dimensions   = D;
  SizeType n_datapoints = P;

  fetch::math::Tensor<T> input({1, batch_size});
  fetch::math::Tensor<T> error_signal({dimensions, 1, batch_size});

  // Fill tensors with random values
  input.FillUniformRandomIntegers(0, static_cast<int64_t>(n_datapoints));
  error_signal.FillUniformRandom();

  VecTensorType inputs;
  inputs.emplace_back(std::make_shared<TensorType>(input));
  fetch::ml::ops::Embeddings<fetch::math::Tensor<T>> emb(dimensions, n_datapoints);

  for (auto _ : state)
  {
    emb.Backward(inputs, error_signal);
  }
}

BENCHMARK_TEMPLATE(BM_EmbeddingsBackward, float, 2, 2, 2)->Unit(benchmark::kMicrosecond);
BENCHMARK_TEMPLATE(BM_EmbeddingsBackward, float, 2, 4, 4)->Unit(benchmark::kMicrosecond);
BENCHMARK_TEMPLATE(BM_EmbeddingsBackward, float, 2, 16, 16)->Unit(benchmark::kMicrosecond);
BENCHMARK_TEMPLATE(BM_EmbeddingsBackward, float, 2, 64, 64)->Unit(benchmark::kMicrosecond);
BENCHMARK_TEMPLATE(BM_EmbeddingsBackward, float, 2, 256, 256)->Unit(benchmark::kMicrosecond);
BENCHMARK_TEMPLATE(BM_EmbeddingsBackward, float, 2, 1024, 1024)->Unit(benchmark::kMicrosecond);
BENCHMARK_TEMPLATE(BM_EmbeddingsBackward, float, 4, 2, 2)->Unit(benchmark::kMicrosecond);
BENCHMARK_TEMPLATE(BM_EmbeddingsBackward, float, 4, 4, 4)->Unit(benchmark::kMicrosecond);
BENCHMARK_TEMPLATE(BM_EmbeddingsBackward, float, 4, 16, 16)->Unit(benchmark::kMicrosecond);
BENCHMARK_TEMPLATE(BM_EmbeddingsBackward, float, 4, 64, 64)->Unit(benchmark::kMicrosecond);
BENCHMARK_TEMPLATE(BM_EmbeddingsBackward, float, 4, 256, 256)->Unit(benchmark::kMicrosecond);
BENCHMARK_TEMPLATE(BM_EmbeddingsBackward, float, 4, 1024, 1024)->Unit(benchmark::kMicrosecond);
BENCHMARK_TEMPLATE(BM_EmbeddingsBackward, float, 16, 2, 2)->Unit(benchmark::kMicrosecond);
BENCHMARK_TEMPLATE(BM_EmbeddingsBackward, float, 16, 4, 4)->Unit(benchmark::kMicrosecond);
BENCHMARK_TEMPLATE(BM_EmbeddingsBackward, float, 16, 16, 16)->Unit(benchmark::kMicrosecond);
BENCHMARK_TEMPLATE(BM_EmbeddingsBackward, float, 16, 64, 64)->Unit(benchmark::kMicrosecond);
BENCHMARK_TEMPLATE(BM_EmbeddingsBackward, float, 16, 256, 256)->Unit(benchmark::kMicrosecond);
BENCHMARK_TEMPLATE(BM_EmbeddingsBackward, float, 16, 1024, 1024)->Unit(benchmark::kMicrosecond);

BENCHMARK_TEMPLATE(BM_EmbeddingsBackward, double, 2, 2, 2)->Unit(benchmark::kMicrosecond);
BENCHMARK_TEMPLATE(BM_EmbeddingsBackward, double, 2, 4, 4)->Unit(benchmark::kMicrosecond);
BENCHMARK_TEMPLATE(BM_EmbeddingsBackward, double, 2, 16, 16)->Unit(benchmark::kMicrosecond);
BENCHMARK_TEMPLATE(BM_EmbeddingsBackward, double, 2, 64, 64)->Unit(benchmark::kMicrosecond);
BENCHMARK_TEMPLATE(BM_EmbeddingsBackward, double, 2, 256, 256)->Unit(benchmark::kMicrosecond);
BENCHMARK_TEMPLATE(BM_EmbeddingsBackward, double, 2, 1024, 1024)->Unit(benchmark::kMicrosecond);
BENCHMARK_TEMPLATE(BM_EmbeddingsBackward, double, 4, 2, 2)->Unit(benchmark::kMicrosecond);
BENCHMARK_TEMPLATE(BM_EmbeddingsBackward, double, 4, 4, 4)->Unit(benchmark::kMicrosecond);
BENCHMARK_TEMPLATE(BM_EmbeddingsBackward, double, 4, 16, 16)->Unit(benchmark::kMicrosecond);
BENCHMARK_TEMPLATE(BM_EmbeddingsBackward, double, 4, 64, 64)->Unit(benchmark::kMicrosecond);
BENCHMARK_TEMPLATE(BM_EmbeddingsBackward, double, 4, 256, 256)->Unit(benchmark::kMicrosecond);
BENCHMARK_TEMPLATE(BM_EmbeddingsBackward, double, 4, 1024, 1024)->Unit(benchmark::kMicrosecond);
BENCHMARK_TEMPLATE(BM_EmbeddingsBackward, double, 16, 2, 2)->Unit(benchmark::kMicrosecond);
BENCHMARK_TEMPLATE(BM_EmbeddingsBackward, double, 16, 4, 4)->Unit(benchmark::kMicrosecond);
BENCHMARK_TEMPLATE(BM_EmbeddingsBackward, double, 16, 16, 16)->Unit(benchmark::kMicrosecond);
BENCHMARK_TEMPLATE(BM_EmbeddingsBackward, double, 16, 64, 64)->Unit(benchmark::kMicrosecond);
BENCHMARK_TEMPLATE(BM_EmbeddingsBackward, double, 16, 256, 256)->Unit(benchmark::kMicrosecond);
BENCHMARK_TEMPLATE(BM_EmbeddingsBackward, double, 16, 1024, 1024)->Unit(benchmark::kMicrosecond);

BENCHMARK_TEMPLATE(BM_EmbeddingsBackward, fetch::fixed_point::fp32_t, 2, 2, 2)
    ->Unit(benchmark::kMicrosecond);
BENCHMARK_TEMPLATE(BM_EmbeddingsBackward, fetch::fixed_point::fp32_t, 2, 4, 4)
    ->Unit(benchmark::kMicrosecond);
BENCHMARK_TEMPLATE(BM_EmbeddingsBackward, fetch::fixed_point::fp32_t, 2, 16, 16)
    ->Unit(benchmark::kMicrosecond);
BENCHMARK_TEMPLATE(BM_EmbeddingsBackward, fetch::fixed_point::fp32_t, 2, 64, 64)
    ->Unit(benchmark::kMicrosecond);
BENCHMARK_TEMPLATE(BM_EmbeddingsBackward, fetch::fixed_point::fp32_t, 2, 256, 256)
    ->Unit(benchmark::kMicrosecond);
BENCHMARK_TEMPLATE(BM_EmbeddingsBackward, fetch::fixed_point::fp32_t, 2, 1024, 1024)
    ->Unit(benchmark::kMicrosecond);
BENCHMARK_TEMPLATE(BM_EmbeddingsBackward, fetch::fixed_point::fp32_t, 4, 2, 2)
    ->Unit(benchmark::kMicrosecond);
BENCHMARK_TEMPLATE(BM_EmbeddingsBackward, fetch::fixed_point::fp32_t, 4, 4, 4)
    ->Unit(benchmark::kMicrosecond);
BENCHMARK_TEMPLATE(BM_EmbeddingsBackward, fetch::fixed_point::fp32_t, 4, 16, 16)
    ->Unit(benchmark::kMicrosecond);
BENCHMARK_TEMPLATE(BM_EmbeddingsBackward, fetch::fixed_point::fp32_t, 4, 64, 64)
    ->Unit(benchmark::kMicrosecond);
BENCHMARK_TEMPLATE(BM_EmbeddingsBackward, fetch::fixed_point::fp32_t, 4, 256, 256)
    ->Unit(benchmark::kMicrosecond);
BENCHMARK_TEMPLATE(BM_EmbeddingsBackward, fetch::fixed_point::fp32_t, 4, 1024, 1024)
    ->Unit(benchmark::kMicrosecond);
BENCHMARK_TEMPLATE(BM_EmbeddingsBackward, fetch::fixed_point::fp32_t, 16, 2, 2)
    ->Unit(benchmark::kMicrosecond);
BENCHMARK_TEMPLATE(BM_EmbeddingsBackward, fetch::fixed_point::fp32_t, 16, 4, 4)
    ->Unit(benchmark::kMicrosecond);
BENCHMARK_TEMPLATE(BM_EmbeddingsBackward, fetch::fixed_point::fp32_t, 16, 16, 16)
    ->Unit(benchmark::kMicrosecond);
BENCHMARK_TEMPLATE(BM_EmbeddingsBackward, fetch::fixed_point::fp32_t, 16, 64, 64)
    ->Unit(benchmark::kMicrosecond);
BENCHMARK_TEMPLATE(BM_EmbeddingsBackward, fetch::fixed_point::fp32_t, 16, 256, 256)
    ->Unit(benchmark::kMicrosecond);
BENCHMARK_TEMPLATE(BM_EmbeddingsBackward, fetch::fixed_point::fp32_t, 16, 1024, 1024)
    ->Unit(benchmark::kMicrosecond);

BENCHMARK_TEMPLATE(BM_EmbeddingsBackward, fetch::fixed_point::fp64_t, 2, 2, 2)
    ->Unit(benchmark::kMicrosecond);
BENCHMARK_TEMPLATE(BM_EmbeddingsBackward, fetch::fixed_point::fp64_t, 2, 4, 4)
    ->Unit(benchmark::kMicrosecond);
BENCHMARK_TEMPLATE(BM_EmbeddingsBackward, fetch::fixed_point::fp64_t, 2, 16, 16)
    ->Unit(benchmark::kMicrosecond);
BENCHMARK_TEMPLATE(BM_EmbeddingsBackward, fetch::fixed_point::fp64_t, 2, 64, 64)
    ->Unit(benchmark::kMicrosecond);
BENCHMARK_TEMPLATE(BM_EmbeddingsBackward, fetch::fixed_point::fp64_t, 2, 256, 256)
    ->Unit(benchmark::kMicrosecond);
BENCHMARK_TEMPLATE(BM_EmbeddingsBackward, fetch::fixed_point::fp64_t, 2, 1024, 1024)
    ->Unit(benchmark::kMicrosecond);
BENCHMARK_TEMPLATE(BM_EmbeddingsBackward, fetch::fixed_point::fp64_t, 4, 2, 2)
    ->Unit(benchmark::kMicrosecond);
BENCHMARK_TEMPLATE(BM_EmbeddingsBackward, fetch::fixed_point::fp64_t, 4, 4, 4)
    ->Unit(benchmark::kMicrosecond);
BENCHMARK_TEMPLATE(BM_EmbeddingsBackward, fetch::fixed_point::fp64_t, 4, 16, 16)
    ->Unit(benchmark::kMicrosecond);
BENCHMARK_TEMPLATE(BM_EmbeddingsBackward, fetch::fixed_point::fp64_t, 4, 64, 64)
    ->Unit(benchmark::kMicrosecond);
BENCHMARK_TEMPLATE(BM_EmbeddingsBackward, fetch::fixed_point::fp64_t, 4, 256, 256)
    ->Unit(benchmark::kMicrosecond);
BENCHMARK_TEMPLATE(BM_EmbeddingsBackward, fetch::fixed_point::fp64_t, 4, 1024, 1024)
    ->Unit(benchmark::kMicrosecond);
BENCHMARK_TEMPLATE(BM_EmbeddingsBackward, fetch::fixed_point::fp64_t, 16, 2, 2)
    ->Unit(benchmark::kMicrosecond);
BENCHMARK_TEMPLATE(BM_EmbeddingsBackward, fetch::fixed_point::fp64_t, 16, 4, 4)
    ->Unit(benchmark::kMicrosecond);
BENCHMARK_TEMPLATE(BM_EmbeddingsBackward, fetch::fixed_point::fp64_t, 16, 16, 16)
    ->Unit(benchmark::kMicrosecond);
BENCHMARK_TEMPLATE(BM_EmbeddingsBackward, fetch::fixed_point::fp64_t, 16, 64, 64)
    ->Unit(benchmark::kMicrosecond);
BENCHMARK_TEMPLATE(BM_EmbeddingsBackward, fetch::fixed_point::fp64_t, 16, 256, 256)
    ->Unit(benchmark::kMicrosecond);
BENCHMARK_TEMPLATE(BM_EmbeddingsBackward, fetch::fixed_point::fp64_t, 16, 1024, 1024)
    ->Unit(benchmark::kMicrosecond);

BENCHMARK_TEMPLATE(BM_EmbeddingsBackward, fetch::fixed_point::fp128_t, 2, 2, 2)
    ->Unit(benchmark::kMicrosecond);
BENCHMARK_TEMPLATE(BM_EmbeddingsBackward, fetch::fixed_point::fp128_t, 2, 4, 4)
    ->Unit(benchmark::kMicrosecond);
BENCHMARK_TEMPLATE(BM_EmbeddingsBackward, fetch::fixed_point::fp128_t, 2, 16, 16)
    ->Unit(benchmark::kMicrosecond);
BENCHMARK_TEMPLATE(BM_EmbeddingsBackward, fetch::fixed_point::fp128_t, 2, 64, 64)
    ->Unit(benchmark::kMicrosecond);
BENCHMARK_TEMPLATE(BM_EmbeddingsBackward, fetch::fixed_point::fp128_t, 2, 256, 256)
    ->Unit(benchmark::kMicrosecond);
BENCHMARK_TEMPLATE(BM_EmbeddingsBackward, fetch::fixed_point::fp128_t, 2, 1024, 1024)
    ->Unit(benchmark::kMicrosecond);
BENCHMARK_TEMPLATE(BM_EmbeddingsBackward, fetch::fixed_point::fp128_t, 4, 2, 2)
    ->Unit(benchmark::kMicrosecond);
BENCHMARK_TEMPLATE(BM_EmbeddingsBackward, fetch::fixed_point::fp128_t, 4, 4, 4)
    ->Unit(benchmark::kMicrosecond);
BENCHMARK_TEMPLATE(BM_EmbeddingsBackward, fetch::fixed_point::fp128_t, 4, 16, 16)
    ->Unit(benchmark::kMicrosecond);
BENCHMARK_TEMPLATE(BM_EmbeddingsBackward, fetch::fixed_point::fp128_t, 4, 64, 64)
    ->Unit(benchmark::kMicrosecond);
BENCHMARK_TEMPLATE(BM_EmbeddingsBackward, fetch::fixed_point::fp128_t, 4, 256, 256)
    ->Unit(benchmark::kMicrosecond);
BENCHMARK_TEMPLATE(BM_EmbeddingsBackward, fetch::fixed_point::fp128_t, 4, 1024, 1024)
    ->Unit(benchmark::kMicrosecond);
BENCHMARK_TEMPLATE(BM_EmbeddingsBackward, fetch::fixed_point::fp128_t, 16, 2, 2)
    ->Unit(benchmark::kMicrosecond);
BENCHMARK_TEMPLATE(BM_EmbeddingsBackward, fetch::fixed_point::fp128_t, 16, 4, 4)
    ->Unit(benchmark::kMicrosecond);
BENCHMARK_TEMPLATE(BM_EmbeddingsBackward, fetch::fixed_point::fp128_t, 16, 16, 16)
    ->Unit(benchmark::kMicrosecond);
BENCHMARK_TEMPLATE(BM_EmbeddingsBackward, fetch::fixed_point::fp128_t, 16, 64, 64)
    ->Unit(benchmark::kMicrosecond);
BENCHMARK_TEMPLATE(BM_EmbeddingsBackward, fetch::fixed_point::fp128_t, 16, 256, 256)
    ->Unit(benchmark::kMicrosecond);
BENCHMARK_TEMPLATE(BM_EmbeddingsBackward, fetch::fixed_point::fp128_t, 16, 1024, 1024)
    ->Unit(benchmark::kMicrosecond);

template <class T, int N>
void BM_FlattenForward(benchmark::State &state)
{
  using TensorType     = typename fetch::math::Tensor<T>;
  using VecTensorType  = typename fetch::ml::ops::Ops<TensorType>::VecTensorType;
  using SizeVectorType = std::vector<fetch::math::SizeType>;

  SizeVectorType         input_shape({1, N});
  fetch::math::Tensor<T> input(input_shape);
  fetch::math::Tensor<T> output(input_shape);

  // Fill tensors with random values
  input.FillUniformRandom();
  output.FillUniformRandom();

  VecTensorType inputs;
  inputs.emplace_back(std::make_shared<TensorType>(input));
  fetch::ml::ops::Flatten<fetch::math::Tensor<T>> flatten;

  flatten.SetBatchInputShapes({input_shape});
  state.counters["charge"] = static_cast<double>(flatten.ChargeForward({input_shape}).first);

  for (auto _ : state)
  {
    flatten.Forward(inputs, output);
  }
}

BENCHMARK_TEMPLATE(BM_FlattenForward, float, 2)->Unit(benchmark::kNanosecond);
BENCHMARK_TEMPLATE(BM_FlattenForward, float, 256)->Unit(benchmark::kNanosecond);
BENCHMARK_TEMPLATE(BM_FlattenForward, float, 512)->Unit(benchmark::kNanosecond);
BENCHMARK_TEMPLATE(BM_FlattenForward, float, 1024)->Unit(benchmark::kNanosecond);
BENCHMARK_TEMPLATE(BM_FlattenForward, float, 2048)->Unit(benchmark::kNanosecond);
BENCHMARK_TEMPLATE(BM_FlattenForward, float, 4096)->Unit(benchmark::kNanosecond);

BENCHMARK_TEMPLATE(BM_FlattenForward, double, 2)->Unit(benchmark::kNanosecond);
BENCHMARK_TEMPLATE(BM_FlattenForward, double, 256)->Unit(benchmark::kNanosecond);
BENCHMARK_TEMPLATE(BM_FlattenForward, double, 512)->Unit(benchmark::kNanosecond);
BENCHMARK_TEMPLATE(BM_FlattenForward, double, 1024)->Unit(benchmark::kNanosecond);
BENCHMARK_TEMPLATE(BM_FlattenForward, double, 2048)->Unit(benchmark::kNanosecond);
BENCHMARK_TEMPLATE(BM_FlattenForward, double, 4096)->Unit(benchmark::kNanosecond);

BENCHMARK_TEMPLATE(BM_FlattenForward, fetch::fixed_point::fp32_t, 2)->Unit(benchmark::kNanosecond);
BENCHMARK_TEMPLATE(BM_FlattenForward, fetch::fixed_point::fp32_t, 256)
    ->Unit(benchmark::kNanosecond);
BENCHMARK_TEMPLATE(BM_FlattenForward, fetch::fixed_point::fp32_t, 512)
    ->Unit(benchmark::kNanosecond);
BENCHMARK_TEMPLATE(BM_FlattenForward, fetch::fixed_point::fp32_t, 1024)
    ->Unit(benchmark::kNanosecond);
BENCHMARK_TEMPLATE(BM_FlattenForward, fetch::fixed_point::fp32_t, 2048)
    ->Unit(benchmark::kNanosecond);
BENCHMARK_TEMPLATE(BM_FlattenForward, fetch::fixed_point::fp32_t, 4096)
    ->Unit(benchmark::kNanosecond);

BENCHMARK_TEMPLATE(BM_FlattenForward, fetch::fixed_point::fp64_t, 1)->Unit(benchmark::kNanosecond);
BENCHMARK_TEMPLATE(BM_FlattenForward, fetch::fixed_point::fp64_t, 2)->Unit(benchmark::kNanosecond);
BENCHMARK_TEMPLATE(BM_FlattenForward, fetch::fixed_point::fp64_t, 4)->Unit(benchmark::kNanosecond);
BENCHMARK_TEMPLATE(BM_FlattenForward, fetch::fixed_point::fp64_t, 8)->Unit(benchmark::kNanosecond);
BENCHMARK_TEMPLATE(BM_FlattenForward, fetch::fixed_point::fp64_t, 16)->Unit(benchmark::kNanosecond);
BENCHMARK_TEMPLATE(BM_FlattenForward, fetch::fixed_point::fp64_t, 32)->Unit(benchmark::kNanosecond);
BENCHMARK_TEMPLATE(BM_FlattenForward, fetch::fixed_point::fp64_t, 64)->Unit(benchmark::kNanosecond);
BENCHMARK_TEMPLATE(BM_FlattenForward, fetch::fixed_point::fp64_t, 128)
    ->Unit(benchmark::kNanosecond);
BENCHMARK_TEMPLATE(BM_FlattenForward, fetch::fixed_point::fp64_t, 256)
    ->Unit(benchmark::kNanosecond);
BENCHMARK_TEMPLATE(BM_FlattenForward, fetch::fixed_point::fp64_t, 512)
    ->Unit(benchmark::kNanosecond);
BENCHMARK_TEMPLATE(BM_FlattenForward, fetch::fixed_point::fp64_t, 1024)
    ->Unit(benchmark::kNanosecond);
BENCHMARK_TEMPLATE(BM_FlattenForward, fetch::fixed_point::fp64_t, 2048)
    ->Unit(benchmark::kNanosecond);
BENCHMARK_TEMPLATE(BM_FlattenForward, fetch::fixed_point::fp64_t, 4096)
    ->Unit(benchmark::kNanosecond);
BENCHMARK_TEMPLATE(BM_FlattenForward, fetch::fixed_point::fp64_t, 8192)
    ->Unit(benchmark::kNanosecond);
BENCHMARK_TEMPLATE(BM_FlattenForward, fetch::fixed_point::fp64_t, 16384)
    ->Unit(benchmark::kNanosecond);
BENCHMARK_TEMPLATE(BM_FlattenForward, fetch::fixed_point::fp64_t, 32768)
    ->Unit(benchmark::kNanosecond);
BENCHMARK_TEMPLATE(BM_FlattenForward, fetch::fixed_point::fp64_t, 65536)
    ->Unit(benchmark::kNanosecond);
BENCHMARK_TEMPLATE(BM_FlattenForward, fetch::fixed_point::fp64_t, 131072)
    ->Unit(benchmark::kNanosecond);
BENCHMARK_TEMPLATE(BM_FlattenForward, fetch::fixed_point::fp64_t, 262144)
    ->Unit(benchmark::kNanosecond);
BENCHMARK_TEMPLATE(BM_FlattenForward, fetch::fixed_point::fp64_t, 524288)
    ->Unit(benchmark::kNanosecond);
BENCHMARK_TEMPLATE(BM_FlattenForward, fetch::fixed_point::fp64_t, 1048576)
    ->Unit(benchmark::kNanosecond);
BENCHMARK_TEMPLATE(BM_FlattenForward, fetch::fixed_point::fp64_t, 2097152)
    ->Unit(benchmark::kNanosecond);

BENCHMARK_TEMPLATE(BM_FlattenForward, fetch::fixed_point::fp128_t, 2)->Unit(benchmark::kNanosecond);
BENCHMARK_TEMPLATE(BM_FlattenForward, fetch::fixed_point::fp128_t, 256)
    ->Unit(benchmark::kNanosecond);
BENCHMARK_TEMPLATE(BM_FlattenForward, fetch::fixed_point::fp128_t, 512)
    ->Unit(benchmark::kNanosecond);
BENCHMARK_TEMPLATE(BM_FlattenForward, fetch::fixed_point::fp128_t, 1024)
    ->Unit(benchmark::kNanosecond);
BENCHMARK_TEMPLATE(BM_FlattenForward, fetch::fixed_point::fp128_t, 2048)
    ->Unit(benchmark::kNanosecond);
BENCHMARK_TEMPLATE(BM_FlattenForward, fetch::fixed_point::fp128_t, 4096)
    ->Unit(benchmark::kNanosecond);

template <class T, int N>
void BM_FlattenBackward(benchmark::State &state)
{
  using TensorType    = typename fetch::math::Tensor<T>;
  using VecTensorType = typename fetch::ml::ops::Ops<TensorType>::VecTensorType;

  fetch::math::Tensor<T> input({1, N});
  fetch::math::Tensor<T> output({1, N});
  fetch::math::Tensor<T> error_signal({1, N});

  // Fill tensors with random values
  input.FillUniformRandom();
  output.FillUniformRandom();

  VecTensorType inputs;
  inputs.emplace_back(std::make_shared<TensorType>(input));
  fetch::ml::ops::Flatten<fetch::math::Tensor<T>> flatten;
  flatten.Forward(inputs, output);

  for (auto _ : state)
  {
    flatten.Backward(inputs, error_signal);
  }
}

BENCHMARK_TEMPLATE(BM_FlattenBackward, float, 2)->Unit(benchmark::kNanosecond);
BENCHMARK_TEMPLATE(BM_FlattenBackward, float, 256)->Unit(benchmark::kMicrosecond);
BENCHMARK_TEMPLATE(BM_FlattenBackward, float, 512)->Unit(benchmark::kMicrosecond);
BENCHMARK_TEMPLATE(BM_FlattenBackward, float, 1024)->Unit(benchmark::kMicrosecond);
BENCHMARK_TEMPLATE(BM_FlattenBackward, float, 2048)->Unit(benchmark::kMicrosecond);
BENCHMARK_TEMPLATE(BM_FlattenBackward, float, 4096)->Unit(benchmark::kMicrosecond);

BENCHMARK_TEMPLATE(BM_FlattenBackward, double, 2)->Unit(benchmark::kNanosecond);
BENCHMARK_TEMPLATE(BM_FlattenBackward, double, 256)->Unit(benchmark::kMicrosecond);
BENCHMARK_TEMPLATE(BM_FlattenBackward, double, 512)->Unit(benchmark::kMicrosecond);
BENCHMARK_TEMPLATE(BM_FlattenBackward, double, 1024)->Unit(benchmark::kMicrosecond);
BENCHMARK_TEMPLATE(BM_FlattenBackward, double, 2048)->Unit(benchmark::kMicrosecond);
BENCHMARK_TEMPLATE(BM_FlattenBackward, double, 4096)->Unit(benchmark::kMicrosecond);

BENCHMARK_TEMPLATE(BM_FlattenBackward, fetch::fixed_point::fp32_t, 2)->Unit(benchmark::kNanosecond);
BENCHMARK_TEMPLATE(BM_FlattenBackward, fetch::fixed_point::fp32_t, 256)
    ->Unit(benchmark::kMicrosecond);
BENCHMARK_TEMPLATE(BM_FlattenBackward, fetch::fixed_point::fp32_t, 512)
    ->Unit(benchmark::kMicrosecond);
BENCHMARK_TEMPLATE(BM_FlattenBackward, fetch::fixed_point::fp32_t, 1024)
    ->Unit(benchmark::kMicrosecond);
BENCHMARK_TEMPLATE(BM_FlattenBackward, fetch::fixed_point::fp32_t, 2048)
    ->Unit(benchmark::kMicrosecond);
BENCHMARK_TEMPLATE(BM_FlattenBackward, fetch::fixed_point::fp32_t, 4096)
    ->Unit(benchmark::kMicrosecond);

BENCHMARK_TEMPLATE(BM_FlattenBackward, fetch::fixed_point::fp64_t, 2)->Unit(benchmark::kNanosecond);
BENCHMARK_TEMPLATE(BM_FlattenBackward, fetch::fixed_point::fp64_t, 256)
    ->Unit(benchmark::kMicrosecond);
BENCHMARK_TEMPLATE(BM_FlattenBackward, fetch::fixed_point::fp64_t, 512)
    ->Unit(benchmark::kMicrosecond);
BENCHMARK_TEMPLATE(BM_FlattenBackward, fetch::fixed_point::fp64_t, 1024)
    ->Unit(benchmark::kMicrosecond);
BENCHMARK_TEMPLATE(BM_FlattenBackward, fetch::fixed_point::fp64_t, 2048)
    ->Unit(benchmark::kMicrosecond);
BENCHMARK_TEMPLATE(BM_FlattenBackward, fetch::fixed_point::fp64_t, 4096)
    ->Unit(benchmark::kMicrosecond);

BENCHMARK_TEMPLATE(BM_FlattenBackward, fetch::fixed_point::fp128_t, 2)
    ->Unit(benchmark::kNanosecond);
BENCHMARK_TEMPLATE(BM_FlattenBackward, fetch::fixed_point::fp128_t, 256)
    ->Unit(benchmark::kMicrosecond);
BENCHMARK_TEMPLATE(BM_FlattenBackward, fetch::fixed_point::fp128_t, 512)
    ->Unit(benchmark::kMicrosecond);
BENCHMARK_TEMPLATE(BM_FlattenBackward, fetch::fixed_point::fp128_t, 1024)
    ->Unit(benchmark::kMicrosecond);
BENCHMARK_TEMPLATE(BM_FlattenBackward, fetch::fixed_point::fp128_t, 2048)
    ->Unit(benchmark::kMicrosecond);
BENCHMARK_TEMPLATE(BM_FlattenBackward, fetch::fixed_point::fp128_t, 4096)
    ->Unit(benchmark::kMicrosecond);

template <class T, int N>
void BM_LayerNormForward(benchmark::State &state)
{
  using TensorType    = typename fetch::math::Tensor<T>;
  using VecTensorType = typename fetch::ml::ops::Ops<TensorType>::VecTensorType;

  fetch::math::Tensor<T> input({1, N});
  fetch::math::Tensor<T> output({1, N});

  // Fill tensors with random values
  input.FillUniformRandom();
  output.FillUniformRandom();

  VecTensorType inputs;
  inputs.emplace_back(std::make_shared<TensorType>(input));
  fetch::ml::ops::LayerNorm<fetch::math::Tensor<T>> lnorm;

  for (auto _ : state)
  {
    lnorm.Forward(inputs, output);
  }
}

BENCHMARK_TEMPLATE(BM_LayerNormForward, float, 2)->Unit(benchmark::kNanosecond);
BENCHMARK_TEMPLATE(BM_LayerNormForward, float, 256)->Unit(benchmark::kMicrosecond);
BENCHMARK_TEMPLATE(BM_LayerNormForward, float, 512)->Unit(benchmark::kMicrosecond);
BENCHMARK_TEMPLATE(BM_LayerNormForward, float, 1024)->Unit(benchmark::kMicrosecond);
BENCHMARK_TEMPLATE(BM_LayerNormForward, float, 2048)->Unit(benchmark::kMicrosecond);
BENCHMARK_TEMPLATE(BM_LayerNormForward, float, 4096)->Unit(benchmark::kMicrosecond);

BENCHMARK_TEMPLATE(BM_LayerNormForward, double, 2)->Unit(benchmark::kNanosecond);
BENCHMARK_TEMPLATE(BM_LayerNormForward, double, 256)->Unit(benchmark::kMicrosecond);
BENCHMARK_TEMPLATE(BM_LayerNormForward, double, 512)->Unit(benchmark::kMicrosecond);
BENCHMARK_TEMPLATE(BM_LayerNormForward, double, 1024)->Unit(benchmark::kMicrosecond);
BENCHMARK_TEMPLATE(BM_LayerNormForward, double, 2048)->Unit(benchmark::kMicrosecond);
BENCHMARK_TEMPLATE(BM_LayerNormForward, double, 4096)->Unit(benchmark::kMicrosecond);

BENCHMARK_TEMPLATE(BM_LayerNormForward, fetch::fixed_point::fp32_t, 2)
    ->Unit(benchmark::kNanosecond);
BENCHMARK_TEMPLATE(BM_LayerNormForward, fetch::fixed_point::fp32_t, 256)
    ->Unit(benchmark::kMicrosecond);
BENCHMARK_TEMPLATE(BM_LayerNormForward, fetch::fixed_point::fp32_t, 512)
    ->Unit(benchmark::kMicrosecond);
BENCHMARK_TEMPLATE(BM_LayerNormForward, fetch::fixed_point::fp32_t, 1024)
    ->Unit(benchmark::kMicrosecond);
BENCHMARK_TEMPLATE(BM_LayerNormForward, fetch::fixed_point::fp32_t, 2048)
    ->Unit(benchmark::kMicrosecond);
BENCHMARK_TEMPLATE(BM_LayerNormForward, fetch::fixed_point::fp32_t, 4096)
    ->Unit(benchmark::kMicrosecond);

BENCHMARK_TEMPLATE(BM_LayerNormForward, fetch::fixed_point::fp64_t, 2)
    ->Unit(benchmark::kNanosecond);
BENCHMARK_TEMPLATE(BM_LayerNormForward, fetch::fixed_point::fp64_t, 256)
    ->Unit(benchmark::kMicrosecond);
BENCHMARK_TEMPLATE(BM_LayerNormForward, fetch::fixed_point::fp64_t, 512)
    ->Unit(benchmark::kMicrosecond);
BENCHMARK_TEMPLATE(BM_LayerNormForward, fetch::fixed_point::fp64_t, 1024)
    ->Unit(benchmark::kMicrosecond);
BENCHMARK_TEMPLATE(BM_LayerNormForward, fetch::fixed_point::fp64_t, 2048)
    ->Unit(benchmark::kMicrosecond);
BENCHMARK_TEMPLATE(BM_LayerNormForward, fetch::fixed_point::fp64_t, 4096)
    ->Unit(benchmark::kMicrosecond);

BENCHMARK_TEMPLATE(BM_LayerNormForward, fetch::fixed_point::fp128_t, 2)
    ->Unit(benchmark::kNanosecond);
BENCHMARK_TEMPLATE(BM_LayerNormForward, fetch::fixed_point::fp128_t, 256)
    ->Unit(benchmark::kMicrosecond);
BENCHMARK_TEMPLATE(BM_LayerNormForward, fetch::fixed_point::fp128_t, 512)
    ->Unit(benchmark::kMicrosecond);
BENCHMARK_TEMPLATE(BM_LayerNormForward, fetch::fixed_point::fp128_t, 1024)
    ->Unit(benchmark::kMicrosecond);
BENCHMARK_TEMPLATE(BM_LayerNormForward, fetch::fixed_point::fp128_t, 2048)
    ->Unit(benchmark::kMicrosecond);
BENCHMARK_TEMPLATE(BM_LayerNormForward, fetch::fixed_point::fp128_t, 4096)
    ->Unit(benchmark::kMicrosecond);

template <class T, int N>
void BM_LayerNormBackward(benchmark::State &state)
{
  using TensorType    = typename fetch::math::Tensor<T>;
  using VecTensorType = typename fetch::ml::ops::Ops<TensorType>::VecTensorType;

  fetch::math::Tensor<T> input({1, N});
  fetch::math::Tensor<T> output({1, N});

  // Fill tensors with random values
  input.FillUniformRandom();
  output.FillUniformRandom();

  VecTensorType inputs;
  inputs.emplace_back(std::make_shared<TensorType>(input));
  fetch::ml::ops::LayerNorm<fetch::math::Tensor<T>> lnorm;

  for (auto _ : state)
  {
    lnorm.Backward(inputs, output);
  }
}

BENCHMARK_TEMPLATE(BM_LayerNormBackward, float, 2)->Unit(benchmark::kNanosecond);
BENCHMARK_TEMPLATE(BM_LayerNormBackward, float, 256)->Unit(benchmark::kMicrosecond);
BENCHMARK_TEMPLATE(BM_LayerNormBackward, float, 512)->Unit(benchmark::kMicrosecond);
BENCHMARK_TEMPLATE(BM_LayerNormBackward, float, 1024)->Unit(benchmark::kMicrosecond);
BENCHMARK_TEMPLATE(BM_LayerNormBackward, float, 2048)->Unit(benchmark::kMicrosecond);
BENCHMARK_TEMPLATE(BM_LayerNormBackward, float, 4096)->Unit(benchmark::kMicrosecond);

BENCHMARK_TEMPLATE(BM_LayerNormBackward, double, 2)->Unit(benchmark::kNanosecond);
BENCHMARK_TEMPLATE(BM_LayerNormBackward, double, 256)->Unit(benchmark::kMicrosecond);
BENCHMARK_TEMPLATE(BM_LayerNormBackward, double, 512)->Unit(benchmark::kMicrosecond);
BENCHMARK_TEMPLATE(BM_LayerNormBackward, double, 1024)->Unit(benchmark::kMicrosecond);
BENCHMARK_TEMPLATE(BM_LayerNormBackward, double, 2048)->Unit(benchmark::kMicrosecond);
BENCHMARK_TEMPLATE(BM_LayerNormBackward, double, 4096)->Unit(benchmark::kMicrosecond);

BENCHMARK_TEMPLATE(BM_LayerNormBackward, fetch::fixed_point::fp32_t, 2)
    ->Unit(benchmark::kNanosecond);
BENCHMARK_TEMPLATE(BM_LayerNormBackward, fetch::fixed_point::fp32_t, 256)
    ->Unit(benchmark::kMicrosecond);
BENCHMARK_TEMPLATE(BM_LayerNormBackward, fetch::fixed_point::fp32_t, 512)
    ->Unit(benchmark::kMicrosecond);
BENCHMARK_TEMPLATE(BM_LayerNormBackward, fetch::fixed_point::fp32_t, 1024)
    ->Unit(benchmark::kMicrosecond);
BENCHMARK_TEMPLATE(BM_LayerNormBackward, fetch::fixed_point::fp32_t, 2048)
    ->Unit(benchmark::kMicrosecond);
BENCHMARK_TEMPLATE(BM_LayerNormBackward, fetch::fixed_point::fp32_t, 4096)
    ->Unit(benchmark::kMicrosecond);

BENCHMARK_TEMPLATE(BM_LayerNormBackward, fetch::fixed_point::fp64_t, 2)
    ->Unit(benchmark::kNanosecond);
BENCHMARK_TEMPLATE(BM_LayerNormBackward, fetch::fixed_point::fp64_t, 256)
    ->Unit(benchmark::kMicrosecond);
BENCHMARK_TEMPLATE(BM_LayerNormBackward, fetch::fixed_point::fp64_t, 512)
    ->Unit(benchmark::kMicrosecond);
BENCHMARK_TEMPLATE(BM_LayerNormBackward, fetch::fixed_point::fp64_t, 1024)
    ->Unit(benchmark::kMicrosecond);
BENCHMARK_TEMPLATE(BM_LayerNormBackward, fetch::fixed_point::fp64_t, 2048)
    ->Unit(benchmark::kMicrosecond);
BENCHMARK_TEMPLATE(BM_LayerNormBackward, fetch::fixed_point::fp64_t, 4096)
    ->Unit(benchmark::kMicrosecond);

BENCHMARK_TEMPLATE(BM_LayerNormBackward, fetch::fixed_point::fp128_t, 2)
    ->Unit(benchmark::kNanosecond);
BENCHMARK_TEMPLATE(BM_LayerNormBackward, fetch::fixed_point::fp128_t, 256)
    ->Unit(benchmark::kMicrosecond);
BENCHMARK_TEMPLATE(BM_LayerNormBackward, fetch::fixed_point::fp128_t, 512)
    ->Unit(benchmark::kMicrosecond);
BENCHMARK_TEMPLATE(BM_LayerNormBackward, fetch::fixed_point::fp128_t, 1024)
    ->Unit(benchmark::kMicrosecond);
BENCHMARK_TEMPLATE(BM_LayerNormBackward, fetch::fixed_point::fp128_t, 2048)
    ->Unit(benchmark::kMicrosecond);
BENCHMARK_TEMPLATE(BM_LayerNormBackward, fetch::fixed_point::fp128_t, 4096)
    ->Unit(benchmark::kMicrosecond);

template <class T, int N>
void BM_MaskFillForward(benchmark::State &state)
{
  using TensorType    = typename fetch::math::Tensor<T>;
  using VecTensorType = typename fetch::ml::ops::Ops<TensorType>::VecTensorType;

  fetch::math::Tensor<T> input_1({1, N});
  fetch::math::Tensor<T> input_2({1, N});
  fetch::math::Tensor<T> output({1, N});

  // Fill tensors with random values
  input_1.FillUniformRandom();
  input_2.FillUniformRandom();
  output.FillUniformRandom();

  VecTensorType inputs;
  inputs.emplace_back(std::make_shared<TensorType>(input_1));
  inputs.emplace_back(std::make_shared<TensorType>(input_2));

  T                                                n(1);
  fetch::ml::ops::MaskFill<fetch::math::Tensor<T>> mfill(n);

  for (auto _ : state)
  {
    mfill.Forward(inputs, output);
  }
}

BENCHMARK_TEMPLATE(BM_MaskFillForward, float, 2)->Unit(benchmark::kNanosecond);
BENCHMARK_TEMPLATE(BM_MaskFillForward, float, 256)->Unit(benchmark::kMicrosecond);
BENCHMARK_TEMPLATE(BM_MaskFillForward, float, 512)->Unit(benchmark::kMicrosecond);
BENCHMARK_TEMPLATE(BM_MaskFillForward, float, 1024)->Unit(benchmark::kMicrosecond);
BENCHMARK_TEMPLATE(BM_MaskFillForward, float, 2048)->Unit(benchmark::kMicrosecond);
BENCHMARK_TEMPLATE(BM_MaskFillForward, float, 4096)->Unit(benchmark::kMicrosecond);

BENCHMARK_TEMPLATE(BM_MaskFillForward, double, 2)->Unit(benchmark::kNanosecond);
BENCHMARK_TEMPLATE(BM_MaskFillForward, double, 256)->Unit(benchmark::kMicrosecond);
BENCHMARK_TEMPLATE(BM_MaskFillForward, double, 512)->Unit(benchmark::kMicrosecond);
BENCHMARK_TEMPLATE(BM_MaskFillForward, double, 1024)->Unit(benchmark::kMicrosecond);
BENCHMARK_TEMPLATE(BM_MaskFillForward, double, 2048)->Unit(benchmark::kMicrosecond);
BENCHMARK_TEMPLATE(BM_MaskFillForward, double, 4096)->Unit(benchmark::kMicrosecond);

BENCHMARK_TEMPLATE(BM_MaskFillForward, fetch::fixed_point::fp32_t, 2)->Unit(benchmark::kNanosecond);
BENCHMARK_TEMPLATE(BM_MaskFillForward, fetch::fixed_point::fp32_t, 256)
    ->Unit(benchmark::kMicrosecond);
BENCHMARK_TEMPLATE(BM_MaskFillForward, fetch::fixed_point::fp32_t, 512)
    ->Unit(benchmark::kMicrosecond);
BENCHMARK_TEMPLATE(BM_MaskFillForward, fetch::fixed_point::fp32_t, 1024)
    ->Unit(benchmark::kMicrosecond);
BENCHMARK_TEMPLATE(BM_MaskFillForward, fetch::fixed_point::fp32_t, 2048)
    ->Unit(benchmark::kMicrosecond);
BENCHMARK_TEMPLATE(BM_MaskFillForward, fetch::fixed_point::fp32_t, 4096)
    ->Unit(benchmark::kMicrosecond);

BENCHMARK_TEMPLATE(BM_MaskFillForward, fetch::fixed_point::fp64_t, 2)->Unit(benchmark::kNanosecond);
BENCHMARK_TEMPLATE(BM_MaskFillForward, fetch::fixed_point::fp64_t, 256)
    ->Unit(benchmark::kMicrosecond);
BENCHMARK_TEMPLATE(BM_MaskFillForward, fetch::fixed_point::fp64_t, 512)
    ->Unit(benchmark::kMicrosecond);
BENCHMARK_TEMPLATE(BM_MaskFillForward, fetch::fixed_point::fp64_t, 1024)
    ->Unit(benchmark::kMicrosecond);
BENCHMARK_TEMPLATE(BM_MaskFillForward, fetch::fixed_point::fp64_t, 2048)
    ->Unit(benchmark::kMicrosecond);
BENCHMARK_TEMPLATE(BM_MaskFillForward, fetch::fixed_point::fp64_t, 4096)
    ->Unit(benchmark::kMicrosecond);

BENCHMARK_TEMPLATE(BM_MaskFillForward, fetch::fixed_point::fp128_t, 2)
    ->Unit(benchmark::kNanosecond);
BENCHMARK_TEMPLATE(BM_MaskFillForward, fetch::fixed_point::fp128_t, 256)
    ->Unit(benchmark::kMicrosecond);
BENCHMARK_TEMPLATE(BM_MaskFillForward, fetch::fixed_point::fp128_t, 512)
    ->Unit(benchmark::kMicrosecond);
BENCHMARK_TEMPLATE(BM_MaskFillForward, fetch::fixed_point::fp128_t, 1024)
    ->Unit(benchmark::kMicrosecond);
BENCHMARK_TEMPLATE(BM_MaskFillForward, fetch::fixed_point::fp128_t, 2048)
    ->Unit(benchmark::kMicrosecond);
BENCHMARK_TEMPLATE(BM_MaskFillForward, fetch::fixed_point::fp128_t, 4096)
    ->Unit(benchmark::kMicrosecond);

template <class T, int N>
void BM_MaskFillBackward(benchmark::State &state)
{
  using TensorType    = typename fetch::math::Tensor<T>;
  using VecTensorType = typename fetch::ml::ops::Ops<TensorType>::VecTensorType;

  fetch::math::Tensor<T> input_1({1, N});
  fetch::math::Tensor<T> input_2({1, N});
  fetch::math::Tensor<T> output({1, N});

  // Fill tensors with random values
  input_1.FillUniformRandom();
  input_2.FillUniformRandom();
  output.FillUniformRandom();

  VecTensorType inputs;
  inputs.emplace_back(std::make_shared<TensorType>(input_1));
  inputs.emplace_back(std::make_shared<TensorType>(input_2));

  T                                                n(1);
  fetch::ml::ops::MaskFill<fetch::math::Tensor<T>> mfill(n);

  for (auto _ : state)
  {
    mfill.Backward(inputs, output);
  }
}

BENCHMARK_TEMPLATE(BM_MaskFillBackward, float, 2)->Unit(benchmark::kNanosecond);
BENCHMARK_TEMPLATE(BM_MaskFillBackward, float, 256)->Unit(benchmark::kMicrosecond);
BENCHMARK_TEMPLATE(BM_MaskFillBackward, float, 512)->Unit(benchmark::kMicrosecond);
BENCHMARK_TEMPLATE(BM_MaskFillBackward, float, 1024)->Unit(benchmark::kMicrosecond);
BENCHMARK_TEMPLATE(BM_MaskFillBackward, float, 2048)->Unit(benchmark::kMicrosecond);
BENCHMARK_TEMPLATE(BM_MaskFillBackward, float, 4096)->Unit(benchmark::kMicrosecond);

BENCHMARK_TEMPLATE(BM_MaskFillBackward, double, 2)->Unit(benchmark::kNanosecond);
BENCHMARK_TEMPLATE(BM_MaskFillBackward, double, 256)->Unit(benchmark::kMicrosecond);
BENCHMARK_TEMPLATE(BM_MaskFillBackward, double, 512)->Unit(benchmark::kMicrosecond);
BENCHMARK_TEMPLATE(BM_MaskFillBackward, double, 1024)->Unit(benchmark::kMicrosecond);
BENCHMARK_TEMPLATE(BM_MaskFillBackward, double, 2048)->Unit(benchmark::kMicrosecond);
BENCHMARK_TEMPLATE(BM_MaskFillBackward, double, 4096)->Unit(benchmark::kMicrosecond);

BENCHMARK_TEMPLATE(BM_MaskFillBackward, fetch::fixed_point::fp32_t, 2)
    ->Unit(benchmark::kNanosecond);
BENCHMARK_TEMPLATE(BM_MaskFillBackward, fetch::fixed_point::fp32_t, 256)
    ->Unit(benchmark::kMicrosecond);
BENCHMARK_TEMPLATE(BM_MaskFillBackward, fetch::fixed_point::fp32_t, 512)
    ->Unit(benchmark::kMicrosecond);
BENCHMARK_TEMPLATE(BM_MaskFillBackward, fetch::fixed_point::fp32_t, 1024)
    ->Unit(benchmark::kMicrosecond);
BENCHMARK_TEMPLATE(BM_MaskFillBackward, fetch::fixed_point::fp32_t, 2048)
    ->Unit(benchmark::kMicrosecond);
BENCHMARK_TEMPLATE(BM_MaskFillBackward, fetch::fixed_point::fp32_t, 4096)
    ->Unit(benchmark::kMicrosecond);

BENCHMARK_TEMPLATE(BM_MaskFillBackward, fetch::fixed_point::fp64_t, 2)
    ->Unit(benchmark::kNanosecond);
BENCHMARK_TEMPLATE(BM_MaskFillBackward, fetch::fixed_point::fp64_t, 256)
    ->Unit(benchmark::kMicrosecond);
BENCHMARK_TEMPLATE(BM_MaskFillBackward, fetch::fixed_point::fp64_t, 512)
    ->Unit(benchmark::kMicrosecond);
BENCHMARK_TEMPLATE(BM_MaskFillBackward, fetch::fixed_point::fp64_t, 1024)
    ->Unit(benchmark::kMicrosecond);
BENCHMARK_TEMPLATE(BM_MaskFillBackward, fetch::fixed_point::fp64_t, 2048)
    ->Unit(benchmark::kMicrosecond);
BENCHMARK_TEMPLATE(BM_MaskFillBackward, fetch::fixed_point::fp64_t, 4096)
    ->Unit(benchmark::kMicrosecond);

BENCHMARK_TEMPLATE(BM_MaskFillBackward, fetch::fixed_point::fp128_t, 2)
    ->Unit(benchmark::kNanosecond);
BENCHMARK_TEMPLATE(BM_MaskFillBackward, fetch::fixed_point::fp128_t, 256)
    ->Unit(benchmark::kMicrosecond);
BENCHMARK_TEMPLATE(BM_MaskFillBackward, fetch::fixed_point::fp128_t, 512)
    ->Unit(benchmark::kMicrosecond);
BENCHMARK_TEMPLATE(BM_MaskFillBackward, fetch::fixed_point::fp128_t, 1024)
    ->Unit(benchmark::kMicrosecond);
BENCHMARK_TEMPLATE(BM_MaskFillBackward, fetch::fixed_point::fp128_t, 2048)
    ->Unit(benchmark::kMicrosecond);
BENCHMARK_TEMPLATE(BM_MaskFillBackward, fetch::fixed_point::fp128_t, 4096)
    ->Unit(benchmark::kMicrosecond);

template <typename T, int F, int N, int B>
void BM_MatrixMultiply_Forward(benchmark::State &state)
{
  using TensorType    = typename fetch::math::Tensor<T>;
  using VecTensorType = typename fetch::ml::ops::Ops<TensorType>::VecTensorType;

  fetch::math::Tensor<T> input_1({F, N, B});
  fetch::math::Tensor<T> input_2({F, N, B});
  fetch::math::Tensor<T> output({F, N, B});

  // Fill tensors with random values
  input_1.FillUniformRandom();
  input_2.FillUniformRandom();
  output.FillUniformRandom();

  VecTensorType inputs;
  inputs.emplace_back(std::make_shared<TensorType>(input_1));
  inputs.emplace_back(std::make_shared<TensorType>(input_2));
  fetch::ml::ops::MatrixMultiply<fetch::math::Tensor<T>> matmul;

  for (auto _ : state)
  {
    matmul.Forward(inputs, output);
  }
}

BENCHMARK_TEMPLATE(BM_MatrixMultiply_Forward, float, 16, 16, 1)->Unit(benchmark::kMicrosecond);
BENCHMARK_TEMPLATE(BM_MatrixMultiply_Forward, float, 16, 16, 10)->Unit(benchmark::kMicrosecond);
BENCHMARK_TEMPLATE(BM_MatrixMultiply_Forward, float, 16, 16, 100)->Unit(benchmark::kMicrosecond);
BENCHMARK_TEMPLATE(BM_MatrixMultiply_Forward, float, 256, 256, 1)->Unit(benchmark::kMicrosecond);
BENCHMARK_TEMPLATE(BM_MatrixMultiply_Forward, float, 256, 256, 10)->Unit(benchmark::kMicrosecond);
BENCHMARK_TEMPLATE(BM_MatrixMultiply_Forward, float, 256, 256, 100)->Unit(benchmark::kMillisecond);

BENCHMARK_TEMPLATE(BM_MatrixMultiply_Forward, double, 16, 16, 1)->Unit(benchmark::kMicrosecond);
BENCHMARK_TEMPLATE(BM_MatrixMultiply_Forward, double, 16, 16, 10)->Unit(benchmark::kMicrosecond);
BENCHMARK_TEMPLATE(BM_MatrixMultiply_Forward, double, 16, 16, 100)->Unit(benchmark::kMicrosecond);
BENCHMARK_TEMPLATE(BM_MatrixMultiply_Forward, double, 256, 256, 1)->Unit(benchmark::kMicrosecond);
BENCHMARK_TEMPLATE(BM_MatrixMultiply_Forward, double, 256, 256, 10)->Unit(benchmark::kMicrosecond);
BENCHMARK_TEMPLATE(BM_MatrixMultiply_Forward, double, 256, 256, 100)->Unit(benchmark::kMillisecond);

BENCHMARK_TEMPLATE(BM_MatrixMultiply_Forward, fetch::fixed_point::fp32_t, 16, 16, 1)
    ->Unit(benchmark::kMicrosecond);
BENCHMARK_TEMPLATE(BM_MatrixMultiply_Forward, fetch::fixed_point::fp32_t, 16, 16, 10)
    ->Unit(benchmark::kMicrosecond);
BENCHMARK_TEMPLATE(BM_MatrixMultiply_Forward, fetch::fixed_point::fp32_t, 16, 16, 100)
    ->Unit(benchmark::kMicrosecond);
BENCHMARK_TEMPLATE(BM_MatrixMultiply_Forward, fetch::fixed_point::fp32_t, 256, 256, 1)
    ->Unit(benchmark::kMicrosecond);
BENCHMARK_TEMPLATE(BM_MatrixMultiply_Forward, fetch::fixed_point::fp32_t, 256, 256, 10)
    ->Unit(benchmark::kMicrosecond);
BENCHMARK_TEMPLATE(BM_MatrixMultiply_Forward, fetch::fixed_point::fp32_t, 256, 256, 100)
    ->Unit(benchmark::kMillisecond);

BENCHMARK_TEMPLATE(BM_MatrixMultiply_Forward, fetch::fixed_point::fp64_t, 16, 16, 1)
    ->Unit(benchmark::kMicrosecond);
BENCHMARK_TEMPLATE(BM_MatrixMultiply_Forward, fetch::fixed_point::fp64_t, 16, 16, 10)
    ->Unit(benchmark::kMicrosecond);
BENCHMARK_TEMPLATE(BM_MatrixMultiply_Forward, fetch::fixed_point::fp64_t, 16, 16, 100)
    ->Unit(benchmark::kMicrosecond);
BENCHMARK_TEMPLATE(BM_MatrixMultiply_Forward, fetch::fixed_point::fp64_t, 256, 256, 1)
    ->Unit(benchmark::kMicrosecond);
BENCHMARK_TEMPLATE(BM_MatrixMultiply_Forward, fetch::fixed_point::fp64_t, 256, 256, 10)
    ->Unit(benchmark::kMicrosecond);
BENCHMARK_TEMPLATE(BM_MatrixMultiply_Forward, fetch::fixed_point::fp64_t, 256, 256, 100)
    ->Unit(benchmark::kMillisecond);

BENCHMARK_TEMPLATE(BM_MatrixMultiply_Forward, fetch::fixed_point::fp128_t, 16, 16, 1)
    ->Unit(benchmark::kMicrosecond);
BENCHMARK_TEMPLATE(BM_MatrixMultiply_Forward, fetch::fixed_point::fp128_t, 16, 16, 10)
    ->Unit(benchmark::kMicrosecond);
BENCHMARK_TEMPLATE(BM_MatrixMultiply_Forward, fetch::fixed_point::fp128_t, 16, 16, 100)
    ->Unit(benchmark::kMicrosecond);
BENCHMARK_TEMPLATE(BM_MatrixMultiply_Forward, fetch::fixed_point::fp128_t, 256, 256, 1)
    ->Unit(benchmark::kMicrosecond);
BENCHMARK_TEMPLATE(BM_MatrixMultiply_Forward, fetch::fixed_point::fp128_t, 256, 256, 10)
    ->Unit(benchmark::kMicrosecond);
BENCHMARK_TEMPLATE(BM_MatrixMultiply_Forward, fetch::fixed_point::fp128_t, 256, 256, 100)
    ->Unit(benchmark::kMillisecond);

template <class T, int F, int N, int B>
void BM_MatrixMultiply_Backward(benchmark::State &state)
{
  using TensorType    = typename fetch::math::Tensor<T>;
  using VecTensorType = typename fetch::ml::ops::Ops<TensorType>::VecTensorType;

  fetch::math::Tensor<T> input_1({F, N, B});
  fetch::math::Tensor<T> input_2({F, N, B});
  fetch::math::Tensor<T> err_sig({F, N, B});

  // Fill tensors with random values
  input_1.FillUniformRandom();
  input_2.FillUniformRandom();
  err_sig.FillUniformRandom();

  VecTensorType inputs;
  inputs.emplace_back(std::make_shared<TensorType>(input_1));
  inputs.emplace_back(std::make_shared<TensorType>(input_2));
  fetch::ml::ops::MatrixMultiply<fetch::math::Tensor<T>> matmul;

  for (auto _ : state)
  {
    matmul.Backward(inputs, err_sig);
  }
}

BENCHMARK_TEMPLATE(BM_MatrixMultiply_Backward, float, 16, 16, 1)->Unit(benchmark::kMicrosecond);
BENCHMARK_TEMPLATE(BM_MatrixMultiply_Backward, float, 16, 16, 10)->Unit(benchmark::kMicrosecond);
BENCHMARK_TEMPLATE(BM_MatrixMultiply_Backward, float, 16, 16, 100)->Unit(benchmark::kMicrosecond);
BENCHMARK_TEMPLATE(BM_MatrixMultiply_Backward, float, 256, 256, 1)->Unit(benchmark::kMicrosecond);
BENCHMARK_TEMPLATE(BM_MatrixMultiply_Backward, float, 256, 256, 10)->Unit(benchmark::kMicrosecond);
BENCHMARK_TEMPLATE(BM_MatrixMultiply_Backward, float, 256, 256, 100)->Unit(benchmark::kMillisecond);

BENCHMARK_TEMPLATE(BM_MatrixMultiply_Backward, double, 16, 16, 1)->Unit(benchmark::kMicrosecond);
BENCHMARK_TEMPLATE(BM_MatrixMultiply_Backward, double, 16, 16, 10)->Unit(benchmark::kMicrosecond);
BENCHMARK_TEMPLATE(BM_MatrixMultiply_Backward, double, 16, 16, 100)->Unit(benchmark::kMicrosecond);
BENCHMARK_TEMPLATE(BM_MatrixMultiply_Backward, double, 256, 256, 1)->Unit(benchmark::kMicrosecond);
BENCHMARK_TEMPLATE(BM_MatrixMultiply_Backward, double, 256, 256, 10)->Unit(benchmark::kMicrosecond);
BENCHMARK_TEMPLATE(BM_MatrixMultiply_Backward, double, 256, 256, 100)
    ->Unit(benchmark::kMillisecond);

BENCHMARK_TEMPLATE(BM_MatrixMultiply_Backward, fetch::fixed_point::fp32_t, 16, 16, 1)
    ->Unit(benchmark::kMicrosecond);
BENCHMARK_TEMPLATE(BM_MatrixMultiply_Backward, fetch::fixed_point::fp32_t, 16, 16, 10)
    ->Unit(benchmark::kMicrosecond);
BENCHMARK_TEMPLATE(BM_MatrixMultiply_Backward, fetch::fixed_point::fp32_t, 16, 16, 100)
    ->Unit(benchmark::kMicrosecond);
BENCHMARK_TEMPLATE(BM_MatrixMultiply_Backward, fetch::fixed_point::fp32_t, 256, 256, 1)
    ->Unit(benchmark::kMicrosecond);
BENCHMARK_TEMPLATE(BM_MatrixMultiply_Backward, fetch::fixed_point::fp32_t, 256, 256, 10)
    ->Unit(benchmark::kMicrosecond);
BENCHMARK_TEMPLATE(BM_MatrixMultiply_Backward, fetch::fixed_point::fp32_t, 256, 256, 100)
    ->Unit(benchmark::kMillisecond);

BENCHMARK_TEMPLATE(BM_MatrixMultiply_Backward, fetch::fixed_point::fp64_t, 16, 16, 1)
    ->Unit(benchmark::kMicrosecond);
BENCHMARK_TEMPLATE(BM_MatrixMultiply_Backward, fetch::fixed_point::fp64_t, 16, 16, 10)
    ->Unit(benchmark::kMicrosecond);
BENCHMARK_TEMPLATE(BM_MatrixMultiply_Backward, fetch::fixed_point::fp64_t, 16, 16, 100)
    ->Unit(benchmark::kMicrosecond);
BENCHMARK_TEMPLATE(BM_MatrixMultiply_Backward, fetch::fixed_point::fp64_t, 256, 256, 1)
    ->Unit(benchmark::kMicrosecond);
BENCHMARK_TEMPLATE(BM_MatrixMultiply_Backward, fetch::fixed_point::fp64_t, 256, 256, 10)
    ->Unit(benchmark::kMicrosecond);
BENCHMARK_TEMPLATE(BM_MatrixMultiply_Backward, fetch::fixed_point::fp64_t, 256, 256, 100)
    ->Unit(benchmark::kMillisecond);

BENCHMARK_TEMPLATE(BM_MatrixMultiply_Backward, fetch::fixed_point::fp128_t, 16, 16, 1)
    ->Unit(benchmark::kMicrosecond);
BENCHMARK_TEMPLATE(BM_MatrixMultiply_Backward, fetch::fixed_point::fp128_t, 16, 16, 10)
    ->Unit(benchmark::kMicrosecond);
BENCHMARK_TEMPLATE(BM_MatrixMultiply_Backward, fetch::fixed_point::fp128_t, 16, 16, 100)
    ->Unit(benchmark::kMicrosecond);
BENCHMARK_TEMPLATE(BM_MatrixMultiply_Backward, fetch::fixed_point::fp128_t, 256, 256, 1)
    ->Unit(benchmark::kMicrosecond);
BENCHMARK_TEMPLATE(BM_MatrixMultiply_Backward, fetch::fixed_point::fp128_t, 256, 256, 10)
    ->Unit(benchmark::kMicrosecond);
BENCHMARK_TEMPLATE(BM_MatrixMultiply_Backward, fetch::fixed_point::fp128_t, 256, 256, 100)
    ->Unit(benchmark::kMillisecond);

template <class T, int N, int K, int S>
void BM_MaxPool1DForward(benchmark::State &state)
{
  using TensorType    = typename fetch::math::Tensor<T>;
  using VecTensorType = typename fetch::ml::ops::Ops<TensorType>::VecTensorType;

  fetch::math::Tensor<T> input({N, N, 1});

  // Fill tensors with random values
  input.FillUniformRandom();

  VecTensorType inputs;
  inputs.emplace_back(std::make_shared<TensorType>(input));
  fetch::ml::ops::MaxPool1D<TensorType> max_pool_1d(K, S);
<<<<<<< HEAD
  fetch::math::Tensor<T>                output(max_pool_1d.ComputeOutputShape({input.shape()}));
=======
  fetch::math::Tensor<T>                output(
      max_pool_1d.ComputeOutputShape(fetch::ml::utilities::TensorPtrsToSizes(inputs)));
>>>>>>> 2a5897bd

  for (auto _ : state)
  {
    max_pool_1d.Forward(inputs, output);
  }
}

BENCHMARK_TEMPLATE(BM_MaxPool1DForward, float, 4, 1, 1)->Unit(benchmark::kNanosecond);
BENCHMARK_TEMPLATE(BM_MaxPool1DForward, float, 4, 2, 2)->Unit(benchmark::kNanosecond);
BENCHMARK_TEMPLATE(BM_MaxPool1DForward, float, 4, 4, 4)->Unit(benchmark::kNanosecond);
BENCHMARK_TEMPLATE(BM_MaxPool1DForward, float, 16, 1, 1)->Unit(benchmark::kMicrosecond);
BENCHMARK_TEMPLATE(BM_MaxPool1DForward, float, 16, 2, 2)->Unit(benchmark::kMicrosecond);
BENCHMARK_TEMPLATE(BM_MaxPool1DForward, float, 16, 4, 4)->Unit(benchmark::kMicrosecond);
BENCHMARK_TEMPLATE(BM_MaxPool1DForward, float, 256, 1, 1)->Unit(benchmark::kMicrosecond);
BENCHMARK_TEMPLATE(BM_MaxPool1DForward, float, 256, 2, 2)->Unit(benchmark::kMicrosecond);
BENCHMARK_TEMPLATE(BM_MaxPool1DForward, float, 256, 4, 4)->Unit(benchmark::kMicrosecond);

BENCHMARK_TEMPLATE(BM_MaxPool1DForward, double, 4, 1, 1)->Unit(benchmark::kNanosecond);
BENCHMARK_TEMPLATE(BM_MaxPool1DForward, double, 4, 2, 2)->Unit(benchmark::kNanosecond);
BENCHMARK_TEMPLATE(BM_MaxPool1DForward, double, 4, 4, 4)->Unit(benchmark::kNanosecond);
BENCHMARK_TEMPLATE(BM_MaxPool1DForward, double, 16, 1, 1)->Unit(benchmark::kMicrosecond);
BENCHMARK_TEMPLATE(BM_MaxPool1DForward, double, 16, 2, 2)->Unit(benchmark::kMicrosecond);
BENCHMARK_TEMPLATE(BM_MaxPool1DForward, double, 16, 4, 4)->Unit(benchmark::kMicrosecond);
BENCHMARK_TEMPLATE(BM_MaxPool1DForward, double, 256, 1, 1)->Unit(benchmark::kMicrosecond);
BENCHMARK_TEMPLATE(BM_MaxPool1DForward, double, 256, 2, 2)->Unit(benchmark::kMicrosecond);
BENCHMARK_TEMPLATE(BM_MaxPool1DForward, double, 256, 4, 4)->Unit(benchmark::kMicrosecond);

BENCHMARK_TEMPLATE(BM_MaxPool1DForward, fetch::fixed_point::fp32_t, 4, 1, 1)
    ->Unit(benchmark::kNanosecond);
BENCHMARK_TEMPLATE(BM_MaxPool1DForward, fetch::fixed_point::fp32_t, 4, 2, 2)
    ->Unit(benchmark::kNanosecond);
BENCHMARK_TEMPLATE(BM_MaxPool1DForward, fetch::fixed_point::fp32_t, 4, 4, 4)
    ->Unit(benchmark::kNanosecond);
BENCHMARK_TEMPLATE(BM_MaxPool1DForward, fetch::fixed_point::fp32_t, 16, 1, 1)
    ->Unit(benchmark::kMicrosecond);
BENCHMARK_TEMPLATE(BM_MaxPool1DForward, fetch::fixed_point::fp32_t, 16, 2, 2)
    ->Unit(benchmark::kMicrosecond);
BENCHMARK_TEMPLATE(BM_MaxPool1DForward, fetch::fixed_point::fp32_t, 16, 4, 4)
    ->Unit(benchmark::kMicrosecond);
BENCHMARK_TEMPLATE(BM_MaxPool1DForward, fetch::fixed_point::fp32_t, 256, 1, 1)
    ->Unit(benchmark::kMicrosecond);
BENCHMARK_TEMPLATE(BM_MaxPool1DForward, fetch::fixed_point::fp32_t, 256, 2, 2)
    ->Unit(benchmark::kMicrosecond);
BENCHMARK_TEMPLATE(BM_MaxPool1DForward, fetch::fixed_point::fp32_t, 256, 4, 4)
    ->Unit(benchmark::kMicrosecond);

BENCHMARK_TEMPLATE(BM_MaxPool1DForward, fetch::fixed_point::fp64_t, 4, 1, 1)
    ->Unit(benchmark::kNanosecond);
BENCHMARK_TEMPLATE(BM_MaxPool1DForward, fetch::fixed_point::fp64_t, 4, 2, 2)
    ->Unit(benchmark::kNanosecond);
BENCHMARK_TEMPLATE(BM_MaxPool1DForward, fetch::fixed_point::fp64_t, 4, 4, 4)
    ->Unit(benchmark::kNanosecond);
BENCHMARK_TEMPLATE(BM_MaxPool1DForward, fetch::fixed_point::fp64_t, 16, 1, 1)
    ->Unit(benchmark::kMicrosecond);
BENCHMARK_TEMPLATE(BM_MaxPool1DForward, fetch::fixed_point::fp64_t, 16, 2, 2)
    ->Unit(benchmark::kMicrosecond);
BENCHMARK_TEMPLATE(BM_MaxPool1DForward, fetch::fixed_point::fp64_t, 16, 4, 4)
    ->Unit(benchmark::kMicrosecond);
BENCHMARK_TEMPLATE(BM_MaxPool1DForward, fetch::fixed_point::fp64_t, 256, 1, 1)
    ->Unit(benchmark::kMicrosecond);
BENCHMARK_TEMPLATE(BM_MaxPool1DForward, fetch::fixed_point::fp64_t, 256, 2, 2)
    ->Unit(benchmark::kMicrosecond);
BENCHMARK_TEMPLATE(BM_MaxPool1DForward, fetch::fixed_point::fp64_t, 256, 4, 4)
    ->Unit(benchmark::kMicrosecond);

BENCHMARK_TEMPLATE(BM_MaxPool1DForward, fetch::fixed_point::fp128_t, 4, 1, 1)
    ->Unit(benchmark::kNanosecond);
BENCHMARK_TEMPLATE(BM_MaxPool1DForward, fetch::fixed_point::fp128_t, 4, 2, 2)
    ->Unit(benchmark::kNanosecond);
BENCHMARK_TEMPLATE(BM_MaxPool1DForward, fetch::fixed_point::fp128_t, 4, 4, 4)
    ->Unit(benchmark::kNanosecond);
BENCHMARK_TEMPLATE(BM_MaxPool1DForward, fetch::fixed_point::fp128_t, 16, 1, 1)
    ->Unit(benchmark::kMicrosecond);
BENCHMARK_TEMPLATE(BM_MaxPool1DForward, fetch::fixed_point::fp128_t, 16, 2, 2)
    ->Unit(benchmark::kMicrosecond);
BENCHMARK_TEMPLATE(BM_MaxPool1DForward, fetch::fixed_point::fp128_t, 16, 4, 4)
    ->Unit(benchmark::kMicrosecond);
BENCHMARK_TEMPLATE(BM_MaxPool1DForward, fetch::fixed_point::fp128_t, 256, 1, 1)
    ->Unit(benchmark::kMicrosecond);
BENCHMARK_TEMPLATE(BM_MaxPool1DForward, fetch::fixed_point::fp128_t, 256, 2, 2)
    ->Unit(benchmark::kMicrosecond);
BENCHMARK_TEMPLATE(BM_MaxPool1DForward, fetch::fixed_point::fp128_t, 256, 4, 4)
    ->Unit(benchmark::kMicrosecond);

template <class T, int N, int C, int K, int S>
void BM_MaxPool1DBackward(benchmark::State &state)
{
  using TensorType    = typename fetch::math::Tensor<T>;
  using VecTensorType = typename fetch::ml::ops::Ops<TensorType>::VecTensorType;

  fetch::math::Tensor<T> input({C, N, 1});

  // Fill tensors with random values
  input.FillUniformRandom();

  VecTensorType inputs;
  inputs.emplace_back(std::make_shared<TensorType>(input));
  fetch::ml::ops::MaxPool1D<TensorType> max_pool_1d(K, S);
<<<<<<< HEAD
  fetch::math::Tensor<T> error_signal(max_pool_1d.ComputeOutputShape({input.shape()}));
=======
  fetch::math::Tensor<T>                error_signal(
      max_pool_1d.ComputeOutputShape(fetch::ml::utilities::TensorPtrsToSizes(inputs)));
>>>>>>> 2a5897bd

  for (auto _ : state)
  {
    max_pool_1d.Backward(inputs, error_signal);
  }
}

BENCHMARK_TEMPLATE(BM_MaxPool1DBackward, float, 4, 1, 1, 1)->Unit(benchmark::kNanosecond);
BENCHMARK_TEMPLATE(BM_MaxPool1DBackward, float, 4, 2, 2, 2)->Unit(benchmark::kNanosecond);
BENCHMARK_TEMPLATE(BM_MaxPool1DBackward, float, 4, 4, 4, 4)->Unit(benchmark::kNanosecond);
BENCHMARK_TEMPLATE(BM_MaxPool1DBackward, float, 16, 1, 1, 1)->Unit(benchmark::kMicrosecond);
BENCHMARK_TEMPLATE(BM_MaxPool1DBackward, float, 16, 2, 2, 2)->Unit(benchmark::kMicrosecond);
BENCHMARK_TEMPLATE(BM_MaxPool1DBackward, float, 16, 4, 4, 4)->Unit(benchmark::kMicrosecond);
BENCHMARK_TEMPLATE(BM_MaxPool1DBackward, float, 256, 1, 1, 1)->Unit(benchmark::kMicrosecond);
BENCHMARK_TEMPLATE(BM_MaxPool1DBackward, float, 256, 2, 2, 2)->Unit(benchmark::kMicrosecond);
BENCHMARK_TEMPLATE(BM_MaxPool1DBackward, float, 256, 4, 4, 4)->Unit(benchmark::kMicrosecond);

BENCHMARK_TEMPLATE(BM_MaxPool1DBackward, double, 4, 1, 1, 1)->Unit(benchmark::kNanosecond);
BENCHMARK_TEMPLATE(BM_MaxPool1DBackward, double, 4, 2, 2, 2)->Unit(benchmark::kNanosecond);
BENCHMARK_TEMPLATE(BM_MaxPool1DBackward, double, 4, 4, 4, 4)->Unit(benchmark::kNanosecond);
BENCHMARK_TEMPLATE(BM_MaxPool1DBackward, double, 16, 1, 1, 1)->Unit(benchmark::kMicrosecond);
BENCHMARK_TEMPLATE(BM_MaxPool1DBackward, double, 16, 2, 2, 2)->Unit(benchmark::kMicrosecond);
BENCHMARK_TEMPLATE(BM_MaxPool1DBackward, double, 16, 4, 4, 4)->Unit(benchmark::kMicrosecond);
BENCHMARK_TEMPLATE(BM_MaxPool1DBackward, double, 256, 1, 1, 1)->Unit(benchmark::kMicrosecond);
BENCHMARK_TEMPLATE(BM_MaxPool1DBackward, double, 256, 2, 2, 2)->Unit(benchmark::kMicrosecond);
BENCHMARK_TEMPLATE(BM_MaxPool1DBackward, double, 256, 4, 4, 4)->Unit(benchmark::kMicrosecond);

BENCHMARK_TEMPLATE(BM_MaxPool1DBackward, fetch::fixed_point::fp32_t, 4, 1, 1, 1)
    ->Unit(benchmark::kNanosecond);
BENCHMARK_TEMPLATE(BM_MaxPool1DBackward, fetch::fixed_point::fp32_t, 4, 2, 2, 2)
    ->Unit(benchmark::kNanosecond);
BENCHMARK_TEMPLATE(BM_MaxPool1DBackward, fetch::fixed_point::fp32_t, 4, 4, 4, 4)
    ->Unit(benchmark::kNanosecond);
BENCHMARK_TEMPLATE(BM_MaxPool1DBackward, fetch::fixed_point::fp32_t, 16, 1, 1, 1)
    ->Unit(benchmark::kMicrosecond);
BENCHMARK_TEMPLATE(BM_MaxPool1DBackward, fetch::fixed_point::fp32_t, 16, 2, 2, 2)
    ->Unit(benchmark::kMicrosecond);
BENCHMARK_TEMPLATE(BM_MaxPool1DBackward, fetch::fixed_point::fp32_t, 16, 4, 4, 4)
    ->Unit(benchmark::kMicrosecond);
BENCHMARK_TEMPLATE(BM_MaxPool1DBackward, fetch::fixed_point::fp32_t, 256, 1, 1, 1)
    ->Unit(benchmark::kMicrosecond);
BENCHMARK_TEMPLATE(BM_MaxPool1DBackward, fetch::fixed_point::fp32_t, 256, 2, 2, 2)
    ->Unit(benchmark::kMicrosecond);
BENCHMARK_TEMPLATE(BM_MaxPool1DBackward, fetch::fixed_point::fp32_t, 256, 4, 4, 4)
    ->Unit(benchmark::kMicrosecond);

BENCHMARK_TEMPLATE(BM_MaxPool1DBackward, fetch::fixed_point::fp64_t, 4, 1, 1, 1)
    ->Unit(benchmark::kNanosecond);
BENCHMARK_TEMPLATE(BM_MaxPool1DBackward, fetch::fixed_point::fp64_t, 4, 2, 2, 2)
    ->Unit(benchmark::kNanosecond);
BENCHMARK_TEMPLATE(BM_MaxPool1DBackward, fetch::fixed_point::fp64_t, 4, 4, 4, 4)
    ->Unit(benchmark::kNanosecond);
BENCHMARK_TEMPLATE(BM_MaxPool1DBackward, fetch::fixed_point::fp64_t, 16, 1, 1, 1)
    ->Unit(benchmark::kMicrosecond);
BENCHMARK_TEMPLATE(BM_MaxPool1DBackward, fetch::fixed_point::fp64_t, 16, 2, 2, 2)
    ->Unit(benchmark::kMicrosecond);
BENCHMARK_TEMPLATE(BM_MaxPool1DBackward, fetch::fixed_point::fp64_t, 16, 4, 4, 4)
    ->Unit(benchmark::kMicrosecond);
BENCHMARK_TEMPLATE(BM_MaxPool1DBackward, fetch::fixed_point::fp64_t, 256, 1, 1, 1)
    ->Unit(benchmark::kMicrosecond);
BENCHMARK_TEMPLATE(BM_MaxPool1DBackward, fetch::fixed_point::fp64_t, 256, 2, 2, 2)
    ->Unit(benchmark::kMicrosecond);
BENCHMARK_TEMPLATE(BM_MaxPool1DBackward, fetch::fixed_point::fp64_t, 256, 4, 4, 4)
    ->Unit(benchmark::kMicrosecond);

BENCHMARK_TEMPLATE(BM_MaxPool1DBackward, fetch::fixed_point::fp128_t, 4, 1, 1, 1)
    ->Unit(benchmark::kNanosecond);
BENCHMARK_TEMPLATE(BM_MaxPool1DBackward, fetch::fixed_point::fp128_t, 4, 2, 2, 2)
    ->Unit(benchmark::kNanosecond);
BENCHMARK_TEMPLATE(BM_MaxPool1DBackward, fetch::fixed_point::fp128_t, 4, 4, 4, 4)
    ->Unit(benchmark::kNanosecond);
BENCHMARK_TEMPLATE(BM_MaxPool1DBackward, fetch::fixed_point::fp128_t, 16, 1, 1, 1)
    ->Unit(benchmark::kMicrosecond);
BENCHMARK_TEMPLATE(BM_MaxPool1DBackward, fetch::fixed_point::fp128_t, 16, 2, 2, 2)
    ->Unit(benchmark::kMicrosecond);
BENCHMARK_TEMPLATE(BM_MaxPool1DBackward, fetch::fixed_point::fp128_t, 16, 4, 4, 4)
    ->Unit(benchmark::kMicrosecond);
BENCHMARK_TEMPLATE(BM_MaxPool1DBackward, fetch::fixed_point::fp128_t, 256, 1, 1, 1)
    ->Unit(benchmark::kMicrosecond);
BENCHMARK_TEMPLATE(BM_MaxPool1DBackward, fetch::fixed_point::fp128_t, 256, 2, 2, 2)
    ->Unit(benchmark::kMicrosecond);
BENCHMARK_TEMPLATE(BM_MaxPool1DBackward, fetch::fixed_point::fp128_t, 256, 4, 4, 4)
    ->Unit(benchmark::kMicrosecond);

template <class T, int N, int C, int K, int S>
void BM_MaxPool2DForward(benchmark::State &state)
{
  using TensorType    = typename fetch::math::Tensor<T>;
  using VecTensorType = typename fetch::ml::ops::Ops<TensorType>::VecTensorType;

  fetch::math::Tensor<T> input({C, N, N, 1});

  // Fill tensors with random values
  input.FillUniformRandom();

  VecTensorType inputs;
  inputs.emplace_back(std::make_shared<TensorType>(input));
  fetch::ml::ops::MaxPool2D<TensorType> max_pool_2d(K, S);
<<<<<<< HEAD
  fetch::math::Tensor<T>                output(max_pool_2d.ComputeOutputShape({input.shape()}));
=======
  fetch::math::Tensor<T>                output(
      max_pool_2d.ComputeOutputShape(fetch::ml::utilities::TensorPtrsToSizes(inputs)));
>>>>>>> 2a5897bd

  for (auto _ : state)
  {
    max_pool_2d.Forward(inputs, output);
  }
}

BENCHMARK_TEMPLATE(BM_MaxPool2DForward, float, 4, 1, 1, 1)->Unit(benchmark::kNanosecond);
BENCHMARK_TEMPLATE(BM_MaxPool2DForward, float, 4, 2, 2, 2)->Unit(benchmark::kNanosecond);
BENCHMARK_TEMPLATE(BM_MaxPool2DForward, float, 4, 4, 4, 4)->Unit(benchmark::kNanosecond);
BENCHMARK_TEMPLATE(BM_MaxPool2DForward, float, 16, 1, 1, 1)->Unit(benchmark::kMicrosecond);
BENCHMARK_TEMPLATE(BM_MaxPool2DForward, float, 16, 2, 2, 2)->Unit(benchmark::kMicrosecond);
BENCHMARK_TEMPLATE(BM_MaxPool2DForward, float, 16, 4, 4, 4)->Unit(benchmark::kMicrosecond);
BENCHMARK_TEMPLATE(BM_MaxPool2DForward, float, 256, 1, 1, 1)->Unit(benchmark::kMicrosecond);
BENCHMARK_TEMPLATE(BM_MaxPool2DForward, float, 256, 2, 2, 2)->Unit(benchmark::kMicrosecond);
BENCHMARK_TEMPLATE(BM_MaxPool2DForward, float, 256, 4, 4, 4)->Unit(benchmark::kMicrosecond);

BENCHMARK_TEMPLATE(BM_MaxPool2DForward, double, 4, 1, 1, 1)->Unit(benchmark::kNanosecond);
BENCHMARK_TEMPLATE(BM_MaxPool2DForward, double, 4, 2, 2, 2)->Unit(benchmark::kNanosecond);
BENCHMARK_TEMPLATE(BM_MaxPool2DForward, double, 4, 4, 4, 4)->Unit(benchmark::kNanosecond);
BENCHMARK_TEMPLATE(BM_MaxPool2DForward, double, 16, 1, 1, 1)->Unit(benchmark::kMicrosecond);
BENCHMARK_TEMPLATE(BM_MaxPool2DForward, double, 16, 2, 2, 2)->Unit(benchmark::kMicrosecond);
BENCHMARK_TEMPLATE(BM_MaxPool2DForward, double, 16, 4, 4, 4)->Unit(benchmark::kMicrosecond);
BENCHMARK_TEMPLATE(BM_MaxPool2DForward, double, 256, 1, 1, 1)->Unit(benchmark::kMicrosecond);
BENCHMARK_TEMPLATE(BM_MaxPool2DForward, double, 256, 2, 2, 2)->Unit(benchmark::kMicrosecond);
BENCHMARK_TEMPLATE(BM_MaxPool2DForward, double, 256, 4, 4, 4)->Unit(benchmark::kMicrosecond);

BENCHMARK_TEMPLATE(BM_MaxPool2DForward, fetch::fixed_point::fp32_t, 4, 1, 1, 1)
    ->Unit(benchmark::kNanosecond);
BENCHMARK_TEMPLATE(BM_MaxPool2DForward, fetch::fixed_point::fp32_t, 4, 2, 2, 2)
    ->Unit(benchmark::kNanosecond);
BENCHMARK_TEMPLATE(BM_MaxPool2DForward, fetch::fixed_point::fp32_t, 4, 4, 4, 4)
    ->Unit(benchmark::kNanosecond);
BENCHMARK_TEMPLATE(BM_MaxPool2DForward, fetch::fixed_point::fp32_t, 16, 1, 1, 1)
    ->Unit(benchmark::kMicrosecond);
BENCHMARK_TEMPLATE(BM_MaxPool2DForward, fetch::fixed_point::fp32_t, 16, 2, 2, 2)
    ->Unit(benchmark::kMicrosecond);
BENCHMARK_TEMPLATE(BM_MaxPool2DForward, fetch::fixed_point::fp32_t, 16, 4, 4, 4)
    ->Unit(benchmark::kMicrosecond);
BENCHMARK_TEMPLATE(BM_MaxPool2DForward, fetch::fixed_point::fp32_t, 256, 1, 1, 1)
    ->Unit(benchmark::kMicrosecond);
BENCHMARK_TEMPLATE(BM_MaxPool2DForward, fetch::fixed_point::fp32_t, 256, 2, 2, 2)
    ->Unit(benchmark::kMicrosecond);
BENCHMARK_TEMPLATE(BM_MaxPool2DForward, fetch::fixed_point::fp32_t, 256, 4, 4, 4)
    ->Unit(benchmark::kMicrosecond);

BENCHMARK_TEMPLATE(BM_MaxPool2DForward, fetch::fixed_point::fp64_t, 4, 1, 1, 1)
    ->Unit(benchmark::kNanosecond);
BENCHMARK_TEMPLATE(BM_MaxPool2DForward, fetch::fixed_point::fp64_t, 4, 2, 2, 2)
    ->Unit(benchmark::kNanosecond);
BENCHMARK_TEMPLATE(BM_MaxPool2DForward, fetch::fixed_point::fp64_t, 4, 4, 4, 4)
    ->Unit(benchmark::kNanosecond);
BENCHMARK_TEMPLATE(BM_MaxPool2DForward, fetch::fixed_point::fp64_t, 16, 1, 1, 1)
    ->Unit(benchmark::kMicrosecond);
BENCHMARK_TEMPLATE(BM_MaxPool2DForward, fetch::fixed_point::fp64_t, 16, 2, 2, 2)
    ->Unit(benchmark::kMicrosecond);
BENCHMARK_TEMPLATE(BM_MaxPool2DForward, fetch::fixed_point::fp64_t, 16, 4, 4, 4)
    ->Unit(benchmark::kMicrosecond);
BENCHMARK_TEMPLATE(BM_MaxPool2DForward, fetch::fixed_point::fp64_t, 256, 1, 1, 1)
    ->Unit(benchmark::kMicrosecond);
BENCHMARK_TEMPLATE(BM_MaxPool2DForward, fetch::fixed_point::fp64_t, 256, 2, 2, 2)
    ->Unit(benchmark::kMicrosecond);
BENCHMARK_TEMPLATE(BM_MaxPool2DForward, fetch::fixed_point::fp64_t, 256, 4, 4, 4)
    ->Unit(benchmark::kMicrosecond);

BENCHMARK_TEMPLATE(BM_MaxPool2DForward, fetch::fixed_point::fp128_t, 4, 1, 1, 1)
    ->Unit(benchmark::kNanosecond);
BENCHMARK_TEMPLATE(BM_MaxPool2DForward, fetch::fixed_point::fp128_t, 4, 2, 2, 2)
    ->Unit(benchmark::kNanosecond);
BENCHMARK_TEMPLATE(BM_MaxPool2DForward, fetch::fixed_point::fp128_t, 4, 4, 4, 4)
    ->Unit(benchmark::kNanosecond);
BENCHMARK_TEMPLATE(BM_MaxPool2DForward, fetch::fixed_point::fp128_t, 16, 1, 1, 1)
    ->Unit(benchmark::kMicrosecond);
BENCHMARK_TEMPLATE(BM_MaxPool2DForward, fetch::fixed_point::fp128_t, 16, 2, 2, 2)
    ->Unit(benchmark::kMicrosecond);
BENCHMARK_TEMPLATE(BM_MaxPool2DForward, fetch::fixed_point::fp128_t, 16, 4, 4, 4)
    ->Unit(benchmark::kMicrosecond);
BENCHMARK_TEMPLATE(BM_MaxPool2DForward, fetch::fixed_point::fp128_t, 256, 1, 1, 1)
    ->Unit(benchmark::kMicrosecond);
BENCHMARK_TEMPLATE(BM_MaxPool2DForward, fetch::fixed_point::fp128_t, 256, 2, 2, 2)
    ->Unit(benchmark::kMicrosecond);
BENCHMARK_TEMPLATE(BM_MaxPool2DForward, fetch::fixed_point::fp128_t, 256, 4, 4, 4)
    ->Unit(benchmark::kMicrosecond);

template <class T, int N, int C, int K, int S>
void BM_MaxPool2DBackward(benchmark::State &state)
{
  using TensorType    = typename fetch::math::Tensor<T>;
  using VecTensorType = typename fetch::ml::ops::Ops<TensorType>::VecTensorType;

  fetch::math::Tensor<T> input({1, C, C, N});

  // Fill tensors with random values
  input.FillUniformRandom();

  VecTensorType inputs;
  inputs.emplace_back(std::make_shared<TensorType>(input));
  fetch::ml::ops::MaxPool2D<TensorType> max_pool_2d(K, S);
<<<<<<< HEAD
  fetch::math::Tensor<T> error_signal(max_pool_2d.ComputeOutputShape({input.shape()}));
=======
  fetch::math::Tensor<T>                error_signal(
      max_pool_2d.ComputeOutputShape(fetch::ml::utilities::TensorPtrsToSizes(inputs)));
>>>>>>> 2a5897bd

  for (auto _ : state)
  {
    max_pool_2d.Backward(inputs, error_signal);
  }
}

BENCHMARK_TEMPLATE(BM_MaxPool2DBackward, float, 4, 1, 1, 1)->Unit(benchmark::kNanosecond);
BENCHMARK_TEMPLATE(BM_MaxPool2DBackward, float, 4, 2, 2, 2)->Unit(benchmark::kNanosecond);
BENCHMARK_TEMPLATE(BM_MaxPool2DBackward, float, 4, 4, 4, 4)->Unit(benchmark::kNanosecond);
BENCHMARK_TEMPLATE(BM_MaxPool2DBackward, float, 16, 1, 1, 1)->Unit(benchmark::kMicrosecond);
BENCHMARK_TEMPLATE(BM_MaxPool2DBackward, float, 16, 2, 2, 2)->Unit(benchmark::kMicrosecond);
BENCHMARK_TEMPLATE(BM_MaxPool2DBackward, float, 16, 4, 4, 4)->Unit(benchmark::kMicrosecond);
BENCHMARK_TEMPLATE(BM_MaxPool2DBackward, float, 256, 1, 1, 1)->Unit(benchmark::kMicrosecond);
BENCHMARK_TEMPLATE(BM_MaxPool2DBackward, float, 256, 2, 2, 2)->Unit(benchmark::kMicrosecond);
BENCHMARK_TEMPLATE(BM_MaxPool2DBackward, float, 256, 4, 4, 4)->Unit(benchmark::kMicrosecond);

BENCHMARK_TEMPLATE(BM_MaxPool2DBackward, double, 4, 1, 1, 1)->Unit(benchmark::kNanosecond);
BENCHMARK_TEMPLATE(BM_MaxPool2DBackward, double, 4, 2, 2, 2)->Unit(benchmark::kNanosecond);
BENCHMARK_TEMPLATE(BM_MaxPool2DBackward, double, 4, 4, 4, 4)->Unit(benchmark::kNanosecond);
BENCHMARK_TEMPLATE(BM_MaxPool2DBackward, double, 16, 1, 1, 1)->Unit(benchmark::kMicrosecond);
BENCHMARK_TEMPLATE(BM_MaxPool2DBackward, double, 16, 2, 2, 2)->Unit(benchmark::kMicrosecond);
BENCHMARK_TEMPLATE(BM_MaxPool2DBackward, double, 16, 4, 4, 4)->Unit(benchmark::kMicrosecond);
BENCHMARK_TEMPLATE(BM_MaxPool2DBackward, double, 256, 1, 1, 1)->Unit(benchmark::kMicrosecond);
BENCHMARK_TEMPLATE(BM_MaxPool2DBackward, double, 256, 2, 2, 2)->Unit(benchmark::kMicrosecond);
BENCHMARK_TEMPLATE(BM_MaxPool2DBackward, double, 256, 4, 4, 4)->Unit(benchmark::kMicrosecond);

BENCHMARK_TEMPLATE(BM_MaxPool2DBackward, fetch::fixed_point::fp32_t, 4, 1, 1, 1)
    ->Unit(benchmark::kNanosecond);
BENCHMARK_TEMPLATE(BM_MaxPool2DBackward, fetch::fixed_point::fp32_t, 4, 2, 2, 2)
    ->Unit(benchmark::kNanosecond);
BENCHMARK_TEMPLATE(BM_MaxPool2DBackward, fetch::fixed_point::fp32_t, 4, 4, 4, 4)
    ->Unit(benchmark::kNanosecond);
BENCHMARK_TEMPLATE(BM_MaxPool2DBackward, fetch::fixed_point::fp32_t, 16, 1, 1, 1)
    ->Unit(benchmark::kMicrosecond);
BENCHMARK_TEMPLATE(BM_MaxPool2DBackward, fetch::fixed_point::fp32_t, 16, 2, 2, 2)
    ->Unit(benchmark::kMicrosecond);
BENCHMARK_TEMPLATE(BM_MaxPool2DBackward, fetch::fixed_point::fp32_t, 16, 4, 4, 4)
    ->Unit(benchmark::kMicrosecond);
BENCHMARK_TEMPLATE(BM_MaxPool2DBackward, fetch::fixed_point::fp32_t, 256, 1, 1, 1)
    ->Unit(benchmark::kMicrosecond);
BENCHMARK_TEMPLATE(BM_MaxPool2DBackward, fetch::fixed_point::fp32_t, 256, 2, 2, 2)
    ->Unit(benchmark::kMicrosecond);
BENCHMARK_TEMPLATE(BM_MaxPool2DBackward, fetch::fixed_point::fp32_t, 256, 4, 4, 4)
    ->Unit(benchmark::kMicrosecond);

BENCHMARK_TEMPLATE(BM_MaxPool2DBackward, fetch::fixed_point::fp64_t, 4, 1, 1, 1)
    ->Unit(benchmark::kNanosecond);
BENCHMARK_TEMPLATE(BM_MaxPool2DBackward, fetch::fixed_point::fp64_t, 4, 2, 2, 2)
    ->Unit(benchmark::kNanosecond);
BENCHMARK_TEMPLATE(BM_MaxPool2DBackward, fetch::fixed_point::fp64_t, 4, 4, 4, 4)
    ->Unit(benchmark::kNanosecond);
BENCHMARK_TEMPLATE(BM_MaxPool2DBackward, fetch::fixed_point::fp64_t, 16, 1, 1, 1)
    ->Unit(benchmark::kMicrosecond);
BENCHMARK_TEMPLATE(BM_MaxPool2DBackward, fetch::fixed_point::fp64_t, 16, 2, 2, 2)
    ->Unit(benchmark::kMicrosecond);
BENCHMARK_TEMPLATE(BM_MaxPool2DBackward, fetch::fixed_point::fp64_t, 16, 4, 4, 4)
    ->Unit(benchmark::kMicrosecond);
BENCHMARK_TEMPLATE(BM_MaxPool2DBackward, fetch::fixed_point::fp64_t, 256, 1, 1, 1)
    ->Unit(benchmark::kMicrosecond);
BENCHMARK_TEMPLATE(BM_MaxPool2DBackward, fetch::fixed_point::fp64_t, 256, 2, 2, 2)
    ->Unit(benchmark::kMicrosecond);
BENCHMARK_TEMPLATE(BM_MaxPool2DBackward, fetch::fixed_point::fp64_t, 256, 4, 4, 4)
    ->Unit(benchmark::kMicrosecond);

BENCHMARK_TEMPLATE(BM_MaxPool2DBackward, fetch::fixed_point::fp128_t, 4, 1, 1, 1)
    ->Unit(benchmark::kNanosecond);
BENCHMARK_TEMPLATE(BM_MaxPool2DBackward, fetch::fixed_point::fp128_t, 4, 2, 2, 2)
    ->Unit(benchmark::kNanosecond);
BENCHMARK_TEMPLATE(BM_MaxPool2DBackward, fetch::fixed_point::fp128_t, 4, 4, 4, 4)
    ->Unit(benchmark::kNanosecond);
BENCHMARK_TEMPLATE(BM_MaxPool2DBackward, fetch::fixed_point::fp128_t, 16, 1, 1, 1)
    ->Unit(benchmark::kMicrosecond);
BENCHMARK_TEMPLATE(BM_MaxPool2DBackward, fetch::fixed_point::fp128_t, 16, 2, 2, 2)
    ->Unit(benchmark::kMicrosecond);
BENCHMARK_TEMPLATE(BM_MaxPool2DBackward, fetch::fixed_point::fp128_t, 16, 4, 4, 4)
    ->Unit(benchmark::kMicrosecond);
BENCHMARK_TEMPLATE(BM_MaxPool2DBackward, fetch::fixed_point::fp128_t, 256, 1, 1, 1)
    ->Unit(benchmark::kMicrosecond);
BENCHMARK_TEMPLATE(BM_MaxPool2DBackward, fetch::fixed_point::fp128_t, 256, 2, 2, 2)
    ->Unit(benchmark::kMicrosecond);
BENCHMARK_TEMPLATE(BM_MaxPool2DBackward, fetch::fixed_point::fp128_t, 256, 4, 4, 4)
    ->Unit(benchmark::kMicrosecond);

template <class T, int N>
void BM_MaximumForward(benchmark::State &state)
{
  using TensorType    = typename fetch::math::Tensor<T>;
  using VecTensorType = typename fetch::ml::ops::Ops<TensorType>::VecTensorType;

  fetch::math::Tensor<T> input({1, N});
  fetch::math::Tensor<T> output({1, N});

  // Fill tensors with random values
  input.FillUniformRandom();
  output.FillUniformRandom();

  VecTensorType inputs;
  inputs.emplace_back(std::make_shared<TensorType>(input));
  fetch::ml::ops::Maximum<fetch::math::Tensor<T>> max;

  for (auto _ : state)
  {
    max.Forward(inputs, output);
  }
}

BENCHMARK_TEMPLATE(BM_MaximumForward, float, 2)->Unit(benchmark::kNanosecond);
BENCHMARK_TEMPLATE(BM_MaximumForward, float, 256)->Unit(benchmark::kMicrosecond);
BENCHMARK_TEMPLATE(BM_MaximumForward, float, 512)->Unit(benchmark::kMicrosecond);
BENCHMARK_TEMPLATE(BM_MaximumForward, float, 1024)->Unit(benchmark::kMicrosecond);
BENCHMARK_TEMPLATE(BM_MaximumForward, float, 2048)->Unit(benchmark::kMicrosecond);
BENCHMARK_TEMPLATE(BM_MaximumForward, float, 4096)->Unit(benchmark::kMicrosecond);

BENCHMARK_TEMPLATE(BM_MaximumForward, double, 2)->Unit(benchmark::kNanosecond);
BENCHMARK_TEMPLATE(BM_MaximumForward, double, 256)->Unit(benchmark::kMicrosecond);
BENCHMARK_TEMPLATE(BM_MaximumForward, double, 512)->Unit(benchmark::kMicrosecond);
BENCHMARK_TEMPLATE(BM_MaximumForward, double, 1024)->Unit(benchmark::kMicrosecond);
BENCHMARK_TEMPLATE(BM_MaximumForward, double, 2048)->Unit(benchmark::kMicrosecond);
BENCHMARK_TEMPLATE(BM_MaximumForward, double, 4096)->Unit(benchmark::kMicrosecond);

BENCHMARK_TEMPLATE(BM_MaximumForward, fetch::fixed_point::fp32_t, 2)->Unit(benchmark::kNanosecond);
BENCHMARK_TEMPLATE(BM_MaximumForward, fetch::fixed_point::fp32_t, 256)
    ->Unit(benchmark::kMicrosecond);
BENCHMARK_TEMPLATE(BM_MaximumForward, fetch::fixed_point::fp32_t, 512)
    ->Unit(benchmark::kMicrosecond);
BENCHMARK_TEMPLATE(BM_MaximumForward, fetch::fixed_point::fp32_t, 1024)
    ->Unit(benchmark::kMicrosecond);
BENCHMARK_TEMPLATE(BM_MaximumForward, fetch::fixed_point::fp32_t, 2048)
    ->Unit(benchmark::kMicrosecond);
BENCHMARK_TEMPLATE(BM_MaximumForward, fetch::fixed_point::fp32_t, 4096)
    ->Unit(benchmark::kMicrosecond);

BENCHMARK_TEMPLATE(BM_MaximumForward, fetch::fixed_point::fp64_t, 2)->Unit(benchmark::kNanosecond);
BENCHMARK_TEMPLATE(BM_MaximumForward, fetch::fixed_point::fp64_t, 256)
    ->Unit(benchmark::kMicrosecond);
BENCHMARK_TEMPLATE(BM_MaximumForward, fetch::fixed_point::fp64_t, 512)
    ->Unit(benchmark::kMicrosecond);
BENCHMARK_TEMPLATE(BM_MaximumForward, fetch::fixed_point::fp64_t, 1024)
    ->Unit(benchmark::kMicrosecond);
BENCHMARK_TEMPLATE(BM_MaximumForward, fetch::fixed_point::fp64_t, 2048)
    ->Unit(benchmark::kMicrosecond);
BENCHMARK_TEMPLATE(BM_MaximumForward, fetch::fixed_point::fp64_t, 4096)
    ->Unit(benchmark::kMicrosecond);

BENCHMARK_TEMPLATE(BM_MaximumForward, fetch::fixed_point::fp128_t, 2)->Unit(benchmark::kNanosecond);
BENCHMARK_TEMPLATE(BM_MaximumForward, fetch::fixed_point::fp128_t, 256)
    ->Unit(benchmark::kMicrosecond);
BENCHMARK_TEMPLATE(BM_MaximumForward, fetch::fixed_point::fp128_t, 512)
    ->Unit(benchmark::kMicrosecond);
BENCHMARK_TEMPLATE(BM_MaximumForward, fetch::fixed_point::fp128_t, 1024)
    ->Unit(benchmark::kMicrosecond);
BENCHMARK_TEMPLATE(BM_MaximumForward, fetch::fixed_point::fp128_t, 2048)
    ->Unit(benchmark::kMicrosecond);
BENCHMARK_TEMPLATE(BM_MaximumForward, fetch::fixed_point::fp128_t, 4096)
    ->Unit(benchmark::kMicrosecond);

template <class T, int N>
void BM_MaximumBackward(benchmark::State &state)
{
  using TensorType    = typename fetch::math::Tensor<T>;
  using VecTensorType = typename fetch::ml::ops::Ops<TensorType>::VecTensorType;

  fetch::math::Tensor<T> input_1({1, N});
  fetch::math::Tensor<T> input_2({1, N});
  fetch::math::Tensor<T> output({1, N});

  // Fill tensors with random values
  input_1.FillUniformRandom();
  input_2.FillUniformRandom();
  output.FillUniformRandom();

  VecTensorType inputs;
  inputs.emplace_back(std::make_shared<TensorType>(input_1));
  inputs.emplace_back(std::make_shared<TensorType>(input_2));
  fetch::ml::ops::Maximum<fetch::math::Tensor<T>> max;

  for (auto _ : state)
  {
    max.Backward(inputs, output);
  }
}

BENCHMARK_TEMPLATE(BM_MaximumBackward, float, 2)->Unit(benchmark::kNanosecond);
BENCHMARK_TEMPLATE(BM_MaximumBackward, float, 256)->Unit(benchmark::kMicrosecond);
BENCHMARK_TEMPLATE(BM_MaximumBackward, float, 512)->Unit(benchmark::kMicrosecond);
BENCHMARK_TEMPLATE(BM_MaximumBackward, float, 1024)->Unit(benchmark::kMicrosecond);
BENCHMARK_TEMPLATE(BM_MaximumBackward, float, 2048)->Unit(benchmark::kMicrosecond);
BENCHMARK_TEMPLATE(BM_MaximumBackward, float, 4096)->Unit(benchmark::kMicrosecond);

BENCHMARK_TEMPLATE(BM_MaximumBackward, double, 2)->Unit(benchmark::kNanosecond);
BENCHMARK_TEMPLATE(BM_MaximumBackward, double, 256)->Unit(benchmark::kMicrosecond);
BENCHMARK_TEMPLATE(BM_MaximumBackward, double, 512)->Unit(benchmark::kMicrosecond);
BENCHMARK_TEMPLATE(BM_MaximumBackward, double, 1024)->Unit(benchmark::kMicrosecond);
BENCHMARK_TEMPLATE(BM_MaximumBackward, double, 2048)->Unit(benchmark::kMicrosecond);
BENCHMARK_TEMPLATE(BM_MaximumBackward, double, 4096)->Unit(benchmark::kMicrosecond);

BENCHMARK_TEMPLATE(BM_MaximumBackward, fetch::fixed_point::fp32_t, 2)->Unit(benchmark::kNanosecond);
BENCHMARK_TEMPLATE(BM_MaximumBackward, fetch::fixed_point::fp32_t, 256)
    ->Unit(benchmark::kMicrosecond);
BENCHMARK_TEMPLATE(BM_MaximumBackward, fetch::fixed_point::fp32_t, 512)
    ->Unit(benchmark::kMicrosecond);
BENCHMARK_TEMPLATE(BM_MaximumBackward, fetch::fixed_point::fp32_t, 1024)
    ->Unit(benchmark::kMicrosecond);
BENCHMARK_TEMPLATE(BM_MaximumBackward, fetch::fixed_point::fp32_t, 2048)
    ->Unit(benchmark::kMicrosecond);
BENCHMARK_TEMPLATE(BM_MaximumBackward, fetch::fixed_point::fp32_t, 4096)
    ->Unit(benchmark::kMicrosecond);

BENCHMARK_TEMPLATE(BM_MaximumBackward, fetch::fixed_point::fp64_t, 2)->Unit(benchmark::kNanosecond);
BENCHMARK_TEMPLATE(BM_MaximumBackward, fetch::fixed_point::fp64_t, 256)
    ->Unit(benchmark::kMicrosecond);
BENCHMARK_TEMPLATE(BM_MaximumBackward, fetch::fixed_point::fp64_t, 512)
    ->Unit(benchmark::kMicrosecond);
BENCHMARK_TEMPLATE(BM_MaximumBackward, fetch::fixed_point::fp64_t, 1024)
    ->Unit(benchmark::kMicrosecond);
BENCHMARK_TEMPLATE(BM_MaximumBackward, fetch::fixed_point::fp64_t, 2048)
    ->Unit(benchmark::kMicrosecond);
BENCHMARK_TEMPLATE(BM_MaximumBackward, fetch::fixed_point::fp64_t, 4096)
    ->Unit(benchmark::kMicrosecond);

BENCHMARK_TEMPLATE(BM_MaximumBackward, fetch::fixed_point::fp128_t, 2)
    ->Unit(benchmark::kNanosecond);
BENCHMARK_TEMPLATE(BM_MaximumBackward, fetch::fixed_point::fp128_t, 256)
    ->Unit(benchmark::kMicrosecond);
BENCHMARK_TEMPLATE(BM_MaximumBackward, fetch::fixed_point::fp128_t, 512)
    ->Unit(benchmark::kMicrosecond);
BENCHMARK_TEMPLATE(BM_MaximumBackward, fetch::fixed_point::fp128_t, 1024)
    ->Unit(benchmark::kMicrosecond);
BENCHMARK_TEMPLATE(BM_MaximumBackward, fetch::fixed_point::fp128_t, 2048)
    ->Unit(benchmark::kMicrosecond);
BENCHMARK_TEMPLATE(BM_MaximumBackward, fetch::fixed_point::fp128_t, 4096)
    ->Unit(benchmark::kMicrosecond);

template <class T, int N, int D>
void BM_OneHotForward(benchmark::State &state)
{
  using TensorType    = typename fetch::math::Tensor<T>;
  using SizeType      = typename TensorType::SizeType;
  using VecTensorType = typename fetch::ml::ops::Ops<TensorType>::VecTensorType;

  SizeType depth = D;

  fetch::math::Tensor<T> input({1, N});

  // Fill tensors with random values
  input.FillUniformRandom();

  VecTensorType inputs;
  inputs.emplace_back(std::make_shared<TensorType>(input));
  fetch::ml::ops::OneHot<fetch::math::Tensor<T>> one_hot(depth);
<<<<<<< HEAD
  fetch::math::Tensor<T> output(one_hot.ComputeOutputShape({input.shape()}));
=======
  fetch::math::Tensor<T>                         output(
      one_hot.ComputeOutputShape(fetch::ml::utilities::TensorPtrsToSizes(inputs)));
>>>>>>> 2a5897bd

  for (auto _ : state)
  {
    one_hot.Forward(inputs, output);
  }
}

BENCHMARK_TEMPLATE(BM_OneHotForward, float, 2, 1)->Unit(benchmark::kNanosecond);
BENCHMARK_TEMPLATE(BM_OneHotForward, float, 256, 1)->Unit(benchmark::kMicrosecond);
BENCHMARK_TEMPLATE(BM_OneHotForward, float, 512, 1)->Unit(benchmark::kMicrosecond);
BENCHMARK_TEMPLATE(BM_OneHotForward, float, 1024, 1)->Unit(benchmark::kMicrosecond);
BENCHMARK_TEMPLATE(BM_OneHotForward, float, 2048, 1)->Unit(benchmark::kMicrosecond);

BENCHMARK_TEMPLATE(BM_OneHotForward, float, 2, 4)->Unit(benchmark::kNanosecond);
BENCHMARK_TEMPLATE(BM_OneHotForward, float, 256, 4)->Unit(benchmark::kMicrosecond);
BENCHMARK_TEMPLATE(BM_OneHotForward, float, 512, 4)->Unit(benchmark::kMicrosecond);
BENCHMARK_TEMPLATE(BM_OneHotForward, float, 1024, 4)->Unit(benchmark::kMicrosecond);
BENCHMARK_TEMPLATE(BM_OneHotForward, float, 2048, 4)->Unit(benchmark::kMicrosecond);

BENCHMARK_TEMPLATE(BM_OneHotForward, float, 2, 16)->Unit(benchmark::kNanosecond);
BENCHMARK_TEMPLATE(BM_OneHotForward, float, 256, 16)->Unit(benchmark::kMicrosecond);
BENCHMARK_TEMPLATE(BM_OneHotForward, float, 512, 16)->Unit(benchmark::kMicrosecond);
BENCHMARK_TEMPLATE(BM_OneHotForward, float, 1024, 16)->Unit(benchmark::kMicrosecond);
BENCHMARK_TEMPLATE(BM_OneHotForward, float, 2048, 16)->Unit(benchmark::kMicrosecond);

BENCHMARK_TEMPLATE(BM_OneHotForward, double, 2, 1)->Unit(benchmark::kNanosecond);
BENCHMARK_TEMPLATE(BM_OneHotForward, double, 256, 1)->Unit(benchmark::kMicrosecond);
BENCHMARK_TEMPLATE(BM_OneHotForward, double, 512, 1)->Unit(benchmark::kMicrosecond);
BENCHMARK_TEMPLATE(BM_OneHotForward, double, 1024, 1)->Unit(benchmark::kMicrosecond);
BENCHMARK_TEMPLATE(BM_OneHotForward, double, 2048, 1)->Unit(benchmark::kMicrosecond);

BENCHMARK_TEMPLATE(BM_OneHotForward, double, 2, 4)->Unit(benchmark::kNanosecond);
BENCHMARK_TEMPLATE(BM_OneHotForward, double, 256, 4)->Unit(benchmark::kMicrosecond);
BENCHMARK_TEMPLATE(BM_OneHotForward, double, 512, 4)->Unit(benchmark::kMicrosecond);
BENCHMARK_TEMPLATE(BM_OneHotForward, double, 1024, 4)->Unit(benchmark::kMicrosecond);
BENCHMARK_TEMPLATE(BM_OneHotForward, double, 2048, 4)->Unit(benchmark::kMicrosecond);

BENCHMARK_TEMPLATE(BM_OneHotForward, double, 2, 16)->Unit(benchmark::kNanosecond);
BENCHMARK_TEMPLATE(BM_OneHotForward, double, 256, 16)->Unit(benchmark::kMicrosecond);
BENCHMARK_TEMPLATE(BM_OneHotForward, double, 512, 16)->Unit(benchmark::kMicrosecond);
BENCHMARK_TEMPLATE(BM_OneHotForward, double, 1024, 16)->Unit(benchmark::kMicrosecond);
BENCHMARK_TEMPLATE(BM_OneHotForward, double, 2048, 16)->Unit(benchmark::kMicrosecond);

BENCHMARK_TEMPLATE(BM_OneHotForward, fetch::fixed_point::fp32_t, 2, 1)
    ->Unit(benchmark::kNanosecond);
BENCHMARK_TEMPLATE(BM_OneHotForward, fetch::fixed_point::fp32_t, 256, 1)
    ->Unit(benchmark::kMicrosecond);
BENCHMARK_TEMPLATE(BM_OneHotForward, fetch::fixed_point::fp32_t, 512, 1)
    ->Unit(benchmark::kMicrosecond);
BENCHMARK_TEMPLATE(BM_OneHotForward, fetch::fixed_point::fp32_t, 1024, 1)
    ->Unit(benchmark::kMicrosecond);
BENCHMARK_TEMPLATE(BM_OneHotForward, fetch::fixed_point::fp32_t, 2048, 1)
    ->Unit(benchmark::kMicrosecond);

BENCHMARK_TEMPLATE(BM_OneHotForward, fetch::fixed_point::fp32_t, 2, 4)
    ->Unit(benchmark::kNanosecond);
BENCHMARK_TEMPLATE(BM_OneHotForward, fetch::fixed_point::fp32_t, 256, 4)
    ->Unit(benchmark::kMicrosecond);
BENCHMARK_TEMPLATE(BM_OneHotForward, fetch::fixed_point::fp32_t, 512, 4)
    ->Unit(benchmark::kMicrosecond);
BENCHMARK_TEMPLATE(BM_OneHotForward, fetch::fixed_point::fp32_t, 1024, 4)
    ->Unit(benchmark::kMicrosecond);
BENCHMARK_TEMPLATE(BM_OneHotForward, fetch::fixed_point::fp32_t, 2048, 4)
    ->Unit(benchmark::kMicrosecond);

BENCHMARK_TEMPLATE(BM_OneHotForward, fetch::fixed_point::fp32_t, 2, 16)
    ->Unit(benchmark::kNanosecond);
BENCHMARK_TEMPLATE(BM_OneHotForward, fetch::fixed_point::fp32_t, 256, 16)
    ->Unit(benchmark::kMicrosecond);
BENCHMARK_TEMPLATE(BM_OneHotForward, fetch::fixed_point::fp32_t, 512, 16)
    ->Unit(benchmark::kMicrosecond);
BENCHMARK_TEMPLATE(BM_OneHotForward, fetch::fixed_point::fp32_t, 1024, 16)
    ->Unit(benchmark::kMicrosecond);
BENCHMARK_TEMPLATE(BM_OneHotForward, fetch::fixed_point::fp32_t, 2048, 16)
    ->Unit(benchmark::kMicrosecond);

BENCHMARK_TEMPLATE(BM_OneHotForward, fetch::fixed_point::fp64_t, 2, 1)
    ->Unit(benchmark::kNanosecond);
BENCHMARK_TEMPLATE(BM_OneHotForward, fetch::fixed_point::fp64_t, 256, 1)
    ->Unit(benchmark::kMicrosecond);
BENCHMARK_TEMPLATE(BM_OneHotForward, fetch::fixed_point::fp64_t, 512, 1)
    ->Unit(benchmark::kMicrosecond);
BENCHMARK_TEMPLATE(BM_OneHotForward, fetch::fixed_point::fp64_t, 1024, 1)
    ->Unit(benchmark::kMicrosecond);
BENCHMARK_TEMPLATE(BM_OneHotForward, fetch::fixed_point::fp64_t, 2048, 1)
    ->Unit(benchmark::kMicrosecond);

BENCHMARK_TEMPLATE(BM_OneHotForward, fetch::fixed_point::fp64_t, 2, 4)
    ->Unit(benchmark::kNanosecond);
BENCHMARK_TEMPLATE(BM_OneHotForward, fetch::fixed_point::fp64_t, 256, 4)
    ->Unit(benchmark::kMicrosecond);
BENCHMARK_TEMPLATE(BM_OneHotForward, fetch::fixed_point::fp64_t, 512, 4)
    ->Unit(benchmark::kMicrosecond);
BENCHMARK_TEMPLATE(BM_OneHotForward, fetch::fixed_point::fp64_t, 1024, 4)
    ->Unit(benchmark::kMicrosecond);
BENCHMARK_TEMPLATE(BM_OneHotForward, fetch::fixed_point::fp64_t, 2048, 4)
    ->Unit(benchmark::kMicrosecond);

BENCHMARK_TEMPLATE(BM_OneHotForward, fetch::fixed_point::fp64_t, 2, 16)
    ->Unit(benchmark::kNanosecond);
BENCHMARK_TEMPLATE(BM_OneHotForward, fetch::fixed_point::fp64_t, 256, 16)
    ->Unit(benchmark::kMicrosecond);
BENCHMARK_TEMPLATE(BM_OneHotForward, fetch::fixed_point::fp64_t, 512, 16)
    ->Unit(benchmark::kMicrosecond);
BENCHMARK_TEMPLATE(BM_OneHotForward, fetch::fixed_point::fp64_t, 1024, 16)
    ->Unit(benchmark::kMicrosecond);
BENCHMARK_TEMPLATE(BM_OneHotForward, fetch::fixed_point::fp64_t, 2048, 16)
    ->Unit(benchmark::kMicrosecond);

BENCHMARK_TEMPLATE(BM_OneHotForward, fetch::fixed_point::fp128_t, 2, 1)
    ->Unit(benchmark::kNanosecond);
BENCHMARK_TEMPLATE(BM_OneHotForward, fetch::fixed_point::fp128_t, 256, 1)
    ->Unit(benchmark::kMicrosecond);
BENCHMARK_TEMPLATE(BM_OneHotForward, fetch::fixed_point::fp128_t, 512, 1)
    ->Unit(benchmark::kMicrosecond);
BENCHMARK_TEMPLATE(BM_OneHotForward, fetch::fixed_point::fp128_t, 1024, 1)
    ->Unit(benchmark::kMicrosecond);
BENCHMARK_TEMPLATE(BM_OneHotForward, fetch::fixed_point::fp128_t, 2048, 1)
    ->Unit(benchmark::kMicrosecond);

BENCHMARK_TEMPLATE(BM_OneHotForward, fetch::fixed_point::fp128_t, 2, 4)
    ->Unit(benchmark::kNanosecond);
BENCHMARK_TEMPLATE(BM_OneHotForward, fetch::fixed_point::fp128_t, 256, 4)
    ->Unit(benchmark::kMicrosecond);
BENCHMARK_TEMPLATE(BM_OneHotForward, fetch::fixed_point::fp128_t, 512, 4)
    ->Unit(benchmark::kMicrosecond);
BENCHMARK_TEMPLATE(BM_OneHotForward, fetch::fixed_point::fp128_t, 1024, 4)
    ->Unit(benchmark::kMicrosecond);
BENCHMARK_TEMPLATE(BM_OneHotForward, fetch::fixed_point::fp128_t, 2048, 4)
    ->Unit(benchmark::kMicrosecond);

BENCHMARK_TEMPLATE(BM_OneHotForward, fetch::fixed_point::fp128_t, 2, 16)
    ->Unit(benchmark::kNanosecond);
BENCHMARK_TEMPLATE(BM_OneHotForward, fetch::fixed_point::fp128_t, 256, 16)
    ->Unit(benchmark::kMicrosecond);
BENCHMARK_TEMPLATE(BM_OneHotForward, fetch::fixed_point::fp128_t, 512, 16)
    ->Unit(benchmark::kMicrosecond);
BENCHMARK_TEMPLATE(BM_OneHotForward, fetch::fixed_point::fp128_t, 1024, 16)
    ->Unit(benchmark::kMicrosecond);
BENCHMARK_TEMPLATE(BM_OneHotForward, fetch::fixed_point::fp128_t, 2048, 16)
    ->Unit(benchmark::kMicrosecond);

template <class T, int N, int D>
void BM_OneHotBackward(benchmark::State &state)
{
  using TensorType    = typename fetch::math::Tensor<T>;
  using SizeType      = typename TensorType::SizeType;
  using VecTensorType = typename fetch::ml::ops::Ops<TensorType>::VecTensorType;

  SizeType depth = D;

  fetch::math::Tensor<T> input({1, N});

  // Fill tensors with random values
  input.FillUniformRandom();

  VecTensorType inputs;
  inputs.emplace_back(std::make_shared<TensorType>(input));
  fetch::ml::ops::OneHot<fetch::math::Tensor<T>> one_hot(depth);
<<<<<<< HEAD
  fetch::math::Tensor<T> output(one_hot.ComputeOutputShape({input.shape()}));
=======
  fetch::math::Tensor<T>                         output(
      one_hot.ComputeOutputShape(fetch::ml::utilities::TensorPtrsToSizes(inputs)));
>>>>>>> 2a5897bd

  for (auto _ : state)
  {
    one_hot.Backward(inputs, output);
  }
}

BENCHMARK_TEMPLATE(BM_OneHotBackward, float, 2, 1)->Unit(benchmark::kNanosecond);
BENCHMARK_TEMPLATE(BM_OneHotBackward, float, 256, 1)->Unit(benchmark::kMicrosecond);
BENCHMARK_TEMPLATE(BM_OneHotBackward, float, 512, 1)->Unit(benchmark::kMicrosecond);
BENCHMARK_TEMPLATE(BM_OneHotBackward, float, 1024, 1)->Unit(benchmark::kMicrosecond);
BENCHMARK_TEMPLATE(BM_OneHotBackward, float, 2048, 1)->Unit(benchmark::kMicrosecond);

BENCHMARK_TEMPLATE(BM_OneHotBackward, float, 2, 4)->Unit(benchmark::kNanosecond);
BENCHMARK_TEMPLATE(BM_OneHotBackward, float, 256, 4)->Unit(benchmark::kMicrosecond);
BENCHMARK_TEMPLATE(BM_OneHotBackward, float, 512, 4)->Unit(benchmark::kMicrosecond);
BENCHMARK_TEMPLATE(BM_OneHotBackward, float, 1024, 4)->Unit(benchmark::kMicrosecond);
BENCHMARK_TEMPLATE(BM_OneHotBackward, float, 2048, 4)->Unit(benchmark::kMicrosecond);

BENCHMARK_TEMPLATE(BM_OneHotBackward, float, 2, 16)->Unit(benchmark::kNanosecond);
BENCHMARK_TEMPLATE(BM_OneHotBackward, float, 256, 16)->Unit(benchmark::kMicrosecond);
BENCHMARK_TEMPLATE(BM_OneHotBackward, float, 512, 16)->Unit(benchmark::kMicrosecond);
BENCHMARK_TEMPLATE(BM_OneHotBackward, float, 1024, 16)->Unit(benchmark::kMicrosecond);
BENCHMARK_TEMPLATE(BM_OneHotBackward, float, 2048, 16)->Unit(benchmark::kMicrosecond);

BENCHMARK_TEMPLATE(BM_OneHotBackward, double, 2, 1)->Unit(benchmark::kNanosecond);
BENCHMARK_TEMPLATE(BM_OneHotBackward, double, 256, 1)->Unit(benchmark::kMicrosecond);
BENCHMARK_TEMPLATE(BM_OneHotBackward, double, 512, 1)->Unit(benchmark::kMicrosecond);
BENCHMARK_TEMPLATE(BM_OneHotBackward, double, 1024, 1)->Unit(benchmark::kMicrosecond);
BENCHMARK_TEMPLATE(BM_OneHotBackward, double, 2048, 1)->Unit(benchmark::kMicrosecond);

BENCHMARK_TEMPLATE(BM_OneHotBackward, double, 2, 4)->Unit(benchmark::kNanosecond);
BENCHMARK_TEMPLATE(BM_OneHotBackward, double, 256, 4)->Unit(benchmark::kMicrosecond);
BENCHMARK_TEMPLATE(BM_OneHotBackward, double, 512, 4)->Unit(benchmark::kMicrosecond);
BENCHMARK_TEMPLATE(BM_OneHotBackward, double, 1024, 4)->Unit(benchmark::kMicrosecond);
BENCHMARK_TEMPLATE(BM_OneHotBackward, double, 2048, 4)->Unit(benchmark::kMicrosecond);

BENCHMARK_TEMPLATE(BM_OneHotBackward, double, 2, 16)->Unit(benchmark::kNanosecond);
BENCHMARK_TEMPLATE(BM_OneHotBackward, double, 256, 16)->Unit(benchmark::kMicrosecond);
BENCHMARK_TEMPLATE(BM_OneHotBackward, double, 512, 16)->Unit(benchmark::kMicrosecond);
BENCHMARK_TEMPLATE(BM_OneHotBackward, double, 1024, 16)->Unit(benchmark::kMicrosecond);
BENCHMARK_TEMPLATE(BM_OneHotBackward, double, 2048, 16)->Unit(benchmark::kMicrosecond);

BENCHMARK_TEMPLATE(BM_OneHotBackward, fetch::fixed_point::fp32_t, 2, 1)
    ->Unit(benchmark::kNanosecond);
BENCHMARK_TEMPLATE(BM_OneHotBackward, fetch::fixed_point::fp32_t, 256, 1)
    ->Unit(benchmark::kMicrosecond);
BENCHMARK_TEMPLATE(BM_OneHotBackward, fetch::fixed_point::fp32_t, 512, 1)
    ->Unit(benchmark::kMicrosecond);
BENCHMARK_TEMPLATE(BM_OneHotBackward, fetch::fixed_point::fp32_t, 1024, 1)
    ->Unit(benchmark::kMicrosecond);
BENCHMARK_TEMPLATE(BM_OneHotBackward, fetch::fixed_point::fp32_t, 2048, 1)
    ->Unit(benchmark::kMicrosecond);

BENCHMARK_TEMPLATE(BM_OneHotBackward, fetch::fixed_point::fp32_t, 2, 4)
    ->Unit(benchmark::kNanosecond);
BENCHMARK_TEMPLATE(BM_OneHotBackward, fetch::fixed_point::fp32_t, 256, 4)
    ->Unit(benchmark::kMicrosecond);
BENCHMARK_TEMPLATE(BM_OneHotBackward, fetch::fixed_point::fp32_t, 512, 4)
    ->Unit(benchmark::kMicrosecond);
BENCHMARK_TEMPLATE(BM_OneHotBackward, fetch::fixed_point::fp32_t, 1024, 4)
    ->Unit(benchmark::kMicrosecond);
BENCHMARK_TEMPLATE(BM_OneHotBackward, fetch::fixed_point::fp32_t, 2048, 4)
    ->Unit(benchmark::kMicrosecond);

BENCHMARK_TEMPLATE(BM_OneHotBackward, fetch::fixed_point::fp32_t, 2, 16)
    ->Unit(benchmark::kNanosecond);
BENCHMARK_TEMPLATE(BM_OneHotBackward, fetch::fixed_point::fp32_t, 256, 16)
    ->Unit(benchmark::kMicrosecond);
BENCHMARK_TEMPLATE(BM_OneHotBackward, fetch::fixed_point::fp32_t, 512, 16)
    ->Unit(benchmark::kMicrosecond);
BENCHMARK_TEMPLATE(BM_OneHotBackward, fetch::fixed_point::fp32_t, 1024, 16)
    ->Unit(benchmark::kMicrosecond);
BENCHMARK_TEMPLATE(BM_OneHotBackward, fetch::fixed_point::fp32_t, 2048, 16)
    ->Unit(benchmark::kMicrosecond);

BENCHMARK_TEMPLATE(BM_OneHotBackward, fetch::fixed_point::fp64_t, 2, 1)
    ->Unit(benchmark::kNanosecond);
BENCHMARK_TEMPLATE(BM_OneHotBackward, fetch::fixed_point::fp64_t, 256, 1)
    ->Unit(benchmark::kMicrosecond);
BENCHMARK_TEMPLATE(BM_OneHotBackward, fetch::fixed_point::fp64_t, 512, 1)
    ->Unit(benchmark::kMicrosecond);
BENCHMARK_TEMPLATE(BM_OneHotBackward, fetch::fixed_point::fp64_t, 1024, 1)
    ->Unit(benchmark::kMicrosecond);
BENCHMARK_TEMPLATE(BM_OneHotBackward, fetch::fixed_point::fp64_t, 2048, 1)
    ->Unit(benchmark::kMicrosecond);

BENCHMARK_TEMPLATE(BM_OneHotBackward, fetch::fixed_point::fp64_t, 2, 4)
    ->Unit(benchmark::kNanosecond);
BENCHMARK_TEMPLATE(BM_OneHotBackward, fetch::fixed_point::fp64_t, 256, 4)
    ->Unit(benchmark::kMicrosecond);
BENCHMARK_TEMPLATE(BM_OneHotBackward, fetch::fixed_point::fp64_t, 512, 4)
    ->Unit(benchmark::kMicrosecond);
BENCHMARK_TEMPLATE(BM_OneHotBackward, fetch::fixed_point::fp64_t, 1024, 4)
    ->Unit(benchmark::kMicrosecond);
BENCHMARK_TEMPLATE(BM_OneHotBackward, fetch::fixed_point::fp64_t, 2048, 4)
    ->Unit(benchmark::kMicrosecond);

BENCHMARK_TEMPLATE(BM_OneHotBackward, fetch::fixed_point::fp64_t, 2, 16)
    ->Unit(benchmark::kNanosecond);
BENCHMARK_TEMPLATE(BM_OneHotBackward, fetch::fixed_point::fp64_t, 256, 16)
    ->Unit(benchmark::kMicrosecond);
BENCHMARK_TEMPLATE(BM_OneHotBackward, fetch::fixed_point::fp64_t, 512, 16)
    ->Unit(benchmark::kMicrosecond);
BENCHMARK_TEMPLATE(BM_OneHotBackward, fetch::fixed_point::fp64_t, 1024, 16)
    ->Unit(benchmark::kMicrosecond);
BENCHMARK_TEMPLATE(BM_OneHotBackward, fetch::fixed_point::fp64_t, 2048, 16)
    ->Unit(benchmark::kMicrosecond);

BENCHMARK_TEMPLATE(BM_OneHotBackward, fetch::fixed_point::fp128_t, 2, 1)
    ->Unit(benchmark::kNanosecond);
BENCHMARK_TEMPLATE(BM_OneHotBackward, fetch::fixed_point::fp128_t, 256, 1)
    ->Unit(benchmark::kMicrosecond);
BENCHMARK_TEMPLATE(BM_OneHotBackward, fetch::fixed_point::fp128_t, 512, 1)
    ->Unit(benchmark::kMicrosecond);
BENCHMARK_TEMPLATE(BM_OneHotBackward, fetch::fixed_point::fp128_t, 1024, 1)
    ->Unit(benchmark::kMicrosecond);
BENCHMARK_TEMPLATE(BM_OneHotBackward, fetch::fixed_point::fp128_t, 2048, 1)
    ->Unit(benchmark::kMicrosecond);

BENCHMARK_TEMPLATE(BM_OneHotBackward, fetch::fixed_point::fp128_t, 2, 4)
    ->Unit(benchmark::kNanosecond);
BENCHMARK_TEMPLATE(BM_OneHotBackward, fetch::fixed_point::fp128_t, 256, 4)
    ->Unit(benchmark::kMicrosecond);
BENCHMARK_TEMPLATE(BM_OneHotBackward, fetch::fixed_point::fp128_t, 512, 4)
    ->Unit(benchmark::kMicrosecond);
BENCHMARK_TEMPLATE(BM_OneHotBackward, fetch::fixed_point::fp128_t, 1024, 4)
    ->Unit(benchmark::kMicrosecond);
BENCHMARK_TEMPLATE(BM_OneHotBackward, fetch::fixed_point::fp128_t, 2048, 4)
    ->Unit(benchmark::kMicrosecond);

BENCHMARK_TEMPLATE(BM_OneHotBackward, fetch::fixed_point::fp128_t, 2, 16)
    ->Unit(benchmark::kNanosecond);
BENCHMARK_TEMPLATE(BM_OneHotBackward, fetch::fixed_point::fp128_t, 256, 16)
    ->Unit(benchmark::kMicrosecond);
BENCHMARK_TEMPLATE(BM_OneHotBackward, fetch::fixed_point::fp128_t, 512, 16)
    ->Unit(benchmark::kMicrosecond);
BENCHMARK_TEMPLATE(BM_OneHotBackward, fetch::fixed_point::fp128_t, 1024, 16)
    ->Unit(benchmark::kMicrosecond);
BENCHMARK_TEMPLATE(BM_OneHotBackward, fetch::fixed_point::fp128_t, 2048, 16)
    ->Unit(benchmark::kMicrosecond);

template <class T, int N>
void BM_PreluForward(benchmark::State &state)
{
  using TensorType    = typename fetch::math::Tensor<T>;
  using VecTensorType = typename fetch::ml::ops::Ops<TensorType>::VecTensorType;

  fetch::math::Tensor<T> input_1({N, 1});
  fetch::math::Tensor<T> input_2({N, 1});
  fetch::math::Tensor<T> output({N, 1});

  // Fill tensors with random values
  input_1.FillUniformRandom();
  input_2.FillUniformRandom();

  VecTensorType inputs;
  inputs.emplace_back(std::make_shared<TensorType>(input_1));
  inputs.emplace_back(std::make_shared<TensorType>(input_2));
  fetch::ml::ops::PReluOp<fetch::math::Tensor<T>> prelu;

  for (auto _ : state)
  {
    prelu.Forward(inputs, output);
  }
}

BENCHMARK_TEMPLATE(BM_PreluForward, float, 2)->Unit(benchmark::kNanosecond);
BENCHMARK_TEMPLATE(BM_PreluForward, float, 256)->Unit(benchmark::kMicrosecond);
BENCHMARK_TEMPLATE(BM_PreluForward, float, 512)->Unit(benchmark::kMicrosecond);
BENCHMARK_TEMPLATE(BM_PreluForward, float, 1024)->Unit(benchmark::kMicrosecond);
BENCHMARK_TEMPLATE(BM_PreluForward, float, 2048)->Unit(benchmark::kMicrosecond);
BENCHMARK_TEMPLATE(BM_PreluForward, float, 4096)->Unit(benchmark::kMicrosecond);

BENCHMARK_TEMPLATE(BM_PreluForward, double, 2)->Unit(benchmark::kNanosecond);
BENCHMARK_TEMPLATE(BM_PreluForward, double, 256)->Unit(benchmark::kMicrosecond);
BENCHMARK_TEMPLATE(BM_PreluForward, double, 512)->Unit(benchmark::kMicrosecond);
BENCHMARK_TEMPLATE(BM_PreluForward, double, 1024)->Unit(benchmark::kMicrosecond);
BENCHMARK_TEMPLATE(BM_PreluForward, double, 2048)->Unit(benchmark::kMicrosecond);
BENCHMARK_TEMPLATE(BM_PreluForward, double, 4096)->Unit(benchmark::kMicrosecond);

BENCHMARK_TEMPLATE(BM_PreluForward, fetch::fixed_point::fp32_t, 2)->Unit(benchmark::kNanosecond);
BENCHMARK_TEMPLATE(BM_PreluForward, fetch::fixed_point::fp32_t, 256)->Unit(benchmark::kMicrosecond);
BENCHMARK_TEMPLATE(BM_PreluForward, fetch::fixed_point::fp32_t, 512)->Unit(benchmark::kMicrosecond);
BENCHMARK_TEMPLATE(BM_PreluForward, fetch::fixed_point::fp32_t, 1024)
    ->Unit(benchmark::kMicrosecond);
BENCHMARK_TEMPLATE(BM_PreluForward, fetch::fixed_point::fp32_t, 2048)
    ->Unit(benchmark::kMicrosecond);
BENCHMARK_TEMPLATE(BM_PreluForward, fetch::fixed_point::fp32_t, 4096)
    ->Unit(benchmark::kMicrosecond);

BENCHMARK_TEMPLATE(BM_PreluForward, fetch::fixed_point::fp64_t, 2)->Unit(benchmark::kNanosecond);
BENCHMARK_TEMPLATE(BM_PreluForward, fetch::fixed_point::fp64_t, 256)->Unit(benchmark::kMicrosecond);
BENCHMARK_TEMPLATE(BM_PreluForward, fetch::fixed_point::fp64_t, 512)->Unit(benchmark::kMicrosecond);
BENCHMARK_TEMPLATE(BM_PreluForward, fetch::fixed_point::fp64_t, 1024)
    ->Unit(benchmark::kMicrosecond);
BENCHMARK_TEMPLATE(BM_PreluForward, fetch::fixed_point::fp64_t, 2048)
    ->Unit(benchmark::kMicrosecond);
BENCHMARK_TEMPLATE(BM_PreluForward, fetch::fixed_point::fp64_t, 4096)
    ->Unit(benchmark::kMicrosecond);

BENCHMARK_TEMPLATE(BM_PreluForward, fetch::fixed_point::fp128_t, 2)->Unit(benchmark::kNanosecond);
BENCHMARK_TEMPLATE(BM_PreluForward, fetch::fixed_point::fp128_t, 256)
    ->Unit(benchmark::kMicrosecond);
BENCHMARK_TEMPLATE(BM_PreluForward, fetch::fixed_point::fp128_t, 512)
    ->Unit(benchmark::kMicrosecond);
BENCHMARK_TEMPLATE(BM_PreluForward, fetch::fixed_point::fp128_t, 1024)
    ->Unit(benchmark::kMicrosecond);
BENCHMARK_TEMPLATE(BM_PreluForward, fetch::fixed_point::fp128_t, 2048)
    ->Unit(benchmark::kMicrosecond);
BENCHMARK_TEMPLATE(BM_PreluForward, fetch::fixed_point::fp128_t, 4096)
    ->Unit(benchmark::kMicrosecond);

template <class T, int N>
void BM_PreluBackward(benchmark::State &state)
{
  using TensorType    = typename fetch::math::Tensor<T>;
  using VecTensorType = typename fetch::ml::ops::Ops<TensorType>::VecTensorType;

  fetch::math::Tensor<T> input_1({N, 1});
  fetch::math::Tensor<T> input_2({N, 1});
  fetch::math::Tensor<T> output({N, 1});

  // Fill tensors with random values
  input_1.FillUniformRandom();
  input_2.FillUniformRandom();

  VecTensorType inputs;
  inputs.emplace_back(std::make_shared<TensorType>(input_1));
  inputs.emplace_back(std::make_shared<TensorType>(input_2));
  fetch::ml::ops::PReluOp<fetch::math::Tensor<T>> prelu;

  for (auto _ : state)
  {
    prelu.Backward(inputs, output);
  }
}

BENCHMARK_TEMPLATE(BM_PreluBackward, float, 2)->Unit(benchmark::kNanosecond);
BENCHMARK_TEMPLATE(BM_PreluBackward, float, 256)->Unit(benchmark::kMicrosecond);
BENCHMARK_TEMPLATE(BM_PreluBackward, float, 512)->Unit(benchmark::kMicrosecond);
BENCHMARK_TEMPLATE(BM_PreluBackward, float, 1024)->Unit(benchmark::kMicrosecond);
BENCHMARK_TEMPLATE(BM_PreluBackward, float, 2048)->Unit(benchmark::kMicrosecond);
BENCHMARK_TEMPLATE(BM_PreluBackward, float, 4096)->Unit(benchmark::kMicrosecond);

BENCHMARK_TEMPLATE(BM_PreluBackward, double, 2)->Unit(benchmark::kNanosecond);
BENCHMARK_TEMPLATE(BM_PreluBackward, double, 256)->Unit(benchmark::kMicrosecond);
BENCHMARK_TEMPLATE(BM_PreluBackward, double, 512)->Unit(benchmark::kMicrosecond);
BENCHMARK_TEMPLATE(BM_PreluBackward, double, 1024)->Unit(benchmark::kMicrosecond);
BENCHMARK_TEMPLATE(BM_PreluBackward, double, 2048)->Unit(benchmark::kMicrosecond);
BENCHMARK_TEMPLATE(BM_PreluBackward, double, 4096)->Unit(benchmark::kMicrosecond);

BENCHMARK_TEMPLATE(BM_PreluBackward, fetch::fixed_point::fp32_t, 2)->Unit(benchmark::kNanosecond);
BENCHMARK_TEMPLATE(BM_PreluBackward, fetch::fixed_point::fp32_t, 256)
    ->Unit(benchmark::kMicrosecond);
BENCHMARK_TEMPLATE(BM_PreluBackward, fetch::fixed_point::fp32_t, 512)
    ->Unit(benchmark::kMicrosecond);
BENCHMARK_TEMPLATE(BM_PreluBackward, fetch::fixed_point::fp32_t, 1024)
    ->Unit(benchmark::kMicrosecond);
BENCHMARK_TEMPLATE(BM_PreluBackward, fetch::fixed_point::fp32_t, 2048)
    ->Unit(benchmark::kMicrosecond);
BENCHMARK_TEMPLATE(BM_PreluBackward, fetch::fixed_point::fp32_t, 4096)
    ->Unit(benchmark::kMicrosecond);

BENCHMARK_TEMPLATE(BM_PreluBackward, fetch::fixed_point::fp64_t, 2)->Unit(benchmark::kNanosecond);
BENCHMARK_TEMPLATE(BM_PreluBackward, fetch::fixed_point::fp64_t, 256)
    ->Unit(benchmark::kMicrosecond);
BENCHMARK_TEMPLATE(BM_PreluBackward, fetch::fixed_point::fp64_t, 512)
    ->Unit(benchmark::kMicrosecond);
BENCHMARK_TEMPLATE(BM_PreluBackward, fetch::fixed_point::fp64_t, 1024)
    ->Unit(benchmark::kMicrosecond);
BENCHMARK_TEMPLATE(BM_PreluBackward, fetch::fixed_point::fp64_t, 2048)
    ->Unit(benchmark::kMicrosecond);
BENCHMARK_TEMPLATE(BM_PreluBackward, fetch::fixed_point::fp64_t, 4096)
    ->Unit(benchmark::kMicrosecond);

BENCHMARK_TEMPLATE(BM_PreluBackward, fetch::fixed_point::fp128_t, 2)->Unit(benchmark::kNanosecond);
BENCHMARK_TEMPLATE(BM_PreluBackward, fetch::fixed_point::fp128_t, 256)
    ->Unit(benchmark::kMicrosecond);
BENCHMARK_TEMPLATE(BM_PreluBackward, fetch::fixed_point::fp128_t, 512)
    ->Unit(benchmark::kMicrosecond);
BENCHMARK_TEMPLATE(BM_PreluBackward, fetch::fixed_point::fp128_t, 1024)
    ->Unit(benchmark::kMicrosecond);
BENCHMARK_TEMPLATE(BM_PreluBackward, fetch::fixed_point::fp128_t, 2048)
    ->Unit(benchmark::kMicrosecond);
BENCHMARK_TEMPLATE(BM_PreluBackward, fetch::fixed_point::fp128_t, 4096)
    ->Unit(benchmark::kMicrosecond);

template <class T, int N>
void BM_ReduceMeanForward(benchmark::State &state)
{
  using TensorType    = typename fetch::math::Tensor<T>;
  using SizeType      = typename TensorType::SizeType;
  using VecTensorType = typename fetch::ml::ops::Ops<TensorType>::VecTensorType;

  fetch::math::Tensor<T> input({1, N});

  // Fill tensors with random values
  input.FillUniformRandom();

  VecTensorType inputs;
  SizeType      axis = 1;
  inputs.emplace_back(std::make_shared<TensorType>(input));
  fetch::ml::ops::ReduceMean<fetch::math::Tensor<T>> rmean(axis);
<<<<<<< HEAD
  fetch::math::Tensor<T> output(rmean.ComputeOutputShape({input.shape()}));
=======
  fetch::math::Tensor<T>                             output(
      rmean.ComputeOutputShape(fetch::ml::utilities::TensorPtrsToSizes(inputs)));
>>>>>>> 2a5897bd

  for (auto _ : state)
  {
    rmean.Forward(inputs, output);
  }
}

BENCHMARK_TEMPLATE(BM_ReduceMeanForward, float, 2)->Unit(benchmark::kNanosecond);
BENCHMARK_TEMPLATE(BM_ReduceMeanForward, float, 256)->Unit(benchmark::kMicrosecond);
BENCHMARK_TEMPLATE(BM_ReduceMeanForward, float, 512)->Unit(benchmark::kMicrosecond);
BENCHMARK_TEMPLATE(BM_ReduceMeanForward, float, 1024)->Unit(benchmark::kMicrosecond);
BENCHMARK_TEMPLATE(BM_ReduceMeanForward, float, 2048)->Unit(benchmark::kMicrosecond);
BENCHMARK_TEMPLATE(BM_ReduceMeanForward, float, 4096)->Unit(benchmark::kMicrosecond);

BENCHMARK_TEMPLATE(BM_ReduceMeanForward, double, 2)->Unit(benchmark::kNanosecond);
BENCHMARK_TEMPLATE(BM_ReduceMeanForward, double, 256)->Unit(benchmark::kMicrosecond);
BENCHMARK_TEMPLATE(BM_ReduceMeanForward, double, 512)->Unit(benchmark::kMicrosecond);
BENCHMARK_TEMPLATE(BM_ReduceMeanForward, double, 1024)->Unit(benchmark::kMicrosecond);
BENCHMARK_TEMPLATE(BM_ReduceMeanForward, double, 2048)->Unit(benchmark::kMicrosecond);
BENCHMARK_TEMPLATE(BM_ReduceMeanForward, double, 4096)->Unit(benchmark::kMicrosecond);

BENCHMARK_TEMPLATE(BM_ReduceMeanForward, fetch::fixed_point::fp32_t, 2)
    ->Unit(benchmark::kNanosecond);
BENCHMARK_TEMPLATE(BM_ReduceMeanForward, fetch::fixed_point::fp32_t, 256)
    ->Unit(benchmark::kMicrosecond);
BENCHMARK_TEMPLATE(BM_ReduceMeanForward, fetch::fixed_point::fp32_t, 512)
    ->Unit(benchmark::kMicrosecond);
BENCHMARK_TEMPLATE(BM_ReduceMeanForward, fetch::fixed_point::fp32_t, 1024)
    ->Unit(benchmark::kMicrosecond);
BENCHMARK_TEMPLATE(BM_ReduceMeanForward, fetch::fixed_point::fp32_t, 2048)
    ->Unit(benchmark::kMicrosecond);
BENCHMARK_TEMPLATE(BM_ReduceMeanForward, fetch::fixed_point::fp32_t, 4096)
    ->Unit(benchmark::kMicrosecond);

BENCHMARK_TEMPLATE(BM_ReduceMeanForward, fetch::fixed_point::fp64_t, 2)
    ->Unit(benchmark::kNanosecond);
BENCHMARK_TEMPLATE(BM_ReduceMeanForward, fetch::fixed_point::fp64_t, 256)
    ->Unit(benchmark::kMicrosecond);
BENCHMARK_TEMPLATE(BM_ReduceMeanForward, fetch::fixed_point::fp64_t, 512)
    ->Unit(benchmark::kMicrosecond);
BENCHMARK_TEMPLATE(BM_ReduceMeanForward, fetch::fixed_point::fp64_t, 1024)
    ->Unit(benchmark::kMicrosecond);
BENCHMARK_TEMPLATE(BM_ReduceMeanForward, fetch::fixed_point::fp64_t, 2048)
    ->Unit(benchmark::kMicrosecond);
BENCHMARK_TEMPLATE(BM_ReduceMeanForward, fetch::fixed_point::fp64_t, 4096)
    ->Unit(benchmark::kMicrosecond);

BENCHMARK_TEMPLATE(BM_ReduceMeanForward, fetch::fixed_point::fp128_t, 2)
    ->Unit(benchmark::kNanosecond);
BENCHMARK_TEMPLATE(BM_ReduceMeanForward, fetch::fixed_point::fp128_t, 256)
    ->Unit(benchmark::kMicrosecond);
BENCHMARK_TEMPLATE(BM_ReduceMeanForward, fetch::fixed_point::fp128_t, 512)
    ->Unit(benchmark::kMicrosecond);
BENCHMARK_TEMPLATE(BM_ReduceMeanForward, fetch::fixed_point::fp128_t, 1024)
    ->Unit(benchmark::kMicrosecond);
BENCHMARK_TEMPLATE(BM_ReduceMeanForward, fetch::fixed_point::fp128_t, 2048)
    ->Unit(benchmark::kMicrosecond);
BENCHMARK_TEMPLATE(BM_ReduceMeanForward, fetch::fixed_point::fp128_t, 4096)
    ->Unit(benchmark::kMicrosecond);

template <class T, int N>
void BM_ReduceMeanBackward(benchmark::State &state)
{
  using TensorType    = typename fetch::math::Tensor<T>;
  using SizeType      = typename TensorType::SizeType;
  using VecTensorType = typename fetch::ml::ops::Ops<TensorType>::VecTensorType;

  fetch::math::Tensor<T> input({1, N});

  // Fill tensors with random values
  input.FillUniformRandom();

  VecTensorType inputs;
  SizeType      axis = 1;
  inputs.emplace_back(std::make_shared<TensorType>(input));
  fetch::ml::ops::ReduceMean<fetch::math::Tensor<T>> rmean(axis);
<<<<<<< HEAD
  fetch::math::Tensor<T> output(rmean.ComputeOutputShape({input.shape()}));
=======
  fetch::math::Tensor<T>                             output(
      rmean.ComputeOutputShape(fetch::ml::utilities::TensorPtrsToSizes(inputs)));
>>>>>>> 2a5897bd

  for (auto _ : state)
  {
    rmean.Backward(inputs, output);
  }
}

BENCHMARK_TEMPLATE(BM_ReduceMeanBackward, float, 2)->Unit(benchmark::kNanosecond);
BENCHMARK_TEMPLATE(BM_ReduceMeanBackward, float, 256)->Unit(benchmark::kMicrosecond);
BENCHMARK_TEMPLATE(BM_ReduceMeanBackward, float, 512)->Unit(benchmark::kMicrosecond);
BENCHMARK_TEMPLATE(BM_ReduceMeanBackward, float, 1024)->Unit(benchmark::kMicrosecond);
BENCHMARK_TEMPLATE(BM_ReduceMeanBackward, float, 2048)->Unit(benchmark::kMicrosecond);
BENCHMARK_TEMPLATE(BM_ReduceMeanBackward, float, 4096)->Unit(benchmark::kMicrosecond);

BENCHMARK_TEMPLATE(BM_ReduceMeanBackward, double, 2)->Unit(benchmark::kNanosecond);
BENCHMARK_TEMPLATE(BM_ReduceMeanBackward, double, 256)->Unit(benchmark::kMicrosecond);
BENCHMARK_TEMPLATE(BM_ReduceMeanBackward, double, 512)->Unit(benchmark::kMicrosecond);
BENCHMARK_TEMPLATE(BM_ReduceMeanBackward, double, 1024)->Unit(benchmark::kMicrosecond);
BENCHMARK_TEMPLATE(BM_ReduceMeanBackward, double, 2048)->Unit(benchmark::kMicrosecond);
BENCHMARK_TEMPLATE(BM_ReduceMeanBackward, double, 4096)->Unit(benchmark::kMicrosecond);

BENCHMARK_TEMPLATE(BM_ReduceMeanBackward, fetch::fixed_point::fp32_t, 2)
    ->Unit(benchmark::kNanosecond);
BENCHMARK_TEMPLATE(BM_ReduceMeanBackward, fetch::fixed_point::fp32_t, 256)
    ->Unit(benchmark::kMicrosecond);
BENCHMARK_TEMPLATE(BM_ReduceMeanBackward, fetch::fixed_point::fp32_t, 512)
    ->Unit(benchmark::kMicrosecond);
BENCHMARK_TEMPLATE(BM_ReduceMeanBackward, fetch::fixed_point::fp32_t, 1024)
    ->Unit(benchmark::kMicrosecond);
BENCHMARK_TEMPLATE(BM_ReduceMeanBackward, fetch::fixed_point::fp32_t, 2048)
    ->Unit(benchmark::kMicrosecond);
BENCHMARK_TEMPLATE(BM_ReduceMeanBackward, fetch::fixed_point::fp32_t, 4096)
    ->Unit(benchmark::kMicrosecond);

BENCHMARK_TEMPLATE(BM_ReduceMeanBackward, fetch::fixed_point::fp64_t, 2)
    ->Unit(benchmark::kNanosecond);
BENCHMARK_TEMPLATE(BM_ReduceMeanBackward, fetch::fixed_point::fp64_t, 256)
    ->Unit(benchmark::kMicrosecond);
BENCHMARK_TEMPLATE(BM_ReduceMeanBackward, fetch::fixed_point::fp64_t, 512)
    ->Unit(benchmark::kMicrosecond);
BENCHMARK_TEMPLATE(BM_ReduceMeanBackward, fetch::fixed_point::fp64_t, 1024)
    ->Unit(benchmark::kMicrosecond);
BENCHMARK_TEMPLATE(BM_ReduceMeanBackward, fetch::fixed_point::fp64_t, 2048)
    ->Unit(benchmark::kMicrosecond);
BENCHMARK_TEMPLATE(BM_ReduceMeanBackward, fetch::fixed_point::fp64_t, 4096)
    ->Unit(benchmark::kMicrosecond);

BENCHMARK_TEMPLATE(BM_ReduceMeanBackward, fetch::fixed_point::fp128_t, 2)
    ->Unit(benchmark::kNanosecond);
BENCHMARK_TEMPLATE(BM_ReduceMeanBackward, fetch::fixed_point::fp128_t, 256)
    ->Unit(benchmark::kMicrosecond);
BENCHMARK_TEMPLATE(BM_ReduceMeanBackward, fetch::fixed_point::fp128_t, 512)
    ->Unit(benchmark::kMicrosecond);
BENCHMARK_TEMPLATE(BM_ReduceMeanBackward, fetch::fixed_point::fp128_t, 1024)
    ->Unit(benchmark::kMicrosecond);
BENCHMARK_TEMPLATE(BM_ReduceMeanBackward, fetch::fixed_point::fp128_t, 2048)
    ->Unit(benchmark::kMicrosecond);
BENCHMARK_TEMPLATE(BM_ReduceMeanBackward, fetch::fixed_point::fp128_t, 4096)
    ->Unit(benchmark::kMicrosecond);

template <class T, int N, int M>
void BM_ReshapeForward(benchmark::State &state)
{
  using TensorType    = typename fetch::math::Tensor<T>;
  using SizeType      = typename TensorType::SizeType;
  using VecTensorType = typename fetch::ml::ops::Ops<TensorType>::VecTensorType;

  fetch::math::Tensor<T> input({N, M, 1});
  std::vector<SizeType>  new_shape({M, N, 1});

  // Fill tensors with random values
  input.FillUniformRandom();

  VecTensorType inputs;
  inputs.emplace_back(std::make_shared<TensorType>(input));
  fetch::ml::ops::Reshape<fetch::math::Tensor<T>> reshape(new_shape);
<<<<<<< HEAD
  fetch::math::Tensor<T> output(reshape.ComputeOutputShape({input.shape()}));
=======
  fetch::math::Tensor<T>                          output(
      reshape.ComputeOutputShape(fetch::ml::utilities::TensorPtrsToSizes(inputs)));
>>>>>>> 2a5897bd

  for (auto _ : state)
  {
    reshape.Forward(inputs, output);
  }
}

BENCHMARK_TEMPLATE(BM_ReshapeForward, float, 2, 256)->Unit(benchmark::kNanosecond);
BENCHMARK_TEMPLATE(BM_ReshapeForward, float, 256, 512)->Unit(benchmark::kMicrosecond);
BENCHMARK_TEMPLATE(BM_ReshapeForward, float, 512, 1024)->Unit(benchmark::kMicrosecond);
BENCHMARK_TEMPLATE(BM_ReshapeForward, float, 1024, 2048)->Unit(benchmark::kMicrosecond);
BENCHMARK_TEMPLATE(BM_ReshapeForward, float, 2048, 4096)->Unit(benchmark::kMillisecond);
BENCHMARK_TEMPLATE(BM_ReshapeForward, float, 4096, 8192)->Unit(benchmark::kMillisecond);

BENCHMARK_TEMPLATE(BM_ReshapeForward, double, 2, 256)->Unit(benchmark::kNanosecond);
BENCHMARK_TEMPLATE(BM_ReshapeForward, double, 256, 512)->Unit(benchmark::kMicrosecond);
BENCHMARK_TEMPLATE(BM_ReshapeForward, double, 512, 1024)->Unit(benchmark::kMicrosecond);
BENCHMARK_TEMPLATE(BM_ReshapeForward, double, 1024, 2048)->Unit(benchmark::kMicrosecond);
BENCHMARK_TEMPLATE(BM_ReshapeForward, double, 2048, 4096)->Unit(benchmark::kMillisecond);
BENCHMARK_TEMPLATE(BM_ReshapeForward, double, 4096, 8192)->Unit(benchmark::kMillisecond);

BENCHMARK_TEMPLATE(BM_ReshapeForward, fetch::fixed_point::fp32_t, 2, 256)
    ->Unit(benchmark::kNanosecond);
BENCHMARK_TEMPLATE(BM_ReshapeForward, fetch::fixed_point::fp32_t, 256, 512)
    ->Unit(benchmark::kMicrosecond);
BENCHMARK_TEMPLATE(BM_ReshapeForward, fetch::fixed_point::fp32_t, 512, 1024)
    ->Unit(benchmark::kMicrosecond);
BENCHMARK_TEMPLATE(BM_ReshapeForward, fetch::fixed_point::fp32_t, 1024, 2048)
    ->Unit(benchmark::kMicrosecond);
BENCHMARK_TEMPLATE(BM_ReshapeForward, fetch::fixed_point::fp32_t, 2048, 4096)
    ->Unit(benchmark::kMillisecond);
BENCHMARK_TEMPLATE(BM_ReshapeForward, fetch::fixed_point::fp32_t, 4096, 8192)
    ->Unit(benchmark::kMillisecond);

BENCHMARK_TEMPLATE(BM_ReshapeForward, fetch::fixed_point::fp64_t, 2, 256)
    ->Unit(benchmark::kNanosecond);
BENCHMARK_TEMPLATE(BM_ReshapeForward, fetch::fixed_point::fp64_t, 256, 512)
    ->Unit(benchmark::kMicrosecond);
BENCHMARK_TEMPLATE(BM_ReshapeForward, fetch::fixed_point::fp64_t, 512, 1024)
    ->Unit(benchmark::kMicrosecond);
BENCHMARK_TEMPLATE(BM_ReshapeForward, fetch::fixed_point::fp64_t, 1024, 2048)
    ->Unit(benchmark::kMicrosecond);
BENCHMARK_TEMPLATE(BM_ReshapeForward, fetch::fixed_point::fp64_t, 2048, 4096)
    ->Unit(benchmark::kMillisecond);
BENCHMARK_TEMPLATE(BM_ReshapeForward, fetch::fixed_point::fp64_t, 4096, 8192)
    ->Unit(benchmark::kMillisecond);

BENCHMARK_TEMPLATE(BM_ReshapeForward, fetch::fixed_point::fp128_t, 2, 256)
    ->Unit(benchmark::kNanosecond);
BENCHMARK_TEMPLATE(BM_ReshapeForward, fetch::fixed_point::fp128_t, 256, 512)
    ->Unit(benchmark::kMicrosecond);
BENCHMARK_TEMPLATE(BM_ReshapeForward, fetch::fixed_point::fp128_t, 512, 1024)
    ->Unit(benchmark::kMicrosecond);
BENCHMARK_TEMPLATE(BM_ReshapeForward, fetch::fixed_point::fp128_t, 1024, 2048)
    ->Unit(benchmark::kMicrosecond);
BENCHMARK_TEMPLATE(BM_ReshapeForward, fetch::fixed_point::fp128_t, 2048, 4096)
    ->Unit(benchmark::kMillisecond);
BENCHMARK_TEMPLATE(BM_ReshapeForward, fetch::fixed_point::fp128_t, 4096, 8192)
    ->Unit(benchmark::kMillisecond);

template <class T, int N, int M>
void BM_ReshapeBackward(benchmark::State &state)
{
  using TensorType    = typename fetch::math::Tensor<T>;
  using SizeType      = typename TensorType::SizeType;
  using VecTensorType = typename fetch::ml::ops::Ops<TensorType>::VecTensorType;

  fetch::math::Tensor<T> input({N, M, 1});
  std::vector<SizeType>  new_shape({M, N, 1});

  // Fill tensors with random values
  input.FillUniformRandom();

  VecTensorType inputs;
  inputs.emplace_back(std::make_shared<TensorType>(input));
  fetch::ml::ops::Reshape<fetch::math::Tensor<T>> reshape(new_shape);
<<<<<<< HEAD
  fetch::math::Tensor<T> output(reshape.ComputeOutputShape({input.shape()}));
=======
  fetch::math::Tensor<T>                          output(
      reshape.ComputeOutputShape(fetch::ml::utilities::TensorPtrsToSizes(inputs)));
>>>>>>> 2a5897bd

  for (auto _ : state)
  {
    reshape.Backward(inputs, output);
  }
}

BENCHMARK_TEMPLATE(BM_ReshapeBackward, float, 2, 256)->Unit(benchmark::kNanosecond);
BENCHMARK_TEMPLATE(BM_ReshapeBackward, float, 256, 512)->Unit(benchmark::kMicrosecond);
BENCHMARK_TEMPLATE(BM_ReshapeBackward, float, 512, 1024)->Unit(benchmark::kMicrosecond);
BENCHMARK_TEMPLATE(BM_ReshapeBackward, float, 1024, 2048)->Unit(benchmark::kMicrosecond);
BENCHMARK_TEMPLATE(BM_ReshapeBackward, float, 2048, 4096)->Unit(benchmark::kMillisecond);
BENCHMARK_TEMPLATE(BM_ReshapeBackward, float, 4096, 8192)->Unit(benchmark::kMillisecond);

BENCHMARK_TEMPLATE(BM_ReshapeBackward, double, 2, 256)->Unit(benchmark::kNanosecond);
BENCHMARK_TEMPLATE(BM_ReshapeBackward, double, 256, 512)->Unit(benchmark::kMicrosecond);
BENCHMARK_TEMPLATE(BM_ReshapeBackward, double, 512, 1024)->Unit(benchmark::kMicrosecond);
BENCHMARK_TEMPLATE(BM_ReshapeBackward, double, 1024, 2048)->Unit(benchmark::kMicrosecond);
BENCHMARK_TEMPLATE(BM_ReshapeBackward, double, 2048, 4096)->Unit(benchmark::kMillisecond);
BENCHMARK_TEMPLATE(BM_ReshapeBackward, double, 4096, 8192)->Unit(benchmark::kMillisecond);

BENCHMARK_TEMPLATE(BM_ReshapeBackward, fetch::fixed_point::fp32_t, 2, 256)
    ->Unit(benchmark::kNanosecond);
BENCHMARK_TEMPLATE(BM_ReshapeBackward, fetch::fixed_point::fp32_t, 256, 512)
    ->Unit(benchmark::kMicrosecond);
BENCHMARK_TEMPLATE(BM_ReshapeBackward, fetch::fixed_point::fp32_t, 512, 1024)
    ->Unit(benchmark::kMicrosecond);
BENCHMARK_TEMPLATE(BM_ReshapeBackward, fetch::fixed_point::fp32_t, 1024, 2048)
    ->Unit(benchmark::kMicrosecond);
BENCHMARK_TEMPLATE(BM_ReshapeBackward, fetch::fixed_point::fp32_t, 2048, 4096)
    ->Unit(benchmark::kMillisecond);
BENCHMARK_TEMPLATE(BM_ReshapeBackward, fetch::fixed_point::fp32_t, 4096, 8192)
    ->Unit(benchmark::kMillisecond);

BENCHMARK_TEMPLATE(BM_ReshapeBackward, fetch::fixed_point::fp64_t, 2, 256)
    ->Unit(benchmark::kNanosecond);
BENCHMARK_TEMPLATE(BM_ReshapeBackward, fetch::fixed_point::fp64_t, 256, 512)
    ->Unit(benchmark::kMicrosecond);
BENCHMARK_TEMPLATE(BM_ReshapeBackward, fetch::fixed_point::fp64_t, 512, 1024)
    ->Unit(benchmark::kMicrosecond);
BENCHMARK_TEMPLATE(BM_ReshapeBackward, fetch::fixed_point::fp64_t, 1024, 2048)
    ->Unit(benchmark::kMicrosecond);
BENCHMARK_TEMPLATE(BM_ReshapeBackward, fetch::fixed_point::fp64_t, 2048, 4096)
    ->Unit(benchmark::kMillisecond);
BENCHMARK_TEMPLATE(BM_ReshapeBackward, fetch::fixed_point::fp64_t, 4096, 8192)
    ->Unit(benchmark::kMillisecond);

BENCHMARK_TEMPLATE(BM_ReshapeBackward, fetch::fixed_point::fp128_t, 2, 256)
    ->Unit(benchmark::kNanosecond);
BENCHMARK_TEMPLATE(BM_ReshapeBackward, fetch::fixed_point::fp128_t, 256, 512)
    ->Unit(benchmark::kMicrosecond);
BENCHMARK_TEMPLATE(BM_ReshapeBackward, fetch::fixed_point::fp128_t, 512, 1024)
    ->Unit(benchmark::kMicrosecond);
BENCHMARK_TEMPLATE(BM_ReshapeBackward, fetch::fixed_point::fp128_t, 1024, 2048)
    ->Unit(benchmark::kMicrosecond);
BENCHMARK_TEMPLATE(BM_ReshapeBackward, fetch::fixed_point::fp128_t, 2048, 4096)
    ->Unit(benchmark::kMillisecond);
BENCHMARK_TEMPLATE(BM_ReshapeBackward, fetch::fixed_point::fp128_t, 4096, 8192)
    ->Unit(benchmark::kMillisecond);

template <class T, int N>
void BM_SliceForward(benchmark::State &state)
{
  using TensorType    = typename fetch::math::Tensor<T>;
  using SizeType      = typename TensorType::SizeType;
  using VecTensorType = typename fetch::ml::ops::Ops<TensorType>::VecTensorType;

  fetch::math::Tensor<T> input({1, N});

  // Fill tensors with random values
  input.FillUniformRandom();

  VecTensorType inputs;
  SizeType      axis  = 1;
  SizeType      index = N - 1;
  inputs.emplace_back(std::make_shared<TensorType>(input));
  fetch::ml::ops::Slice<fetch::math::Tensor<T>> slice(index, axis);
<<<<<<< HEAD
  fetch::math::Tensor<T>                        output(slice.ComputeOutputShape({input.shape()}));
=======
  fetch::math::Tensor<T>                        output(
      slice.ComputeOutputShape(fetch::ml::utilities::TensorPtrsToSizes(inputs)));
>>>>>>> 2a5897bd

  for (auto _ : state)
  {
    slice.Forward(inputs, output);
  }
}

BENCHMARK_TEMPLATE(BM_SliceForward, float, 2)->Unit(benchmark::kNanosecond);
BENCHMARK_TEMPLATE(BM_SliceForward, float, 256)->Unit(benchmark::kMicrosecond);
BENCHMARK_TEMPLATE(BM_SliceForward, float, 512)->Unit(benchmark::kMicrosecond);
BENCHMARK_TEMPLATE(BM_SliceForward, float, 1024)->Unit(benchmark::kMicrosecond);
BENCHMARK_TEMPLATE(BM_SliceForward, float, 2048)->Unit(benchmark::kMicrosecond);
BENCHMARK_TEMPLATE(BM_SliceForward, float, 4096)->Unit(benchmark::kMicrosecond);

BENCHMARK_TEMPLATE(BM_SliceForward, double, 2)->Unit(benchmark::kNanosecond);
BENCHMARK_TEMPLATE(BM_SliceForward, double, 256)->Unit(benchmark::kMicrosecond);
BENCHMARK_TEMPLATE(BM_SliceForward, double, 512)->Unit(benchmark::kMicrosecond);
BENCHMARK_TEMPLATE(BM_SliceForward, double, 1024)->Unit(benchmark::kMicrosecond);
BENCHMARK_TEMPLATE(BM_SliceForward, double, 2048)->Unit(benchmark::kMicrosecond);
BENCHMARK_TEMPLATE(BM_SliceForward, double, 4096)->Unit(benchmark::kMicrosecond);

BENCHMARK_TEMPLATE(BM_SliceForward, fetch::fixed_point::fp32_t, 2)->Unit(benchmark::kNanosecond);
BENCHMARK_TEMPLATE(BM_SliceForward, fetch::fixed_point::fp32_t, 256)->Unit(benchmark::kMicrosecond);
BENCHMARK_TEMPLATE(BM_SliceForward, fetch::fixed_point::fp32_t, 512)->Unit(benchmark::kMicrosecond);
BENCHMARK_TEMPLATE(BM_SliceForward, fetch::fixed_point::fp32_t, 1024)
    ->Unit(benchmark::kMicrosecond);
BENCHMARK_TEMPLATE(BM_SliceForward, fetch::fixed_point::fp32_t, 2048)
    ->Unit(benchmark::kMicrosecond);
BENCHMARK_TEMPLATE(BM_SliceForward, fetch::fixed_point::fp32_t, 4096)
    ->Unit(benchmark::kMicrosecond);

BENCHMARK_TEMPLATE(BM_SliceForward, fetch::fixed_point::fp64_t, 2)->Unit(benchmark::kNanosecond);
BENCHMARK_TEMPLATE(BM_SliceForward, fetch::fixed_point::fp64_t, 256)->Unit(benchmark::kMicrosecond);
BENCHMARK_TEMPLATE(BM_SliceForward, fetch::fixed_point::fp64_t, 512)->Unit(benchmark::kMicrosecond);
BENCHMARK_TEMPLATE(BM_SliceForward, fetch::fixed_point::fp64_t, 1024)
    ->Unit(benchmark::kMicrosecond);
BENCHMARK_TEMPLATE(BM_SliceForward, fetch::fixed_point::fp64_t, 2048)
    ->Unit(benchmark::kMicrosecond);
BENCHMARK_TEMPLATE(BM_SliceForward, fetch::fixed_point::fp64_t, 4096)
    ->Unit(benchmark::kMicrosecond);

BENCHMARK_TEMPLATE(BM_SliceForward, fetch::fixed_point::fp128_t, 2)->Unit(benchmark::kNanosecond);
BENCHMARK_TEMPLATE(BM_SliceForward, fetch::fixed_point::fp128_t, 256)
    ->Unit(benchmark::kMicrosecond);
BENCHMARK_TEMPLATE(BM_SliceForward, fetch::fixed_point::fp128_t, 512)
    ->Unit(benchmark::kMicrosecond);
BENCHMARK_TEMPLATE(BM_SliceForward, fetch::fixed_point::fp128_t, 1024)
    ->Unit(benchmark::kMicrosecond);
BENCHMARK_TEMPLATE(BM_SliceForward, fetch::fixed_point::fp128_t, 2048)
    ->Unit(benchmark::kMicrosecond);
BENCHMARK_TEMPLATE(BM_SliceForward, fetch::fixed_point::fp128_t, 4096)
    ->Unit(benchmark::kMicrosecond);

template <class T, int N>
void BM_SliceBackward(benchmark::State &state)
{
  using TensorType    = typename fetch::math::Tensor<T>;
  using SizeType      = typename TensorType::SizeType;
  using VecTensorType = typename fetch::ml::ops::Ops<TensorType>::VecTensorType;

  fetch::math::Tensor<T> input({1, N});

  // Fill tensors with random values
  input.FillUniformRandom();

  VecTensorType inputs;
  SizeType      axis  = 1;
  SizeType      index = N - 1;
  inputs.emplace_back(std::make_shared<TensorType>(input));
  fetch::ml::ops::Slice<fetch::math::Tensor<T>> slice(index, axis);
<<<<<<< HEAD
  fetch::math::Tensor<T>                        output(slice.ComputeOutputShape({input.shape()}));
=======
  fetch::math::Tensor<T>                        output(
      slice.ComputeOutputShape(fetch::ml::utilities::TensorPtrsToSizes(inputs)));
>>>>>>> 2a5897bd

  for (auto _ : state)
  {
    slice.Backward(inputs, output);
  }
}

BENCHMARK_TEMPLATE(BM_SliceBackward, float, 2)->Unit(benchmark::kNanosecond);
BENCHMARK_TEMPLATE(BM_SliceBackward, float, 256)->Unit(benchmark::kMicrosecond);
BENCHMARK_TEMPLATE(BM_SliceBackward, float, 512)->Unit(benchmark::kMicrosecond);
BENCHMARK_TEMPLATE(BM_SliceBackward, float, 1024)->Unit(benchmark::kMicrosecond);
BENCHMARK_TEMPLATE(BM_SliceBackward, float, 2048)->Unit(benchmark::kMicrosecond);
BENCHMARK_TEMPLATE(BM_SliceBackward, float, 4096)->Unit(benchmark::kMicrosecond);

BENCHMARK_TEMPLATE(BM_SliceBackward, double, 2)->Unit(benchmark::kNanosecond);
BENCHMARK_TEMPLATE(BM_SliceBackward, double, 256)->Unit(benchmark::kMicrosecond);
BENCHMARK_TEMPLATE(BM_SliceBackward, double, 512)->Unit(benchmark::kMicrosecond);
BENCHMARK_TEMPLATE(BM_SliceBackward, double, 1024)->Unit(benchmark::kMicrosecond);
BENCHMARK_TEMPLATE(BM_SliceBackward, double, 2048)->Unit(benchmark::kMicrosecond);
BENCHMARK_TEMPLATE(BM_SliceBackward, double, 4096)->Unit(benchmark::kMicrosecond);

BENCHMARK_TEMPLATE(BM_SliceBackward, fetch::fixed_point::fp32_t, 2)->Unit(benchmark::kNanosecond);
BENCHMARK_TEMPLATE(BM_SliceBackward, fetch::fixed_point::fp32_t, 256)
    ->Unit(benchmark::kMicrosecond);
BENCHMARK_TEMPLATE(BM_SliceBackward, fetch::fixed_point::fp32_t, 512)
    ->Unit(benchmark::kMicrosecond);
BENCHMARK_TEMPLATE(BM_SliceBackward, fetch::fixed_point::fp32_t, 1024)
    ->Unit(benchmark::kMicrosecond);
BENCHMARK_TEMPLATE(BM_SliceBackward, fetch::fixed_point::fp32_t, 2048)
    ->Unit(benchmark::kMicrosecond);
BENCHMARK_TEMPLATE(BM_SliceBackward, fetch::fixed_point::fp32_t, 4096)
    ->Unit(benchmark::kMicrosecond);

BENCHMARK_TEMPLATE(BM_SliceBackward, fetch::fixed_point::fp64_t, 2)->Unit(benchmark::kNanosecond);
BENCHMARK_TEMPLATE(BM_SliceBackward, fetch::fixed_point::fp64_t, 256)
    ->Unit(benchmark::kMicrosecond);
BENCHMARK_TEMPLATE(BM_SliceBackward, fetch::fixed_point::fp64_t, 512)
    ->Unit(benchmark::kMicrosecond);
BENCHMARK_TEMPLATE(BM_SliceBackward, fetch::fixed_point::fp64_t, 1024)
    ->Unit(benchmark::kMicrosecond);
BENCHMARK_TEMPLATE(BM_SliceBackward, fetch::fixed_point::fp64_t, 2048)
    ->Unit(benchmark::kMicrosecond);
BENCHMARK_TEMPLATE(BM_SliceBackward, fetch::fixed_point::fp64_t, 4096)
    ->Unit(benchmark::kMicrosecond);

BENCHMARK_TEMPLATE(BM_SliceBackward, fetch::fixed_point::fp128_t, 2)->Unit(benchmark::kNanosecond);
BENCHMARK_TEMPLATE(BM_SliceBackward, fetch::fixed_point::fp128_t, 256)
    ->Unit(benchmark::kMicrosecond);
BENCHMARK_TEMPLATE(BM_SliceBackward, fetch::fixed_point::fp128_t, 512)
    ->Unit(benchmark::kMicrosecond);
BENCHMARK_TEMPLATE(BM_SliceBackward, fetch::fixed_point::fp128_t, 1024)
    ->Unit(benchmark::kMicrosecond);
BENCHMARK_TEMPLATE(BM_SliceBackward, fetch::fixed_point::fp128_t, 2048)
    ->Unit(benchmark::kMicrosecond);
BENCHMARK_TEMPLATE(BM_SliceBackward, fetch::fixed_point::fp128_t, 4096)
    ->Unit(benchmark::kMicrosecond);

template <class T, int N>
void BM_SwitchForward(benchmark::State &state)
{
  using TensorType    = typename fetch::math::Tensor<T>;
  using VecTensorType = typename fetch::ml::ops::Ops<TensorType>::VecTensorType;

  fetch::math::Tensor<T> input_1({N, 1});
  fetch::math::Tensor<T> input_2({N, 1});
  fetch::math::Tensor<T> input_3({N, 1});

  // Fill tensors with random values
  input_1.FillUniformRandom();
  input_2.FillUniformRandom();
  input_3.FillUniformRandom();

  VecTensorType inputs;
  inputs.emplace_back(std::make_shared<TensorType>(input_1));
  inputs.emplace_back(std::make_shared<TensorType>(input_2));
  inputs.emplace_back(std::make_shared<TensorType>(input_3));
  fetch::ml::ops::Switch<fetch::math::Tensor<T>> sw;
<<<<<<< HEAD
  fetch::math::Tensor<T>                         output(sw.ComputeOutputShape({input_1.shape()}));
=======
  fetch::math::Tensor<T>                         output(
      sw.ComputeOutputShape(fetch::ml::utilities::TensorPtrsToSizes(inputs)));
>>>>>>> 2a5897bd

  for (auto _ : state)
  {
    sw.Forward(inputs, output);
  }
}

BENCHMARK_TEMPLATE(BM_SwitchForward, float, 2)->Unit(benchmark::kNanosecond);
BENCHMARK_TEMPLATE(BM_SwitchForward, float, 256)->Unit(benchmark::kMicrosecond);
BENCHMARK_TEMPLATE(BM_SwitchForward, float, 512)->Unit(benchmark::kMicrosecond);
BENCHMARK_TEMPLATE(BM_SwitchForward, float, 1024)->Unit(benchmark::kMicrosecond);
BENCHMARK_TEMPLATE(BM_SwitchForward, float, 2048)->Unit(benchmark::kMicrosecond);
BENCHMARK_TEMPLATE(BM_SwitchForward, float, 4096)->Unit(benchmark::kMicrosecond);

BENCHMARK_TEMPLATE(BM_SwitchForward, double, 2)->Unit(benchmark::kNanosecond);
BENCHMARK_TEMPLATE(BM_SwitchForward, double, 256)->Unit(benchmark::kMicrosecond);
BENCHMARK_TEMPLATE(BM_SwitchForward, double, 512)->Unit(benchmark::kMicrosecond);
BENCHMARK_TEMPLATE(BM_SwitchForward, double, 1024)->Unit(benchmark::kMicrosecond);
BENCHMARK_TEMPLATE(BM_SwitchForward, double, 2048)->Unit(benchmark::kMicrosecond);
BENCHMARK_TEMPLATE(BM_SwitchForward, double, 4096)->Unit(benchmark::kMicrosecond);

BENCHMARK_TEMPLATE(BM_SwitchForward, fetch::fixed_point::fp32_t, 2)->Unit(benchmark::kNanosecond);
BENCHMARK_TEMPLATE(BM_SwitchForward, fetch::fixed_point::fp32_t, 256)
    ->Unit(benchmark::kMicrosecond);
BENCHMARK_TEMPLATE(BM_SwitchForward, fetch::fixed_point::fp32_t, 512)
    ->Unit(benchmark::kMicrosecond);
BENCHMARK_TEMPLATE(BM_SwitchForward, fetch::fixed_point::fp32_t, 1024)
    ->Unit(benchmark::kMicrosecond);
BENCHMARK_TEMPLATE(BM_SwitchForward, fetch::fixed_point::fp32_t, 2048)
    ->Unit(benchmark::kMicrosecond);
BENCHMARK_TEMPLATE(BM_SwitchForward, fetch::fixed_point::fp32_t, 4096)
    ->Unit(benchmark::kMicrosecond);

BENCHMARK_TEMPLATE(BM_SwitchForward, fetch::fixed_point::fp64_t, 2)->Unit(benchmark::kNanosecond);
BENCHMARK_TEMPLATE(BM_SwitchForward, fetch::fixed_point::fp64_t, 256)
    ->Unit(benchmark::kMicrosecond);
BENCHMARK_TEMPLATE(BM_SwitchForward, fetch::fixed_point::fp64_t, 512)
    ->Unit(benchmark::kMicrosecond);
BENCHMARK_TEMPLATE(BM_SwitchForward, fetch::fixed_point::fp64_t, 1024)
    ->Unit(benchmark::kMicrosecond);
BENCHMARK_TEMPLATE(BM_SwitchForward, fetch::fixed_point::fp64_t, 2048)
    ->Unit(benchmark::kMicrosecond);
BENCHMARK_TEMPLATE(BM_SwitchForward, fetch::fixed_point::fp64_t, 4096)
    ->Unit(benchmark::kMicrosecond);

BENCHMARK_TEMPLATE(BM_SwitchForward, fetch::fixed_point::fp128_t, 2)->Unit(benchmark::kNanosecond);
BENCHMARK_TEMPLATE(BM_SwitchForward, fetch::fixed_point::fp128_t, 256)
    ->Unit(benchmark::kMicrosecond);
BENCHMARK_TEMPLATE(BM_SwitchForward, fetch::fixed_point::fp128_t, 512)
    ->Unit(benchmark::kMicrosecond);
BENCHMARK_TEMPLATE(BM_SwitchForward, fetch::fixed_point::fp128_t, 1024)
    ->Unit(benchmark::kMicrosecond);
BENCHMARK_TEMPLATE(BM_SwitchForward, fetch::fixed_point::fp128_t, 2048)
    ->Unit(benchmark::kMicrosecond);
BENCHMARK_TEMPLATE(BM_SwitchForward, fetch::fixed_point::fp128_t, 4096)
    ->Unit(benchmark::kMicrosecond);

template <class T, int N>
void BM_SwitchBackward(benchmark::State &state)
{
  using TensorType    = typename fetch::math::Tensor<T>;
  using VecTensorType = typename fetch::ml::ops::Ops<TensorType>::VecTensorType;

  fetch::math::Tensor<T> input_1({N, 1});
  fetch::math::Tensor<T> input_2({N, 1});
  fetch::math::Tensor<T> input_3({N, 1});

  // Fill tensors with random values
  input_1.FillUniformRandom();
  input_2.FillUniformRandom();
  input_3.FillUniformRandom();

  VecTensorType inputs;
  inputs.emplace_back(std::make_shared<TensorType>(input_1));
  inputs.emplace_back(std::make_shared<TensorType>(input_2));
  inputs.emplace_back(std::make_shared<TensorType>(input_3));
  fetch::ml::ops::Switch<fetch::math::Tensor<T>> sw;
<<<<<<< HEAD
  fetch::math::Tensor<T>                         output(sw.ComputeOutputShape({input_1.shape()}));
=======
  fetch::math::Tensor<T>                         output(
      sw.ComputeOutputShape(fetch::ml::utilities::TensorPtrsToSizes(inputs)));
>>>>>>> 2a5897bd

  for (auto _ : state)
  {
    sw.Backward(inputs, output);
  }
}

BENCHMARK_TEMPLATE(BM_SwitchBackward, float, 2)->Unit(benchmark::kNanosecond);
BENCHMARK_TEMPLATE(BM_SwitchBackward, float, 256)->Unit(benchmark::kMicrosecond);
BENCHMARK_TEMPLATE(BM_SwitchBackward, float, 512)->Unit(benchmark::kMicrosecond);
BENCHMARK_TEMPLATE(BM_SwitchBackward, float, 1024)->Unit(benchmark::kMicrosecond);
BENCHMARK_TEMPLATE(BM_SwitchBackward, float, 2048)->Unit(benchmark::kMicrosecond);
BENCHMARK_TEMPLATE(BM_SwitchBackward, float, 4096)->Unit(benchmark::kMicrosecond);

BENCHMARK_TEMPLATE(BM_SwitchBackward, double, 2)->Unit(benchmark::kNanosecond);
BENCHMARK_TEMPLATE(BM_SwitchBackward, double, 256)->Unit(benchmark::kMicrosecond);
BENCHMARK_TEMPLATE(BM_SwitchBackward, double, 512)->Unit(benchmark::kMicrosecond);
BENCHMARK_TEMPLATE(BM_SwitchBackward, double, 1024)->Unit(benchmark::kMicrosecond);
BENCHMARK_TEMPLATE(BM_SwitchBackward, double, 2048)->Unit(benchmark::kMicrosecond);
BENCHMARK_TEMPLATE(BM_SwitchBackward, double, 4096)->Unit(benchmark::kMicrosecond);

BENCHMARK_TEMPLATE(BM_SwitchBackward, fetch::fixed_point::fp32_t, 2)->Unit(benchmark::kNanosecond);
BENCHMARK_TEMPLATE(BM_SwitchBackward, fetch::fixed_point::fp32_t, 256)
    ->Unit(benchmark::kMicrosecond);
BENCHMARK_TEMPLATE(BM_SwitchBackward, fetch::fixed_point::fp32_t, 512)
    ->Unit(benchmark::kMicrosecond);
BENCHMARK_TEMPLATE(BM_SwitchBackward, fetch::fixed_point::fp32_t, 1024)
    ->Unit(benchmark::kMicrosecond);
BENCHMARK_TEMPLATE(BM_SwitchBackward, fetch::fixed_point::fp32_t, 2048)
    ->Unit(benchmark::kMicrosecond);
BENCHMARK_TEMPLATE(BM_SwitchBackward, fetch::fixed_point::fp32_t, 4096)
    ->Unit(benchmark::kMicrosecond);

BENCHMARK_TEMPLATE(BM_SwitchBackward, fetch::fixed_point::fp64_t, 2)->Unit(benchmark::kNanosecond);
BENCHMARK_TEMPLATE(BM_SwitchBackward, fetch::fixed_point::fp64_t, 256)
    ->Unit(benchmark::kMicrosecond);
BENCHMARK_TEMPLATE(BM_SwitchBackward, fetch::fixed_point::fp64_t, 512)
    ->Unit(benchmark::kMicrosecond);
BENCHMARK_TEMPLATE(BM_SwitchBackward, fetch::fixed_point::fp64_t, 1024)
    ->Unit(benchmark::kMicrosecond);
BENCHMARK_TEMPLATE(BM_SwitchBackward, fetch::fixed_point::fp64_t, 2048)
    ->Unit(benchmark::kMicrosecond);
BENCHMARK_TEMPLATE(BM_SwitchBackward, fetch::fixed_point::fp64_t, 4096)
    ->Unit(benchmark::kMicrosecond);

BENCHMARK_TEMPLATE(BM_SwitchBackward, fetch::fixed_point::fp128_t, 2)->Unit(benchmark::kNanosecond);
BENCHMARK_TEMPLATE(BM_SwitchBackward, fetch::fixed_point::fp128_t, 256)
    ->Unit(benchmark::kMicrosecond);
BENCHMARK_TEMPLATE(BM_SwitchBackward, fetch::fixed_point::fp128_t, 512)
    ->Unit(benchmark::kMicrosecond);
BENCHMARK_TEMPLATE(BM_SwitchBackward, fetch::fixed_point::fp128_t, 1024)
    ->Unit(benchmark::kMicrosecond);
BENCHMARK_TEMPLATE(BM_SwitchBackward, fetch::fixed_point::fp128_t, 2048)
    ->Unit(benchmark::kMicrosecond);
BENCHMARK_TEMPLATE(BM_SwitchBackward, fetch::fixed_point::fp128_t, 4096)
    ->Unit(benchmark::kMicrosecond);

template <class T, int N>
void BM_TanHForward(benchmark::State &state)
{
  using TensorType    = typename fetch::math::Tensor<T>;
  using VecTensorType = typename fetch::ml::ops::Ops<TensorType>::VecTensorType;

  fetch::math::Tensor<T> input({N, 1});

  // Fill tensors with random values
  input.FillUniformRandom();

  VecTensorType inputs;
  inputs.emplace_back(std::make_shared<TensorType>(input));
  fetch::ml::ops::TanH<fetch::math::Tensor<T>> tanh;
<<<<<<< HEAD
  fetch::math::Tensor<T>                       output(tanh.ComputeOutputShape({input.shape()}));
=======
  fetch::math::Tensor<T>                       output(
      tanh.ComputeOutputShape(fetch::ml::utilities::TensorPtrsToSizes(inputs)));
>>>>>>> 2a5897bd

  for (auto _ : state)
  {
    tanh.Forward(inputs, output);
  }
}

BENCHMARK_TEMPLATE(BM_TanHForward, float, 2)->Unit(benchmark::kNanosecond);
BENCHMARK_TEMPLATE(BM_TanHForward, float, 256)->Unit(benchmark::kMicrosecond);
BENCHMARK_TEMPLATE(BM_TanHForward, float, 512)->Unit(benchmark::kMicrosecond);
BENCHMARK_TEMPLATE(BM_TanHForward, float, 1024)->Unit(benchmark::kMicrosecond);
BENCHMARK_TEMPLATE(BM_TanHForward, float, 2048)->Unit(benchmark::kMicrosecond);
BENCHMARK_TEMPLATE(BM_TanHForward, float, 4096)->Unit(benchmark::kMicrosecond);

BENCHMARK_TEMPLATE(BM_TanHForward, double, 2)->Unit(benchmark::kNanosecond);
BENCHMARK_TEMPLATE(BM_TanHForward, double, 256)->Unit(benchmark::kMicrosecond);
BENCHMARK_TEMPLATE(BM_TanHForward, double, 512)->Unit(benchmark::kMicrosecond);
BENCHMARK_TEMPLATE(BM_TanHForward, double, 1024)->Unit(benchmark::kMicrosecond);
BENCHMARK_TEMPLATE(BM_TanHForward, double, 2048)->Unit(benchmark::kMicrosecond);
BENCHMARK_TEMPLATE(BM_TanHForward, double, 4096)->Unit(benchmark::kMicrosecond);

BENCHMARK_TEMPLATE(BM_TanHForward, fetch::fixed_point::fp32_t, 2)->Unit(benchmark::kNanosecond);
BENCHMARK_TEMPLATE(BM_TanHForward, fetch::fixed_point::fp32_t, 256)->Unit(benchmark::kMicrosecond);
BENCHMARK_TEMPLATE(BM_TanHForward, fetch::fixed_point::fp32_t, 512)->Unit(benchmark::kMicrosecond);
BENCHMARK_TEMPLATE(BM_TanHForward, fetch::fixed_point::fp32_t, 1024)->Unit(benchmark::kMicrosecond);
BENCHMARK_TEMPLATE(BM_TanHForward, fetch::fixed_point::fp32_t, 2048)->Unit(benchmark::kMicrosecond);
BENCHMARK_TEMPLATE(BM_TanHForward, fetch::fixed_point::fp32_t, 4096)->Unit(benchmark::kMicrosecond);

BENCHMARK_TEMPLATE(BM_TanHForward, fetch::fixed_point::fp64_t, 2)->Unit(benchmark::kNanosecond);
BENCHMARK_TEMPLATE(BM_TanHForward, fetch::fixed_point::fp64_t, 256)->Unit(benchmark::kMicrosecond);
BENCHMARK_TEMPLATE(BM_TanHForward, fetch::fixed_point::fp64_t, 512)->Unit(benchmark::kMicrosecond);
BENCHMARK_TEMPLATE(BM_TanHForward, fetch::fixed_point::fp64_t, 1024)->Unit(benchmark::kMicrosecond);
BENCHMARK_TEMPLATE(BM_TanHForward, fetch::fixed_point::fp64_t, 2048)->Unit(benchmark::kMicrosecond);
BENCHMARK_TEMPLATE(BM_TanHForward, fetch::fixed_point::fp64_t, 4096)->Unit(benchmark::kMicrosecond);

BENCHMARK_TEMPLATE(BM_TanHForward, fetch::fixed_point::fp128_t, 2)->Unit(benchmark::kNanosecond);
BENCHMARK_TEMPLATE(BM_TanHForward, fetch::fixed_point::fp128_t, 256)->Unit(benchmark::kMicrosecond);
BENCHMARK_TEMPLATE(BM_TanHForward, fetch::fixed_point::fp128_t, 512)->Unit(benchmark::kMicrosecond);
BENCHMARK_TEMPLATE(BM_TanHForward, fetch::fixed_point::fp128_t, 1024)
    ->Unit(benchmark::kMicrosecond);
BENCHMARK_TEMPLATE(BM_TanHForward, fetch::fixed_point::fp128_t, 2048)
    ->Unit(benchmark::kMicrosecond);
BENCHMARK_TEMPLATE(BM_TanHForward, fetch::fixed_point::fp128_t, 4096)
    ->Unit(benchmark::kMicrosecond);

template <class T, int N>
void BM_TanHBackward(benchmark::State &state)
{
  using TensorType    = typename fetch::math::Tensor<T>;
  using VecTensorType = typename fetch::ml::ops::Ops<TensorType>::VecTensorType;

  fetch::math::Tensor<T> input({N, 1});

  // Fill tensors with random values
  input.FillUniformRandom();

  VecTensorType inputs;
  inputs.emplace_back(std::make_shared<TensorType>(input));
  fetch::ml::ops::TanH<fetch::math::Tensor<T>> tanh;
<<<<<<< HEAD
  fetch::math::Tensor<T>                       output(tanh.ComputeOutputShape({input.shape()}));
=======
  fetch::math::Tensor<T>                       output(
      tanh.ComputeOutputShape(fetch::ml::utilities::TensorPtrsToSizes(inputs)));
>>>>>>> 2a5897bd

  for (auto _ : state)
  {
    tanh.Backward(inputs, output);
  }
}

BENCHMARK_TEMPLATE(BM_TanHBackward, float, 2)->Unit(benchmark::kNanosecond);
BENCHMARK_TEMPLATE(BM_TanHBackward, float, 256)->Unit(benchmark::kMicrosecond);
BENCHMARK_TEMPLATE(BM_TanHBackward, float, 512)->Unit(benchmark::kMicrosecond);
BENCHMARK_TEMPLATE(BM_TanHBackward, float, 1024)->Unit(benchmark::kMicrosecond);
BENCHMARK_TEMPLATE(BM_TanHBackward, float, 2048)->Unit(benchmark::kMicrosecond);
BENCHMARK_TEMPLATE(BM_TanHBackward, float, 4096)->Unit(benchmark::kMicrosecond);

BENCHMARK_TEMPLATE(BM_TanHBackward, double, 2)->Unit(benchmark::kNanosecond);
BENCHMARK_TEMPLATE(BM_TanHBackward, double, 256)->Unit(benchmark::kMicrosecond);
BENCHMARK_TEMPLATE(BM_TanHBackward, double, 512)->Unit(benchmark::kMicrosecond);
BENCHMARK_TEMPLATE(BM_TanHBackward, double, 1024)->Unit(benchmark::kMicrosecond);
BENCHMARK_TEMPLATE(BM_TanHBackward, double, 2048)->Unit(benchmark::kMicrosecond);
BENCHMARK_TEMPLATE(BM_TanHBackward, double, 4096)->Unit(benchmark::kMicrosecond);

BENCHMARK_TEMPLATE(BM_TanHBackward, fetch::fixed_point::fp32_t, 2)->Unit(benchmark::kNanosecond);
BENCHMARK_TEMPLATE(BM_TanHBackward, fetch::fixed_point::fp32_t, 256)->Unit(benchmark::kMicrosecond);
BENCHMARK_TEMPLATE(BM_TanHBackward, fetch::fixed_point::fp32_t, 512)->Unit(benchmark::kMicrosecond);
BENCHMARK_TEMPLATE(BM_TanHBackward, fetch::fixed_point::fp32_t, 1024)
    ->Unit(benchmark::kMicrosecond);
BENCHMARK_TEMPLATE(BM_TanHBackward, fetch::fixed_point::fp32_t, 2048)
    ->Unit(benchmark::kMicrosecond);
BENCHMARK_TEMPLATE(BM_TanHBackward, fetch::fixed_point::fp32_t, 4096)
    ->Unit(benchmark::kMicrosecond);

BENCHMARK_TEMPLATE(BM_TanHBackward, fetch::fixed_point::fp64_t, 2)->Unit(benchmark::kNanosecond);
BENCHMARK_TEMPLATE(BM_TanHBackward, fetch::fixed_point::fp64_t, 256)->Unit(benchmark::kMicrosecond);
BENCHMARK_TEMPLATE(BM_TanHBackward, fetch::fixed_point::fp64_t, 512)->Unit(benchmark::kMicrosecond);
BENCHMARK_TEMPLATE(BM_TanHBackward, fetch::fixed_point::fp64_t, 1024)
    ->Unit(benchmark::kMicrosecond);
BENCHMARK_TEMPLATE(BM_TanHBackward, fetch::fixed_point::fp64_t, 2048)
    ->Unit(benchmark::kMicrosecond);
BENCHMARK_TEMPLATE(BM_TanHBackward, fetch::fixed_point::fp64_t, 4096)
    ->Unit(benchmark::kMicrosecond);

BENCHMARK_TEMPLATE(BM_TanHBackward, fetch::fixed_point::fp128_t, 2)->Unit(benchmark::kNanosecond);
BENCHMARK_TEMPLATE(BM_TanHBackward, fetch::fixed_point::fp128_t, 256)
    ->Unit(benchmark::kMicrosecond);
BENCHMARK_TEMPLATE(BM_TanHBackward, fetch::fixed_point::fp128_t, 512)
    ->Unit(benchmark::kMicrosecond);
BENCHMARK_TEMPLATE(BM_TanHBackward, fetch::fixed_point::fp128_t, 1024)
    ->Unit(benchmark::kMicrosecond);
BENCHMARK_TEMPLATE(BM_TanHBackward, fetch::fixed_point::fp128_t, 2048)
    ->Unit(benchmark::kMicrosecond);
BENCHMARK_TEMPLATE(BM_TanHBackward, fetch::fixed_point::fp128_t, 4096)
    ->Unit(benchmark::kMicrosecond);

template <class T, int N>
void BM_TopKForward(benchmark::State &state)
{
  using TensorType    = typename fetch::math::Tensor<T>;
  using VecTensorType = typename fetch::ml::ops::Ops<TensorType>::VecTensorType;

  fetch::math::Tensor<T> input({N, 1});

  // Fill tensors with random values
  input.FillUniformRandom();

  VecTensorType inputs;
  inputs.emplace_back(std::make_shared<TensorType>(input));
  fetch::ml::ops::TopK<fetch::math::Tensor<T>> topk(N - 1);
<<<<<<< HEAD
  fetch::math::Tensor<T>                       output(topk.ComputeOutputShape({input.shape()}));
=======
  fetch::math::Tensor<T>                       output(
      topk.ComputeOutputShape(fetch::ml::utilities::TensorPtrsToSizes(inputs)));
>>>>>>> 2a5897bd

  for (auto _ : state)
  {
    topk.Forward(inputs, output);
  }
}

BENCHMARK_TEMPLATE(BM_TopKForward, float, 2)->Unit(benchmark::kNanosecond);
BENCHMARK_TEMPLATE(BM_TopKForward, float, 256)->Unit(benchmark::kMicrosecond);
BENCHMARK_TEMPLATE(BM_TopKForward, float, 512)->Unit(benchmark::kMicrosecond);
BENCHMARK_TEMPLATE(BM_TopKForward, float, 1024)->Unit(benchmark::kMicrosecond);
BENCHMARK_TEMPLATE(BM_TopKForward, float, 2048)->Unit(benchmark::kMicrosecond);
BENCHMARK_TEMPLATE(BM_TopKForward, float, 4096)->Unit(benchmark::kMicrosecond);

BENCHMARK_TEMPLATE(BM_TopKForward, double, 2)->Unit(benchmark::kNanosecond);
BENCHMARK_TEMPLATE(BM_TopKForward, double, 256)->Unit(benchmark::kMicrosecond);
BENCHMARK_TEMPLATE(BM_TopKForward, double, 512)->Unit(benchmark::kMicrosecond);
BENCHMARK_TEMPLATE(BM_TopKForward, double, 1024)->Unit(benchmark::kMicrosecond);
BENCHMARK_TEMPLATE(BM_TopKForward, double, 2048)->Unit(benchmark::kMicrosecond);
BENCHMARK_TEMPLATE(BM_TopKForward, double, 4096)->Unit(benchmark::kMicrosecond);

BENCHMARK_TEMPLATE(BM_TopKForward, fetch::fixed_point::fp32_t, 2)->Unit(benchmark::kNanosecond);
BENCHMARK_TEMPLATE(BM_TopKForward, fetch::fixed_point::fp32_t, 256)->Unit(benchmark::kMicrosecond);
BENCHMARK_TEMPLATE(BM_TopKForward, fetch::fixed_point::fp32_t, 512)->Unit(benchmark::kMicrosecond);
BENCHMARK_TEMPLATE(BM_TopKForward, fetch::fixed_point::fp32_t, 1024)->Unit(benchmark::kMicrosecond);
BENCHMARK_TEMPLATE(BM_TopKForward, fetch::fixed_point::fp32_t, 2048)->Unit(benchmark::kMicrosecond);
BENCHMARK_TEMPLATE(BM_TopKForward, fetch::fixed_point::fp32_t, 4096)->Unit(benchmark::kMicrosecond);

BENCHMARK_TEMPLATE(BM_TopKForward, fetch::fixed_point::fp64_t, 2)->Unit(benchmark::kNanosecond);
BENCHMARK_TEMPLATE(BM_TopKForward, fetch::fixed_point::fp64_t, 256)->Unit(benchmark::kMicrosecond);
BENCHMARK_TEMPLATE(BM_TopKForward, fetch::fixed_point::fp64_t, 512)->Unit(benchmark::kMicrosecond);
BENCHMARK_TEMPLATE(BM_TopKForward, fetch::fixed_point::fp64_t, 1024)->Unit(benchmark::kMicrosecond);
BENCHMARK_TEMPLATE(BM_TopKForward, fetch::fixed_point::fp64_t, 2048)->Unit(benchmark::kMicrosecond);
BENCHMARK_TEMPLATE(BM_TopKForward, fetch::fixed_point::fp64_t, 4096)->Unit(benchmark::kMicrosecond);

BENCHMARK_TEMPLATE(BM_TopKForward, fetch::fixed_point::fp128_t, 2)->Unit(benchmark::kNanosecond);
BENCHMARK_TEMPLATE(BM_TopKForward, fetch::fixed_point::fp128_t, 256)->Unit(benchmark::kMicrosecond);
BENCHMARK_TEMPLATE(BM_TopKForward, fetch::fixed_point::fp128_t, 512)->Unit(benchmark::kMicrosecond);
BENCHMARK_TEMPLATE(BM_TopKForward, fetch::fixed_point::fp128_t, 1024)
    ->Unit(benchmark::kMicrosecond);
BENCHMARK_TEMPLATE(BM_TopKForward, fetch::fixed_point::fp128_t, 2048)
    ->Unit(benchmark::kMicrosecond);
BENCHMARK_TEMPLATE(BM_TopKForward, fetch::fixed_point::fp128_t, 4096)
    ->Unit(benchmark::kMicrosecond);

template <class T, int N>
void BM_TopKBackward(benchmark::State &state)
{
  using TensorType    = typename fetch::math::Tensor<T>;
  using VecTensorType = typename fetch::ml::ops::Ops<TensorType>::VecTensorType;

  fetch::math::Tensor<T> input({N, 1});

  // Fill tensors with random values
  input.FillUniformRandom();

  VecTensorType inputs;
  inputs.emplace_back(std::make_shared<TensorType>(input));
  fetch::ml::ops::TopK<fetch::math::Tensor<T>> topk(N - 1);
<<<<<<< HEAD
  fetch::math::Tensor<T>                       output(topk.ComputeOutputShape({input.shape()}));
=======
  fetch::math::Tensor<T>                       output(
      topk.ComputeOutputShape(fetch::ml::utilities::TensorPtrsToSizes(inputs)));
>>>>>>> 2a5897bd

  topk.Forward(inputs, output);

  for (auto _ : state)
  {
    topk.Backward(inputs, output);
  }
}

BENCHMARK_TEMPLATE(BM_TopKBackward, float, 2)->Unit(benchmark::kNanosecond);
BENCHMARK_TEMPLATE(BM_TopKBackward, float, 256)->Unit(benchmark::kMicrosecond);
BENCHMARK_TEMPLATE(BM_TopKBackward, float, 512)->Unit(benchmark::kMicrosecond);
BENCHMARK_TEMPLATE(BM_TopKBackward, float, 1024)->Unit(benchmark::kMicrosecond);
BENCHMARK_TEMPLATE(BM_TopKBackward, float, 2048)->Unit(benchmark::kMicrosecond);
BENCHMARK_TEMPLATE(BM_TopKBackward, float, 4096)->Unit(benchmark::kMicrosecond);

BENCHMARK_TEMPLATE(BM_TopKBackward, double, 2)->Unit(benchmark::kNanosecond);
BENCHMARK_TEMPLATE(BM_TopKBackward, double, 256)->Unit(benchmark::kMicrosecond);
BENCHMARK_TEMPLATE(BM_TopKBackward, double, 512)->Unit(benchmark::kMicrosecond);
BENCHMARK_TEMPLATE(BM_TopKBackward, double, 1024)->Unit(benchmark::kMicrosecond);
BENCHMARK_TEMPLATE(BM_TopKBackward, double, 2048)->Unit(benchmark::kMicrosecond);
BENCHMARK_TEMPLATE(BM_TopKBackward, double, 4096)->Unit(benchmark::kMicrosecond);

BENCHMARK_TEMPLATE(BM_TopKBackward, fetch::fixed_point::fp32_t, 2)->Unit(benchmark::kNanosecond);
BENCHMARK_TEMPLATE(BM_TopKBackward, fetch::fixed_point::fp32_t, 256)->Unit(benchmark::kMicrosecond);
BENCHMARK_TEMPLATE(BM_TopKBackward, fetch::fixed_point::fp32_t, 512)->Unit(benchmark::kMicrosecond);
BENCHMARK_TEMPLATE(BM_TopKBackward, fetch::fixed_point::fp32_t, 1024)
    ->Unit(benchmark::kMicrosecond);
BENCHMARK_TEMPLATE(BM_TopKBackward, fetch::fixed_point::fp32_t, 2048)
    ->Unit(benchmark::kMicrosecond);
BENCHMARK_TEMPLATE(BM_TopKBackward, fetch::fixed_point::fp32_t, 4096)
    ->Unit(benchmark::kMicrosecond);

BENCHMARK_TEMPLATE(BM_TopKBackward, fetch::fixed_point::fp64_t, 2)->Unit(benchmark::kNanosecond);
BENCHMARK_TEMPLATE(BM_TopKBackward, fetch::fixed_point::fp64_t, 256)->Unit(benchmark::kMicrosecond);
BENCHMARK_TEMPLATE(BM_TopKBackward, fetch::fixed_point::fp64_t, 512)->Unit(benchmark::kMicrosecond);
BENCHMARK_TEMPLATE(BM_TopKBackward, fetch::fixed_point::fp64_t, 1024)
    ->Unit(benchmark::kMicrosecond);
BENCHMARK_TEMPLATE(BM_TopKBackward, fetch::fixed_point::fp64_t, 2048)
    ->Unit(benchmark::kMicrosecond);
BENCHMARK_TEMPLATE(BM_TopKBackward, fetch::fixed_point::fp64_t, 4096)
    ->Unit(benchmark::kMicrosecond);

BENCHMARK_TEMPLATE(BM_TopKBackward, fetch::fixed_point::fp128_t, 2)->Unit(benchmark::kNanosecond);
BENCHMARK_TEMPLATE(BM_TopKBackward, fetch::fixed_point::fp128_t, 256)
    ->Unit(benchmark::kMicrosecond);
BENCHMARK_TEMPLATE(BM_TopKBackward, fetch::fixed_point::fp128_t, 512)
    ->Unit(benchmark::kMicrosecond);
BENCHMARK_TEMPLATE(BM_TopKBackward, fetch::fixed_point::fp128_t, 1024)
    ->Unit(benchmark::kMicrosecond);
BENCHMARK_TEMPLATE(BM_TopKBackward, fetch::fixed_point::fp128_t, 2048)
    ->Unit(benchmark::kMicrosecond);
BENCHMARK_TEMPLATE(BM_TopKBackward, fetch::fixed_point::fp128_t, 4096)
    ->Unit(benchmark::kMicrosecond);

template <class T, int N>
void BM_TransposeForward(benchmark::State &state)
{
  using TensorType    = typename fetch::math::Tensor<T>;
  using VecTensorType = typename fetch::ml::ops::Ops<TensorType>::VecTensorType;

  fetch::math::Tensor<T> input({N, 1});

  // Fill tensors with random values
  input.FillUniformRandom();

  VecTensorType inputs;
  inputs.emplace_back(std::make_shared<TensorType>(input));
  fetch::ml::ops::Transpose<fetch::math::Tensor<T>> tr;
<<<<<<< HEAD
  fetch::math::Tensor<T>                            output(tr.ComputeOutputShape({input.shape()}));
=======
  fetch::math::Tensor<T>                            output(
      tr.ComputeOutputShape(fetch::ml::utilities::TensorPtrsToSizes(inputs)));
>>>>>>> 2a5897bd

  for (auto _ : state)
  {
    tr.Forward(inputs, output);
  }
}

BENCHMARK_TEMPLATE(BM_TransposeForward, float, 2)->Unit(benchmark::kNanosecond);
BENCHMARK_TEMPLATE(BM_TransposeForward, float, 256)->Unit(benchmark::kMicrosecond);
BENCHMARK_TEMPLATE(BM_TransposeForward, float, 512)->Unit(benchmark::kMicrosecond);
BENCHMARK_TEMPLATE(BM_TransposeForward, float, 1024)->Unit(benchmark::kMicrosecond);
BENCHMARK_TEMPLATE(BM_TransposeForward, float, 2048)->Unit(benchmark::kMicrosecond);
BENCHMARK_TEMPLATE(BM_TransposeForward, float, 4096)->Unit(benchmark::kMicrosecond);

BENCHMARK_TEMPLATE(BM_TransposeForward, double, 2)->Unit(benchmark::kNanosecond);
BENCHMARK_TEMPLATE(BM_TransposeForward, double, 256)->Unit(benchmark::kMicrosecond);
BENCHMARK_TEMPLATE(BM_TransposeForward, double, 512)->Unit(benchmark::kMicrosecond);
BENCHMARK_TEMPLATE(BM_TransposeForward, double, 1024)->Unit(benchmark::kMicrosecond);
BENCHMARK_TEMPLATE(BM_TransposeForward, double, 2048)->Unit(benchmark::kMicrosecond);
BENCHMARK_TEMPLATE(BM_TransposeForward, double, 4096)->Unit(benchmark::kMicrosecond);

BENCHMARK_TEMPLATE(BM_TransposeForward, fetch::fixed_point::fp32_t, 2)
    ->Unit(benchmark::kNanosecond);
BENCHMARK_TEMPLATE(BM_TransposeForward, fetch::fixed_point::fp32_t, 256)
    ->Unit(benchmark::kMicrosecond);
BENCHMARK_TEMPLATE(BM_TransposeForward, fetch::fixed_point::fp32_t, 512)
    ->Unit(benchmark::kMicrosecond);
BENCHMARK_TEMPLATE(BM_TransposeForward, fetch::fixed_point::fp32_t, 1024)
    ->Unit(benchmark::kMicrosecond);
BENCHMARK_TEMPLATE(BM_TransposeForward, fetch::fixed_point::fp32_t, 2048)
    ->Unit(benchmark::kMicrosecond);
BENCHMARK_TEMPLATE(BM_TransposeForward, fetch::fixed_point::fp32_t, 4096)
    ->Unit(benchmark::kMicrosecond);

BENCHMARK_TEMPLATE(BM_TransposeForward, fetch::fixed_point::fp64_t, 2)
    ->Unit(benchmark::kNanosecond);
BENCHMARK_TEMPLATE(BM_TransposeForward, fetch::fixed_point::fp64_t, 256)
    ->Unit(benchmark::kMicrosecond);
BENCHMARK_TEMPLATE(BM_TransposeForward, fetch::fixed_point::fp64_t, 512)
    ->Unit(benchmark::kMicrosecond);
BENCHMARK_TEMPLATE(BM_TransposeForward, fetch::fixed_point::fp64_t, 1024)
    ->Unit(benchmark::kMicrosecond);
BENCHMARK_TEMPLATE(BM_TransposeForward, fetch::fixed_point::fp64_t, 2048)
    ->Unit(benchmark::kMicrosecond);
BENCHMARK_TEMPLATE(BM_TransposeForward, fetch::fixed_point::fp64_t, 4096)
    ->Unit(benchmark::kMicrosecond);

BENCHMARK_TEMPLATE(BM_TransposeForward, fetch::fixed_point::fp128_t, 2)
    ->Unit(benchmark::kNanosecond);
BENCHMARK_TEMPLATE(BM_TransposeForward, fetch::fixed_point::fp128_t, 256)
    ->Unit(benchmark::kMicrosecond);
BENCHMARK_TEMPLATE(BM_TransposeForward, fetch::fixed_point::fp128_t, 512)
    ->Unit(benchmark::kMicrosecond);
BENCHMARK_TEMPLATE(BM_TransposeForward, fetch::fixed_point::fp128_t, 1024)
    ->Unit(benchmark::kMicrosecond);
BENCHMARK_TEMPLATE(BM_TransposeForward, fetch::fixed_point::fp128_t, 2048)
    ->Unit(benchmark::kMicrosecond);
BENCHMARK_TEMPLATE(BM_TransposeForward, fetch::fixed_point::fp128_t, 4096)
    ->Unit(benchmark::kMicrosecond);

template <class T, int N>
void BM_TransposeBackward(benchmark::State &state)
{
  using TensorType    = typename fetch::math::Tensor<T>;
  using VecTensorType = typename fetch::ml::ops::Ops<TensorType>::VecTensorType;

  fetch::math::Tensor<T> input({N, 1});

  // Fill tensors with random values
  input.FillUniformRandom();

  VecTensorType inputs;
  inputs.emplace_back(std::make_shared<TensorType>(input));
  fetch::ml::ops::Transpose<fetch::math::Tensor<T>> tr;
<<<<<<< HEAD
  fetch::math::Tensor<T>                            output(tr.ComputeOutputShape({input.shape()}));
=======
  fetch::math::Tensor<T>                            output(
      tr.ComputeOutputShape(fetch::ml::utilities::TensorPtrsToSizes(inputs)));
>>>>>>> 2a5897bd

  for (auto _ : state)
  {
    tr.Backward(inputs, output);
  }
}

BENCHMARK_TEMPLATE(BM_TransposeBackward, float, 2)->Unit(benchmark::kNanosecond);
BENCHMARK_TEMPLATE(BM_TransposeBackward, float, 256)->Unit(benchmark::kMicrosecond);
BENCHMARK_TEMPLATE(BM_TransposeBackward, float, 512)->Unit(benchmark::kMicrosecond);
BENCHMARK_TEMPLATE(BM_TransposeBackward, float, 1024)->Unit(benchmark::kMicrosecond);
BENCHMARK_TEMPLATE(BM_TransposeBackward, float, 2048)->Unit(benchmark::kMicrosecond);
BENCHMARK_TEMPLATE(BM_TransposeBackward, float, 4096)->Unit(benchmark::kMicrosecond);

BENCHMARK_TEMPLATE(BM_TransposeBackward, double, 2)->Unit(benchmark::kNanosecond);
BENCHMARK_TEMPLATE(BM_TransposeBackward, double, 256)->Unit(benchmark::kMicrosecond);
BENCHMARK_TEMPLATE(BM_TransposeBackward, double, 512)->Unit(benchmark::kMicrosecond);
BENCHMARK_TEMPLATE(BM_TransposeBackward, double, 1024)->Unit(benchmark::kMicrosecond);
BENCHMARK_TEMPLATE(BM_TransposeBackward, double, 2048)->Unit(benchmark::kMicrosecond);
BENCHMARK_TEMPLATE(BM_TransposeBackward, double, 4096)->Unit(benchmark::kMicrosecond);

BENCHMARK_TEMPLATE(BM_TransposeBackward, fetch::fixed_point::fp32_t, 2)
    ->Unit(benchmark::kNanosecond);
BENCHMARK_TEMPLATE(BM_TransposeBackward, fetch::fixed_point::fp32_t, 256)
    ->Unit(benchmark::kMicrosecond);
BENCHMARK_TEMPLATE(BM_TransposeBackward, fetch::fixed_point::fp32_t, 512)
    ->Unit(benchmark::kMicrosecond);
BENCHMARK_TEMPLATE(BM_TransposeBackward, fetch::fixed_point::fp32_t, 1024)
    ->Unit(benchmark::kMicrosecond);
BENCHMARK_TEMPLATE(BM_TransposeBackward, fetch::fixed_point::fp32_t, 2048)
    ->Unit(benchmark::kMicrosecond);
BENCHMARK_TEMPLATE(BM_TransposeBackward, fetch::fixed_point::fp32_t, 4096)
    ->Unit(benchmark::kMicrosecond);

BENCHMARK_TEMPLATE(BM_TransposeBackward, fetch::fixed_point::fp64_t, 2)
    ->Unit(benchmark::kNanosecond);
BENCHMARK_TEMPLATE(BM_TransposeBackward, fetch::fixed_point::fp64_t, 256)
    ->Unit(benchmark::kMicrosecond);
BENCHMARK_TEMPLATE(BM_TransposeBackward, fetch::fixed_point::fp64_t, 512)
    ->Unit(benchmark::kMicrosecond);
BENCHMARK_TEMPLATE(BM_TransposeBackward, fetch::fixed_point::fp64_t, 1024)
    ->Unit(benchmark::kMicrosecond);
BENCHMARK_TEMPLATE(BM_TransposeBackward, fetch::fixed_point::fp64_t, 2048)
    ->Unit(benchmark::kMicrosecond);
BENCHMARK_TEMPLATE(BM_TransposeBackward, fetch::fixed_point::fp64_t, 4096)
    ->Unit(benchmark::kMicrosecond);

BENCHMARK_TEMPLATE(BM_TransposeBackward, fetch::fixed_point::fp128_t, 2)
    ->Unit(benchmark::kNanosecond);
BENCHMARK_TEMPLATE(BM_TransposeBackward, fetch::fixed_point::fp128_t, 256)
    ->Unit(benchmark::kMicrosecond);
BENCHMARK_TEMPLATE(BM_TransposeBackward, fetch::fixed_point::fp128_t, 512)
    ->Unit(benchmark::kMicrosecond);
BENCHMARK_TEMPLATE(BM_TransposeBackward, fetch::fixed_point::fp128_t, 1024)
    ->Unit(benchmark::kMicrosecond);
BENCHMARK_TEMPLATE(BM_TransposeBackward, fetch::fixed_point::fp128_t, 2048)
    ->Unit(benchmark::kMicrosecond);
BENCHMARK_TEMPLATE(BM_TransposeBackward, fetch::fixed_point::fp128_t, 4096)
    ->Unit(benchmark::kMicrosecond);

template <class T, int N>
void BM_SqrtForward(benchmark::State &state)
{
  using TensorType    = typename fetch::math::Tensor<T>;
  using VecTensorType = typename fetch::ml::ops::Ops<TensorType>::VecTensorType;

  fetch::math::Tensor<T> input({1, N});
  fetch::math::Tensor<T> output({1, N});

  // Fill tensors with random values
  input.FillUniformRandom();
  output.FillUniformRandom();

  VecTensorType inputs;
  inputs.emplace_back(std::make_shared<TensorType>(input));
  fetch::ml::ops::Sqrt<fetch::math::Tensor<T>> sqrt1;

  for (auto _ : state)
  {
    sqrt1.Forward(inputs, output);
  }
}

BENCHMARK_TEMPLATE(BM_SqrtForward, float, 2)->Unit(benchmark::kNanosecond);
BENCHMARK_TEMPLATE(BM_SqrtForward, float, 256)->Unit(benchmark::kMicrosecond);
BENCHMARK_TEMPLATE(BM_SqrtForward, float, 512)->Unit(benchmark::kMicrosecond);
BENCHMARK_TEMPLATE(BM_SqrtForward, float, 1024)->Unit(benchmark::kMicrosecond);
BENCHMARK_TEMPLATE(BM_SqrtForward, float, 2048)->Unit(benchmark::kMicrosecond);
BENCHMARK_TEMPLATE(BM_SqrtForward, float, 4096)->Unit(benchmark::kMicrosecond);

BENCHMARK_TEMPLATE(BM_SqrtForward, double, 2)->Unit(benchmark::kNanosecond);
BENCHMARK_TEMPLATE(BM_SqrtForward, double, 256)->Unit(benchmark::kMicrosecond);
BENCHMARK_TEMPLATE(BM_SqrtForward, double, 512)->Unit(benchmark::kMicrosecond);
BENCHMARK_TEMPLATE(BM_SqrtForward, double, 1024)->Unit(benchmark::kMicrosecond);
BENCHMARK_TEMPLATE(BM_SqrtForward, double, 2048)->Unit(benchmark::kMicrosecond);
BENCHMARK_TEMPLATE(BM_SqrtForward, double, 4096)->Unit(benchmark::kMicrosecond);

BENCHMARK_TEMPLATE(BM_SqrtForward, fetch::fixed_point::fp32_t, 2)->Unit(benchmark::kNanosecond);
BENCHMARK_TEMPLATE(BM_SqrtForward, fetch::fixed_point::fp32_t, 256)->Unit(benchmark::kMicrosecond);
BENCHMARK_TEMPLATE(BM_SqrtForward, fetch::fixed_point::fp32_t, 512)->Unit(benchmark::kMicrosecond);
BENCHMARK_TEMPLATE(BM_SqrtForward, fetch::fixed_point::fp32_t, 1024)->Unit(benchmark::kMicrosecond);
BENCHMARK_TEMPLATE(BM_SqrtForward, fetch::fixed_point::fp32_t, 2048)->Unit(benchmark::kMicrosecond);
BENCHMARK_TEMPLATE(BM_SqrtForward, fetch::fixed_point::fp32_t, 4096)->Unit(benchmark::kMicrosecond);

BENCHMARK_TEMPLATE(BM_SqrtForward, fetch::fixed_point::fp64_t, 2)->Unit(benchmark::kNanosecond);
BENCHMARK_TEMPLATE(BM_SqrtForward, fetch::fixed_point::fp64_t, 256)->Unit(benchmark::kMicrosecond);
BENCHMARK_TEMPLATE(BM_SqrtForward, fetch::fixed_point::fp64_t, 512)->Unit(benchmark::kMicrosecond);
BENCHMARK_TEMPLATE(BM_SqrtForward, fetch::fixed_point::fp64_t, 1024)->Unit(benchmark::kMicrosecond);
BENCHMARK_TEMPLATE(BM_SqrtForward, fetch::fixed_point::fp64_t, 2048)->Unit(benchmark::kMicrosecond);
BENCHMARK_TEMPLATE(BM_SqrtForward, fetch::fixed_point::fp64_t, 4096)->Unit(benchmark::kMicrosecond);

BENCHMARK_TEMPLATE(BM_SqrtForward, fetch::fixed_point::fp128_t, 2)->Unit(benchmark::kNanosecond);
BENCHMARK_TEMPLATE(BM_SqrtForward, fetch::fixed_point::fp128_t, 256)->Unit(benchmark::kMicrosecond);
BENCHMARK_TEMPLATE(BM_SqrtForward, fetch::fixed_point::fp128_t, 512)->Unit(benchmark::kMicrosecond);
BENCHMARK_TEMPLATE(BM_SqrtForward, fetch::fixed_point::fp128_t, 1024)
    ->Unit(benchmark::kMicrosecond);
BENCHMARK_TEMPLATE(BM_SqrtForward, fetch::fixed_point::fp128_t, 2048)
    ->Unit(benchmark::kMicrosecond);
BENCHMARK_TEMPLATE(BM_SqrtForward, fetch::fixed_point::fp128_t, 4096)
    ->Unit(benchmark::kMicrosecond);

template <class T, int N>
void BM_SqrtBackward(benchmark::State &state)
{
  using TensorType    = typename fetch::math::Tensor<T>;
  using VecTensorType = typename fetch::ml::ops::Ops<TensorType>::VecTensorType;

  fetch::math::Tensor<T> input({1, N});
  fetch::math::Tensor<T> error_signal({1, N});

  // Fill tensors with random values
  input.FillUniformRandom();
  error_signal.FillUniformRandom();

  VecTensorType inputs;
  inputs.emplace_back(std::make_shared<TensorType>(input));
  fetch::ml::ops::Sqrt<fetch::math::Tensor<T>> sqrt1;

  for (auto _ : state)
  {
    sqrt1.Backward(inputs, error_signal);
  }
}

BENCHMARK_TEMPLATE(BM_SqrtBackward, float, 2)->Unit(benchmark::kNanosecond);
BENCHMARK_TEMPLATE(BM_SqrtBackward, float, 256)->Unit(benchmark::kMicrosecond);
BENCHMARK_TEMPLATE(BM_SqrtBackward, float, 512)->Unit(benchmark::kMicrosecond);
BENCHMARK_TEMPLATE(BM_SqrtBackward, float, 1024)->Unit(benchmark::kMicrosecond);
BENCHMARK_TEMPLATE(BM_SqrtBackward, float, 2048)->Unit(benchmark::kMicrosecond);
BENCHMARK_TEMPLATE(BM_SqrtBackward, float, 4096)->Unit(benchmark::kMicrosecond);

BENCHMARK_TEMPLATE(BM_SqrtBackward, double, 2)->Unit(benchmark::kNanosecond);
BENCHMARK_TEMPLATE(BM_SqrtBackward, double, 256)->Unit(benchmark::kMicrosecond);
BENCHMARK_TEMPLATE(BM_SqrtBackward, double, 512)->Unit(benchmark::kMicrosecond);
BENCHMARK_TEMPLATE(BM_SqrtBackward, double, 1024)->Unit(benchmark::kMicrosecond);
BENCHMARK_TEMPLATE(BM_SqrtBackward, double, 2048)->Unit(benchmark::kMicrosecond);
BENCHMARK_TEMPLATE(BM_SqrtBackward, double, 4096)->Unit(benchmark::kMicrosecond);

BENCHMARK_TEMPLATE(BM_SqrtBackward, fetch::fixed_point::fp32_t, 2)->Unit(benchmark::kNanosecond);
BENCHMARK_TEMPLATE(BM_SqrtBackward, fetch::fixed_point::fp32_t, 256)->Unit(benchmark::kMicrosecond);
BENCHMARK_TEMPLATE(BM_SqrtBackward, fetch::fixed_point::fp32_t, 512)->Unit(benchmark::kMicrosecond);
BENCHMARK_TEMPLATE(BM_SqrtBackward, fetch::fixed_point::fp32_t, 1024)
    ->Unit(benchmark::kMicrosecond);
BENCHMARK_TEMPLATE(BM_SqrtBackward, fetch::fixed_point::fp32_t, 2048)
    ->Unit(benchmark::kMicrosecond);
BENCHMARK_TEMPLATE(BM_SqrtBackward, fetch::fixed_point::fp32_t, 4096)
    ->Unit(benchmark::kMicrosecond);

BENCHMARK_TEMPLATE(BM_SqrtBackward, fetch::fixed_point::fp64_t, 2)->Unit(benchmark::kNanosecond);
BENCHMARK_TEMPLATE(BM_SqrtBackward, fetch::fixed_point::fp64_t, 256)->Unit(benchmark::kMicrosecond);
BENCHMARK_TEMPLATE(BM_SqrtBackward, fetch::fixed_point::fp64_t, 512)->Unit(benchmark::kMicrosecond);
BENCHMARK_TEMPLATE(BM_SqrtBackward, fetch::fixed_point::fp64_t, 1024)
    ->Unit(benchmark::kMicrosecond);
BENCHMARK_TEMPLATE(BM_SqrtBackward, fetch::fixed_point::fp64_t, 2048)
    ->Unit(benchmark::kMicrosecond);
BENCHMARK_TEMPLATE(BM_SqrtBackward, fetch::fixed_point::fp64_t, 4096)
    ->Unit(benchmark::kMicrosecond);

BENCHMARK_TEMPLATE(BM_SqrtBackward, fetch::fixed_point::fp128_t, 2)->Unit(benchmark::kNanosecond);
BENCHMARK_TEMPLATE(BM_SqrtBackward, fetch::fixed_point::fp128_t, 256)
    ->Unit(benchmark::kMicrosecond);
BENCHMARK_TEMPLATE(BM_SqrtBackward, fetch::fixed_point::fp128_t, 512)
    ->Unit(benchmark::kMicrosecond);
BENCHMARK_TEMPLATE(BM_SqrtBackward, fetch::fixed_point::fp128_t, 1024)
    ->Unit(benchmark::kMicrosecond);
BENCHMARK_TEMPLATE(BM_SqrtBackward, fetch::fixed_point::fp128_t, 2048)
    ->Unit(benchmark::kMicrosecond);
BENCHMARK_TEMPLATE(BM_SqrtBackward, fetch::fixed_point::fp128_t, 4096)
    ->Unit(benchmark::kMicrosecond);

template <class T, int N>
void BM_LogForward(benchmark::State &state)
{
  using TensorType    = typename fetch::math::Tensor<T>;
  using VecTensorType = typename fetch::ml::ops::Ops<TensorType>::VecTensorType;

  fetch::math::Tensor<T> input({1, N});
  fetch::math::Tensor<T> output({1, N});

  // Fill tensors with random values
  input.FillUniformRandom();
  output.FillUniformRandom();

  VecTensorType inputs;
  inputs.emplace_back(std::make_shared<TensorType>(input));
  fetch::ml::ops::Log<fetch::math::Tensor<T>> log1;

  for (auto _ : state)
  {
    log1.Forward(inputs, output);
  }
}

BENCHMARK_TEMPLATE(BM_LogForward, float, 2)->Unit(benchmark::kNanosecond);
BENCHMARK_TEMPLATE(BM_LogForward, float, 256)->Unit(benchmark::kMicrosecond);
BENCHMARK_TEMPLATE(BM_LogForward, float, 512)->Unit(benchmark::kMicrosecond);
BENCHMARK_TEMPLATE(BM_LogForward, float, 1024)->Unit(benchmark::kMicrosecond);
BENCHMARK_TEMPLATE(BM_LogForward, float, 2048)->Unit(benchmark::kMicrosecond);
BENCHMARK_TEMPLATE(BM_LogForward, float, 4096)->Unit(benchmark::kMicrosecond);

BENCHMARK_TEMPLATE(BM_LogForward, double, 2)->Unit(benchmark::kNanosecond);
BENCHMARK_TEMPLATE(BM_LogForward, double, 256)->Unit(benchmark::kMicrosecond);
BENCHMARK_TEMPLATE(BM_LogForward, double, 512)->Unit(benchmark::kMicrosecond);
BENCHMARK_TEMPLATE(BM_LogForward, double, 1024)->Unit(benchmark::kMicrosecond);
BENCHMARK_TEMPLATE(BM_LogForward, double, 2048)->Unit(benchmark::kMicrosecond);
BENCHMARK_TEMPLATE(BM_LogForward, double, 4096)->Unit(benchmark::kMicrosecond);

BENCHMARK_TEMPLATE(BM_LogForward, fetch::fixed_point::fp32_t, 2)->Unit(benchmark::kNanosecond);
BENCHMARK_TEMPLATE(BM_LogForward, fetch::fixed_point::fp32_t, 256)->Unit(benchmark::kMicrosecond);
BENCHMARK_TEMPLATE(BM_LogForward, fetch::fixed_point::fp32_t, 512)->Unit(benchmark::kMicrosecond);
BENCHMARK_TEMPLATE(BM_LogForward, fetch::fixed_point::fp32_t, 1024)->Unit(benchmark::kMicrosecond);
BENCHMARK_TEMPLATE(BM_LogForward, fetch::fixed_point::fp32_t, 2048)->Unit(benchmark::kMicrosecond);
BENCHMARK_TEMPLATE(BM_LogForward, fetch::fixed_point::fp32_t, 4096)->Unit(benchmark::kMicrosecond);

BENCHMARK_TEMPLATE(BM_LogForward, fetch::fixed_point::fp64_t, 2)->Unit(benchmark::kNanosecond);
BENCHMARK_TEMPLATE(BM_LogForward, fetch::fixed_point::fp64_t, 256)->Unit(benchmark::kMicrosecond);
BENCHMARK_TEMPLATE(BM_LogForward, fetch::fixed_point::fp64_t, 512)->Unit(benchmark::kMicrosecond);
BENCHMARK_TEMPLATE(BM_LogForward, fetch::fixed_point::fp64_t, 1024)->Unit(benchmark::kMicrosecond);
BENCHMARK_TEMPLATE(BM_LogForward, fetch::fixed_point::fp64_t, 2048)->Unit(benchmark::kMicrosecond);
BENCHMARK_TEMPLATE(BM_LogForward, fetch::fixed_point::fp64_t, 4096)->Unit(benchmark::kMicrosecond);

BENCHMARK_TEMPLATE(BM_LogForward, fetch::fixed_point::fp128_t, 2)->Unit(benchmark::kNanosecond);
BENCHMARK_TEMPLATE(BM_LogForward, fetch::fixed_point::fp128_t, 256)->Unit(benchmark::kMicrosecond);
BENCHMARK_TEMPLATE(BM_LogForward, fetch::fixed_point::fp128_t, 512)->Unit(benchmark::kMicrosecond);
BENCHMARK_TEMPLATE(BM_LogForward, fetch::fixed_point::fp128_t, 1024)->Unit(benchmark::kMicrosecond);
BENCHMARK_TEMPLATE(BM_LogForward, fetch::fixed_point::fp128_t, 2048)->Unit(benchmark::kMicrosecond);
BENCHMARK_TEMPLATE(BM_LogForward, fetch::fixed_point::fp128_t, 4096)->Unit(benchmark::kMicrosecond);

template <class T, int N>
void BM_LogBackward(benchmark::State &state)
{
  using TensorType    = typename fetch::math::Tensor<T>;
  using VecTensorType = typename fetch::ml::ops::Ops<TensorType>::VecTensorType;

  fetch::math::Tensor<T> input({1, N});
  fetch::math::Tensor<T> error_signal({1, N});

  // Fill tensors with random values
  input.FillUniformRandom();
  error_signal.FillUniformRandom();

  VecTensorType inputs;
  inputs.emplace_back(std::make_shared<TensorType>(input));
  fetch::ml::ops::Log<fetch::math::Tensor<T>> log1;

  for (auto _ : state)
  {
    log1.Backward(inputs, error_signal);
  }
}

BENCHMARK_TEMPLATE(BM_LogBackward, float, 2)->Unit(benchmark::kNanosecond);
BENCHMARK_TEMPLATE(BM_LogBackward, float, 256)->Unit(benchmark::kMicrosecond);
BENCHMARK_TEMPLATE(BM_LogBackward, float, 512)->Unit(benchmark::kMicrosecond);
BENCHMARK_TEMPLATE(BM_LogBackward, float, 1024)->Unit(benchmark::kMicrosecond);
BENCHMARK_TEMPLATE(BM_LogBackward, float, 2048)->Unit(benchmark::kMicrosecond);
BENCHMARK_TEMPLATE(BM_LogBackward, float, 4096)->Unit(benchmark::kMicrosecond);

BENCHMARK_TEMPLATE(BM_LogBackward, double, 2)->Unit(benchmark::kNanosecond);
BENCHMARK_TEMPLATE(BM_LogBackward, double, 256)->Unit(benchmark::kMicrosecond);
BENCHMARK_TEMPLATE(BM_LogBackward, double, 512)->Unit(benchmark::kMicrosecond);
BENCHMARK_TEMPLATE(BM_LogBackward, double, 1024)->Unit(benchmark::kMicrosecond);
BENCHMARK_TEMPLATE(BM_LogBackward, double, 2048)->Unit(benchmark::kMicrosecond);
BENCHMARK_TEMPLATE(BM_LogBackward, double, 4096)->Unit(benchmark::kMicrosecond);

BENCHMARK_TEMPLATE(BM_LogBackward, fetch::fixed_point::fp32_t, 2)->Unit(benchmark::kNanosecond);
BENCHMARK_TEMPLATE(BM_LogBackward, fetch::fixed_point::fp32_t, 256)->Unit(benchmark::kMicrosecond);
BENCHMARK_TEMPLATE(BM_LogBackward, fetch::fixed_point::fp32_t, 512)->Unit(benchmark::kMicrosecond);
BENCHMARK_TEMPLATE(BM_LogBackward, fetch::fixed_point::fp32_t, 1024)->Unit(benchmark::kMicrosecond);
BENCHMARK_TEMPLATE(BM_LogBackward, fetch::fixed_point::fp32_t, 2048)->Unit(benchmark::kMicrosecond);
BENCHMARK_TEMPLATE(BM_LogBackward, fetch::fixed_point::fp32_t, 4096)->Unit(benchmark::kMicrosecond);

BENCHMARK_TEMPLATE(BM_LogBackward, fetch::fixed_point::fp64_t, 2)->Unit(benchmark::kNanosecond);
BENCHMARK_TEMPLATE(BM_LogBackward, fetch::fixed_point::fp64_t, 256)->Unit(benchmark::kMicrosecond);
BENCHMARK_TEMPLATE(BM_LogBackward, fetch::fixed_point::fp64_t, 512)->Unit(benchmark::kMicrosecond);
BENCHMARK_TEMPLATE(BM_LogBackward, fetch::fixed_point::fp64_t, 1024)->Unit(benchmark::kMicrosecond);
BENCHMARK_TEMPLATE(BM_LogBackward, fetch::fixed_point::fp64_t, 2048)->Unit(benchmark::kMicrosecond);
BENCHMARK_TEMPLATE(BM_LogBackward, fetch::fixed_point::fp64_t, 4096)->Unit(benchmark::kMicrosecond);

BENCHMARK_TEMPLATE(BM_LogBackward, fetch::fixed_point::fp128_t, 2)->Unit(benchmark::kNanosecond);
BENCHMARK_TEMPLATE(BM_LogBackward, fetch::fixed_point::fp128_t, 256)->Unit(benchmark::kMicrosecond);
BENCHMARK_TEMPLATE(BM_LogBackward, fetch::fixed_point::fp128_t, 512)->Unit(benchmark::kMicrosecond);
BENCHMARK_TEMPLATE(BM_LogBackward, fetch::fixed_point::fp128_t, 1024)
    ->Unit(benchmark::kMicrosecond);
BENCHMARK_TEMPLATE(BM_LogBackward, fetch::fixed_point::fp128_t, 2048)
    ->Unit(benchmark::kMicrosecond);
BENCHMARK_TEMPLATE(BM_LogBackward, fetch::fixed_point::fp128_t, 4096)
    ->Unit(benchmark::kMicrosecond);

template <class T, int N>
void BM_ExpForward(benchmark::State &state)
{
  using TensorType    = typename fetch::math::Tensor<T>;
  using VecTensorType = typename fetch::ml::ops::Ops<TensorType>::VecTensorType;

  fetch::math::Tensor<T> input({1, N});
  fetch::math::Tensor<T> output({1, N});

  // Fill tensors with random values
  input.FillUniformRandom();
  output.FillUniformRandom();

  VecTensorType inputs;
  inputs.emplace_back(std::make_shared<TensorType>(input));
  fetch::ml::ops::Exp<fetch::math::Tensor<T>> exp1;

  for (auto _ : state)
  {
    exp1.Forward(inputs, output);
  }
}

BENCHMARK_TEMPLATE(BM_ExpForward, float, 2)->Unit(benchmark::kNanosecond);
BENCHMARK_TEMPLATE(BM_ExpForward, float, 256)->Unit(benchmark::kMicrosecond);
BENCHMARK_TEMPLATE(BM_ExpForward, float, 512)->Unit(benchmark::kMicrosecond);
BENCHMARK_TEMPLATE(BM_ExpForward, float, 1024)->Unit(benchmark::kMicrosecond);
BENCHMARK_TEMPLATE(BM_ExpForward, float, 2048)->Unit(benchmark::kMicrosecond);
BENCHMARK_TEMPLATE(BM_ExpForward, float, 4096)->Unit(benchmark::kMicrosecond);

BENCHMARK_TEMPLATE(BM_ExpForward, double, 2)->Unit(benchmark::kNanosecond);
BENCHMARK_TEMPLATE(BM_ExpForward, double, 256)->Unit(benchmark::kMicrosecond);
BENCHMARK_TEMPLATE(BM_ExpForward, double, 512)->Unit(benchmark::kMicrosecond);
BENCHMARK_TEMPLATE(BM_ExpForward, double, 1024)->Unit(benchmark::kMicrosecond);
BENCHMARK_TEMPLATE(BM_ExpForward, double, 2048)->Unit(benchmark::kMicrosecond);
BENCHMARK_TEMPLATE(BM_ExpForward, double, 4096)->Unit(benchmark::kMicrosecond);

BENCHMARK_TEMPLATE(BM_ExpForward, fetch::fixed_point::fp32_t, 2)->Unit(benchmark::kNanosecond);
BENCHMARK_TEMPLATE(BM_ExpForward, fetch::fixed_point::fp32_t, 256)->Unit(benchmark::kMicrosecond);
BENCHMARK_TEMPLATE(BM_ExpForward, fetch::fixed_point::fp32_t, 512)->Unit(benchmark::kMicrosecond);
BENCHMARK_TEMPLATE(BM_ExpForward, fetch::fixed_point::fp32_t, 1024)->Unit(benchmark::kMicrosecond);
BENCHMARK_TEMPLATE(BM_ExpForward, fetch::fixed_point::fp32_t, 2048)->Unit(benchmark::kMicrosecond);
BENCHMARK_TEMPLATE(BM_ExpForward, fetch::fixed_point::fp32_t, 4096)->Unit(benchmark::kMicrosecond);

BENCHMARK_TEMPLATE(BM_ExpForward, fetch::fixed_point::fp64_t, 2)->Unit(benchmark::kNanosecond);
BENCHMARK_TEMPLATE(BM_ExpForward, fetch::fixed_point::fp64_t, 256)->Unit(benchmark::kMicrosecond);
BENCHMARK_TEMPLATE(BM_ExpForward, fetch::fixed_point::fp64_t, 512)->Unit(benchmark::kMicrosecond);
BENCHMARK_TEMPLATE(BM_ExpForward, fetch::fixed_point::fp64_t, 1024)->Unit(benchmark::kMicrosecond);
BENCHMARK_TEMPLATE(BM_ExpForward, fetch::fixed_point::fp64_t, 2048)->Unit(benchmark::kMicrosecond);
BENCHMARK_TEMPLATE(BM_ExpForward, fetch::fixed_point::fp64_t, 4096)->Unit(benchmark::kMicrosecond);

BENCHMARK_TEMPLATE(BM_ExpForward, fetch::fixed_point::fp128_t, 2)->Unit(benchmark::kNanosecond);
BENCHMARK_TEMPLATE(BM_ExpForward, fetch::fixed_point::fp128_t, 256)->Unit(benchmark::kMicrosecond);
BENCHMARK_TEMPLATE(BM_ExpForward, fetch::fixed_point::fp128_t, 512)->Unit(benchmark::kMicrosecond);
BENCHMARK_TEMPLATE(BM_ExpForward, fetch::fixed_point::fp128_t, 1024)->Unit(benchmark::kMicrosecond);
BENCHMARK_TEMPLATE(BM_ExpForward, fetch::fixed_point::fp128_t, 2048)->Unit(benchmark::kMicrosecond);
BENCHMARK_TEMPLATE(BM_ExpForward, fetch::fixed_point::fp128_t, 4096)->Unit(benchmark::kMicrosecond);

template <class T, int N>
void BM_ExpBackward(benchmark::State &state)
{
  using TensorType    = typename fetch::math::Tensor<T>;
  using VecTensorType = typename fetch::ml::ops::Ops<TensorType>::VecTensorType;

  fetch::math::Tensor<T> input({1, N});
  fetch::math::Tensor<T> error_signal({1, N});

  // Fill tensors with random values
  input.FillUniformRandom();
  error_signal.FillUniformRandom();

  VecTensorType inputs;
  inputs.emplace_back(std::make_shared<TensorType>(input));
  fetch::ml::ops::Exp<fetch::math::Tensor<T>> exp1;

  for (auto _ : state)
  {
    exp1.Backward(inputs, error_signal);
  }
}

BENCHMARK_TEMPLATE(BM_ExpBackward, float, 2)->Unit(benchmark::kNanosecond);
BENCHMARK_TEMPLATE(BM_ExpBackward, float, 256)->Unit(benchmark::kMicrosecond);
BENCHMARK_TEMPLATE(BM_ExpBackward, float, 512)->Unit(benchmark::kMicrosecond);
BENCHMARK_TEMPLATE(BM_ExpBackward, float, 1024)->Unit(benchmark::kMicrosecond);
BENCHMARK_TEMPLATE(BM_ExpBackward, float, 2048)->Unit(benchmark::kMicrosecond);
BENCHMARK_TEMPLATE(BM_ExpBackward, float, 4096)->Unit(benchmark::kMicrosecond);

BENCHMARK_TEMPLATE(BM_ExpBackward, double, 2)->Unit(benchmark::kNanosecond);
BENCHMARK_TEMPLATE(BM_ExpBackward, double, 256)->Unit(benchmark::kMicrosecond);
BENCHMARK_TEMPLATE(BM_ExpBackward, double, 512)->Unit(benchmark::kMicrosecond);
BENCHMARK_TEMPLATE(BM_ExpBackward, double, 1024)->Unit(benchmark::kMicrosecond);
BENCHMARK_TEMPLATE(BM_ExpBackward, double, 2048)->Unit(benchmark::kMicrosecond);
BENCHMARK_TEMPLATE(BM_ExpBackward, double, 4096)->Unit(benchmark::kMicrosecond);

BENCHMARK_TEMPLATE(BM_ExpBackward, fetch::fixed_point::fp32_t, 2)->Unit(benchmark::kNanosecond);
BENCHMARK_TEMPLATE(BM_ExpBackward, fetch::fixed_point::fp32_t, 256)->Unit(benchmark::kMicrosecond);
BENCHMARK_TEMPLATE(BM_ExpBackward, fetch::fixed_point::fp32_t, 512)->Unit(benchmark::kMicrosecond);
BENCHMARK_TEMPLATE(BM_ExpBackward, fetch::fixed_point::fp32_t, 1024)->Unit(benchmark::kMicrosecond);
BENCHMARK_TEMPLATE(BM_ExpBackward, fetch::fixed_point::fp32_t, 2048)->Unit(benchmark::kMicrosecond);
BENCHMARK_TEMPLATE(BM_ExpBackward, fetch::fixed_point::fp32_t, 4096)->Unit(benchmark::kMicrosecond);

BENCHMARK_TEMPLATE(BM_ExpBackward, fetch::fixed_point::fp64_t, 2)->Unit(benchmark::kNanosecond);
BENCHMARK_TEMPLATE(BM_ExpBackward, fetch::fixed_point::fp64_t, 256)->Unit(benchmark::kMicrosecond);
BENCHMARK_TEMPLATE(BM_ExpBackward, fetch::fixed_point::fp64_t, 512)->Unit(benchmark::kMicrosecond);
BENCHMARK_TEMPLATE(BM_ExpBackward, fetch::fixed_point::fp64_t, 1024)->Unit(benchmark::kMicrosecond);
BENCHMARK_TEMPLATE(BM_ExpBackward, fetch::fixed_point::fp64_t, 2048)->Unit(benchmark::kMicrosecond);
BENCHMARK_TEMPLATE(BM_ExpBackward, fetch::fixed_point::fp64_t, 4096)->Unit(benchmark::kMicrosecond);

BENCHMARK_TEMPLATE(BM_ExpBackward, fetch::fixed_point::fp128_t, 2)->Unit(benchmark::kNanosecond);
BENCHMARK_TEMPLATE(BM_ExpBackward, fetch::fixed_point::fp128_t, 256)->Unit(benchmark::kMicrosecond);
BENCHMARK_TEMPLATE(BM_ExpBackward, fetch::fixed_point::fp128_t, 512)->Unit(benchmark::kMicrosecond);
BENCHMARK_TEMPLATE(BM_ExpBackward, fetch::fixed_point::fp128_t, 1024)
    ->Unit(benchmark::kMicrosecond);
BENCHMARK_TEMPLATE(BM_ExpBackward, fetch::fixed_point::fp128_t, 2048)
    ->Unit(benchmark::kMicrosecond);
BENCHMARK_TEMPLATE(BM_ExpBackward, fetch::fixed_point::fp128_t, 4096)
    ->Unit(benchmark::kMicrosecond);

template <class T, int N>
void BM_DivideForward(benchmark::State &state)
{
  using TensorType    = typename fetch::math::Tensor<T>;
  using VecTensorType = typename fetch::ml::ops::Ops<TensorType>::VecTensorType;

  fetch::math::Tensor<T> input_1({1, N});
  fetch::math::Tensor<T> input_2({1, N});
  fetch::math::Tensor<T> output({1, N});

  // Fill tensors with random values
  input_1.FillUniformRandom();
  input_2.FillUniformRandom();
  output.FillUniformRandom();

  VecTensorType inputs;
  inputs.emplace_back(std::make_shared<TensorType>(input_1));
  inputs.emplace_back(std::make_shared<TensorType>(input_2));
  fetch::ml::ops::Divide<fetch::math::Tensor<T>> div1;

  for (auto _ : state)
  {
    div1.Forward(inputs, output);
  }
}

BENCHMARK_TEMPLATE(BM_DivideForward, float, 2)->Unit(benchmark::kNanosecond);
BENCHMARK_TEMPLATE(BM_DivideForward, float, 256)->Unit(benchmark::kMicrosecond);
BENCHMARK_TEMPLATE(BM_DivideForward, float, 512)->Unit(benchmark::kMicrosecond);
BENCHMARK_TEMPLATE(BM_DivideForward, float, 1024)->Unit(benchmark::kMicrosecond);
BENCHMARK_TEMPLATE(BM_DivideForward, float, 2048)->Unit(benchmark::kMicrosecond);
BENCHMARK_TEMPLATE(BM_DivideForward, float, 4096)->Unit(benchmark::kMicrosecond);

BENCHMARK_TEMPLATE(BM_DivideForward, double, 2)->Unit(benchmark::kNanosecond);
BENCHMARK_TEMPLATE(BM_DivideForward, double, 256)->Unit(benchmark::kMicrosecond);
BENCHMARK_TEMPLATE(BM_DivideForward, double, 512)->Unit(benchmark::kMicrosecond);
BENCHMARK_TEMPLATE(BM_DivideForward, double, 1024)->Unit(benchmark::kMicrosecond);
BENCHMARK_TEMPLATE(BM_DivideForward, double, 2048)->Unit(benchmark::kMicrosecond);
BENCHMARK_TEMPLATE(BM_DivideForward, double, 4096)->Unit(benchmark::kMicrosecond);

BENCHMARK_TEMPLATE(BM_DivideForward, fetch::fixed_point::fp32_t, 2)->Unit(benchmark::kNanosecond);
BENCHMARK_TEMPLATE(BM_DivideForward, fetch::fixed_point::fp32_t, 256)
    ->Unit(benchmark::kMicrosecond);
BENCHMARK_TEMPLATE(BM_DivideForward, fetch::fixed_point::fp32_t, 512)
    ->Unit(benchmark::kMicrosecond);
BENCHMARK_TEMPLATE(BM_DivideForward, fetch::fixed_point::fp32_t, 1024)
    ->Unit(benchmark::kMicrosecond);
BENCHMARK_TEMPLATE(BM_DivideForward, fetch::fixed_point::fp32_t, 2048)
    ->Unit(benchmark::kMicrosecond);
BENCHMARK_TEMPLATE(BM_DivideForward, fetch::fixed_point::fp32_t, 4096)
    ->Unit(benchmark::kMicrosecond);

BENCHMARK_TEMPLATE(BM_DivideForward, fetch::fixed_point::fp64_t, 2)->Unit(benchmark::kNanosecond);
BENCHMARK_TEMPLATE(BM_DivideForward, fetch::fixed_point::fp64_t, 256)
    ->Unit(benchmark::kMicrosecond);
BENCHMARK_TEMPLATE(BM_DivideForward, fetch::fixed_point::fp64_t, 512)
    ->Unit(benchmark::kMicrosecond);
BENCHMARK_TEMPLATE(BM_DivideForward, fetch::fixed_point::fp64_t, 1024)
    ->Unit(benchmark::kMicrosecond);
BENCHMARK_TEMPLATE(BM_DivideForward, fetch::fixed_point::fp64_t, 2048)
    ->Unit(benchmark::kMicrosecond);
BENCHMARK_TEMPLATE(BM_DivideForward, fetch::fixed_point::fp64_t, 4096)
    ->Unit(benchmark::kMicrosecond);

BENCHMARK_TEMPLATE(BM_DivideForward, fetch::fixed_point::fp128_t, 2)->Unit(benchmark::kNanosecond);
BENCHMARK_TEMPLATE(BM_DivideForward, fetch::fixed_point::fp128_t, 256)
    ->Unit(benchmark::kMicrosecond);
BENCHMARK_TEMPLATE(BM_DivideForward, fetch::fixed_point::fp128_t, 512)
    ->Unit(benchmark::kMicrosecond);
BENCHMARK_TEMPLATE(BM_DivideForward, fetch::fixed_point::fp128_t, 1024)
    ->Unit(benchmark::kMicrosecond);
BENCHMARK_TEMPLATE(BM_DivideForward, fetch::fixed_point::fp128_t, 2048)
    ->Unit(benchmark::kMicrosecond);
BENCHMARK_TEMPLATE(BM_DivideForward, fetch::fixed_point::fp128_t, 4096)
    ->Unit(benchmark::kMicrosecond);

template <class T, int N>
void BM_DivideBackward(benchmark::State &state)
{
  using TensorType    = typename fetch::math::Tensor<T>;
  using VecTensorType = typename fetch::ml::ops::Ops<TensorType>::VecTensorType;

  fetch::math::Tensor<T> input_1({1, N});
  fetch::math::Tensor<T> input_2({1, N});
  fetch::math::Tensor<T> error_signal({1, N});

  // Fill tensors with random values
  input_1.FillUniformRandom();
  input_2.FillUniformRandom();
  error_signal.FillUniformRandom();

  VecTensorType inputs;
  inputs.emplace_back(std::make_shared<TensorType>(input_1));
  inputs.emplace_back(std::make_shared<TensorType>(input_2));
  fetch::ml::ops::Divide<fetch::math::Tensor<T>> div1;

  for (auto _ : state)
  {
    div1.Backward(inputs, error_signal);
  }
}

BENCHMARK_TEMPLATE(BM_DivideBackward, float, 2)->Unit(benchmark::kNanosecond);
BENCHMARK_TEMPLATE(BM_DivideBackward, float, 256)->Unit(benchmark::kMicrosecond);
BENCHMARK_TEMPLATE(BM_DivideBackward, float, 512)->Unit(benchmark::kMicrosecond);
BENCHMARK_TEMPLATE(BM_DivideBackward, float, 1024)->Unit(benchmark::kMicrosecond);
BENCHMARK_TEMPLATE(BM_DivideBackward, float, 2048)->Unit(benchmark::kMicrosecond);
BENCHMARK_TEMPLATE(BM_DivideBackward, float, 4096)->Unit(benchmark::kMicrosecond);

BENCHMARK_TEMPLATE(BM_DivideBackward, double, 2)->Unit(benchmark::kNanosecond);
BENCHMARK_TEMPLATE(BM_DivideBackward, double, 256)->Unit(benchmark::kMicrosecond);
BENCHMARK_TEMPLATE(BM_DivideBackward, double, 512)->Unit(benchmark::kMicrosecond);
BENCHMARK_TEMPLATE(BM_DivideBackward, double, 1024)->Unit(benchmark::kMicrosecond);
BENCHMARK_TEMPLATE(BM_DivideBackward, double, 2048)->Unit(benchmark::kMicrosecond);
BENCHMARK_TEMPLATE(BM_DivideBackward, double, 4096)->Unit(benchmark::kMicrosecond);

BENCHMARK_TEMPLATE(BM_DivideBackward, fetch::fixed_point::fp32_t, 2)->Unit(benchmark::kNanosecond);
BENCHMARK_TEMPLATE(BM_DivideBackward, fetch::fixed_point::fp32_t, 256)
    ->Unit(benchmark::kMicrosecond);
BENCHMARK_TEMPLATE(BM_DivideBackward, fetch::fixed_point::fp32_t, 512)
    ->Unit(benchmark::kMicrosecond);
BENCHMARK_TEMPLATE(BM_DivideBackward, fetch::fixed_point::fp32_t, 1024)
    ->Unit(benchmark::kMicrosecond);
BENCHMARK_TEMPLATE(BM_DivideBackward, fetch::fixed_point::fp32_t, 2048)
    ->Unit(benchmark::kMicrosecond);
BENCHMARK_TEMPLATE(BM_DivideBackward, fetch::fixed_point::fp32_t, 4096)
    ->Unit(benchmark::kMicrosecond);

BENCHMARK_TEMPLATE(BM_DivideBackward, fetch::fixed_point::fp64_t, 2)->Unit(benchmark::kNanosecond);
BENCHMARK_TEMPLATE(BM_DivideBackward, fetch::fixed_point::fp64_t, 256)
    ->Unit(benchmark::kMicrosecond);
BENCHMARK_TEMPLATE(BM_DivideBackward, fetch::fixed_point::fp64_t, 512)
    ->Unit(benchmark::kMicrosecond);
BENCHMARK_TEMPLATE(BM_DivideBackward, fetch::fixed_point::fp64_t, 1024)
    ->Unit(benchmark::kMicrosecond);
BENCHMARK_TEMPLATE(BM_DivideBackward, fetch::fixed_point::fp64_t, 2048)
    ->Unit(benchmark::kMicrosecond);
BENCHMARK_TEMPLATE(BM_DivideBackward, fetch::fixed_point::fp64_t, 4096)
    ->Unit(benchmark::kMicrosecond);

BENCHMARK_TEMPLATE(BM_DivideBackward, fetch::fixed_point::fp128_t, 2)->Unit(benchmark::kNanosecond);
BENCHMARK_TEMPLATE(BM_DivideBackward, fetch::fixed_point::fp128_t, 256)
    ->Unit(benchmark::kMicrosecond);
BENCHMARK_TEMPLATE(BM_DivideBackward, fetch::fixed_point::fp128_t, 512)
    ->Unit(benchmark::kMicrosecond);
BENCHMARK_TEMPLATE(BM_DivideBackward, fetch::fixed_point::fp128_t, 1024)
    ->Unit(benchmark::kMicrosecond);
BENCHMARK_TEMPLATE(BM_DivideBackward, fetch::fixed_point::fp128_t, 2048)
    ->Unit(benchmark::kMicrosecond);
BENCHMARK_TEMPLATE(BM_DivideBackward, fetch::fixed_point::fp128_t, 4096)
    ->Unit(benchmark::kMicrosecond);

template <class T, int N>
void BM_MultiplyForward(benchmark::State &state)
{
  using TensorType    = typename fetch::math::Tensor<T>;
  using VecTensorType = typename fetch::ml::ops::Ops<TensorType>::VecTensorType;

  fetch::math::Tensor<T> input_1({1, N});
  fetch::math::Tensor<T> input_2({1, N});
  fetch::math::Tensor<T> output({1, N});

  // Fill tensors with random values
  input_1.FillUniformRandom();
  input_2.FillUniformRandom();
  output.FillUniformRandom();

  VecTensorType inputs;
  inputs.emplace_back(std::make_shared<TensorType>(input_1));
  inputs.emplace_back(std::make_shared<TensorType>(input_2));
  fetch::ml::ops::Multiply<fetch::math::Tensor<T>> mul1;

  for (auto _ : state)
  {
    mul1.Forward(inputs, output);
  }
}

BENCHMARK_TEMPLATE(BM_MultiplyForward, float, 2)->Unit(benchmark::kNanosecond);
BENCHMARK_TEMPLATE(BM_MultiplyForward, float, 256)->Unit(benchmark::kMicrosecond);
BENCHMARK_TEMPLATE(BM_MultiplyForward, float, 512)->Unit(benchmark::kMicrosecond);
BENCHMARK_TEMPLATE(BM_MultiplyForward, float, 1024)->Unit(benchmark::kMicrosecond);
BENCHMARK_TEMPLATE(BM_MultiplyForward, float, 2048)->Unit(benchmark::kMicrosecond);
BENCHMARK_TEMPLATE(BM_MultiplyForward, float, 4096)->Unit(benchmark::kMicrosecond);

BENCHMARK_TEMPLATE(BM_MultiplyForward, double, 2)->Unit(benchmark::kNanosecond);
BENCHMARK_TEMPLATE(BM_MultiplyForward, double, 256)->Unit(benchmark::kMicrosecond);
BENCHMARK_TEMPLATE(BM_MultiplyForward, double, 512)->Unit(benchmark::kMicrosecond);
BENCHMARK_TEMPLATE(BM_MultiplyForward, double, 1024)->Unit(benchmark::kMicrosecond);
BENCHMARK_TEMPLATE(BM_MultiplyForward, double, 2048)->Unit(benchmark::kMicrosecond);
BENCHMARK_TEMPLATE(BM_MultiplyForward, double, 4096)->Unit(benchmark::kMicrosecond);

BENCHMARK_TEMPLATE(BM_MultiplyForward, fetch::fixed_point::fp32_t, 2)->Unit(benchmark::kNanosecond);
BENCHMARK_TEMPLATE(BM_MultiplyForward, fetch::fixed_point::fp32_t, 256)
    ->Unit(benchmark::kMicrosecond);
BENCHMARK_TEMPLATE(BM_MultiplyForward, fetch::fixed_point::fp32_t, 512)
    ->Unit(benchmark::kMicrosecond);
BENCHMARK_TEMPLATE(BM_MultiplyForward, fetch::fixed_point::fp32_t, 1024)
    ->Unit(benchmark::kMicrosecond);
BENCHMARK_TEMPLATE(BM_MultiplyForward, fetch::fixed_point::fp32_t, 2048)
    ->Unit(benchmark::kMicrosecond);
BENCHMARK_TEMPLATE(BM_MultiplyForward, fetch::fixed_point::fp32_t, 4096)
    ->Unit(benchmark::kMicrosecond);

BENCHMARK_TEMPLATE(BM_MultiplyForward, fetch::fixed_point::fp64_t, 2)->Unit(benchmark::kNanosecond);
BENCHMARK_TEMPLATE(BM_MultiplyForward, fetch::fixed_point::fp64_t, 256)
    ->Unit(benchmark::kMicrosecond);
BENCHMARK_TEMPLATE(BM_MultiplyForward, fetch::fixed_point::fp64_t, 512)
    ->Unit(benchmark::kMicrosecond);
BENCHMARK_TEMPLATE(BM_MultiplyForward, fetch::fixed_point::fp64_t, 1024)
    ->Unit(benchmark::kMicrosecond);
BENCHMARK_TEMPLATE(BM_MultiplyForward, fetch::fixed_point::fp64_t, 2048)
    ->Unit(benchmark::kMicrosecond);
BENCHMARK_TEMPLATE(BM_MultiplyForward, fetch::fixed_point::fp64_t, 4096)
    ->Unit(benchmark::kMicrosecond);

BENCHMARK_TEMPLATE(BM_MultiplyForward, fetch::fixed_point::fp128_t, 2)
    ->Unit(benchmark::kNanosecond);
BENCHMARK_TEMPLATE(BM_MultiplyForward, fetch::fixed_point::fp128_t, 256)
    ->Unit(benchmark::kMicrosecond);
BENCHMARK_TEMPLATE(BM_MultiplyForward, fetch::fixed_point::fp128_t, 512)
    ->Unit(benchmark::kMicrosecond);
BENCHMARK_TEMPLATE(BM_MultiplyForward, fetch::fixed_point::fp128_t, 1024)
    ->Unit(benchmark::kMicrosecond);
BENCHMARK_TEMPLATE(BM_MultiplyForward, fetch::fixed_point::fp128_t, 2048)
    ->Unit(benchmark::kMicrosecond);
BENCHMARK_TEMPLATE(BM_MultiplyForward, fetch::fixed_point::fp128_t, 4096)
    ->Unit(benchmark::kMicrosecond);

template <class T, int N>
void BM_MultiplyBackward(benchmark::State &state)
{
  using TensorType    = typename fetch::math::Tensor<T>;
  using VecTensorType = typename fetch::ml::ops::Ops<TensorType>::VecTensorType;

  fetch::math::Tensor<T> input_1({1, N});
  fetch::math::Tensor<T> input_2({1, N});
  fetch::math::Tensor<T> error_signal({1, N});

  // Fill tensors with random values
  input_1.FillUniformRandom();
  input_2.FillUniformRandom();
  error_signal.FillUniformRandom();

  VecTensorType inputs;
  inputs.emplace_back(std::make_shared<TensorType>(input_1));
  inputs.emplace_back(std::make_shared<TensorType>(input_2));
  fetch::ml::ops::Multiply<fetch::math::Tensor<T>> mul1;

  for (auto _ : state)
  {
    mul1.Backward(inputs, error_signal);
  }
}

BENCHMARK_TEMPLATE(BM_MultiplyBackward, float, 2)->Unit(benchmark::kNanosecond);
BENCHMARK_TEMPLATE(BM_MultiplyBackward, float, 256)->Unit(benchmark::kMicrosecond);
BENCHMARK_TEMPLATE(BM_MultiplyBackward, float, 512)->Unit(benchmark::kMicrosecond);
BENCHMARK_TEMPLATE(BM_MultiplyBackward, float, 1024)->Unit(benchmark::kMicrosecond);
BENCHMARK_TEMPLATE(BM_MultiplyBackward, float, 2048)->Unit(benchmark::kMicrosecond);
BENCHMARK_TEMPLATE(BM_MultiplyBackward, float, 4096)->Unit(benchmark::kMicrosecond);

BENCHMARK_TEMPLATE(BM_MultiplyBackward, double, 2)->Unit(benchmark::kNanosecond);
BENCHMARK_TEMPLATE(BM_MultiplyBackward, double, 256)->Unit(benchmark::kMicrosecond);
BENCHMARK_TEMPLATE(BM_MultiplyBackward, double, 512)->Unit(benchmark::kMicrosecond);
BENCHMARK_TEMPLATE(BM_MultiplyBackward, double, 1024)->Unit(benchmark::kMicrosecond);
BENCHMARK_TEMPLATE(BM_MultiplyBackward, double, 2048)->Unit(benchmark::kMicrosecond);
BENCHMARK_TEMPLATE(BM_MultiplyBackward, double, 4096)->Unit(benchmark::kMicrosecond);

BENCHMARK_TEMPLATE(BM_MultiplyBackward, fetch::fixed_point::fp32_t, 2)
    ->Unit(benchmark::kNanosecond);
BENCHMARK_TEMPLATE(BM_MultiplyBackward, fetch::fixed_point::fp32_t, 256)
    ->Unit(benchmark::kMicrosecond);
BENCHMARK_TEMPLATE(BM_MultiplyBackward, fetch::fixed_point::fp32_t, 512)
    ->Unit(benchmark::kMicrosecond);
BENCHMARK_TEMPLATE(BM_MultiplyBackward, fetch::fixed_point::fp32_t, 1024)
    ->Unit(benchmark::kMicrosecond);
BENCHMARK_TEMPLATE(BM_MultiplyBackward, fetch::fixed_point::fp32_t, 2048)
    ->Unit(benchmark::kMicrosecond);
BENCHMARK_TEMPLATE(BM_MultiplyBackward, fetch::fixed_point::fp32_t, 4096)
    ->Unit(benchmark::kMicrosecond);

BENCHMARK_TEMPLATE(BM_MultiplyBackward, fetch::fixed_point::fp64_t, 2)
    ->Unit(benchmark::kNanosecond);
BENCHMARK_TEMPLATE(BM_MultiplyBackward, fetch::fixed_point::fp64_t, 256)
    ->Unit(benchmark::kMicrosecond);
BENCHMARK_TEMPLATE(BM_MultiplyBackward, fetch::fixed_point::fp64_t, 512)
    ->Unit(benchmark::kMicrosecond);
BENCHMARK_TEMPLATE(BM_MultiplyBackward, fetch::fixed_point::fp64_t, 1024)
    ->Unit(benchmark::kMicrosecond);
BENCHMARK_TEMPLATE(BM_MultiplyBackward, fetch::fixed_point::fp64_t, 2048)
    ->Unit(benchmark::kMicrosecond);
BENCHMARK_TEMPLATE(BM_MultiplyBackward, fetch::fixed_point::fp64_t, 4096)
    ->Unit(benchmark::kMicrosecond);

BENCHMARK_TEMPLATE(BM_MultiplyBackward, fetch::fixed_point::fp128_t, 2)
    ->Unit(benchmark::kNanosecond);
BENCHMARK_TEMPLATE(BM_MultiplyBackward, fetch::fixed_point::fp128_t, 256)
    ->Unit(benchmark::kMicrosecond);
BENCHMARK_TEMPLATE(BM_MultiplyBackward, fetch::fixed_point::fp128_t, 512)
    ->Unit(benchmark::kMicrosecond);
BENCHMARK_TEMPLATE(BM_MultiplyBackward, fetch::fixed_point::fp128_t, 1024)
    ->Unit(benchmark::kMicrosecond);
BENCHMARK_TEMPLATE(BM_MultiplyBackward, fetch::fixed_point::fp128_t, 2048)
    ->Unit(benchmark::kMicrosecond);
BENCHMARK_TEMPLATE(BM_MultiplyBackward, fetch::fixed_point::fp128_t, 4096)
    ->Unit(benchmark::kMicrosecond);

template <class T>
void BM_AddForward(benchmark::State &state)
{
  using TensorType    = typename fetch::math::Tensor<T>;
  using VecTensorType = typename fetch::ml::ops::Ops<TensorType>::VecTensorType;

  // Get args form state
  BM_Tensor_config config{state};

  fetch::math::Tensor<T> input_1(config.shape);
  fetch::math::Tensor<T> input_2(config.shape);
  fetch::math::Tensor<T> output(config.shape);

  // Fill tensors with random values
  input_1.FillUniformRandom();
  input_2.FillUniformRandom();
  output.FillUniformRandom();

  VecTensorType inputs;
  inputs.emplace_back(std::make_shared<TensorType>(input_1));
  inputs.emplace_back(std::make_shared<TensorType>(input_2));
  fetch::ml::ops::Add<fetch::math::Tensor<T>> add1;

<<<<<<< HEAD
  add1.SetBatchOutputShape(config.shape);

  state.counters["charge_total"]   = static_cast<double>(add1.ChargeForward({config.shape}).first);
  state.counters["charge_iterate"] = static_cast<double>(TensorType::ChargeIterate(config.shape));
=======
  state.counters["charge"] =
      static_cast<double>(add1.ChargeForward({config.shape, config.shape}).first);
>>>>>>> 2a5897bd

  for (auto _ : state)
  {
    add1.Forward(inputs, output);
  }
}

static void AddArguments(benchmark::internal::Benchmark *b)
{
  using SizeType                       = fetch::math::SizeType;
  SizeType const            N_ELEMENTS = 3;
  std::vector<std::int64_t> batch_size{1, 32, 128};
  std::vector<std::int64_t> dim_size{2, 128, 8192, 65536, 524288};
  for (std::int64_t &i : batch_size)
  {
    for (std::int64_t &j : dim_size)
    {
      b->Args({N_ELEMENTS, j, 2, i});
    }
    for (std::int64_t &j : dim_size)
    {
      b->Args({N_ELEMENTS, 2, j, i});
    }
  }
}
// TODO - 2D data + 1D for batch size
// TODO - sum input and output iteration charges

BENCHMARK_TEMPLATE(BM_AddForward, fetch::fixed_point::fp64_t)
    ->Apply(AddArguments)
    ->Unit(::benchmark::kNanosecond);
BENCHMARK_TEMPLATE(BM_AddForward, float)->Apply(AddArguments)->Unit(::benchmark::kNanosecond);
BENCHMARK_TEMPLATE(BM_AddForward, double)->Apply(AddArguments)->Unit(::benchmark::kNanosecond);
BENCHMARK_TEMPLATE(BM_AddForward, fetch::fixed_point::fp32_t)
    ->Apply(AddArguments)
    ->Unit(::benchmark::kNanosecond);
BENCHMARK_TEMPLATE(BM_AddForward, fetch::fixed_point::fp128_t)
    ->Apply(AddArguments)
    ->Unit(::benchmark::kNanosecond);

template <class T, int N>
void BM_AddBackward(benchmark::State &state)
{
  using TensorType    = typename fetch::math::Tensor<T>;
  using VecTensorType = typename fetch::ml::ops::Ops<TensorType>::VecTensorType;

  fetch::math::Tensor<T> input_1({1, N});
  fetch::math::Tensor<T> input_2({1, N});
  fetch::math::Tensor<T> error_signal({1, N});

  // Fill tensors with random values
  input_1.FillUniformRandom();
  input_2.FillUniformRandom();
  error_signal.FillUniformRandom();

  VecTensorType inputs;
  inputs.emplace_back(std::make_shared<TensorType>(input_1));
  inputs.emplace_back(std::make_shared<TensorType>(input_2));
  fetch::ml::ops::Add<fetch::math::Tensor<T>> add1;

  for (auto _ : state)
  {
    add1.Backward(inputs, error_signal);
  }
}

BENCHMARK_TEMPLATE(BM_AddBackward, float, 2)->Unit(benchmark::kNanosecond);
BENCHMARK_TEMPLATE(BM_AddBackward, float, 256)->Unit(benchmark::kMicrosecond);
BENCHMARK_TEMPLATE(BM_AddBackward, float, 512)->Unit(benchmark::kMicrosecond);
BENCHMARK_TEMPLATE(BM_AddBackward, float, 1024)->Unit(benchmark::kMicrosecond);
BENCHMARK_TEMPLATE(BM_AddBackward, float, 2048)->Unit(benchmark::kMicrosecond);
BENCHMARK_TEMPLATE(BM_AddBackward, float, 4096)->Unit(benchmark::kMicrosecond);

BENCHMARK_TEMPLATE(BM_AddBackward, double, 2)->Unit(benchmark::kNanosecond);
BENCHMARK_TEMPLATE(BM_AddBackward, double, 256)->Unit(benchmark::kMicrosecond);
BENCHMARK_TEMPLATE(BM_AddBackward, double, 512)->Unit(benchmark::kMicrosecond);
BENCHMARK_TEMPLATE(BM_AddBackward, double, 1024)->Unit(benchmark::kMicrosecond);
BENCHMARK_TEMPLATE(BM_AddBackward, double, 2048)->Unit(benchmark::kMicrosecond);
BENCHMARK_TEMPLATE(BM_AddBackward, double, 4096)->Unit(benchmark::kMicrosecond);

BENCHMARK_TEMPLATE(BM_AddBackward, fetch::fixed_point::fp32_t, 2)->Unit(benchmark::kNanosecond);
BENCHMARK_TEMPLATE(BM_AddBackward, fetch::fixed_point::fp32_t, 256)->Unit(benchmark::kMicrosecond);
BENCHMARK_TEMPLATE(BM_AddBackward, fetch::fixed_point::fp32_t, 512)->Unit(benchmark::kMicrosecond);
BENCHMARK_TEMPLATE(BM_AddBackward, fetch::fixed_point::fp32_t, 1024)->Unit(benchmark::kMicrosecond);
BENCHMARK_TEMPLATE(BM_AddBackward, fetch::fixed_point::fp32_t, 2048)->Unit(benchmark::kMicrosecond);
BENCHMARK_TEMPLATE(BM_AddBackward, fetch::fixed_point::fp32_t, 4096)->Unit(benchmark::kMicrosecond);

BENCHMARK_TEMPLATE(BM_AddBackward, fetch::fixed_point::fp64_t, 2)->Unit(benchmark::kNanosecond);
BENCHMARK_TEMPLATE(BM_AddBackward, fetch::fixed_point::fp64_t, 256)->Unit(benchmark::kMicrosecond);
BENCHMARK_TEMPLATE(BM_AddBackward, fetch::fixed_point::fp64_t, 512)->Unit(benchmark::kMicrosecond);
BENCHMARK_TEMPLATE(BM_AddBackward, fetch::fixed_point::fp64_t, 1024)->Unit(benchmark::kMicrosecond);
BENCHMARK_TEMPLATE(BM_AddBackward, fetch::fixed_point::fp64_t, 2048)->Unit(benchmark::kMicrosecond);
BENCHMARK_TEMPLATE(BM_AddBackward, fetch::fixed_point::fp64_t, 4096)->Unit(benchmark::kMicrosecond);

BENCHMARK_TEMPLATE(BM_AddBackward, fetch::fixed_point::fp128_t, 2)->Unit(benchmark::kNanosecond);
BENCHMARK_TEMPLATE(BM_AddBackward, fetch::fixed_point::fp128_t, 256)->Unit(benchmark::kMicrosecond);
BENCHMARK_TEMPLATE(BM_AddBackward, fetch::fixed_point::fp128_t, 512)->Unit(benchmark::kMicrosecond);
BENCHMARK_TEMPLATE(BM_AddBackward, fetch::fixed_point::fp128_t, 1024)
    ->Unit(benchmark::kMicrosecond);
BENCHMARK_TEMPLATE(BM_AddBackward, fetch::fixed_point::fp128_t, 2048)
    ->Unit(benchmark::kMicrosecond);
BENCHMARK_TEMPLATE(BM_AddBackward, fetch::fixed_point::fp128_t, 4096)
    ->Unit(benchmark::kMicrosecond);

template <class T, int N>
void BM_SubtractForward(benchmark::State &state)
{
  using TensorType    = typename fetch::math::Tensor<T>;
  using VecTensorType = typename fetch::ml::ops::Ops<TensorType>::VecTensorType;

  fetch::math::Tensor<T> input_1({1, N});
  fetch::math::Tensor<T> input_2({1, N});
  fetch::math::Tensor<T> output({1, N});

  // Fill tensors with random values
  input_1.FillUniformRandom();
  input_2.FillUniformRandom();
  output.FillUniformRandom();

  VecTensorType inputs;
  inputs.emplace_back(std::make_shared<TensorType>(input_1));
  inputs.emplace_back(std::make_shared<TensorType>(input_2));
  fetch::ml::ops::Subtract<fetch::math::Tensor<T>> subtract1;

  for (auto _ : state)
  {
    subtract1.Forward(inputs, output);
  }
}

BENCHMARK_TEMPLATE(BM_SubtractForward, float, 2)->Unit(benchmark::kNanosecond);
BENCHMARK_TEMPLATE(BM_SubtractForward, float, 256)->Unit(benchmark::kMicrosecond);
BENCHMARK_TEMPLATE(BM_SubtractForward, float, 512)->Unit(benchmark::kMicrosecond);
BENCHMARK_TEMPLATE(BM_SubtractForward, float, 1024)->Unit(benchmark::kMicrosecond);
BENCHMARK_TEMPLATE(BM_SubtractForward, float, 2048)->Unit(benchmark::kMicrosecond);
BENCHMARK_TEMPLATE(BM_SubtractForward, float, 4096)->Unit(benchmark::kMicrosecond);

BENCHMARK_TEMPLATE(BM_SubtractForward, double, 2)->Unit(benchmark::kNanosecond);
BENCHMARK_TEMPLATE(BM_SubtractForward, double, 256)->Unit(benchmark::kMicrosecond);
BENCHMARK_TEMPLATE(BM_SubtractForward, double, 512)->Unit(benchmark::kMicrosecond);
BENCHMARK_TEMPLATE(BM_SubtractForward, double, 1024)->Unit(benchmark::kMicrosecond);
BENCHMARK_TEMPLATE(BM_SubtractForward, double, 2048)->Unit(benchmark::kMicrosecond);
BENCHMARK_TEMPLATE(BM_SubtractForward, double, 4096)->Unit(benchmark::kMicrosecond);

BENCHMARK_TEMPLATE(BM_SubtractForward, fetch::fixed_point::fp32_t, 2)->Unit(benchmark::kNanosecond);
BENCHMARK_TEMPLATE(BM_SubtractForward, fetch::fixed_point::fp32_t, 256)
    ->Unit(benchmark::kMicrosecond);
BENCHMARK_TEMPLATE(BM_SubtractForward, fetch::fixed_point::fp32_t, 512)
    ->Unit(benchmark::kMicrosecond);
BENCHMARK_TEMPLATE(BM_SubtractForward, fetch::fixed_point::fp32_t, 1024)
    ->Unit(benchmark::kMicrosecond);
BENCHMARK_TEMPLATE(BM_SubtractForward, fetch::fixed_point::fp32_t, 2048)
    ->Unit(benchmark::kMicrosecond);
BENCHMARK_TEMPLATE(BM_SubtractForward, fetch::fixed_point::fp32_t, 4096)
    ->Unit(benchmark::kMicrosecond);

BENCHMARK_TEMPLATE(BM_SubtractForward, fetch::fixed_point::fp64_t, 2)->Unit(benchmark::kNanosecond);
BENCHMARK_TEMPLATE(BM_SubtractForward, fetch::fixed_point::fp64_t, 256)
    ->Unit(benchmark::kMicrosecond);
BENCHMARK_TEMPLATE(BM_SubtractForward, fetch::fixed_point::fp64_t, 512)
    ->Unit(benchmark::kMicrosecond);
BENCHMARK_TEMPLATE(BM_SubtractForward, fetch::fixed_point::fp64_t, 1024)
    ->Unit(benchmark::kMicrosecond);
BENCHMARK_TEMPLATE(BM_SubtractForward, fetch::fixed_point::fp64_t, 2048)
    ->Unit(benchmark::kMicrosecond);
BENCHMARK_TEMPLATE(BM_SubtractForward, fetch::fixed_point::fp64_t, 4096)
    ->Unit(benchmark::kMicrosecond);

BENCHMARK_TEMPLATE(BM_SubtractForward, fetch::fixed_point::fp128_t, 2)
    ->Unit(benchmark::kNanosecond);
BENCHMARK_TEMPLATE(BM_SubtractForward, fetch::fixed_point::fp128_t, 256)
    ->Unit(benchmark::kMicrosecond);
BENCHMARK_TEMPLATE(BM_SubtractForward, fetch::fixed_point::fp128_t, 512)
    ->Unit(benchmark::kMicrosecond);
BENCHMARK_TEMPLATE(BM_SubtractForward, fetch::fixed_point::fp128_t, 1024)
    ->Unit(benchmark::kMicrosecond);
BENCHMARK_TEMPLATE(BM_SubtractForward, fetch::fixed_point::fp128_t, 2048)
    ->Unit(benchmark::kMicrosecond);
BENCHMARK_TEMPLATE(BM_SubtractForward, fetch::fixed_point::fp128_t, 4096)
    ->Unit(benchmark::kMicrosecond);

template <class T, int N>
void BM_SubtractBackward(benchmark::State &state)
{
  using TensorType    = typename fetch::math::Tensor<T>;
  using VecTensorType = typename fetch::ml::ops::Ops<TensorType>::VecTensorType;

  fetch::math::Tensor<T> input_1({1, N});
  fetch::math::Tensor<T> input_2({1, N});
  fetch::math::Tensor<T> error_signal({1, N});

  // Fill tensors with random values
  input_1.FillUniformRandom();
  input_2.FillUniformRandom();
  error_signal.FillUniformRandom();

  VecTensorType inputs;
  inputs.emplace_back(std::make_shared<TensorType>(input_1));
  inputs.emplace_back(std::make_shared<TensorType>(input_2));
  fetch::ml::ops::Subtract<fetch::math::Tensor<T>> sub1;

  for (auto _ : state)
  {
    sub1.Backward(inputs, error_signal);
  }
}

BENCHMARK_TEMPLATE(BM_SubtractBackward, float, 2)->Unit(benchmark::kNanosecond);
BENCHMARK_TEMPLATE(BM_SubtractBackward, float, 256)->Unit(benchmark::kMicrosecond);
BENCHMARK_TEMPLATE(BM_SubtractBackward, float, 512)->Unit(benchmark::kMicrosecond);
BENCHMARK_TEMPLATE(BM_SubtractBackward, float, 1024)->Unit(benchmark::kMicrosecond);
BENCHMARK_TEMPLATE(BM_SubtractBackward, float, 2048)->Unit(benchmark::kMicrosecond);
BENCHMARK_TEMPLATE(BM_SubtractBackward, float, 4096)->Unit(benchmark::kMicrosecond);

BENCHMARK_TEMPLATE(BM_SubtractBackward, double, 2)->Unit(benchmark::kNanosecond);
BENCHMARK_TEMPLATE(BM_SubtractBackward, double, 256)->Unit(benchmark::kMicrosecond);
BENCHMARK_TEMPLATE(BM_SubtractBackward, double, 512)->Unit(benchmark::kMicrosecond);
BENCHMARK_TEMPLATE(BM_SubtractBackward, double, 1024)->Unit(benchmark::kMicrosecond);
BENCHMARK_TEMPLATE(BM_SubtractBackward, double, 2048)->Unit(benchmark::kMicrosecond);
BENCHMARK_TEMPLATE(BM_SubtractBackward, double, 4096)->Unit(benchmark::kMicrosecond);

BENCHMARK_TEMPLATE(BM_SubtractBackward, fetch::fixed_point::fp32_t, 2)
    ->Unit(benchmark::kNanosecond);
BENCHMARK_TEMPLATE(BM_SubtractBackward, fetch::fixed_point::fp32_t, 256)
    ->Unit(benchmark::kMicrosecond);
BENCHMARK_TEMPLATE(BM_SubtractBackward, fetch::fixed_point::fp32_t, 512)
    ->Unit(benchmark::kMicrosecond);
BENCHMARK_TEMPLATE(BM_SubtractBackward, fetch::fixed_point::fp32_t, 1024)
    ->Unit(benchmark::kMicrosecond);
BENCHMARK_TEMPLATE(BM_SubtractBackward, fetch::fixed_point::fp32_t, 2048)
    ->Unit(benchmark::kMicrosecond);
BENCHMARK_TEMPLATE(BM_SubtractBackward, fetch::fixed_point::fp32_t, 4096)
    ->Unit(benchmark::kMicrosecond);

BENCHMARK_TEMPLATE(BM_SubtractBackward, fetch::fixed_point::fp64_t, 2)
    ->Unit(benchmark::kNanosecond);
BENCHMARK_TEMPLATE(BM_SubtractBackward, fetch::fixed_point::fp64_t, 256)
    ->Unit(benchmark::kMicrosecond);
BENCHMARK_TEMPLATE(BM_SubtractBackward, fetch::fixed_point::fp64_t, 512)
    ->Unit(benchmark::kMicrosecond);
BENCHMARK_TEMPLATE(BM_SubtractBackward, fetch::fixed_point::fp64_t, 1024)
    ->Unit(benchmark::kMicrosecond);
BENCHMARK_TEMPLATE(BM_SubtractBackward, fetch::fixed_point::fp64_t, 2048)
    ->Unit(benchmark::kMicrosecond);
BENCHMARK_TEMPLATE(BM_SubtractBackward, fetch::fixed_point::fp64_t, 4096)
    ->Unit(benchmark::kMicrosecond);

BENCHMARK_TEMPLATE(BM_SubtractBackward, fetch::fixed_point::fp128_t, 2)
    ->Unit(benchmark::kNanosecond);
BENCHMARK_TEMPLATE(BM_SubtractBackward, fetch::fixed_point::fp128_t, 256)
    ->Unit(benchmark::kMicrosecond);
BENCHMARK_TEMPLATE(BM_SubtractBackward, fetch::fixed_point::fp128_t, 512)
    ->Unit(benchmark::kMicrosecond);
BENCHMARK_TEMPLATE(BM_SubtractBackward, fetch::fixed_point::fp128_t, 1024)
    ->Unit(benchmark::kMicrosecond);
BENCHMARK_TEMPLATE(BM_SubtractBackward, fetch::fixed_point::fp128_t, 2048)
    ->Unit(benchmark::kMicrosecond);
BENCHMARK_TEMPLATE(BM_SubtractBackward, fetch::fixed_point::fp128_t, 4096)
    ->Unit(benchmark::kMicrosecond);

template <class T, int N>
void BM_SqueezeForward(benchmark::State &state)
{
  using TensorType    = typename fetch::math::Tensor<T>;
  using VecTensorType = typename fetch::ml::ops::Ops<TensorType>::VecTensorType;

  fetch::math::Tensor<T> input({1, N});
  fetch::math::Tensor<T> output({N});

  // Fill tensors with random values
  input.FillUniformRandom();
  output.FillUniformRandom();

  VecTensorType inputs;
  inputs.emplace_back(std::make_shared<TensorType>(input));
  fetch::ml::ops::Squeeze<fetch::math::Tensor<T>> sque1;

  for (auto _ : state)
  {
    sque1.Forward(inputs, output);
  }
}

BENCHMARK_TEMPLATE(BM_SqueezeForward, float, 2)->Unit(benchmark::kNanosecond);
BENCHMARK_TEMPLATE(BM_SqueezeForward, float, 256)->Unit(benchmark::kMicrosecond);
BENCHMARK_TEMPLATE(BM_SqueezeForward, float, 512)->Unit(benchmark::kMicrosecond);
BENCHMARK_TEMPLATE(BM_SqueezeForward, float, 1024)->Unit(benchmark::kMicrosecond);
BENCHMARK_TEMPLATE(BM_SqueezeForward, float, 2048)->Unit(benchmark::kMicrosecond);
BENCHMARK_TEMPLATE(BM_SqueezeForward, float, 4096)->Unit(benchmark::kMicrosecond);

BENCHMARK_TEMPLATE(BM_SqueezeForward, double, 2)->Unit(benchmark::kNanosecond);
BENCHMARK_TEMPLATE(BM_SqueezeForward, double, 256)->Unit(benchmark::kMicrosecond);
BENCHMARK_TEMPLATE(BM_SqueezeForward, double, 512)->Unit(benchmark::kMicrosecond);
BENCHMARK_TEMPLATE(BM_SqueezeForward, double, 1024)->Unit(benchmark::kMicrosecond);
BENCHMARK_TEMPLATE(BM_SqueezeForward, double, 2048)->Unit(benchmark::kMicrosecond);
BENCHMARK_TEMPLATE(BM_SqueezeForward, double, 4096)->Unit(benchmark::kMicrosecond);

BENCHMARK_TEMPLATE(BM_SqueezeForward, fetch::fixed_point::fp32_t, 2)->Unit(benchmark::kNanosecond);
BENCHMARK_TEMPLATE(BM_SqueezeForward, fetch::fixed_point::fp32_t, 256)
    ->Unit(benchmark::kMicrosecond);
BENCHMARK_TEMPLATE(BM_SqueezeForward, fetch::fixed_point::fp32_t, 512)
    ->Unit(benchmark::kMicrosecond);
BENCHMARK_TEMPLATE(BM_SqueezeForward, fetch::fixed_point::fp32_t, 1024)
    ->Unit(benchmark::kMicrosecond);
BENCHMARK_TEMPLATE(BM_SqueezeForward, fetch::fixed_point::fp32_t, 2048)
    ->Unit(benchmark::kMicrosecond);
BENCHMARK_TEMPLATE(BM_SqueezeForward, fetch::fixed_point::fp32_t, 4096)
    ->Unit(benchmark::kMicrosecond);

BENCHMARK_TEMPLATE(BM_SqueezeForward, fetch::fixed_point::fp64_t, 2)->Unit(benchmark::kNanosecond);
BENCHMARK_TEMPLATE(BM_SqueezeForward, fetch::fixed_point::fp64_t, 256)
    ->Unit(benchmark::kMicrosecond);
BENCHMARK_TEMPLATE(BM_SqueezeForward, fetch::fixed_point::fp64_t, 512)
    ->Unit(benchmark::kMicrosecond);
BENCHMARK_TEMPLATE(BM_SqueezeForward, fetch::fixed_point::fp64_t, 1024)
    ->Unit(benchmark::kMicrosecond);
BENCHMARK_TEMPLATE(BM_SqueezeForward, fetch::fixed_point::fp64_t, 2048)
    ->Unit(benchmark::kMicrosecond);
BENCHMARK_TEMPLATE(BM_SqueezeForward, fetch::fixed_point::fp64_t, 4096)
    ->Unit(benchmark::kMicrosecond);

BENCHMARK_TEMPLATE(BM_SqueezeForward, fetch::fixed_point::fp128_t, 2)->Unit(benchmark::kNanosecond);
BENCHMARK_TEMPLATE(BM_SqueezeForward, fetch::fixed_point::fp128_t, 256)
    ->Unit(benchmark::kMicrosecond);
BENCHMARK_TEMPLATE(BM_SqueezeForward, fetch::fixed_point::fp128_t, 512)
    ->Unit(benchmark::kMicrosecond);
BENCHMARK_TEMPLATE(BM_SqueezeForward, fetch::fixed_point::fp128_t, 1024)
    ->Unit(benchmark::kMicrosecond);
BENCHMARK_TEMPLATE(BM_SqueezeForward, fetch::fixed_point::fp128_t, 2048)
    ->Unit(benchmark::kMicrosecond);
BENCHMARK_TEMPLATE(BM_SqueezeForward, fetch::fixed_point::fp128_t, 4096)
    ->Unit(benchmark::kMicrosecond);

template <class T, int N>
void BM_SqueezeBackward(benchmark::State &state)
{
  using TensorType    = typename fetch::math::Tensor<T>;
  using VecTensorType = typename fetch::ml::ops::Ops<TensorType>::VecTensorType;

  fetch::math::Tensor<T> input({1, N});
  fetch::math::Tensor<T> error_signal({1, N});

  // Fill tensors with random values
  input.FillUniformRandom();
  error_signal.FillUniformRandom();

  VecTensorType inputs;
  inputs.emplace_back(std::make_shared<TensorType>(input));
  fetch::ml::ops::Squeeze<fetch::math::Tensor<T>> sque1;

  for (auto _ : state)
  {
    sque1.Backward(inputs, error_signal);
  }
}

BENCHMARK_TEMPLATE(BM_SqueezeBackward, float, 2)->Unit(benchmark::kNanosecond);
BENCHMARK_TEMPLATE(BM_SqueezeBackward, float, 256)->Unit(benchmark::kMicrosecond);
BENCHMARK_TEMPLATE(BM_SqueezeBackward, float, 512)->Unit(benchmark::kMicrosecond);
BENCHMARK_TEMPLATE(BM_SqueezeBackward, float, 1024)->Unit(benchmark::kMicrosecond);
BENCHMARK_TEMPLATE(BM_SqueezeBackward, float, 2048)->Unit(benchmark::kMicrosecond);
BENCHMARK_TEMPLATE(BM_SqueezeBackward, float, 4096)->Unit(benchmark::kMicrosecond);

BENCHMARK_TEMPLATE(BM_SqueezeBackward, double, 2)->Unit(benchmark::kNanosecond);
BENCHMARK_TEMPLATE(BM_SqueezeBackward, double, 256)->Unit(benchmark::kMicrosecond);
BENCHMARK_TEMPLATE(BM_SqueezeBackward, double, 512)->Unit(benchmark::kMicrosecond);
BENCHMARK_TEMPLATE(BM_SqueezeBackward, double, 1024)->Unit(benchmark::kMicrosecond);
BENCHMARK_TEMPLATE(BM_SqueezeBackward, double, 2048)->Unit(benchmark::kMicrosecond);
BENCHMARK_TEMPLATE(BM_SqueezeBackward, double, 4096)->Unit(benchmark::kMicrosecond);

BENCHMARK_TEMPLATE(BM_SqueezeBackward, fetch::fixed_point::fp32_t, 2)->Unit(benchmark::kNanosecond);
BENCHMARK_TEMPLATE(BM_SqueezeBackward, fetch::fixed_point::fp32_t, 256)
    ->Unit(benchmark::kMicrosecond);
BENCHMARK_TEMPLATE(BM_SqueezeBackward, fetch::fixed_point::fp32_t, 512)
    ->Unit(benchmark::kMicrosecond);
BENCHMARK_TEMPLATE(BM_SqueezeBackward, fetch::fixed_point::fp32_t, 1024)
    ->Unit(benchmark::kMicrosecond);
BENCHMARK_TEMPLATE(BM_SqueezeBackward, fetch::fixed_point::fp32_t, 2048)
    ->Unit(benchmark::kMicrosecond);
BENCHMARK_TEMPLATE(BM_SqueezeBackward, fetch::fixed_point::fp32_t, 4096)
    ->Unit(benchmark::kMicrosecond);

BENCHMARK_TEMPLATE(BM_SqueezeBackward, fetch::fixed_point::fp64_t, 2)->Unit(benchmark::kNanosecond);
BENCHMARK_TEMPLATE(BM_SqueezeBackward, fetch::fixed_point::fp64_t, 256)
    ->Unit(benchmark::kMicrosecond);
BENCHMARK_TEMPLATE(BM_SqueezeBackward, fetch::fixed_point::fp64_t, 512)
    ->Unit(benchmark::kMicrosecond);
BENCHMARK_TEMPLATE(BM_SqueezeBackward, fetch::fixed_point::fp64_t, 1024)
    ->Unit(benchmark::kMicrosecond);
BENCHMARK_TEMPLATE(BM_SqueezeBackward, fetch::fixed_point::fp64_t, 2048)
    ->Unit(benchmark::kMicrosecond);
BENCHMARK_TEMPLATE(BM_SqueezeBackward, fetch::fixed_point::fp64_t, 4096)
    ->Unit(benchmark::kMicrosecond);

BENCHMARK_TEMPLATE(BM_SqueezeBackward, fetch::fixed_point::fp128_t, 2)
    ->Unit(benchmark::kNanosecond);
BENCHMARK_TEMPLATE(BM_SqueezeBackward, fetch::fixed_point::fp128_t, 256)
    ->Unit(benchmark::kMicrosecond);
BENCHMARK_TEMPLATE(BM_SqueezeBackward, fetch::fixed_point::fp128_t, 512)
    ->Unit(benchmark::kMicrosecond);
BENCHMARK_TEMPLATE(BM_SqueezeBackward, fetch::fixed_point::fp128_t, 1024)
    ->Unit(benchmark::kMicrosecond);
BENCHMARK_TEMPLATE(BM_SqueezeBackward, fetch::fixed_point::fp128_t, 2048)
    ->Unit(benchmark::kMicrosecond);
BENCHMARK_TEMPLATE(BM_SqueezeBackward, fetch::fixed_point::fp128_t, 4096)
    ->Unit(benchmark::kMicrosecond);

BENCHMARK_MAIN();<|MERGE_RESOLUTION|>--- conflicted
+++ resolved
@@ -206,12 +206,8 @@
   VecTensorType inputs;
   inputs.emplace_back(std::make_shared<TensorType>(input));
   fetch::ml::ops::AvgPool1D<TensorType> avg_pool_1d(K, S);
-<<<<<<< HEAD
-  fetch::math::Tensor<T>                output(avg_pool_1d.ComputeOutputShape({input.shape()}));
-=======
   fetch::math::Tensor<T>                output(
       avg_pool_1d.ComputeOutputShape(fetch::ml::utilities::TensorPtrsToSizes(inputs)));
->>>>>>> 2a5897bd
 
   for (auto _ : state)
   {
@@ -310,12 +306,8 @@
   VecTensorType inputs;
   inputs.emplace_back(std::make_shared<TensorType>(input));
   fetch::ml::ops::AvgPool1D<TensorType> avg_pool_1d(K, S);
-<<<<<<< HEAD
-  fetch::math::Tensor<T> error_signal(avg_pool_1d.ComputeOutputShape({input.shape()}));
-=======
   fetch::math::Tensor<T>                error_signal(
       avg_pool_1d.ComputeOutputShape(fetch::ml::utilities::TensorPtrsToSizes(inputs)));
->>>>>>> 2a5897bd
 
   for (auto _ : state)
   {
@@ -414,12 +406,8 @@
   VecTensorType inputs;
   inputs.emplace_back(std::make_shared<TensorType>(input));
   fetch::ml::ops::AvgPool2D<TensorType> avg_pool_2d(K, S);
-<<<<<<< HEAD
-  fetch::math::Tensor<T>                output(avg_pool_2d.ComputeOutputShape({input.shape()}));
-=======
   fetch::math::Tensor<T>                output(
       avg_pool_2d.ComputeOutputShape(fetch::ml::utilities::TensorPtrsToSizes(inputs)));
->>>>>>> 2a5897bd
 
   for (auto _ : state)
   {
@@ -518,12 +506,8 @@
   VecTensorType inputs;
   inputs.emplace_back(std::make_shared<TensorType>(input));
   fetch::ml::ops::AvgPool2D<TensorType> avg_pool_2d(K, S);
-<<<<<<< HEAD
-  fetch::math::Tensor<T>                output(avg_pool_2d.ComputeOutputShape({input.shape()}));
-=======
   fetch::math::Tensor<T>                output(
       avg_pool_2d.ComputeOutputShape(fetch::ml::utilities::TensorPtrsToSizes(inputs)));
->>>>>>> 2a5897bd
 
   for (auto _ : state)
   {
@@ -788,12 +772,8 @@
   inputs.emplace_back(std::make_shared<TensorType>(kernel));
 
   fetch::ml::ops::Convolution1D<TensorType> conv_1d;
-<<<<<<< HEAD
-  fetch::math::Tensor<T>                    output(conv_1d.ComputeOutputShape({input.shape()}));
-=======
   fetch::math::Tensor<T>                    output(
       conv_1d.ComputeOutputShape(fetch::ml::utilities::TensorPtrsToSizes(inputs)));
->>>>>>> 2a5897bd
 
   for (auto _ : state)
   {
@@ -959,12 +939,8 @@
   inputs.emplace_back(std::make_shared<TensorType>(kernel));
 
   fetch::ml::ops::Convolution1D<TensorType> conv_1d;
-<<<<<<< HEAD
-  fetch::math::Tensor<T> error_signal(conv_1d.ComputeOutputShape({input.shape()}));
-=======
   fetch::math::Tensor<T>                    error_signal(
       conv_1d.ComputeOutputShape(fetch::ml::utilities::TensorPtrsToSizes(inputs)));
->>>>>>> 2a5897bd
 
   for (auto _ : state)
   {
@@ -1133,12 +1109,8 @@
   inputs.emplace_back(std::make_shared<TensorType>(kernel));
 
   fetch::ml::ops::Convolution2D<TensorType> conv_2d;
-<<<<<<< HEAD
-  fetch::math::Tensor<T>                    output(conv_2d.ComputeOutputShape({input.shape()}));
-=======
   fetch::math::Tensor<T>                    output(
       conv_2d.ComputeOutputShape(fetch::ml::utilities::TensorPtrsToSizes(inputs)));
->>>>>>> 2a5897bd
 
   for (auto _ : state)
   {
@@ -1308,12 +1280,8 @@
   inputs.emplace_back(std::make_shared<TensorType>(kernel));
 
   fetch::ml::ops::Convolution2D<TensorType> conv_2d;
-<<<<<<< HEAD
-  fetch::math::Tensor<T>                    output(conv_2d.ComputeOutputShape({input.shape()}));
-=======
   fetch::math::Tensor<T>                    output(
       conv_2d.ComputeOutputShape(fetch::ml::utilities::TensorPtrsToSizes(inputs)));
->>>>>>> 2a5897bd
 
   for (auto _ : state)
   {
@@ -2477,12 +2445,8 @@
   VecTensorType inputs;
   inputs.emplace_back(std::make_shared<TensorType>(input));
   fetch::ml::ops::MaxPool1D<TensorType> max_pool_1d(K, S);
-<<<<<<< HEAD
-  fetch::math::Tensor<T>                output(max_pool_1d.ComputeOutputShape({input.shape()}));
-=======
   fetch::math::Tensor<T>                output(
       max_pool_1d.ComputeOutputShape(fetch::ml::utilities::TensorPtrsToSizes(inputs)));
->>>>>>> 2a5897bd
 
   for (auto _ : state)
   {
@@ -2581,12 +2545,8 @@
   VecTensorType inputs;
   inputs.emplace_back(std::make_shared<TensorType>(input));
   fetch::ml::ops::MaxPool1D<TensorType> max_pool_1d(K, S);
-<<<<<<< HEAD
-  fetch::math::Tensor<T> error_signal(max_pool_1d.ComputeOutputShape({input.shape()}));
-=======
   fetch::math::Tensor<T>                error_signal(
       max_pool_1d.ComputeOutputShape(fetch::ml::utilities::TensorPtrsToSizes(inputs)));
->>>>>>> 2a5897bd
 
   for (auto _ : state)
   {
@@ -2685,12 +2645,8 @@
   VecTensorType inputs;
   inputs.emplace_back(std::make_shared<TensorType>(input));
   fetch::ml::ops::MaxPool2D<TensorType> max_pool_2d(K, S);
-<<<<<<< HEAD
-  fetch::math::Tensor<T>                output(max_pool_2d.ComputeOutputShape({input.shape()}));
-=======
   fetch::math::Tensor<T>                output(
       max_pool_2d.ComputeOutputShape(fetch::ml::utilities::TensorPtrsToSizes(inputs)));
->>>>>>> 2a5897bd
 
   for (auto _ : state)
   {
@@ -2789,12 +2745,8 @@
   VecTensorType inputs;
   inputs.emplace_back(std::make_shared<TensorType>(input));
   fetch::ml::ops::MaxPool2D<TensorType> max_pool_2d(K, S);
-<<<<<<< HEAD
-  fetch::math::Tensor<T> error_signal(max_pool_2d.ComputeOutputShape({input.shape()}));
-=======
   fetch::math::Tensor<T>                error_signal(
       max_pool_2d.ComputeOutputShape(fetch::ml::utilities::TensorPtrsToSizes(inputs)));
->>>>>>> 2a5897bd
 
   for (auto _ : state)
   {
@@ -3046,12 +2998,8 @@
   VecTensorType inputs;
   inputs.emplace_back(std::make_shared<TensorType>(input));
   fetch::ml::ops::OneHot<fetch::math::Tensor<T>> one_hot(depth);
-<<<<<<< HEAD
-  fetch::math::Tensor<T> output(one_hot.ComputeOutputShape({input.shape()}));
-=======
   fetch::math::Tensor<T>                         output(
       one_hot.ComputeOutputShape(fetch::ml::utilities::TensorPtrsToSizes(inputs)));
->>>>>>> 2a5897bd
 
   for (auto _ : state)
   {
@@ -3211,12 +3159,8 @@
   VecTensorType inputs;
   inputs.emplace_back(std::make_shared<TensorType>(input));
   fetch::ml::ops::OneHot<fetch::math::Tensor<T>> one_hot(depth);
-<<<<<<< HEAD
-  fetch::math::Tensor<T> output(one_hot.ComputeOutputShape({input.shape()}));
-=======
   fetch::math::Tensor<T>                         output(
       one_hot.ComputeOutputShape(fetch::ml::utilities::TensorPtrsToSizes(inputs)));
->>>>>>> 2a5897bd
 
   for (auto _ : state)
   {
@@ -3521,12 +3465,8 @@
   SizeType      axis = 1;
   inputs.emplace_back(std::make_shared<TensorType>(input));
   fetch::ml::ops::ReduceMean<fetch::math::Tensor<T>> rmean(axis);
-<<<<<<< HEAD
-  fetch::math::Tensor<T> output(rmean.ComputeOutputShape({input.shape()}));
-=======
   fetch::math::Tensor<T>                             output(
       rmean.ComputeOutputShape(fetch::ml::utilities::TensorPtrsToSizes(inputs)));
->>>>>>> 2a5897bd
 
   for (auto _ : state)
   {
@@ -3603,12 +3543,8 @@
   SizeType      axis = 1;
   inputs.emplace_back(std::make_shared<TensorType>(input));
   fetch::ml::ops::ReduceMean<fetch::math::Tensor<T>> rmean(axis);
-<<<<<<< HEAD
-  fetch::math::Tensor<T> output(rmean.ComputeOutputShape({input.shape()}));
-=======
   fetch::math::Tensor<T>                             output(
       rmean.ComputeOutputShape(fetch::ml::utilities::TensorPtrsToSizes(inputs)));
->>>>>>> 2a5897bd
 
   for (auto _ : state)
   {
@@ -3685,12 +3621,8 @@
   VecTensorType inputs;
   inputs.emplace_back(std::make_shared<TensorType>(input));
   fetch::ml::ops::Reshape<fetch::math::Tensor<T>> reshape(new_shape);
-<<<<<<< HEAD
-  fetch::math::Tensor<T> output(reshape.ComputeOutputShape({input.shape()}));
-=======
   fetch::math::Tensor<T>                          output(
       reshape.ComputeOutputShape(fetch::ml::utilities::TensorPtrsToSizes(inputs)));
->>>>>>> 2a5897bd
 
   for (auto _ : state)
   {
@@ -3767,12 +3699,8 @@
   VecTensorType inputs;
   inputs.emplace_back(std::make_shared<TensorType>(input));
   fetch::ml::ops::Reshape<fetch::math::Tensor<T>> reshape(new_shape);
-<<<<<<< HEAD
-  fetch::math::Tensor<T> output(reshape.ComputeOutputShape({input.shape()}));
-=======
   fetch::math::Tensor<T>                          output(
       reshape.ComputeOutputShape(fetch::ml::utilities::TensorPtrsToSizes(inputs)));
->>>>>>> 2a5897bd
 
   for (auto _ : state)
   {
@@ -3850,12 +3778,8 @@
   SizeType      index = N - 1;
   inputs.emplace_back(std::make_shared<TensorType>(input));
   fetch::ml::ops::Slice<fetch::math::Tensor<T>> slice(index, axis);
-<<<<<<< HEAD
-  fetch::math::Tensor<T>                        output(slice.ComputeOutputShape({input.shape()}));
-=======
   fetch::math::Tensor<T>                        output(
       slice.ComputeOutputShape(fetch::ml::utilities::TensorPtrsToSizes(inputs)));
->>>>>>> 2a5897bd
 
   for (auto _ : state)
   {
@@ -3926,12 +3850,8 @@
   SizeType      index = N - 1;
   inputs.emplace_back(std::make_shared<TensorType>(input));
   fetch::ml::ops::Slice<fetch::math::Tensor<T>> slice(index, axis);
-<<<<<<< HEAD
-  fetch::math::Tensor<T>                        output(slice.ComputeOutputShape({input.shape()}));
-=======
   fetch::math::Tensor<T>                        output(
       slice.ComputeOutputShape(fetch::ml::utilities::TensorPtrsToSizes(inputs)));
->>>>>>> 2a5897bd
 
   for (auto _ : state)
   {
@@ -4009,12 +3929,8 @@
   inputs.emplace_back(std::make_shared<TensorType>(input_2));
   inputs.emplace_back(std::make_shared<TensorType>(input_3));
   fetch::ml::ops::Switch<fetch::math::Tensor<T>> sw;
-<<<<<<< HEAD
-  fetch::math::Tensor<T>                         output(sw.ComputeOutputShape({input_1.shape()}));
-=======
   fetch::math::Tensor<T>                         output(
       sw.ComputeOutputShape(fetch::ml::utilities::TensorPtrsToSizes(inputs)));
->>>>>>> 2a5897bd
 
   for (auto _ : state)
   {
@@ -4092,12 +4008,8 @@
   inputs.emplace_back(std::make_shared<TensorType>(input_2));
   inputs.emplace_back(std::make_shared<TensorType>(input_3));
   fetch::ml::ops::Switch<fetch::math::Tensor<T>> sw;
-<<<<<<< HEAD
-  fetch::math::Tensor<T>                         output(sw.ComputeOutputShape({input_1.shape()}));
-=======
   fetch::math::Tensor<T>                         output(
       sw.ComputeOutputShape(fetch::ml::utilities::TensorPtrsToSizes(inputs)));
->>>>>>> 2a5897bd
 
   for (auto _ : state)
   {
@@ -4169,12 +4081,8 @@
   VecTensorType inputs;
   inputs.emplace_back(std::make_shared<TensorType>(input));
   fetch::ml::ops::TanH<fetch::math::Tensor<T>> tanh;
-<<<<<<< HEAD
-  fetch::math::Tensor<T>                       output(tanh.ComputeOutputShape({input.shape()}));
-=======
   fetch::math::Tensor<T>                       output(
       tanh.ComputeOutputShape(fetch::ml::utilities::TensorPtrsToSizes(inputs)));
->>>>>>> 2a5897bd
 
   for (auto _ : state)
   {
@@ -4234,12 +4142,8 @@
   VecTensorType inputs;
   inputs.emplace_back(std::make_shared<TensorType>(input));
   fetch::ml::ops::TanH<fetch::math::Tensor<T>> tanh;
-<<<<<<< HEAD
-  fetch::math::Tensor<T>                       output(tanh.ComputeOutputShape({input.shape()}));
-=======
   fetch::math::Tensor<T>                       output(
       tanh.ComputeOutputShape(fetch::ml::utilities::TensorPtrsToSizes(inputs)));
->>>>>>> 2a5897bd
 
   for (auto _ : state)
   {
@@ -4307,12 +4211,8 @@
   VecTensorType inputs;
   inputs.emplace_back(std::make_shared<TensorType>(input));
   fetch::ml::ops::TopK<fetch::math::Tensor<T>> topk(N - 1);
-<<<<<<< HEAD
-  fetch::math::Tensor<T>                       output(topk.ComputeOutputShape({input.shape()}));
-=======
   fetch::math::Tensor<T>                       output(
       topk.ComputeOutputShape(fetch::ml::utilities::TensorPtrsToSizes(inputs)));
->>>>>>> 2a5897bd
 
   for (auto _ : state)
   {
@@ -4372,12 +4272,8 @@
   VecTensorType inputs;
   inputs.emplace_back(std::make_shared<TensorType>(input));
   fetch::ml::ops::TopK<fetch::math::Tensor<T>> topk(N - 1);
-<<<<<<< HEAD
-  fetch::math::Tensor<T>                       output(topk.ComputeOutputShape({input.shape()}));
-=======
   fetch::math::Tensor<T>                       output(
       topk.ComputeOutputShape(fetch::ml::utilities::TensorPtrsToSizes(inputs)));
->>>>>>> 2a5897bd
 
   topk.Forward(inputs, output);
 
@@ -4447,12 +4343,8 @@
   VecTensorType inputs;
   inputs.emplace_back(std::make_shared<TensorType>(input));
   fetch::ml::ops::Transpose<fetch::math::Tensor<T>> tr;
-<<<<<<< HEAD
-  fetch::math::Tensor<T>                            output(tr.ComputeOutputShape({input.shape()}));
-=======
   fetch::math::Tensor<T>                            output(
       tr.ComputeOutputShape(fetch::ml::utilities::TensorPtrsToSizes(inputs)));
->>>>>>> 2a5897bd
 
   for (auto _ : state)
   {
@@ -4527,12 +4419,8 @@
   VecTensorType inputs;
   inputs.emplace_back(std::make_shared<TensorType>(input));
   fetch::ml::ops::Transpose<fetch::math::Tensor<T>> tr;
-<<<<<<< HEAD
-  fetch::math::Tensor<T>                            output(tr.ComputeOutputShape({input.shape()}));
-=======
   fetch::math::Tensor<T>                            output(
       tr.ComputeOutputShape(fetch::ml::utilities::TensorPtrsToSizes(inputs)));
->>>>>>> 2a5897bd
 
   for (auto _ : state)
   {
@@ -5292,15 +5180,9 @@
   inputs.emplace_back(std::make_shared<TensorType>(input_2));
   fetch::ml::ops::Add<fetch::math::Tensor<T>> add1;
 
-<<<<<<< HEAD
-  add1.SetBatchOutputShape(config.shape);
-
-  state.counters["charge_total"]   = static_cast<double>(add1.ChargeForward({config.shape}).first);
+  state.counters["charge_total"] =
+      static_cast<double>(add1.ChargeForward({config.shape, config.shape}).first);
   state.counters["charge_iterate"] = static_cast<double>(TensorType::ChargeIterate(config.shape));
-=======
-  state.counters["charge"] =
-      static_cast<double>(add1.ChargeForward({config.shape, config.shape}).first);
->>>>>>> 2a5897bd
 
   for (auto _ : state)
   {
