--- conflicted
+++ resolved
@@ -2333,20 +2333,13 @@
 static void MatMul3DArguments(benchmark::internal::Benchmark *b)
 {
   using SizeType                       = fetch::math::SizeType;
-<<<<<<< HEAD
   SizeType const            N_ELEMENTS = 2;
   std::vector<std::int64_t> batch_size{1, 2, 16, 64, 128, 1024};
   std::vector<std::int64_t> dim_size{1, 2, 16, 64, 128, 1024};
-=======
-  SizeType const            N_ELEMENTS = 3;
-  std::vector<std::int64_t> batch_size{1, 32, 128};
-  std::vector<std::int64_t> dim_size{2, 16, 128, 1024};
->>>>>>> 540ffee5
   for (std::int64_t &i : batch_size)
   {
     for (std::int64_t &j : dim_size)
     {
-<<<<<<< HEAD
       b->Args({N_ELEMENTS, j, i});
     }
     for (std::int64_t &j : dim_size)
@@ -2359,17 +2352,6 @@
 BENCHMARK_TEMPLATE(BM_MatrixMultiply_Forward, fetch::fixed_point::fp64_t)
     ->Apply(MatMul2DArguments)
     ->Unit(::benchmark::kNanosecond);
-=======
-      b->Args({N_ELEMENTS, j, 2, i});
-    }
-    for (std::int64_t &j : dim_size)
-    {
-      b->Args({N_ELEMENTS, 2, j, i});
-    }
-  }
-}
-
->>>>>>> 540ffee5
 BENCHMARK_TEMPLATE(BM_MatrixMultiply_Forward, float)
     ->Apply(MatMul2DArguments)
     ->Unit(::benchmark::kNanosecond);
@@ -2379,12 +2361,6 @@
 BENCHMARK_TEMPLATE(BM_MatrixMultiply_Forward, fetch::fixed_point::fp32_t)
     ->Apply(MatMul2DArguments)
     ->Unit(::benchmark::kNanosecond);
-<<<<<<< HEAD
-=======
-BENCHMARK_TEMPLATE(BM_MatrixMultiply_Forward, fetch::fixed_point::fp64_t)
-    ->Apply(MatMul2DArguments)
-    ->Unit(::benchmark::kNanosecond);
->>>>>>> 540ffee5
 BENCHMARK_TEMPLATE(BM_MatrixMultiply_Forward, fetch::fixed_point::fp128_t)
     ->Apply(MatMul2DArguments)
     ->Unit(::benchmark::kNanosecond);
@@ -2411,7 +2387,6 @@
   using TensorType    = typename fetch::math::Tensor<T>;
   using VecTensorType = typename fetch::ml::ops::Ops<TensorType>::VecTensorType;
   using SizeType      = fetch::math::SizeType;
-<<<<<<< HEAD
 
   // Get args from state
   BM_Tensor_config config{state};
@@ -2432,28 +2407,6 @@
     err_sig_shape = {config.shape.at(0), config.shape.at(1)};
   }
 
-=======
-
-  // Get args from state
-  BM_Tensor_config config{state};
-
-  std::vector<SizeType> input_shape_1;
-  std::vector<SizeType> input_shape_2;
-  std::vector<SizeType> err_sig_shape;
-  if (config.shape.size() == 3)
-  {
-    input_shape_1 = {config.shape.at(0), config.shape.at(1), config.shape.at(2)};
-    input_shape_2 = {config.shape.at(1), config.shape.at(0), config.shape.at(2)};
-    err_sig_shape = {config.shape.at(0), config.shape.at(0), config.shape.at(2)};
-  }
-  else
-  {
-    input_shape_1 = {config.shape.at(0), config.shape.at(0)};
-    input_shape_2 = {config.shape.at(1), config.shape.at(1)};
-    err_sig_shape = {config.shape.at(0), config.shape.at(1)};
-  }
-
->>>>>>> 540ffee5
   fetch::math::Tensor<T> input_1(input_shape_1);
   fetch::math::Tensor<T> input_2(input_shape_2);
   fetch::math::Tensor<T> err_sig(err_sig_shape);
@@ -2477,39 +2430,6 @@
   }
 }
 
-<<<<<<< HEAD
-// BENCHMARK_TEMPLATE(BM_MatrixMultiply_Backward, float)
-//    ->Apply(MatMul2DArguments)
-//    ->Unit(::benchmark::kNanosecond);
-// BENCHMARK_TEMPLATE(BM_MatrixMultiply_Backward, double)
-//    ->Apply(MatMul2DArguments)
-//    ->Unit(::benchmark::kNanosecond);
-// BENCHMARK_TEMPLATE(BM_MatrixMultiply_Backward, fetch::fixed_point::fp32_t)
-//    ->Apply(MatMul2DArguments)
-//    ->Unit(::benchmark::kNanosecond);
-BENCHMARK_TEMPLATE(BM_MatrixMultiply_Backward, fetch::fixed_point::fp64_t)
-    ->Apply(MatMul2DArguments)
-    ->Unit(::benchmark::kNanosecond);
-// BENCHMARK_TEMPLATE(BM_MatrixMultiply_Backward, fetch::fixed_point::fp128_t)
-//    ->Apply(MatMul2DArguments)
-//    ->Unit(::benchmark::kNanosecond);
-
-// BENCHMARK_TEMPLATE(BM_MatrixMultiply_Backward, float)
-//    ->Apply(MatMul3DArguments)
-//    ->Unit(::benchmark::kNanosecond);
-// BENCHMARK_TEMPLATE(BM_MatrixMultiply_Backward, double)
-//    ->Apply(MatMul3DArguments)
-//    ->Unit(::benchmark::kNanosecond);
-// BENCHMARK_TEMPLATE(BM_MatrixMultiply_Backward, fetch::fixed_point::fp32_t)
-//    ->Apply(MatMul3DArguments)
-//    ->Unit(::benchmark::kNanosecond);
-BENCHMARK_TEMPLATE(BM_MatrixMultiply_Backward, fetch::fixed_point::fp64_t)
-    ->Apply(MatMul3DArguments)
-    ->Unit(::benchmark::kNanosecond);
-// BENCHMARK_TEMPLATE(BM_MatrixMultiply_Backward, fetch::fixed_point::fp128_t)
-//    ->Apply(MatMul3DArguments)
-//    ->Unit(::benchmark::kNanosecond);
-=======
 BENCHMARK_TEMPLATE(BM_MatrixMultiply_Backward, float)
     ->Apply(MatMul2DArguments)
     ->Unit(::benchmark::kNanosecond);
@@ -2541,7 +2461,6 @@
 BENCHMARK_TEMPLATE(BM_MatrixMultiply_Backward, fetch::fixed_point::fp128_t)
     ->Apply(MatMul3DArguments)
     ->Unit(::benchmark::kNanosecond);
->>>>>>> 540ffee5
 
 template <class T, int N, int K, int S>
 void BM_MaxPool1DForward(benchmark::State &state)
