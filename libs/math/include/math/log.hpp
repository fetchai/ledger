--- conflicted
+++ resolved
@@ -10,12 +10,5 @@
 public:
   double operator()(double const &x) { return std::log(x); }
 };
-<<<<<<< HEAD
 }  // namespace math
 }  // namespace fetch
-
-#endif
-=======
-}
-}
->>>>>>> 9d7af97f
