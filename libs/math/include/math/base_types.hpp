#pragma once
//------------------------------------------------------------------------------
//
//   Copyright 2018-2019 Fetch.AI Limited
//
//   Licensed under the Apache License, Version 2.0 (the "License");
//   you may not use this file except in compliance with the License.
//   You may obtain a copy of the License at
//
//       http://www.apache.org/licenses/LICENSE-2.0
//
//   Unless required by applicable law or agreed to in writing, software
//   distributed under the License is distributed on an "AS IS" BASIS,
//   WITHOUT WARRANTIES OR CONDITIONS OF ANY KIND, either express or implied.
//   See the License for the specific language governing permissions and
//   limitations under the License.
//
//------------------------------------------------------------------------------

#include "math/meta/math_type_traits.hpp"
#include "math/tensor_declaration.hpp"

#include <cstdint>
#include <limits>
#include <unordered_set>
#include <vector>

namespace fetch {
namespace math {

using SizeType    = uint64_t;
using PtrDiffType = int64_t;
using SizeVector  = std::vector<SizeType>;
using SizeSet     = std::unordered_set<SizeType>;

constexpr SizeType NO_AXIS = SizeType(-1);

template <typename T>
static constexpr meta::IfIsNonFixedPointArithmetic<T, T> numeric_max()
{
  return std::numeric_limits<T>::max();
}

template <typename T>
static constexpr meta::IfIsFixedPoint<T, T> numeric_max()
{
  return T::FP_MAX;
}

template <typename T>
static constexpr meta::IfIsNonFixedPointArithmetic<T, T> numeric_min()
{
  return std::numeric_limits<T>::min();
}

template <typename T>
static constexpr meta::IfIsFixedPoint<T, T> numeric_min()
{
  return T::CONST_SMALLEST_FRACTION;
}

template <typename T>
static constexpr meta::IfIsNonFixedPointArithmetic<T, T> numeric_lowest()
{
  return std::numeric_limits<T>::lowest();
}

template <typename T>
static constexpr meta::IfIsFixedPoint<T, T> numeric_lowest()
{
  return T::FP_MIN;
}

template <typename T>
<<<<<<< HEAD
meta::IfIsFixedPoint<T, T> static function_tolerance()
=======
fetch::meta::IfIsFloat<T, T> static numeric_inf()
{
  return std::numeric_limits<T>::infinity();
}

template <typename T>
fetch::meta::IfIsFixedPoint<T, T> static numeric_inf()
{
  return T::POSITIVE_INFINITY;
}

template <typename T>
fetch::meta::IfIsFloat<T, T> static numeric_negative_inf()
{
  return -std::numeric_limits<T>::infinity();
}

template <typename T>
fetch::meta::IfIsFixedPoint<T, T> static numeric_negative_inf()
{
  return T::NEGATIVE_INFINITY;
}

template <typename T>
fetch::meta::IfIsFixedPoint<T, T> static function_tolerance()
>>>>>>> f08e9b19
{
  return T::TOLERANCE;
}

template <typename T>
fetch::meta::IfIsInteger<T, T> static function_tolerance()
{
  return T(0);
}

template <typename T>
fetch::meta::IfIsFloat<T, T> static function_tolerance()
{
  return T(1e-6);
}

}  // namespace math
}  // namespace fetch<|MERGE_RESOLUTION|>--- conflicted
+++ resolved
@@ -72,9 +72,6 @@
 }
 
 template <typename T>
-<<<<<<< HEAD
-meta::IfIsFixedPoint<T, T> static function_tolerance()
-=======
 fetch::meta::IfIsFloat<T, T> static numeric_inf()
 {
   return std::numeric_limits<T>::infinity();
@@ -100,7 +97,6 @@
 
 template <typename T>
 fetch::meta::IfIsFixedPoint<T, T> static function_tolerance()
->>>>>>> f08e9b19
 {
   return T::TOLERANCE;
 }
