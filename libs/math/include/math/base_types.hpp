#pragma once
//------------------------------------------------------------------------------
//
//   Copyright 2018-2019 Fetch.AI Limited
//
//   Licensed under the Apache License, Version 2.0 (the "License");
//   you may not use this file except in compliance with the License.
//   You may obtain a copy of the License at
//
//       http://www.apache.org/licenses/LICENSE-2.0
//
//   Unless required by applicable law or agreed to in writing, software
//   distributed under the License is distributed on an "AS IS" BASIS,
//   WITHOUT WARRANTIES OR CONDITIONS OF ANY KIND, either express or implied.
//   See the License for the specific language governing permissions and
//   limitations under the License.
//
//------------------------------------------------------------------------------

#include "math/meta/math_type_traits.hpp"
#include "math/tensor_declaration.hpp"

#include <cstdint>
#include <limits>
#include <unordered_set>
#include <vector>

namespace fetch {
namespace math {

using SizeType   = uint64_t;
using SizeVector = std::vector<SizeType>;
using SizeSet    = std::unordered_set<SizeType>;

constexpr SizeType NO_AXIS = SizeType(-1);

template <typename T>
static constexpr meta::IfIsNonFixedPointArithmetic<T, T> numeric_max()
{
  return std::numeric_limits<T>::max();
}

template <typename T>
static constexpr meta::IfIsFixedPoint<T, T> numeric_max()
{
  return T::FP_MAX;
}

template <typename T>
static constexpr meta::IfIsNonFixedPointArithmetic<T, T> numeric_min()
{
  return std::numeric_limits<T>::min();
}

template <typename T>
static constexpr meta::IfIsFixedPoint<T, T> numeric_min()
{
  return T::CONST_SMALLEST_FRACTION;
}

template <typename T>
static constexpr meta::IfIsNonFixedPointArithmetic<T, T> numeric_lowest()
{
  return std::numeric_limits<T>::lowest();
}

template <typename T>
static constexpr meta::IfIsFixedPoint<T, T> numeric_lowest()
{
  return T::FP_MIN;
}

template <typename T>
fetch::meta::IfIsFixedPoint<T, T> static function_tolerance()
{
  return T::TOLERANCE;
}

template <typename T>
fetch::meta::IfIsFloat<T, T> static function_tolerance()
{
  return T(1e-6);
<<<<<<< HEAD
=======
}

template <typename T>
fetch::meta::IfIsInteger<T, T> static function_tolerance()
{
  return T(0);
>>>>>>> f52e8121
}

}  // namespace math
}  // namespace fetch<|MERGE_RESOLUTION|>--- conflicted
+++ resolved
@@ -80,15 +80,12 @@
 fetch::meta::IfIsFloat<T, T> static function_tolerance()
 {
   return T(1e-6);
-<<<<<<< HEAD
-=======
 }
 
 template <typename T>
 fetch::meta::IfIsInteger<T, T> static function_tolerance()
 {
   return T(0);
->>>>>>> f52e8121
 }
 
 }  // namespace math
