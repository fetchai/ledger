--- conflicted
+++ resolved
@@ -82,7 +82,6 @@
     copy.LazyReshape(this->shape());
     return copy;
   }
-<<<<<<< HEAD
   /**
    * Provides an NDArray that is a copy of a view of the the current NDArray
    *
@@ -94,9 +93,6 @@
     self_type copy;
     return copy(arrayView);
   }
-
-=======
->>>>>>> f064dba0
   /**
    * Flattens the array to 1 dimension efficiently
    *
