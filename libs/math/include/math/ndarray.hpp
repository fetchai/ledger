--- conflicted
+++ resolved
@@ -32,10 +32,7 @@
 namespace fetch {
 namespace math {
 
-<<<<<<< HEAD
-=======
 namespace details {
->>>>>>> e5d96d13
 struct SimpleComparator
 {
   const std::vector<std::size_t> &value_vector;
@@ -44,11 +41,7 @@
 
   bool operator()(std::size_t i1, std::size_t i2) { return value_vector[i1] < value_vector[i2]; }
 };
-<<<<<<< HEAD
-
-=======
 }  // namespace details
->>>>>>> e5d96d13
 template <typename T, typename C = memory::SharedArray<T>>
 class NDArray : public ShapeLessArray<T, C>
 {
@@ -1091,17 +1084,6 @@
    * Copies the values of updates into the specified indices of the first dimension of data in this
    * object
    */
-<<<<<<< HEAD
-  void Scatter(std::vector<data_type> &updates, std::vector<std::size_t> &indices)
-  {
-    // check indices is integer only
-    // check largest value in indices < shape()[0]
-
-    // sort indices and updates into ascending order
-    std::sort(updates.begin(), updates.end(), fetch::math::SimpleComparator(indices));
-    std::sort(indices.begin(), indices.end());
-
-=======
   void Scatter(std::vector<data_type> &updates, std::vector<std::uint64_t> &indices)
   {
 
@@ -1112,7 +1094,6 @@
     // check largest value in indices < shape()[0]
     assert(indices.back() <= this->shape()[0]);
 
->>>>>>> e5d96d13
     // set up an iterator
     NDArrayIterator<data_type, container_type> arr_iterator{*this};
 
@@ -1132,20 +1113,11 @@
   }
 
   /**
-<<<<<<< HEAD
-   *
-   */
-  self_type Gather(std::vector<std::size_t> &indices)
-  {
-    // check indices is integer only
-    // check largest value in indices < shape()[0]
-=======
    * gathers data from first dimension of this object according to indices and returns a new
    * self_type
    */
   self_type Gather(std::vector<std::uint64_t> &indices)
   {
->>>>>>> e5d96d13
 
     self_type ret{this->size()};
     ret.LazyReshape(this->shape());
@@ -1154,12 +1126,9 @@
     // sort indices and updates into ascending order
     std::sort(indices.begin(), indices.end());
 
-<<<<<<< HEAD
-=======
     // check largest value in indices < shape()[0]
     assert(indices.back() <= this->shape()[0]);
 
->>>>>>> e5d96d13
     // set up an iterator
     NDArrayIterator<data_type, container_type> arr_iterator{*this};
     NDArrayIterator<data_type, container_type> ret_iterator{ret};
@@ -1181,7 +1150,6 @@
     return ret;
   }
 
-<<<<<<< HEAD
   /**
    * calculates soft max of x and applies to this
    * @param x
@@ -1194,8 +1162,6 @@
     this->super_type::Softmax(x);
   }
 
-=======
->>>>>>> e5d96d13
 private:
   // TODO(tfr): replace with strides
   std::size_t ComputeRowIndex(std::vector<std::size_t> const &indices) const
