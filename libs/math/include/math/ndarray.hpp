#pragma once
#include "math/ndarray_view.hpp"
#include "math/shape_less_array.hpp"
#include "math/statistics/max.hpp"
#include "math/statistics/min.hpp"
#include "vectorise/memory/array.hpp"

#include <numeric>
#include <utility>
#include <vector>

namespace fetch {
namespace math {

template <typename T, typename C = memory::SharedArray<T>>
class NDArray : public ShapeLessArray<T, C>
{
public:
  using type                 = T;
  using container_type       = C;
  using vector_register_type = typename container_type::vector_register_type;
  using super_type           = ShapeLessArray<T, C>;
  using self_type            = NDArray<T, C>;

<<<<<<< HEAD
  NDArray() = default;

  /**
   * Constructor builds an NDArray with n elements initialized to 0
   * @param n   number of elements in array (no shape specified, assume 1-D)
   */
  NDArray(std::size_t const &n ) : super_type(n)
  {
    assert( this->size() == n);
    this->LazyReshape({n});
    for (std::size_t idx = 0; idx < this->size(); ++idx)
    {
      this->operator[](idx) = 0;
    }
  }

  /**
   * Constructor builds an empty NDArray pre-initialiing with zeros from a vector of dimension
   * lengths
   * @param shape   vector of lengths for each dimension
   */
  NDArray(std::vector<std::size_t> const &dims = {0})
    : super_type(
          std::accumulate(std::begin(dims), std::end(dims), std::size_t(1), std::multiplies<>()))
  {
    this->LazyReshape(dims);
    for (std::size_t idx = 0; idx < this->size(); ++idx)
    {
      this->operator[](idx) = 0;
    }
  }

  /**
   * Constructor builds an NDArray pre-initialising from a shapeless array
   * @param arr shapelessarray data set by defualt
   */
  NDArray(super_type const &arr) : super_type(arr) {
    this->LazyReshape({ arr.size() });
  }

=======
  NDArray() : super_type(){};
  NDArray(std::size_t const &n) : super_type(n) { size_ = 0; }
  NDArray(super_type const &arr) : super_type(arr) {}
>>>>>>> 6d8006cf
  NDArray &operator=(NDArray const &other) = default;
  //  NDArray &operator=(NDArray &&other) = default;

  /**
   * Constructor builds an empty NDArray pre-initialiing with zeros from a vector of dimension
   * lengths
   * @param shape   vector of lengths for each dimension
   */
  NDArray(std::vector<std::size_t> const &dims)
    : super_type(
          std::accumulate(std::begin(dims), std::end(dims), std::size_t(1), std::multiplies<>()))
  {
    this->LazyReshape(dims);
    for (std::size_t idx = 0; idx < this->size(); ++idx)
    {
      this->operator[](idx) = 0;
    }
  }
  /**
   * Copies input data into current array
   *
   * @param[in]     x is another NDArray of which the data, size, and shape will be copied locally.
   *
   **/
  void Copy(self_type const &x)
  {
    this->super_type::Copy(x);
    this->LazyReshape(x.shape());
  }

  /**
   * equality operators
   *
   * @param other a constant reference to an NDArray to compare against this array
   * @return
   */
  bool operator==(NDArray const &other) const
  {
    if (shape() != other.shape()) return false;
    return this->super_type::operator==(static_cast<super_type>(other));
  }
  bool operator!=(NDArray const &other) const { return !(this->operator==(other)); }

  /**
   * Provides an NDArray that is a copy of the current NDArray
   *
   * @return       copy is a NDArray with the same data, size, and shape of this array.
   *
   **/
  self_type Copy()
  {
    self_type copy = self_type(this->super_type::Copy());

    copy.LazyReshape(this->shape());
    return copy;
  }
  self_type Copy() const
  {
    self_type copy = self_type(this->super_type::Copy());

    copy.LazyReshape(this->shape());
    return copy;
  }

  /**
   * Provides an NDArray that is a copy of a view of the the current NDArray
   *
   * @return       copy is a NDArray with a size and shape equal to or lesser than this array.
   *
   **/
  self_type Copy(NDArrayView arrayView)
  {
    self_type copy;
    return copy(arrayView);
  }
  /**
   * Flattens the array to 1 dimension efficiently
   *
   **/
  void Flatten()
  {
    shape_.clear();
    shape_.push_back(super_type::size());
  }

  /**
   * Directly copies shape variable without checking anything
   *
   * @param[in]     shape specifies the new shape.
   *
   **/
  void LazyReshape(std::vector<std::size_t> const &shape) { shape_ = shape; }

  /**
   * Operator for accessing data in the array
   *
   * @param[in]     indices specifies the data points to access.
   * @return        the accessed data.
   *
   **/
  type operator()(std::vector<std::size_t> indices) const
  {
    assert(indices.size() == shape_.size());
    std::size_t  index = ComputeColIndex(indices);
    return this->operator[](index);
  }
  type operator()(std::size_t index) const
  {
    assert(index == size_);
    return this->operator[](index);
  }

  void Set(std::vector<std::size_t> indices, type val)
  {
    assert(indices.size() == shape_.size());
    this->AssignVal(ComputeColIndex(indices), val);
  }
  type Get(std::vector<std::size_t> indices) const
  {
    assert(indices.size() == shape_.size());
    return this->operator[](ComputeColIndex(indices));
  }

  /**
   * extract data from NDArray based on the NDArrayView
   * @param array_view
   * @return
   */
  self_type GetRange(NDArrayView array_view) const
  {

    std::vector<std::size_t> new_shape;

    // instantiate new array of the right shape
    for (std::size_t cur_dim = 0; cur_dim < array_view.from.size(); ++cur_dim)
    {
      std::size_t cur_from = array_view.from[cur_dim];
      std::size_t cur_to   = array_view.to[cur_dim];
      std::size_t cur_step = array_view.step[cur_dim];
      std::size_t cur_len  = (cur_to - cur_from) / cur_step;

      new_shape.push_back(cur_len);
    }

    // define output
    self_type output = self_type(new_shape);

    // copy all the data
    array_view.recursive_copy(output, *this);

    return output;
  }

  /**
   * extract data from NDArray based on the NDArrayView
   * @param array_view
   * @return
   */
  self_type SetRange(NDArrayView array_view, NDArray new_vals)
  {

    std::vector<std::size_t> new_shape;

    // instantiate new array of the right shape
    for (std::size_t cur_dim = 0; cur_dim < array_view.from.size(); ++cur_dim)
    {
      std::size_t cur_from = array_view.from[cur_dim];
      std::size_t cur_to   = array_view.to[cur_dim];
      std::size_t cur_step = array_view.step[cur_dim];
      std::size_t cur_len  = (cur_to - cur_from) / cur_step;

      new_shape.push_back(cur_len);
    }

    // define output
    self_type output = self_type(new_shape);

    // copy all the data
    array_view.recursive_copy(*this, new_vals);

    return output;
  }

  /**
   * Tests if it is possible to reshape the array to a newly proposed shape
   *
   * @param[in]     shape specified for the new array as a vector ot size_t.
   * @return        success is a bool indicating where the proposed shape is acceptable.
   *
   **/
  bool CanReshape(std::vector<std::size_t> const &shape)
  {
    std::size_t total = 1;
    for (auto const &s : shape)
    {
      total *= s;
    }
    bool success                      = false;
    (total == this->size()) ? success = true : success = false;
    return success;
  }

  /**
   * Reshapes the array to the shape specified.
   *
   * @param[in]     shape specified for the new array as a vector of size_t.
   *
   **/
  void Reshape(std::vector<std::size_t> const &shape)
  {
    assert(CanReshape(shape));

    shape_.clear();
    shape_.reserve(shape.size());
    for (auto const &s : shape)
    {
      shape_.push_back(s);
    }
  }

  /**
   * Returns the array's current shape.
   *
   * @return        shape_ is theshape of the array as a vector of size_t.
   *
   **/
  std::vector<std::size_t> const &shape() const { return shape_; } 

  std::size_t const &shape(std::size_t const &n) const { return shape_[n]; } 

private:
  std::size_t ComputeRowIndex(std::vector<std::size_t> &indices) const
  {

    std::size_t index  = 0;
    std::size_t n_dims = indices.size();
    std::size_t base   = 1;

    // loop through all dimensions
    for (std::size_t i = n_dims - 1; i == 0; --i)
    {
      index += indices[i] * base;
      base *= shape_[i];
    }
    return index;
  }
  std::size_t ComputeColIndex(std::vector<std::size_t> &indices) const
  {

    std::size_t index  = 0;
    std::size_t n_dims = indices.size();
    std::size_t base   = 1;

    // loop through all dimensions
    for (std::size_t i = 0; i < n_dims; ++i)
    {
      index += indices[i] * base;
      base *= shape_[i];
    }
    return index;
  }

  std::size_t              size_ = 0;
  std::vector<std::size_t> shape_;
};
}  // namespace math
}  // namespace fetch<|MERGE_RESOLUTION|>--- conflicted
+++ resolved
@@ -22,70 +22,11 @@
   using super_type           = ShapeLessArray<T, C>;
   using self_type            = NDArray<T, C>;
 
-<<<<<<< HEAD
-  NDArray() = default;
-
-  /**
-   * Constructor builds an NDArray with n elements initialized to 0
-   * @param n   number of elements in array (no shape specified, assume 1-D)
-   */
-  NDArray(std::size_t const &n ) : super_type(n)
-  {
-    assert( this->size() == n);
-    this->LazyReshape({n});
-    for (std::size_t idx = 0; idx < this->size(); ++idx)
-    {
-      this->operator[](idx) = 0;
-    }
-  }
-
-  /**
-   * Constructor builds an empty NDArray pre-initialiing with zeros from a vector of dimension
-   * lengths
-   * @param shape   vector of lengths for each dimension
-   */
-  NDArray(std::vector<std::size_t> const &dims = {0})
-    : super_type(
-          std::accumulate(std::begin(dims), std::end(dims), std::size_t(1), std::multiplies<>()))
-  {
-    this->LazyReshape(dims);
-    for (std::size_t idx = 0; idx < this->size(); ++idx)
-    {
-      this->operator[](idx) = 0;
-    }
-  }
-
-  /**
-   * Constructor builds an NDArray pre-initialising from a shapeless array
-   * @param arr shapelessarray data set by defualt
-   */
-  NDArray(super_type const &arr) : super_type(arr) {
-    this->LazyReshape({ arr.size() });
-  }
-
-=======
-  NDArray() : super_type(){};
-  NDArray(std::size_t const &n) : super_type(n) { size_ = 0; }
+  NDArray(std::size_t const &n = 0) : super_type(n) { size_ = 0; }
   NDArray(super_type const &arr) : super_type(arr) {}
->>>>>>> 6d8006cf
   NDArray &operator=(NDArray const &other) = default;
   //  NDArray &operator=(NDArray &&other) = default;
 
-  /**
-   * Constructor builds an empty NDArray pre-initialiing with zeros from a vector of dimension
-   * lengths
-   * @param shape   vector of lengths for each dimension
-   */
-  NDArray(std::vector<std::size_t> const &dims)
-    : super_type(
-          std::accumulate(std::begin(dims), std::end(dims), std::size_t(1), std::multiplies<>()))
-  {
-    this->LazyReshape(dims);
-    for (std::size_t idx = 0; idx < this->size(); ++idx)
-    {
-      this->operator[](idx) = 0;
-    }
-  }
   /**
    * Copies input data into current array
    *
