#pragma once
//------------------------------------------------------------------------------
//
//   Copyright 2018 Fetch.AI Limited
//
//   Licensed under the Apache License, Version 2.0 (the "License");
//   you may not use this file except in compliance with the License.
//   You may obtain a copy of the License at
//
//       http://www.apache.org/licenses/LICENSE-2.0
//
//   Unless required by applicable law or agreed to in writing, software
//   distributed under the License is distributed on an "AS IS" BASIS,
//   WITHOUT WARRANTIES OR CONDITIONS OF ANY KIND, either express or implied.
//   See the License for the specific language governing permissions and
//   limitations under the License.
//
//------------------------------------------------------------------------------

#include "core/assert.hpp"
#include "math/shape_less_array.hpp"
#include "vectorise/memory/array.hpp"
#include "vectorise/memory/shared_array.hpp"
#include "vectorise/platform.hpp"
#include "vectorise/vectorise.hpp"

#include <cmath>
#include <cstddef>
#include <cstdint>
#include <stdexcept>
#include <stdio.h>

namespace fetch {
namespace math {

/* A class that contains an array that is suitable for vectorisation.
 *
 * The RectangularArray class offers optional height and width padding
 * to ensure that the corresponding array is suitable for
 * vectorization. The allocated memory is garantueed to be aligned
 * according to the platform standard by using either
 * <fetch::memory::SharedArray> or <fetch::memory::Array>.
 */
template <typename T, typename C = memory::SharedArray<T>, bool PAD_HEIGHT = true,
          bool PAD_WIDTH = false>
class RectangularArray : public math::ShapeLessArray<T, C>
{
public:
  using super_type     = math::ShapeLessArray<T, C>;
  using type           = typename super_type::type;
  using container_type = typename super_type::container_type;
  using size_type      = typename super_type::size_type;

  using self_type                     = RectangularArray<T, C>;
  using vector_register_type          = typename super_type::vector_register_type;
  using vector_register_iterator_type = typename super_type::vector_register_iterator_type;

  /* Contructs an empty rectangular array. */
  RectangularArray() : super_type() {}

  /* Contructs a rectangular array with height one.
   * @param n is the width of the array.
   *
   * The array is garantued to be aligned and a multiple of the largest
   * vector size found on the system. Space is allocated, but the
   * contructor of the underlying data structure is not invoked.
   */
  RectangularArray(std::size_t const &n) { Resize(n, 1); }

  /* Contructs a rectangular array.
   * @param n is the height of the array.
   * @param m is the width of the array.
   *
   * The array is garantued to be aligned and a multiple of the largest
   * vector size found on the system. Space is allocated, but the
   * contructor of the underlying data structure is not invoked.
   */
  RectangularArray(std::size_t const &n, std::size_t const &m) { Resize(n, m); }

  RectangularArray(RectangularArray &&other)      = default;
  RectangularArray(RectangularArray const &other) = default;
  RectangularArray &operator=(RectangularArray const &other) = default;
  RectangularArray &operator=(RectangularArray &&other) = default;

  ~RectangularArray() {}

  void Sort()
  {
    std::size_t offset = 0;
<<<<<<< HEAD
    // TODO(tfr): parallelise over cores
    for (std::size_t i = 0; i < height_; ++i)
=======
    // TODO: parallelise over cores
    for (std::size_t i = 0; i < width_; ++i)
>>>>>>> 30855514
    {
      super_type::Sort(memory::TrivialRange(offset, offset + height_));
      offset += padded_height_;
    }
  }

  static RectangularArray Zeros(std::size_t const &n, std::size_t const &m)
  {
    RectangularArray ret;
    ret.LazyResize(n, m);
    ret.data().SetAllZero();
    return ret;
  }

  static RectangularArray UniformRandom(std::size_t const &n, std::size_t const &m)
  {
    RectangularArray ret;

    ret.LazyResize(n, m);
    ret.FillUniformRandom();

    ret.SetPaddedZero();

    return ret;
  }

  /* Crops the current array.
   * @param A is the original array.
   * @param i is the starting coordinate along the height direction.
   * @param h is the crop height.
   * @param j is the starting coordinate along the width direction.
   * @param w is the crop width.
   *
   * This method allocates new array to make the crop. (TODO: Reuse
   * memory for effiency, if array and not sharedarray is used)
   */
  void Crop(self_type const &A, size_type const &i, size_type const &h, size_type const &j,
            size_type const &w)
  {
    assert(this->height() == h);
    assert(this->width() == w);

    std::size_t s = 0;
    for (size_type k = i; k < i + h; ++k)
    {
      std::size_t t = 0;
      for (size_type l = j; l < j + w; ++l)
      {
        this->At(s, t) = A.At(k, l);
        ++t;
      }
      ++s;
    }
  }

  void Column(RectangularArray const &obj1, std::size_t const &i)
  {
    this->Crop(obj1, 0, height(), i, 1);
  }

  void Column(RectangularArray const &obj1, memory::TrivialRange const &range)
  {
    assert(range.step() == 1);
    assert(range.to() < width());

    this->Crop(obj1, 0, height(), range.from(), range.to() - range.from());
  }

  void Row(RectangularArray const &obj1, std::size_t const &i)
  {
    this->Crop(obj1, i, 1, 0, width());
  }

  void Row(RectangularArray const &obj1, memory::TrivialRange const &range)
  {
    assert(range.step() == 1);
    assert(range.to() < height());

    this->Crop(obj1, range.from(), range.to() - range.from(), 0, width());
  }

  template <typename G>
  //  typename std::enable_if< std::is_same< type, typename G::type >::value,
  //  void >::type
  void Copy(G const &orig)
  {
    assert(orig.height() == height_);
    assert(orig.width() == width_);

    for (std::size_t i = 0; i < orig.height(); ++i)
    {
      for (std::size_t j = 0; j < orig.width(); ++j)
      {
        this->At(i, j) = orig.At(i, j);
      }
    }
  }

  /* Rotates the array around the center.
   * @radians is the rotation angle in radians.
   * @fill is the data empty entries awill be filled with.
   */
  void Rotate(double const &radians, type const fill = type())
  {
    Rotate(radians, 0.5 * static_cast<double>(height()), 0.5 * static_cast<double>(width()), fill);
  }

  /* Rotates the array around a point.
   * @radians is the rotation angle in radians.
   * @ci is the position along the height.
   * @cj is the position along the width.
   * @fill is the data empty entries awill be filled with.
   */
  void Rotate(double const &radians, double const &ci, double const &cj, type const fill = type())
  {
    assert(false);
    // TODO(tfr): FIXME, make new implementation
    double         ca = cos(radians), sa = -sin(radians);
    container_type n(super_type::data().size());

    for (int i = 0; i < int(width()); ++i)
    {
      for (int j = 0; j < int(height()); ++j)
      {
        size_type v = size_type(ca * (i - ci) - sa * (j - cj) + ci);
        size_type u = size_type(sa * (i - ci) + ca * (j - cj) + cj);
        if ((v < height()) && (u < width()))
          n[std::size_t(i) * padded_height_ + std::size_t(j)] = At(v, u);
        else
          n[std::size_t(i) * padded_height_ + std::size_t(j)] = fill;
      }
    }
    //    data_ = n;
  }

  /* Equality operator.
   * @other is the array which this instance is compared against.
   *
   * This method is sensitive to height and width.
   */
  bool operator==(RectangularArray const &other) const
  {
    if ((height() != other.height()) || (width() != other.width()))
    {
      return false;
    }
    bool ret = true;

    // FIXME: Implementation wrong due to padding
    for (size_type i = 0; i < super_type::data().size(); ++i)
    {
      ret &= (super_type::data()[i] == other.data()[i]);
    }
    return ret;
  }

  /* Not-equal operator.
   * @other is the array which this instance is compared against.
   *
   * This method is sensitive to height and width.
   */
  bool operator!=(RectangularArray const &other) const { return !(this->operator==(other)); }

  /* One-dimensional reference index operator.
   * @param n is the index which is being accessed.
   *
   * This operator acts as a one-dimensional array accessor that is
   * meant for non-constant object instances. Note this accessor is "slow" as
   * it takes care that the developer does not accidently enter the
   * padded area of the memory.
   */
  type &operator[](std::size_t const &i) { return At(i); }

  /* One-dimensional constant reference index operator.
   * @param n is the index which is being accessed.
   *
   * This operator acts as a one-dimensional array accessor that can be
   * used for constant object instances. Note this accessor is "slow" as
   * it takes care that the developer does not accidently enter the
   * padded area of the memory.
   */
  type const &operator[](std::size_t const &i) const { return At(i); }

  /* Two-dimensional constant reference index operator.
   * @param i is the index along the height direction.
   * @param j is the index along the width direction.
   *
   * This operator acts as a two-dimensional array accessor that can be
   * used for constant object instances.
   */
  type const &operator()(size_type const &i, size_type const &j) const
  {
    assert(j < padded_width_);
    assert(i < padded_height_);

    return super_type::data()[(j * padded_height_ + i)];
  }

  /* Two-dimensional reference index operator.
   * @param i is the index along the height direction.
   * @param j is the index along the width direction.
   *
   * This operator acts as a twoxs-dimensional array accessor that is
   * meant for non-constant object instances.
   */
  type &operator()(size_type const &i, size_type const &j)
  {
    assert(j < padded_width_);
    assert(i < padded_height_);
    return super_type::data()[(j * padded_height_ + i)];
  }

  /* One-dimensional constant reference access function.
   * @param i is the index which is being accessed.
   *
   * Note this accessor is "slow" as it takes care that the developer
   * does not accidently enter the padded area of the memory.
   */
  type const &At(size_type const &i) const
  {
    std::size_t p = i / width_;
    std::size_t q = i % width_;

    return At(p, q);
  }

  /* One-dimensional reference access function.
   * @param i is the index which is being accessed.
   */
  type &At(size_type const &i)
  {
    std::size_t p = i / width_;
    std::size_t q = i % width_;

    return At(p, q);
  }

  /* Two-dimensional constant reference access function.
   * @param i is the index along the height direction.
   * @param j is the index along the width direction.
   */
  type const &At(size_type const &i, size_type const &j) const
  {
    assert(j < padded_width_);
    assert(i < padded_height_);

    return super_type::data()[(j * padded_height_ + i)];
  }

  /* Two-dimensional reference access function.
   * @param i is the index along the height direction.
   * @param j is the index along the width direction.
   */
  type &At(size_type const &i, size_type const &j)
  {
    assert(j < padded_width_);
    assert(i < padded_height_);
    return super_type::data()[(j * padded_height_ + i)];
  }

  /* Sets an element using one coordinatea.
   * @param i is the position along the height.
   * @param j is the position along the width.
   * @param v is the new value.
   */
  type const &Set(size_type const &n, type const &v)
  {
    assert(n < super_type::data().size());
    super_type::data()[n] = v;
    return v;
  }

  /* Sets an element using two coordinates.
   * @param i is the position along the height.
   * @param j is the position along the width.
   * @param v is the new value.
   */
  type const &Set(size_type const &i, size_type const &j, type const &v)
  {
    assert((j * padded_height_ + i) < super_type::data().size());
    super_type::data()[(j * padded_height_ + i)] = v;
    return v;
  }

  /* Sets an element using two coordinates.
   * @param i is the position along the height.
   * @param j is the position along the width.
   * @param v is the new value.
   *
   * This function is here to satisfy the requirement for an
   * optimisation problem container.
   */
  type const &Insert(size_type const &i, size_type const &j, type const &v) { return Set(i, j, v); }

  /* Resizes the array into a square array.
   * @param hw is the new height and the width of the array.
   */
  void Resize(size_type const &hw) { Resize(hw, hw); }

  /* Resizes the array..
   * @param h is new the height of the array.
   * @param w is new the width of the array.
   */
  void Resize(size_type const &h, size_type const &w)
  {
    if ((h == height_) && (w == width_)) return;

    Reserve(h, w);

    height_ = h;
    width_  = w;
  }

  void Resize(std::vector<std::size_t> const &shape, std::size_t const &offset = 0)
  {

    switch ((shape.size() - offset))
    {
    case 2:
      Resize(shape[offset], shape[offset + 1]);
      break;
    case 1:
      Resize(1, shape[offset]);
      break;
    default:
      assert(false);
      break;
    }
  }

  /* Allocates memory for the array without resizing.
   * @param h is new the height of the array.
   * @param w is new the width of the array.
   *
   * If the new height or the width is smaller than the old, the array
   * is resized accordingly.
   */
  void Reserve(size_type const &h, size_type const &w)
  {

    // TODO: Rewrite
    std::size_t opw = padded_height_, ow = width_;
    std::size_t oh = height_;

    SetPaddedSizes(h, w);

    container_type new_arr(padded_width_ * padded_height_);
    new_arr.SetAllZero();

    std::size_t I = 0, J = 0;
    for (std::size_t i = 0; (i < h) && (I < oh); ++i)
    {
      for (std::size_t j = 0; j < w; ++j)
      {
        new_arr[j * padded_height_ + i] = this->data()[J * opw + I];

        ++J;
        if (J == ow)
        {
          ++I;
          J = 0;
          if (I == oh)
          {
            break;
          }
        }
      }
    }

    super_type::ReplaceData(padded_width_ * padded_height_, new_arr);

    if (h < height_) height_ = h;
    if (w < width_) width_ = w;
  }

  void Reshape(size_type const &h, size_type const &w)
  {
    assert((height_ * width_) == (h * w));
    Reserve(h, w);

    height_ = h;
    width_  = w;
  }

  void Flatten() { Reshape(width_ * height_, 1); }

  void Fill(type const &value, memory::Range const &rows, memory::Range const &cols)
  {
    std::size_t height = (rows.to() - rows.from()) / rows.step();
    std::size_t width  = (cols.to() - cols.from()) / cols.step();
    LazyResize(height, width);
    // TODO(tfr): Implement
  }

  void Fill(type const &value, memory::TrivialRange const &rows, memory::TrivialRange const &cols)
  {
    std::size_t height = (rows.to() - rows.from());
    std::size_t width  = (cols.to() - cols.from());
    LazyResize(height, width);
    // TODO(tfr): Implement
  }

  /* Resizes the array into a square array in a lazy manner.
   * @param hw is the new height and the width of the array.
   *
   * This function expects that the user will take care of memory
   * initialization.
   */
  void LazyResize(size_type const &hw) { LazyResize(hw, hw); }

  /* Resizes the array in a lazy manner.
   * @param h is new the height of the array.
   * @param w is new the width of the array.
   *
   * This function expects that the user will take care of memory
   * initialization.
   */
  void LazyResize(size_type const &h, size_type const &w)
  {
    if ((h == height_) && (w == width_)) return;

    SetPaddedSizes(h, w);

    if ((padded_width_ * padded_height_) < super_type::capacity()) return;

    super_type::LazyResize(padded_width_ * padded_height_);

    height_ = h;
    width_  = w;

    // TODO(tfr): Take care of padded bytes
  }

  /* Saves the array into a file.
   * @param filename is the filename.
   */
  void Save(std::string const &filename)
  {
    FILE *fp = fopen(filename.c_str(), "wb");
    if (fp == NULL)
    {
      TODO_FAIL("Could not write file: ", filename);
    }

    uint16_t magic = 0xFE7C;
    if (fwrite(&magic, sizeof(magic), 1, fp) != 1)
    {
      TODO_FAIL("Could not write magic - todo: make custom exception");
    }

    if (fwrite(&height_, sizeof(height_), 1, fp) != 1)
    {
      TODO_FAIL("Could not write height - todo: make custom exception");
    }

    if (fwrite(&width_, sizeof(width_), 1, fp) != 1)
    {
      TODO_FAIL("Could not write width - todo: make custom exc");
    }

    if (fwrite(super_type::data().pointer(), sizeof(type), this->padded_size(), fp) !=
        this->padded_size())
    {
      TODO_FAIL("Could not write matrix body - todo: make custom exc");
    }
    fclose(fp);
  }

  /* Load the array from a file.
   * @param filename is the filename.
   *
   * Currently, this code does not correct for wrong endianess (TODO).
   */
  void Load(std::string const &filename)
  {
    FILE *fp = fopen(filename.c_str(), "rb");
    if (fp == NULL)
    {
      TODO_FAIL("Could not read file: ", filename);
    }

    uint16_t magic;
    if (fread(&magic, sizeof(magic), 1, fp) != 1)
    {
      TODO_FAIL("Could not read magic - throw custom exception");
    }

    if (magic != 0xFE7C)
    {
      TODO_FAIL("Endianess failure");
    }

    size_type height = 0, width = 0;
    if (fread(&height, sizeof(height), 1, fp) != 1)
    {
      TODO_FAIL(
          "failed to read height of matrix - TODO, make custom exception for "
          "this");
    }

    if (fread(&width, sizeof(width), 1, fp) != 1)
    {
      TODO_FAIL(
          "failed to read width of matrix - TODO, make custom exception for "
          "this");
    }

    Resize(height, width);

    if (fread(super_type::data().pointer(), sizeof(type), this->padded_size(), fp) !=
        (this->padded_size()))
    {
      TODO_FAIL("failed to read body of matrix - TODO, ,make custom exception");
    }

    fclose(fp);
  }

  /* Returns the height of the array. */
  size_type height() const { return height_; }

  /* Returns the width of the array. */
  size_type width() const { return width_; }

  /* Returns the padded height of the array. */
  size_type padded_height() const { return padded_height_; }

  /* Returns the padded width of the array. */
  size_type padded_width() const { return padded_width_; }

  /* Returns the size of the array. */
  size_type size() const { return height_ * width_; }

  /* Returns the size of the array. */
  size_type padded_size() const { return padded_width_ * padded_height_; }

private:
  size_type height_ = 0, width_ = 0;
  size_type padded_width_ = 0, padded_height_ = 0;

  void SetPaddedSizes(size_type const &h, size_type const &w)
  {
    padded_width_  = w;
    padded_height_ = h;

    if (PAD_WIDTH)
    {
      padded_width_ =
          size_type(w / vector_register_type::E_BLOCK_COUNT) * vector_register_type::E_BLOCK_COUNT;
      if (padded_width_ < w) padded_width_ += vector_register_type::E_BLOCK_COUNT;
    }

    if (PAD_HEIGHT)
    {
      padded_height_ =
          size_type(h / vector_register_type::E_BLOCK_COUNT) * vector_register_type::E_BLOCK_COUNT;
      if (padded_height_ < h) padded_height_ += vector_register_type::E_BLOCK_COUNT;
    }
  }
};
}  // namespace math
}  // namespace fetch<|MERGE_RESOLUTION|>--- conflicted
+++ resolved
@@ -87,13 +87,8 @@
   void Sort()
   {
     std::size_t offset = 0;
-<<<<<<< HEAD
     // TODO(tfr): parallelise over cores
-    for (std::size_t i = 0; i < height_; ++i)
-=======
-    // TODO: parallelise over cores
     for (std::size_t i = 0; i < width_; ++i)
->>>>>>> 30855514
     {
       super_type::Sort(memory::TrivialRange(offset, offset + height_));
       offset += padded_height_;
