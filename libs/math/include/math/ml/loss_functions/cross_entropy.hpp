--- conflicted
+++ resolved
@@ -43,16 +43,8 @@
   using DataType = typename ArrayType::Type;
   using SizeType = typename ArrayType::SizeType;
 
-<<<<<<< HEAD
-  FETCH_UNUSED(n_classes);
-
   assert(x.shape() == y.shape());
   assert(x.shape().size() == 2);
-  assert(n_classes > SizeType(1));
-=======
-  ASSERT(x.shape() == y.shape());
-  ASSERT(x.shape().size() == 2);
->>>>>>> 45cf0493
 
   auto n_examples = x.shape().at(0);
   auto n_dims     = x.shape().at(1);
@@ -62,11 +54,6 @@
   // if not a one-hot, must be binary logistic regression cost
   if (n_dims == 1)
   {
-<<<<<<< HEAD
-    assert(n_classes == SizeType(2));
-
-=======
->>>>>>> 45cf0493
     auto     x_it = x.cbegin();
     auto     y_it = y.cbegin();
     DataType one{1};
