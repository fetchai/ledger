#pragma once
//------------------------------------------------------------------------------
//
//   Copyright 2018-2019 Fetch.AI Limited
//
//   Licensed under the Apache License, Version 2.0 (the "License");
//   you may not use this file except in compliance with the License.
//   You may obtain a copy of the License at
//
//       http://www.apache.org/licenses/LICENSE-2.0
//
//   Unless required by applicable law or agreed to in writing, software
//   distributed under the License is distributed on an "AS IS" BASIS,
//   WITHOUT WARRANTIES OR CONDITIONS OF ANY KIND, either express or implied.
//   See the License for the specific language governing permissions and
//   limitations under the License.
//
//------------------------------------------------------------------------------

#include "core/assert.hpp"
#include "math/comparison.hpp"

namespace fetch {
namespace math {

/**
 * Rectified linear unit
 * @tparam ArrayType
 * @param t
 * @param ret
 */
template <typename ArrayType>
void Relu(ArrayType const &t, ArrayType &ret)
{
<<<<<<< HEAD
  ASSERT(t.size() == ret.size());
  for (typename ArrayType::SizeType j{0}; j < t.size(); ++j)
  {
    ret.Set(j, fetch::math::Max(t.At(j), typename ArrayType::Type(0)));
=======
  assert(t.size() == ret.size());

  auto it  = t.cbegin();
  auto rit = ret.begin();
  while (it.is_valid())
  {
    *rit = fetch::math::Max(*it, typename ArrayType::Type(0));
    ++it;
    ++rit;
>>>>>>> ffe08c71
  }
}

template <typename ArrayType>
ArrayType Relu(ArrayType const &t)
{
  ArrayType ret(t.shape());
  Relu(t, ret);
  return ret;
}

}  // namespace math
}  // namespace fetch<|MERGE_RESOLUTION|>--- conflicted
+++ resolved
@@ -32,12 +32,6 @@
 template <typename ArrayType>
 void Relu(ArrayType const &t, ArrayType &ret)
 {
-<<<<<<< HEAD
-  ASSERT(t.size() == ret.size());
-  for (typename ArrayType::SizeType j{0}; j < t.size(); ++j)
-  {
-    ret.Set(j, fetch::math::Max(t.At(j), typename ArrayType::Type(0)));
-=======
   assert(t.size() == ret.size());
 
   auto it  = t.cbegin();
@@ -47,7 +41,6 @@
     *rit = fetch::math::Max(*it, typename ArrayType::Type(0));
     ++it;
     ++rit;
->>>>>>> ffe08c71
   }
 }
 
