#pragma once
//------------------------------------------------------------------------------
//
//   Copyright 2018-2019 Fetch.AI Limited
//
//   Licensed under the Apache License, Version 2.0 (the "License");
//   you may not use this file except in compliance with the License.
//   You may obtain a copy of the License at
//
//       http://www.apache.org/licenses/LICENSE-2.0
//
//   Unless required by applicable law or agreed to in writing, software
//   distributed under the License is distributed on an "AS IS" BASIS,
//   WITHOUT WARRANTIES OR CONDITIONS OF ANY KIND, either express or implied.
//   See the License for the specific language governing permissions and
//   limitations under the License.
//
//------------------------------------------------------------------------------

#include "math/base_types.hpp"
#include "math/comparison.hpp"
#include "math/fundamental_operators.hpp"
#include "math/linalg/blas/base.hpp"
#include "math/linalg/blas/gemm_nn_novector.hpp"
#include "math/linalg/blas/gemm_nn_vector.hpp"
#include "math/linalg/blas/gemm_nt_novector.hpp"
#include "math/linalg/blas/gemm_nt_vector.hpp"
#include "math/linalg/blas/gemm_tn_novector.hpp"
#include "math/linalg/blas/gemm_tn_vector.hpp"
#include "math/linalg/prototype.hpp"
#include "math/meta/math_type_traits.hpp"
#include "math/tensor_reduce.hpp"

#include <cassert>
#include <numeric>
#include <vector>

namespace fetch {
namespace math {

// TODO (private 854) - vectorisation implementations not yet called
namespace details_vectorisation {

/**
 * Min function for returning the smallest value in an array
 * @tparam ArrayType
 * @param array
 * @return
 */
template <typename ArrayType>
inline void Min(ArrayType const &array, typename ArrayType::Type &ret)
{
  using VectorRegisterType = typename ArrayType::VectorRegisterType;

  ret = array.data().in_parallel().Reduce(
      memory::TrivialRange(0, array.size()),
      [](VectorRegisterType const &a, VectorRegisterType const &b) { return min(a, b); });
}

/**
 * return the product of all elements in the array
 * @tparam T
 * @tparam C
 * @param obj1
 * @param ret
 */
template <typename ArrayType>
void Product(ArrayType const &obj1, typename ArrayType::Type &ret)
{
  // TODO(private issue 994): Create test for this function
  if (obj1.padding() == 1)
  {
    ret =
        obj1.data().in_parallel().Reduce(memory::TrivialRange(0, obj1.size()),
                                         [](typename ArrayType::VectorRegisterType const &a,
                                            typename ArrayType::VectorRegisterType const &b) ->
                                         typename ArrayType::VectorRegisterType { return a * b; });
  }
  else
  {
    auto it1 = obj1.cbegin();
    ret      = static_cast<typename ArrayType::Type>(1);
    while (it1.is_valid())
    {
      ret *= (*it1);
      ++it1;
    }
  }
}

/**
 * return the product of all elements in the array
 * @tparam T
 * @tparam C
 * @param obj1
 * @param ret
 */
template <typename ArrayType>
void Sum(ArrayType const &obj1, typename ArrayType::Type &ret)
{
  ret = obj1.data().in_parallel().Reduce(memory::TrivialRange(0, obj1.size()),
                                         [](typename ArrayType::VectorRegisterType const &a,
                                            typename ArrayType::VectorRegisterType const &b) ->
                                         typename ArrayType::VectorRegisterType { return a + b; });
}

}  // namespace details_vectorisation

/**
 * applies bit mask to one array storing result in new array
 * @param x
 */
template <typename ArrayType>
meta::IfIsMathArray<ArrayType, void> BooleanMask(ArrayType const &input_array,
                                                 ArrayType const &mask, ArrayType &ret)
{
  assert(input_array.size() == mask.size());
  assert(ret.size() >= typename ArrayType::SizeType(Sum(mask)));

  auto     it1 = input_array.cbegin();
  auto     it2 = mask.cbegin();
  auto     rit = ret.begin();
  SizeType counter{0};
  while (rit.is_valid())
  {
    // TODO(private issue 193): implement boolean only array
    assert((*it2 == 1) || (*it2 == 0));
    if (static_cast<uint64_t>(*it2))
    {
      *rit = *it1;
      ++counter;
    }
    ++it1;
    ++it2;
    ++rit;
  }

  ret.Resize({counter});
}
template <typename ArrayType>
meta::IfIsMathArray<ArrayType, ArrayType> BooleanMask(ArrayType &input_array, ArrayType const &mask)
{
  ArrayType ret{typename ArrayType::SizeType(Sum(mask))};
  BooleanMask(input_array, mask, ret);
  return ret;
}

/**
 * Scatter updates data in the input array at locations specified by indices
 * with values specified by updates
 * @tparam ArrayType Tensor of some data type
 * @tparam Indices indices which are to be updated
 * @param input_array the input tensor to update
 * @param updates the update values to apply
 * @param indices vector of indices at which to apply the updates
 */
template <typename ArrayType>
void Scatter(ArrayType &input_array, ArrayType const &updates,
             std::vector<SizeVector> const &indices)
{
  assert(indices.size() == updates.size());

  auto     indices_it = indices.begin();
  SizeType update_idx{0};

  while (indices_it != indices.end())
  {
    input_array.data()[input_array.ComputeIndex(*indices_it)] = updates[update_idx];
    ++indices_it;
    ++update_idx;
  }
}

/**
 * returns the product of all values in one array
 * @tparam ArrayType
 * @tparam T
 * @param array1
 * @param ret
 */
template <typename ArrayType, typename T, typename = std::enable_if_t<meta::IsArithmetic<T>>>
meta::IfIsMathArray<ArrayType, void> Product(ArrayType const &array1, T &ret)
{
  if (array1.size() == 0)
  {
    ret = T{0};
  }
  else
  {
    ret = typename ArrayType::Type(1);
    for (auto const &val : array1)
    {
      ret *= val;
    }
  }
}

template <typename T, typename C /*template<class> class C*/,
          typename = std::enable_if_t<meta::IsArithmetic<T>>>
meta::IfIsMathArray<Tensor<T, C>, T> Product(Tensor<T, C> const &array1)
{
  T ret;
  Product(array1, ret);
  return ret;
}

/**
 * return the product of all elements in the vector
 * @tparam T
 * @param obj1
 * @param ret
 */
template <typename T>
void Product(std::vector<T> const &obj1, T &ret)
{
  if (obj1.size() == 0)
  {
    ret = 0;
  }
  else
  {
    ret = std::accumulate(std::begin(obj1), std::end(obj1), T(1), std::multiplies<>());
  }
}
template <typename T>
T Product(std::vector<T> const &obj1)
{
  T ret;
  Product(obj1, ret);
  return ret;
}

/**
 * Finds the maximum value in an array
 * @tparam ArrayType
 * @tparam T
 * @param array
 * @param ret
 * @return
 */
template <typename ArrayType>
meta::IfIsMathArray<ArrayType, void> Max(ArrayType const &array, typename ArrayType::Type &ret)
{
  ret = numeric_lowest<typename ArrayType::Type>();
  for (typename ArrayType::Type const &e : array)
  {
    if (e > ret)
    {
      ret = e;
    }
  }
}

template <typename ArrayType>
meta::IfIsMathArray<ArrayType, typename ArrayType::Type> Max(ArrayType const &array)
{
  typename ArrayType::Type ret;
  Max(array, ret);
  return ret;
}

/**
 * Implementation of Max that returns the n-1 dim array by finding the max of all 1-d vectors within
 * the array
 * @tparam T
 * @tparam C
 * @param array
 * @param axis
 * @param ret
 */
template <typename ArrayType>
void Max(ArrayType const &array, typename ArrayType::SizeType const &axis, ArrayType &ret)
{
  assert(axis < array.shape().size());

  if (array.shape().size() == 1)
  {
    assert(axis == 0);
    ret[0] = Max(array);
  }
  else
  {
    // Max along a single axis
    SizeType axis_length = array.shape()[axis];

    assert(axis_length > 1);
    assert(ret.size() == Divide(Product(array.shape()), array.shape()[axis]));

    // specialised implementation uses view if axis is the last dimension
    if (axis == (array.shape().size() - 1))
    {
      // fill the return with the first index values
      ret.Assign(array.View(0));

      //
      for (SizeType n{1}; n < axis_length; ++n)
      {
        auto cur_view    = array.View(n);
        auto cur_view_it = cur_view.begin();
        auto rit         = ret.begin();

        // check every element in the n-1 dimensional return
        while (cur_view_it.is_valid())
        {
          if (*cur_view_it > *rit)
          {
            *rit = *cur_view_it;
          }
          ++rit;
          ++cur_view_it;
        }
      }
    }
    else
    {
      // fill the return with the first index values
      ret.Assign(array.Slice(0, axis));

      //
      for (SizeType n{1}; n < axis_length; ++n)
      {
        auto cur_slice    = array.Slice(n, axis);
        auto cur_slice_it = cur_slice.cbegin();
        auto rit          = ret.begin();

        // check every element in the n-1 dimensional return
        while (cur_slice_it.is_valid())
        {
          if (*cur_slice_it > *rit)
          {
            *rit = *cur_slice_it;
          }
          ++rit;
          ++cur_slice_it;
        }
      }
    }
  }
}

template <typename T>
void Max(std::vector<T> const &obj1, T &ret)
{
  ret = *std::max_element(std::begin(obj1), std::end(obj1));
}
template <typename T>
T Max(std::vector<T> const &obj1)
{
  T ret;
  Max(obj1, ret);
  return ret;
}

/**
 * Min function returns the smallest value in the array
 * @tparam ArrayType input array type
 * @tparam T input scalar return param
 * @param array input array
 * @param ret return value
 */
template <typename ArrayType>
meta::IfIsMathArray<ArrayType, void> Min(ArrayType const &array, typename ArrayType::Type &ret)
{
  ret = numeric_max<typename ArrayType::Type>();
  for (typename ArrayType::Type const &e : array)
  {
    if (e < ret)
    {
      ret = e;
    }
  }
}

template <typename ArrayType>
meta::IfIsMathArray<ArrayType, typename ArrayType::Type> Min(ArrayType const &array)
{
  typename ArrayType::Type ret;
  Min(array, ret);
  return ret;
}

/**
 * Implementation of Min that returns the n-1 dim array by finding the min of all 1-d vectors within
 * the array
 * @tparam ArrayType array or tensor type
 * @param array the array or tensor
 * @param axis the axis over which to iterate
 * @param ret the return object with n-1 dims
 */
template <typename ArrayType>
void Min(ArrayType const &array, typename ArrayType::SizeType const &axis, ArrayType &ret)
{
  assert(array.shape().size() <= 2);
  assert(axis < array.shape().size());

  if (array.shape().size() == 1)
  {
    assert(axis == 0);
    ret[0] = Min(array);
  }
  else
  {  // Argmax along a single axis
    SizeType axis_length = array.shape()[axis];
    assert(axis_length > 1);
    assert(ret.size() == Divide(Product(array.shape()), array.shape()[axis]));

    // specialisation uses View if axis == last dimension
    if (axis == array.shape().size() - 1)
    {
      // fill the return with the first index values
      ret.Assign(array.View(0));

      //
      for (SizeType n{1}; n < axis_length; ++n)
      {
        auto cur_view    = array.View(n);
        auto cur_view_it = cur_view.begin();
        auto rit         = ret.begin();

        // check every element in the n-1 dimensional return
        while (cur_view_it.is_valid())
        {
          if (*cur_view_it < *rit)
          {
            *rit = *cur_view_it;
          }
          ++rit;
          ++cur_view_it;
        }
      }
    }
    else
    {
      // fill the return with the first index values
      ret.Assign(array.Slice(0, axis));

      //
      for (SizeType n{1}; n < axis_length; ++n)
      {
        auto cur_slice    = array.Slice(n, axis);
        auto cur_slice_it = cur_slice.cbegin();
        auto rit          = ret.begin();

        // check every element in the n-1 dimensional return
        while (cur_slice_it.is_valid())
        {
          if (*cur_slice_it < *rit)
          {
            *rit = *cur_slice_it;
          }
          ++rit;
          ++cur_slice_it;
        }
      }
    }
  }
}

/**
 * Returns an array containing the elementwise maximum of two other arrays
 * @param x array input 1
 * @param y array input 2
 * @return the combined array
 */
template <typename ArrayType>
meta::IfIsMathArray<ArrayType, void> Maximum(ArrayType const &array1, ArrayType const &array2,
                                             ArrayType &ret)
{
  assert(array1.shape() == array2.shape());
  assert(ret.shape() == array2.shape());

  auto it1 = array1.cbegin();
  auto it2 = array2.cbegin();
  auto rit = ret.begin();

  while (it1.is_valid())
  {
    *rit = (*it1 > *it2) ? *it1 : *it2;
    ++it1;
    ++it2;
    ++rit;
  }
}
template <typename ArrayType>
meta::IfIsMathArray<ArrayType, ArrayType> Maximum(ArrayType const &array1, ArrayType const &array2)
{
  ArrayType ret(array1.shape());
  Maximum(array1, array2, ret);
  return ret;
}

/**
 * return the sum of all elements in the array
 * @tparam T
 * @tparam C
 * @param obj1
 * @param ret
 */
template <typename ArrayType, typename T, typename = std::enable_if_t<meta::IsArithmetic<T>>>
meta::IfIsMathArray<ArrayType, void> Sum(ArrayType const &array1, T &ret)
{
  ret = typename ArrayType::Type(0);
  for (auto &val : array1)
  {
    ret += val;
  }
}

template <typename ArrayType>
meta::IfIsMathArray<ArrayType, typename ArrayType::Type> Sum(ArrayType const &array1)
{
  typename ArrayType::Type ret;
  Sum(array1, ret);
  return ret;
}

template <typename ArrayType>
void ReduceSum(ArrayType const &obj1, SizeType axis, ArrayType &ret)
{

  using DataType = typename ArrayType::Type;
  ret.Fill(static_cast<DataType>(0));

  Reduce(axis, [](const DataType &x, DataType &y) { y += x; }, obj1, ret);
}

template <typename ArrayType>
ArrayType ReduceSum(ArrayType const &obj1, SizeType axis)
{
  SizeVector new_shape = obj1.shape();
  new_shape.at(axis)   = 1;
  ArrayType ret{new_shape};
  ReduceSum(obj1, axis, ret);
  return ret;
}

template <typename ArrayType>
meta::IfIsMathArray<ArrayType, void> ReduceMean(ArrayType const &                   obj1,
                                                typename ArrayType::SizeType const &axis,
                                                ArrayType &                         ret)
{
  using Type = typename ArrayType::Type;

<<<<<<< HEAD
  assert(axis == 0 || axis == 1);
=======
>>>>>>> f52e8121
  Type n = static_cast<Type>(obj1.shape().at(axis));
  ReduceSum(obj1, axis, ret);
  Divide(ret, n, ret);
}

template <typename ArrayType>
meta::IfIsMathArray<ArrayType, ArrayType> ReduceMean(ArrayType const &                   obj1,
                                                     typename ArrayType::SizeType const &axis)
{
  using Type = typename ArrayType::Type;

<<<<<<< HEAD
  assert(axis == 0 || axis == 1);
  Type      n   = static_cast<Type>(obj1.shape().at(axis));
  ArrayType ret = ReduceSum(obj1, axis);
=======
  Type n   = static_cast<Type>(obj1.shape().at(axis));
  Type ret = ReduceSum(obj1, axis);
>>>>>>> f52e8121
  Divide(ret, n, ret);
  return ret;
}

/**
 * Distance between max and min values in an array
 * @tparam ArrayType
 * @param array
 * @param ret
 */
template <typename ArrayType>
void PeakToPeak(ArrayType const &array, typename ArrayType::Type &ret)
{
  ret                          = numeric_lowest<typename ArrayType::Type>();
  typename ArrayType::Type min = numeric_max<typename ArrayType::Type>();
  auto                     it  = array.cbegin();
  while (it.is_valid())
  {
    if (*it > ret)
    {
      ret = *it;
    }
    if (*it < min)
    {
      min = *it;
    }
    ++it;
  }
  ret = ret - min;
}

template <typename ArrayType>
typename ArrayType::Type PeakToPeak(ArrayType const &array)
{
  typename ArrayType::Type ret;
  PeakToPeak(array, ret);
  return ret;
}

/**
 * Implementation of PeakToPeak that returns the n-1 dim array by finding the max-min of all 1-d
 * vectors within the array
 * @tparam ArrayType
 * @param array
 * @param axis
 * @param ret
 */
template <typename ArrayType>
void PeakToPeak(ArrayType const &array, typename ArrayType::SizeType const &axis, ArrayType &ret)
{
  assert(array.shape().size() <= 2);
  assert(axis < array.shape().size());

  if (array.shape().size() == 1)
  {
    assert(axis == 0);
    ret[0] = PeakToPeak(array);
  }
  else
  {  // Argmax-Argmin along a single axis
    SizeType axis_length = array.shape()[axis];
    assert(axis_length > 1);
    assert(ret.size() == Divide(Product(array.shape()), array.shape()[axis]));

    if (axis == array.shape().size() - 1)
    {
      // fill the return with the first index values
      ret.Assign(array.View(0));
      ArrayType min(ret.shape());
      min.Assign(array.View(0));

      //
      for (SizeType n{1}; n < axis_length; ++n)
      {
        auto cur_view    = array.View(n);
        auto cur_view_it = cur_view.begin();
        auto rit         = ret.begin();
        auto mit         = min.begin();

        // check every element in the n-1 dimensional return
        while (cur_view_it.is_valid())
        {
          if (*cur_view_it > *rit)
          {
            *rit = *cur_view_it;
          }
          if (*cur_view_it < *mit)
          {
            *mit = *cur_view_it;
          }
          ++rit;
          ++mit;
          ++cur_view_it;
        }
      }

      // i.e. ret=max-min, because max is stored in ret
      fetch::math::Subtract(ret, min, ret);
    }
    else
    {
      // fill the return with the first index values
      ret.Assign(array.Slice(0, axis));
      ArrayType min(ret.shape());
      min.Assign(array.Slice(0, axis));

      //
      for (SizeType n{1}; n < axis_length; ++n)
      {
        auto cur_slice    = array.Slice(n, axis);
        auto cur_slice_it = cur_slice.cbegin();
        auto rit          = ret.begin();
        auto mit          = min.begin();

        // check every element in the n-1 dimensional return
        while (cur_slice_it.is_valid())
        {
          if (*cur_slice_it > *rit)
          {
            *rit = *cur_slice_it;
          }
          if (*cur_slice_it < *mit)
          {
            *mit = *cur_slice_it;
          }
          ++rit;
          ++mit;
          ++cur_slice_it;
        }
      }

      // i.e. ret=max-min, because max is stored in ret
      fetch::math::Subtract(ret, min, ret);
    }
  }
}

template <typename ArrayType>
ArrayType PeakToPeak(ArrayType const &array, typename ArrayType::SizeType const &axis)
{
  ArrayType ret(Divide(Product(array.shape()), array.shape().at(axis)));
  PeakToPeak(array, axis, ret);
  return ret;
}

template <typename ArrayType>
void ReduceMax(ArrayType const &obj1, SizeType axis, ArrayType &ret)
{

  using DataType = typename ArrayType::Type;
  ret.Fill(std::numeric_limits<DataType>::min());

  Reduce(axis,
         [](const DataType &x, DataType &y) {
           if (x > y)
           {
             y = x;
           }
         },
         obj1, ret);
}

template <typename ArrayType>
ArrayType ReduceMax(ArrayType const &obj1, SizeType axis)
{
  SizeVector new_shape = obj1.shape();
  new_shape.at(axis)   = 1;
  ArrayType ret{new_shape};
  ReduceMax(obj1, axis, ret);
  return ret;
}

/**
 * Finds the argument of the maximum value in an array
 * @tparam T data type
 * @tparam C container type
 * @param array array to search for maximum value
 * @return
 */
template <typename ArrayType>
meta::IfIsMathArray<ArrayType, void> ArgMax(ArrayType const &array, ArrayType &ret,
                                            SizeType axis = NO_AXIS)
{
  using Type = typename ArrayType::Type;

  if (axis == NO_AXIS)
  {  // Argmax over the full array
    assert(ret.size() == SizeType(1));
    SizeType position = 0;
    auto     it       = array.begin();
    Type     value    = numeric_lowest<Type>();

    SizeType counter = SizeType{0};
    while (it.is_valid())
    {
      if (*it > value)
      {
        value    = *it;
        position = counter;
      }
      ++counter;
      ++it;
    }

    ret[0] = static_cast<Type>(position);
  }
  else
  {
    // Argmax along a single axis
    SizeType axis_length = array.shape()[axis];
    assert(axis_length > 1);
    assert(ret.size() == Divide(Product(array.shape()), array.shape()[axis]));

    ret.Fill(Type(0));

    // specialisation uses View if axis == last dimension
    if (axis == array.shape().size() - 1)
    {
      auto max_view = (array.View(0)).Copy();

      for (SizeType n{1}; n < axis_length; ++n)
      {
        auto cur_view = array.View(n);

        auto max_view_it = max_view.begin();
        auto cur_view_it = cur_view.begin();
        auto ret_it      = ret.begin();

        // check every element in the n-1 dimensional return
        while (max_view_it.is_valid())
        {
          if (*cur_view_it > *max_view_it)
          {
            *ret_it      = static_cast<Type>(n);
            *max_view_it = *cur_view_it;
          }
          ++ret_it;
          ++cur_view_it;
          ++max_view_it;
        }
      }
    }
    else
    {
      auto max_slice = (array.Slice(0, axis)).Copy();

      for (SizeType n{1}; n < axis_length; ++n)
      {
        auto cur_slice = array.Slice(n, axis);

        auto max_slice_it = max_slice.begin();
        auto cur_slice_it = cur_slice.cbegin();
        auto ret_it       = ret.begin();

        // check every element in the n-1 dimensional return
        while (max_slice_it.is_valid())
        {
          if (*cur_slice_it > *max_slice_it)
          {
            *ret_it       = static_cast<Type>(n);
            *max_slice_it = *cur_slice_it;
          }
          ++ret_it;
          ++cur_slice_it;
          ++max_slice_it;
        }
      }
    }
  }
}
template <typename ArrayType>
meta::IfIsMathArray<ArrayType, ArrayType> ArgMax(ArrayType const &array, SizeType axis = 0)
{
  assert((array.shape().size() == 1) || (array.shape().size() == 2));
  assert((axis == 0) || (axis == 1));

  ArrayType ret;
  if (array.shape().size() == 1)
  {
    // 1D argmax result has size 1
    ret = ArrayType{1};
  }
  else
  {
    SizeVector ret_shape = array.shape();
    ret_shape.erase(ret_shape.begin() + int(axis));
    ret = ArrayType{ret_shape};
  }

  ArgMax(array, ret, axis);
  return ret;
}

template <typename T>
void ArgMax(std::vector<T> const &obj1, T &ret)
{
  ret = T(std::distance(std::begin(obj1), std::max_element(std::begin(obj1), std::end(obj1))));
}
template <typename T>
T ArgMax(std::vector<T> const &obj1)
{
  T ret;
  ArgMax(obj1, ret);
  return ret;
}

template <typename ArrayType>
fetch::math::meta::IfIsMathArray<ArrayType, void> Dot(ArrayType const &A, ArrayType const &B,
                                                      ArrayType &ret)
{
  auto aview = A.View();
  auto bview = B.View();

  if (aview.width() != bview.height())
  {
    throw std::runtime_error("expected A width to equal and B height.");
  }

  ret.Resize({aview.height(), bview.width()});

  using Type = typename ArrayType::Type;
  using namespace linalg;

  enum
  {
    OPTIMISATION_FLAGS = meta::HasVectorSupport<Type>::value
                             ? platform::Parallelisation::VECTORISE
                             : platform::Parallelisation::NOT_PARALLEL
  };

  Blas<Type, Signature(_C <= _alpha, _A, _B, _beta, _C),
       Computes(_C <= _alpha * _A * _B + _beta * _C), OPTIMISATION_FLAGS>
      gemm_nn;

  gemm_nn(static_cast<Type>(1), aview, bview, static_cast<Type>(0), ret.View());
}

template <typename ArrayType>
ArrayType Dot(ArrayType const &A, ArrayType const &B)
{
  std::vector<typename ArrayType::SizeType> return_shape{A.shape()[0], B.shape()[1]};
  ArrayType                                 ret(return_shape);
  Dot(A, B, ret);
  return ret;
}

/**
 * Naive routine for C = A.T(B)
 * @param A
 * @param B
 * @param ret
 * @return
 */
template <class ArrayType>
fetch::math::meta::IfIsMathArray<ArrayType, void> DotTranspose(ArrayType const &A,
                                                               ArrayType const &B, ArrayType &ret)
{
  auto aview = A.View();
  auto bview = B.View();

  if (aview.width() != bview.width())
  {
    throw std::runtime_error("expected A and B to have same width.");
  }

  ret.Resize({aview.height(), bview.height()});

  using Type = typename ArrayType::Type;
  using namespace linalg;

  enum
  {
    OPTIMISATION_FLAGS = meta::HasVectorSupport<Type>::value
                             ? platform::Parallelisation::VECTORISE
                             : platform::Parallelisation::NOT_PARALLEL
  };

  Blas<Type, Signature(_C <= _alpha, _A, _B, _beta, _C),
       Computes(_C <= _alpha * _A * T(_B) + _beta * _C), OPTIMISATION_FLAGS>
      gemm_nt;

  gemm_nt(static_cast<Type>(1), A.View(), B.View(), static_cast<Type>(0), ret.View());
}

template <typename ArrayType>
fetch::math::meta::IfIsMathArray<ArrayType, ArrayType> DotTranspose(ArrayType const &A,
                                                                    ArrayType const &B)
{
  std::vector<typename ArrayType::SizeType> return_shape{A.shape()[0], B.shape()[0]};
  ArrayType                                 ret(return_shape);
  DotTranspose(A, B, ret);
  return ret;
}

/**
 * Naive routine for C = T(A).B
 * @param A
 * @param B
 * @param ret
 * @return
 */
template <class ArrayType>
fetch::math::meta::IfIsMathArray<ArrayType, void> TransposeDot(ArrayType const &A,
                                                               ArrayType const &B, ArrayType &ret)
{
  auto aview = A.View();
  auto bview = B.View();

  if (aview.height() != bview.height())
  {
    throw std::runtime_error("expected A and B to have same height.");
  }

  ret.Resize({aview.width(), bview.width()});

  using Type = typename ArrayType::Type;
  using namespace linalg;

  enum
  {
    OPTIMISATION_FLAGS = meta::HasVectorSupport<Type>::value
                             ? platform::Parallelisation::VECTORISE
                             : platform::Parallelisation::NOT_PARALLEL
  };

  Blas<Type, Signature(_C <= _alpha, _A, _B, _beta, _C),
       Computes(_C <= _alpha * T(_A) * _B + _beta * _C), OPTIMISATION_FLAGS>
      gemm_tn;

  gemm_tn(static_cast<Type>(1), A.View(), B.View(), static_cast<Type>(0), ret.View());
}

template <class ArrayType>
fetch::math::meta::IfIsMathArray<ArrayType, ArrayType> TransposeDot(ArrayType const &A,
                                                                    ArrayType const &B)
{
  std::vector<typename ArrayType::SizeType> return_shape{A.shape().at(1), B.shape().at(1)};
  ArrayType                                 ret(return_shape);
  TransposeDot(A, B, ret);
  return ret;
}

template <typename ArrayType>
fetch::math::meta::IfIsMathArray<ArrayType, void> DynamicStitch(ArrayType &      input_array,
                                                                ArrayType const &indices,
                                                                ArrayType const &data)
{
  assert(data.size() <= input_array.size());
  assert(input_array.size() > static_cast<typename ArrayType::SizeType>(Max(indices)));
  assert(static_cast<typename ArrayType::SizeType>(Min(indices)) >= 0);
  input_array.Resize({indices.size()});

  auto ind_it  = indices.cbegin();
  auto data_it = data.cbegin();

  while (data_it.is_valid())
  {
    // loop through all output data locations identifying the next data point to copy into it
    input_array.Set(SizeType(*ind_it), *data_it);
    ++data_it;
    ++ind_it;
  }
}

}  // namespace math
}  // namespace fetch<|MERGE_RESOLUTION|>--- conflicted
+++ resolved
@@ -541,10 +541,6 @@
 {
   using Type = typename ArrayType::Type;
 
-<<<<<<< HEAD
-  assert(axis == 0 || axis == 1);
-=======
->>>>>>> f52e8121
   Type n = static_cast<Type>(obj1.shape().at(axis));
   ReduceSum(obj1, axis, ret);
   Divide(ret, n, ret);
@@ -556,14 +552,8 @@
 {
   using Type = typename ArrayType::Type;
 
-<<<<<<< HEAD
-  assert(axis == 0 || axis == 1);
   Type      n   = static_cast<Type>(obj1.shape().at(axis));
   ArrayType ret = ReduceSum(obj1, axis);
-=======
-  Type n   = static_cast<Type>(obj1.shape().at(axis));
-  Type ret = ReduceSum(obj1, axis);
->>>>>>> f52e8121
   Divide(ret, n, ret);
   return ret;
 }
