--- conflicted
+++ resolved
@@ -545,12 +545,8 @@
     ASSERT(ret.size() == SizeType(1));
     SizeType position = 0;
     auto     it       = array.begin();
-<<<<<<< HEAD
     Type     value    = NumericLowest<Type>();
     SizeType counter  = SizeType{0};
-=======
-    Type     value    = numeric_lowest<Type>();
->>>>>>> 9cbff4b8
     while (it.is_valid())
     {
       if (*it > value)
