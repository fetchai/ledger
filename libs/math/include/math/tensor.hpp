--- conflicted
+++ resolved
@@ -707,12 +707,8 @@
     UNSET,
     COLON,
     NEWLINE
-<<<<<<< HEAD
-  } new_row_marker = UNSET;
-=======
   } new_row_marker         = UNSET;
   bool reached_actual_data = false;
->>>>>>> 3b9e3b86
 
   // Text parsing loop
   for (SizeType i = 0; i < c.size();)
@@ -721,20 +717,6 @@
     switch (c[i])
     {
     case ';':
-<<<<<<< HEAD
-      if (new_row_marker == UNSET || new_row_marker == COLON)
-      {
-        new_row_marker = COLON;
-      }
-      if (new_row_marker == NEWLINE)
-      {
-        ++i;
-        break;
-      }
-      if (i < c.size() - 1)
-      {
-        ++n;
-=======
       if (reached_actual_data == true)
       {
         if (new_row_marker == UNSET)
@@ -748,26 +730,12 @@
             reached_actual_data = false;
           }
         }
->>>>>>> 3b9e3b86
       }
       ++i;
       break;
     case '\r':
     case '\n':
-<<<<<<< HEAD
-      if (new_row_marker == UNSET || new_row_marker == NEWLINE)
-      {
-        new_row_marker = NEWLINE;
-      }
-      if (new_row_marker == COLON)
-      {
-        ++i;
-        break;
-      }
-      if (i < c.size() - 1)
-=======
       if (reached_actual_data == true)
->>>>>>> 3b9e3b86
       {
         if (new_row_marker == UNSET)
         {
@@ -816,15 +784,12 @@
         auto        float_val = math::Type<T>(cur_elem);
         elems.emplace_back(Type(float_val));
         prev_backslash = false;
-<<<<<<< HEAD
-=======
         if (reached_actual_data == false)
         {
           // Where we actually start counting rows
           ++n;
           reached_actual_data = true;
         }
->>>>>>> 3b9e3b86
       }
       break;
     }
