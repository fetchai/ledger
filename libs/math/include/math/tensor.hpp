#pragma once
//------------------------------------------------------------------------------
//
//   Copyright 2018-2019 Fetch.AI Limited
//
//   Licensed under the Apache License, Version 2.0 (the "License");
//   you may not use this file except in compliance with the License.
//   You may obtain a copy of the License at
//
//       http://www.apache.org/licenses/LICENSE-2.0
//
//   Unless required by applicable law or agreed to in writing, software
//   distributed under the License is distributed on an "AS IS" BASIS,
//   WITHOUT WARRANTIES OR CONDITIONS OF ANY KIND, either express or implied.
//   See the License for the specific language governing permissions and
//   limitations under the License.
//
//------------------------------------------------------------------------------

#include "core/assert.hpp"
#include "core/byte_array/const_byte_array.hpp"
#include "core/byte_array/consumers.hpp"
#include "core/macros.hpp"
#include "core/random.hpp"

#include "vectorise/memory/array.hpp"

#include "math/base_types.hpp"
#include "math/matrix_operations.hpp"
#include "math/meta/math_type_traits.hpp"
#include "math/ml/activation_functions/softmax.hpp"
#include "math/ml/loss_functions/l2_loss.hpp"
#include "math/ml/loss_functions/l2_norm.hpp"
#include "math/standard_functions/abs.hpp"
#include "math/standard_functions/exp.hpp"
#include "math/standard_functions/fmod.hpp"
#include "math/standard_functions/remainder.hpp"
#include "math/tensor_broadcast.hpp"
#include "math/tensor_iterator.hpp"

#include <iostream>
#include <memory>
#include <numeric>
#include <random>
#include <utility>

namespace fetch {
namespace math {

namespace details {
template <typename DataType, typename ArrayType>
static void ArangeImplementation(DataType const &from, DataType const &to, DataType const &delta,
                                 ArrayType &ret)
{
  SizeType N = SizeType((to - from) / delta);
  ret.LazyResize(N);
  ret.SetPaddedZero();
  ret.FillArange(from, to);
}
}  // namespace details

template <typename T, typename C = memory::SharedArray<T>>
class Tensor
{
public:
  using Type                       = T;
  using ContainerType              = C;
  using VectorSliceType            = typename ContainerType::VectorSliceType;
  using VectorRegisterType         = typename ContainerType::VectorRegisterType;
  using VectorRegisterIteratorType = typename ContainerType::VectorRegisterIteratorType;
  using SelfType                   = Tensor<T, C>;
  using IteratorType               = TensorIterator<T, typename SelfType::ContainerType>;
  using ConstIteratorType          = ConstTensorIterator<T, typename SelfType::ContainerType>;
  using SizeType                   = fetch::math::SizeType;
  using SizeVector                 = fetch::math::SizeVector;

  static constexpr char const *LOGGING_NAME = "Tensor";

private:
  template <typename STensor>
  class TensorSliceImplementation;
  template <SizeType N, typename TSType, typename... Args>
  struct TensorSetter;
  template <SizeType N, typename TSType>
  struct TensorSetter<N, TSType>;

public:
  using ConstSliceType = TensorSliceImplementation<SelfType const>;

  class TensorSlice;

  using SliceType = TensorSlice;

  enum MAJOR_ORDER
  {
    COLUMN,
    ROW
  };

  Tensor()
    : data_()
    , size_(0)
  {}

  static Tensor FromString(byte_array::ConstByteArray const &c);
  explicit Tensor(SizeType const &n);
  Tensor(Tensor &&other)      = default;
  Tensor(Tensor const &other) = default;
  Tensor(SizeVector const &dims);
  virtual ~Tensor()
  {}

  Tensor &operator=(Tensor const &other) = default;
  Tensor &operator=(Tensor &&other) = default;

  IteratorType      begin();
  IteratorType      end();
  ConstIteratorType begin() const;
  ConstIteratorType end() const;
  ConstIteratorType cbegin() const;
  ConstIteratorType cend() const;

  ////////////////////////////////
  /// ASSIGNMENT AND ACCESSING ///
  ////////////////////////////////

  void     Copy(SelfType const &x);
  SelfType Copy() const;
  template <typename G>
  void Assign(TensorSliceImplementation<G> const &other);
  void Assign(TensorSlice const &other);
  void Assign(SelfType const &other);

  template <typename... Indices>
  Type &At(Indices... indices);
  template <typename... Indices>
  Type At(Indices... indices) const;

  template <typename... Indices>
  Type operator()(Indices... indices) const;
  template <typename... Indices>
  Type &operator()(Indices... indices);

  Type operator()(SizeType const &index) const;
  template <typename S>
  typename std::enable_if<std::is_integral<S>::value, Type>::type &operator[](S const &i);
  template <typename S>
  typename std::enable_if<std::is_integral<S>::value, Type>::type const &operator[](
      S const &i) const;

  Tensor &operator=(ConstSliceType const &slice);
  Tensor &operator=(TensorSlice const &slice);

  template <typename... Args>
  void Set(Args... args);

  void Fill(Type const &value, memory::Range const &range);
  void Fill(Type const &value, memory::TrivialRange const &range);
  void Fill(Type const &value);
  void SetAllZero();
  void SetAllOne();
  void SetPaddedZero();

  ContainerType const &data() const;
  ContainerType &      data();

  template <typename DataType>
  fetch::meta::IfIsInteger<DataType, SelfType> FillArange(DataType const &from, DataType const &to);

  static SelfType UniformRandom(SizeType const &N);
  static SelfType UniformRandomIntegers(SizeType const &N, int64_t const &min, int64_t const &max);
  SelfType &      FillUniformRandom();
  SelfType &      FillUniformRandomIntegers(int64_t const &min, int64_t const &max);
  static SelfType Zeroes(SizeVector const &shape);
  static SelfType Ones(SizeVector const &shape);

  ////////////////////
  /// SHAPE & SIZE ///
  ////////////////////

  static SizeType SizeFromShape(SizeVector const &shape);

  void              Flatten();
  SelfType          Transpose() const;  // TODO (private 867)
  SelfType          Transpose(SizeVector &new_axes) const;
  SelfType &        Squeeze();
  SelfType &        Unsqueeze();
  void              ResizeFromShape(SizeVector const &shape);
  void              LazyReshape(SizeVector const &shape);
  bool              CanReshape(SizeVector const &shape);
  void              Reshape(SizeVector const &shape);
  SizeVector const &shape() const;
  SizeType const &  shape(SizeType const &n) const;
  SizeType          size() const;

  ///////////////////////
  /// MATH OPERATIONS ///
  ///////////////////////

  SelfType InlineAdd(Tensor const &other);
  SelfType InlineAdd(Type const &scalar);
  SelfType InlineSubtract(Tensor const &other);
  SelfType InlineSubtract(Type const &scalar);
  SelfType InlineReverseSubtract(Tensor const &other);
  SelfType InlineReverseSubtract(Type const &scalar);
  SelfType InlineMultiply(Tensor const &other);
  SelfType InlineMultiply(Type const &scalar);
  SelfType InlineDivide(Tensor const &other);
  SelfType InlineDivide(Type const &scalar);
  SelfType InlineReverseDivide(Tensor const &other);
  SelfType InlineReverseDivide(Type const &scalar);

  template <typename OtherType>
  SelfType operator+(OtherType const &other);

  template <typename OtherType>
  SelfType operator+=(OtherType const &other);

  template <typename OtherType>
  SelfType operator-(OtherType const &other);

  template <typename OtherType>
  SelfType operator-=(OtherType const &other);

  template <typename OtherType>
  SelfType operator*(OtherType const &other);

  template <typename OtherType>
  SelfType operator*=(OtherType const &other);

  template <typename OtherType>
  SelfType operator/(OtherType const &other);

  template <typename OtherType>
  SelfType operator/=(OtherType const &other);

  SelfType &DotTranspose(SelfType const &A, SelfType const &B, Type alpha = 1.0, Type beta = 0.0);
  SelfType &TransposeDot(SelfType const &A, SelfType const &B, Type alpha = 1.0, Type beta = 0.0);
  Type      Sum() const;

  void Exp(SelfType const &x);
  void ApproxSoftMax(SelfType const &x);
  Type L2Norm() const;
  Type L2Loss() const;

  Type     PeakToPeak() const;
  void     Fmod(SelfType const &x);
  void     Remainder(SelfType const &x);
  SelfType Softmax(SelfType const &x);

  /////////////
  /// Order ///
  /////////////

  void        MajorOrderFlip();
  MAJOR_ORDER MajorOrder() const;

  ////////////////////////
  /// Numpy Operations ///
  ////////////////////////

  void CopyFromNumpy(T *ptr, SizeVector &shape, SizeVector & /*stride*/, SizeVector & /*index*/);
  void CopyToNumpy(T *ptr, SizeVector &shape, SizeVector &stride, SizeVector &index);

  //////////////
  /// Slices ///
  //////////////

  ConstSliceType Slice(SizeType i, SizeType axis = 0) const;
  TensorSlice    Slice(SizeType i, SizeType axis = 0);

  /////////////////////////
  /// general utilities ///
  /////////////////////////

  std::string ToString() const;
  SizeType    Find(Type val) const;
  template <typename TensorType>
  static SelfType Stack(std::vector<TensorType> const &tensors);
  void            Sort();
  void            Sort(memory::TrivialRange const &range);

  template <typename Unsigned>
  static fetch::meta::IfIsUnsignedInteger<Unsigned, SelfType> Arange(Unsigned const &from,
                                                                     Unsigned const &to,
                                                                     Unsigned const &delta);

  template <typename Signed>
  static fetch::meta::IfIsSignedInteger<Signed, SelfType> Arange(Signed const &from,
                                                                 Signed const &to,
                                                                 Signed const &delta);

  /////////////////////////
  /// memory management ///
  /////////////////////////

  bool LazyReserve(SizeType const &n);
  void Reserve(SizeType const &n);

  template <typename S>
  typename std::enable_if<std::is_integral<S>::value, void>::type LazyResize(S const &n);

  template <typename S>
  typename std::enable_if<std::is_integral<S>::value, void>::type Resize(S const &n);

  ////////////////////////////
  /// COMPARISON OPERATORS ///
  ////////////////////////////

  bool AllClose(SelfType const &o, Type const &relative_tolerance = Type(1e-5),
                Type const &absolute_tolerance = Type(1e-8)) const;
  bool operator==(Tensor const &other) const;
  bool operator!=(Tensor const &other) const;

  //////////////////
  /// TensorSlice///
  //////////////////

  /**
   * TensorSlice class contains the non-const methods of tensor slicing
   */
  class TensorSlice : public TensorSliceImplementation<Tensor>
  {
  public:
    using Type = T;
    using TensorSliceImplementation<Tensor>::TensorSliceImplementation;
    using TensorSliceImplementation<Tensor>::begin;
    using TensorSliceImplementation<Tensor>::end;

    IteratorType begin();
    IteratorType end();
    template <typename G>
    void Assign(TensorSliceImplementation<G> const &other);
    void Assign(Tensor const &other);
    void Fill(Type t);
  };

  ////////////////////////////////
  /// Serialization operations ///
  ////////////////////////////////

  template <typename S>
  friend void Serialize(S &serializer, SelfType const &t)
  {
    serializer << t.size_;
    serializer << t.shape_;
    // TODO (private 870)
    for (std::size_t i = 0; i < t.size(); ++i)
    {
      serializer << t.data()[i];
    }
  }

  template <typename S>
  friend void Deserialize(S &serializer, SelfType &t)
  {
    SizeType   size;
    SizeVector shape;
    serializer >> size;
    serializer >> shape;

    t.Resize(size);
    t.Reshape(shape);

    for (std::size_t i = 0; i < t.size(); ++i)
    {
      serializer >> t.data()[i];
    }
  }

  // TODO(private 858): Vectorize and deduce D from parent
  template <typename S, typename D = memory::SharedArray<S>>
  void As(Tensor<S, D> &ret) const
  {
    ret.LazyResize(size_);
    auto this_it = cbegin();
    auto ret_it  = begin();

    while (this_it.is_valid())
    {
      *ret_it = *this_it;
      ++ret_it;
      ++this_it;
    }
  }

private:
  ContainerType data_;
  SizeType      size_ = 0;
  SizeVector    shape_;
  SizeVector    stride_;

  MAJOR_ORDER major_order_ = COLUMN;

  /**
   * Gets a value from the array by N-dim index
   * @param indices index to access
   */
  // TODO (private 868):
  template <SizeType N, typename FirstIndex, typename... Indices>
  SizeType UnrollComputeColIndex(FirstIndex &&index, Indices &&... indices) const
  {
    return static_cast<SizeType>(index) * stride_[N] +
           UnrollComputeColIndex<N + 1>(std::forward<Indices>(indices)...);
  }

  template <SizeType N, typename FirstIndex>
  SizeType UnrollComputeColIndex(FirstIndex &&index) const
  {
    return static_cast<SizeType>(index) * stride_[N];
  }

  void UpdateStrides()
  {
    stride_.resize(shape_.size());
    SizeType n_dims = shape_.size();
    SizeType base   = 1;

    for (SizeType i = 0; i < n_dims; ++i)
    {
      stride_[i] = base;
      base *= shape_[i];
    }

    // TODO (private 870): Reverse order if row major.
  }

  // TODO(private 871): replace with strides
  SizeType ComputeRowIndex(SizeVector const &indices) const
  {
    SizeType index  = 0;
    SizeType n_dims = indices.size();
    SizeType base   = 1;

    // loop through all dimensions
    for (SizeType i = n_dims; i == 0; --i)
    {
      index += indices[i - 1] * base;
      base *= shape_[i - 1];
    }
    return index;
  }

  SizeType ComputeColIndex(SizeVector const &indices) const
  {
    SizeType index  = 0;
    SizeType n_dims = indices.size();
    SizeType base   = 1;

    // loop through all dimensions
    for (SizeType i = 0; i < n_dims; ++i)
    {
      index += indices[i] * base;
      base *= shape_[i];
    }
    return index;
  }

  /**
   * rearranges data storage in the array. Slow because it copies data instead of pointers
   * @param major_order
   */
  void FlipMajorOrder(MAJOR_ORDER major_order)
  {
    SelfType new_array{this->shape()};

    SizeVector stride;
    SizeVector index;

    SizeType cur_stride = Product(this->shape());

    for (SizeType i = 0; i < new_array.shape().size(); ++i)
    {
      cur_stride /= this->shape()[i];
      stride.push_back(cur_stride);
      index.push_back(0);
    }

    SizeType     total_size = SelfType::SizeFromShape(new_array.shape());
    IteratorType it_this(*this);

    SizeType cur_dim;
    SizeType pos;

    if (major_order == MAJOR_ORDER::COLUMN)
    {
      new_array.Copy(*this);
    }

    for (SizeType j = 0; j < total_size; ++j)
    {
      // Compute current row major index
      pos = 0;
      for (cur_dim = 0; cur_dim < this->shape().size(); ++cur_dim)
      {
        pos += stride[cur_dim] * index[cur_dim];
      }
      assert(pos < total_size);
<<<<<<< HEAD

      // copy the data
      if (major_order == MAJOR_ORDER::ROW)
      {
        new_array[pos] = *it_this;
      }
      else
      {
        *it_this = new_array[pos];
      }
      ++it_this;

      // Incrementing current dimensions and index as necessary
      cur_dim = 0;
      ++index[cur_dim];

      while (index[cur_dim] >= this->shape()[cur_dim])
      {
        index[cur_dim] = 0;
        ++cur_dim;
        if (cur_dim >= this->shape().size())
        {
          break;
        }
        ++index[cur_dim];
      }
    }

=======

      // copy the data
      if (major_order == MAJOR_ORDER::ROW)
      {
        new_array[pos] = *it_this;
      }
      else
      {
        *it_this = new_array[pos];
      }
      ++it_this;

      // Incrementing current dimensions and index as necessary
      cur_dim = 0;
      ++index[cur_dim];

      while (index[cur_dim] >= this->shape()[cur_dim])
      {
        index[cur_dim] = 0;
        ++cur_dim;
        if (cur_dim >= this->shape().size())
        {
          break;
        }
        ++index[cur_dim];
      }
    }

>>>>>>> a1caac46
    if (major_order == MAJOR_ORDER::ROW)
    {
      this->Copy(new_array);
    }

    if (major_order == MAJOR_ORDER::COLUMN)
    {
      major_order_ = MAJOR_ORDER::COLUMN;
    }
    else
    {
      major_order_ = MAJOR_ORDER::ROW;
    }
  }

  void TransposeImplementation(SizeVector &new_axes, SelfType &ret) const
  {
    auto it     = this->begin();
    auto eit    = this->end();
    auto ret_it = ret.end();
    ret_it.Transpose(new_axes);

    while (it != eit)
    {
      *ret_it = *it;
      ++it;
      ++ret_it;
    }
  }

  /**
   * The TensorSlice is a convenience method for efficiently manipulating
   * SubTensors (e.g. such as a 1D Slice). It is built on top of TensorIterator
   * @tparam STensor
   */
  template <typename STensor>
  class TensorSliceImplementation
  {
  public:
    using Type = typename STensor::Type;
<<<<<<< HEAD

    TensorSliceImplementation<STensor>(STensor &t, std::vector<std::vector<SizeType>> range,
                                       SizeType axis = 0)
      : tensor_{t}
      , range_{std::move(range)}
      , axis_{std::move(axis)}
    {}

    SelfType          Copy() const;
    ConstIteratorType begin() const;
    ConstIteratorType end() const;
    STensor &         Tensor();
    SizeType          size() const;
    SizeVector        shape() const;

=======

    TensorSliceImplementation<STensor>(STensor &t, std::vector<std::vector<SizeType>> range,
                                       SizeType axis = 0)
      : tensor_{t}
      , range_{std::move(range)}
      , axis_{std::move(axis)}
    {}

    SelfType          Copy() const;
    ConstIteratorType begin() const;
    ConstIteratorType end() const;
    STensor &         Tensor();
    SizeType          size() const;
    SizeVector        shape() const;

>>>>>>> a1caac46
  protected:
    STensor &                          tensor_;
    std::vector<std::vector<SizeType>> range_;
    SizeType                           axis_;
  };
};

/**
 * This method allows Tensor instantiation from a string which is convenient for quickly writing
 * tests.
 * @tparam T Type
 * @tparam C Container
 * @param c bytearray indicating the values to fill the array with
 * @return Return Tensor with the specified values
 */
template <typename T, typename C>
Tensor<T, C> Tensor<T, C>::FromString(byte_array::ConstByteArray const &c)
{
  Tensor            ret;
  SizeType          n = 1;
  std::vector<Type> elems;
  elems.reserve(1024);
  bool failed = false;

  // Text parsing loop
  for (SizeType i = 0; i < c.size();)
  {
    SizeType last = i;
    switch (c[i])
    {
    case ';':
      ++n;
      ++i;
      break;
    case ',':
    case ' ':
    case '\n':
    case '\t':
    case '\r':
      ++i;
      break;
    default:
      if (byte_array::consumers::NumberConsumer<1, 2>(c, i) == -1)
      {
        failed = true;
      }
      else
      {
        elems.push_back(Type(atof(c.char_pointer() + last)));
      }
      break;
    }
  }
  SizeType m = elems.size() / n;

  if ((m * n) != elems.size())
  {
    failed = true;
  }

  if (!failed)
  {
    ret.ResizeFromShape({n, m});
    ret.SetAllZero();

    SizeType k = 0;
    for (SizeType i = 0; i < n; ++i)
    {
      for (SizeType j = 0; j < m; ++j)
      {
        ret.Set(i, j, elems[k++]);
      }
    }
  }

  return ret;
}

///////////////////////////
/// Tensor Constructors ///
///////////////////////////

/**
 * Constructor builds an Tensor with n elements initialized to 0
 * @param n   number of elements in array (no shape specified, assume 1-D)
 */
template <typename T, typename C>
Tensor<T, C>::Tensor(SizeType const &n)
  : data_(n)
  , size_(n)
{
  assert(this->size() == n);
  this->LazyReshape({n});
  Type zero{0};
  for (SizeType idx = 0; idx < this->size(); ++idx)
  {
    operator[](idx) = zero;
  }
}

/**
 * Constructor builds an empty Tensor pre-initialiing with zeros from a vector of dimension
 * lengths
 * @param shape   vector of lengths for each dimension
 */
template <typename T, typename C>
Tensor<T, C>::Tensor(SizeVector const &dims)
{
  ResizeFromShape(dims);
  this->SetAllZero();
}

/////////////////////////////////
/// Tensor methods: iterators ///
/////////////////////////////////

template <typename T, typename C>
typename Tensor<T, C>::IteratorType Tensor<T, C>::begin()
{
  return IteratorType(*this);
}

template <typename T, typename C>
typename Tensor<T, C>::IteratorType Tensor<T, C>::end()
{
  return IteratorType::EndIterator(*this);
}

template <typename T, typename C>
typename Tensor<T, C>::ConstIteratorType Tensor<T, C>::begin() const
{
  return ConstIteratorType(*this);
}

template <typename T, typename C>
typename Tensor<T, C>::ConstIteratorType Tensor<T, C>::end() const
{
  return ConstIteratorType::EndIterator(*this);
}

template <typename T, typename C>
typename Tensor<T, C>::ConstIteratorType Tensor<T, C>::cbegin() const
{
  return ConstIteratorType(*this);
}

template <typename T, typename C>
typename Tensor<T, C>::ConstIteratorType Tensor<T, C>::cend() const
{
  return ConstIteratorType::EndIterator(*this);
}

//////////////////////////////////////////////
/// Tensor methods: assignment & accessing ///
//////////////////////////////////////////////

/**
 * Copies input data into current array
 *
 * @param[in]     x is another Tensor of which the data, size, and shape will be copied locally.
 *
 **/
template <typename T, typename C>
void Tensor<T, C>::Copy(SelfType const &x)
{
  this->data_ = x.data_.Copy();
  this->size_ = x.size_;
  this->LazyReshape(x.shape());
}

/**
 * Provides an Tensor that is a copy of the current Tensor
 *
 * @return A Tensor with the same data, size, and shape of this array.
 *
 **/
template <typename T, typename C>
Tensor<T, C> Tensor<T, C>::Copy() const
{
  SelfType copy;
  copy.data_ = this->data_.Copy();
  copy.size_ = this->size_;
  copy.LazyReshape(this->shape());
  return copy;
}

/**
 * Method assigns the data from the other tensor slice into this tensor
 * @tparam G
 */
template <typename T, typename C>
template <typename G>
void Tensor<T, C>::Assign(TensorSliceImplementation<G> const &other)
{
  auto it1 = begin();
  auto it2 = other.begin();
  ASSERT(it1.size() == it2.size());
  while (it1.is_valid())
  {
    *it1 = *it2;
    ++it1;
    ++it2;
  }
}

/**
 * Assign makes a deep copy from the data in the tensorslice into this tensor
 * @tparam T Type
 * @tparam C Container
 * @param other TensorSlice of another Tensor to assign data into this
 */
template <typename T, typename C>
void Tensor<T, C>::Assign(TensorSlice const &other)
{
  auto it1 = begin();
  auto it2 = other.begin();
  assert(it1.size() == it2.size());
  while (it1.is_valid())
  {
    *it1 = *it2;
    ++it1;
    ++it2;
  }
}

/**
 * Assign makes a deep copy of data from another tensor into this one
 * @tparam T Type
 * @tparam C Container
 * @param other Another Tensor to assign data from into this
 */
template <typename T, typename C>
void Tensor<T, C>::Assign(SelfType const &other)
{
  auto it1 = begin();
  auto it2 = other.begin();
  ASSERT(it1.size() == it2.size());
  while (it1.is_valid())
  {
    *it1 = *it2;
    ++it1;
    ++it2;
  }
}

/**
 * Tensor Accessor with shape().size() many indices
 * @tparam T Type
 * @tparam C Container
 * @tparam Indices parameter pack of indices
 * @param indices Indices for accessing the data
 * @return Returns the value in the Tensor at the location specified
 */
template <typename T, typename C>
template <typename... Indices>
typename Tensor<T, C>::Type &Tensor<T, C>::At(Indices... indices)
{
  ASSERT(sizeof...(indices) == stride_.size());
  return this->data()[UnrollComputeColIndex<0>(std::forward<Indices>(indices)...)];
}

/**
 * Tensor Accessor with shape().size() many indices
 * @tparam T Type
 * @tparam C Container
 * @tparam Indices parameter pack of indices
 * @param indices Indices for accessing the data
 * @return Returns the value in the Tensor at the location specified
 */
template <typename T, typename C>
template <typename... Indices>
typename Tensor<T, C>::Type Tensor<T, C>::At(Indices... indices) const
{
  ASSERT(sizeof...(indices) == stride_.size());
  SizeType N = UnrollComputeColIndex<0>(std::forward<Indices>(indices)...);
  return this->data()[std::move(N)];
}

/**
 * Operator for accessing data in the tensor
 * @tparam T Type
 * @tparam C Container
 * @tparam Indices parameter pack of indices
 * @param indices Indices for accessing the data
 * @return Returns the value in tensor at the location specified
 */
template <typename T, typename C>
template <typename... Indices>
typename Tensor<T, C>::Type Tensor<T, C>::operator()(Indices... indices) const
{
  return At(std::forward<Indices>(indices)...);
}

/**
 * Operator for accessing data in the tensor
 * @tparam T Type
 * @tparam C Container
 * @tparam Indices parameter pack of indices
 * @param indices Indices for accessing the data
 * @return Returns the value in tensor at the location specified
 */
template <typename T, typename C>
template <typename... Indices>
typename Tensor<T, C>::Type &Tensor<T, C>::operator()(Indices... indices)
{
  return At(std::forward<Indices>(indices)...);
}

/**
 * Operator for accessing data in the tensor
 * @tparam T Type
 * @tparam C Container
 * @tparam Indices parameter pack of indices
 * @param indices Indices for accessing the data
 * @return Returns the value in tensor at the location specified
 */
template <typename T, typename C>
typename Tensor<T, C>::Type Tensor<T, C>::operator()(SizeType const &index) const
{
  ASSERT(index < this->size_);
  return operator[](index);
}

/**
 * One-dimensional reference index operator
 * This operator acts as a one-dimensional array accessor that is
 * meant for non-constant object instances.
 * Method restricted to Integral types for indexing.
 * @tparam T Type
 * @tparam C Container
 * @tparam S Integral type for accessing
 * @param i index to access tensor
 * @return data stored at indexed location
 */
template <typename T, typename C>
template <typename S>
typename std::enable_if<std::is_integral<S>::value, typename Tensor<T, C>::Type>::type
    &Tensor<T, C>::operator[](S const &i)
{
  return data_[i];
}

/**
 * One-dimensional reference index operator
 * This operator acts as a one-dimensional array accessor that is
 * meant for non-constant object instances.
 * Method restricted to Integral types for indexing.
 * @tparam T Type
 * @tparam C Container
 * @tparam S Integral type for accessing
 * @param i index to access tensor
 * @return data stored at indexed location
 */
template <typename T, typename C>
template <typename S>
typename std::enable_if<std::is_integral<S>::value, typename Tensor<T, C>::Type>::type const
    &Tensor<T, C>::operator[](S const &i) const
{
  return data_[i];
}

/**
 * Assignment operator uses iterators to assign every value in the
 * const slice of a Tensor into this tensor
 * @tparam T Type
 * @tparam C Container
 * @param slice Tensor slice of another tensor object
 * @return This tensor after assignment
 */
template <typename T, typename C>
Tensor<T, C> &Tensor<T, C>::operator=(ConstSliceType const &slice)
{
  auto it1 = begin();
  auto it2 = slice.begin();
  assert(it1.size() == it2.size());
  while (it1.is_valid())
  {
    *it1 = *it2;
    ++it1;
    ++it2;
  }
  return *this;
}

/**
 * Assignment operator uses iterators to assign every value in the
 * slice of a Tensor into this tensor
 * @tparam T
 * @tparam C
 * @param slice
 * @return
 */
template <typename T, typename C>
Tensor<T, C> &Tensor<T, C>::operator=(TensorSlice const &slice)
{
  auto it1 = begin();
  auto it2 = slice.begin();
  assert(it1.size() == it2.size());
  while (it1.is_valid())
  {
    *it1 = *it2;
    ++it1;
    ++it2;
  }
  return *this;
}

/**
 * Set operator takes variable number of indices followed by one value.
 * This is made possible using the TensorSetter class to manage
 * template unrolling
 *
 * @tparam T Type
 * @tparam C Container
 * @tparam Args indices followed by one value to set
 * @param args indices followed by one value to set
 */
template <typename T, typename C>
template <typename... Args>
void Tensor<T, C>::Set(Args... args)
{
  ASSERT(sizeof...(args) == stride_.size() + 1);  // Plus one as last arg is value

  uint64_t index = TensorSetter<0, Args...>::IndexOf(stride_, shape_, std::forward<Args>(args)...);
  Type     value = TensorSetter<0, Args...>::ValueOf(std::forward<Args>(args)...);

  data_[std::move(index)] = std::move(value);
}

/**
 * Fill tensor with specified value over pre-specified range
 * @tparam T Type
 * @tparam C Container
 * @param value value to fill tensor with
 * @param range memory range over which to fill
 */
template <typename T, typename C>
void Tensor<T, C>::Fill(Type const &value, memory::Range const &range)
{

  if (range.is_undefined())
  {
    Fill(value);
  }
  else if (range.is_trivial())
  {
    Fill(value, range.ToTrivialRange(this->size()));
  }
  else
  {
    TODO_FAIL("Support for general range is not implmenented yet");
  }
}

/**
 * Fills entire tensor with value
 * @param value
 * @param range
 */
template <typename T, typename C>
void Tensor<T, C>::Fill(Type const &value, memory::TrivialRange const &range)
{
  VectorRegisterType val(value);

  this->data().in_parallel().Apply(range, [val](VectorRegisterType &z) { z = val; });
}

/**
 * Fill entire Tensor with value
 * @param value
 */
template <typename T, typename C>
void Tensor<T, C>::Fill(Type const &value)
{
  VectorRegisterType val(value);

  this->data().in_parallel().Apply([val](VectorRegisterType &z) { z = val; });
}

/**
 * Sets all elements to zero
 * @tparam T Type
 * @tparam C Container
 */
template <typename T, typename C>
void Tensor<T, C>::SetAllZero()
{
  data().SetAllZero();
}

/**
 * Sets all elements to one
 * @tparam T Type
 * @tparam C Container
 */
template <typename T, typename C>
void Tensor<T, C>::SetAllOne()
{
  auto it = this->begin();
  while (it.is_valid())
  {
<<<<<<< HEAD
    *it = Type(1);
=======
    *it = 1;
>>>>>>> a1caac46
    ++it;
  }
}

/**
 * Set all padded bytes to zero.
 *
 * This method sets the padded bytes to zero. Padded bytes are those
 * which are added to ensure that the arrays true size is a multiple
 * of the vector unit.
 */
template <typename T, typename C>
void Tensor<T, C>::SetPaddedZero()
{
  data().SetPaddedZero();
}

/**
 * returns a const ref to the underlying data
 * @tparam T
 * @tparam C
 * @return
 */
template <typename T, typename C>
typename Tensor<T, C>::ContainerType const &Tensor<T, C>::data() const
{
  return data_;
}

template <typename T, typename C>
typename Tensor<T, C>::ContainerType &Tensor<T, C>::data()
{
  return data_;
}

/**
 * Fills the current array with a range
 * @tparam Unsigned an unsigned integer type
 * @param from starting point of range
 * @param to end of range
 * @return a reference to this
 */
template <typename T, typename C>
template <typename DataType>
fetch::meta::IfIsInteger<DataType, Tensor<T, C>> Tensor<T, C>::FillArange(DataType const &from,
                                                                          DataType const &to)
{
  SelfType ret;

  SizeType N     = this->size();
  Type     d     = static_cast<Type>(from);
  Type     delta = static_cast<Type>(to - from) / static_cast<Type>(N);
  for (SizeType i = 0; i < N; ++i)
  {
    this->data()[i] = Type(d);
    d += delta;
  }
  return *this;
}

/**
 * return a tensor filled with uniform random numbers
 * @tparam T Type
 * @tparam C Container
 * @param N The new size of the tensor after filling with random
 * @return The Tensor to return
 */
template <typename T, typename C>
Tensor<T, C> Tensor<T, C>::UniformRandom(SizeType const &N)
{
  SelfType ret;
  ret.LazyResize(N);
  ret.SetPaddedZero();
  ret.FillUniformRandom();

  return ret;
}

/**
 * Returns a tensor filled with uniform random integers
 * @tparam T Type
 * @tparam C Container
 * @param N The new size after assigning value
 * @param min the minimum possible random value
 * @param max the maximum possible random value
 * @return The return Tensor filled with random values
 */
template <typename T, typename C>
Tensor<T, C> Tensor<T, C>::UniformRandomIntegers(SizeType const &N, int64_t const &min,
                                                 int64_t const &max)
{
  SelfType ret;
  ret.LazyResize(N);
  ret.SetPaddedZero();
  ret.FillUniformRandomIntegers(min, max);

  return ret;
}

/**
 * Fills tensor with uniform random data
 * @tparam T Type
 * @tparam C Container
 * @return The return Tensor filled with random valuess
 */
template <typename T, typename C>
Tensor<T, C> &Tensor<T, C>::FillUniformRandom()
{
  for (SizeType i = 0; i < this->size(); ++i)
  {
    this->data()[i] = Type(random::Random::generator.AsDouble());
  }
  return *this;
}

/**
 * Fills tensor with uniform random integers
 * @tparam T
 * @tparam C
 * @param min
 * @param max
 * @return Fills tensor with random integers
 */
template <typename T, typename C>
Tensor<T, C> &Tensor<T, C>::FillUniformRandomIntegers(int64_t const &min, int64_t const &max)
{
  ASSERT(min <= max);

  uint64_t diff = uint64_t(max - min);

  for (SizeType i = 0; i < this->size(); ++i)
  {
    this->data()[i] = Type(int64_t(random::Random::generator() % diff) + min);
  }

  return *this;
}

/**
 * Method returning an Tensor of zeroes
 *
 * @param shape : a vector representing the shape of the Tensor
 * @return Tensor with all zeroes
 */
template <typename T, typename C>
Tensor<T, C> Tensor<T, C>::Zeroes(SizeVector const &shape)
{
  SizeType n = SizeFromShape(shape);
  SelfType output{n};
  output.SetAllZero();
  output.LazyReshape(shape);
  return output;
}

/**
 * Method returning an Tensor of ones
 *
 * @param shape : a vector representing the shape of the Tensor
 * @return Tensor with all ones
 */
template <typename T, typename C>
Tensor<T, C> Tensor<T, C>::Ones(SizeVector const &shape)
{
  SizeType n =
      std::accumulate(std::begin(shape), std::end(shape), SizeType(1), std::multiplies<SizeType>());
  SelfType output{n};
  output.SetAllOne();
  output.LazyReshape(shape);
  return output;
}

////////////////////////////////////
/// Tensor methods: shape & size ///
////////////////////////////////////

/**
 * compute tensor size based on the shape
 * @tparam T
 * @tparam C
 * @param shape
 * @return
 */
template <typename T, typename C>
typename Tensor<T, C>::SizeType Tensor<T, C>::SizeFromShape(SizeVector const &shape)
{
  if (shape.size() == 0)
  {
    return SizeType{0};
  }
  return std::accumulate(std::begin(shape), std::end(shape), SizeType(1), std::multiplies<>());
}

/**
 * Flattens the array to 1 dimension
 * @tparam T
 * @tparam C
 */
template <typename T, typename C>
void Tensor<T, C>::Flatten()
{
  shape_.clear();
  shape_.push_back(size_);
  UpdateStrides();
}

/**
 * Instantiates a new tensor which is the transpose of this 2D tensor
 * @tparam T Type
 * @tparam C Container
 * @return Returns new transposed Tensor
 */
template <typename T, typename C>
typename Tensor<T, C>::SelfType Tensor<T, C>::Transpose() const
{
  // TODO (private 867) -
  ASSERT(shape_.size() == 2);
  SizeVector new_axes{1, 0};

  SelfType ret({shape().at(1), shape().at(0)});
  TransposeImplementation(new_axes, ret);
  return ret;
}

/**
 * Instantiates a new tensor which is the transpose of this ND tensor by the specified axes
 * @tparam T Type
 * @tparam C Container
 * @param new_axes the new order of the axes
 * @return New tensor transposed as determined by new_axes
 */
template <typename T, typename C>
typename Tensor<T, C>::SelfType Tensor<T, C>::Transpose(SizeVector &new_axes) const
{
  ASSERT(shape_.size() > 1);
  ASSERT(shape_.size() == new_axes.size());

  SelfType ret(shape());
  TransposeImplementation(new_axes, ret);
  return ret;
}

/**
 * Removes the leading dimension of the tensor if it has size 1
 * @tparam T Type
 * @tparam C Container
 * @return This tensor after squeezing
 */
template <typename T, typename C>
typename Tensor<T, C>::SelfType &Tensor<T, C>::Squeeze()
{
  ASSERT(shape_.at(0) == 1);
  shape_.erase(shape_.begin());
  UpdateStrides();
  return *this;
}

/**
 * Adds a leading dimension of size 1
 * @tparam T Type
 * @tparam C Container
 * @return This tensor after unsqueeze
 */
template <typename T, typename C>
typename Tensor<T, C>::SelfType &Tensor<T, C>::Unsqueeze()
{
  shape_.insert(shape_.begin(), 1);
  UpdateStrides();
  return *this;
}

/**
 * Resizes and reshapes tensor according to newly specified shape
 * @tparam T Type
 * @tparam C Container
 * @param shape the new shape to set
 */
template <typename T, typename C>
void Tensor<T, C>::ResizeFromShape(SizeVector const &shape)
{
  Resize(SelfType::SizeFromShape(shape));
  Reshape(shape);
}

/**
 * Directly copies shape variable without checking anything
 * @tparam T Type
 * @tparam C Container
 * @param shape the new shape to set
 */
template <typename T, typename C>
void Tensor<T, C>::LazyReshape(SizeVector const &shape)
{
  shape_ = shape;
  UpdateStrides();
}

/**
 * Tests if it is possible to reshape the array to a newly proposed shape
 * @tparam T Type
 * @tparam C Container
 * @param shape shape specified for the new array as a vector ot size_t.
 * @return success is a bool indicating where the proposed shape is acceptable.
 */
template <typename T, typename C>
bool Tensor<T, C>::CanReshape(SizeVector const &shape)
{
  if ((shape.size() == 0) && (size() == 0))
  {
    return true;
  }
  else
  {
    SizeType total = 1;
    for (auto const &s : shape)
    {
      total *= s;
    }
    bool success                      = false;
    (total == this->size()) ? success = true : success = false;
    return success;
  }
  return false;
}

/**
 */

/**
 * Reshapes after checking the total size is the same
 * @tparam T Type
 * @tparam C Container
 * @param shape  specified for the new array as a vector of size type.
 */
template <typename T, typename C>
void Tensor<T, C>::Reshape(SizeVector const &shape)
{
  ASSERT(CanReshape(shape));

  shape_.clear();
  shape_.reserve(shape.size());
  for (auto const &s : shape)
  {
    shape_.push_back(s);
  }
  UpdateStrides();
  size_ = SelfType::SizeFromShape(shape);
}

/**
 * returns the tensor's current shape
 * @return  shape_ is the shape of the tensor as a vector of size_type
 */
template <typename T, typename C>
typename Tensor<T, C>::SizeVector const &Tensor<T, C>::shape() const
{
  return shape_;
}

/**
 * returns the size of a specified dimension
 * @tparam T Type
 * @tparam C Container
 * @param n the dimension to query
 * @return SizeType value indicating the size of a dimension of the Tensor
 */
template <typename T, typename C>
typename Tensor<T, C>::SizeType const &Tensor<T, C>::shape(SizeType const &n) const
{
  return shape_[n];
}

/**
 * returns the size of the tensor
 * @tparam T Type
 * @tparam C Container
 * @return SizeType value indicating total size of Tensor
 */
template <typename T, typename C>
typename Tensor<T, C>::SizeType Tensor<T, C>::size() const
{
  return size_;
}

///////////////////////////////////////
/// Tensor methods: math operations ///
///////////////////////////////////////

/**
 * adds two Tensors together and supports broadcasting
 * @param other
 * @return
 */
template <typename T, typename C>
typename Tensor<T, C>::SelfType Tensor<T, C>::InlineAdd(Tensor const &other)
{
  if (other.shape() == shape_)
  {
    Add(*this, other, *this);
  }
  else
  {
    SelfType self_copy  = this->Copy();
    SelfType other_copy = other.Copy();
    if (!(Broadcast([](T x, T y) { return x + y; }, self_copy, other_copy, *this)))
    {
      throw std::runtime_error("arrays not broadcastable for InlineAdd!");
    }
  }
  return *this;
}

/**
 * adds a scalar to every element in the array and returns the new output
 * @param scalar to add
 * @return new array output
 */
template <typename T, typename C>
typename Tensor<T, C>::SelfType Tensor<T, C>::InlineAdd(Type const &scalar)
{
  Add(*this, scalar, *this);
  return *this;
}

/**
 * Subtract one Tensor from another and support broadcasting
 * @param other
 * @return
 */
template <typename T, typename C>
typename Tensor<T, C>::SelfType Tensor<T, C>::InlineSubtract(Tensor const &other)
{
  if (other.shape() == shape_)
<<<<<<< HEAD
  {
    Subtract(*this, other, *this);
  }
  else
  {
=======
  {
    Subtract(*this, other, *this);
  }
  else
  {
>>>>>>> a1caac46
    SelfType self_copy  = this->Copy();
    SelfType other_copy = other.Copy();
    if (!(Broadcast([](T x, T y) { return x - y; }, self_copy, other_copy, *this)))
    {
      throw std::runtime_error("arrays not broadcastable for InlineSubtract!");
    }
  }
  return *this;
}

/**
 * subtract a scalar from every element in the array and return the new output
 * @param scalar to subtract
 * @return new array output
 */
template <typename T, typename C>
typename Tensor<T, C>::SelfType Tensor<T, C>::InlineSubtract(Type const &scalar)
{
  Subtract(*this, scalar, *this);
  return *this;
}

/**
 * Subtract one Tensor from another and support broadcasting
 * @param other
 * @return
 */
template <typename T, typename C>
typename Tensor<T, C>::SelfType Tensor<T, C>::InlineReverseSubtract(Tensor const &other)
{
  if (other.shape() == shape_)
  {
    Subtract(other, *this, *this);
  }
  else
  {
    SelfType self_copy  = this->Copy();
    SelfType other_copy = other.Copy();
    if (!(Broadcast([](T x, T y) { return x - y; }, other_copy, self_copy, *this)))
    {
      throw std::runtime_error("arrays not broadcastable for InlineReverseSubtract!");
    }
  }
  return *this;
}

/**
 * subtract every element from the scalar and return the new output
 * @param scalar to subtract
 * @return new array output
 */
template <typename T, typename C>
typename Tensor<T, C>::SelfType Tensor<T, C>::InlineReverseSubtract(Type const &scalar)
{
  Subtract(scalar, *this, *this);
  return *this;
}

/**
 * multiply other tensor by this tensor and returns this
 * @tparam T Type
 * @tparam C Container
 * @param other other tensor
 * @return returns this tensor after multiplication
 */
template <typename T, typename C>
typename Tensor<T, C>::SelfType Tensor<T, C>::InlineMultiply(Tensor const &other)
{
  if (other.shape() == shape_)
  {
    Multiply(*this, other, *this);
  }
  else
  {
    SelfType self_copy  = this->Copy();
    SelfType other_copy = other.Copy();
    if (!(Broadcast([](T x, T y) { return x * y; }, other_copy, self_copy, *this)))
    {
      throw std::runtime_error("arrays not broadcastable for InlineMultiply!");
    }
  }
  return *this;
}

/**
 * multiplies array by a scalar element wise
 * @param scalar to add
 * @return new array output
 */
template <typename T, typename C>
typename Tensor<T, C>::SelfType Tensor<T, C>::InlineMultiply(Type const &scalar)
{
  Multiply(*this, scalar, *this);
  return *this;
}

/**
 * Divide Tensor by another Tensor from another and support broadcasting
 * @param other
 * @return
 */
template <typename T, typename C>
typename Tensor<T, C>::SelfType Tensor<T, C>::InlineDivide(Tensor const &other)
{
  if (other.shape() == shape_)
  {
    Divide(*this, other, *this);
  }
  else
  {
    SelfType self_copy  = this->Copy();
    SelfType other_copy = other.Copy();
    if (!(Broadcast([](T x, T y) { return x / y; }, self_copy, other_copy, *this)))
    {
      throw std::runtime_error("arrays not broadcastable for InlineDivide!");
    }
  }
  return *this;
}

/**
 * Divide array by a scalar elementwise
 * @param scalar to subtract
 * @return new array output
 */
template <typename T, typename C>
typename Tensor<T, C>::SelfType Tensor<T, C>::InlineDivide(Type const &scalar)
{
  Divide(*this, scalar, *this);
  return *this;
}

/**
 * Divide another Tensor by this Tensor from another and support broadcasting
 * @param other
 * @return this tensor after inline reverse divide
 */
template <typename T, typename C>
typename Tensor<T, C>::SelfType Tensor<T, C>::InlineReverseDivide(Tensor const &other)
{
  if (other.shape() == shape_)
  {
    Divide(other, *this, *this);
  }
  else
  {
    SelfType self_copy  = this->Copy();
    SelfType other_copy = other.Copy();
    if (!(Broadcast([](T x, T y) { return x / y; }, other_copy, self_copy, *this)))
    {
      throw std::runtime_error("arrays not broadcastable for InlineReverseDivide!");
    }
  }
  return *this;
}

/**
 * Divide scalar by array elementwise
 * @param scalar to subtract
 * @return new array output
 */
template <typename T, typename C>
typename Tensor<T, C>::SelfType Tensor<T, C>::InlineReverseDivide(Type const &scalar)
{
  Divide(scalar, *this, *this);
  return *this;
}

/**
 * + operator
 * @tparam OtherType may be a scalar or array, but must be arithmetic
 * @param other
 * @return returns this Tensor after add operation
 */
template <typename T, typename C>
template <typename OtherType>
typename Tensor<T, C>::SelfType Tensor<T, C>::operator+(OtherType const &other)
{
  return InlineAdd(other);
}

template <typename T, typename C>
template <typename OtherType>
typename Tensor<T, C>::SelfType Tensor<T, C>::operator+=(OtherType const &other)
{
  return InlineAdd(other);
}

/**
 * + operator
 * @tparam OtherType may be a scalar or array, but must be arithmetic
 * @param other
 * @return returns this Tensor after subtract operation
 */
template <typename T, typename C>
template <typename OtherType>
typename Tensor<T, C>::SelfType Tensor<T, C>::operator-(OtherType const &other)
{
  return InlineSubtract(other);
}

template <typename T, typename C>
template <typename OtherType>
typename Tensor<T, C>::SelfType Tensor<T, C>::operator-=(OtherType const &other)
{
  return InlineSubtract(other);
}

/**
 * * operator
 * @tparam OtherType may be a scalar or array, but must be arithmetic
 * @param other
 * @return
 */
template <typename T, typename C>
template <typename OtherType>
typename Tensor<T, C>::SelfType Tensor<T, C>::operator*(OtherType const &other)
{
  return InlineMultiply(other);
}

template <typename T, typename C>
template <typename OtherType>
typename Tensor<T, C>::SelfType Tensor<T, C>::operator*=(OtherType const &other)
{
  return InlineMultiply(other);
}

template <typename T, typename C>
template <typename OtherType>
typename Tensor<T, C>::SelfType Tensor<T, C>::operator/(OtherType const &other)
{
  return InlineDivide(other);
}

template <typename T, typename C>
template <typename OtherType>
typename Tensor<T, C>::SelfType Tensor<T, C>::operator/=(OtherType const &other)
{
  return InlineDivide(other);
}

/**
 * Efficient vectorised and threaded routine for C = A.T(B)
 * @param A
 * @param B
 * @return
 */
template <typename T, typename C>
typename Tensor<T, C>::SelfType &Tensor<T, C>::DotTranspose(SelfType const &A, SelfType const &B,
                                                            Type alpha, Type beta)
{
  ASSERT(this->shape().size() == 2);
  fetch::math::DotTranspose(A, B, *this, alpha, beta);

  return *this;
}
<<<<<<< HEAD

/**
 * Efficient vectorised and threaded routine for C = T(A).B
 * @param A
 * @param B
 * @return
 */
template <typename T, typename C>
typename Tensor<T, C>::SelfType &Tensor<T, C>::TransposeDot(SelfType const &A, SelfType const &B,
                                                            Type alpha, Type beta)
{
  assert(this->shape().size() == 2);
  fetch::math::TransposeDot(A, B, *this, alpha, beta);

  return *this;
}

/**
=======

/**
 * Efficient vectorised and threaded routine for C = T(A).B
 * @param A
 * @param B
 * @return
 */
template <typename T, typename C>
typename Tensor<T, C>::SelfType &Tensor<T, C>::TransposeDot(SelfType const &A, SelfType const &B,
                                                            Type alpha, Type beta)
{
  assert(this->shape().size() == 2);
  fetch::math::TransposeDot(A, B, *this, alpha, beta);

  return *this;
}

/**
>>>>>>> a1caac46
 *
 * @return
 */
template <typename T, typename C>
typename Tensor<T, C>::Type Tensor<T, C>::Sum() const
{
  Type ret{0};
  for (auto const &v : *this)
  {
    ret += v;
  }
  return ret;
}

/**
 * Calculate the Exponentials of tensor x and stores in this
 */
template <typename T, typename C>
void Tensor<T, C>::Exp(SelfType const &x)
{
  Exp(x, *this);
}

/**
 * Calculate the ApproxSoftMax of X and store in this
 */
template <typename T, typename C>
void Tensor<T, C>::ApproxSoftMax(SelfType const &x)
{
  ApproxSoftMax(x, *this);
}

/**
 * Calculates the L2Norm of the tensor (Sqrt(Sum(Square(this)))
 * @tparam T
 * @tparam C
 * @return
 */
template <typename T, typename C>
typename Tensor<T, C>::Type Tensor<T, C>::L2Norm() const
{
  return fetch::math::L2Norm(*this);
}

/**
 * Calculates half the sum of squared elements in tensor
 * @tparam T
 * @tparam C
 * @return
 */
template <typename T, typename C>
typename Tensor<T, C>::Type Tensor<T, C>::L2Loss() const
{
  return fetch::math::L2Loss(*this);
}

/**
 * Calculates the distance between the max and min values
 */
template <typename T, typename C>
typename Tensor<T, C>::Type Tensor<T, C>::PeakToPeak() const
{
  return fetch::math::PeakToPeak(*this);
}

/**
 * Divide this array by another shapeless array and store the floating point remainder in this
 * array
 * @param x
 */
template <typename T, typename C>
void Tensor<T, C>::Fmod(SelfType const &x)
{
  LazyResize(x.size());
  fetch::math::Fmod(data_, x.data(), data_);
}

/**
 * Divide this array by another shapeless array and store the remainder in this array with
 * quotient rounded to int
 * @param x
 */
template <typename T, typename C>
void Tensor<T, C>::Remainder(SelfType const &x)
{
  LazyResize(x.size());
  fetch::math::Remainder(data_, x.data(), data_);
}

/**
 * Apply softmax to this array
 * @param x
 * @return
 */
template <typename T, typename C>
Tensor<T, C> Tensor<T, C>::Softmax(SelfType const &x)
{
  LazyResize(x.size());
<<<<<<< HEAD

  ASSERT(x.size() == this->size());
  fetch::math::Softmax(x, *this);

=======

  ASSERT(x.size() == this->size());
  fetch::math::Softmax(x, *this);

>>>>>>> a1caac46
  return *this;
}

//////////////////////////////////////////////
/// Tensor methods: Array Order operations ///
//////////////////////////////////////////////

/**
 * toggles the tensor major order; by default Tensors are column major order
 * @tparam T
 * @tparam C
 */
template <typename T, typename C>
void Tensor<T, C>::MajorOrderFlip()
{
  // it's rather strange to invoke ColumnToRow for a 1D array, but it's technically legal (all we
  // do is changed the label)
  if (this->shape().size() > 1)
  {
    if (MajorOrder() == MAJOR_ORDER::COLUMN)
    {
      FlipMajorOrder(MAJOR_ORDER::ROW);
      major_order_ = MAJOR_ORDER::ROW;
    }
    else
    {
      FlipMajorOrder(MAJOR_ORDER::COLUMN);
      major_order_ = MAJOR_ORDER::COLUMN;
    }
  }

  if (MajorOrder() == MAJOR_ORDER::COLUMN)
  {
    major_order_ = MAJOR_ORDER::ROW;
  }
  else
  {
    major_order_ = MAJOR_ORDER::COLUMN;
  }
}

/**
 * returns the current major order of the array
 * @return
 */
template <typename T, typename C>
typename Tensor<T, C>::MAJOR_ORDER Tensor<T, C>::MajorOrder() const
{
  return major_order_;
}

////////////////////////////////////////
/// Tensor methods: Numpy Operations ///
////////////////////////////////////////

/**
 * Copies data from a row major numpy array into the current column major array
 * @param new_array
 */
// TODO(private 869):
template <typename T, typename C>
void Tensor<T, C>::CopyFromNumpy(T *ptr, SizeVector &shape, SizeVector & /*stride*/,
                                 SizeVector & /*index*/)
{
  SizeType total_size = SelfType::SizeFromShape(shape);

  // get pointer to the data
  Resize(total_size);
  assert(this->CanReshape(shape));
  this->Reshape(shape);

  // re-allocate all the data
  TensorIterator<T, C> it(*this);

  // copy all the data initially
  for (SizeType i = 0; i < total_size; ++i)
  {
    *it = ptr[i];
    ++it;
  }

  // numpy arrays are row major - we should be column major by default
  FlipMajorOrder(MAJOR_ORDER::COLUMN);
}

template <typename T, typename C>
void Tensor<T, C>::CopyToNumpy(T *ptr, SizeVector &shape, SizeVector &stride, SizeVector &index)
{

  // copy the data
  TensorIterator<T, C> it(*this);

  for (SizeType j = 0; j < this->size(); ++j)
  {
    // Computing numpy index
    SizeType i   = 0;
    SizeType pos = 0;
    for (i = 0; i < shape.size(); ++i)
    {
      pos += stride[i] * index[i];
    }

    // Updating
    ptr[pos] = *it;
    ++it;

    // Increamenting Numpy
    i = 0;
    ++index[i];
    while (index[i] >= shape[i])
    {
      index[i] = 0;
      ++i;
      if (i >= shape.size())
      {
        break;
      }
      ++index[i];
    }
  }
}

//////////////////////////////
/// Tensor methods: slices ///
//////////////////////////////

/**
 * Returns a Slice that is not permitted to alter the original tensor
 * @tparam T
 * @tparam C
 * @param i
 * @param axis
 * @return
 */
template <typename T, typename C>
typename Tensor<T, C>::ConstSliceType Tensor<T, C>::Slice(SizeType i, SizeType axis) const
{
  std::vector<std::vector<SizeType>> range;

  for (SizeType j = 0; j < shape().size(); ++j)
  {
    if (axis == j)
    {
      range.push_back({i, i + 1, 1});
    }
    else
    {
      range.push_back({0, shape().at(j), 1});
    }
  }

  return ConstSliceType(*this, range, axis);
}

/**
 * Returns a Slice of the tensor
 * @tparam T
 * @tparam C
 * @param i
 * @param axis
 * @return
 */
template <typename T, typename C>
typename Tensor<T, C>::TensorSlice Tensor<T, C>::Slice(SizeType i, SizeType axis)
{
  std::vector<std::vector<SizeType>> range;

  for (SizeType j = 0; j < shape().size(); ++j)
  {
    if (axis == j)
    {
      range.push_back({i, i + 1, 1});
    }
    else
    {
      range.push_back({0, shape().at(j), 1});
    }
  }

  return TensorSlice(*this, range, axis);
}

////////////////////////////////////////
/// Tensor methods: general utilites ///
////////////////////////////////////////

/**
 * useful for printing tensor contents
 * @return
 */
template <typename T, typename C>
std::string Tensor<T, C>::ToString() const
{
  std::stringstream ss;
  ss << std::setprecision(5) << std::fixed << std::showpos;
  if (shape_.size() == 1)
  {
    for (SizeType i(0); i < shape_[0]; ++i)
    {
      ss << At(i) << "\t";
    }
  }
  if (shape_.size() == 2)
  {
    for (SizeType i(0); i < shape_[0]; ++i)
    {
      for (SizeType j(0); j < shape_[1]; ++j)
      {
        ss << At(i, j) << "\t";
      }
      ss << "\n";
    }
  }
  return ss.str();
}

/**
 * find index of value in tensor. If it's not there return max_val
 * @param val
 * @return
 */
template <typename T, typename C>
SizeType Tensor<T, C>::Find(Type val) const
{
  SizeType idx{0};
  for (auto cur_val : *this)
  {
    if (cur_val == val)
    {
      return idx;
    }
    ++idx;
  }
<<<<<<< HEAD
  return NumericMax<SizeType>();
=======
  return std::numeric_limits<SizeType>::max();
>>>>>>> a1caac46
}

/**
 * Stack tensors resulting in a new leading dimension
 * @tparam Tensor
 * @param tensors
 * @return
 */
template <typename T, typename C>
template <typename TensorType>
typename Tensor<T, C>::SelfType Tensor<T, C>::Stack(std::vector<TensorType> const &tensors)
{
  SizeVector retSize;
  retSize.push_back(tensors.size());
  retSize.insert(retSize.end(), tensors.front().shape().begin(), tensors.front().shape().end());
  TensorType ret(retSize);
  for (SizeType i(0); i < tensors.size(); ++i)
  {
    ret.Slice(i).Assign(tensors[i]);
  }
  return ret;
}

/**
 * sorts the data into ascending order
 */
template <typename T, typename C>
void Tensor<T, C>::Sort()
{
  std::sort(data_.pointer(), data_.pointer() + data_.size());
}

/**
 * sorts the data into ascending order
 * @param range
 */
template <typename T, typename C>
void Tensor<T, C>::Sort(memory::TrivialRange const &range)
{
  std::sort(data_.pointer() + range.from(), data_.pointer() + range.to());
}

/**
 * returns a range over this array defined using unsigned integers (only forward ranges)
 * @tparam Unsigned an unsigned integer type
 * @param from starting point of range
 * @param to end of range
 * @param delta the increment to step through the range
 * @return returns a shapeless array with the values in *this over the specified range
 */
template <typename T, typename C>
template <typename Unsigned>
fetch::meta::IfIsUnsignedInteger<Unsigned, Tensor<T, C>> Tensor<T, C>::Arange(Unsigned const &from,
                                                                              Unsigned const &to,
                                                                              Unsigned const &delta)
{
  ASSERT(delta != 0);
  ASSERT(from < to);
  SelfType ret;
  details::ArangeImplementation(from, to, delta, ret);
  return ret;
}

/**
 * returns a range over this array defined using signed integers (i.e. permitting backward ranges)
 * @tparam Signed a signed integer type
 * @param from starting point of range
 * @param to end of range
 * @param delta the increment to step through the range - may be negative
 * @return returns a shapeless array with the values in *this over the specified range
 */
template <typename T, typename C>
template <typename Signed>
fetch::meta::IfIsSignedInteger<Signed, Tensor<T, C>> Tensor<T, C>::Arange(Signed const &from,
                                                                          Signed const &to,
                                                                          Signed const &delta)
{
  ASSERT(delta != 0);
  ASSERT(((from < to) && delta > 0) || ((from > to) && delta < 0));
  SelfType ret;
  details::ArangeImplementation(from, to, delta, ret);
  return ret;
}

/////////////////////////////////////////
/// Tensor methods: memory management ///
/////////////////////////////////////////

/**
 * reserve memory, but throw away exisiting data_. bool return indicates whether any change was made
 * @tparam T
 * @tparam C
 * @param n
 * @return
 */
template <typename T, typename C>
bool Tensor<T, C>::LazyReserve(SizeType const &n)
{
  if (data_.size() < n)
  {
    data_ = ContainerType(n);
    return true;
  }
  return false;
}

/**
 * reserve memory but don't throw away existing data stored in the tensor
 * @tparam T
 * @tparam C
 * @param n
 */
template <typename T, typename C>
void Tensor<T, C>::Reserve(SizeType const &n)
{
  ContainerType old_data = data_;

  if (LazyReserve(n))
  {
    SizeType ns = std::min(old_data.size(), n);
    memcpy(data_.pointer(), old_data.pointer(), ns);
    data_.SetZeroAfter(ns);
  }
}

/**
 * equivalent to lazyreserve but sets size and zeroes out data after that size
 * @tparam T
 * @tparam C
 * @tparam S
 * @param n
 * @return
 */
template <typename T, typename C>
template <typename S>
typename std::enable_if<std::is_integral<S>::value, void>::type Tensor<T, C>::LazyResize(S const &n)
{
  LazyReserve(n);
  size_ = n;
  data_.SetZeroAfter(n);
}

/**
 * equivalent to lazyresize but sets all value after previous size to 0
 * @tparam T
 * @tparam C
 * @tparam S
 * @param n
 * @return
 */
template <typename T, typename C>
template <typename S>
typename std::enable_if<std::is_integral<S>::value, void>::type Tensor<T, C>::Resize(S const &n)
{
  SizeType oldsize = size_;
  LazyResize(n);
  data_.SetZeroAfter(oldsize);
}

//////////////////////////////////
/// Tensor methods: comparison ///
//////////////////////////////////

template <typename T, typename C>
bool Tensor<T, C>::AllClose(SelfType const &o, Type const &relative_tolerance,
                            Type const &absolute_tolerance) const
{
  // Only enforcing number of elements
  // we allow for different shapes as long as element are in same order
  ASSERT(o.size() == this->size());
  auto it1  = this->cbegin();
  auto eit1 = this->cend();
  auto it2  = o.cbegin();

  while (it1 != eit1)
  {
    T e1 = *it1;
    T e2 = *it2;
    ++it1;
    ++it2;

    T abs_e1 = e1;
    fetch::math::Abs(abs_e1, abs_e1);
    T abs_e2 = e2;
    fetch::math::Abs(abs_e2, abs_e2);
    T abs_diff = e1 - e2;
    fetch::math::Abs(abs_diff, abs_diff);
    T tolerance = std::max(absolute_tolerance, std::max(abs_e1, abs_e2) * relative_tolerance);
    if (abs_diff > tolerance)
    {
      std::cout << "AllClose - " << e1 << " != " << e2 << std::endl;
      return false;
    }
  }
  return true;
}

/**
 * Equality operator
 * This method is sensitive to height and width
 * @param other  the array which this instance is compared against
 * @return
 */
template <typename T, typename C>
bool Tensor<T, C>::operator==(Tensor<T, C> const &other) const
{
  if (shape() != other.shape())
  {
    return false;
  }
  if (size() != other.size())
  {
    return false;
  }

  bool ret      = true;
  auto it       = cbegin();
  auto other_it = other.cbegin();
  while (ret && it.is_valid())
  {
    ret &= (*it == *other_it);
    ++it;
    ++other_it;
  }

  return ret;
}

/**
 * Not-equal operator
 * This method is sensitive to height and width
 * @param other the array which this instance is compared against
 * @return
 */
template <typename T, typename C>
bool Tensor<T, C>::operator!=(Tensor<T, C> const &other) const
{
  return !(this->operator==(other));
}
<<<<<<< HEAD

/////////////////////
/// Tensor Setter ///
/////////////////////

template <typename T, typename C>
template <SizeType N, typename TSType, typename... Args>
struct Tensor<T, C>::TensorSetter
{
  // Finding the return value
  using Type = typename TensorSetter<N + 1, Args...>::Type;

=======

/////////////////////
/// Tensor Setter ///
/////////////////////

/**
 * The Tensor Setter handles template unrolling for the Args parameter pack which ends in one value
 * @tparam T Type
 * @tparam C Container
 * @tparam N The index of the dimension currently being unrolled
 * @tparam TSType Tensor SizeType
 * @tparam Args The Parameter pack containing the indices and one value
 */
template <typename T, typename C>
template <SizeType N, typename TSType, typename... Args>
struct Tensor<T, C>::TensorSetter
{
  // Finding the return value
  using Type = typename TensorSetter<N + 1, Args...>::Type;

>>>>>>> a1caac46
  // Computing index
  static SizeType IndexOf(SizeVector const &stride, SizeVector const &shape, TSType const &index,
                          Args &&... args)
  {
    ASSERT(SizeType(index) < shape[N]);
    return stride[N] * SizeType(index) +
           TensorSetter<N + 1, Args...>::IndexOf(stride, shape, std::forward<Args>(args)...);
  }

  // Ignoring all arguments but the last
  static Type ValueOf(TSType const &index, Args &&... args)
  {
    FETCH_UNUSED(index);
    return TensorSetter<N + 1, Args...>::ValueOf(std::forward<Args>(args)...);
  }
};

<<<<<<< HEAD
=======
/**
 * The limit case of the template unrolling for Set
 * @tparam T Type
 * @tparam C Container
 * @tparam N The index of the dimension currently being unrolled
 * @tparam TSType Tensor SizeType
 */
>>>>>>> a1caac46
template <typename T, typename C>
template <SizeType N, typename TSType>
struct Tensor<T, C>::TensorSetter<N, TSType>
{
  using Type = TSType;

  // Ignore last argument (i.e. value)
  static SizeType IndexOf(SizeVector const &stride, SizeVector const &shape, TSType const &index)
  {
    ASSERT(shape.size() == N);
    ASSERT(stride.size() == N);
    FETCH_UNUSED(index);
    FETCH_UNUSED(stride);
    FETCH_UNUSED(shape);
    return 0;
  }

  // Extracting last argument
  static TSType ValueOf(TSType const &value)
  {
    return value;
  }
};

///////////////////////////////////////////
/// TENSOR SLICE METHOD IMPLEMENTATIONS ///
///////////////////////////////////////////

// TensorSlice implementations

template <typename T, typename C>
typename Tensor<T, C>::IteratorType Tensor<T, C>::TensorSlice::begin()
{
  auto ret = IteratorType(this->tensor_, this->range_);
  if (this->axis_ != 0)
  {
    ret.MoveAxesToFront(this->axis_);
  }
  return ret;
}

template <typename T, typename C>
typename Tensor<T, C>::IteratorType Tensor<T, C>::TensorSlice::end()
{
  return IteratorType::EndIterator(this->tensor_);
}

template <typename T, typename C>
template <typename G>
void Tensor<T, C>::TensorSlice::Assign(TensorSliceImplementation<G> const &other)
{
  auto it1 = begin();
  auto it2 = other.begin();
  ASSERT(it1.size() == it2.size());
  while (it1.is_valid())
  {
    *it1 = *it2;
    ++it1;
    ++it2;
  }
}

template <typename T, typename C>
void Tensor<T, C>::TensorSlice::Assign(Tensor const &other)
{
  auto it1 = begin();
  auto it2 = other.begin();
  ASSERT(it1.size() == it2.size());
  while (it1.is_valid())
  {
    *it1 = *it2;
    ++it1;
    ++it2;
  }
}

template <typename T, typename C>
void Tensor<T, C>::TensorSlice::Fill(Type t)
{
  auto it = begin();
  while (it.is_valid())
  {
    *it = t;
    ++it;
  }
}

// TensorSliceImplementation implementations

template <typename T, typename C>
template <typename STensor>
typename Tensor<T, C>::SelfType Tensor<T, C>::TensorSliceImplementation<STensor>::Copy() const
{
  SizeVector shape;
  for (SizeType i{0}; i < this->range_.size(); ++i)
  {
    shape.emplace_back(this->range_[i][1] - this->range_[i][0] / this->range_[i][2]);
  }
  SelfType ret{shape};
  ret.Assign(*this);
  return ret;
}

template <typename T, typename C>
template <typename STensor>
typename Tensor<T, C>::ConstIteratorType Tensor<T, C>::TensorSliceImplementation<STensor>::begin()
    const
{
  auto ret = ConstIteratorType(tensor_, range_);
  if (axis_ != 0)
  {
    ret.MoveAxesToFront(axis_);
  }
  return ret;
}

template <typename T, typename C>
template <typename STensor>
typename Tensor<T, C>::ConstIteratorType Tensor<T, C>::TensorSliceImplementation<STensor>::end()
    const
{
  return ConstIteratorType::EndIterator(tensor_);
}

template <typename T, typename C>
template <typename STensor>
STensor &Tensor<T, C>::TensorSliceImplementation<STensor>::Tensor()
{
  return tensor_;
}

template <typename T, typename C>
template <typename STensor>
typename Tensor<T, C>::SizeType Tensor<T, C>::TensorSliceImplementation<STensor>::size() const
{
  return tensor_.size();
}

template <typename T, typename C>
template <typename STensor>
typename Tensor<T, C>::SizeVector Tensor<T, C>::TensorSliceImplementation<STensor>::shape() const
{
  return tensor_.shape();
}

}  // namespace math
}  // namespace fetch<|MERGE_RESOLUTION|>--- conflicted
+++ resolved
@@ -496,7 +496,6 @@
         pos += stride[cur_dim] * index[cur_dim];
       }
       assert(pos < total_size);
-<<<<<<< HEAD
 
       // copy the data
       if (major_order == MAJOR_ORDER::ROW)
@@ -525,36 +524,6 @@
       }
     }
 
-=======
-
-      // copy the data
-      if (major_order == MAJOR_ORDER::ROW)
-      {
-        new_array[pos] = *it_this;
-      }
-      else
-      {
-        *it_this = new_array[pos];
-      }
-      ++it_this;
-
-      // Incrementing current dimensions and index as necessary
-      cur_dim = 0;
-      ++index[cur_dim];
-
-      while (index[cur_dim] >= this->shape()[cur_dim])
-      {
-        index[cur_dim] = 0;
-        ++cur_dim;
-        if (cur_dim >= this->shape().size())
-        {
-          break;
-        }
-        ++index[cur_dim];
-      }
-    }
-
->>>>>>> a1caac46
     if (major_order == MAJOR_ORDER::ROW)
     {
       this->Copy(new_array);
@@ -595,7 +564,6 @@
   {
   public:
     using Type = typename STensor::Type;
-<<<<<<< HEAD
 
     TensorSliceImplementation<STensor>(STensor &t, std::vector<std::vector<SizeType>> range,
                                        SizeType axis = 0)
@@ -611,23 +579,6 @@
     SizeType          size() const;
     SizeVector        shape() const;
 
-=======
-
-    TensorSliceImplementation<STensor>(STensor &t, std::vector<std::vector<SizeType>> range,
-                                       SizeType axis = 0)
-      : tensor_{t}
-      , range_{std::move(range)}
-      , axis_{std::move(axis)}
-    {}
-
-    SelfType          Copy() const;
-    ConstIteratorType begin() const;
-    ConstIteratorType end() const;
-    STensor &         Tensor();
-    SizeType          size() const;
-    SizeVector        shape() const;
-
->>>>>>> a1caac46
   protected:
     STensor &                          tensor_;
     std::vector<std::vector<SizeType>> range_;
@@ -1129,11 +1080,7 @@
   auto it = this->begin();
   while (it.is_valid())
   {
-<<<<<<< HEAD
     *it = Type(1);
-=======
-    *it = 1;
->>>>>>> a1caac46
     ++it;
   }
 }
@@ -1566,19 +1513,11 @@
 typename Tensor<T, C>::SelfType Tensor<T, C>::InlineSubtract(Tensor const &other)
 {
   if (other.shape() == shape_)
-<<<<<<< HEAD
   {
     Subtract(*this, other, *this);
   }
   else
   {
-=======
-  {
-    Subtract(*this, other, *this);
-  }
-  else
-  {
->>>>>>> a1caac46
     SelfType self_copy  = this->Copy();
     SelfType other_copy = other.Copy();
     if (!(Broadcast([](T x, T y) { return x - y; }, self_copy, other_copy, *this)))
@@ -1836,7 +1775,6 @@
 
   return *this;
 }
-<<<<<<< HEAD
 
 /**
  * Efficient vectorised and threaded routine for C = T(A).B
@@ -1855,26 +1793,6 @@
 }
 
 /**
-=======
-
-/**
- * Efficient vectorised and threaded routine for C = T(A).B
- * @param A
- * @param B
- * @return
- */
-template <typename T, typename C>
-typename Tensor<T, C>::SelfType &Tensor<T, C>::TransposeDot(SelfType const &A, SelfType const &B,
-                                                            Type alpha, Type beta)
-{
-  assert(this->shape().size() == 2);
-  fetch::math::TransposeDot(A, B, *this, alpha, beta);
-
-  return *this;
-}
-
-/**
->>>>>>> a1caac46
  *
  * @return
  */
@@ -1973,17 +1891,9 @@
 Tensor<T, C> Tensor<T, C>::Softmax(SelfType const &x)
 {
   LazyResize(x.size());
-<<<<<<< HEAD
-
   ASSERT(x.size() == this->size());
   fetch::math::Softmax(x, *this);
 
-=======
-
-  ASSERT(x.size() == this->size());
-  fetch::math::Softmax(x, *this);
-
->>>>>>> a1caac46
   return *this;
 }
 
@@ -2217,11 +2127,7 @@
     }
     ++idx;
   }
-<<<<<<< HEAD
   return NumericMax<SizeType>();
-=======
-  return std::numeric_limits<SizeType>::max();
->>>>>>> a1caac46
 }
 
 /**
@@ -2461,25 +2367,11 @@
 {
   return !(this->operator==(other));
 }
-<<<<<<< HEAD
 
 /////////////////////
 /// Tensor Setter ///
 /////////////////////
 
-template <typename T, typename C>
-template <SizeType N, typename TSType, typename... Args>
-struct Tensor<T, C>::TensorSetter
-{
-  // Finding the return value
-  using Type = typename TensorSetter<N + 1, Args...>::Type;
-
-=======
-
-/////////////////////
-/// Tensor Setter ///
-/////////////////////
-
 /**
  * The Tensor Setter handles template unrolling for the Args parameter pack which ends in one value
  * @tparam T Type
@@ -2495,7 +2387,6 @@
   // Finding the return value
   using Type = typename TensorSetter<N + 1, Args...>::Type;
 
->>>>>>> a1caac46
   // Computing index
   static SizeType IndexOf(SizeVector const &stride, SizeVector const &shape, TSType const &index,
                           Args &&... args)
@@ -2513,8 +2404,6 @@
   }
 };
 
-<<<<<<< HEAD
-=======
 /**
  * The limit case of the template unrolling for Set
  * @tparam T Type
@@ -2522,7 +2411,6 @@
  * @tparam N The index of the dimension currently being unrolled
  * @tparam TSType Tensor SizeType
  */
->>>>>>> a1caac46
 template <typename T, typename C>
 template <SizeType N, typename TSType>
 struct Tensor<T, C>::TensorSetter<N, TSType>
