#pragma once
//------------------------------------------------------------------------------
//
//   Copyright 2018-2019 Fetch.AI Limited
//
//   Licensed under the Apache License, Version 2.0 (the "License");
//   you may not use this file except in compliance with the License.
//   You may obtain a copy of the License at
//
//       http://www.apache.org/licenses/LICENSE-2.0
//
//   Unless required by applicable law or agreed to in writing, software
//   distributed under the License is distributed on an "AS IS" BASIS,
//   WITHOUT WARRANTIES OR CONDITIONS OF ANY KIND, either express or implied.
//   See the License for the specific language governing permissions and
//   limitations under the License.
//
//------------------------------------------------------------------------------

#include "core/byte_array/const_byte_array.hpp"
#include "core/byte_array/consumers.hpp"
#include "core/macros.hpp"
#include "core/random.hpp"
#include "math/activation_functions/softmax.hpp"
#include "math/base_types.hpp"
#include "math/matrix_operations.hpp"
#include "math/metrics/l2_loss.hpp"
#include "math/metrics/l2_norm.hpp"
#include "math/standard_functions/abs.hpp"
#include "math/standard_functions/exp.hpp"
#include "math/standard_functions/fmod.hpp"
#include "math/standard_functions/remainder.hpp"
#include "math/tensor_broadcast.hpp"
#include "math/tensor_iterator.hpp"
#include "math/tensor_slice_iterator.hpp"
#include "math/tensor_view.hpp"
#include "vectorise/memory/array.hpp"

#include <cassert>
#include <cstdint>
#include <memory>
#include <numeric>
#include <random>
#include <stdexcept>
#include <utility>
#include <vector>

namespace fetch {
namespace math {

namespace details {
template <typename DataType, typename ArrayType>
static void ArangeImplementation(DataType const &from, DataType const &to, DataType const &delta,
                                 ArrayType &ret)
{
  SizeType N = SizeType((to - from) / delta);
  ret.Resize({N});
  ret.FillArange(static_cast<typename ArrayType::Type>(from),
                 static_cast<typename ArrayType::Type>(to));
}
}  // namespace details

template <typename T, typename C>
class Tensor
{
public:
  using Type                       = T;
  using ContainerType              = C;
  using VectorSliceType            = typename ContainerType::VectorSliceType;
  using VectorRegisterType         = typename ContainerType::VectorRegisterType;
  using VectorRegisterIteratorType = typename ContainerType::VectorRegisterIteratorType;

  using IteratorType      = TensorIterator<T>;
  using ConstIteratorType = ConstTensorIterator<T>;

  using SliceIteratorType      = TensorSliceIterator<T, ContainerType>;
  using ConstSliceIteratorType = ConstTensorSliceIterator<T, ContainerType>;
  using ViewType               = TensorView<T, C>;
  using SizeType               = fetch::math::SizeType;
  using SizeVector             = fetch::math::SizeVector;

  static constexpr char const *LOGGING_NAME = "Tensor";

  enum
  {
    LOG_PADDING = ViewType::LOG_PADDING,
    PADDING     = ViewType::PADDING
  };

private:
  template <typename STensor>
  class TensorSliceImplementation;
  template <SizeType N, typename TSType, typename... Args>
  struct TensorSetter;
  template <SizeType N, typename TSType>
  struct TensorSetter<N, TSType>;

public:
  using ConstSliceType = TensorSliceImplementation<Tensor const>;

  class TensorSlice;

  using SliceType = TensorSlice;

  enum MAJOR_ORDER
  {
    COLUMN,
    ROW
  };

  Tensor()
  {
    Resize({0});
  }

  Tensor(ContainerType &container_data)
  {
    Reshape(container_data.shape());
    data_ = container_data;
  }

  static Tensor FromString(byte_array::ConstByteArray const &c);
  explicit Tensor(SizeType const &n);
  Tensor(Tensor &&other)      = default;
  Tensor(Tensor const &other) = default;
  Tensor(SizeVector const &dims);
  virtual ~Tensor() = default;

  Tensor &operator=(Tensor const &other) = default;
  Tensor &operator=(Tensor &&other) = default;

  IteratorType      begin();
  IteratorType      end();
  ConstIteratorType begin() const;
  ConstIteratorType end() const;
  ConstIteratorType cbegin() const;
  ConstIteratorType cend() const;

  ////////////////////////////////
  /// ASSIGNMENT AND ACCESSING ///
  ////////////////////////////////

  void   Copy(Tensor const &x);
  Tensor Copy() const;
  template <typename G>
  void Assign(TensorSliceImplementation<G> const &other);
  void Assign(TensorSlice const &other);
  void Assign(Tensor const &other);
  void Assign(TensorView<T, C> const &other);

  template <typename... Indices>
  Type &At(Indices... indices);
  template <typename... Indices>
  Type At(Indices... indices) const;

  template <typename... Indices>
  Type operator()(Indices... indices) const;
  template <typename... Indices>
  Type &operator()(Indices... indices);

  template <typename... Args>
  void Set(Args... args);

  Type operator()(SizeType const &index) const;
  template <typename S>
  typename std::enable_if<std::is_integral<S>::value, Type>::type &operator[](S const &i);
  template <typename S>
  typename std::enable_if<std::is_integral<S>::value, Type>::type const &operator[](
      S const &i) const;

  Tensor &operator=(ConstSliceType const &slice);
  Tensor &operator=(TensorSlice const &slice);

  void Fill(Type const &value, memory::Range const &range);
  void Fill(Type const &value, memory::TrivialRange const &range);
  void Fill(Type const &value);
  void SetAllZero();
  void SetAllOne();
  void SetPaddedZero();

  ContainerType const &data() const;
  ContainerType &      data();

  Tensor FillArange(Type const &from, Type const &to);

  static Tensor UniformRandom(SizeType const &N);
  static Tensor UniformRandomIntegers(SizeType const &N, int64_t min, int64_t max);
  Tensor &      FillUniformRandom();
  Tensor &      FillUniformRandomIntegers(int64_t min, int64_t max);
  static Tensor Zeroes(SizeVector const &shape);
  static Tensor Ones(SizeVector const &shape);
  SizeType      ComputeIndex(SizeVector const &indices) const;

  ////////////////////
  /// SHAPE & SIZE ///
  ////////////////////

  static SizeType SizeFromShape(SizeVector const &shape);
  static SizeType PaddedSizeFromShape(SizeVector const &shape);

  void    Flatten();
  Tensor  Transpose() const;  // TODO (private 867)
  Tensor  Transpose(SizeVector &new_axes) const;
  Tensor &Squeeze();
  Tensor &Unsqueeze();

  /////////////////////////
  /// memory management ///
  /////////////////////////

  bool Resize(SizeVector const &shape, bool copy = false);
  bool Reshape(SizeVector const &shape);
  bool ResizeFromShape(SizeVector const &shape);

  SizeVector const &stride() const;
  SizeVector const &shape() const;
  SizeType const &  shape(SizeType const &n) const;
  SizeType          size() const;

  template <typename S>
  fetch::meta::IfIsUnsignedInteger<S, void> Set(std::vector<S> const &indices, Type const &val);

  template <typename S>
  fetch::meta::IfIsUnsignedInteger<S, Type> Get(std::vector<S> const &indices) const;

  ///////////////////////
  /// MATH OPERATIONS ///
  ///////////////////////

  Tensor InlineAdd(Tensor const &other);
  Tensor InlineAdd(Type const &scalar);
  Tensor InlineSubtract(Tensor const &other);
  Tensor InlineSubtract(Type const &scalar);
  Tensor InlineReverseSubtract(Tensor const &other);
  Tensor InlineReverseSubtract(Type const &scalar);
  Tensor InlineMultiply(Tensor const &other);
  Tensor InlineMultiply(Type const &scalar);
  Tensor InlineDivide(Tensor const &other);
  Tensor InlineDivide(Type const &scalar);
  Tensor InlineReverseDivide(Tensor const &other);
  Tensor InlineReverseDivide(Type const &scalar);

  template <typename OtherType>
  Tensor operator+(OtherType const &other);

  template <typename OtherType>
  Tensor operator+=(OtherType const &other);

  template <typename OtherType>
  Tensor operator-(OtherType const &other);

  template <typename OtherType>
  Tensor operator-=(OtherType const &other);

  template <typename OtherType>
  Tensor operator*(OtherType const &other);

  template <typename OtherType>
  Tensor operator*=(OtherType const &other);

  template <typename OtherType>
  Tensor operator/(OtherType const &other);

  template <typename OtherType>
  Tensor operator/=(OtherType const &other);

  // TODO (issue 1117): Make free functions
  Type Sum() const;
  void Exp(Tensor const &x);
  void ApproxSoftMax(Tensor const &x);
  Type L2Norm() const;
  Type L2Loss() const;

  Type   PeakToPeak() const;
  void   Fmod(Tensor const &x);
  void   Remainder(Tensor const &x);
  Tensor Softmax(Tensor const &x);

  /////////////
  /// Order ///
  /////////////

  void        MajorOrderFlip();
  MAJOR_ORDER MajorOrder() const;

  //////////////
  /// Slices ///
  //////////////

  ConstSliceType Slice(SizeType i, SizeType axis = 0) const;
  TensorSlice    Slice(SizeType i, SizeType axis = 0);

  /////////////
  /// Views ///
  /////////////
  TensorView<Type, ContainerType>       View();
  TensorView<Type, ContainerType> const View() const;
  TensorView<Type, ContainerType>       View(SizeType index);
  TensorView<Type, ContainerType> const View(SizeType index) const;
  TensorView<Type, ContainerType>       View(std::vector<SizeType> indices);
  TensorView<Type, ContainerType> const View(std::vector<SizeType> indices) const;

  /////////////////////////
  /// general utilities ///
  /////////////////////////

  std::string ToString() const;
  SizeType    Find(Type val) const;

  template <typename TensorType>
  static Tensor              Stack(std::vector<TensorType> const &tensors);
  static Tensor              Concat(std::vector<Tensor> const &tensors, SizeType axis);
  static std::vector<Tensor> Split(Tensor const &tensor, SizeVector const &concat_points,
                                   SizeType const axis);

  void Sort();
  void Sort(memory::TrivialRange const &range);

  static Tensor Arange(Type const &from, Type const &to, Type const &delta);

  ////////////////////////////
  /// COMPARISON OPERATORS ///
  ////////////////////////////

  bool AllClose(Tensor const &o, Type const &relative_tolerance = Type(1e-5),
                Type const &absolute_tolerance = Type(1e-8)) const;
  bool operator==(Tensor const &other) const;
  bool operator!=(Tensor const &other) const;

  //////////////////
  /// TensorSlice///
  //////////////////

  /**
   * TensorSlice class contains the non-const methods of tensor slicing
   */
  class TensorSlice : public TensorSliceImplementation<Tensor>
  {
  public:
    using Type = T;
    using TensorSliceImplementation<Tensor>::TensorSliceImplementation;
    using TensorSliceImplementation<Tensor>::begin;
    using TensorSliceImplementation<Tensor>::end;

    SliceIteratorType begin();
    SliceIteratorType end();
    template <typename G>
    void Assign(TensorSliceImplementation<G> const &other);
    void Assign(Tensor const &other);
    void Fill(Type t);
  };

  ////////////////////////////////
  /// Serialization operations ///
  ////////////////////////////////

  template <typename S>
  friend void Serialize(S &serializer, Tensor const &t)
  {
    serializer << t.size_;
    serializer << t.shape_;
    // TODO (private 870)
    for (std::size_t i = 0; i < t.data().padded_size(); ++i)
    {
      serializer << t.data()[i];
    }
  }

  template <typename S>
  friend void Deserialize(S &serializer, Tensor &t)
  {
    SizeType   size;
    SizeVector shape;
    serializer >> size;
    serializer >> shape;

    t.Reshape(shape);

    for (std::size_t i = 0; i < t.data().padded_size(); ++i)
    {
      serializer >> t.data()[i];
    }
  }

  // TODO(private 858): Vectorize and deduce D from parent
  template <typename S, typename D = memory::SharedArray<S>>
  void As(Tensor<S, D> &ret) const
  {
    ret.Resize({size_});
    auto this_it = cbegin();
    auto ret_it  = begin();

    while (this_it.is_valid())
    {
      *ret_it = *this_it;
      ++ret_it;
      ++this_it;
    }
  }

  /////////////////////////////
  /// Convenience functions ///
  /////////////////////////////

  SizeType height() const
  {
    return shape_[0];
  }

  SizeType width() const
  {
    return (shape_.size() > 1 ? shape_[1] : 1);
  }

  SizeType depth() const
  {
    return (shape_.size() > 2 ? shape_[2] : 1);
  }

  SizeType padded_size() const
  {
    return data_.padded_size();
  }

  SizeType padded_height() const
  {
    return padded_height_;
  }

  constexpr SizeType padding()
  {
    return PADDING;
  }

  /* @breif returns the smallest number which is a multiple of PADDING and greater than or equal to
   a desired size.
   * @param size is the size to be padded.
   & @returns the padded size
   */
  static SizeType PadValue(SizeType size)
  {
    SizeType ret = SizeType(size / PADDING) * PADDING;
    if (ret < size)
    {
      ret += PADDING;
    }
    return ret;
  }

  bool IsVector() const
  {
    return shape_.size() == 1;
  }

  bool IsMatrix() const
  {
    return shape_.size() == 2;
  }

private:
  ContainerType data_{};
  SizeType      size_{0};
  SizeVector    shape_{};
  SizeVector    stride_{};
  SizeType      padded_height_{};

  MAJOR_ORDER major_order_{COLUMN};

  /**
   * Gets a value from the array by N-dim index
   * @param indices index to access
   */
  // TODO (private 868):
  template <SizeType N, typename FirstIndex, typename... Indices>
  SizeType UnrollComputeColIndex(FirstIndex &&index, Indices &&... indices) const
  {
    return static_cast<SizeType>(index) * stride_[N] +
           UnrollComputeColIndex<N + 1>(std::forward<Indices>(indices)...);
  }

  template <SizeType N, typename FirstIndex>
  SizeType UnrollComputeColIndex(FirstIndex &&index) const
  {
    return static_cast<SizeType>(index) * stride_[N];
  }

  void UpdateStrides()
  {
    stride_.resize(shape_.size());
    SizeType n_dims = shape_.size();
    SizeType base   = padded_height_;

    stride_[0] = 1;
    for (SizeType i = 1; i < n_dims; ++i)
    {
      stride_[i] = base;
      base *= shape_[i];
    }

    // TODO (private 870): Reverse order if row major.
  }

  // TODO(private 871): replace with strides
  /*
  SizeType ComputeRowIndex(SizeVector const &indices) const
  {
    SizeType index  = 0;
    SizeType n_dims = indices.size();
    SizeType base   = 1;

    // loop through all dimensions
    for (SizeType i = n_dims; i == 0; --i)
    {
      index += indices[i - 1] * base;
      base *= shape_[i - 1];
    }
    return index;
  }
  */

  template <typename S>
  fetch::meta::IfIsUnsignedInteger<S, SizeType> ComputeColIndex(std::vector<S> const &indices) const
  {
    assert(indices.size() > 0);
    SizeType index  = indices[0];
    SizeType n_dims = indices.size();
    SizeType base   = padded_height_;

    // loop through all dimensions
    for (SizeType i = 1; i < n_dims; ++i)
    {
      index += indices[i] * base;
      base *= shape_[i];
    }
    return index;
  }

  /**
   * rearranges data storage in the array. Slow because it copies data instead of pointers
   * @param major_order
   */
  void FlipMajorOrder(MAJOR_ORDER major_order)
  {
    Tensor new_array{this->shape()};

    SizeVector stride;
    SizeVector index;

    SizeType cur_stride = Product(this->shape());

    for (SizeType i = 0; i < new_array.shape().size(); ++i)
    {
      cur_stride /= this->shape()[i];
      stride.push_back(cur_stride);
      index.push_back(0);
    }

    SizeType          total_size = Tensor::SizeFromShape(new_array.shape());
    SliceIteratorType it_this(*this);

    SizeType cur_dim;
    SizeType pos;

    if (major_order == MAJOR_ORDER::COLUMN)
    {
      new_array.Copy(*this);
    }

    for (SizeType j = 0; j < total_size; ++j)
    {
      // Compute current row major index
      pos = 0;
      for (cur_dim = 0; cur_dim < this->shape().size(); ++cur_dim)
      {
        pos += stride[cur_dim] * index[cur_dim];
      }
      assert(pos < total_size);

      // copy the data
      if (major_order == MAJOR_ORDER::ROW)
      {
        new_array[pos] = *it_this;
      }
      else
      {
        *it_this = new_array[pos];
      }
      ++it_this;

      // Incrementing current dimensions and index as necessary
      cur_dim = 0;
      ++index[cur_dim];

      while (index[cur_dim] >= this->shape()[cur_dim])
      {
        index[cur_dim] = 0;
        ++cur_dim;
        if (cur_dim >= this->shape().size())
        {
          break;
        }
        ++index[cur_dim];
      }
    }

    if (major_order == MAJOR_ORDER::ROW)
    {
      this->Copy(new_array);
    }

    if (major_order == MAJOR_ORDER::COLUMN)
    {
      major_order_ = MAJOR_ORDER::COLUMN;
    }
    else
    {
      major_order_ = MAJOR_ORDER::ROW;
    }
  }

  void TransposeImplementation(SizeVector &new_axes, Tensor &ret) const
  {
    ConstSliceIteratorType it(*this);
    SliceIteratorType      ret_it(ret);

    ret_it.Transpose(new_axes);

    while (it.is_valid())
    {
      *ret_it = *it;
      ++it;
      ++ret_it;
    }
  }

  /**
   * The TensorSlice is a convenience method for efficiently manipulating
   * SubTensors (e.g. such as a 1D Slice). It is built on top of TensorSliceIterator
   * @tparam STensor
   */
  template <typename STensor>
  class TensorSliceImplementation
  {
  public:
    using Type = typename STensor::Type;

    TensorSliceImplementation<STensor>(STensor &t, std::vector<std::vector<SizeType>> range,
                                       SizeType axis = 0)
      : tensor_{t}
      , range_{std::move(range)}
      , axis_{std::move(axis)}
    {}

    Tensor                 Copy() const;
    ConstSliceIteratorType begin() const;
    ConstSliceIteratorType end() const;
    SizeType               size() const;
    SizeVector             shape() const;

  protected:
    STensor &                          tensor_;
    std::vector<std::vector<SizeType>> range_;
    SizeType                           axis_;
  };
};

/////////////////////////////////////////
/// Tensor methods: memory management ///
/////////////////////////////////////////

/**
 * This method allows Tensor instantiation from a string which is convenient for quickly writing
 * tests.
 * @tparam T Type
 * @tparam C Container
 * @param c bytearray indicating the values to fill the array with
 * @return Return Tensor with the specified values
 */
template <typename T, typename C>
Tensor<T, C> Tensor<T, C>::FromString(byte_array::ConstByteArray const &c)
{
  Tensor            ret;
  SizeType          n = 1;
  std::vector<Type> elems;
  elems.reserve(1024);
  bool failed = false;

  // Text parsing loop
  for (SizeType i = 0; i < c.size();)
  {
    SizeType last = i;
    switch (c[i])
    {
    case ';':
      ++n;
      ++i;
      break;
    case ',':
    case ' ':
    case '\n':
    case '\t':
    case '\r':
      ++i;
      break;
    default:
      if (byte_array::consumers::NumberConsumer<1, 2>(c, i) == -1)
      {
        failed = true;
      }
      else
      {
        std::string cur_elem((c.char_pointer() + last), static_cast<std::size_t>(i - last));
        elems.push_back(Type(std::atof(cur_elem.c_str())));
      }
      break;
    }
  }
  SizeType m = elems.size() / n;

  if ((m * n) != elems.size())
  {
    failed = true;
  }

  if (!failed)
  {
    ret.Resize({n, m});

    SizeType k = 0;
    for (SizeType i = 0; i < n; ++i)
    {
      for (SizeType j = 0; j < m; ++j)
      {
        ret(i, j) = elems[k++];
      }
    }
  }

  return ret;
}

///////////////////////////
/// Tensor Constructors ///
///////////////////////////

/**
 * Constructor builds an Tensor with n elements initialized to 0
 * @param n   number of elements in array (no shape specified, assume 1-D)
 */
template <typename T, typename C>
Tensor<T, C>::Tensor(SizeType const &n)
{
  this->Resize({n});
}

/**
 * Constructor builds an empty Tensor pre-initialiing with zeros from a vector of dimension
 * lengths
 * @param shape   vector of lengths for each dimension
 */
template <typename T, typename C>
Tensor<T, C>::Tensor(SizeVector const &dims)
{
  Resize(dims);
}

/////////////////////////////////
/// Tensor methods: iterators ///
/////////////////////////////////

template <typename T, typename C>
typename Tensor<T, C>::IteratorType Tensor<T, C>::begin()
{
  return IteratorType(data().pointer(), size(), data().size(), height(), padded_height());
}

template <typename T, typename C>
typename Tensor<T, C>::IteratorType Tensor<T, C>::end()
{
  return IteratorType(data().pointer() + data().size(), size(), data().size(), height(),
                      padded_height());
}

template <typename T, typename C>
typename Tensor<T, C>::ConstIteratorType Tensor<T, C>::begin() const
{
  return ConstIteratorType(data().pointer(), size(), data().size(), height(), padded_height());
}

template <typename T, typename C>
typename Tensor<T, C>::ConstIteratorType Tensor<T, C>::end() const
{
  return ConstIteratorType(data().pointer() + data().size(), size(), data().size(), height(),
                           padded_height());
}

template <typename T, typename C>
typename Tensor<T, C>::ConstIteratorType Tensor<T, C>::cbegin() const
{
  return ConstIteratorType(data().pointer(), size(), data().size(), height(), padded_height());
}

template <typename T, typename C>
typename Tensor<T, C>::ConstIteratorType Tensor<T, C>::cend() const
{
  return ConstIteratorType(data().pointer() + data().size(), size(), data().size(), height(),
                           padded_height());
}

///////////////////////
/// View Extraction ///
///////////////////////

/**
 * returns a view of the entire tensor
<<<<<<< HEAD
 * @tparam T
 * @tparam C
=======
 * @tparam T Type
 * @tparam C Container
>>>>>>> 2081aa87
 * @return
 */
template <typename T, typename C>
typename Tensor<T, C>::ViewType Tensor<T, C>::View()
{
  assert(shape_.size() >= 1);

  SizeType N     = shape_.size() - 1;
  SizeType width = shape_[N] * stride_[N] / padded_height_;
  return TensorView<Type, ContainerType>(data_, height(), width);
}

/**
 * returns a constant view of the entire tensor
<<<<<<< HEAD
 * @tparam T
 * @tparam C
=======
 * @tparam T Type
 * @tparam C Container
>>>>>>> 2081aa87
 * @return
 */
template <typename T, typename C>
typename Tensor<T, C>::ViewType const Tensor<T, C>::View() const
{
  assert(shape_.size() >= 1);

  SizeType N     = shape_.size() - 1;
  SizeType width = shape_[N] * stride_[N] / padded_height_;
  return TensorView<Type, ContainerType>(data_, height(), width);
}

/**
<<<<<<< HEAD
 * returns a
 * @tparam T
 * @tparam C
 * @param index
=======
 * returns a tensor view based on the trailing dimension
 * @tparam T Type
 * @tparam C Container
 * @param index which index of the trailing dimension to view
>>>>>>> 2081aa87
 * @return
 */
template <typename T, typename C>
typename Tensor<T, C>::ViewType Tensor<T, C>::View(SizeType index)
{
  assert(shape_.size() >= 2);

  SizeType N                = shape_.size() - 1 - 1;
  SizeType dimension_length = (N == 0 ? padded_height_ : shape_[N]);
  SizeType volume           = dimension_length * stride_[N];
  SizeType width            = volume / padded_height_;
  SizeType offset           = volume * index;
  return TensorView<Type, ContainerType>(data_, height(), width, offset);
}

template <typename T, typename C>
typename Tensor<T, C>::ViewType const Tensor<T, C>::View(SizeType index) const
{
  assert(shape_.size() >= 2);

  SizeType N                = shape_.size() - 1 - 1;
  SizeType dimension_length = (N == 0 ? padded_height_ : shape_[N]);
  SizeType volume           = dimension_length * stride_[N];
  SizeType width            = volume / padded_height_;
  SizeType offset           = volume * index;
  return TensorView<Type, ContainerType>(data_, height(), width, offset);
}

template <typename T, typename C>
typename Tensor<T, C>::ViewType Tensor<T, C>::View(std::vector<SizeType> indices)
{
  assert(shape_.size() >= 1 + indices.size());

  SizeType N                = shape_.size() - 1 - indices.size();
  SizeType dimension_length = (N == 0 ? padded_height_ : shape_[N]);
  SizeType volume           = dimension_length * stride_[N];
  SizeType width            = volume / padded_height_;
  SizeType offset           = 0;

  for (SizeType i = 0; i < indices.size(); ++i)
  {
    SizeType g = N + i + 1;
    offset += stride_[g] * indices[i];
  }

  return TensorView<Type, ContainerType>(data_, height(), width, offset);
}

template <typename T, typename C>
typename Tensor<T, C>::ViewType const Tensor<T, C>::View(std::vector<SizeType> indices) const
{
  assert(shape_.size() >= 1 + indices.size());

  SizeType N                = shape_.size() - 1 - indices.size();
  SizeType dimension_length = (N == 0 ? padded_height_ : shape_[N]);
  SizeType volume           = dimension_length * stride_[N];
  SizeType width            = volume / padded_height_;
  SizeType offset           = 0;

  for (SizeType i = 0; i < indices.size(); ++i)
  {
    SizeType g = N + i + 1;
    offset += stride_[g] * indices[i];
  }

  return TensorView<Type, ContainerType>(data_, height(), width, offset);
}

//////////////////////////////////////////////
/// Tensor methods: assignment & accessing ///
//////////////////////////////////////////////

/**
 * Copies input data into current array
 *
 * @param[in]     x is another Tensor of which the data, size, and shape will be copied locally.
 *
 **/
template <typename T, typename C>
void Tensor<T, C>::Copy(Tensor const &x)
{
  this->data_          = x.data_.Copy();
  this->size_          = x.size_;
  this->padded_height_ = x.padded_height_;
  this->shape_         = x.shape();
  this->stride_        = x.stride();
}

/**
 * Provides an Tensor that is a copy of the current Tensor
 *
 * @return A Tensor with the same data, size, and shape of this array.
 *
 **/
template <typename T, typename C>
Tensor<T, C> Tensor<T, C>::Copy() const
{
  Tensor copy;
  copy.Copy(*this);
  return copy;
}

/**
 * Method assigns the data from the other tensor slice into this tensor
 * @tparam G
 */
template <typename T, typename C>
template <typename G>
void Tensor<T, C>::Assign(TensorSliceImplementation<G> const &other)
{
  auto it1 = begin();
  auto it2 = other.begin();
  assert(it1.size() == it2.size());
  while (it1.is_valid())
  {
    *it1 = *it2;
    ++it1;
    ++it2;
  }
}

/**
 * Assign makes a deep copy from the data in the tensorslice into this tensor
 * @tparam T Type
 * @tparam C Container
 * @param other TensorSlice of another Tensor to assign data into this
 */
template <typename T, typename C>
void Tensor<T, C>::Assign(TensorSlice const &other)
{
  auto it1 = begin();
  auto it2 = other.begin();
  assert(it1.size() == it2.size());
  while (it1.is_valid())
  {
    *it1 = *it2;
    ++it1;
    ++it2;
  }
}

/**
 * Assign makes a deep copy of data from another tensor into this one
 * @tparam T Type
 * @tparam C Container
 * @param other Another Tensor to assign data from into this
 */
template <typename T, typename C>
void Tensor<T, C>::Assign(Tensor const &other)
{
  auto it1 = begin();
  auto it2 = other.begin();
  assert(it1.size() == it2.size());
  while (it1.is_valid())
  {
    *it1 = *it2;
    ++it1;
    ++it2;
  }
}

/**
 * Assign makes a deep copy of data from another tensor into this one
 * @tparam T
 * @tparam C
 * @param other Another tensorview to assign data from into this
 */
template <typename T, typename C>
void Tensor<T, C>::Assign(TensorView<Type, ContainerType> const &other)
{
  auto this_view = this->View();
  this_view.Assign(other);
}

/**
 * Tensor Accessor with shape().size() many indices
 * @tparam T Type
 * @tparam C Container
 * @tparam Indices parameter pack of indices
 * @param indices Indices for accessing the data
 * @return Returns the value in the Tensor at the location specified
 */
template <typename T, typename C>
template <typename... Indices>
typename Tensor<T, C>::Type &Tensor<T, C>::At(Indices... indices)
{
  assert(sizeof...(indices) == stride_.size());
  return this->data()[UnrollComputeColIndex<0>(std::forward<Indices>(indices)...)];
}

/**
 * Tensor Accessor with shape().size() many indices
 * @tparam T Type
 * @tparam C Container
 * @tparam Indices parameter pack of indices
 * @param indices Indices for accessing the data
 * @return Returns the value in the Tensor at the location specified
 */
template <typename T, typename C>
template <typename... Indices>
typename Tensor<T, C>::Type Tensor<T, C>::At(Indices... indices) const
{
  assert(sizeof...(indices) == stride_.size());
  SizeType N = UnrollComputeColIndex<0>(std::forward<Indices>(indices)...);
  return this->data()[std::move(N)];
}

/**
 * Operator for accessing data in the tensor
 * @tparam T Type
 * @tparam C Container
 * @tparam Indices parameter pack of indices
 * @param indices Indices for accessing the data
 * @return Returns the value in tensor at the location specified
 */
template <typename T, typename C>
template <typename... Indices>
typename Tensor<T, C>::Type Tensor<T, C>::operator()(Indices... indices) const
{
  return At(std::forward<Indices>(indices)...);
}

/**
 * Operator for accessing data in the tensor
 * @tparam T Type
 * @tparam C Container
 * @tparam Indices parameter pack of indices
 * @param indices Indices for accessing the data
 * @return Returns the value in tensor at the location specified
 */
template <typename T, typename C>
template <typename... Indices>
typename Tensor<T, C>::Type &Tensor<T, C>::operator()(Indices... indices)
{
  return At(std::forward<Indices>(indices)...);
}

/**
 * Operator for accessing data in the tensor
 * @tparam T Type
 * @tparam C Container
 * @tparam Indices parameter pack of indices
 * @param indices Indices for accessing the data
 * @return Returns the value in tensor at the location specified
 */
template <typename T, typename C>
typename Tensor<T, C>::Type Tensor<T, C>::operator()(SizeType const &index) const
{
  assert(index < this->size_);
  return operator[](index);
}

/**
 * One-dimensional reference index operator
 * This operator acts as a one-dimensional array accessor that is
 * meant for non-constant object instances.
 * Method restricted to Integral types for indexing.
 * @tparam T Type
 * @tparam C Container
 * @tparam S Integral type for accessing
 * @param i index to access tensor
 * @return data stored at indexed location
 */
template <typename T, typename C>
template <typename S>
typename std::enable_if<std::is_integral<S>::value, typename Tensor<T, C>::Type>::type
    &Tensor<T, C>::operator[](S const &n)
{
  assert(static_cast<SizeType>(n) < size());
  if (shape_.size() == 1)
  {
    return data_[n];
  }

  SizeType j = static_cast<SizeType>(n) / height();
  SizeType i = static_cast<SizeType>(n) - j * height();

  assert(i + padded_height_ * j < padded_size());
  return data_[i + padded_height_ * j];
}

/**
 * One-dimensional reference index operator
 * This operator acts as a one-dimensional array accessor that is
 * meant for non-constant object instances.
 * Method restricted to Integral types for indexing.
 * @tparam T Type
 * @tparam C Container
 * @tparam S Integral type for accessing
 * @param i index to access tensor
 * @return data stored at indexed location
 */
template <typename T, typename C>
template <typename S>
typename std::enable_if<std::is_integral<S>::value, typename Tensor<T, C>::Type>::type const
    &Tensor<T, C>::operator[](S const &i) const
{
  return data_[i];
}

/**
 * Assignment operator uses iterators to assign every value in the
 * const slice of a Tensor into this tensor
 * @tparam T Type
 * @tparam C Container
 * @param slice Tensor slice of another tensor object
 * @return This tensor after assignment
 */
template <typename T, typename C>
Tensor<T, C> &Tensor<T, C>::operator=(ConstSliceType const &slice)
{
  auto it1 = begin();
  auto it2 = slice.begin();
  assert(it1.size() == it2.size());
  while (it1.is_valid())
  {
    *it1 = *it2;
    ++it1;
    ++it2;
  }
  return *this;
}

/**
 * Assignment operator uses iterators to assign every value in the
 * slice of a Tensor into this tensor
 * @tparam T
 * @tparam C
 * @param slice
 * @return
 */
template <typename T, typename C>
Tensor<T, C> &Tensor<T, C>::operator=(TensorSlice const &slice)
{
  auto it1 = begin();
  auto it2 = slice.begin();
  assert(it1.size() == it2.size());
  while (it1.is_valid())
  {
    *it1 = *it2;
    ++it1;
    ++it2;
  }
  return *this;
}

/**
 * Resizes and reshapes tensor according to newly specified shape
 * @param shape the new shape to set
 * @param copy whether to copy old data to new container or not
 */
template <typename T, typename C>
bool Tensor<T, C>::Resize(SizeVector const &shape, bool copy)
{
  Tensor old_tensor = *this;

  SizeType new_size = Tensor::PaddedSizeFromShape(shape);
  data_             = ContainerType(new_size);

  data_.SetAllZero();
  shape_         = shape;
  size_          = Tensor::SizeFromShape(shape);  // Note: differs from new_size
  padded_height_ = PadValue(shape[0]);
  UpdateStrides();

  // Effectively a reshape
  if (copy && (size_ == old_tensor.size()))
  {
    auto it  = begin();
    auto oit = old_tensor.begin();
    assert(it.size() == oit.size());
    while (it.is_valid())
    {
      *it = *oit;
      ++it;
      ++oit;
    }
    return true;
  }
  return false;
}

/**
 * Resizes and reshapes tensor according to newly specified shape
 * @param shape the new shape to set
 */
template <typename T, typename C>
bool Tensor<T, C>::Reshape(SizeVector const &shape)
{
  return Resize(shape, true);
}

/**
 * Set operator takes variable number of indices followed by one value.
 * This is made possible using the TensorSetter class to manage
 * template unrolling
 *
 * @tparam T Type
 * @tparam C Container
 * @tparam Args indices followed by one value to set
 * @param args indices followed by one value to set
 */
template <typename T, typename C>
template <typename... Args>
void Tensor<T, C>::Set(Args... args)
{
  assert(sizeof...(args) == stride_.size() + 1);  // Plus one as last arg is value
  if (sizeof...(args) != (stride_.size() + 1))
  {
    throw std::runtime_error("too many or not enough indices given to Tensor::Set");
  }

  uint64_t index = TensorSetter<0, Args...>::IndexOf(stride_, shape_, std::forward<Args>(args)...);
  Type     value = TensorSetter<0, Args...>::ValueOf(std::forward<Args>(args)...);

  data_[std::move(index)] = std::move(value);
}

/**
 * Fill tensor with specified value over pre-specified range
 * @tparam T Type
 * @tparam C Container
 * @param value value to fill tensor with
 * @param range memory range over which to fill
 */
template <typename T, typename C>
void Tensor<T, C>::Fill(Type const &value, memory::Range const &range)
{

  if (range.is_undefined())
  {
    Fill(value);
  }
  else if (range.is_trivial())
  {
    Fill(value, range.ToTrivialRange(this->size()));
  }
  else
  {
    TODO_FAIL("Support for general range is not implmenented yet");
  }
}

/**
 * Fills entire tensor with value
 * @param value
 * @param range
 */
template <typename T, typename C>
void Tensor<T, C>::Fill(Type const &value, memory::TrivialRange const &range)
{
  VectorRegisterType val(value);

  this->data().in_parallel().Apply(range, [val](VectorRegisterType &z) { z = val; });
}

/**
 * Fill entire Tensor with value
 * @param value
 */
template <typename T, typename C>
void Tensor<T, C>::Fill(Type const &value)
{
  for (auto &x : *this)
  {
    x = value;
  }
  /*
  TODO: Implement all relevant vector functions
  VectorRegisterType val(value);
  this->data().in_parallel().Apply([val](VectorRegisterType &z) { z = val; });
  */
}

/**
 * Sets all elements to zero
 * @tparam T Type
 * @tparam C Container
 */
template <typename T, typename C>
void Tensor<T, C>::SetAllZero()
{
  data().SetAllZero();
}

/**
 * Sets all elements to one
 * @tparam T Type
 * @tparam C Container
 */
template <typename T, typename C>
void Tensor<T, C>::SetAllOne()
{
  auto it = this->begin();
  while (it.is_valid())
  {
    *it = Type(1);
    ++it;
  }
}

/**
 * Set all padded bytes to zero.
 *
 * This method sets the padded bytes to zero. Padded bytes are those
 * which are added to ensure that the arrays true size is a multiple
 * of the vector unit.
 */
template <typename T, typename C>
void Tensor<T, C>::SetPaddedZero()
{
  data().SetPaddedZero();
}

/**
 * returns a const ref to the underlying data
 * @tparam T
 * @tparam C
 * @return
 */
template <typename T, typename C>
typename Tensor<T, C>::ContainerType const &Tensor<T, C>::data() const
{
  return data_;
}

template <typename T, typename C>
typename Tensor<T, C>::ContainerType &Tensor<T, C>::data()
{
  return data_;
}

/**
 * Fills the current array with a range
 * @tparam Unsigned an unsigned integer type
 * @param from starting point of range
 * @param to end of range
 * @return a reference to this
 */
template <typename T, typename C>
Tensor<T, C> Tensor<T, C>::FillArange(Type const &from, Type const &to)
{
  Tensor ret;

  SizeType N     = this->size();
  Type     d     = static_cast<Type>(from);
  Type     delta = static_cast<Type>(to - from) / static_cast<Type>(N);
  for (SizeType i = 0; i < N; ++i)
  {
    this->operator[](i) = Type(d);
    d += delta;
  }
  return *this;
}

/**
 * return a tensor filled with uniform random numbers
 * @tparam T Type
 * @tparam C Container
 * @param N The new size of the tensor after filling with random
 * @return The Tensor to return
 */
template <typename T, typename C>
Tensor<T, C> Tensor<T, C>::UniformRandom(SizeType const &N)
{
  Tensor ret;
  ret.Resize({N});
  ret.FillUniformRandom();

  return ret;
}

/**
 * Returns a tensor filled with uniform random integers
 * @tparam T Type
 * @tparam C Container
 * @param N The new size after assigning value
 * @param min the minimum possible random value
 * @param max the maximum possible random value
 * @return The return Tensor filled with random values
 */
template <typename T, typename C>
Tensor<T, C> Tensor<T, C>::UniformRandomIntegers(SizeType const &N, int64_t min, int64_t max)
{
  Tensor ret;
  ret.Resize({N});
  ret.FillUniformRandomIntegers(min, max);

  return ret;
}

/**
 * Fills tensor with uniform random data
 * @tparam T Type
 * @tparam C Container
 * @return The return Tensor filled with random valuess
 */
template <typename T, typename C>
Tensor<T, C> &Tensor<T, C>::FillUniformRandom()
{
  for (SizeType i = 0; i < this->size(); ++i)
  {
    this->operator[](i) = Type(random::Random::generator.AsDouble());
  }
  return *this;
}

/**
 * Fills tensor with uniform random integers
 * @tparam T
 * @tparam C
 * @param min
 * @param max
 * @return Fills tensor with random integers
 */
template <typename T, typename C>
Tensor<T, C> &Tensor<T, C>::FillUniformRandomIntegers(int64_t min, int64_t max)
{
  assert(min <= max);

  auto diff = uint64_t(max - min);

  for (SizeType i = 0; i < this->size(); ++i)
  {
    this->operator[](i) = Type(int64_t(random::Random::generator() % diff) + min);
  }

  return *this;
}

/**
 * Method returning an Tensor of zeroes
 *
 * @param shape : a vector representing the shape of the Tensor
 * @return Tensor with all zeroes
 */
template <typename T, typename C>
Tensor<T, C> Tensor<T, C>::Zeroes(SizeVector const &shape)
{
  SizeType n = PaddedSizeFromShape(shape);
  Tensor   output{n};
  output.SetAllZero();
  output.Reshape(shape);
  return output;
}

/**
 * Method returning an Tensor of ones
 *
 * @param shape : a vector representing the shape of the Tensor
 * @return Tensor with all ones
 */
template <typename T, typename C>
Tensor<T, C> Tensor<T, C>::Ones(SizeVector const &shape)
{

  Tensor output{shape};
  output.SetAllOne();
  return output;
}

/**
 * Copmutes the single value index of a datum in tensor from a n-dim vector of indices
 * @param indices dimension indices
 * @return index in the underlying data structure
 */
template <typename T, typename C>
SizeType Tensor<T, C>::ComputeIndex(SizeVector const &indices) const
{
  return ComputeColIndex(indices);
}

////////////////////////////////////
/// Tensor methods: shape & size ///
////////////////////////////////////

/**
 * compute tensor size based on the shape
 * @tparam T
 * @tparam C
 * @param shape
 * @return
 */
template <typename T, typename C>
typename Tensor<T, C>::SizeType Tensor<T, C>::SizeFromShape(SizeVector const &shape)
{
  if (shape.size() == 0)
  {
    return SizeType{0};
  }
  return std::accumulate(std::begin(shape), std::end(shape), SizeType(1), std::multiplies<>());
}

template <typename T, typename C>
typename Tensor<T, C>::SizeType Tensor<T, C>::PaddedSizeFromShape(SizeVector const &shape)
{
  if (shape.size() == 0)
  {
    return SizeType{0};
  }
  return PadValue(shape[0]) *
         std::accumulate(std::begin(shape) + 1, std::end(shape), SizeType(1), std::multiplies<>());
}

/**
 * Flattens the array to 1 dimension
 * @tparam T
 * @tparam C
 */
template <typename T, typename C>
void Tensor<T, C>::Flatten()
{
  Reshape({size()});
}

/**
 * Instantiates a new tensor which is the transpose of this 2D tensor
 * @tparam T Type
 * @tparam C Container
 * @return Returns new transposed Tensor
 */
template <typename T, typename C>
Tensor<T, C> Tensor<T, C>::Transpose() const
{
  // TODO (private 867) -
  assert(shape_.size() == 2);
  SizeVector new_axes{1, 0};

  Tensor ret({shape().at(1), shape().at(0)});
  TransposeImplementation(new_axes, ret);
  return ret;
}

/**
 * Instantiates a new tensor which is the transpose of this ND tensor by the specified axes
 * @tparam T Type
 * @tparam C Container
 * @param new_axes the new order of the axes
 * @return New tensor transposed as determined by new_axes
 */
template <typename T, typename C>
Tensor<T, C> Tensor<T, C>::Transpose(SizeVector &new_axes) const
{
  assert(shape_.size() > 1);
  assert(shape_.size() == new_axes.size());

  SizeVector new_shape;
  new_shape.reserve(new_shape.size());

  for (auto &val : new_axes)
  {
    new_shape.push_back(shape_.at(val));
  }

  Tensor ret(new_shape);

  TransposeImplementation(new_axes, ret);
  return ret;
}

/**
 * Removes the leading dimension of the tensor if it has size 1
 * @tparam T Type
 * @tparam C Container
 * @return This tensor after squeezing
 */
template <typename T, typename C>
Tensor<T, C> &Tensor<T, C>::Squeeze()
{
  auto shape = shape_;
  shape.erase(shape.end() - 1);
  Reshape(shape);

  return *this;
}

/**
 * Adds a leading dimension of size 1
 * @tparam T Type
 * @tparam C Container
 * @return This tensor after unsqueeze
 */
template <typename T, typename C>
Tensor<T, C> &Tensor<T, C>::Unsqueeze()
{
  auto shape = shape_;
  shape.push_back(1);

  Reshape(shape);

  return *this;
}

/**
 */

/**
 * returns the tensor's current shape
 * @return the stride of the tensor as a vector of size_type
 */
template <typename T, typename C>
typename Tensor<T, C>::SizeVector const &Tensor<T, C>::stride() const
{
  return stride_;
}

/**
 * returns the tensor's current shape
 * @return  shape_ is the shape of the tensor as a vector of size_type
 */
template <typename T, typename C>
typename Tensor<T, C>::SizeVector const &Tensor<T, C>::shape() const
{
  return shape_;
}

/**
 * returns the size of a specified dimension
 * @tparam T Type
 * @tparam C Container
 * @param n the dimension to query
 * @return SizeType value indicating the size of a dimension of the Tensor
 */
template <typename T, typename C>
typename Tensor<T, C>::SizeType const &Tensor<T, C>::shape(SizeType const &n) const
{
  return shape_[n];
}

/**
 * returns the size of the tensor
 * @tparam T Type
 * @tparam C Container
 * @return SizeType value indicating total size of Tensor
 */
template <typename T, typename C>
typename Tensor<T, C>::SizeType Tensor<T, C>::size() const
{
  return size_;
}

/**
 * Sets a single value in the array using an n-dimensional index
 * @param indices     index position in array
 * @param val         value to write
 */
// TODO(private issue 123)
template <typename T, typename C>
template <typename S>
fetch::meta::IfIsUnsignedInteger<S, void> Tensor<T, C>::Set(std::vector<S> const &indices,
                                                            Type const &          val)
{
  assert(indices.size() == shape_.size());
  this->operator[](ComputeColIndex(indices)) = val;
}

/**
 * Gets a value from the array by N-dim index
 * @param indices index to access
 */
template <typename T, typename C>
template <typename S>
fetch::meta::IfIsUnsignedInteger<S, typename Tensor<T, C>::Type> Tensor<T, C>::Get(
    std::vector<S> const &indices) const
{
  assert(indices.size() == shape_.size());
  return this->operator[](ComputeColIndex(indices));
}

///////////////////////////////////////
/// Tensor methods: math operations ///
///////////////////////////////////////

/**
 * adds two Tensors together and supports broadcasting
 * @param other
 * @return
 */
template <typename T, typename C>
Tensor<T, C> Tensor<T, C>::InlineAdd(Tensor const &other)
{
  Add(*this, other, *this);
  return *this;
}

/**
 * adds a scalar to every element in the array and returns the new output
 * @param scalar to add
 * @return new array output
 */
template <typename T, typename C>
Tensor<T, C> Tensor<T, C>::InlineAdd(Type const &scalar)
{
  Add(*this, scalar, *this);
  return *this;
}

/**
 * Subtract one Tensor from another and support broadcasting
 * @param other
 * @return
 */
template <typename T, typename C>
Tensor<T, C> Tensor<T, C>::InlineSubtract(Tensor const &other)
{
  Subtract(*this, other, *this);
  return *this;
}

/**
 * subtract a scalar from every element in the array and return the new output
 * @param scalar to subtract
 * @return new array output
 */
template <typename T, typename C>
Tensor<T, C> Tensor<T, C>::InlineSubtract(Type const &scalar)
{
  Subtract(*this, scalar, *this);
  return *this;
}

/**
 * Subtract one Tensor from another and support broadcasting
 * @param other
 * @return
 */
template <typename T, typename C>
Tensor<T, C> Tensor<T, C>::InlineReverseSubtract(Tensor const &other)
{
  Subtract(other, *this, *this);
  return *this;
}

/**
 * subtract every element from the scalar and return the new output
 * @param scalar to subtract
 * @return new array output
 */
template <typename T, typename C>
Tensor<T, C> Tensor<T, C>::InlineReverseSubtract(Type const &scalar)
{
  Subtract(scalar, *this, *this);
  return *this;
}

/**
 * multiply other tensor by this tensor and returns this
 * @tparam T Type
 * @tparam C Container
 * @param other other tensor
 * @return returns this tensor after multiplication
 */
template <typename T, typename C>
Tensor<T, C> Tensor<T, C>::InlineMultiply(Tensor const &other)
{
  Multiply(*this, other, *this);
  return *this;
}

/**
 * multiplies array by a scalar element wise
 * @param scalar to add
 * @return new array output
 */
template <typename T, typename C>
Tensor<T, C> Tensor<T, C>::InlineMultiply(Type const &scalar)
{
  Multiply(*this, scalar, *this);
  return *this;
}

/**
 * Divide Tensor by another Tensor from another and support broadcasting
 * @param other
 * @return
 */
template <typename T, typename C>
Tensor<T, C> Tensor<T, C>::InlineDivide(Tensor const &other)
{
  Divide(*this, other, *this);
  return *this;
}

/**
 * Divide array by a scalar elementwise
 * @param scalar to divide
 * @return new array output
 */
template <typename T, typename C>
Tensor<T, C> Tensor<T, C>::InlineDivide(Type const &scalar)
{
  Divide(*this, scalar, *this);
  return *this;
}

/**
 * Divide another Tensor by this Tensor from another and support broadcasting
 * @param other
 * @return this tensor after inline reverse divide
 */
template <typename T, typename C>
Tensor<T, C> Tensor<T, C>::InlineReverseDivide(Tensor const &other)
{
  Divide(other, *this, *this);
  return *this;
}

/**
 * Divide scalar by array elementwise
 * @param scalar to divide
 * @return new array output
 */
template <typename T, typename C>
Tensor<T, C> Tensor<T, C>::InlineReverseDivide(Type const &scalar)
{
  Divide(scalar, *this, *this);
  return *this;
}

/**
 * + operator
 * @tparam OtherType may be a scalar or array, but must be arithmetic
 * @param other
 * @return returns this Tensor after add operation
 */
template <typename T, typename C>
template <typename OtherType>
Tensor<T, C> Tensor<T, C>::operator+(OtherType const &other)
{
  Tensor<T, C> ret{this->shape()};
  Add(*this, other, ret);
  return ret;
}

template <typename T, typename C>
template <typename OtherType>
Tensor<T, C> Tensor<T, C>::operator+=(OtherType const &other)
{
  return InlineAdd(other);
}

/**
 * + operator
 * @tparam OtherType may be a scalar or array, but must be arithmetic
 * @param other
 * @return returns this Tensor after subtract operation
 */
template <typename T, typename C>
template <typename OtherType>
Tensor<T, C> Tensor<T, C>::operator-(OtherType const &other)
{
  Tensor<T, C> ret{this->shape()};
  Subtract(*this, other, ret);
  return ret;
}

template <typename T, typename C>
template <typename OtherType>
Tensor<T, C> Tensor<T, C>::operator-=(OtherType const &other)
{
  return InlineSubtract(other);
}

/**
 * * operator
 * @tparam OtherType may be a scalar or array, but must be arithmetic
 * @param other
 * @return
 */
template <typename T, typename C>
template <typename OtherType>
Tensor<T, C> Tensor<T, C>::operator*(OtherType const &other)
{
  Tensor<T, C> ret(this->shape());
  Multiply(*this, other, ret);
  return ret;
}

template <typename T, typename C>
template <typename OtherType>
Tensor<T, C> Tensor<T, C>::operator*=(OtherType const &other)
{
  return InlineMultiply(other);
}

template <typename T, typename C>
template <typename OtherType>
Tensor<T, C> Tensor<T, C>::operator/(OtherType const &other)
{
  Tensor<T, C> ret(this->shape());
  Divide(*this, other, ret);
  return ret;
}

template <typename T, typename C>
template <typename OtherType>
Tensor<T, C> Tensor<T, C>::operator/=(OtherType const &other)
{
  return InlineDivide(other);
}

template <typename T, typename C>
typename Tensor<T, C>::Type Tensor<T, C>::Sum() const
{
  Type ret{0};
  for (auto const &v : *this)
  {
    ret += v;
  }
  return ret;
}

/**
 * Calculate the Exponentials of tensor x and stores in this
 */
template <typename T, typename C>
void Tensor<T, C>::Exp(Tensor const &x)
{
  Exp(x, *this);
}

/**
 * Calculate the ApproxSoftMax of X and store in this
 */
template <typename T, typename C>
void Tensor<T, C>::ApproxSoftMax(Tensor const &x)
{
  ApproxSoftMax(x, *this);
}

/**
 * Calculates the L2Norm of the tensor (Sqrt(Sum(Square(this)))
 * @tparam T
 * @tparam C
 * @return
 */
template <typename T, typename C>
typename Tensor<T, C>::Type Tensor<T, C>::L2Norm() const
{
  return fetch::math::L2Norm(*this);
}

/**
 * Calculates half the sum of squared elements in tensor
 * @tparam T
 * @tparam C
 * @return
 */
template <typename T, typename C>
typename Tensor<T, C>::Type Tensor<T, C>::L2Loss() const
{
  return fetch::math::L2Loss(*this);
}

/**
 * Calculates the distance between the max and min values
 */
template <typename T, typename C>
typename Tensor<T, C>::Type Tensor<T, C>::PeakToPeak() const
{
  return fetch::math::PeakToPeak(*this);
}

/**
 * Divide this array by another shapeless array and store the floating point remainder in this
 * array
 * @param x
 */
template <typename T, typename C>
void Tensor<T, C>::Fmod(Tensor const &x)
{
  Resize({x.size()});
  // TODO: Should use iterators
  fetch::math::Fmod(data_, x.data(), data_);
}

/**
 * Divide this array by another shapeless array and store the remainder in this array with
 * quotient rounded to int
 * @param x
 */
template <typename T, typename C>
void Tensor<T, C>::Remainder(Tensor const &x)
{
  Resize({x.size()});
  fetch::math::Remainder(data_, x.data(), data_);
}

/**
 * Apply softmax to this array
 * @param x
 * @return
 */
template <typename T, typename C>
Tensor<T, C> Tensor<T, C>::Softmax(Tensor const &x)
{
  Resize({x.size()});
  assert(x.size() == this->size());
  fetch::math::Softmax(x, *this);

  return *this;
}

//////////////////////////////////////////////
/// Tensor methods: Array Order operations ///
//////////////////////////////////////////////

/**
 * toggles the tensor major order; by default Tensors are column major order
 * @tparam T
 * @tparam C
 */
template <typename T, typename C>
void Tensor<T, C>::MajorOrderFlip()
{
  // it's rather strange to invoke ColumnToRow for a 1D array, but it's technically legal (all we
  // do is changed the label)
  if (this->shape().size() > 1)
  {
    if (MajorOrder() == MAJOR_ORDER::COLUMN)
    {
      FlipMajorOrder(MAJOR_ORDER::ROW);
      major_order_ = MAJOR_ORDER::ROW;
    }
    else
    {
      FlipMajorOrder(MAJOR_ORDER::COLUMN);
      major_order_ = MAJOR_ORDER::COLUMN;
    }
  }

  if (MajorOrder() == MAJOR_ORDER::COLUMN)
  {
    major_order_ = MAJOR_ORDER::ROW;
  }
  else
  {
    major_order_ = MAJOR_ORDER::COLUMN;
  }
}

/**
 * returns the current major order of the array
 * @return
 */
template <typename T, typename C>
typename Tensor<T, C>::MAJOR_ORDER Tensor<T, C>::MajorOrder() const
{
  return major_order_;
}

//////////////////////////////
/// Tensor methods: slices ///
//////////////////////////////

/**
 * Returns a Slice that is not permitted to alter the original tensor
 * @tparam T
 * @tparam C
 * @param i
 * @param axis
 * @return
 */
template <typename T, typename C>
typename Tensor<T, C>::ConstSliceType Tensor<T, C>::Slice(SizeType i, SizeType axis) const
{
  std::vector<std::vector<SizeType>> range;

  for (SizeType j = 0; j < shape().size(); ++j)
  {
    if (axis == j)
    {
      range.push_back({i, i + 1, 1});
    }
    else
    {
      range.push_back({0, shape().at(j), 1});
    }
  }

  return ConstSliceType(*this, range, axis);
}

/**
 * Returns a Slice of the tensor
 * @tparam T
 * @tparam C
 * @param i
 * @param axis
 * @return
 */
template <typename T, typename C>
typename Tensor<T, C>::TensorSlice Tensor<T, C>::Slice(SizeType i, SizeType axis)
{
  std::vector<std::vector<SizeType>> range;

  for (SizeType j = 0; j < shape().size(); ++j)
  {
    if (axis == j)
    {
      range.push_back({i, i + 1, 1});
    }
    else
    {
      range.push_back({0, shape().at(j), 1});
    }
  }

  return TensorSlice(*this, range, axis);
}

////////////////////////////////////////
/// Tensor methods: general utilites ///
////////////////////////////////////////

/**
 * useful for printing tensor contents
 * @return
 */
template <typename T, typename C>
std::string Tensor<T, C>::ToString() const
{
  std::stringstream ss;
  ss << std::setprecision(5) << std::fixed << std::showpos;
  if (shape_.size() == 1)
  {
    for (SizeType i(0); i < shape_[0]; ++i)
    {
      ss << At(i) << "\t";
    }
  }
  else if (shape_.size() == 2)
  {
    for (SizeType i(0); i < shape_[0]; ++i)
    {
      for (SizeType j(0); j < shape_[1]; ++j)
      {
        ss << At(i, j) << "\t";
      }
      ss << "\n";
    }
  }
  else
  {
    throw std::runtime_error("cannot convert > 2D tensors to string");
  }
  return ss.str();
}

/**
 * find index of value in tensor. If it's not there return max_val
 * @param val
 * @return
 */
template <typename T, typename C>
SizeType Tensor<T, C>::Find(Type val) const
{
  SizeType idx{0};
  for (auto cur_val : *this)
  {
    if (cur_val == val)
    {
      return idx;
    }
    ++idx;
  }
  return numeric_max<SizeType>();
}

/**
 * Stack tensors resulting in a new leading dimension
 * @tparam Tensor
 * @param tensors
 * @return
 */
template <typename T, typename C>
template <typename TensorType>
Tensor<T, C> Tensor<T, C>::Stack(std::vector<TensorType> const &tensors)
{
  SizeVector ret_size;
  ret_size.push_back(tensors.size());
  ret_size.insert(ret_size.end(), tensors.front().shape().begin(), tensors.front().shape().end());
  TensorType ret(ret_size);
  for (SizeType i(0); i < tensors.size(); ++i)
  {
    ret.Slice(i).Assign(tensors[i]);
  }
  return ret;
}

/**
 * Concatenate tensors on the specified axis and return a new Tensor. The shape of the new tensor
 * will be identical to all tensors input except on the axis specified where the shape will be the
 * sum of tensor sizes at that axis
 * @param tensors
 * @param axis
 * @returnf
 */
template <typename T, typename C>
Tensor<T, C> Tensor<T, C>::Concat(std::vector<Tensor> const &tensors, SizeType const axis)
{
  // cant concatenate a single tensor
  assert(tensors.size() > 1);
  SizeVector tensor0_shape = tensors[0].shape();
  // specified axis must be within range of tensor axes
  assert(axis < tensor0_shape.size());

  // all tensors must have same shape except on the axis dimension
  // also we need to know the sum of axis dimensions
  SizeType sum_axis_size = 0;
  for (std::size_t i = 0; i < tensors.size(); ++i)
  {
    for (std::size_t j = 0; j < tensors[i].shape().size(); ++j)
    {
      if (j != axis)
      {
        assert(tensors[i].shape()[j] == tensor0_shape[j]);
      }
      else
      {
        sum_axis_size += tensors[i].shape()[j];
      }
    }
  }

  // set up the return tensor shape
  SizeVector ret_tensor_shape{tensor0_shape};
  ret_tensor_shape[axis] = sum_axis_size;
  Tensor ret{ret_tensor_shape};

  // copy the data across for each tensor
  SizeType                           cur_from{0};
  SizeType                           cur_to{0};
  std::vector<std::vector<SizeType>> step{ret_tensor_shape.size()};
  std::vector<SizeType>              cur_step(3);

  cur_step[2] = 1;  // stepsize always 1 for now

  for (SizeType i{0}; i < tensors.size(); ++i)
  {
    cur_to += tensors[i].shape()[axis];

    // identify the relevant subview to fill
    for (SizeType j{0}; j < ret.shape().size(); ++j)
    {
      if (j == axis)
      {
        cur_step[0] = cur_from;
        cur_step[1] = cur_to;
        step[j]     = cur_step;
      }
      else
      {
        cur_step[0] = 0;
        cur_step[1] = ret.shape()[j];
        step[j]     = cur_step;
      }
    }

    // copy the data across
    TensorSliceIterator<T, C> ret_it{ret, step};
    auto                      t_it = tensors[i].cbegin();

    while (t_it.is_valid())
    {
      *ret_it = *t_it;
      ++ret_it;
      ++t_it;
    }

    cur_from = cur_to;
  }

  return ret;
}

/**
 * Splits a Tensor up into a vector of tensors (effectively an UnConcatenate function)
 * @param tensors
 * @param axis
 * @returnf
 */
template <typename T, typename C>
typename std::vector<Tensor<T, C>> Tensor<T, C>::Split(Tensor const &    tensor,
                                                       SizeVector const &concat_points,
                                                       SizeType const    axis)
{
  std::vector<Tensor> ret{concat_points.size()};

  // Move implementation to Tensor::UnConcatenate
  SizeType                           cur_from{0};
  SizeType                           cur_to{0};
  std::vector<std::vector<SizeType>> step{tensor.shape().size()};
  std::vector<SizeType>              cur_step(3);
  cur_step[2] = 1;  // stepsize always 1 for now

  for (SizeType i{0}; i < ret.size(); ++i)
  {
    // extract the relevant portion of the error_signal
    cur_to += concat_points[i];

    // identify the relevant subview to fill
    for (SizeType j{0}; j < tensor.shape().size(); ++j)
    {
      if (j == axis)
      {
        cur_step[0] = cur_from;
        cur_step[1] = cur_to;
        step[j]     = cur_step;
      }
      else
      {
        cur_step[0] = 0;
        cur_step[1] = tensor.shape()[j];
        step[j]     = cur_step;
      }
    }

    // copy the data across
    ConstSliceIteratorType err_it{tensor, step};

    SizeVector cur_error_tensor_shape = tensor.shape();
    cur_error_tensor_shape[axis]      = concat_points[i];
    Tensor cur_error_tensor{cur_error_tensor_shape};

    TensorSliceIterator<T, C> t_it{cur_error_tensor};

    while (t_it.is_valid())
    {
      *t_it = *err_it;
      ++err_it;
      ++t_it;
    }

    cur_from = cur_to;

    // and assign it to the relevant return error tensor
    ret[i] = cur_error_tensor;
  }

  return ret;
}

/**
 * sorts the data into ascending order
 */
template <typename T, typename C>
void Tensor<T, C>::Sort()
{
  std::sort(data_.pointer(), data_.pointer() + data_.size());
}

/**
 * sorts the data into ascending order
 * @param range
 */
template <typename T, typename C>
void Tensor<T, C>::Sort(memory::TrivialRange const &range)
{
  std::sort(data_.pointer() + range.from(), data_.pointer() + range.to());
}

/**
 * returns a range over this array defined using signed integers (i.e. permitting backward ranges)
 * @tparam Signed a signed integer type
 * @param from starting point of range
 * @param to end of range
 * @param delta the increment to step through the range - may be negative
 * @return returns a shapeless array with the values in *this over the specified range
 */
template <typename T, typename C>
Tensor<T, C> Tensor<T, C>::Arange(T const &from, T const &to, T const &delta)
{
  assert(delta != 0);
  assert(((from < to) && delta > 0) || ((from > to) && delta < 0));
  Tensor ret;
  details::ArangeImplementation(from, to, delta, ret);
  return ret;
}

//////////////////////////////////
/// Tensor methods: comparison ///
//////////////////////////////////

template <typename T, typename C>
bool Tensor<T, C>::AllClose(Tensor const &o, Type const &relative_tolerance,
                            Type const &absolute_tolerance) const
{
  // Only enforcing number of elements
  // we allow for different shapes as long as element are in same order
  assert(o.size() == this->size());
  auto it1  = this->cbegin();
  auto eit1 = this->cend();
  auto it2  = o.cbegin();

  while (it1 != eit1)
  {
    T e1 = *it1;
    T e2 = *it2;
    ++it1;
    ++it2;

    T abs_e1 = e1;
    fetch::math::Abs(abs_e1, abs_e1);
    T abs_e2 = e2;
    fetch::math::Abs(abs_e2, abs_e2);
    T abs_diff = e1 - e2;
    fetch::math::Abs(abs_diff, abs_diff);
    T tolerance = std::max(absolute_tolerance, std::max(abs_e1, abs_e2) * relative_tolerance);
    if (abs_diff > tolerance)
    {
      return false;
    }
  }
  return true;
}

/**
 * Equality operator
 * This method is sensitive to height and width
 * @param other  the array which this instance is compared against
 * @return
 */
template <typename T, typename C>
bool Tensor<T, C>::operator==(Tensor<T, C> const &other) const
{
  if (shape() != other.shape())
  {
    return false;
  }
  if (size() != other.size())
  {
    return false;
  }

  bool ret      = true;
  auto it       = cbegin();
  auto other_it = other.cbegin();
  while (ret && it.is_valid())
  {
    ret &= (*it == *other_it);
    ++it;
    ++other_it;
  }

  return ret;
}

/**
 * Not-equal operator
 * This method is sensitive to height and width
 * @param other the array which this instance is compared against
 * @return
 */
template <typename T, typename C>
bool Tensor<T, C>::operator!=(Tensor<T, C> const &other) const
{
  return !(this->operator==(other));
}

/////////////////////
/// Tensor Setter ///
/////////////////////

/**
 * The Tensor Setter handles template unrolling for the Args parameter pack which ends in one value
 * @tparam T Type
 * @tparam C Container
 * @tparam N The index of the dimension currently being unrolled
 * @tparam TSType Tensor SizeType
 * @tparam Args The Parameter pack containing the indices and one value
 */
template <typename T, typename C>
template <SizeType N, typename TSType, typename... Args>
struct Tensor<T, C>::TensorSetter
{
  // Finding the return value
  using Type = typename TensorSetter<N + 1, Args...>::Type;

  // Computing index
  static SizeType IndexOf(SizeVector const &stride, SizeVector const &shape, TSType const &index,
                          Args &&... args)
  {
    assert(SizeType(index) < shape[N]);
    return stride[N] * SizeType(index) +
           TensorSetter<N + 1, Args...>::IndexOf(stride, shape, std::forward<Args>(args)...);
  }

  // Ignoring all arguments but the last
  static Type ValueOf(TSType const &index, Args &&... args)
  {
    FETCH_UNUSED(index);
    return TensorSetter<N + 1, Args...>::ValueOf(std::forward<Args>(args)...);
  }
};

/**
 * The limit case of the template unrolling for Set
 * @tparam T Type
 * @tparam C Container
 * @tparam N The index of the dimension currently being unrolled
 * @tparam TSType Tensor SizeType
 */
template <typename T, typename C>
template <SizeType N, typename TSType>
struct Tensor<T, C>::TensorSetter<N, TSType>
{
  using Type = TSType;

  // Ignore last argument (i.e. value)
  static SizeType IndexOf(SizeVector const &stride, SizeVector const &shape, TSType const &index)
  {
    assert(shape.size() == N);
    assert(stride.size() == N);
    FETCH_UNUSED(index);
    FETCH_UNUSED(stride);
    FETCH_UNUSED(shape);
    return 0;
  }

  // Extracting last argument
  static TSType ValueOf(TSType const &value)
  {
    return value;
  }
};

///////////////////////////////////////////
/// TENSOR SLICE METHOD IMPLEMENTATIONS ///
///////////////////////////////////////////

// TensorSlice implementations

template <typename T, typename C>
typename Tensor<T, C>::SliceIteratorType Tensor<T, C>::TensorSlice::begin()
{
  auto ret = SliceIteratorType(this->tensor_, this->range_);
  if (this->axis_ != 0)
  {
    ret.MoveAxesToFront(this->axis_);
  }
  return ret;
}

template <typename T, typename C>
typename Tensor<T, C>::SliceIteratorType Tensor<T, C>::TensorSlice::end()
{
  return SliceIteratorType::EndIterator(this->tensor_);
}

template <typename T, typename C>
template <typename G>
void Tensor<T, C>::TensorSlice::Assign(TensorSliceImplementation<G> const &other)
{
  auto it1 = begin();
  auto it2 = other.begin();
  assert(it1.size() == it2.size());
  while (it1.is_valid())
  {
    *it1 = *it2;
    ++it1;
    ++it2;
  }
}

template <typename T, typename C>
void Tensor<T, C>::TensorSlice::Assign(Tensor const &other)
{
  auto it1 = begin();
  auto it2 = other.begin();
  assert(it1.size() == it2.size());
  while (it1.is_valid())
  {
    *it1 = *it2;
    ++it1;
    ++it2;
  }
}

template <typename T, typename C>
void Tensor<T, C>::TensorSlice::Fill(Type t)
{
  auto it = begin();
  while (it.is_valid())
  {
    *it = t;
    ++it;
  }
}

// TensorSliceImplementation implementations

template <typename T, typename C>
template <typename STensor>
Tensor<T, C> Tensor<T, C>::TensorSliceImplementation<STensor>::Copy() const
{
  SizeVector shape;
  for (SizeType i{0}; i < this->range_.size(); ++i)
  {
    shape.emplace_back(this->range_[i][1] - this->range_[i][0] / this->range_[i][2]);
  }
  ::fetch::math::Tensor<T, C> ret{shape};
  ret.Assign(*this);
  return ret;
}

template <typename T, typename C>
template <typename STensor>
typename Tensor<T, C>::ConstSliceIteratorType
Tensor<T, C>::TensorSliceImplementation<STensor>::begin() const
{
  auto ret = ConstSliceIteratorType(tensor_, range_);
  if (axis_ != 0)
  {
    ret.MoveAxesToFront(axis_);
  }
  return ret;
}

template <typename T, typename C>
template <typename STensor>
typename Tensor<T, C>::ConstSliceIteratorType
Tensor<T, C>::TensorSliceImplementation<STensor>::end() const
{
  return ConstSliceIteratorType::EndIterator(tensor_);
}

template <typename T, typename C>
template <typename STensor>
typename Tensor<T, C>::SizeType Tensor<T, C>::TensorSliceImplementation<STensor>::size() const
{
  return tensor_.size();
}

template <typename T, typename C>
template <typename STensor>
typename Tensor<T, C>::SizeVector Tensor<T, C>::TensorSliceImplementation<STensor>::shape() const
{
  return tensor_.shape();
}

}  // namespace math
}  // namespace fetch<|MERGE_RESOLUTION|>--- conflicted
+++ resolved
@@ -813,13 +813,8 @@
 
 /**
  * returns a view of the entire tensor
-<<<<<<< HEAD
- * @tparam T
- * @tparam C
-=======
- * @tparam T Type
- * @tparam C Container
->>>>>>> 2081aa87
+ * @tparam T Type
+ * @tparam C Container
  * @return
  */
 template <typename T, typename C>
@@ -834,13 +829,8 @@
 
 /**
  * returns a constant view of the entire tensor
-<<<<<<< HEAD
- * @tparam T
- * @tparam C
-=======
- * @tparam T Type
- * @tparam C Container
->>>>>>> 2081aa87
+ * @tparam T Type
+ * @tparam C Container
  * @return
  */
 template <typename T, typename C>
@@ -854,17 +844,10 @@
 }
 
 /**
-<<<<<<< HEAD
- * returns a
- * @tparam T
- * @tparam C
- * @param index
-=======
  * returns a tensor view based on the trailing dimension
  * @tparam T Type
  * @tparam C Container
  * @param index which index of the trailing dimension to view
->>>>>>> 2081aa87
  * @return
  */
 template <typename T, typename C>
