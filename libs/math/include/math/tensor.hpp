--- conflicted
+++ resolved
@@ -1576,11 +1576,7 @@
 {
   for (SizeType i = 0; i < this->size(); ++i)
   {
-<<<<<<< HEAD
     this->operator[](i) = random::Random::generator.AsType<Type>();
-=======
-    this->operator[](i) = Type(random::Random::generator.AsFP64());
->>>>>>> ad610d37
   }
   return *this;
 }
