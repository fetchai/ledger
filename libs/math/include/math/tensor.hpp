#pragma once
//------------------------------------------------------------------------------
//
//   Copyright 2018-2019 Fetch.AI Limited
//
//   Licensed under the Apache License, Version 2.0 (the "License");
//   you may not use this file except in compliance with the License.
//   You may obtain a copy of the License at
//
//       http://www.apache.org/licenses/LICENSE-2.0
//
//   Unless required by applicable law or agreed to in writing, software
//   distributed under the License is distributed on an "AS IS" BASIS,
//   WITHOUT WARRANTIES OR CONDITIONS OF ANY KIND, either express or implied.
//   See the License for the specific language governing permissions and
//   limitations under the License.
//
//------------------------------------------------------------------------------

#include "core/assert.hpp"
#include "core/byte_array/const_byte_array.hpp"
#include "core/byte_array/consumers.hpp"
#include "core/macros.hpp"
#include "core/random.hpp"

#include "vectorise/memory/array.hpp"

#include "math/base_types.hpp"
#include "math/matrix_operations.hpp"
#include "math/meta/math_type_traits.hpp"
#include "math/ml/activation_functions/softmax.hpp"
#include "math/ml/loss_functions/l2_loss.hpp"
#include "math/ml/loss_functions/l2_norm.hpp"
#include "math/standard_functions/abs.hpp"
#include "math/standard_functions/exp.hpp"
#include "math/standard_functions/fmod.hpp"
#include "math/standard_functions/remainder.hpp"
#include "math/tensor_broadcast.hpp"
#include "math/tensor_iterator.hpp"

#include <iostream>
#include <memory>
#include <numeric>
#include <random>
#include <utility>

namespace fetch {
namespace math {

namespace details {
template <typename DataType, typename ArrayType>
static void ArangeImplementation(DataType const &from, DataType const &to, DataType const &delta,
                                 ArrayType &ret)
{
  SizeType N = SizeType((to - from) / delta);
  ret.LazyResize(N);
  ret.SetPaddedZero();
  ret.FillArange(from, to);
}
}  // namespace details

template <typename T, typename C = memory::SharedArray<T>>
class Tensor
{
public:
  using Type                       = T;
  using ContainerType              = C;
  using VectorSliceType            = typename ContainerType::VectorSliceType;
  using VectorRegisterType         = typename ContainerType::VectorRegisterType;
  using VectorRegisterIteratorType = typename ContainerType::VectorRegisterIteratorType;
  using SelfType                   = Tensor<T, C>;
  using IteratorType               = TensorIterator<T, typename SelfType::ContainerType>;
  using ConstIteratorType          = ConstTensorIterator<T, typename SelfType::ContainerType>;
  using SizeType                   = fetch::math::SizeType;
  using SizeVector                 = fetch::math::SizeVector;

  static constexpr char const *LOGGING_NAME = "Tensor";

private:
  template <typename STensor>
  class TensorSliceImplementation;
  template <SizeType N, typename TSType, typename... Args>
  struct TensorSetter;
  template <SizeType N, typename TSType>
  struct TensorSetter<N, TSType>;

public:
  using ConstSliceType = TensorSliceImplementation<SelfType const>;

  class TensorSlice;

  using SliceType = TensorSlice;

  enum MAJOR_ORDER
  {
    COLUMN,
    ROW
  };

  Tensor()
    : data_()
    , size_(0)
  {}

  static Tensor FromString(byte_array::ConstByteArray const &c);
  explicit Tensor(SizeType const &n);
  Tensor(Tensor &&other)      = default;
  Tensor(Tensor const &other) = default;
  Tensor(SizeVector const &dims);
  virtual ~Tensor()
  {}

  Tensor &operator=(Tensor const &other) = default;
  Tensor &operator=(Tensor &&other) = default;

  IteratorType      begin();
  IteratorType      end();
  ConstIteratorType begin() const;
  ConstIteratorType end() const;
  ConstIteratorType cbegin() const;
  ConstIteratorType cend() const;

  ////////////////////////////////
  /// ASSIGNMENT AND ACCESSING ///
  ////////////////////////////////

  void     Copy(SelfType const &x);
  SelfType Copy() const;
  template <typename G>
  void Assign(TensorSliceImplementation<G> const &other);
  void Assign(TensorSlice const &other);
  void Assign(SelfType const &other);

  template <typename... Indices>
  Type &At(Indices... indices);
  template <typename... Indices>
  Type At(Indices... indices) const;

  template <typename... Indices>
  Type operator()(Indices... indices) const;
  template <typename... Indices>
  Type &operator()(Indices... indices);

  Type operator()(SizeType const &index) const;
  template <typename S>
  typename std::enable_if<std::is_integral<S>::value, Type>::type &operator[](S const &i);
  template <typename S>
  typename std::enable_if<std::is_integral<S>::value, Type>::type const &operator[](
      S const &i) const;

  Tensor &operator=(ConstSliceType const &slice);
  Tensor &operator=(TensorSlice const &slice);

  template <typename... Args>
  void Set(Args... args);

  void Fill(Type const &value, memory::Range const &range);
  void Fill(Type const &value, memory::TrivialRange const &range);
  void Fill(Type const &value);
  void SetAllZero();
  void SetAllOne();
  void SetPaddedZero();

  ContainerType const &data() const;
  ContainerType &      data();

  template <typename DataType>
  fetch::meta::IfIsInteger<DataType, SelfType> FillArange(DataType const &from, DataType const &to);

  static SelfType UniformRandom(SizeType const &N);
  static SelfType UniformRandomIntegers(SizeType const &N, int64_t const &min, int64_t const &max);
  SelfType &      FillUniformRandom();
  SelfType &      FillUniformRandomIntegers(int64_t const &min, int64_t const &max);
  static SelfType Zeroes(SizeVector const &shape);
  static SelfType Ones(SizeVector const &shape);

  ////////////////////
  /// SHAPE & SIZE ///
  ////////////////////

  static SizeType SizeFromShape(SizeVector const &shape);

  void              Flatten();
  SelfType          Transpose() const;  // TODO (private 867)
  SelfType          Transpose(SizeVector &new_axes) const;
  SelfType &        Squeeze();
  SelfType &        Unsqueeze();
  void              ResizeFromShape(SizeVector const &shape);
  void              LazyReshape(SizeVector const &shape);
  bool              CanReshape(SizeVector const &shape);
  void              Reshape(SizeVector const &shape);
  SizeVector const &shape() const;
  SizeType const &  shape(SizeType const &n) const;
  SizeType          size() const;

  ///////////////////////
  /// MATH OPERATIONS ///
  ///////////////////////

  SelfType InlineAdd(Tensor const &other);
  SelfType InlineAdd(Type const &scalar);
  SelfType InlineSubtract(Tensor const &other);
  SelfType InlineSubtract(Type const &scalar);
  SelfType InlineReverseSubtract(Tensor const &other);
  SelfType InlineReverseSubtract(Type const &scalar);
  SelfType InlineMultiply(Tensor const &other);
  SelfType InlineMultiply(Type const &scalar);
  SelfType InlineDivide(Tensor const &other);
  SelfType InlineDivide(Type const &scalar);
  SelfType InlineReverseDivide(Tensor const &other);
  SelfType InlineReverseDivide(Type const &scalar);

  template <typename OtherType>
  SelfType operator+(OtherType const &other);

  template <typename OtherType>
  SelfType operator+=(OtherType const &other);

  template <typename OtherType>
  SelfType operator-(OtherType const &other);

  template <typename OtherType>
  SelfType operator-=(OtherType const &other);

  template <typename OtherType>
  SelfType operator*(OtherType const &other);

  template <typename OtherType>
  SelfType operator*=(OtherType const &other);

  template <typename OtherType>
  SelfType operator/(OtherType const &other);

  template <typename OtherType>
  SelfType operator/=(OtherType const &other);

  SelfType &DotTranspose(SelfType const &A, SelfType const &B, Type alpha = 1.0, Type beta = 0.0);
  SelfType &TransposeDot(SelfType const &A, SelfType const &B, Type alpha = 1.0, Type beta = 0.0);
  Type      Sum() const;

  void Exp(SelfType const &x);
  void ApproxSoftMax(SelfType const &x);
  Type L2Norm() const;
  Type L2Loss() const;

  Type     PeakToPeak() const;
  void     Fmod(SelfType const &x);
  void     Remainder(SelfType const &x);
  SelfType Softmax(SelfType const &x);

  /////////////
  /// Order ///
  /////////////

  void        MajorOrderFlip();
  MAJOR_ORDER MajorOrder() const;

  ////////////////////////
  /// Numpy Operations ///
  ////////////////////////

  void CopyFromNumpy(T *ptr, SizeVector &shape, SizeVector & /*stride*/, SizeVector & /*index*/);
  void CopyToNumpy(T *ptr, SizeVector &shape, SizeVector &stride, SizeVector &index);

  //////////////
  /// Slices ///
  //////////////

  ConstSliceType Slice(SizeType i, SizeType axis = 0) const;
  TensorSlice    Slice(SizeType i, SizeType axis = 0);

  /////////////////////////
  /// general utilities ///
  /////////////////////////

  std::string ToString() const;
  SizeType    Find(Type val) const;
  template <typename TensorType>
  static SelfType Stack(std::vector<TensorType> const &tensors);
  void            Sort();
  void            Sort(memory::TrivialRange const &range);

  template <typename Unsigned>
  static fetch::meta::IfIsUnsignedInteger<Unsigned, SelfType> Arange(Unsigned const &from,
                                                                     Unsigned const &to,
                                                                     Unsigned const &delta);

  template <typename Signed>
  static fetch::meta::IfIsSignedInteger<Signed, SelfType> Arange(Signed const &from,
                                                                 Signed const &to,
                                                                 Signed const &delta);

  /////////////////////////
  /// memory management ///
  /////////////////////////

  bool LazyReserve(SizeType const &n);
  void Reserve(SizeType const &n);

  template <typename S>
  typename std::enable_if<std::is_integral<S>::value, void>::type LazyResize(S const &n);

  template <typename S>
  typename std::enable_if<std::is_integral<S>::value, void>::type Resize(S const &n);

  ////////////////////////////
  /// COMPARISON OPERATORS ///
  ////////////////////////////

  bool AllClose(SelfType const &o, Type const &relative_tolerance = Type(1e-5),
                Type const &absolute_tolerance = Type(1e-8)) const;
  bool operator==(Tensor const &other) const;
  bool operator!=(Tensor const &other) const;

  //////////////////
  /// TensorSlice///
  //////////////////

  /**
   * TensorSlice class contains the non-const methods of tensor slicing
   */
  class TensorSlice : public TensorSliceImplementation<Tensor>
  {
  public:
    using Type = T;
    using TensorSliceImplementation<Tensor>::TensorSliceImplementation;
    using TensorSliceImplementation<Tensor>::begin;
    using TensorSliceImplementation<Tensor>::end;

    IteratorType begin();
    IteratorType end();
    template <typename G>
    void Assign(TensorSliceImplementation<G> const &other);
    void Assign(Tensor const &other);
    void Fill(Type t);
  };

  ////////////////////////////////
  /// Serialization operations ///
  ////////////////////////////////

  template <typename S>
  friend void Serialize(S &serializer, SelfType const &t)
  {
    serializer << t.size_;
    serializer << t.shape_;
    // TODO (private 870)
    for (std::size_t i = 0; i < t.size(); ++i)
    {
      serializer << t.data()[i];
    }
  }

  template <typename S>
  friend void Deserialize(S &serializer, SelfType &t)
  {
    SizeType   size;
    SizeVector shape;
    serializer >> size;
    serializer >> shape;

    t.Resize(size);
    t.Reshape(shape);

    for (std::size_t i = 0; i < t.size(); ++i)
    {
      serializer >> t.data()[i];
    }
  }

  // TODO(private 858): Vectorize and deduce D from parent
  template <typename S, typename D = memory::SharedArray<S>>
  void As(Tensor<S, D> &ret) const
  {
    ret.LazyResize(size_);
    auto this_it = cbegin();
    auto ret_it  = begin();

    while (this_it.is_valid())
    {
      *ret_it = *this_it;
      ++ret_it;
      ++this_it;
    }
  }

private:
  ContainerType data_;
  SizeType      size_ = 0;
  SizeVector    shape_;
  SizeVector    stride_;

  MAJOR_ORDER major_order_ = COLUMN;

  /**
   * Gets a value from the array by N-dim index
   * @param indices index to access
   */
  // TODO (private 868):
  template <SizeType N, typename FirstIndex, typename... Indices>
  SizeType UnrollComputeColIndex(FirstIndex &&index, Indices &&... indices) const
  {
    return static_cast<SizeType>(index) * stride_[N] +
           UnrollComputeColIndex<N + 1>(std::forward<Indices>(indices)...);
  }

  template <SizeType N, typename FirstIndex>
  SizeType UnrollComputeColIndex(FirstIndex &&index) const
  {
    return static_cast<SizeType>(index) * stride_[N];
  }

  void UpdateStrides()
  {
    stride_.resize(shape_.size());
    SizeType n_dims = shape_.size();
    SizeType base   = 1;

    for (SizeType i = 0; i < n_dims; ++i)
    {
      stride_[i] = base;
      base *= shape_[i];
    }

    // TODO (private 870): Reverse order if row major.
  }

  // TODO(private 871): replace with strides
  SizeType ComputeRowIndex(SizeVector const &indices) const
  {
    SizeType index  = 0;
    SizeType n_dims = indices.size();
    SizeType base   = 1;

    // loop through all dimensions
    for (SizeType i = n_dims; i == 0; --i)
    {
      index += indices[i - 1] * base;
      base *= shape_[i - 1];
    }
    return index;
  }

  SizeType ComputeColIndex(SizeVector const &indices) const
  {
    SizeType index  = 0;
    SizeType n_dims = indices.size();
    SizeType base   = 1;

    // loop through all dimensions
    for (SizeType i = 0; i < n_dims; ++i)
    {
      index += indices[i] * base;
      base *= shape_[i];
    }
    return index;
  }

  /**
   * rearranges data storage in the array. Slow because it copies data instead of pointers
   * @param major_order
   */
  void FlipMajorOrder(MAJOR_ORDER major_order)
  {
    SelfType new_array{this->shape()};

    SizeVector stride;
    SizeVector index;

    SizeType cur_stride = Product(this->shape());

    for (SizeType i = 0; i < new_array.shape().size(); ++i)
    {
      cur_stride /= this->shape()[i];
      stride.push_back(cur_stride);
      index.push_back(0);
    }

    SizeType     total_size = SelfType::SizeFromShape(new_array.shape());
    IteratorType it_this(*this);

    SizeType cur_dim;
    SizeType pos;

    if (major_order == MAJOR_ORDER::COLUMN)
    {
      new_array.Copy(*this);
    }

    for (SizeType j = 0; j < total_size; ++j)
    {
      // Compute current row major index
      pos = 0;
      for (cur_dim = 0; cur_dim < this->shape().size(); ++cur_dim)
      {
        pos += stride[cur_dim] * index[cur_dim];
      }
      assert(pos < total_size);

      // copy the data
      if (major_order == MAJOR_ORDER::ROW)
      {
        new_array[pos] = *it_this;
      }
      else
      {
        *it_this = new_array[pos];
      }
      ++it_this;

      // Incrementing current dimensions and index as necessary
      cur_dim = 0;
      ++index[cur_dim];

      while (index[cur_dim] >= this->shape()[cur_dim])
      {
        index[cur_dim] = 0;
        ++cur_dim;
        if (cur_dim >= this->shape().size())
        {
          break;
        }
        ++index[cur_dim];
      }
    }

    if (major_order == MAJOR_ORDER::ROW)
    {
      this->Copy(new_array);
    }

    if (major_order == MAJOR_ORDER::COLUMN)
    {
      major_order_ = MAJOR_ORDER::COLUMN;
    }
    else
    {
      major_order_ = MAJOR_ORDER::ROW;
    }
  }

  void TransposeImplementation(SizeVector &new_axes, SelfType &ret) const
  {
    auto it     = this->begin();
    auto eit    = this->end();
    auto ret_it = ret.end();
    ret_it.Transpose(new_axes);

    while (it != eit)
    {
      *ret_it = *it;
      ++it;
      ++ret_it;
    }
  }

  /**
   * The TensorSlice is a convenience method for efficiently manipulating
   * SubTensors (e.g. such as a 1D Slice). It is built on top of TensorIterator
   * @tparam STensor
   */
  template <typename STensor>
  class TensorSliceImplementation
  {
  public:
    using Type = typename STensor::Type;

    TensorSliceImplementation<STensor>(STensor &t, std::vector<std::vector<SizeType>> range,
                                       SizeType axis = 0)
      : tensor_{t}
      , range_{std::move(range)}
      , axis_{std::move(axis)}
    {}

    SelfType          Copy() const;
    ConstIteratorType begin() const;
    ConstIteratorType end() const;
    STensor &         Tensor();
    SizeType          size() const;
    SizeVector        shape() const;

  protected:
    STensor &                          tensor_;
    std::vector<std::vector<SizeType>> range_;
    SizeType                           axis_;
  };
};

template <typename T, typename C>
Tensor<T, C> Tensor<T, C>::FromString(byte_array::ConstByteArray const &c)
{
  Tensor            ret;
  SizeType          n = 1;
  std::vector<Type> elems;
  elems.reserve(1024);
  bool failed = false;

  for (SizeType i = 0; i < c.size();)
  {
    SizeType last = i;
    switch (c[i])
    {
    case ';':
      ++n;
      ++i;
      break;
    case ',':
    case ' ':
    case '\n':
    case '\t':
    case '\r':
      ++i;
      break;
    default:
      if (byte_array::consumers::NumberConsumer<1, 2>(c, i) == -1)
      {
        failed = true;
      }
      else
      {
        elems.push_back(Type(atof(c.char_pointer() + last)));
      }
      break;
    }
  }
  SizeType m = elems.size() / n;

  if ((m * n) != elems.size())
  {
    failed = true;
  }

  if (!failed)
  {
    ret.ResizeFromShape({n, m});
    ret.SetAllZero();

    SizeType k = 0;
    for (SizeType i = 0; i < n; ++i)
    {
      for (SizeType j = 0; j < m; ++j)
      {
        ret.Set(i, j, elems[k++]);
      }
    }
  }

  return ret;
}

///////////////////////////
/// Tensor Constructors ///
///////////////////////////

/**
 * Constructor builds an Tensor with n elements initialized to 0
 * @param n   number of elements in array (no shape specified, assume 1-D)
 */
template <typename T, typename C>
Tensor<T, C>::Tensor(SizeType const &n)
  : data_(n)
  , size_(n)
{
  assert(this->size() == n);
  this->LazyReshape({n});
  Type zero{0};
  for (SizeType idx = 0; idx < this->size(); ++idx)
  {
    operator[](idx) = zero;
  }
}

/**
 * Constructor builds an empty Tensor pre-initialiing with zeros from a vector of dimension
 * lengths
 * @param shape   vector of lengths for each dimension
 */
template <typename T, typename C>
Tensor<T, C>::Tensor(SizeVector const &dims)
{
  ResizeFromShape(dims);
  this->SetAllZero();
}

/////////////////////////////////
/// Tensor methods: iterators ///
/////////////////////////////////

template <typename T, typename C>
typename Tensor<T, C>::IteratorType Tensor<T, C>::begin()
{
  return IteratorType(*this);
}

template <typename T, typename C>
typename Tensor<T, C>::IteratorType Tensor<T, C>::end()
{
  return IteratorType::EndIterator(*this);
}

template <typename T, typename C>
typename Tensor<T, C>::ConstIteratorType Tensor<T, C>::begin() const
{
  return ConstIteratorType(*this);
}

template <typename T, typename C>
typename Tensor<T, C>::ConstIteratorType Tensor<T, C>::end() const
{
  return ConstIteratorType::EndIterator(*this);
}

template <typename T, typename C>
typename Tensor<T, C>::ConstIteratorType Tensor<T, C>::cbegin() const
{
  return ConstIteratorType(*this);
}

template <typename T, typename C>
typename Tensor<T, C>::ConstIteratorType Tensor<T, C>::cend() const
{
  return ConstIteratorType::EndIterator(*this);
}

//////////////////////////////////////////////
/// Tensor methods: assignment & accessing ///
//////////////////////////////////////////////

/**
 * Copies input data into current array
 *
 * @param[in]     x is another Tensor of which the data, size, and shape will be copied locally.
 *
 **/
template <typename T, typename C>
void Tensor<T, C>::Copy(SelfType const &x)
{
  this->data_ = x.data_.Copy();
  this->size_ = x.size_;
  this->LazyReshape(x.shape());
}

/**
 * Provides an Tensor that is a copy of the current Tensor
 *
 * @return       copy is a Tensor with the same data, size, and shape of this array.
 *
 **/
template <typename T, typename C>
Tensor<T, C> Tensor<T, C>::Copy() const
{
  SelfType copy;
  copy.data_ = this->data_.Copy();
  copy.size_ = this->size_;
  copy.LazyReshape(this->shape());
  return copy;
}

/**
 * Method assigns the data from the other tensor slice into this tensor
 * @tparam G
 */
template <typename T, typename C>
template <typename G>
void Tensor<T, C>::Assign(TensorSliceImplementation<G> const &other)
{
  auto it1 = begin();
  auto it2 = other.begin();
  ASSERT(it1.size() == it2.size());
  while (it1.is_valid())
  {
    *it1 = *it2;
    ++it1;
    ++it2;
  }
}

/**
 *
 * @param other
 */
template <typename T, typename C>
void Tensor<T, C>::Assign(TensorSlice const &other)
{
  auto it1 = begin();
  auto it2 = other.begin();
  assert(it1.size() == it2.size());
  while (it1.is_valid())
  {
    *it1 = *it2;
    ++it1;
    ++it2;
  }
}

/**
 * assign makes a deep copy of data from another tensor into this one
 * @param other
 */
template <typename T, typename C>
void Tensor<T, C>::Assign(SelfType const &other)
{
  auto it1 = begin();
  auto it2 = other.begin();
  ASSERT(it1.size() == it2.size());
  while (it1.is_valid())
  {
    *it1 = *it2;
    ++it1;
    ++it2;
  }
}

/**
 *
 * @tparam Indices
 * @param indices
 * @return
 */
template <typename T, typename C>
template <typename... Indices>
typename Tensor<T, C>::Type &Tensor<T, C>::At(Indices... indices)
{
  ASSERT(sizeof...(indices) == stride_.size());
  return this->data()[UnrollComputeColIndex<0>(std::forward<Indices>(indices)...)];
}

/**
 *
 * @tparam Indices
 * @param indices
 * @return
 */
template <typename T, typename C>
template <typename... Indices>
typename Tensor<T, C>::Type Tensor<T, C>::At(Indices... indices) const
{
  ASSERT(sizeof...(indices) == stride_.size());
  SizeType N = UnrollComputeColIndex<0>(std::forward<Indices>(indices)...);
  return this->data()[std::move(N)];
}

/**
 * Operator for accessing data in the array
 *
 * @param[in]     indices specifies the data points to access.
 * @return        the accessed data.
 *
 **/
template <typename T, typename C>
template <typename... Indices>
typename Tensor<T, C>::Type Tensor<T, C>::operator()(Indices... indices) const
{
  return At(std::forward<Indices>(indices)...);
}

template <typename T, typename C>
template <typename... Indices>
typename Tensor<T, C>::Type &Tensor<T, C>::operator()(Indices... indices)
{
  return At(std::forward<Indices>(indices)...);
}

template <typename T, typename C>
typename Tensor<T, C>::Type Tensor<T, C>::operator()(SizeType const &index) const
{
  assert(index < this->size_);
  return operator[](index);
}

/**
 * One-dimensional reference index operator.
 *
 * This operator acts as a one-dimensional array accessor that is
 * meant for non-constant object instances.
 *
 * @tparam S an integral type
 * @param i the index to access
 * @return
 */
template <typename T, typename C>
template <typename S>
typename std::enable_if<std::is_integral<S>::value, typename Tensor<T, C>::Type>::type
    &Tensor<T, C>::operator[](S const &i)
{
  return data_[i];
}

/**
 * One-dimensional reference index operator.
 *
 * This operator acts as a one-dimensional array accessor that is
 * meant for non-constant object instances.
 *
 * @tparam S an integral type
 * @param i the index to access
 * @return
 */
template <typename T, typename C>
template <typename S>
typename std::enable_if<std::is_integral<S>::value, typename Tensor<T, C>::Type>::type const
    &Tensor<T, C>::operator[](S const &i) const
{
  return data_[i];
}

template <typename T, typename C>
Tensor<T, C> &Tensor<T, C>::operator=(ConstSliceType const &slice)
{
  auto it1 = begin();
  auto it2 = slice.begin();
  assert(it1.size() == it2.size());
  while (it1.is_valid())
  {
    *it1 = *it2;
    ++it1;
    ++it2;
  }
  return *this;
}

template <typename T, typename C>
Tensor<T, C> &Tensor<T, C>::operator=(TensorSlice const &slice)
{
  auto it1 = begin();
  auto it2 = slice.begin();
  assert(it1.size() == it2.size());
  while (it1.is_valid())
  {
    *it1 = *it2;
    ++it1;
    ++it2;
  }
  return *this;
}

/**
 * Set operator takes variable number of indices followed by one value.
 *
 * @tparam T
 * @tparam C
 * @tparam Args
 * @param args
 */
template <typename T, typename C>
template <typename... Args>
void Tensor<T, C>::Set(Args... args)
{
  ASSERT(sizeof...(args) == stride_.size() + 1);  // Plus one as last arg is value

  uint64_t index = TensorSetter<0, Args...>::IndexOf(stride_, shape_, std::forward<Args>(args)...);
  Type     value = TensorSetter<0, Args...>::ValueOf(std::forward<Args>(args)...);

  data_[std::move(index)] = std::move(value);
}

/**
 * Fill tensor with specified value over pre-specified range
 * @tparam T
 * @tparam C
 * @param value
 * @param range
 */
template <typename T, typename C>
void Tensor<T, C>::Fill(Type const &value, memory::Range const &range)
{

  if (range.is_undefined())
  {
    Fill(value);
  }
  else if (range.is_trivial())
  {
    Fill(value, range.ToTrivialRange(this->size()));
  }
  else
  {
    TODO_FAIL("Support for general range is not implmenented yet");
  }
}

/**
 * Fills entire tensor with value
 * @param value
 * @param range
 */
template <typename T, typename C>
void Tensor<T, C>::Fill(Type const &value, memory::TrivialRange const &range)
{
  VectorRegisterType val(value);

  this->data().in_parallel().Apply(range, [val](VectorRegisterType &z) { z = val; });
}

/**
 * Fill entire Tensor with value
 * @param value
 */
template <typename T, typename C>
void Tensor<T, C>::Fill(Type const &value)
{
  VectorRegisterType val(value);

  this->data().in_parallel().Apply([val](VectorRegisterType &z) { z = val; });
}

/**
 * Set all elements to zero.
 * This method will initialise all memory with zero.
 */
template <typename T, typename C>
void Tensor<T, C>::SetAllZero()
{
  data().SetAllZero();
}

/**
 * Sets all value in tensor to 1
 */
template <typename T, typename C>
void Tensor<T, C>::SetAllOne()
{
  auto it = this->begin();
  while (it.is_valid())
  {
    *it = 1;
    ++it;
  }
}

/**
 * Set all padded bytes to zero.
 *
 * This method sets the padded bytes to zero. Padded bytes are those
 * which are added to ensure that the arrays true size is a multiple
 * of the vector unit.
 */
template <typename T, typename C>
void Tensor<T, C>::SetPaddedZero()
{
  data().SetPaddedZero();
}

/**
 * returns a const ref to the underlying data
 * @tparam T
 * @tparam C
 * @return
 */
template <typename T, typename C>
typename Tensor<T, C>::ContainerType const &Tensor<T, C>::data() const
{
  return data_;
}

template <typename T, typename C>
typename Tensor<T, C>::ContainerType &Tensor<T, C>::data()
{
  return data_;
}

/**
 * Fills the current array with a range
 * @tparam Unsigned an unsigned integer type
 * @param from starting point of range
 * @param to end of range
 * @return a reference to this
 */
template <typename T, typename C>
template <typename DataType>
fetch::meta::IfIsInteger<DataType, Tensor<T, C>> Tensor<T, C>::FillArange(DataType const &from,
                                                                          DataType const &to)
{
  SelfType ret;

  SizeType N     = this->size();
  Type     d     = static_cast<Type>(from);
  Type     delta = static_cast<Type>(to - from) / static_cast<Type>(N);
  for (SizeType i = 0; i < N; ++i)
  {
    this->data()[i] = Type(d);
    d += delta;
  }
  return *this;
}

/**
 * return a tensor filled with uniform random numbers
 * @tparam T
 * @tparam C
 * @param N
 * @return
 */
template <typename T, typename C>
Tensor<T, C> Tensor<T, C>::UniformRandom(SizeType const &N)
{
  SelfType ret;
  ret.LazyResize(N);
  ret.SetPaddedZero();
  ret.FillUniformRandom();

  return ret;
}

/**
 * returns a tensor filled with uniform random integers
 * @tparam T
 * @tparam C
 * @param N
 * @param min
 * @param max
 * @return
 */
template <typename T, typename C>
Tensor<T, C> Tensor<T, C>::UniformRandomIntegers(SizeType const &N, int64_t const &min,
                                                 int64_t const &max)
{
  SelfType ret;
  ret.LazyResize(N);
  ret.SetPaddedZero();
  ret.FillUniformRandomIntegers(min, max);

  return ret;
}

/**
 * Fills tensor with uniform random data
 * @tparam T
 * @tparam C
 * @return
 */
template <typename T, typename C>
Tensor<T, C> &Tensor<T, C>::FillUniformRandom()
{
  for (SizeType i = 0; i < this->size(); ++i)
  {
    this->data()[i] = Type(random::Random::generator.AsDouble());
  }
  return *this;
}

/**
 * Fills tensor with uniform random integers
 * @tparam T
 * @tparam C
 * @param min
 * @param max
 * @return
 */
template <typename T, typename C>
Tensor<T, C> &Tensor<T, C>::FillUniformRandomIntegers(int64_t const &min, int64_t const &max)
{
  ASSERT(min <= max);

  uint64_t diff = uint64_t(max - min);

  for (SizeType i = 0; i < this->size(); ++i)
  {
    this->data()[i] = Type(int64_t(random::Random::generator() % diff) + min);
  }

  return *this;
}

/**
 * Method returning an Tensor of zeroes
 *
 * @param shape : a vector representing the shape of the Tensor
 * @return Tensor with all zeroes
 */
template <typename T, typename C>
Tensor<T, C> Tensor<T, C>::Zeroes(SizeVector const &shape)
{
  SizeType n = SizeFromShape(shape);
  SelfType output{n};
  output.SetAllZero();
  output.LazyReshape(shape);
  return output;
}

/**
 * Method returning an Tensor of ones
 *
 * @param shape : a vector representing the shape of the Tensor
 * @return Tensor with all ones
 */
template <typename T, typename C>
Tensor<T, C> Tensor<T, C>::Ones(SizeVector const &shape)
{
  SizeType n =
      std::accumulate(std::begin(shape), std::end(shape), SizeType(1), std::multiplies<SizeType>());
  SelfType output{n};
  output.SetAllOne();
  output.LazyReshape(shape);
  return output;
}

////////////////////////////////////
/// Tensor methods: shape & size ///
////////////////////////////////////

/**
 * compute tensor size based on the shape
 * @tparam T
 * @tparam C
 * @param shape
 * @return
 */
template <typename T, typename C>
typename Tensor<T, C>::SizeType Tensor<T, C>::SizeFromShape(SizeVector const &shape)
{
  if (shape.size() == 0)
  {
    return SizeType{0};
  }
  return std::accumulate(std::begin(shape), std::end(shape), SizeType(1), std::multiplies<>());
}

/**
 * Flattens the array to 1 dimension
 * @tparam T
 * @tparam C
 */
template <typename T, typename C>
void Tensor<T, C>::Flatten()
{
  shape_.clear();
  shape_.push_back(size_);
  UpdateStrides();
}

/**
 *
 * @tparam T
 * @tparam C
 * @return
 */
template <typename T, typename C>
typename Tensor<T, C>::SelfType Tensor<T, C>::Transpose() const
{
  // TODO (private 867) -
  ASSERT(shape_.size() == 2);
  SizeVector new_axes{1, 0};

  SelfType ret({shape().at(1), shape().at(0)});
  TransposeImplementation(new_axes, ret);
  return ret;
}

/**
 *
 * @tparam T
 * @tparam C
 * @param new_axes
 * @return
 */
template <typename T, typename C>
typename Tensor<T, C>::SelfType Tensor<T, C>::Transpose(SizeVector &new_axes) const
{
  ASSERT(shape_.size() > 1);
  ASSERT(shape_.size() == new_axes.size());

  SelfType ret(shape());
  TransposeImplementation(new_axes, ret);
  return ret;
}

/**
 * Removes the leading dimension if it has size 1
 */
template <typename T, typename C>
typename Tensor<T, C>::SelfType &Tensor<T, C>::Squeeze()
{
  ASSERT(shape_.at(0) == 1);
  shape_.erase(shape_.begin());
  UpdateStrides();
  return *this;
}

/**
 * Adds a leading dimension of size 1
 * @tparam T
 * @tparam C
 * @return
 */
template <typename T, typename C>
typename Tensor<T, C>::SelfType &Tensor<T, C>::Unsqueeze()
{
  shape_.insert(shape_.begin(), 1);
  UpdateStrides();
  return *this;
}

/**
 *
 * @tparam T
 * @tparam C
 * @param shape
 */
template <typename T, typename C>
void Tensor<T, C>::ResizeFromShape(SizeVector const &shape)
{
  Resize(SelfType::SizeFromShape(shape));
  Reshape(shape);
}

/**
 * Directly copies shape variable without checking anything
 *
 * @param[in]     shape specifies the new shape.
 *
 **/
template <typename T, typename C>
void Tensor<T, C>::LazyReshape(SizeVector const &shape)
{
  shape_ = shape;
  UpdateStrides();
}

/**
 * Tests if it is possible to reshape the array to a newly proposed shape
 *
 * @param[in]     shape specified for the new array as a vector ot size_t.
 * @return        success is a bool indicating where the proposed shape is acceptable.
 *
 **/
template <typename T, typename C>
bool Tensor<T, C>::CanReshape(SizeVector const &shape)
{
  if ((shape.size() == 0) && (size() == 0))
  {
    return true;
  }
  else
  {
    SizeType total = 1;
    for (auto const &s : shape)
    {
      total *= s;
    }
    bool success                      = false;
    (total == this->size()) ? success = true : success = false;
    return success;
  }
  return false;
}

/**
 * Reshapes after checking the total size is the same
 * @param shape  specified for the new array as a vector of size type.
 */
template <typename T, typename C>
void Tensor<T, C>::Reshape(SizeVector const &shape)
{
  ASSERT(CanReshape(shape));

  shape_.clear();
  shape_.reserve(shape.size());
  for (auto const &s : shape)
  {
    shape_.push_back(s);
  }
  UpdateStrides();
  size_ = SelfType::SizeFromShape(shape);
}

/**
 * returns the tensor's current shape
 * @return  shape_ is the shape of the tensor as a vector of size_type
 */
template <typename T, typename C>
typename Tensor<T, C>::SizeVector const &Tensor<T, C>::shape() const
{
  return shape_;
}

/**
 * returns the size of a specified dimension
 * @param n
 * @return
 */
template <typename T, typename C>
typename Tensor<T, C>::SizeType const &Tensor<T, C>::shape(SizeType const &n) const
{
  return shape_[n];
}

/**
 * returns the size of the tensor
 * @tparam T
 * @tparam C
 * @return
 */
template <typename T, typename C>
typename Tensor<T, C>::SizeType Tensor<T, C>::size() const
{
  return size_;
}

///////////////////////////////////////
/// Tensor methods: math operations ///
///////////////////////////////////////

/**
 * adds two Tensors together and supports broadcasting
 * @param other
 * @return
 */
template <typename T, typename C>
typename Tensor<T, C>::SelfType Tensor<T, C>::InlineAdd(Tensor const &other)
{
  if (other.shape() == shape_)
  {
    Add(*this, other, *this);
  }
  else
  {
    SelfType self_copy  = this->Copy();
    SelfType other_copy = other.Copy();
    if (!(Broadcast([](T x, T y) { return x + y; }, self_copy, other_copy, *this)))
    {
      throw std::runtime_error("arrays not broadcastable!");
    }
  }
  return *this;
}

/**
 * adds a scalar to every element in the array and returns the new output
 * @param scalar to add
 * @return new array output
 */
template <typename T, typename C>
typename Tensor<T, C>::SelfType Tensor<T, C>::InlineAdd(Type const &scalar)
{
  Add(*this, scalar, *this);
  return *this;
}

/**
 * Subtract one Tensor from another and support broadcasting
 * @param other
 * @return
 */
template <typename T, typename C>
typename Tensor<T, C>::SelfType Tensor<T, C>::InlineSubtract(Tensor const &other)
{
  if (other.shape() == shape_)
  {
    Subtract(*this, other, *this);
  }
  else
  {
    SelfType self_copy  = this->Copy();
    SelfType other_copy = other.Copy();
    if (!(Broadcast([](T x, T y) { return x - y; }, self_copy, other_copy, *this)))
    {
      throw std::runtime_error("arrays not broadcastable!");
    }
  }
  return *this;
}

/**
 * subtract a scalar from every element in the array and return the new output
 * @param scalar to subtract
 * @return new array output
 */
template <typename T, typename C>
typename Tensor<T, C>::SelfType Tensor<T, C>::InlineSubtract(Type const &scalar)
{
  Subtract(*this, scalar, *this);
  return *this;
}

/**
 * Subtract one Tensor from another and support broadcasting
 * @param other
 * @return
 */
template <typename T, typename C>
typename Tensor<T, C>::SelfType Tensor<T, C>::InlineReverseSubtract(Tensor const &other)
{
  if (other.shape() == shape_)
  {
    Subtract(other, *this, *this);
  }
  else
  {
    SelfType self_copy  = this->Copy();
    SelfType other_copy = other.Copy();
    if (!(Broadcast([](T x, T y) { return x - y; }, other_copy, self_copy, *this)))
    {
      throw std::runtime_error("arrays not broadcastable!");
    }
  }
  return *this;
}
/**
 * subtract every element from the scalar and return the new output
 * @param scalar to subtract
 * @return new array output
 */
template <typename T, typename C>
typename Tensor<T, C>::SelfType Tensor<T, C>::InlineReverseSubtract(Type const &scalar)
{
  Subtract(scalar, *this, *this);
  return *this;
}

/**
 * multiply other by this array and returns this
 * @param other
 * @return
 */
template <typename T, typename C>
typename Tensor<T, C>::SelfType Tensor<T, C>::InlineMultiply(Tensor const &other)
{
  if (other.shape() == shape_)
  {
    Multiply(*this, other, *this);
  }
  else
  {
    SelfType self_copy  = this->Copy();
    SelfType other_copy = other.Copy();
    if (!(Broadcast([](T x, T y) { return x * y; }, other_copy, self_copy, *this)))
    {
      throw std::runtime_error("arrays not broadcastable!");
    }
  }
  return *this;
}

/**
 * multiplies array by a scalar element wise
 * @param scalar to add
 * @return new array output
 */
template <typename T, typename C>
typename Tensor<T, C>::SelfType Tensor<T, C>::InlineMultiply(Type const &scalar)
{
  Multiply(*this, scalar, *this);
  return *this;
}

/**
 * Divide Tensor by another Tensor from another and support broadcasting
 * @param other
 * @return
 */
template <typename T, typename C>
typename Tensor<T, C>::SelfType Tensor<T, C>::InlineDivide(Tensor const &other)
{
  if (other.shape() == shape_)
  {
    Divide(*this, other, *this);
  }
  else
  {
<<<<<<< HEAD
    for (auto &val : *this)
    {
      val = Type(1);
=======
    SelfType self_copy  = this->Copy();
    SelfType other_copy = other.Copy();
    if (!(Broadcast([](T x, T y) { return x / y; }, self_copy, other_copy, *this)))
    {
      throw std::runtime_error("arrays not broadcastable!");
>>>>>>> 6688d400
    }
  }
  return *this;
}

/**
 * Divide array by a scalar elementwise
 * @param scalar to subtract
 * @return new array output
 */
template <typename T, typename C>
typename Tensor<T, C>::SelfType Tensor<T, C>::InlineDivide(Type const &scalar)
{
  Divide(*this, scalar, *this);
  return *this;
}

/**
 * Divide another Tensor by this Tensor from another and support broadcasting
 * @param other
 * @return
 */
template <typename T, typename C>
typename Tensor<T, C>::SelfType Tensor<T, C>::InlineReverseDivide(Tensor const &other)
{
  if (other.shape() == shape_)
  {
    Divide(other, *this, *this);
  }
  else
  {
    SelfType self_copy  = this->Copy();
    SelfType other_copy = other.Copy();
    if (!(Broadcast([](T x, T y) { return x / y; }, other_copy, self_copy, *this)))
    {
      throw std::runtime_error("arrays not broadcastable!");
    }
  }
  return *this;
}

/**
 * Divide scalar by array elementwise
 * @param scalar to subtract
 * @return new array output
 */
template <typename T, typename C>
typename Tensor<T, C>::SelfType Tensor<T, C>::InlineReverseDivide(Type const &scalar)
{
  Divide(scalar, *this, *this);
  return *this;
}

/**
 * + operator
 * @tparam OtherType may be a scalar or array, but must be arithmetic
 * @param other
 * @return
 */
template <typename T, typename C>
template <typename OtherType>
typename Tensor<T, C>::SelfType Tensor<T, C>::operator+(OtherType const &other)
{
  return InlineAdd(other);
}

template <typename T, typename C>
template <typename OtherType>
typename Tensor<T, C>::SelfType Tensor<T, C>::operator+=(OtherType const &other)
{
  return InlineAdd(other);
}

/**
 * + operator
 * @tparam OtherType may be a scalar or array, but must be arithmetic
 * @param other
 * @return
 */
template <typename T, typename C>
template <typename OtherType>
typename Tensor<T, C>::SelfType Tensor<T, C>::operator-(OtherType const &other)
{
  return InlineSubtract(other);
}

template <typename T, typename C>
template <typename OtherType>
typename Tensor<T, C>::SelfType Tensor<T, C>::operator-=(OtherType const &other)
{
  return InlineSubtract(other);
}

/**
 * * operator
 * @tparam OtherType may be a scalar or array, but must be arithmetic
 * @param other
 * @return
 */
template <typename T, typename C>
template <typename OtherType>
typename Tensor<T, C>::SelfType Tensor<T, C>::operator*(OtherType const &other)
{
  return InlineMultiply(other);
}

template <typename T, typename C>
template <typename OtherType>
typename Tensor<T, C>::SelfType Tensor<T, C>::operator*=(OtherType const &other)
{
  return InlineMultiply(other);
}

template <typename T, typename C>
template <typename OtherType>
typename Tensor<T, C>::SelfType Tensor<T, C>::operator/(OtherType const &other)
{
  return InlineDivide(other);
}

template <typename T, typename C>
template <typename OtherType>
typename Tensor<T, C>::SelfType Tensor<T, C>::operator/=(OtherType const &other)
{
  return InlineDivide(other);
}

/**
 * Efficient vectorised and threaded routine for C = A.T(B)
 * @param A
 * @param B
 * @return
 */
template <typename T, typename C>
typename Tensor<T, C>::SelfType &Tensor<T, C>::DotTranspose(SelfType const &A, SelfType const &B,
                                                            Type alpha, Type beta)
{
  ASSERT(this->shape().size() == 2);
  fetch::math::DotTranspose(A, B, *this, alpha, beta);

  return *this;
}

/**
 * Efficient vectorised and threaded routine for C = T(A).B
 * @param A
 * @param B
 * @return
 */
template <typename T, typename C>
typename Tensor<T, C>::SelfType &Tensor<T, C>::TransposeDot(SelfType const &A, SelfType const &B,
                                                            Type alpha, Type beta)
{
  assert(this->shape().size() == 2);
  fetch::math::TransposeDot(A, B, *this, alpha, beta);

  return *this;
}

/**
 *
 * @return
 */
template <typename T, typename C>
typename Tensor<T, C>::Type Tensor<T, C>::Sum() const
{
  Type ret{0};
  for (auto const &v : *this)
  {
    ret += v;
  }
  return ret;
}

/**
 * Calculate the Exponentials of tensor x and stores in this
 */
template <typename T, typename C>
void Tensor<T, C>::Exp(SelfType const &x)
{
  Exp(x, *this);
}

/**
 * Calculate the ApproxSoftMax of X and store in this
 */
template <typename T, typename C>
void Tensor<T, C>::ApproxSoftMax(SelfType const &x)
{
  ApproxSoftMax(x, *this);
}

/**
 * Calculates the L2Norm of the tensor (Sqrt(Sum(Square(this)))
 * @tparam T
 * @tparam C
 * @return
 */
template <typename T, typename C>
typename Tensor<T, C>::Type Tensor<T, C>::L2Norm() const
{
  return fetch::math::L2Norm(*this);
}

/**
 * Calculates half the sum of squared elements in tensor
 * @tparam T
 * @tparam C
 * @return
 */
template <typename T, typename C>
typename Tensor<T, C>::Type Tensor<T, C>::L2Loss() const
{
  return fetch::math::L2Loss(*this);
}

/**
 * Calculates the distance between the max and min values
 */
template <typename T, typename C>
typename Tensor<T, C>::Type Tensor<T, C>::PeakToPeak() const
{
  return fetch::math::PeakToPeak(*this);
}

/**
 * Divide this array by another shapeless array and store the floating point remainder in this
 * array
 * @param x
 */
template <typename T, typename C>
void Tensor<T, C>::Fmod(SelfType const &x)
{
  LazyResize(x.size());
  fetch::math::Fmod(data_, x.data(), data_);
}

/**
 * Divide this array by another shapeless array and store the remainder in this array with
 * quotient rounded to int
 * @param x
 */
template <typename T, typename C>
void Tensor<T, C>::Remainder(SelfType const &x)
{
  LazyResize(x.size());
  fetch::math::Remainder(data_, x.data(), data_);
}

/**
 * Apply softmax to this array
 * @param x
 * @return
 */
template <typename T, typename C>
Tensor<T, C> Tensor<T, C>::Softmax(SelfType const &x)
{
  LazyResize(x.size());

  ASSERT(x.size() == this->size());
  fetch::math::Softmax(x, *this);

  return *this;
}

//////////////////////////////////////////////
/// Tensor methods: Array Order operations ///
//////////////////////////////////////////////

/**
 * toggles the tensor major order; by default Tensors are column major order
 * @tparam T
 * @tparam C
 */
template <typename T, typename C>
void Tensor<T, C>::MajorOrderFlip()
{
  // it's rather strange to invoke ColumnToRow for a 1D array, but it's technically legal (all we
  // do is changed the label)
  if (this->shape().size() > 1)
  {
    if (MajorOrder() == MAJOR_ORDER::COLUMN)
    {
      FlipMajorOrder(MAJOR_ORDER::ROW);
      major_order_ = MAJOR_ORDER::ROW;
    }
    else
    {
      FlipMajorOrder(MAJOR_ORDER::COLUMN);
      major_order_ = MAJOR_ORDER::COLUMN;
    }
  }
  //    if (MajorOrder() == MAJOR_ORDER::COLUMN) {major_order_ = row;}
  //    else {{major_order_ = COLUMN;}}
}

/**
 * returns the current major order of the array
 * @return
 */
template <typename T, typename C>
typename Tensor<T, C>::MAJOR_ORDER Tensor<T, C>::MajorOrder() const
{
  return major_order_;
}

////////////////////////////////////////
/// Tensor methods: Numpy Operations ///
////////////////////////////////////////

/**
 * Copies data from a row major numpy array into the current column major array
 * @param new_array
 */
// TODO(private 869):
template <typename T, typename C>
void Tensor<T, C>::CopyFromNumpy(T *ptr, SizeVector &shape, SizeVector & /*stride*/,
                                 SizeVector & /*index*/)
{
  SizeType total_size = SelfType::SizeFromShape(shape);

  // get pointer to the data
  Resize(total_size);
  assert(this->CanReshape(shape));
  this->Reshape(shape);

  // re-allocate all the data
  TensorIterator<T, C> it(*this);

  // copy all the data initially
  for (SizeType i = 0; i < total_size; ++i)
  {
    *it = ptr[i];
    ++it;
  }

  // numpy arrays are row major - we should be column major by default
  FlipMajorOrder(MAJOR_ORDER::COLUMN);
}

template <typename T, typename C>
void Tensor<T, C>::CopyToNumpy(T *ptr, SizeVector &shape, SizeVector &stride, SizeVector &index)
{

  // copy the data
  TensorIterator<T, C> it(*this);

  for (SizeType j = 0; j < this->size(); ++j)
  {
    // Computing numpy index
    SizeType i   = 0;
    SizeType pos = 0;
    for (i = 0; i < shape.size(); ++i)
    {
      pos += stride[i] * index[i];
    }

    // Updating
    ptr[pos] = *it;
    ++it;

    // Increamenting Numpy
    i = 0;
    ++index[i];
    while (index[i] >= shape[i])
    {
      index[i] = 0;
      ++i;
      if (i >= shape.size())
      {
        break;
      }
      ++index[i];
    }
  }
}

//////////////////////////////
/// Tensor methods: slices ///
//////////////////////////////

/**
 * Returns a Slice that is not permitted to alter the original tensor
 * @tparam T
 * @tparam C
 * @param i
 * @param axis
 * @return
 */
template <typename T, typename C>
typename Tensor<T, C>::ConstSliceType Tensor<T, C>::Slice(SizeType i, SizeType axis) const
{
  std::vector<std::vector<SizeType>> range;

  for (SizeType j = 0; j < shape().size(); ++j)
  {
    if (axis == j)
    {
      range.push_back({i, i + 1, 1});
    }
    else
    {
      range.push_back({0, shape().at(j), 1});
    }
  }

  return ConstSliceType(*this, range, axis);
}

/**
 * Returns a Slice of the tensor
 * @tparam T
 * @tparam C
 * @param i
 * @param axis
 * @return
 */
template <typename T, typename C>
typename Tensor<T, C>::TensorSlice Tensor<T, C>::Slice(SizeType i, SizeType axis)
{
  std::vector<std::vector<SizeType>> range;

  for (SizeType j = 0; j < shape().size(); ++j)
  {
    if (axis == j)
    {
      range.push_back({i, i + 1, 1});
    }
    else
    {
      range.push_back({0, shape().at(j), 1});
    }
  }

  return TensorSlice(*this, range, axis);
}

////////////////////////////////////////
/// Tensor methods: general utilites ///
////////////////////////////////////////

/**
 * useful for printing tensor contents
 * @return
 */
template <typename T, typename C>
std::string Tensor<T, C>::ToString() const
{
  std::stringstream ss;
  ss << std::setprecision(5) << std::fixed << std::showpos;
  if (shape_.size() == 1)
  {
    for (SizeType i(0); i < shape_[0]; ++i)
    {
      ss << At(i) << "\t";
    }
  }
  if (shape_.size() == 2)
  {
    for (SizeType i(0); i < shape_[0]; ++i)
    {
      for (SizeType j(0); j < shape_[1]; ++j)
      {
        ss << At(i, j) << "\t";
      }
      ss << "\n";
    }
  }
  return ss.str();
}

/**
 * find index of value in tensor. If it's not there return max_val
 * @param val
 * @return
 */
template <typename T, typename C>
SizeType Tensor<T, C>::Find(Type val) const
{
  SizeType idx{0};
  for (auto cur_val : *this)
  {
    if (cur_val == val)
    {
      return idx;
    }
    ++idx;
  }
  return std::numeric_limits<SizeType>::max();
}

/**
 * Stack tensors resulting in a new leading dimension
 * @tparam Tensor
 * @param tensors
 * @return
 */
template <typename T, typename C>
template <typename TensorType>
typename Tensor<T, C>::SelfType Tensor<T, C>::Stack(std::vector<TensorType> const &tensors)
{
  SizeVector retSize;
  retSize.push_back(tensors.size());
  retSize.insert(retSize.end(), tensors.front().shape().begin(), tensors.front().shape().end());
  TensorType ret(retSize);
  for (SizeType i(0); i < tensors.size(); ++i)
  {
    ret.Slice(i).Assign(tensors[i]);
  }
  return ret;
}

/**
 * sorts the data into ascending order
 */
template <typename T, typename C>
void Tensor<T, C>::Sort()
{
  std::sort(data_.pointer(), data_.pointer() + data_.size());
}

/**
 * sorts the data into ascending order
 * @param range
 */
template <typename T, typename C>
void Tensor<T, C>::Sort(memory::TrivialRange const &range)
{
  std::sort(data_.pointer() + range.from(), data_.pointer() + range.to());
}

/**
 * returns a range over this array defined using unsigned integers (only forward ranges)
 * @tparam Unsigned an unsigned integer type
 * @param from starting point of range
 * @param to end of range
 * @param delta the increment to step through the range
 * @return returns a shapeless array with the values in *this over the specified range
 */
template <typename T, typename C>
template <typename Unsigned>
fetch::meta::IfIsUnsignedInteger<Unsigned, Tensor<T, C>> Tensor<T, C>::Arange(Unsigned const &from,
                                                                              Unsigned const &to,
                                                                              Unsigned const &delta)
{
  ASSERT(delta != 0);
  ASSERT(from < to);
  SelfType ret;
  details::ArangeImplementation(from, to, delta, ret);
  return ret;
}

/**
 * returns a range over this array defined using signed integers (i.e. permitting backward ranges)
 * @tparam Signed a signed integer type
 * @param from starting point of range
 * @param to end of range
 * @param delta the increment to step through the range - may be negative
 * @return returns a shapeless array with the values in *this over the specified range
 */
template <typename T, typename C>
template <typename Signed>
fetch::meta::IfIsSignedInteger<Signed, Tensor<T, C>> Tensor<T, C>::Arange(Signed const &from,
                                                                          Signed const &to,
                                                                          Signed const &delta)
{
  ASSERT(delta != 0);
  ASSERT(((from < to) && delta > 0) || ((from > to) && delta < 0));
  SelfType ret;
  details::ArangeImplementation(from, to, delta, ret);
  return ret;
}

/////////////////////////////////////////
/// Tensor methods: memory management ///
/////////////////////////////////////////

/**
 * reserve memory, but throw away exisiting data_. bool return indicates whether any change was made
 * @tparam T
 * @tparam C
 * @param n
 * @return
 */
template <typename T, typename C>
bool Tensor<T, C>::LazyReserve(SizeType const &n)
{
  if (data_.size() < n)
  {
    data_ = ContainerType(n);
    return true;
  }
  return false;
}

/**
 * reserve memory but don't throw away existing data stored in the tensor
 * @tparam T
 * @tparam C
 * @param n
 */
template <typename T, typename C>
void Tensor<T, C>::Reserve(SizeType const &n)
{
  ContainerType old_data = data_;

  if (LazyReserve(n))
  {
    SizeType ns = std::min(old_data.size(), n);
    memcpy(data_.pointer(), old_data.pointer(), ns);
    data_.SetZeroAfter(ns);
  }
}

/**
 * equivalent to lazyreserve but sets size and zeroes out data after that size
 * @tparam T
 * @tparam C
 * @tparam S
 * @param n
 * @return
 */
template <typename T, typename C>
template <typename S>
typename std::enable_if<std::is_integral<S>::value, void>::type Tensor<T, C>::LazyResize(S const &n)
{
  LazyReserve(n);
  size_ = n;
  data_.SetZeroAfter(n);
}

/**
 * equivalent to lazyresize but sets all value after previous size to 0
 * @tparam T
 * @tparam C
 * @tparam S
 * @param n
 * @return
 */
template <typename T, typename C>
template <typename S>
typename std::enable_if<std::is_integral<S>::value, void>::type Tensor<T, C>::Resize(S const &n)
{
  SizeType oldsize = size_;
  LazyResize(n);
  data_.SetZeroAfter(oldsize);
}

//////////////////////////////////
/// Tensor methods: comparison ///
//////////////////////////////////

template <typename T, typename C>
bool Tensor<T, C>::AllClose(SelfType const &o, Type const &relative_tolerance,
                            Type const &absolute_tolerance) const
{
  // Only enforcing number of elements
  // we allow for different shapes as long as element are in same order
  ASSERT(o.size() == this->size());
  auto it1  = this->cbegin();
  auto eit1 = this->cend();
  auto it2  = o.cbegin();

  while (it1 != eit1)
  {
    T e1 = *it1;
    T e2 = *it2;
    ++it1;
    ++it2;

    T abs_e1 = e1;
    fetch::math::Abs(abs_e1, abs_e1);
    T abs_e2 = e2;
    fetch::math::Abs(abs_e2, abs_e2);
    T abs_diff = e1 - e2;
    fetch::math::Abs(abs_diff, abs_diff);
    T tolerance = std::max(absolute_tolerance, std::max(abs_e1, abs_e2) * relative_tolerance);
    if (abs_diff > tolerance)
    {
      std::cout << "AllClose - " << e1 << " != " << e2 << std::endl;
      return false;
    }
  }
  return true;
}

/**
 * Equality operator
 * This method is sensitive to height and width
 * @param other  the array which this instance is compared against
 * @return
 */
template <typename T, typename C>
bool Tensor<T, C>::operator==(Tensor<T, C> const &other) const
{
  if (shape() != other.shape())
  {
    return false;
  }
  if (size() != other.size())
  {
    return false;
  }

  bool ret      = true;
  auto it       = cbegin();
  auto other_it = other.cbegin();
  while (ret && it.is_valid())
  {
    ret &= (*it == *other_it);
    ++it;
    ++other_it;
  }

  return ret;
}

/**
 * Not-equal operator
 * This method is sensitive to height and width
 * @param other the array which this instance is compared against
 * @return
 */
template <typename T, typename C>
bool Tensor<T, C>::operator!=(Tensor<T, C> const &other) const
{
  return !(this->operator==(other));
}

/////////////////////
/// Tensor Setter ///
/////////////////////

template <typename T, typename C>
template <SizeType N, typename TSType, typename... Args>
struct Tensor<T, C>::TensorSetter
{
  // Finding the return value
  using Type = typename TensorSetter<N + 1, Args...>::Type;

  // Computing index
  static SizeType IndexOf(SizeVector const &stride, SizeVector const &shape, TSType const &index,
                          Args &&... args)
  {
    ASSERT(SizeType(index) < shape[N]);
    return stride[N] * SizeType(index) +
           TensorSetter<N + 1, Args...>::IndexOf(stride, shape, std::forward<Args>(args)...);
  }

  // Ignoring all arguments but the last
  static Type ValueOf(TSType const &index, Args &&... args)
  {
    FETCH_UNUSED(index);
    return TensorSetter<N + 1, Args...>::ValueOf(std::forward<Args>(args)...);
  }
};

template <typename T, typename C>
template <SizeType N, typename TSType>
struct Tensor<T, C>::TensorSetter<N, TSType>
{
  using Type = TSType;

  // Ignore last argument (i.e. value)
  static SizeType IndexOf(SizeVector const &stride, SizeVector const &shape, TSType const &index)
  {
    ASSERT(shape.size() == N);
    ASSERT(stride.size() == N);
    FETCH_UNUSED(index);
    FETCH_UNUSED(stride);
    FETCH_UNUSED(shape);
    return 0;
  }

  // Extracting last argument
  static TSType ValueOf(TSType const &value)
  {
    return value;
  }
};

///////////////////////////////////////////
/// TENSOR SLICE METHOD IMPLEMENTATIONS ///
///////////////////////////////////////////

/// TensorSlice implementations

template <typename T, typename C>
typename Tensor<T, C>::IteratorType Tensor<T, C>::TensorSlice::begin()
{
  auto ret = IteratorType(this->tensor_, this->range_);
  if (this->axis_ != 0)
  {
    ret.MoveAxesToFront(this->axis_);
  }
  return ret;
}

template <typename T, typename C>
typename Tensor<T, C>::IteratorType Tensor<T, C>::TensorSlice::end()
{
  return IteratorType::EndIterator(this->tensor_);
}

template <typename T, typename C>
template <typename G>
void Tensor<T, C>::TensorSlice::Assign(TensorSliceImplementation<G> const &other)
{
  auto it1 = begin();
  auto it2 = other.begin();
  ASSERT(it1.size() == it2.size());
  while (it1.is_valid())
  {
    *it1 = *it2;
    ++it1;
    ++it2;
  }
}

template <typename T, typename C>
void Tensor<T, C>::TensorSlice::Assign(Tensor const &other)
{
  auto it1 = begin();
  auto it2 = other.begin();
  ASSERT(it1.size() == it2.size());
  while (it1.is_valid())
  {
    *it1 = *it2;
    ++it1;
    ++it2;
  }
}

template <typename T, typename C>
void Tensor<T, C>::TensorSlice::Fill(Type t)
{
  auto it = begin();
  while (it.is_valid())
  {
    *it = t;
    ++it;
  }
}

/// TensorSliceImplementation implementations

template <typename T, typename C>
template <typename STensor>
typename Tensor<T, C>::SelfType Tensor<T, C>::TensorSliceImplementation<STensor>::Copy() const
{
  SizeVector shape;
  for (SizeType i{0}; i < this->range_.size(); ++i)
  {
    shape.emplace_back(this->range_[i][1] - this->range_[i][0] / this->range_[i][2]);
  }
  SelfType ret{shape};
  ret.Assign(*this);
  return ret;
}

template <typename T, typename C>
template <typename STensor>
typename Tensor<T, C>::ConstIteratorType Tensor<T, C>::TensorSliceImplementation<STensor>::begin()
    const
{
  auto ret = ConstIteratorType(tensor_, range_);
  if (axis_ != 0)
  {
    ret.MoveAxesToFront(axis_);
  }
  return ret;
}

template <typename T, typename C>
template <typename STensor>
typename Tensor<T, C>::ConstIteratorType Tensor<T, C>::TensorSliceImplementation<STensor>::end()
    const
{
  return ConstIteratorType::EndIterator(tensor_);
}

template <typename T, typename C>
template <typename STensor>
STensor &Tensor<T, C>::TensorSliceImplementation<STensor>::Tensor()
{
  return tensor_;
}

template <typename T, typename C>
template <typename STensor>
typename Tensor<T, C>::SizeType Tensor<T, C>::TensorSliceImplementation<STensor>::size() const
{
  return tensor_.size();
}

template <typename T, typename C>
template <typename STensor>
typename Tensor<T, C>::SizeVector Tensor<T, C>::TensorSliceImplementation<STensor>::shape() const
{
  return tensor_.shape();
}

}  // namespace math
}  // namespace fetch<|MERGE_RESOLUTION|>--- conflicted
+++ resolved
@@ -1023,7 +1023,7 @@
   auto it = this->begin();
   while (it.is_valid())
   {
-    *it = 1;
+    *it = Type(1);
     ++it;
   }
 }
@@ -1558,17 +1558,11 @@
   }
   else
   {
-<<<<<<< HEAD
-    for (auto &val : *this)
-    {
-      val = Type(1);
-=======
     SelfType self_copy  = this->Copy();
     SelfType other_copy = other.Copy();
     if (!(Broadcast([](T x, T y) { return x / y; }, self_copy, other_copy, *this)))
     {
       throw std::runtime_error("arrays not broadcastable!");
->>>>>>> 6688d400
     }
   }
   return *this;
