--- conflicted
+++ resolved
@@ -2599,13 +2599,9 @@
     ++it1;
     ++it2;
 
-<<<<<<< HEAD
-    T abs_e1, abs_e2, abs_diff;
-=======
     T abs_e1;
     T abs_e2;
     T abs_diff;
->>>>>>> 4937ad39
     fetch::math::Abs(e1, abs_e1);
     fetch::math::Abs(e2, abs_e2);
     fetch::math::Abs(e1 - e2, abs_diff);
