#pragma once
//------------------------------------------------------------------------------
//
//   Copyright 2018 Fetch.AI Limited
//
//   Licensed under the Apache License, Version 2.0 (the "License");
//   you may not use this file except in compliance with the License.
//   You may obtain a copy of the License at
//
//       http://www.apache.org/licenses/LICENSE-2.0
//
//   Unless required by applicable law or agreed to in writing, software
//   distributed under the License is distributed on an "AS IS" BASIS,
//   WITHOUT WARRANTIES OR CONDITIONS OF ANY KIND, either express or implied.
//   See the License for the specific language governing permissions and
//   limitations under the License.
//
//------------------------------------------------------------------------------

#include "core/assert.hpp"
#include "core/random.hpp"
#include "math/kernels/approx_exp.hpp"
#include "math/kernels/approx_log.hpp"
#include "math/kernels/approx_logistic.hpp"
#include "math/kernels/approx_soft_max.hpp"
#include "math/kernels/basic_arithmetics.hpp"
#include "math/kernels/relu.hpp"
#include "math/kernels/sign.hpp"
#include "math/kernels/standard_deviation.hpp"
#include "math/kernels/standard_functions.hpp"
#include "math/kernels/variance.hpp"
#include "vectorise/memory/array.hpp"
#include "vectorise/memory/range.hpp"
#include "vectorise/memory/shared_array.hpp"

#include "math/statistics/mean.hpp"

#include <algorithm>
#include <vector>

namespace fetch {
namespace math {

template <typename T, typename C = memory::SharedArray<T>>
class ShapeLessArray
{
public:
  using type                          = T;
  using container_type                = C;
  using size_type                     = std::size_t;
  using vector_slice_type             = typename container_type::vector_slice_type;
  using vector_register_type          = typename container_type::vector_register_type;
  using vector_register_iterator_type = typename container_type::vector_register_iterator_type;

  /* Iterators for accessing and modifying the array */
  using iterator         = typename container_type::iterator;
  using reverse_iterator = typename container_type::reverse_iterator;

  /* Contructs an empty shape-less array. */
  ShapeLessArray(std::size_t const &n) : data_(n), size_(n) {}

  ShapeLessArray() : data_(), size_(0) {}

  ShapeLessArray(ShapeLessArray &&other)      = default;
  ShapeLessArray(ShapeLessArray const &other) = default;
  ShapeLessArray &operator=(ShapeLessArray const &other) = default;
  ShapeLessArray &operator=(ShapeLessArray &&other) = default;

  ~ShapeLessArray() {}

  /* Set all elements to zero.
   *
   * This method will initialise all memory with zero.
   */
  void SetAllZero() { data().SetAllZero(); }

  /* Set all padded bytes to zero.
   *
   * This method sets the padded bytes to zero. Padded bytes are those
   * which are added to ensure that the arrays true size is a multiple
   * of the vector unit.
   */
  void SetPaddedZero() { data().SetPaddedZero(); }

  using self_type = ShapeLessArray<T, C>;

  void Sort() { std::sort(data_.pointer(), data_.pointer() + data_.size()); }

  void Sort(memory::TrivialRange const &range)
  {
    std::sort(data_.pointer() + range.from(), data_.pointer() + range.to());
  }

  ShapeLessArray &InlineAdd(ShapeLessArray const &other, memory::Range const &range)
  {
    assert(other.data().size() == this->data().size());

    if (range.is_undefined())
    {
      InlineAdd(other);
    }
    else if (range.is_trivial())
    {
      auto r = range.ToTrivialRange(this->data().size());
      this->data().in_parallel().Apply(
          r,
          [](vector_register_type const &x, vector_register_type const &y,
             vector_register_type &z) { z = x + y; },
          this->data(), other.data());
    }
    else
    {
      TODO_FAIL("Non-trivial ranges not implemented");
    }

    return *this;
  }

  ShapeLessArray &InlineAdd(ShapeLessArray const &other)
  {
    assert(other.data().size() == this->data().size());

    this->data().in_parallel().Apply(
        [](vector_register_type const &x, vector_register_type const &y, vector_register_type &z) {
          z = x + y;
        },
        this->data(), other.data());
    return *this;
  }

  ShapeLessArray &InlineAdd(type const &scalar)
  {
    vector_register_type val(scalar);

    this->data().in_parallel().Apply(
        [val](vector_register_type const &x, vector_register_type &z) { z = x + val; },
        this->data());

    return *this;
  }

  ShapeLessArray &InlineMultiply(ShapeLessArray const &other, memory::Range const &range)
  {
    assert(other.data().size() == this->data().size());

    if (range.is_undefined())
    {
      InlineMultiply(other);
    }
    else if (range.is_trivial())
    {
      auto r = range.ToTrivialRange(this->data().size());
      this->data().in_parallel().Apply(
          r,
          [](vector_register_type const &x, vector_register_type const &y,
             vector_register_type &z) { z = x * y; },
          this->data(), other.data());
    }
    else
    {
      TODO_FAIL("Non-trivial ranges not implemented");
    }

    return *this;
  }

  ShapeLessArray &InlineMultiply(ShapeLessArray const &other)
  {
    assert(other.data().size() == this->data().size());
    this->data().in_parallel().Apply(
        [](vector_register_type const &x, vector_register_type const &y, vector_register_type &z) {
          z = x * y;
        },
        this->data(), other.data());
    return *this;
  }

  ShapeLessArray &InlineMultiply(type const &scalar)
  {
    vector_register_type val(scalar);

    this->data().in_parallel().Apply(
        [val](vector_register_type const &x, vector_register_type &z) { z = x * val; },
        this->data());

    return *this;
  }

  ShapeLessArray &InlineSubtract(ShapeLessArray const &other, memory::Range const &range)
  {
    assert(other.data().size() == this->data().size());

    if (range.is_undefined())
    {
      InlineSubtract(other);
    }
    else if (range.is_trivial())
    {
      auto r = range.ToTrivialRange(this->data().size());
      this->data().in_parallel().Apply(
          r,
          [](vector_register_type const &x, vector_register_type const &y,
             vector_register_type &z) { z = x - y; },
          this->data(), other.data());
    }
    else
    {
      TODO_FAIL("Non-trivial ranges not implemented");
    }

    return *this;
  }

  ShapeLessArray &InlineSubtract(ShapeLessArray const &other)
  {
    assert(other.data().size() == this->data().size());
    this->data().in_parallel().Apply(
        memory::TrivialRange(0, this->data().size()),
        [](vector_register_type const &x, vector_register_type const &y, vector_register_type &z) {
          z = x - y;
        },
        this->data(), other.data());
    return *this;
  }

  ShapeLessArray &InlineReverseSubtract(ShapeLessArray const &other)
  {
    assert(other.data().size() == this->data().size());
    this->data().in_parallel().Apply(
        [](vector_register_type const &x, vector_register_type const &y, vector_register_type &z) {
          z = y - x;
        },
        this->data(), other.data());
    return *this;
  }

  ShapeLessArray &InlineSubtract(type const &scalar)
  {
    vector_register_type val(scalar);

    this->data().in_parallel().Apply(
        [val](vector_register_type const &y, vector_register_type &z) { z = y - val; },
        this->data());

    return *this;
  }

  ShapeLessArray &InlineDivide(ShapeLessArray const &other, memory::Range const &range)
  {
    assert(other.data().size() == this->data().size());

    if (range.is_undefined())
    {
      InlineDivide(other);
    }
    else if (range.is_trivial())
    {
      auto r = range.ToTrivialRange(this->data().size());
      this->data().in_parallel().Apply(
          r,
          [](vector_register_type const &x, vector_register_type const &y,
             vector_register_type &z) { z = x / y; },
          this->data(), other.data());
    }
    else
    {
      TODO_FAIL("Non-trivial ranges not implemented");
    }

    return *this;
  }

  ShapeLessArray &InlineDivide(ShapeLessArray const &other)
  {
    assert(other.data().size() == this->data().size());
    this->data().in_parallel().Apply(
        [](vector_register_type const &x, vector_register_type const &y, vector_register_type &z) {
          z = x / y;
        },
        this->data(), other.data());
    return *this;
  }

  ShapeLessArray &InlineDivide(type const &scalar)
  {
    vector_register_type val(scalar);

    this->data().in_parallel().Apply(
        [val](vector_register_type const &y, vector_register_type &z) { z = y / val; },
        this->data());

    return *this;
  }

  ShapeLessArray &InlineReverseSubtract(type const &scalar)
  {
    vector_register_type val(scalar);

    this->data().in_parallel().Apply(
        [val](vector_register_type const &y, vector_register_type &z) { z = val - y; },
        this->data());

    return *this;
  }

  ShapeLessArray &InlineReverseDivide(ShapeLessArray const &other)
  {
    assert(other.data().size() == this->data().size());

    this->data().in_parallel().Apply(
        [](vector_register_type const &x, vector_register_type const &y, vector_register_type &z) {
          z = y / x;
        },
        this->data(), other.data());
    return *this;
  }

  ShapeLessArray &InlineReverseDivide(type const &scalar)
  {
    vector_register_type val(scalar);

    this->data().in_parallel().Apply(
        [val](vector_register_type const &y, vector_register_type &z) { z = val / y; },
        this->data());

    return *this;
  }

  ShapeLessArray &Add(ShapeLessArray const &obj1, ShapeLessArray const &obj2,
                      memory::Range const &range)
  {
    assert(obj1.data().size() == obj2.data().size());
    assert(obj1.data().size() == this->data().size());

    if (range.is_undefined())
    {
      Add(obj1, obj2);
    }
    else if (range.is_trivial())
    {
      auto r = range.ToTrivialRange(this->data().size());

      this->data().in_parallel().Apply(
          r,
          [](vector_register_type const &x, vector_register_type const &y,
             vector_register_type &z) { z = x + y; },
          obj1.data(), obj2.data());
    }
    else
    {
      TODO_FAIL("Non-trivial ranges not implemented");
    }

    return *this;
  }

  ShapeLessArray &Add(ShapeLessArray const &obj1, ShapeLessArray const &obj2)
  {
    assert(obj1.data().size() == obj2.data().size());
    assert(obj1.data().size() == this->data().size());

    this->data().in_parallel().Apply(
        [](vector_register_type const &x, vector_register_type const &y, vector_register_type &z) {
          z = x + y;
          /*
          alignas(16) type q[4] = {0
          };

          x.Store(q);
          std::cout << "Was here? " << q[0] << " " << q[1] << std::endl;
          y.Store(q);
          std::cout << "        + " << q[0] << " " << q[1] << std::endl;
          z.Store(q);
          std::cout << "        = " << q[0] << " " << q[1] << std::endl;
          */
        },
        obj1.data(), obj2.data());
    //    kernels::basic_aritmetics::Add<vector_register_type> kernel;
    //    this->data().in_parallel().Apply(kernel,  obj1.data(), obj2.data());

    return *this;
  }

  ShapeLessArray &Add(ShapeLessArray const &obj1, type const &scalar)
  {
    assert(obj1.data().size() == this->data().size());
    vector_register_type val(scalar);

    this->data().in_parallel().Apply(
        [val](vector_register_type const &x, vector_register_type &z) { z = x + val; },
        obj1.data());

    return *this;
  }

  ShapeLessArray &Multiply(ShapeLessArray const &obj1, ShapeLessArray const &obj2,
                           memory::Range const &range)
  {
    assert(obj1.data().size() == obj2.data().size());
    assert(obj1.data().size() == this->data().size());

    if (range.is_undefined())
    {
      Multiply(obj1, obj2);
    }
    else if (range.is_trivial())
    {
      auto r = range.ToTrivialRange(this->data().size());

      this->data().in_parallel().Apply(
          r,
          [](vector_register_type const &x, vector_register_type const &y,
             vector_register_type &z) { z = x * y; },
          obj1.data(), obj2.data());
    }
    else
    {
      TODO_FAIL("Non-trivial ranges not implemented");
    }

    return *this;
  }

  ShapeLessArray &Multiply(ShapeLessArray const &obj1, ShapeLessArray const &obj2)
  {
    assert(obj1.data().size() == obj2.data().size());
    assert(obj1.data().size() == this->data().size());

    this->data().in_parallel().Apply(
        [](vector_register_type const &x, vector_register_type const &y, vector_register_type &z) {
          z = x * y;
        },
        obj1.data(), obj2.data());

    return *this;
  }

  ShapeLessArray &Multiply(ShapeLessArray const &obj1, type const &scalar)
  {
    assert(obj1.data().size() == this->data().size());

    vector_register_type val(scalar);

    this->data().in_parallel().Apply(
        [val](vector_register_type const &x, vector_register_type &z) { z = x * val; },
        obj1.data());

    return *this;
  }

  ShapeLessArray &Subtract(ShapeLessArray const &obj1, ShapeLessArray const &obj2,
                           memory::Range const &range)
  {
    assert(obj1.data().size() == obj2.data().size());
    assert(obj1.data().size() == this->data().size());

    if (range.is_undefined())
    {
      Subtract(obj1, obj2);
    }
    else if (range.is_trivial())
    {
      auto r = range.ToTrivialRange(this->data().size());

      this->data().in_parallel().Apply(
          r,
          [](vector_register_type const &x, vector_register_type const &y,
             vector_register_type &z) { z = x - y; },
          obj1.data(), obj2.data());
    }
    else
    {
      TODO_FAIL("Non-trivial ranges not implemented");
    }

    return *this;
  }

  ShapeLessArray &Subtract(ShapeLessArray const &obj1, ShapeLessArray const &obj2)
  {
    assert(obj1.data().size() == obj2.data().size());
    assert(obj1.data().size() == this->data().size());

    this->data().in_parallel().Apply(
        [](vector_register_type const &x, vector_register_type const &y, vector_register_type &z) {
          z = x - y;
        },
        obj1.data(), obj2.data());

    return *this;
  }

  ShapeLessArray &Subtract(ShapeLessArray const &obj1, type const &scalar)
  {
    assert(obj1.data().size() == this->data().size());

    vector_register_type val(scalar);

    this->data().in_parallel().Apply(
        [val](vector_register_type const &x, vector_register_type &z) { z = x - val; },
        obj1.data());

    return *this;
  }

  ShapeLessArray &Subtract(type const &scalar, ShapeLessArray const &obj1)
  {
    assert(obj1.data().size() == this->data().size());

    vector_register_type val(scalar);

    this->data().in_parallel().Apply(
        [val](vector_register_type const &x, vector_register_type &z) { z = val - x; },
        obj1.data());

    return *this;
  }

  ShapeLessArray &Divide(ShapeLessArray const &obj1, ShapeLessArray const &obj2,
                         memory::Range const &range)
  {
    assert(obj1.data().size() == obj2.data().size());
    assert(obj1.data().size() == this->data().size());

    if (range.is_undefined())
    {
      Subtract(obj1, obj2);
    }
    else if (range.is_trivial())
    {
      auto r = range.ToTrivialRange(this->data().size());

      this->data().in_parallel().Apply(
          r,
          [](vector_register_type const &x, vector_register_type const &y,
             vector_register_type &z) { z = x / y; },
          obj1.data(), obj2.data());
    }
    else
    {
      TODO_FAIL("Non-trivial ranges not implemented");
    }

    return *this;
  }

  ShapeLessArray &Divide(ShapeLessArray const &obj1, ShapeLessArray const &obj2)
  {
    assert(obj1.data().size() == obj2.data().size());
    assert(obj1.data().size() == this->data().size());

    this->data().in_parallel().Apply(
        [](vector_register_type const &x, vector_register_type const &y, vector_register_type &z) {
          z = x / y;
        },
        obj1.data(), obj2.data());

    return *this;
  }

  ShapeLessArray &Divide(ShapeLessArray const &obj1, type const &scalar)
  {
    assert(obj1.data().size() == this->data().size());

    vector_register_type val(scalar);

    this->data().in_parallel().Apply(
        [val](vector_register_type const &x, vector_register_type &z) { z = x / val; },
        obj1.data());

    return *this;
  }

  ShapeLessArray &Divide(type const &scalar, ShapeLessArray const &obj1)
  {
    assert(obj1.data().size() == this->data().size());

    vector_register_type val(scalar);

    this->data().in_parallel().Apply(
        [val](vector_register_type const &x, vector_register_type &z) { z = val / x; },
        obj1.data());

    return *this;
  }

  type Max() const
  {
    return data_.in_parallel().Reduce(
        memory::TrivialRange(0, size()),
        [](vector_register_type const &a, vector_register_type const &b) -> vector_register_type {
          return max(a, b);
        });
  }

  type Min() const
  {
    return data_.in_parallel().Reduce(
        memory::TrivialRange(0, size()),
        [](vector_register_type const &a, vector_register_type const &b) -> vector_register_type {
          return min(a, b);
        });
  }

  type Product() const
  {
    return data_.in_parallel().Reduce(
        memory::TrivialRange(0, size()),
        [](vector_register_type const &a, vector_register_type const &b) -> vector_register_type {
          return a * b;
        });
  }

  type Sum() const
  {
    return data_.in_parallel().Reduce(
        memory::TrivialRange(0, size()),
        [](vector_register_type const &a, vector_register_type const &b) -> vector_register_type {
          return a + b;
        });
  }

  void Fill(type const &value, memory::Range const &range)
  {

    if (range.is_undefined())
    {
      Fill(value);
    }
    else if (range.is_trivial())
    {
      Fill(value, range.ToTrivialRange(this->size()));
    }
    else
    {
      TODO_FAIL("Support for general range is not implmenented yet");
    }
  }

  void Fill(type const &value, memory::TrivialRange const &range)
  {
    vector_register_type val(value);

    this->data().in_parallel().Apply(range, [val](vector_register_type &z) { z = val; });
  }

  void Fill(type const &value)
  {
    vector_register_type val(value);

    this->data().in_parallel().Apply([val](vector_register_type &z) { z = val; });
  }

  void CumlativeProduct()
  {
    // TODO(tfr): This one is easy to if done in parallel
    // but next to no speedup on a single row
  }

  void CumulativeSum()
  {
    // TODO(tfr): Same as above
  }

  //  type PeakToPeak() const { return Max() - Min(); }
  //
  //  void StandardDeviation(self_type const &x)
  //  {
  //    LazyResize(x.size());
  //
  //    assert(size_ > 1);
  //    kernels::StandardDeviation<type, vector_register_type> kernel(fetch::math::statistics::Mean,
  //    type(1) / type(size_)); this->data_.in_parallel().Apply(kernel, x.data());
  //  }
  //
  //  void Variance(self_type const &x)
  //  {
  //    LazyResize(x.size());
  //    assert(size_ > 1);
  //    kernels::Variance<type, vector_register_type> kernel(fetch::math::statistics::Mean, type(1)
  //    / type(size_)); this->data_.in_parallel().Apply(kernel, x.data_);
  //  }

  void Equal(self_type const &a, self_type const &b)
  {
    assert(a.size() == b.size());
    this->Resize(a.size());

    this->data_.in_parallel().Apply([](vector_register_type const &a, vector_register_type const &b,
                                       vector_register_type &c) { c = (a == b); },
                                    a.data(), b.data());
  }

  void NotEqual(self_type const &a, self_type const &b)
  {
    assert(a.size() == b.size());
    this->Resize(a.size());

    this->data_.in_parallel().Apply([](vector_register_type const &a, vector_register_type const &b,
                                       vector_register_type &c) { c = (a != b); },
                                    a.data(), b.data());
  }

  void LessThan(self_type const &a, self_type const &b)
  {
    assert(a.size() == b.size());
    this->Resize(a.size());

    this->data_.in_parallel().Apply([](vector_register_type const &a, vector_register_type const &b,
                                       vector_register_type &c) { c = (a < b); },
                                    a.data(), b.data());
  }

  void LessThanEqual(self_type const &a, self_type const &b)
  {
    assert(a.size() == b.size());
    this->Resize(a.size());

    this->data_.in_parallel().Apply([](vector_register_type const &a, vector_register_type const &b,
                                       vector_register_type &c) { c = (a <= b); },
                                    a.data(), b.data());
  }

  void GreaterThan(self_type const &a, self_type const &b)
  {
    assert(a.size() == b.size());
    this->Resize(a.size());

    this->data_.in_parallel().Apply([](vector_register_type const &a, vector_register_type const &b,
                                       vector_register_type &c) { c = (a > b); },
                                    a.data(), b.data());
  }

  void GreaterThanEqual(self_type const &a, self_type const &b)
  {
    assert(a.size() == b.size());
    this->Resize(a.size());

    this->data_.in_parallel().Apply([](vector_register_type const &a, vector_register_type const &b,
                                       vector_register_type &c) { c = (a >= b); },
                                    a.data(), b.data());
  }

  /*
    void Exp(self_type const &x) {
      LazyResize( x.size() );

      kernels::ApproxExp< vector_register_type > aexp;
      data_.in_parallel().Apply(aexp, x.data_);
    }
  */

  void Abs(self_type const &x)
  {
    LazyResize(x.size());

    kernels::stdlib::Abs<type> kernel;
    //    data_.in_parallel().Apply2(kernel, &kernels::stdlib::Abs< type
    //    >::operator(), x.data_);
    data_.in_parallel().Apply(kernel, x.data_);
  }

  void ApproxSoftMax(self_type const &x)
  {
    // TODO(tfr): Update vector library
    //    kernels::ApproxSoftMax< type, vector_register_type > kernel;
    //    kernel( this->data_, x.data());
  }

  /**
   * calculates the l2loss of data in the array
   *
   * @return       returns single value as type
   *
   **/
  type L2Loss() const
  {
    type sum = data_.in_parallel().SumReduce([](vector_register_type const &v) { return v * v; });
    return sum * type(0.5);
  }

  void Fmod(self_type const &x)
  {
    LazyResize(x.size());

    kernels::stdlib::Fmod<type> kernel;
    data_.in_parallel().Apply(kernel, x.data_);
  }

  void Remainder(self_type const &x)
  {
    LazyResize(x.size());

    kernels::stdlib::Remainder<type> kernel;
    data_.in_parallel().Apply(kernel, x.data_);
  }

  void Remquo(self_type const &x)
  {
    LazyResize(x.size());

    kernels::stdlib::Remquo<type> kernel;
    data_.in_parallel().Apply(kernel, x.data_);
  }

  void Fma(self_type const &x)
  {
    LazyResize(x.size());

    kernels::stdlib::Fma<type> kernel;
    data_.in_parallel().Apply(kernel, x.data_);
  }

  void Fmax(self_type const &x)
  {
    LazyResize(x.size());

    kernels::stdlib::Fmax<type> kernel;
    data_.in_parallel().Apply(kernel, x.data_);
  }

  void Fmin(self_type const &x)
  {
    LazyResize(x.size());

    kernels::stdlib::Fmin<type> kernel;
    data_.in_parallel().Apply(kernel, x.data_);
  }

  void Fdim(self_type const &x)
  {
    LazyResize(x.size());

    kernels::stdlib::Fdim<type> kernel;
    data_.in_parallel().Apply(kernel, x.data_);
  }

  void Nan(self_type const &x)
  {
    LazyResize(x.size());

    kernels::stdlib::Nan<type> kernel;
    data_.in_parallel().Apply(kernel, x.data_);
  }

  void Nanf(self_type const &x)
  {
    LazyResize(x.size());

    kernels::stdlib::Nanf<type> kernel;
    data_.in_parallel().Apply(kernel, x.data_);
  }

  void Nanl(self_type const &x)
  {
    LazyResize(x.size());

    kernels::stdlib::Nanl<type> kernel;
    data_.in_parallel().Apply(kernel, x.data_);
  }

  void Exp(self_type const &x)
  {
    LazyResize(x.size());

    kernels::stdlib::Exp<type> kernel;
    data_.in_parallel().Apply(kernel, x.data_);
  }

  void Exp2(self_type const &x)
  {
    LazyResize(x.size());

    kernels::stdlib::Exp2<type> kernel;
    data_.in_parallel().Apply(kernel, x.data_);
  }

  void Expm1(self_type const &x)
  {
    LazyResize(x.size());

    kernels::stdlib::Expm1<type> kernel;
    data_.in_parallel().Apply(kernel, x.data_);
  }

  void Log(self_type const &x)
  {
    LazyResize(x.size());

    kernels::stdlib::Log<type> kernel;
    data_.in_parallel().Apply(kernel, x.data_);
  }

  void Log10(self_type const &x)
  {
    LazyResize(x.size());

    kernels::stdlib::Log10<type> kernel;
    data_.in_parallel().Apply(kernel, x.data_);
  }

  void Log2(self_type const &x)
  {
    LazyResize(x.size());

    kernels::stdlib::Log2<type> kernel;
    data_.in_parallel().Apply(kernel, x.data_);
  }

  void Log1p(self_type const &x)
  {
    LazyResize(x.size());

    kernels::stdlib::Log1p<type> kernel;
    data_.in_parallel().Apply(kernel, x.data_);
  }

  void Pow(self_type const &x)
  {
    LazyResize(x.size());

    kernels::stdlib::Pow<type> kernel;
    data_.in_parallel().Apply(kernel, x.data_);
  }

  void Sqrt(self_type const &x)
  {
    LazyResize(x.size());

    kernels::stdlib::Sqrt<type> kernel;
    data_.in_parallel().Apply(kernel, x.data_);
  }

  void Cbrt(self_type const &x)
  {
    LazyResize(x.size());

    kernels::stdlib::Cbrt<type> kernel;
    data_.in_parallel().Apply(kernel, x.data_);
  }

  void Hypot(self_type const &x)
  {
    LazyResize(x.size());

    kernels::stdlib::Hypot<type> kernel;
    data_.in_parallel().Apply(kernel, x.data_);
  }

  void Sin(self_type const &x)
  {
    LazyResize(x.size());

    kernels::stdlib::Sin<type> kernel;
    data_.in_parallel().Apply(kernel, x.data_);
  }

  void Cos(self_type const &x)
  {
    LazyResize(x.size());

    kernels::stdlib::Cos<type> kernel;
    data_.in_parallel().Apply(kernel, x.data_);
  }

  void Tan(self_type const &x)
  {
    LazyResize(x.size());

    kernels::stdlib::Tan<type> kernel;
    data_.in_parallel().Apply(kernel, x.data_);
  }

  void Asin(self_type const &x)
  {
    LazyResize(x.size());

    kernels::stdlib::Asin<type> kernel;
    data_.in_parallel().Apply(kernel, x.data_);
  }

  void Acos(self_type const &x)
  {
    LazyResize(x.size());

    kernels::stdlib::Acos<type> kernel;
    data_.in_parallel().Apply(kernel, x.data_);
  }

  void Atan(self_type const &x)
  {
    LazyResize(x.size());

    kernels::stdlib::Atan<type> kernel;
    data_.in_parallel().Apply(kernel, x.data_);
  }

  void Atan2(self_type const &x)
  {
    LazyResize(x.size());

    kernels::stdlib::Atan2<type> kernel;
    data_.in_parallel().Apply(kernel, x.data_);
  }

  void Sinh(self_type const &x)
  {
    LazyResize(x.size());

    kernels::stdlib::Sinh<type> kernel;
    data_.in_parallel().Apply(kernel, x.data_);
  }

  void Cosh(self_type const &x)
  {
    LazyResize(x.size());

    kernels::stdlib::Cosh<type> kernel;
    data_.in_parallel().Apply(kernel, x.data_);
  }

  void Tanh(self_type const &x)
  {
    LazyResize(x.size());

    kernels::stdlib::Tanh<type> kernel;
    data_.in_parallel().Apply(kernel, x.data_);
  }

  void Asinh(self_type const &x)
  {
    LazyResize(x.size());

    kernels::stdlib::Asinh<type> kernel;
    data_.in_parallel().Apply(kernel, x.data_);
  }

  void Acosh(self_type const &x)
  {
    LazyResize(x.size());

    kernels::stdlib::Acosh<type> kernel;
    data_.in_parallel().Apply(kernel, x.data_);
  }

  void Atanh(self_type const &x)
  {
    LazyResize(x.size());

    kernels::stdlib::Atanh<type> kernel;
    data_.in_parallel().Apply(kernel, x.data_);
  }

  void Erf(self_type const &x)
  {
    LazyResize(x.size());

    kernels::stdlib::Erf<type> kernel;
    data_.in_parallel().Apply(kernel, x.data_);
  }

  void Erfc(self_type const &x)
  {
    LazyResize(x.size());

    kernels::stdlib::Erfc<type> kernel;
    data_.in_parallel().Apply(kernel, x.data_);
  }

  void Tgamma(self_type const &x)
  {
    LazyResize(x.size());

    kernels::stdlib::Tgamma<type> kernel;
    data_.in_parallel().Apply(kernel, x.data_);
  }

  void Lgamma(self_type const &x)
  {
    LazyResize(x.size());

    kernels::stdlib::Lgamma<type> kernel;
    data_.in_parallel().Apply(kernel, x.data_);
  }

  void Ceil(self_type const &x)
  {
    LazyResize(x.size());

    kernels::stdlib::Ceil<type> kernel;
    data_.in_parallel().Apply(kernel, x.data_);
  }

  void Floor(self_type const &x)
  {
    LazyResize(x.size());

    kernels::stdlib::Floor<type> kernel;
    data_.in_parallel().Apply(kernel, x.data_);
  }

  void Trunc(self_type const &x)
  {
    LazyResize(x.size());

    kernels::stdlib::Trunc<type> kernel;
    data_.in_parallel().Apply(kernel, x.data_);
  }

  void Round(self_type const &x)
  {
    LazyResize(x.size());

    kernels::stdlib::Round<type> kernel;
    data_.in_parallel().Apply(kernel, x.data_);
  }

  void Lround(self_type const &x)
  {
    LazyResize(x.size());

    kernels::stdlib::Lround<type> kernel;
    data_.in_parallel().Apply(kernel, x.data_);
  }

  void Llround(self_type const &x)
  {
    LazyResize(x.size());

    kernels::stdlib::Llround<type> kernel;
    data_.in_parallel().Apply(kernel, x.data_);
  }

  void Nearbyint(self_type const &x)
  {
    LazyResize(x.size());

    kernels::stdlib::Nearbyint<type> kernel;
    data_.in_parallel().Apply(kernel, x.data_);
  }

  void Rint(self_type const &x)
  {
    LazyResize(x.size());

    kernels::stdlib::Rint<type> kernel;
    data_.in_parallel().Apply(kernel, x.data_);
  }

  void Lrint(self_type const &x)
  {
    LazyResize(x.size());

    kernels::stdlib::Lrint<type> kernel;
    data_.in_parallel().Apply(kernel, x.data_);
  }

  void Llrint(self_type const &x)
  {
    LazyResize(x.size());

    kernels::stdlib::Llrint<type> kernel;
    data_.in_parallel().Apply(kernel, x.data_);
  }

  void Frexp(self_type const &x)
  {
    LazyResize(x.size());

    kernels::stdlib::Frexp<type> kernel;
    data_.in_parallel().Apply(kernel, x.data_);
  }

  void Ldexp(self_type const &x)
  {
    LazyResize(x.size());

    kernels::stdlib::Ldexp<type> kernel;
    data_.in_parallel().Apply(kernel, x.data_);
  }

  void Modf(self_type const &x)
  {
    LazyResize(x.size());

    kernels::stdlib::Modf<type> kernel;
    data_.in_parallel().Apply(kernel, x.data_);
  }

  void Scalbn(self_type const &x)
  {
    LazyResize(x.size());

    kernels::stdlib::Scalbn<type> kernel;
    data_.in_parallel().Apply(kernel, x.data_);
  }

  void Scalbln(self_type const &x)
  {
    LazyResize(x.size());

    kernels::stdlib::Scalbln<type> kernel;
    data_.in_parallel().Apply(kernel, x.data_);
  }

  void Ilogb(self_type const &x)
  {
    LazyResize(x.size());

    kernels::stdlib::Ilogb<type> kernel;
    data_.in_parallel().Apply(kernel, x.data_);
  }

  void Logb(self_type const &x)
  {
    LazyResize(x.size());

    kernels::stdlib::Logb<type> kernel;
    data_.in_parallel().Apply(kernel, x.data_);
  }

  void Nextafter(self_type const &x)
  {
    LazyResize(x.size());

    kernels::stdlib::Nextafter<type> kernel;
    data_.in_parallel().Apply(kernel, x.data_);
  }

  void Nexttoward(self_type const &x)
  {
    LazyResize(x.size());

    kernels::stdlib::Nexttoward<type> kernel;
    data_.in_parallel().Apply(kernel, x.data_);
  }

  void Copysign(self_type const &x)
  {
    LazyResize(x.size());

    kernels::stdlib::Copysign<type> kernel;
    data_.in_parallel().Apply(kernel, x.data_);
  }

  void Fpclassify(self_type const &x)
  {
    LazyResize(x.size());

    kernels::stdlib::Fpclassify<type> kernel;
    data_.in_parallel().Apply(kernel, x.data_);
  }

  void Isfinite(self_type const &x)
  {
    LazyResize(x.size());

    kernels::stdlib::Isfinite<type> kernel;
    data_.in_parallel().Apply(kernel, x.data_);
  }

  void Isinf(self_type const &x)
  {
    LazyResize(x.size());

    kernels::stdlib::Isinf<type> kernel;
    data_.in_parallel().Apply(kernel, x.data_);
  }

  void Isnan(self_type const &x)
  {
    LazyResize(x.size());

    kernels::stdlib::Isnan<type> kernel;
    data_.in_parallel().Apply(kernel, x.data_);
  }

  void Isnormal(self_type const &x)
  {
    LazyResize(x.size());

    kernels::stdlib::Isnormal<type> kernel;
    data_.in_parallel().Apply(kernel, x.data_);
  }

  void Signbit(self_type const &x)
  {
    LazyResize(x.size());

    kernels::stdlib::Signbit<type> kernel;
    data_.in_parallel().Apply(kernel, x.data_);
  }

  void Isgreater(self_type const &x)
  {
    LazyResize(x.size());

    kernels::stdlib::Isgreater<type> kernel;
    data_.in_parallel().Apply(kernel, x.data_);
  }

  void Isgreaterequal(self_type const &x)
  {
    LazyResize(x.size());

    kernels::stdlib::Isgreaterequal<type> kernel;
    data_.in_parallel().Apply(kernel, x.data_);
  }

  void Isless(self_type const &x)
  {
    LazyResize(x.size());

    kernels::stdlib::Isless<type> kernel;
    data_.in_parallel().Apply(kernel, x.data_);
  }

  void Islessequal(self_type const &x)
  {
    LazyResize(x.size());

    kernels::stdlib::Islessequal<type> kernel;
    data_.in_parallel().Apply(kernel, x.data_);
  }

  void Islessgreater(self_type const &x)
  {
    LazyResize(x.size());

    kernels::stdlib::Islessgreater<type> kernel;
    data_.in_parallel().Apply(kernel, x.data_);
  }

  void Isunordered(self_type const &x)
  {
    LazyResize(x.size());

    kernels::stdlib::Isunordered<type> kernel;
    data_.in_parallel().Apply(kernel, x.data_);
  }

  void ApproxExp(self_type const &x)
  {
    LazyResize(x.size());

    kernels::ApproxExp<vector_register_type> aexp;
    data_.in_parallel().Apply(aexp, x.data_);
  }

  void ApproxLog(self_type const &x)
  {
    LazyResize(x.size());

    kernels::ApproxLog<vector_register_type> alog;
    data_.in_parallel().Apply(alog, x.data_);
  }

  void ApproxLogistic(self_type const &x)
  {
    LazyResize(x.size());

    kernels::ApproxLogistic<vector_register_type> alog;
    data_.in_parallel().Apply(alog, x.data_);
  }

  void Relu(self_type const &x)
  {
    LazyResize(x.size());

    kernels::Relu<vector_register_type> relu;
    data_.in_parallel().Apply(relu, x.data_);
  }

  void Sign(self_type const &x)
  {
    std::cout << "entering shapeless array sign" << std::endl;

    LazyResize(x.size());

    kernels::Sign<vector_register_type> sign;
    data_.in_parallel().Apply(sign, x.data_);

    std::cout << "data 0" << data_[0] << std::endl;
    std::cout << "data 1" << data_[1] << std::endl;
    std::cout << "data 2" << data_[2] << std::endl;
  }

  /* Equality operator.
   * @other is the array which this instance is compared against.
   *
   * This method is sensitive to height and width.
   */
  bool operator==(ShapeLessArray const &other) const
  {
    if (size() != other.size())
    {
      return false;
    }
    bool ret = true;

    // TODO(tfr): Vectorize
    for (size_type i = 0; i < data().size(); ++i)
    {
      ret &= (data()[i] == other.data()[i]);
    }

    return ret;
  }

  /* Not-equal operator.
   * @other is the array which this instance is compared against.
   *
   * This method is sensitive to height and width.
   */
  bool operator!=(ShapeLessArray const &other) const { return !(this->operator==(other)); }

  /* One-dimensional reference index operator.
   * @param n is the index which is being accessed.
   *
   * This operator acts as a one-dimensional array accessor that is
   * meant for non-constant object instances. Note this accessor is "slow" as
   * it takes care that the developer does not accidently enter the
   * padded area of the memory.
   */
  type &operator[](std::size_t const &i) { return data_[i]; }

  /* One-dimensional constant reference index operator.
   * @param n is the index which is being accessed.
   *
   * This operator acts as a one-dimensional array accessor that can be
   * used for constant object instances. Note this accessor is "slow" as
   * it takes care that the developer does not accidently enter the
   * padded area of the memory.
   */
  type const &operator[](std::size_t const &i) const { return data_[i]; }

  /* One-dimensional constant reference access function.
   * @param i is the index which is being accessed.
   *
   * Note this accessor is "slow" as it takes care that the developer
   * does not accidently enter the padded area of the memory.
   */
  type const &At(size_type const &i) const { return data_[i]; }

  /* One-dimensional reference access function.
   * @param i is the index which is being accessed.
   */
  type &At(size_type const &i) { return data_[i]; }

  static ShapeLessArray Arange(type const &from, type const &to, type const &delta)
  {
    ShapeLessArray ret;

    std::size_t N = std::size_t((to - from) / delta);
    ret.LazyResize(N);
    ret.SetPaddedZero();
    ret.FillArange(from, to);

    return ret;
  }

  ShapeLessArray &FillArange(type from, type const &to)
  {
    // TODO(tfr): vectorise
    assert(from < to);

    std::size_t N     = this->size();
    type        d     = from;
<<<<<<< HEAD
    type        delta = (to - from) / type(N);
=======
    type        delta = (to - from) / static_cast<type>(N - 1);
>>>>>>> 8960df1c

    for (std::size_t i = 0; i < N; ++i)
    {
      this->data()[i] = type(d);
      d += delta;
    }
    return *this;
  }

  static ShapeLessArray UniformRandom(std::size_t const &N)
  {
    // TODO(tfr): vectorise

    ShapeLessArray ret;
    ret.LazyResize(N);
    ret.SetPaddedZero();
    ret.FillUniformRandom();

    return ret;
  }

  static ShapeLessArray UniformRandomIntegers(std::size_t const &N, int64_t const &min,
                                              int64_t const &max)
  {
    ShapeLessArray ret;
    ret.LazyResize(N);
    ret.SetPaddedZero();
    ret.FillUniformRandomIntegers(min, max);

    return ret;
  }

  ShapeLessArray &FillUniformRandom()
  {
    for (std::size_t i = 0; i < this->size(); ++i)
    {
      this->data()[i] = type(random::Random::generator.AsDouble());
    }
    return *this;
  }

  ShapeLessArray &FillUniformRandomIntegers(int64_t const &min, int64_t const &max)
  {
    assert(min <= max);

    uint64_t diff = uint64_t(max - min);

    for (std::size_t i = 0; i < this->size(); ++i)
    {
      this->data()[i] = type(int64_t(random::Random::generator() % diff) + min);
    }

    return *this;
  }

  static ShapeLessArray Zeros(std::size_t const &n)
  {
    ShapeLessArray ret;
    ret.Resize(n);
    ret.SetAllZero();
    return ret;
  }

  bool AllClose(ShapeLessArray const &other, double const &rtol = 1e-4, double const &atol = 1e-7,
                bool ignoreNaN = true) const
  {
    std::size_t N = this->size();
    if (other.size() != N) return false;
    bool ret = true;
    for (std::size_t i = 0; i < N; ++i)
    {
      double va = this->At(i);
      if (ignoreNaN && std::isnan(va)) continue;
      double vb = other[i];
      if (ignoreNaN && std::isnan(vb)) continue;
      double vA = (va - vb);
      if (vA < 0) vA = -vA;
      if (va < 0) va = -va;
      if (vb < 0) vb = -vb;
      double M = std::max(va, vb);

      ret &= (vA < std::max(atol, M * rtol));
    }
    if (!ret)
    {
      for (std::size_t i = 0; i < N; ++i) std::cout << this->At(i) << " " << other[i] << std::endl;
    }

    return ret;
  }

  bool LazyReserve(std::size_t const &n)
  {
    if (data_.size() < n)
    {
      data_ = container_type(n);
      return true;
    }
    return false;
  }

  void Reserve(std::size_t const &n)
  {
    container_type old_data = data_;

    if (LazyReserve(n))
    {
      std::size_t ns = std::min(old_data.size(), n);
      memcpy(data_.pointer(), old_data.pointer(), ns);
      data_.SetZeroAfter(ns);
    }
  }

  void ReplaceData(std::size_t const &n, container_type const &data)
  {
    assert(n <= data.size());
    data_ = data;
    size_ = n;
  }

  void LazyResize(std::size_t const &n)
  {
    LazyReserve(n);
    size_ = n;
    data_.SetZeroAfter(n);
  }

  void Resize(std::size_t const &n)
  {
    container_type old_data = data_;
    LazyResize(n);
    size_ = n;
  }

  iterator         begin() { return data_.begin(); }
  iterator         end() { return data_.end(); }
  reverse_iterator rbegin() { return data_.rbegin(); }
  reverse_iterator rend() { return data_.rend(); }

  // TODO(TFR): deduce D from parent
  template <typename S, typename D = memory::SharedArray<S>>
  void As(ShapeLessArray<S, D> &ret) const
  {
    ret.LazyResize(size_);
    // TODO(TFR): Vectorize
    for (std::size_t i = 0; i < size_; ++i)
    {
      ret.data_[i] = data_[i];
    }
  }

  self_type Copy() const
  {
    self_type copy;
    copy.data_ = this->data_.Copy();
    copy.size_ = this->size_;

    return copy;
  }

  void Copy(self_type const &x)
  {
    this->data_ = x.data_.Copy();
    this->size_ = x.size_;
  }

<<<<<<< HEAD
  type CopyVal(std::size_t idx)
  {
    type val;
    val = data_[idx];
    return val;
  }

  void AssignVal(std::size_t idx, type val) { data_[idx] = val; }

  // TODO: Make referenced copy
=======
  // TODO(tfr): Make referenced copy
>>>>>>> 8960df1c

  container_type const &data() const { return data_; }
  container_type &      data() { return data_; }
  std::size_t           size() const { return size_; }

  /* Returns the capacity of the array. */
  size_type capacity() const { return data_.padded_size(); }

private:
  container_type data_;
  std::size_t    size_ = 0;
};
}  // namespace math
}  // namespace fetch<|MERGE_RESOLUTION|>--- conflicted
+++ resolved
@@ -653,13 +653,13 @@
 
   void CumlativeProduct()
   {
-    // TODO(tfr): This one is easy to if done in parallel
+    // TODO: This one is easy to if done in parallel
     // but next to no speedup on a single row
   }
 
   void CumulativeSum()
   {
-    // TODO(tfr): Same as above
+    // TODO: Same as above
   }
 
   //  type PeakToPeak() const { return Max() - Min(); }
@@ -762,7 +762,7 @@
 
   void ApproxSoftMax(self_type const &x)
   {
-    // TODO(tfr): Update vector library
+    // TODO: Update vector library
     //    kernels::ApproxSoftMax< type, vector_register_type > kernel;
     //    kernel( this->data_, x.data());
   }
@@ -1398,7 +1398,7 @@
     }
     bool ret = true;
 
-    // TODO(tfr): Vectorize
+    // TODO: Vectorize
     for (size_type i = 0; i < data().size(); ++i)
     {
       ret &= (data()[i] == other.data()[i]);
@@ -1461,16 +1461,12 @@
 
   ShapeLessArray &FillArange(type from, type const &to)
   {
-    // TODO(tfr): vectorise
+    // TODO: vectorise
     assert(from < to);
 
     std::size_t N     = this->size();
     type        d     = from;
-<<<<<<< HEAD
-    type        delta = (to - from) / type(N);
-=======
-    type        delta = (to - from) / static_cast<type>(N - 1);
->>>>>>> 8960df1c
+    type        delta = (to - from) / (N - 1);
 
     for (std::size_t i = 0; i < N; ++i)
     {
@@ -1482,7 +1478,7 @@
 
   static ShapeLessArray UniformRandom(std::size_t const &N)
   {
-    // TODO(tfr): vectorise
+    // TODO: vectorise
 
     ShapeLessArray ret;
     ret.LazyResize(N);
@@ -1534,7 +1530,7 @@
     return ret;
   }
 
-  bool AllClose(ShapeLessArray const &other, double const &rtol = 1e-4, double const &atol = 1e-7,
+  bool AllClose(ShapeLessArray const &other, double const &rtol = 1e-5, double const &atol = 1e-8,
                 bool ignoreNaN = true) const
   {
     std::size_t N = this->size();
@@ -1637,7 +1633,6 @@
     this->size_ = x.size_;
   }
 
-<<<<<<< HEAD
   type CopyVal(std::size_t idx)
   {
     type val;
@@ -1648,9 +1643,6 @@
   void AssignVal(std::size_t idx, type val) { data_[idx] = val; }
 
   // TODO: Make referenced copy
-=======
-  // TODO(tfr): Make referenced copy
->>>>>>> 8960df1c
 
   container_type const &data() const { return data_; }
   container_type &      data() { return data_; }
