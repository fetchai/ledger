--- conflicted
+++ resolved
@@ -725,7 +725,6 @@
     data_[idx] = val;
   }
 
-<<<<<<< HEAD
   template <typename S>
   meta::IfIsUnsignedLike<S, type> Get(S const &indices) const
   {
@@ -736,20 +735,6 @@
   container_type const &data() const { return data_; }
   container_type &      data() { return data_; }
   std::size_t           size() const { return size_; }
-=======
-  container_type const &data() const
-  {
-    return data_;
-  }
-  container_type &data()
-  {
-    return data_;
-  }
-  std::size_t size() const
-  {
-    return size_;
-  }
->>>>>>> 2dabc3b3
 
   /* Returns the capacity of the array. */
   size_type capacity() const
