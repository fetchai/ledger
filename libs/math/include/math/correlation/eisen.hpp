--- conflicted
+++ resolved
@@ -1,15 +1,7 @@
-<<<<<<< HEAD
-#ifndef MATH_CORRELATION_EISEN_HPP
-#define MATH_CORRELATION_EISEN_HPP
+#pragma once
 #include "core/assert.hpp"
 #include "math/shape_less_array.hpp"
 #include "vectorise/memory/range.hpp"
-=======
-#pragma once
-#include"math/shape_less_array.hpp"
-#include"vectorise/memory/range.hpp"
-#include"core/assert.hpp"
->>>>>>> 9d7af97f
 
 #include <cmath>
 
@@ -54,11 +46,6 @@
   return Eisen(a.data(), b.data());
 }
 
-<<<<<<< HEAD
 }  // namespace correlation
 }  // namespace math
 }  // namespace fetch
-
-#endif
-=======
->>>>>>> 9d7af97f
