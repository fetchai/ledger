#pragma once
//------------------------------------------------------------------------------
//
//   Copyright 2018-2019 Fetch.AI Limited
//
//   Licensed under the Apache License, Version 2.0 (the "License");
//   you may not use this file except in compliance with the License.
//   You may obtain a copy of the License at
//
//       http://www.apache.org/licenses/LICENSE-2.0
//
//   Unless required by applicable law or agreed to in writing, software
//   distributed under the License is distributed on an "AS IS" BASIS,
//   WITHOUT WARRANTIES OR CONDITIONS OF ANY KIND, either express or implied.
//   See the License for the specific language governing permissions and
//   limitations under the License.
//
//------------------------------------------------------------------------------

#include "core/byte_array/byte_array.hpp"
#include "core/fixed_point/fixed_point.hpp"

#include "meta/type_traits.hpp"

#include <type_traits>

namespace fetch {
namespace math {

<<<<<<< HEAD
template <typename T, typename C>
class ShapelessArray;

template <typename T, typename C>
=======
template <typename T>
>>>>>>> 1778c901
class Tensor;

namespace meta {

template <bool C, typename R = void>
using EnableIf = typename std::enable_if<C, R>::type;

////////////////////////////
/// FIXED POINT CHECKING ///
////////////////////////////

template <typename T>
constexpr bool IsFixedPoint =  std::is_base_of<fixed_point::BaseFixedpointType, T  >::value;

template <typename T>
constexpr bool IsNotFixedPoint = !IsFixedPoint<T>;

template <typename T>
constexpr bool IsArithmetic = std::is_arithmetic<T>::value || IsFixedPoint<T>;

template <typename T>
constexpr bool IsNonFixedPointArithmetic = std::is_arithmetic<T>::value;

template <typename T, typename R>
using IfIsFixedPoint = typename std::enable_if<IsFixedPoint<T>, R>::type;

template <typename T, typename R>
using IfIsNotFixedPoint = typename std::enable_if<IsNotFixedPoint<T>, R>::type;

////////////////////////////////////////////////
/// TYPES INDIRECTED FROM META / TYPE_TRAITS ///
////////////////////////////////////////////////

template <typename T, typename R>
using IfIsArithmetic = EnableIf<IsArithmetic<T>, R>;

template <typename T, typename R>
using IfIsNonFixedPointArithmetic = EnableIf<IsNonFixedPointArithmetic<T>, R>;

template <typename T, typename R>
using IfIsNotImplemented = fetch::meta::IfIsNotImplemented<T, R>;

template <typename T>
using IfIsUnsignedInteger = fetch::meta::IfIsUnsignedInteger<T>;

////////////////////////////////////
/// MATH LIKE SPECIALIZATIONS
////////////////////////////////////

template <typename A, typename R>
struct IsMathImpl
{
};
template <typename R>
struct IsMathImpl<double, R>
{
  using Type = R;
};
template <typename R>
struct IsMathImpl<float, R>
{
  using Type = R;
};
template <typename R>
struct IsMathImpl<int, R>
{
  using Type = R;
};
<<<<<<< HEAD
template <typename R, typename T, typename C>
struct IsMathImpl<ShapelessArray<T, C>, R>
{
  using Type = R;
};

template <typename R, typename T, typename C>
struct IsMathImpl<Tensor<T, C>, R>
=======
template <typename R, typename T>
struct IsMathImpl<Tensor<T>, R>
>>>>>>> 1778c901
{
  using Type = R;
};
template <typename A, typename R>
using IfIsMath = typename IsMathImpl<A, R>::Type;

///////////////////////////////////
/// MATH ARRAY - NO FIXED POINT ///
///////////////////////////////////

template <typename A, typename R>
struct IsMathArrayImpl
{
};
<<<<<<< HEAD
template <typename R, typename T, typename C>
struct IsMathArrayImpl<ShapelessArray<T, C>, R>
{
  using Type = R;
};

template <typename R, typename T, typename C>
struct IsMathArrayImpl<Tensor<T, C>, R>
=======
template <typename R, typename T>
struct IsMathArrayImpl<Tensor<T>, R>
>>>>>>> 1778c901
{
  using Type = R;
};
template <typename T, typename R>
using IfIsMathArray = typename IsMathArrayImpl<T, R>::Type;

template <typename T, typename R>
<<<<<<< HEAD
using IfIsMathNonFixedPointArray = IfIsNotFixedPoint<typename T::Type, IfIsMathArray<T, R>>;

///////////////////////////////////////////
/// MATH ARRAY - SHAPE - NO FIXED POINT ///
///////////////////////////////////////////

template <typename A, typename R>
struct IsMathShapeArrayImpl
{
};

template <typename R, typename T, typename C>
struct IsMathShapeArrayImpl<Tensor<T, C>, R>
{
  using Type = R;
};
template <typename T, typename R = void>
using IfIsMathShapeArray = typename IsMathShapeArrayImpl<T, R>::Type;

template <typename T, typename R = void>
using IfIsMathNonFixedPointShapeArray =
    IfIsNotFixedPoint<typename T::Type, IfIsMathShapeArray<T, R>>;

//////////////////////////////////////////////
/// MATH ARRAY - NO SHAPE - NO FIXED POINT ///
//////////////////////////////////////////////

template <typename A, typename R>
struct IsMathShapelessArrayImpl
{
};
template <typename R, typename T, typename C>
struct IsMathShapelessArrayImpl<ShapelessArray<T, C>, R>
{
  using Type = R;
};

template <typename T, typename R = void>
using IfIsMathShapelessArray = typename IsMathShapelessArrayImpl<T, R>::Type;

template <typename T, typename R = void>
using IfIsMathNonFixedPointShapelessArray =
    IfIsNotFixedPoint<typename T::Type, IfIsMathShapelessArray<T, R>>;

////////////////////////////////
/// MATH ARRAY - FIXED POINT ///
////////////////////////////////

template <typename A, typename R>
struct IsMathFixedPointArrayImpl
{
};
template <typename R, typename T, typename C>
struct IsMathFixedPointArrayImpl<ShapelessArray<T, C>, R>
{
  using Type = R;
};

template <typename R, typename T, typename C>
struct IsMathFixedPointArrayImpl<fetch::math::Tensor<T, C>, R>
{
  using Type = R;
};
template <typename T, typename R>
using IfIsMathFixedPointArray =
    IfIsFixedPoint<typename T::Type, typename IsMathFixedPointArrayImpl<T, R>::Type>;

///////////////////////////////////////////
/// MATH ARRAY - SHAPE - FIXED POINT ///
///////////////////////////////////////////

template <typename A, typename R>
struct IsMathFixedPointShapeArrayImpl
{
};

template <typename R, typename T, typename C>
struct IsMathFixedPointShapeArrayImpl<fetch::math::Tensor<T, C>, R>
{
  using Type = R;
};
template <typename T, typename R>
using IfIsMathFixedPointShapeArray =
    IfIsFixedPoint<typename T::Type, typename IsMathFixedPointShapeArrayImpl<T, R>::Type>;

///////////////////////////////////////////
/// MATH ARRAY - NO SHAPE - FIXED POINT ///
///////////////////////////////////////////

template <typename A, typename R>
struct IsMathFixedPointShapelessArrayImpl
{
};
template <typename R, typename T, typename C>
struct IsMathFixedPointShapelessArrayImpl<ShapelessArray<T, C>, R>
{
  using Type = R;
};
template <typename T, typename R = void>
using IfIsMathFixedPointShapelessArray =
    IfIsFixedPoint<typename T::Type, typename IsMathFixedPointShapelessArrayImpl<T, R>::Type>;

//////////////////////////////////////
///// BLAS ARRAY SPECIALIZATIONS
//////////////////////////////////////

template <typename A, typename R>
struct IsBlasArrayImpl
{
};
template <typename R, typename T, typename C>
struct IsBlasArrayImpl<ShapelessArray<T, C>, R>
{
  using Type = R;
};

template <typename T, typename R = void>
using IfIsBlasArray = IfIsNotFixedPoint<typename T::Type, typename IsBlasArrayImpl<T, R>::Type>;

//////////////////////////////////////
///// NON BLAS ARRAY SPECIALIZATIONS
//////////////////////////////////////

template <typename A, typename R>
struct IsNonBlasArrayImpl
{
};
template <typename R, typename T, typename C>
struct IsNonBlasArrayImpl<Tensor<T, C>, R>
{
  using Type = R;
};
template <typename A, typename R>
using IfIsNonBlasArray =
    IfIsNotFixedPoint<typename A::Type, typename IsNonBlasArrayImpl<A, R>::Type>;

=======
using IfIsMathFixedPointArray = IfIsFixedPoint<typename T::Type, IfIsMathArray<T, R>>;

template <typename T, typename R>
using IfIsMathNonFixedPointArray = IfIsNotFixedPoint<typename T::Type, IfIsMathArray<T, R>>;
>>>>>>> 1778c901

}  // namespace meta
}  // namespace math
}  // namespace fetch<|MERGE_RESOLUTION|>--- conflicted
+++ resolved
@@ -27,14 +27,7 @@
 namespace fetch {
 namespace math {
 
-<<<<<<< HEAD
 template <typename T, typename C>
-class ShapelessArray;
-
-template <typename T, typename C>
-=======
-template <typename T>
->>>>>>> 1778c901
 class Tensor;
 
 namespace meta {
@@ -103,19 +96,8 @@
 {
   using Type = R;
 };
-<<<<<<< HEAD
-template <typename R, typename T, typename C>
-struct IsMathImpl<ShapelessArray<T, C>, R>
-{
-  using Type = R;
-};
-
 template <typename R, typename T, typename C>
 struct IsMathImpl<Tensor<T, C>, R>
-=======
-template <typename R, typename T>
-struct IsMathImpl<Tensor<T>, R>
->>>>>>> 1778c901
 {
   using Type = R;
 };
@@ -130,19 +112,8 @@
 struct IsMathArrayImpl
 {
 };
-<<<<<<< HEAD
-template <typename R, typename T, typename C>
-struct IsMathArrayImpl<ShapelessArray<T, C>, R>
-{
-  using Type = R;
-};
-
 template <typename R, typename T, typename C>
 struct IsMathArrayImpl<Tensor<T, C>, R>
-=======
-template <typename R, typename T>
-struct IsMathArrayImpl<Tensor<T>, R>
->>>>>>> 1778c901
 {
   using Type = R;
 };
@@ -150,149 +121,10 @@
 using IfIsMathArray = typename IsMathArrayImpl<T, R>::Type;
 
 template <typename T, typename R>
-<<<<<<< HEAD
-using IfIsMathNonFixedPointArray = IfIsNotFixedPoint<typename T::Type, IfIsMathArray<T, R>>;
-
-///////////////////////////////////////////
-/// MATH ARRAY - SHAPE - NO FIXED POINT ///
-///////////////////////////////////////////
-
-template <typename A, typename R>
-struct IsMathShapeArrayImpl
-{
-};
-
-template <typename R, typename T, typename C>
-struct IsMathShapeArrayImpl<Tensor<T, C>, R>
-{
-  using Type = R;
-};
-template <typename T, typename R = void>
-using IfIsMathShapeArray = typename IsMathShapeArrayImpl<T, R>::Type;
-
-template <typename T, typename R = void>
-using IfIsMathNonFixedPointShapeArray =
-    IfIsNotFixedPoint<typename T::Type, IfIsMathShapeArray<T, R>>;
-
-//////////////////////////////////////////////
-/// MATH ARRAY - NO SHAPE - NO FIXED POINT ///
-//////////////////////////////////////////////
-
-template <typename A, typename R>
-struct IsMathShapelessArrayImpl
-{
-};
-template <typename R, typename T, typename C>
-struct IsMathShapelessArrayImpl<ShapelessArray<T, C>, R>
-{
-  using Type = R;
-};
-
-template <typename T, typename R = void>
-using IfIsMathShapelessArray = typename IsMathShapelessArrayImpl<T, R>::Type;
-
-template <typename T, typename R = void>
-using IfIsMathNonFixedPointShapelessArray =
-    IfIsNotFixedPoint<typename T::Type, IfIsMathShapelessArray<T, R>>;
-
-////////////////////////////////
-/// MATH ARRAY - FIXED POINT ///
-////////////////////////////////
-
-template <typename A, typename R>
-struct IsMathFixedPointArrayImpl
-{
-};
-template <typename R, typename T, typename C>
-struct IsMathFixedPointArrayImpl<ShapelessArray<T, C>, R>
-{
-  using Type = R;
-};
-
-template <typename R, typename T, typename C>
-struct IsMathFixedPointArrayImpl<fetch::math::Tensor<T, C>, R>
-{
-  using Type = R;
-};
-template <typename T, typename R>
-using IfIsMathFixedPointArray =
-    IfIsFixedPoint<typename T::Type, typename IsMathFixedPointArrayImpl<T, R>::Type>;
-
-///////////////////////////////////////////
-/// MATH ARRAY - SHAPE - FIXED POINT ///
-///////////////////////////////////////////
-
-template <typename A, typename R>
-struct IsMathFixedPointShapeArrayImpl
-{
-};
-
-template <typename R, typename T, typename C>
-struct IsMathFixedPointShapeArrayImpl<fetch::math::Tensor<T, C>, R>
-{
-  using Type = R;
-};
-template <typename T, typename R>
-using IfIsMathFixedPointShapeArray =
-    IfIsFixedPoint<typename T::Type, typename IsMathFixedPointShapeArrayImpl<T, R>::Type>;
-
-///////////////////////////////////////////
-/// MATH ARRAY - NO SHAPE - FIXED POINT ///
-///////////////////////////////////////////
-
-template <typename A, typename R>
-struct IsMathFixedPointShapelessArrayImpl
-{
-};
-template <typename R, typename T, typename C>
-struct IsMathFixedPointShapelessArrayImpl<ShapelessArray<T, C>, R>
-{
-  using Type = R;
-};
-template <typename T, typename R = void>
-using IfIsMathFixedPointShapelessArray =
-    IfIsFixedPoint<typename T::Type, typename IsMathFixedPointShapelessArrayImpl<T, R>::Type>;
-
-//////////////////////////////////////
-///// BLAS ARRAY SPECIALIZATIONS
-//////////////////////////////////////
-
-template <typename A, typename R>
-struct IsBlasArrayImpl
-{
-};
-template <typename R, typename T, typename C>
-struct IsBlasArrayImpl<ShapelessArray<T, C>, R>
-{
-  using Type = R;
-};
-
-template <typename T, typename R = void>
-using IfIsBlasArray = IfIsNotFixedPoint<typename T::Type, typename IsBlasArrayImpl<T, R>::Type>;
-
-//////////////////////////////////////
-///// NON BLAS ARRAY SPECIALIZATIONS
-//////////////////////////////////////
-
-template <typename A, typename R>
-struct IsNonBlasArrayImpl
-{
-};
-template <typename R, typename T, typename C>
-struct IsNonBlasArrayImpl<Tensor<T, C>, R>
-{
-  using Type = R;
-};
-template <typename A, typename R>
-using IfIsNonBlasArray =
-    IfIsNotFixedPoint<typename A::Type, typename IsNonBlasArrayImpl<A, R>::Type>;
-
-=======
 using IfIsMathFixedPointArray = IfIsFixedPoint<typename T::Type, IfIsMathArray<T, R>>;
 
 template <typename T, typename R>
 using IfIsMathNonFixedPointArray = IfIsNotFixedPoint<typename T::Type, IfIsMathArray<T, R>>;
->>>>>>> 1778c901
 
 }  // namespace meta
 }  // namespace math
