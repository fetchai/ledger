--- conflicted
+++ resolved
@@ -29,98 +29,6 @@
 namespace math {
 namespace meta {
 
-<<<<<<< HEAD
-=======
-template <bool C, typename ReturnType = void>
-using EnableIf = std::enable_if_t<C, ReturnType>;
-
-////////////////////////////////////
-/// REGISTER OF VECTORISED TYPES ///
-////////////////////////////////////
-
-template <typename T>
-struct HasVectorSupport
-{
-  enum
-  {
-    value = 0
-  };
-};
-
-template <>
-struct HasVectorSupport<double>
-{
-  enum
-  {
-    value = 1
-  };
-};
-
-template <>
-struct HasVectorSupport<float>
-{
-  enum
-  {
-    value = 1
-  };
-};
-
-template <typename T, typename R>
-using IfVectorSupportFor = std::enable_if_t<HasVectorSupport<T>::value, R>;
-template <typename T, typename R>
-using IfNoVectorSupportFor = std::enable_if_t<!HasVectorSupport<T>::value, R>;
-
-////////////////////////////////////////////////
-/// TYPES INDIRECTED FROM META / TYPE_TRAITS ///
-////////////////////////////////////////////////
-
-using fetch::meta::IfIsUnsignedInteger;
-
-////////////////////////////////////
-/// MATH LIKE SPECIALIZATIONS
-////////////////////////////////////
-
-template <typename A, typename ReturnType>
-struct IsMathImpl
-{
-};
-template <typename ReturnType>
-struct IsMathImpl<double, ReturnType>
-{
-  using Type = ReturnType;
-};
-template <typename ReturnType>
-struct IsMathImpl<float, ReturnType>
-{
-  using Type = ReturnType;
-};
-template <typename ReturnType>
-struct IsMathImpl<int, ReturnType>
-{
-  using Type = ReturnType;
-};
-template <typename ReturnType>
-struct IsMathImpl<fixed_point::fp32_t, ReturnType>
-{
-  using Type = ReturnType;
-};
-template <typename ReturnType>
-struct IsMathImpl<fixed_point::fp64_t, ReturnType>
-{
-  using Type = ReturnType;
-};
-
-template <typename DataType, typename ContainerType /*template<class> class ContainerType*/,
-          typename ReturnType>
-struct IsMathImpl<Tensor<DataType, ContainerType>, ReturnType>
-{
-  using Type = ReturnType;
-};
-
-template <typename DataType, typename ReturnType>
-using IfIsMath = typename IsMathImpl<DataType, ReturnType>::Type;
-
->>>>>>> f08e9b19
 //////////////////
 /// MATH ARRAY ///
 //////////////////
