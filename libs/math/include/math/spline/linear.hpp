--- conflicted
+++ resolved
@@ -48,13 +48,6 @@
   float_type              value_from_, value_to, value_span_;
   std::vector<float_type> data_;
 };
-<<<<<<< HEAD
 }  // namespace spline
 }  // namespace math
-}  // namespace fetch
-#endif
-=======
-}
-}
-}
->>>>>>> 9d7af97f
+}  // namespace fetch