--- conflicted
+++ resolved
@@ -36,11 +36,7 @@
 fetch::meta::EnableIf<fetch::meta::IsInteger<Type> || fetch::meta::IsFloat<Type>, void> Log(
     Type const &x, Type &ret)
 {
-<<<<<<< HEAD
-  ret = Type(std::log(double(x)));
-=======
   ret = static_cast<Type>(std::log(x));
->>>>>>> 55e6519a
 }
 
 // TODO(800) - native implementations of fixed point are required; casting to double will not be
