--- conflicted
+++ resolved
@@ -44,7 +44,6 @@
 meta::IfIsFixedPoint<T, void> Log(T const &n, T &ret)
 {
   ret = T::Log(n);
-<<<<<<< HEAD
 }
 
 template <typename Type>
@@ -58,9 +57,7 @@
 template <typename T>
 meta::IfIsFixedPoint<T, void> Log2(T const &n, T &ret)
 {
-  ret = T(std::log2(double(n)));
-=======
->>>>>>> f097f0a8
+  ret = T::Log2(n);
 }
 
 //////////////////
