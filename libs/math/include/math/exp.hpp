#pragma once
//------------------------------------------------------------------------------
//
//   Copyright 2018 Fetch.AI Limited
//
//   Licensed under the Apache License, Version 2.0 (the "License");
//   you may not use this file except in compliance with the License.
//   You may obtain a copy of the License at
//
//       http://www.apache.org/licenses/LICENSE-2.0
//
//   Unless required by applicable law or agreed to in writing, software
//   distributed under the License is distributed on an "AS IS" BASIS,
//   WITHOUT WARRANTIES OR CONDITIONS OF ANY KIND, either express or implied.
//   See the License for the specific language governing permissions and
//   limitations under the License.
//
//------------------------------------------------------------------------------

#include "core/assert.hpp"
#include "math/shape_less_array.hpp"
#include "vectorise/memory/range.hpp"

#include "math/linalg/matrix.hpp"
#include "math/ndarray.hpp"

#include <cmath>

namespace fetch {
namespace math {

namespace details {
template <typename T>
inline void ExpImplementation(T const &array, T &ret)
{
  ret.ResizeFromShape(array.shape());
  for (std::size_t i = 0; i < array.size(); ++i)
  {
<<<<<<< HEAD
    E_MANTISSA      = 20,
    E_SIGN          = 1,
    E_EXPONENT      = 11,
    E_ENTRIES       = 1ull << N,
    E_BIN_SIZE      = E_MANTISSA - N,
    E_LITTLE_ENDIAN = 1  // FIXME: Make compile time test
  };

  static constexpr double multiplier_pow2_ = double(1ull << E_MANTISSA);
  static constexpr double exponent_offset_ = ((1ull << (E_EXPONENT - 1)) - 1);

public:

  static constexpr char const *LOGGING_NAME = "Exp";

  Exp(Exp const &other) = delete;
  Exp operator=(Exp const &other) = delete;

  Exp() { CreateCorrectionTable(); }

  template <typename T>
  double operator()(T const &x) const
  {
    if (N > E_MANTISSA) return exp(x);
    double in = x * a_ + b_;

    if (O)
    {  // Whether handling overflow or not
      // FIXME: compute max
      //      if(in < x_min_) return 0.0;
      //      if(x > x_max_) return std::numeric_limits< double >::max();
      TODO_FAIL("part not implemented");
    }

    union
    {
      double   d;
      uint32_t i[2];
    } conv;

    conv.i[E_LITTLE_ENDIAN]     = static_cast<uint32_t>(in);
    conv.i[1 - E_LITTLE_ENDIAN] = 0;

    std::size_t c = (conv.i[E_LITTLE_ENDIAN] >> E_BIN_SIZE) & (E_ENTRIES - 1);

    return conv.d * corrections_[c];
=======
    ret[i] = std::exp(array[i]);
>>>>>>> c3d0aa37
  }
}
template <typename T>
inline void ExpImplementation(T const &array, memory::Range const &r, T &ret)
{
  ret.Reshape(array.shape());

  if (r.is_trivial())
  {
    for (std::size_t i = 0; i < array.size(); ++i)
    {
      ret[i] = std::exp(array[i]);
    }
  }
  else
  {  // non-trivial range is not vectorised
    for (std::size_t i = 0; i < array.size(); i += r.step())
    {
      ret[i] = std::exp(array[i]);
    }
  }
}
}  // namespace details

template <typename T, typename C = memory::SharedArray<T>>
inline void Exp(NDArray<T, C> const &array, NDArray<T, C> ret)
{
  details::ExpImplementation<NDArray<T, C>>(array, ret);
}
template <typename T, typename C = memory::SharedArray<T>>
inline void Exp(linalg::Matrix<T, C> const &array, linalg::Matrix<T, C> ret)
{
  details::ExpImplementation<linalg::Matrix<T, C>>(array, ret);
}
template <typename T, typename C = memory::SharedArray<T>>
inline void Exp(RectangularArray<T, C> const &array, RectangularArray<T, C> &ret)
{
  details::ExpImplementation<RectangularArray<T, C>>(array, ret);
}

/**
 * Applies Exp elementwise to all elements in specified range
 * @tparam ARRAY_TYPE   the type of array containing elements
 * @param r             the specified range
 * @param array         the specified array
 * @return
 */

template <typename T, typename C = memory::SharedArray<T>>
inline void Exp(NDArray<T, C> const &array, memory::Range r, NDArray<T, C> &ret)
{
  details::ExpImplementation<NDArray<T, C>>(array, r, ret);
}
template <typename T, typename C = memory::SharedArray<T>>
inline void Exp(linalg::Matrix<T, C> const &array, memory::Range r, linalg::Matrix<T, C> &ret)
{
  details::ExpImplementation<linalg::Matrix<T, C>>(array, r, ret);
}
template <typename T, typename C = memory::SharedArray<T>>
inline void Exp(RectangularArray<T, C> const &array, memory::Range r, RectangularArray<T, C> &ret)
{
  details::ExpImplementation<RectangularArray<T, C>>(array, r, ret);
}

}  // namespace math
}  // namespace fetch<|MERGE_RESOLUTION|>--- conflicted
+++ resolved
@@ -36,56 +36,7 @@
   ret.ResizeFromShape(array.shape());
   for (std::size_t i = 0; i < array.size(); ++i)
   {
-<<<<<<< HEAD
-    E_MANTISSA      = 20,
-    E_SIGN          = 1,
-    E_EXPONENT      = 11,
-    E_ENTRIES       = 1ull << N,
-    E_BIN_SIZE      = E_MANTISSA - N,
-    E_LITTLE_ENDIAN = 1  // FIXME: Make compile time test
-  };
-
-  static constexpr double multiplier_pow2_ = double(1ull << E_MANTISSA);
-  static constexpr double exponent_offset_ = ((1ull << (E_EXPONENT - 1)) - 1);
-
-public:
-
-  static constexpr char const *LOGGING_NAME = "Exp";
-
-  Exp(Exp const &other) = delete;
-  Exp operator=(Exp const &other) = delete;
-
-  Exp() { CreateCorrectionTable(); }
-
-  template <typename T>
-  double operator()(T const &x) const
-  {
-    if (N > E_MANTISSA) return exp(x);
-    double in = x * a_ + b_;
-
-    if (O)
-    {  // Whether handling overflow or not
-      // FIXME: compute max
-      //      if(in < x_min_) return 0.0;
-      //      if(x > x_max_) return std::numeric_limits< double >::max();
-      TODO_FAIL("part not implemented");
-    }
-
-    union
-    {
-      double   d;
-      uint32_t i[2];
-    } conv;
-
-    conv.i[E_LITTLE_ENDIAN]     = static_cast<uint32_t>(in);
-    conv.i[1 - E_LITTLE_ENDIAN] = 0;
-
-    std::size_t c = (conv.i[E_LITTLE_ENDIAN] >> E_BIN_SIZE) & (E_ENTRIES - 1);
-
-    return conv.d * corrections_[c];
-=======
     ret[i] = std::exp(array[i]);
->>>>>>> c3d0aa37
   }
 }
 template <typename T>
