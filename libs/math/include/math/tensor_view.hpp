--- conflicted
+++ resolved
@@ -60,10 +60,7 @@
   void         Assign(TensorView const &other);
   void         Assign(Tensor<T, C> const &other);
   Tensor<T, C> Copy() const;
-<<<<<<< HEAD
-=======
   Tensor<T, C> Copy(SizeVector const &tensor_shape) const;
->>>>>>> 2081aa87
 
   /////////////////
   /// OPERATORS ///
@@ -213,14 +210,6 @@
   return ret;
 }
 
-<<<<<<< HEAD
-template <typename T, typename C>
-template <typename S>
-typename std::enable_if<std::is_integral<S>::value, T>::type TensorView<T, C>::operator()(S i,
-                                                                                          S j) const
-{
-  return data_[static_cast<SizeType>(i) + static_cast<SizeType>(j) * padded_height_];
-=======
 /**
  * Construct a new Tensor by copying the data specified by the view
  * @tparam T
@@ -234,24 +223,25 @@
   assert(ret.size() == height_ * width_);
   ret.Assign(*this);
   return ret;
->>>>>>> 2081aa87
-}
-
-template <typename T, typename C>
-template <typename S>
-<<<<<<< HEAD
-typename std::enable_if<std::is_integral<S>::value, T>::type &TensorView<T, C>::operator()(S i, S j)
-=======
+}
+
+template <typename T, typename C>
+template <typename S>
 typename std::enable_if<std::is_integral<S>::value, T>::type TensorView<T, C>::operator()(S i,
                                                                                           S j) const
->>>>>>> 2081aa87
 {
   return data_[static_cast<SizeType>(i) + static_cast<SizeType>(j) * padded_height_];
 }
 
 template <typename T, typename C>
 template <typename S>
-<<<<<<< HEAD
+typename std::enable_if<std::is_integral<S>::value, T>::type &TensorView<T, C>::operator()(S i, S j)
+{
+  return data_[static_cast<SizeType>(i) + static_cast<SizeType>(j) * padded_height_];
+}
+
+template <typename T, typename C>
+template <typename S>
 typename std::enable_if<std::is_integral<S>::value, T>::type TensorView<T, C>::operator()(S i) const
 {
   return data_[std::move(i)];
@@ -269,48 +259,15 @@
 typename std::enable_if<std::is_integral<S>::value, T>::type TensorView<T, C>::operator[](S i) const
 {
   return data_[std::move(i)];
-=======
-typename std::enable_if<std::is_integral<S>::value, T>::type &TensorView<T, C>::operator()(S i, S j)
-{
-  return data_[static_cast<SizeType>(i) + static_cast<SizeType>(j) * padded_height_];
->>>>>>> 2081aa87
-}
-
-template <typename T, typename C>
-template <typename S>
-<<<<<<< HEAD
+}
+
+template <typename T, typename C>
+template <typename S>
 typename std::enable_if<std::is_integral<S>::value, T>::type &TensorView<T, C>::operator[](S i)
-=======
-typename std::enable_if<std::is_integral<S>::value, T>::type TensorView<T, C>::operator()(S i) const
->>>>>>> 2081aa87
 {
   return data_[std::move(i)];
 }
 
-<<<<<<< HEAD
-=======
-template <typename T, typename C>
-template <typename S>
-typename std::enable_if<std::is_integral<S>::value, T>::type &TensorView<T, C>::operator()(S i)
-{
-  return data_[std::move(i)];
-}
-
-template <typename T, typename C>
-template <typename S>
-typename std::enable_if<std::is_integral<S>::value, T>::type TensorView<T, C>::operator[](S i) const
-{
-  return data_[std::move(i)];
-}
-
-template <typename T, typename C>
-template <typename S>
-typename std::enable_if<std::is_integral<S>::value, T>::type &TensorView<T, C>::operator[](S i)
-{
-  return data_[std::move(i)];
-}
-
->>>>>>> 2081aa87
 /**
  * @brief returns the smallest number which is a multiple of PADDING and greater than or equal to a
  * desired size
