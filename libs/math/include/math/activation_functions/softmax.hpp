#pragma once
//------------------------------------------------------------------------------
//
//   Copyright 2018-2019 Fetch.AI Limited
//
//   Licensed under the Apache License, Version 2.0 (the "License");
//   you may not use this file except in compliance with the License.
//   You may obtain a copy of the License at
//
//       http://www.apache.org/licenses/LICENSE-2.0
//
//   Unless required by applicable law or agreed to in writing, software
//   distributed under the License is distributed on an "AS IS" BASIS,
//   WITHOUT WARRANTIES OR CONDITIONS OF ANY KIND, either express or implied.
//   See the License for the specific language governing permissions and
//   limitations under the License.
//
//------------------------------------------------------------------------------

#include "math/comparison.hpp"
#include "math/fundamental_operators.hpp"
#include "math/matrix_operations.hpp"
#include "math/meta/math_type_traits.hpp"
#include "math/standard_functions/exp.hpp"

#include <cassert>
#include <cstddef>
#include <stdexcept>

namespace fetch {
namespace math {

namespace details {

/*
 * Really naive implementation that relies only on ArrayType providing a At(std::size_t) method
 * TODO(private, 520) -- Clean up once we get unified ArrayType + operations
 */

template <typename ArrayType1, typename ArrayType2>
void Softmax1DImplementation(ArrayType1 const &array, ArrayType2 &ret)
{
  using Type = typename ArrayType1::Type;
  assert(ret.size() == array.size());

  // subtract max for numerical stability
  Type array_max = numeric_lowest<Type>();
  Max(array, array_max);

  auto it1 = array.begin();
  auto it2 = ret.begin();
  Type sum = Type(0);
  while (it1.is_valid())
  {
    *it2 = Exp(*it1 - array_max);
    sum += *it2;
    ++it2;
    ++it1;
  }

  auto it3 = ret.begin();  // TODO (private 855): Fix implictly deleted copy const. for iterator
  while (it3.is_valid())
  {
    *it3 /= sum;
    ++it3;
  }
}

template <typename ArrayType>
void Softmax2DImplementation(ArrayType const &array, ArrayType &ret,
                             typename ArrayType::SizeType axis)
{
  assert(ret.size() == array.size());
  assert(array.shape().size() == 2);
  assert(ret.shape().size() == 2);
  assert((axis == 0) || (axis == 1));

  for (std::size_t i = 0; i < array.shape()[axis]; ++i)
  {
    auto cur_slice = array.Slice(i, axis).Copy();
    auto ret_slice = ret.Slice(i, axis).Copy();
    Softmax1DImplementation(cur_slice, ret_slice);
    ret.Slice(i, axis).Assign(ret_slice);
  }
}
}  // namespace details

template <typename ArrayType>
void Softmax(ArrayType const &array, ArrayType &ret, typename ArrayType::SizeType axis)
{
  assert(ret.size() == array.size());

  if ((array.shape().size() == 1) && (ret.shape().size() == 1))
  {
    assert(axis == 0);
    details::Softmax1DImplementation(array, ret);
  }
  else if ((array.shape().size() == 2) && (ret.shape().size() == 2))
  {
    details::Softmax2DImplementation(array, ret, axis);
  }
<<<<<<< HEAD
  else if ((array.shape().size() == 3) && (ret.shape().size() == 3) && (axis == 0 || axis == 1))
  {
    ArrayType tmp_ret = ret.Slice(0, 2).Copy().Squeeze();
    for (size_t i = 0; i < array.shape()[2]; i++)
    {
      details::Softmax2DImplementation(array.Slice(i, 2).Copy().Squeeze(), tmp_ret, axis);
      ret.Slice(i, 2).Assign(tmp_ret);
    }
  }
=======
  else if ((array.shape().size() == 3) && (ret.shape().size() == 3))
  {
    assert(axis == 0 || axis == 1);
    // TODO (#1320) - Copy()s can be removed when softmax2dimplementation handles IsIterable types
    auto tmp_ret = ret.View(0).Copy();
    for (size_t i = 0; i < array.shape()[2]; i++)
    {
      details::Softmax2DImplementation(array.View(i).Copy(), tmp_ret, axis);
      ret.View(i).Assign(tmp_ret);
    }
  }
  else if ((array.shape().size() == 3) && (ret.shape().size() == 3) && (axis == 2))
  {
    throw std::runtime_error("softmax on batch dimension is not implemented");
  }
>>>>>>> db4d036f
  else
  {
    // TODO (#1360) we should have a N dimension implementation for softmax, with which the 2D
    // implementation should be merged.
    throw std::runtime_error("softmax for more than 3 Dimensions not yet handled");
  }
}

template <typename ArrayType>
void Softmax(ArrayType const &array, ArrayType &ret)
{
  assert(ret.size() == array.size());
  Softmax(array, ret, typename ArrayType::SizeType(0));
}

template <typename ArrayType>
ArrayType Softmax(ArrayType const &array, typename ArrayType::SizeType axis)
{
  ArrayType ret{array.shape()};
  Softmax(array, ret, axis);
  return ret;
}
template <typename ArrayType>
ArrayType Softmax(ArrayType const &array)
{
  ArrayType ret{array.shape()};
  Softmax(array, ret, 0);
  return ret;
}

}  // namespace math
}  // namespace fetch<|MERGE_RESOLUTION|>--- conflicted
+++ resolved
@@ -99,17 +99,6 @@
   {
     details::Softmax2DImplementation(array, ret, axis);
   }
-<<<<<<< HEAD
-  else if ((array.shape().size() == 3) && (ret.shape().size() == 3) && (axis == 0 || axis == 1))
-  {
-    ArrayType tmp_ret = ret.Slice(0, 2).Copy().Squeeze();
-    for (size_t i = 0; i < array.shape()[2]; i++)
-    {
-      details::Softmax2DImplementation(array.Slice(i, 2).Copy().Squeeze(), tmp_ret, axis);
-      ret.Slice(i, 2).Assign(tmp_ret);
-    }
-  }
-=======
   else if ((array.shape().size() == 3) && (ret.shape().size() == 3))
   {
     assert(axis == 0 || axis == 1);
@@ -125,7 +114,6 @@
   {
     throw std::runtime_error("softmax on batch dimension is not implemented");
   }
->>>>>>> db4d036f
   else
   {
     // TODO (#1360) we should have a N dimension implementation for softmax, with which the 2D
