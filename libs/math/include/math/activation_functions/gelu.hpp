--- conflicted
+++ resolved
@@ -43,11 +43,7 @@
 
   DataType one{1}, half{static_cast<DataType>(0.5)}, three{static_cast<DataType>(3)},
       coeff1{static_cast<DataType>(0.797885)}, coeff2{static_cast<DataType>(0.035677)};
-<<<<<<< HEAD
-  ArrayType intermediate{t.Copy()};
-=======
   ArrayType intermediate(t.shape());
->>>>>>> 4937ad39
 
   Multiply(t, coeff1, intermediate);
   Pow(t, three, ret);
