--- conflicted
+++ resolved
@@ -6,12 +6,8 @@
 namespace fetch {
 namespace math {
 
-<<<<<<< HEAD
 bool ShapeFromBroadcast(std::vector<std::size_t> const &a, std::vector<std::size_t> const &b,
                         std::vector<std::size_t> &c)
-=======
-bool BroadcastShape( std::vector<std::size_t> const &a, std::vector< std::size_t > const &b, std::vector< std::size_t > &c)
->>>>>>> 85e8033a
 {
   c.resize(std::max(a.size(), b.size()));
 
@@ -100,34 +96,19 @@
   return true;
 }
 
-<<<<<<< HEAD
-template <typename F, typename T, typename C>
-bool Broadcast(F function, NDArray<T, C> &a, NDArray<T, C> &b, NDArray<T, C> &c)
-=======
 
 template <typename F, typename T, typename C>
 bool Broadcast(F function, NDArray<T, C> &a, NDArray<T ,C> &b, NDArray<T ,C> &c)
->>>>>>> 85e8033a
 {
   std::vector<std::size_t> cshape;
 
-<<<<<<< HEAD
   ShapeFromBroadcast(a.shape(), b.shape(), cshape);
 
   if (!c.CanReshape(cshape)) return false;
-  c.Reshape(cshape);
+  c.ResizeFromShape(cshape);
 
   std::vector<std::vector<std::size_t>> rangeA, rangeB, rangeC;
   for (auto &i : a.shape())
-=======
-  BroadcastShape(a.shape(), b.shape(), cshape);
-
-  if(!c.CanReshape(cshape)) return false;  
-  c.Reshape(cshape);
-
-  std::vector<std::vector<std::size_t>> rangeA, rangeB, rangeC;
-  for(auto &i: a.shape())
->>>>>>> 85e8033a
   {
     rangeA.push_back({0, i});
   }
@@ -167,45 +148,9 @@
   }
 
   return true;
+  
 }
 
-<<<<<<< HEAD
+
 }  // namespace math
-}  // namespace fetch
-=======
-
-/**
- * utility function for calculating the shape of a broadcast output
- * @tparam T
- * @tparam C
- * @param a
- * @param b
- * @return
- */
-template <typename T, typename C>
-std::vector<std::size_t> GetBroadcastShape(NDArray<T, C> &a, NDArray<T, C> &b)
-{
-  std::vector<std::size_t> ret_shape;
-  BroadcastShape(a.shape(), b.shape(), ret_shape);
-  return ret_shape;
-}
-
-/**
- * utility function for calculating the size of a broadcast output
- * @tparam T
- * @tparam C
- * @param a
- * @param b
- * @return
- */
-template <typename T, typename C>
-std::size_t GetBroadcastSize(NDArray<T, C> &a, NDArray<T, C> &b)
-{
-  std::vector<std::size_t> ret_shape = GetBroadcastShape(a, b);
-  return std::accumulate(std::begin(ret_shape), std::end(ret_shape), std::size_t(1), std::multiplies<>());
-
-}
-
-}
-}
->>>>>>> 85e8033a
+}  // namespace fetch