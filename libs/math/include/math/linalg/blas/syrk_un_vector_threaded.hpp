#pragma once
//------------------------------------------------------------------------------
//
//   Copyright 2018 Fetch.AI Limited
//
//   Licensed under the Apache License, Version 2.0 (the "License");
//   you may not use this file except in compliance with the License.
//   You may obtain a copy of the License at
//
//       http://www.apache.org/licenses/LICENSE-2.0
//
//   Unless required by applicable law or agreed to in writing, software
//   distributed under the License is distributed on an "AS IS" BASIS,
//   WITHOUT WARRANTIES OR CONDITIONS OF ANY KIND, either express or implied.
//   See the License for the specific language governing permissions and
//   limitations under the License.
//
//------------------------------------------------------------------------------

#include "math/linalg/blas/base.hpp"
#include "math/linalg/prototype.hpp"
#include "vectorise/threading/singleton_pool.hpp"

namespace fetch {
namespace math {
namespace linalg {

template <typename S, typename MATRIX>
class Blas<S, MATRIX, Signature(U(_C) <= _alpha, U(_A), _beta, U(_C)),
           Computes(_C = _alpha * _A * T(_A) + _beta * _C),
           platform::Parallelisation::VECTORISE | platform::Parallelisation::THREADING>
{
public:
  using type = S;

  void operator()(type const &alpha, MATRIX const &a, type const &beta, MATRIX &c);

private:
<<<<<<< HEAD
  threading::SingletonPool &pool_ = threading::SingletonPool::GetInstance();
=======
  threading::SingletonPool &pool_ = threading::SingletonPool::getInstance();
>>>>>>> ac07e6ce
};

}  // namespace linalg
}  // namespace math
}  // namespace fetch<|MERGE_RESOLUTION|>--- conflicted
+++ resolved
@@ -36,11 +36,7 @@
   void operator()(type const &alpha, MATRIX const &a, type const &beta, MATRIX &c);
 
 private:
-<<<<<<< HEAD
   threading::SingletonPool &pool_ = threading::SingletonPool::GetInstance();
-=======
-  threading::SingletonPool &pool_ = threading::SingletonPool::getInstance();
->>>>>>> ac07e6ce
 };
 
 }  // namespace linalg
