--- conflicted
+++ resolved
@@ -12,14 +12,8 @@
     c = a - mean;
     c = rec * c * c;
   }
-<<<<<<< HEAD
   vector_register_type mean;
   vector_register_type rec;
 };
 }  // namespace kernels
 }  // namespace fetch
-
-#endif
-=======
-}
->>>>>>> 9d7af97f
