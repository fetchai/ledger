--- conflicted
+++ resolved
@@ -1,11 +1,5 @@
-<<<<<<< HEAD
-#ifndef KERNELS_CONCURRENT_VM_HPP
-#define KERNELS_CONCURRENT_VM_HPP
+#pragma once
 #include <vector>
-=======
-#pragma once
-#include<vector>
->>>>>>> 9d7af97f
 
 namespace fetch {
 namespace kernels {
@@ -62,14 +56,5 @@
   }
 };
 
-<<<<<<< HEAD
 }  // namespace kernels
 }  // namespace fetch
-
-#endif
-=======
-  
-  
-}
-}
->>>>>>> 9d7af97f
