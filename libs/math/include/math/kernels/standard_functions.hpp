<<<<<<< HEAD
#ifndef KERNELS_STD_FUNCTIONS_HPP
#define KERNELS_STD_FUNCTIONS_HPP
#include <cmath>
=======
#pragma once
#include<cmath>
>>>>>>> 9d7af97f

namespace fetch {
namespace kernels {
namespace stdlib {

<<<<<<< HEAD
template <typename type>
struct Abs
{
  void operator()(type const &x, type &y) const { y = std::abs(x); }
};

template <typename type>
struct Fmod
{
  void operator()(type const &x, type &y) const { y = std::fmod(x); }
};

template <typename type>
struct Remainder
{
  void operator()(type const &x, type &y) const { y = std::remainder(x); }
};

template <typename type>
struct Remquo
{
  void operator()(type const &x, type &y) const { y = std::remquo(x); }
};

template <typename type>
struct Fma
{
  void operator()(type const &x, type &y) const { y = std::fma(x); }
};

template <typename type>
struct Fmax
{
  void operator()(type const &x, type &y) const { y = std::fmax(x); }
};

template <typename type>
struct Fmin
{
  void operator()(type const &x, type &y) const { y = std::fmin(x); }
};

template <typename type>
struct Fdim
{
  void operator()(type const &x, type &y) const { y = std::fdim(x); }
};

template <typename type>
struct Nan
{
  void operator()(type const &x, type &y) const { y = std::nan(x); }
};

template <typename type>
struct Nanf
{
  void operator()(type const &x, type &y) const { y = std::nanf(x); }
};

template <typename type>
struct Nanl
{
  void operator()(type const &x, type &y) const { y = std::nanl(x); }
};

template <typename type>
struct Exp
{
  void operator()(type const &x, type &y) const
  {
    y = std::exp(x);
    std::cout << "exp( " << x << ") = " << y << std::endl;
  }
};

template <typename type>
struct Exp2
{
  void operator()(type const &x, type &y) const { y = std::exp2(x); }
};

template <typename type>
struct Expm1
{
  void operator()(type const &x, type &y) const { y = std::expm1(x); }
};

template <typename type>
struct Log
{
  void operator()(type const &x, type &y) const { y = std::log(x); }
};

template <typename type>
struct Log10
{
  void operator()(type const &x, type &y) const { y = std::log10(x); }
};

template <typename type>
struct Log2
{
  void operator()(type const &x, type &y) const { y = std::log2(x); }
};

template <typename type>
struct Log1p
{
  void operator()(type const &x, type &y) const { y = std::log1p(x); }
};

template <typename type>
struct Pow
{
  void operator()(type const &x, type &y) const { y = std::pow(x); }
};

template <typename type>
struct Sqrt
{
  void operator()(type const &x, type &y) const { y = std::sqrt(x); }
};

template <typename type>
struct Cbrt
{
  void operator()(type const &x, type &y) const { y = std::cbrt(x); }
};

template <typename type>
struct Hypot
{
  void operator()(type const &x, type &y) const { y = std::hypot(x); }
};

template <typename type>
struct Sin
{
  void operator()(type const &x, type &y) const { y = std::sin(x); }
};

template <typename type>
struct Cos
{
  void operator()(type const &x, type &y) const { y = std::cos(x); }
};

template <typename type>
struct Tan
{
  void operator()(type const &x, type &y) const { y = std::tan(x); }
};

template <typename type>
struct Asin
{
  void operator()(type const &x, type &y) const { y = std::asin(x); }
};

template <typename type>
struct Acos
{
  void operator()(type const &x, type &y) const { y = std::acos(x); }
};

template <typename type>
struct Atan
{
  void operator()(type const &x, type &y) const { y = std::atan(x); }
};

template <typename type>
struct Atan2
{
  void operator()(type const &x, type &y) const { y = std::atan2(x); }
};

template <typename type>
struct Sinh
{
  void operator()(type const &x, type &y) const { y = std::sinh(x); }
};

template <typename type>
struct Cosh
{
  void operator()(type const &x, type &y) const { y = std::cosh(x); }
};

template <typename type>
struct Tanh
{
  void operator()(type const &x, type &y) const { y = std::tanh(x); }
};

template <typename type>
struct Asinh
{
  void operator()(type const &x, type &y) const { y = std::asinh(x); }
};

template <typename type>
struct Acosh
{
  void operator()(type const &x, type &y) const { y = std::acosh(x); }
};

template <typename type>
struct Atanh
{
  void operator()(type const &x, type &y) const { y = std::atanh(x); }
};

template <typename type>
struct Erf
{
  void operator()(type const &x, type &y) const { y = std::erf(x); }
};

template <typename type>
struct Erfc
{
  void operator()(type const &x, type &y) const { y = std::erfc(x); }
};

template <typename type>
struct Tgamma
{
  void operator()(type const &x, type &y) const { y = std::tgamma(x); }
};

template <typename type>
struct Lgamma
{
  void operator()(type const &x, type &y) const { y = std::lgamma(x); }
};

template <typename type>
struct Ceil
{
  void operator()(type const &x, type &y) const { y = std::ceil(x); }
};

template <typename type>
struct Floor
{
  void operator()(type const &x, type &y) const { y = std::floor(x); }
};

template <typename type>
struct Trunc
{
  void operator()(type const &x, type &y) const { y = std::trunc(x); }
};

template <typename type>
struct Round
{
  void operator()(type const &x, type &y) const { y = std::round(x); }
};

template <typename type>
struct Lround
{
  void operator()(type const &x, type &y) const { y = std::lround(x); }
};

template <typename type>
struct Llround
{
  void operator()(type const &x, type &y) const { y = std::llround(x); }
};

template <typename type>
struct Nearbyint
{
  void operator()(type const &x, type &y) const { y = std::nearbyint(x); }
};

template <typename type>
struct Rint
{
  void operator()(type const &x, type &y) const { y = std::rint(x); }
};

template <typename type>
struct Lrint
{
  void operator()(type const &x, type &y) const { y = std::lrint(x); }
};

template <typename type>
struct Llrint
{
  void operator()(type const &x, type &y) const { y = std::llrint(x); }
};

template <typename type>
struct Frexp
{
  void operator()(type const &x, type &y) const { y = std::frexp(x); }
};

template <typename type>
struct Ldexp
{
  void operator()(type const &x, type &y) const { y = std::ldexp(x); }
};

template <typename type>
struct Modf
{
  void operator()(type const &x, type &y) const { y = std::modf(x); }
};

template <typename type>
struct Scalbn
{
  void operator()(type const &x, type &y) const { y = std::scalbn(x); }
};

template <typename type>
struct Scalbln
{
  void operator()(type const &x, type &y) const { y = std::scalbln(x); }
};

template <typename type>
struct Ilogb
{
  void operator()(type const &x, type &y) const { y = std::ilogb(x); }
};

template <typename type>
struct Logb
{
  void operator()(type const &x, type &y) const { y = std::logb(x); }
};

template <typename type>
struct Nextafter
{
  void operator()(type const &x, type &y) const { y = std::nextafter(x); }
};

template <typename type>
struct Nexttoward
{
  void operator()(type const &x, type &y) const { y = std::nexttoward(x); }
};

template <typename type>
struct Copysign
{
  void operator()(type const &x, type &y) const { y = std::copysign(x); }
};

template <typename type>
struct Fpclassify
{
  void operator()(type const &x, type &y) const { y = std::fpclassify(x); }
};

template <typename type>
struct Isfinite
{
  void operator()(type const &x, type &y) const { y = std::isfinite(x); }
};

template <typename type>
struct Isinf
{
  void operator()(type const &x, type &y) const { y = std::isinf(x); }
};

template <typename type>
struct Isnan
{
  void operator()(type const &x, type &y) const { y = std::isnan(x); }
};

template <typename type>
struct Isnormal
{
  void operator()(type const &x, type &y) const { y = std::isnormal(x); }
};

template <typename type>
struct Signbit
{
  void operator()(type const &x, type &y) const { y = std::signbit(x); }
};

template <typename type>
struct Isgreater
{
  void operator()(type const &x, type &y) const { y = std::isgreater(x); }
};

template <typename type>
struct Isgreaterequal
{
  void operator()(type const &x, type &y) const { y = std::isgreaterequal(x); }
};

template <typename type>
struct Isless
{
  void operator()(type const &x, type &y) const { y = std::isless(x); }
};

template <typename type>
struct Islessequal
{
  void operator()(type const &x, type &y) const { y = std::islessequal(x); }
};

template <typename type>
struct Islessgreater
{
  void operator()(type const &x, type &y) const { y = std::islessgreater(x); }
};

template <typename type>
struct Isunordered
{
  void operator()(type const &x, type &y) const { y = std::isunordered(x); }
};
}  // namespace stdlib
}  // namespace kernels
}  // namespace fetch

#endif
=======
   template< typename type >
    struct Abs {
      void operator() (type const &x, type &y) const {
        y = std::abs( x );
      }
    };

    template< typename type >
    struct Fmod {
      void operator() (type const &x, type &y) const {
        y = std::fmod( x );
      }
    };

    template< typename type >
    struct Remainder {
      void operator() (type const &x, type &y) const {
        y = std::remainder( x );
      }
    };

    template< typename type >
    struct Remquo {
      void operator() (type const &x, type &y) const {
        y = std::remquo( x );
      }
    };

    template< typename type >
    struct Fma {
      void operator() (type const &x, type &y) const {
        y = std::fma( x );
      }
    };

    template< typename type >
    struct Fmax {
      void operator() (type const &x, type &y) const {
        y = std::fmax( x );
      }
    };

    template< typename type >
    struct Fmin {
      void operator() (type const &x, type &y) const {
        y = std::fmin( x );
      }
    };

    template< typename type >
    struct Fdim {
      void operator() (type const &x, type &y) const {
        y = std::fdim( x );
      }
    };

    template< typename type >
    struct Nan {
      void operator() (type const &x, type &y) const {
        y = std::nan( x );
      }
    };

    template< typename type >
    struct Nanf {
      void operator() (type const &x, type &y) const {
        y = std::nanf( x );
      }
    };

    template< typename type >
    struct Nanl {
      void operator() (type const &x, type &y) const {
        y = std::nanl( x );
      }
    };

    template< typename type >
    struct Exp {
      void operator() (type const &x, type &y) const {
        y = std::exp( x );
        std::cout << "exp( " << x << ") = " << y << std::endl;
        
      }
    };

    template< typename type >
    struct Exp2 {
      void operator() (type const &x, type &y) const {
        y = std::exp2( x );
      }
    };

    template< typename type >
    struct Expm1 {
      void operator() (type const &x, type &y) const {
        y = std::expm1( x );
      }
    };

    template< typename type >
    struct Log {
      void operator() (type const &x, type &y) const {
        y = std::log( x );
      }
    };

    template< typename type >
    struct Log10 {
      void operator() (type const &x, type &y) const {
        y = std::log10( x );
      }
    };

    template< typename type >
    struct Log2 {
      void operator() (type const &x, type &y) const {
        y = std::log2( x );
      }
    };

    template< typename type >
    struct Log1p {
      void operator() (type const &x, type &y) const {
        y = std::log1p( x );
      }
    };

    template< typename type >
    struct Pow {
      void operator() (type const &x, type &y) const {
        y = std::pow( x );
      }
    };

    template< typename type >
    struct Sqrt {
      void operator() (type const &x, type &y) const {
        y = std::sqrt( x );
      }
    };

    template< typename type >
    struct Cbrt {
      void operator() (type const &x, type &y) const {
        y = std::cbrt( x );
      }
    };

    template< typename type >
    struct Hypot {
      void operator() (type const &x, type &y) const {
        y = std::hypot( x );
      }
    };

    template< typename type >
    struct Sin {
      void operator() (type const &x, type &y) const {
        y = std::sin( x );
      }
    };

    template< typename type >
    struct Cos {
      void operator() (type const &x, type &y) const {
        y = std::cos( x );
      }
    };

    template< typename type >
    struct Tan {
      void operator() (type const &x, type &y) const {
        y = std::tan( x );
      }
    };

    template< typename type >
    struct Asin {
      void operator() (type const &x, type &y) const {
        y = std::asin( x );
      }
    };

    template< typename type >
    struct Acos {
      void operator() (type const &x, type &y) const {
        y = std::acos( x );
      }
    };

    template< typename type >
    struct Atan {
      void operator() (type const &x, type &y) const {
        y = std::atan( x );
      }
    };

    template< typename type >
    struct Atan2 {
      void operator() (type const &x, type &y) const {
        y = std::atan2( x );
      }
    };

    template< typename type >
    struct Sinh {
      void operator() (type const &x, type &y) const {
        y = std::sinh( x );
      }
    };

    template< typename type >
    struct Cosh {
      void operator() (type const &x, type &y) const {
        y = std::cosh( x );
      }
    };

    template< typename type >
    struct Tanh {
      void operator() (type const &x, type &y) const {
        y = std::tanh( x );
      }
    };

    template< typename type >
    struct Asinh {
      void operator() (type const &x, type &y) const {
        y = std::asinh( x );
      }
    };

    template< typename type >
    struct Acosh {
      void operator() (type const &x, type &y) const {
        y = std::acosh( x );
      }
    };

    template< typename type >
    struct Atanh {
      void operator() (type const &x, type &y) const {
        y = std::atanh( x );
      }
    };

    template< typename type >
    struct Erf {
      void operator() (type const &x, type &y) const {
        y = std::erf( x );
      }
    };

    template< typename type >
    struct Erfc {
      void operator() (type const &x, type &y) const {
        y = std::erfc( x );
      }
    };

    template< typename type >
    struct Tgamma {
      void operator() (type const &x, type &y) const {
        y = std::tgamma( x );
      }
    };

    template< typename type >
    struct Lgamma {
      void operator() (type const &x, type &y) const {
        y = std::lgamma( x );
      }
    };

    template< typename type >
    struct Ceil {
      void operator() (type const &x, type &y) const {
        y = std::ceil( x );
      }
    };

    template< typename type >
    struct Floor {
      void operator() (type const &x, type &y) const {
        y = std::floor( x );
      }
    };

    template< typename type >
    struct Trunc {
      void operator() (type const &x, type &y) const {
        y = std::trunc( x );
      }
    };

    template< typename type >
    struct Round {
      void operator() (type const &x, type &y) const {
        y = std::round( x );
      }
    };

    template< typename type >
    struct Lround {
      void operator() (type const &x, type &y) const {
        y = std::lround( x );
      }
    };

    template< typename type >
    struct Llround {
      void operator() (type const &x, type &y) const {
        y = std::llround( x );
      }
    };

    template< typename type >
    struct Nearbyint {
      void operator() (type const &x, type &y) const {
        y = std::nearbyint( x );
      }
    };

    template< typename type >
    struct Rint {
      void operator() (type const &x, type &y) const {
        y = std::rint( x );
      }
    };

    template< typename type >
    struct Lrint {
      void operator() (type const &x, type &y) const {
        y = std::lrint( x );
      }
    };

    template< typename type >
    struct Llrint {
      void operator() (type const &x, type &y) const {
        y = std::llrint( x );
      }
    };

    template< typename type >
    struct Frexp {
      void operator() (type const &x, type &y) const {
        y = std::frexp( x );
      }
    };

    template< typename type >
    struct Ldexp {
      void operator() (type const &x, type &y) const {
        y = std::ldexp( x );
      }
    };

    template< typename type >
    struct Modf {
      void operator() (type const &x, type &y) const {
        y = std::modf( x );
      }
    };

    template< typename type >
    struct Scalbn {
      void operator() (type const &x, type &y) const {
        y = std::scalbn( x );
      }
    };

    template< typename type >
    struct Scalbln {
      void operator() (type const &x, type &y) const {
        y = std::scalbln( x );
      }
    };

    template< typename type >
    struct Ilogb {
      void operator() (type const &x, type &y) const {
        y = std::ilogb( x );
      }
    };

    template< typename type >
    struct Logb {
      void operator() (type const &x, type &y) const {
        y = std::logb( x );
      }
    };

    template< typename type >
    struct Nextafter {
      void operator() (type const &x, type &y) const {
        y = std::nextafter( x );
      }
    };

    template< typename type >
    struct Nexttoward {
      void operator() (type const &x, type &y) const {
        y = std::nexttoward( x );
      }
    };

    template< typename type >
    struct Copysign {
      void operator() (type const &x, type &y) const {
        y = std::copysign( x );
      }
    };

    template< typename type >
    struct Fpclassify {
      void operator() (type const &x, type &y) const {
        y = std::fpclassify( x );
      }
    };

    template< typename type >
    struct Isfinite {
      void operator() (type const &x, type &y) const {
        y = std::isfinite( x );
      }
    };

    template< typename type >
    struct Isinf {
      void operator() (type const &x, type &y) const {
        y = std::isinf( x );
      }
    };

    template< typename type >
    struct Isnan {
      void operator() (type const &x, type &y) const {
        y = std::isnan( x );
      }
    };

    template< typename type >
    struct Isnormal {
      void operator() (type const &x, type &y) const {
        y = std::isnormal( x );
      }
    };

    template< typename type >
    struct Signbit {
      void operator() (type const &x, type &y) const {
        y = std::signbit( x );
      }
    };

    template< typename type >
    struct Isgreater {
      void operator() (type const &x, type &y) const {
        y = std::isgreater( x );
      }
    };

    template< typename type >
    struct Isgreaterequal {
      void operator() (type const &x, type &y) const {
        y = std::isgreaterequal( x );
      }
    };

    template< typename type >
    struct Isless {
      void operator() (type const &x, type &y) const {
        y = std::isless( x );
      }
    };

    template< typename type >
    struct Islessequal {
      void operator() (type const &x, type &y) const {
        y = std::islessequal( x );
      }
    };

    template< typename type >
    struct Islessgreater {
      void operator() (type const &x, type &y) const {
        y = std::islessgreater( x );
      }
    };

    template< typename type >
    struct Isunordered {
      void operator() (type const &x, type &y) const {
        y = std::isunordered( x );
      }
    };
}
}
}
>>>>>>> 9d7af97f
<|MERGE_RESOLUTION|>--- conflicted
+++ resolved
@@ -1,17 +1,10 @@
-<<<<<<< HEAD
-#ifndef KERNELS_STD_FUNCTIONS_HPP
-#define KERNELS_STD_FUNCTIONS_HPP
+#pragma once
 #include <cmath>
-=======
-#pragma once
-#include<cmath>
->>>>>>> 9d7af97f
 
 namespace fetch {
 namespace kernels {
 namespace stdlib {
 
-<<<<<<< HEAD
 template <typename type>
 struct Abs
 {
@@ -444,508 +437,3 @@
 }  // namespace stdlib
 }  // namespace kernels
 }  // namespace fetch
-
-#endif
-=======
-   template< typename type >
-    struct Abs {
-      void operator() (type const &x, type &y) const {
-        y = std::abs( x );
-      }
-    };
-
-    template< typename type >
-    struct Fmod {
-      void operator() (type const &x, type &y) const {
-        y = std::fmod( x );
-      }
-    };
-
-    template< typename type >
-    struct Remainder {
-      void operator() (type const &x, type &y) const {
-        y = std::remainder( x );
-      }
-    };
-
-    template< typename type >
-    struct Remquo {
-      void operator() (type const &x, type &y) const {
-        y = std::remquo( x );
-      }
-    };
-
-    template< typename type >
-    struct Fma {
-      void operator() (type const &x, type &y) const {
-        y = std::fma( x );
-      }
-    };
-
-    template< typename type >
-    struct Fmax {
-      void operator() (type const &x, type &y) const {
-        y = std::fmax( x );
-      }
-    };
-
-    template< typename type >
-    struct Fmin {
-      void operator() (type const &x, type &y) const {
-        y = std::fmin( x );
-      }
-    };
-
-    template< typename type >
-    struct Fdim {
-      void operator() (type const &x, type &y) const {
-        y = std::fdim( x );
-      }
-    };
-
-    template< typename type >
-    struct Nan {
-      void operator() (type const &x, type &y) const {
-        y = std::nan( x );
-      }
-    };
-
-    template< typename type >
-    struct Nanf {
-      void operator() (type const &x, type &y) const {
-        y = std::nanf( x );
-      }
-    };
-
-    template< typename type >
-    struct Nanl {
-      void operator() (type const &x, type &y) const {
-        y = std::nanl( x );
-      }
-    };
-
-    template< typename type >
-    struct Exp {
-      void operator() (type const &x, type &y) const {
-        y = std::exp( x );
-        std::cout << "exp( " << x << ") = " << y << std::endl;
-        
-      }
-    };
-
-    template< typename type >
-    struct Exp2 {
-      void operator() (type const &x, type &y) const {
-        y = std::exp2( x );
-      }
-    };
-
-    template< typename type >
-    struct Expm1 {
-      void operator() (type const &x, type &y) const {
-        y = std::expm1( x );
-      }
-    };
-
-    template< typename type >
-    struct Log {
-      void operator() (type const &x, type &y) const {
-        y = std::log( x );
-      }
-    };
-
-    template< typename type >
-    struct Log10 {
-      void operator() (type const &x, type &y) const {
-        y = std::log10( x );
-      }
-    };
-
-    template< typename type >
-    struct Log2 {
-      void operator() (type const &x, type &y) const {
-        y = std::log2( x );
-      }
-    };
-
-    template< typename type >
-    struct Log1p {
-      void operator() (type const &x, type &y) const {
-        y = std::log1p( x );
-      }
-    };
-
-    template< typename type >
-    struct Pow {
-      void operator() (type const &x, type &y) const {
-        y = std::pow( x );
-      }
-    };
-
-    template< typename type >
-    struct Sqrt {
-      void operator() (type const &x, type &y) const {
-        y = std::sqrt( x );
-      }
-    };
-
-    template< typename type >
-    struct Cbrt {
-      void operator() (type const &x, type &y) const {
-        y = std::cbrt( x );
-      }
-    };
-
-    template< typename type >
-    struct Hypot {
-      void operator() (type const &x, type &y) const {
-        y = std::hypot( x );
-      }
-    };
-
-    template< typename type >
-    struct Sin {
-      void operator() (type const &x, type &y) const {
-        y = std::sin( x );
-      }
-    };
-
-    template< typename type >
-    struct Cos {
-      void operator() (type const &x, type &y) const {
-        y = std::cos( x );
-      }
-    };
-
-    template< typename type >
-    struct Tan {
-      void operator() (type const &x, type &y) const {
-        y = std::tan( x );
-      }
-    };
-
-    template< typename type >
-    struct Asin {
-      void operator() (type const &x, type &y) const {
-        y = std::asin( x );
-      }
-    };
-
-    template< typename type >
-    struct Acos {
-      void operator() (type const &x, type &y) const {
-        y = std::acos( x );
-      }
-    };
-
-    template< typename type >
-    struct Atan {
-      void operator() (type const &x, type &y) const {
-        y = std::atan( x );
-      }
-    };
-
-    template< typename type >
-    struct Atan2 {
-      void operator() (type const &x, type &y) const {
-        y = std::atan2( x );
-      }
-    };
-
-    template< typename type >
-    struct Sinh {
-      void operator() (type const &x, type &y) const {
-        y = std::sinh( x );
-      }
-    };
-
-    template< typename type >
-    struct Cosh {
-      void operator() (type const &x, type &y) const {
-        y = std::cosh( x );
-      }
-    };
-
-    template< typename type >
-    struct Tanh {
-      void operator() (type const &x, type &y) const {
-        y = std::tanh( x );
-      }
-    };
-
-    template< typename type >
-    struct Asinh {
-      void operator() (type const &x, type &y) const {
-        y = std::asinh( x );
-      }
-    };
-
-    template< typename type >
-    struct Acosh {
-      void operator() (type const &x, type &y) const {
-        y = std::acosh( x );
-      }
-    };
-
-    template< typename type >
-    struct Atanh {
-      void operator() (type const &x, type &y) const {
-        y = std::atanh( x );
-      }
-    };
-
-    template< typename type >
-    struct Erf {
-      void operator() (type const &x, type &y) const {
-        y = std::erf( x );
-      }
-    };
-
-    template< typename type >
-    struct Erfc {
-      void operator() (type const &x, type &y) const {
-        y = std::erfc( x );
-      }
-    };
-
-    template< typename type >
-    struct Tgamma {
-      void operator() (type const &x, type &y) const {
-        y = std::tgamma( x );
-      }
-    };
-
-    template< typename type >
-    struct Lgamma {
-      void operator() (type const &x, type &y) const {
-        y = std::lgamma( x );
-      }
-    };
-
-    template< typename type >
-    struct Ceil {
-      void operator() (type const &x, type &y) const {
-        y = std::ceil( x );
-      }
-    };
-
-    template< typename type >
-    struct Floor {
-      void operator() (type const &x, type &y) const {
-        y = std::floor( x );
-      }
-    };
-
-    template< typename type >
-    struct Trunc {
-      void operator() (type const &x, type &y) const {
-        y = std::trunc( x );
-      }
-    };
-
-    template< typename type >
-    struct Round {
-      void operator() (type const &x, type &y) const {
-        y = std::round( x );
-      }
-    };
-
-    template< typename type >
-    struct Lround {
-      void operator() (type const &x, type &y) const {
-        y = std::lround( x );
-      }
-    };
-
-    template< typename type >
-    struct Llround {
-      void operator() (type const &x, type &y) const {
-        y = std::llround( x );
-      }
-    };
-
-    template< typename type >
-    struct Nearbyint {
-      void operator() (type const &x, type &y) const {
-        y = std::nearbyint( x );
-      }
-    };
-
-    template< typename type >
-    struct Rint {
-      void operator() (type const &x, type &y) const {
-        y = std::rint( x );
-      }
-    };
-
-    template< typename type >
-    struct Lrint {
-      void operator() (type const &x, type &y) const {
-        y = std::lrint( x );
-      }
-    };
-
-    template< typename type >
-    struct Llrint {
-      void operator() (type const &x, type &y) const {
-        y = std::llrint( x );
-      }
-    };
-
-    template< typename type >
-    struct Frexp {
-      void operator() (type const &x, type &y) const {
-        y = std::frexp( x );
-      }
-    };
-
-    template< typename type >
-    struct Ldexp {
-      void operator() (type const &x, type &y) const {
-        y = std::ldexp( x );
-      }
-    };
-
-    template< typename type >
-    struct Modf {
-      void operator() (type const &x, type &y) const {
-        y = std::modf( x );
-      }
-    };
-
-    template< typename type >
-    struct Scalbn {
-      void operator() (type const &x, type &y) const {
-        y = std::scalbn( x );
-      }
-    };
-
-    template< typename type >
-    struct Scalbln {
-      void operator() (type const &x, type &y) const {
-        y = std::scalbln( x );
-      }
-    };
-
-    template< typename type >
-    struct Ilogb {
-      void operator() (type const &x, type &y) const {
-        y = std::ilogb( x );
-      }
-    };
-
-    template< typename type >
-    struct Logb {
-      void operator() (type const &x, type &y) const {
-        y = std::logb( x );
-      }
-    };
-
-    template< typename type >
-    struct Nextafter {
-      void operator() (type const &x, type &y) const {
-        y = std::nextafter( x );
-      }
-    };
-
-    template< typename type >
-    struct Nexttoward {
-      void operator() (type const &x, type &y) const {
-        y = std::nexttoward( x );
-      }
-    };
-
-    template< typename type >
-    struct Copysign {
-      void operator() (type const &x, type &y) const {
-        y = std::copysign( x );
-      }
-    };
-
-    template< typename type >
-    struct Fpclassify {
-      void operator() (type const &x, type &y) const {
-        y = std::fpclassify( x );
-      }
-    };
-
-    template< typename type >
-    struct Isfinite {
-      void operator() (type const &x, type &y) const {
-        y = std::isfinite( x );
-      }
-    };
-
-    template< typename type >
-    struct Isinf {
-      void operator() (type const &x, type &y) const {
-        y = std::isinf( x );
-      }
-    };
-
-    template< typename type >
-    struct Isnan {
-      void operator() (type const &x, type &y) const {
-        y = std::isnan( x );
-      }
-    };
-
-    template< typename type >
-    struct Isnormal {
-      void operator() (type const &x, type &y) const {
-        y = std::isnormal( x );
-      }
-    };
-
-    template< typename type >
-    struct Signbit {
-      void operator() (type const &x, type &y) const {
-        y = std::signbit( x );
-      }
-    };
-
-    template< typename type >
-    struct Isgreater {
-      void operator() (type const &x, type &y) const {
-        y = std::isgreater( x );
-      }
-    };
-
-    template< typename type >
-    struct Isgreaterequal {
-      void operator() (type const &x, type &y) const {
-        y = std::isgreaterequal( x );
-      }
-    };
-
-    template< typename type >
-    struct Isless {
-      void operator() (type const &x, type &y) const {
-        y = std::isless( x );
-      }
-    };
-
-    template< typename type >
-    struct Islessequal {
-      void operator() (type const &x, type &y) const {
-        y = std::islessequal( x );
-      }
-    };
-
-    template< typename type >
-    struct Islessgreater {
-      void operator() (type const &x, type &y) const {
-        y = std::islessgreater( x );
-      }
-    };
-
-    template< typename type >
-    struct Isunordered {
-      void operator() (type const &x, type &y) const {
-        y = std::isunordered( x );
-      }
-    };
-}
-}
-}
->>>>>>> 9d7af97f
