--- conflicted
+++ resolved
@@ -12,13 +12,7 @@
     y = one + approx_exp(-x);
     y = one / y;
   }
-<<<<<<< HEAD
 };
 
 }  // namespace kernels
 }  // namespace fetch
-
-#endif
-=======
-}
->>>>>>> 9d7af97f
