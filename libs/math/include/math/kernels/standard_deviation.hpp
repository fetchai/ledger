--- conflicted
+++ resolved
@@ -13,15 +13,9 @@
     c = rec * c * c;
     c = sqrt(c);
   }
-<<<<<<< HEAD
   vector_register_type mean;
   vector_register_type rec;
 };
 
 }  // namespace kernels
 }  // namespace fetch
-
-#endif
-=======
-}
->>>>>>> 9d7af97f
