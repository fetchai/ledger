--- conflicted
+++ resolved
@@ -14,15 +14,6 @@
   }
 };
 
-<<<<<<< HEAD
 }  // namespace basic_aritmetics
 }  // namespace kernels
 }  // namespace fetch
-
-#endif
-=======
-
-}
-}
-}
->>>>>>> 9d7af97f
