#pragma once
//------------------------------------------------------------------------------
//
//   Copyright 2018-2019 Fetch.AI Limited
//
//   Licensed under the Apache License, Version 2.0 (the "License");
//   you may not use this file except in compliance with the License.
//   You may obtain a copy of the License at
//
//       http://www.apache.org/licenses/LICENSE-2.0
//
//   Unless required by applicable law or agreed to in writing, software
//   distributed under the License is distributed on an "AS IS" BASIS,
//   WITHOUT WARRANTIES OR CONDITIONS OF ANY KIND, either express or implied.
//   See the License for the specific language governing permissions and
//   limitations under the License.
//
//------------------------------------------------------------------------------

#include "math/distance/cosine.hpp"
#include <utility>

namespace fetch {
namespace math {
namespace clustering {
namespace details {

template <typename ArrayType,
          typename ArrayType::Type (*Distance)(ArrayType const &, ArrayType const &)>
std::vector<std::pair<typename ArrayType::SizeType, typename ArrayType::Type>> GetKNNImplementation(
    ArrayType array, ArrayType one_vector, typename ArrayType::SizeType k)
{
  using DataType = typename ArrayType::Type;
  using SizeType = typename ArrayType::SizeType;

  assert(one_vector.shape().size() == 2);
  assert(array.shape().size() == 2);
  assert(array.shape().at(1) == one_vector.shape().at(1));
  assert(one_vector.shape().at(0) == 1);

  std::vector<std::pair<SizeType, DataType>> similarities;
  similarities.reserve(array.shape().at(0));
  for (SizeType i(0); i < array.shape().at(0); ++i)
  {
<<<<<<< HEAD
    typename ArrayType::Type d = Distance(one_vector, array.Slice(i).Unsqueeze());
=======
    typename ArrayType::Type d = Distance(one_vector, array.Slice(i).Copy());
>>>>>>> 7fea080d
    similarities.emplace_back(i, d);
  }

  std::nth_element(similarities.begin(), similarities.begin() + unsigned(k), similarities.end(),
                   [](std::pair<SizeType, DataType> const &a,
                      std::pair<SizeType, DataType> const &b) { return a.second > b.second; });

  // fill the return container with the top K
  std::vector<std::pair<SizeType, DataType>> ret;
  for (SizeType i(0); i < k; ++i)
  {
    ret.emplace_back(std::make_pair(similarities.at(i).first, similarities.at(i).second));
  }

  std::sort(ret.begin(), ret.end(),
            [](std::pair<SizeType, DataType> const &a, std::pair<SizeType, DataType> const &b) {
              return a.second < b.second;
            });

  return ret;
}

}  // namespace details

/**
 * Interface to get K nearest neighbours method comparing array with input vector
 * Uses cosine distance function
 * @tparam ArrayType  template for type of array
 * @param array   array of shape # data points X # feature dimensions
 * @param k  value of k - i.e. how many nearest data points to find
 */
template <typename ArrayType>
std::vector<std::pair<typename ArrayType::SizeType, typename ArrayType::Type>> KNNCosine(
    ArrayType array, ArrayType one_vector, typename ArrayType::SizeType k)
{
  return details::GetKNNImplementation<ArrayType, fetch::math::distance::Cosine>(array, one_vector,
                                                                                 k);
}

/**
 * Interface to get K nearest neighbours method comparing array with input vector
 * Uses cosine distance function
 * @tparam ArrayType  template for type of array
 * @param array   array of shape # data points X # feature dimensions
 * @param k  value of k - i.e. how many nearest data points to find
 */
template <typename ArrayType>
std::vector<std::pair<typename ArrayType::SizeType, typename ArrayType::Type>> KNNCosine(
    ArrayType array, typename ArrayType::SizeType idx, typename ArrayType::SizeType k)
{
  ArrayType one_vector = array.slice(idx);
  return details::GetKNNImplementation<ArrayType, fetch::math::distance::Cosine>(array, one_vector,
                                                                                 k);
}

/**
 * Interface to get K nearest neighbours method comparing array with input vector
 * Uses templated distance function Function
 * Can be called by: KNN<ArrayType,Function>(array,one_vector,k);
 * @tparam ArrayType  template for type of array
 * @tparam Distance   template for distance function in format ArrayType::Type(ArrayType const
 * &,ArrayType const &)
 * @param array   array of shape # data points X # feature dimensions
 * @param k  value of k - i.e. how many nearest data points to find
 */
template <typename ArrayType,
          typename ArrayType::Type (*Distance)(ArrayType const &, ArrayType const &)>
std::vector<std::pair<typename ArrayType::SizeType, typename ArrayType::Type>> KNN(
    ArrayType array, ArrayType one_vector, typename ArrayType::SizeType k)
{
  return details::GetKNNImplementation<ArrayType, Distance>(array, one_vector, k);
}

/**
 * Interface to get K nearest neighbours method comparing array with input vector
 * Uses templated distance function Function
 * Can be called by: KNN<ArrayType,Function>(array,one_vector,k);
 * @tparam ArrayType  template for type of array
 * @tparam Distance   template for distance function in format ArrayType::Type(ArrayType const
 * &,ArrayType const &)
 * @param array   array of shape # data points X # feature dimensions
 * @param k  value of k - i.e. how many nearest data points to find
 */
template <typename ArrayType,
          typename ArrayType::Type (*Distance)(ArrayType const &, ArrayType const &)>
std::vector<std::pair<typename ArrayType::SizeType, typename ArrayType::Type>> KNN(
    ArrayType array, typename ArrayType::SizeType idx, typename ArrayType::SizeType k)
{
  ArrayType one_vector = array.slice(idx);
  return details::GetKNNImplementation<ArrayType, Distance>(array, one_vector, k);
}

}  // namespace clustering
}  // namespace math
}  // namespace fetch<|MERGE_RESOLUTION|>--- conflicted
+++ resolved
@@ -42,11 +42,7 @@
   similarities.reserve(array.shape().at(0));
   for (SizeType i(0); i < array.shape().at(0); ++i)
   {
-<<<<<<< HEAD
-    typename ArrayType::Type d = Distance(one_vector, array.Slice(i).Unsqueeze());
-=======
     typename ArrayType::Type d = Distance(one_vector, array.Slice(i).Copy());
->>>>>>> 7fea080d
     similarities.emplace_back(i, d);
   }
 
