#pragma once
//------------------------------------------------------------------------------
//
//   Copyright 2018 Fetch.AI Limited
//
//   Licensed under the Apache License, Version 2.0 (the "License");
//   you may not use this file except in compliance with the License.
//   You may obtain a copy of the License at
//
//       http://www.apache.org/licenses/LICENSE-2.0
//
//   Unless required by applicable law or agreed to in writing, software
//   distributed under the License is distributed on an "AS IS" BASIS,
//   WITHOUT WARRANTIES OR CONDITIONS OF ANY KIND, either express or implied.
//   See the License for the specific language governing permissions and
//   limitations under the License.
//
//------------------------------------------------------------------------------

#include "math/kernels/approx_exp.hpp"
#include "math/kernels/approx_log.hpp"
#include "math/kernels/approx_logistic.hpp"
#include "math/kernels/approx_soft_max.hpp"
#include "math/kernels/basic_arithmetics.hpp"
#include "math/kernels/relu.hpp"
#include "math/kernels/sign.hpp"
#include "math/kernels/standard_functions.hpp"

#include "core/assert.hpp"
#include "core/meta/type_traits.hpp"
#include "math/ndarray_broadcast.hpp"
#include "vectorise/memory/range.hpp"
#include <algorithm>
#include <cassert>
#include <numeric>
#include <vector>

/////////////////////////////////
/// include specific math functions
/////////////////////////////////

#include "math/free_functions/fundamental_operators.hpp"  // add, subtract etc.
#include "math/free_functions/standard_functions/abs.hpp"
#include "math/free_functions/standard_functions/exp.hpp"
#include "math/free_functions/standard_functions/fmod.hpp"
#include "math/free_functions/standard_functions/log.hpp"
#include "math/free_functions/standard_functions/remainder.hpp"

/////////////////////////////////
/// blas libraries
/////////////////////////////////

#include "math/linalg/blas/gemm_nn_vector.hpp"
#include "math/linalg/blas/gemm_nn_vector_threaded.hpp"
#include "math/linalg/blas/gemm_nt_vector.hpp"
#include "math/linalg/blas/gemm_nt_vector_threaded.hpp"
#include "math/linalg/blas/gemm_tn_vector.hpp"
#include "math/linalg/blas/gemm_tn_vector_threaded.hpp"

#include "math/meta/type_traits.hpp"

namespace fetch {
namespace math {

template <typename T, typename C>
class ShapeLessArray;
template <typename T, typename C>
class NDArray;
template <typename T, typename C>
class NDArrayIterator;

namespace linalg {
template <typename T, typename C, typename S>
class Matrix;
}

template <typename T, typename C>
T Max(ShapeLessArray<T, C> const &array);

namespace details {
template <typename ArrayType>
void ScatterImplementation(ArrayType &input_array, ArrayType &updates, ArrayType &indices)
{
  // sort indices and updates into ascending order
  std::vector<std::pair<std::size_t, typename ArrayType::Type>> AB;

  // copy into pairs
  // Note that A values are put in "first" this is very important
  for (std::size_t i = 0; i < updates.size(); ++i)
  {
    AB.push_back(std::make_pair(indices[i], updates[i]));
  }

  std::sort(AB.begin(), AB.end());

  // Place back into arrays
  for (size_t i = 0; i < updates.size(); ++i)
  {
    updates[i] = AB[i].second;
    indices[i] = static_cast<typename ArrayType::type>(AB[i].first);
  }

  // scatter
  std::size_t arr_count = 0;
  for (std::size_t count = 0; count < indices.size(); ++count)
  {
    // TODO(private issue 282): Think about this code
    while (arr_count < static_cast<std::size_t>(indices[count]))
    {
      ++arr_count;
    }

    input_array[arr_count] = updates[count];
  }
}
}  // namespace details

/**
 * Copies the values of updates into the specified indices of the first dimension of data in this
 * object
 */
template <typename T, typename C>
void Scatter(ShapeLessArray<T, C> &input_array, ShapeLessArray<T, C> const &updates,
             ShapeLessArray<T, C> const &indices)
{
  details::ScatterImplementation(input_array, updates, indices);
}

template <typename T, typename C>
void Scatter(NDArray<T, C> &input_array, NDArray<T, C> &updates, NDArray<T, C> &indices)
{

  assert(input_array.size() >= updates.size());
  assert(updates.shape().size() > 0);
  assert(input_array.size() >= updates.size());

  // because tensorflow is row major by default we have to flip to get the same answer
  // TODO(private issue 208)
  input_array.MajorOrderFlip();
  updates.MajorOrderFlip();

  details::ScatterImplementation(input_array, updates, indices);
}

/**
 * gathers data from first dimension of data, according to indices, and puts them into input array
 * self_type
 */
template <typename T, typename C>
void Gather(NDArray<T, C> &input_array, NDArray<T, C> &updates, NDArray<T, C> &indices)
{
  assert(input_array.size() >= updates.size());
  assert(updates.size() > 0);
  input_array.LazyReshape(updates.shape());

  if (input_array.shape().size() > 1)
  {
    input_array.MajorOrderFlip();
  }
  if (input_array.shape().size() > 1)
  {
    updates.MajorOrderFlip();
  }

  input_array.LazyResize(indices.size());
  input_array.LazyReshape(indices.shape());

  // sort indices
  indices.Sort();

  // set up an iterator
  NDArrayIterator<T, C> arr_iterator{updates};
  NDArrayIterator<T, C> ret_iterator{input_array};

  std::size_t cur_idx, arr_count = 0;
  for (std::size_t count = 0; count < indices.size(); ++count)
  {
    cur_idx = std::size_t(indices[count]);

    while (arr_count < cur_idx)
    {
      ++arr_iterator;
      ++arr_count;
    }

    *ret_iterator = *arr_iterator;
    ++ret_iterator;
  }
}

template <typename T, typename C>
void Transpose(NDArray<T, C> &input_array, std::vector<std::size_t> const &perm)
{
  assert(perm.size() == input_array.shape().size());

  // set up an initial array
  NDArray<T, C> ret = input_array.Copy();

  NDArrayIterator<T, typename NDArray<T, C>::container_type> it_input(input_array);
  NDArrayIterator<T, typename NDArray<T, C>::container_type> it_ret(ret);

  it_ret.Transpose(perm);
  while (it_ret)
  {
    *it_input = *it_ret;
    ++it_input;
    ++it_ret;
  }

  std::vector<std::size_t> new_shape;
  for (std::size_t i = 0; i < perm.size(); ++i)
  {
    new_shape.push_back(input_array.shape()[perm[i]]);
  }
  input_array.Reshape(new_shape);
}
template <typename T, typename C>
void Transpose(NDArray<T, C> &input_array, NDArray<T, C> const &perm)
{
  assert(perm.size() == input_array.shape().size());
}

/**
 * Efficient vectorised and threaded routine for C = A.T(B)
 * @param A
 * @param B
 * @return
 */
template <typename T, typename C>
void Dot(NDArray<T, C> const &A, NDArray<T, C> const &B, NDArray<T, C> &ret, T alpha = 1.0,
         T beta = 0.0, bool threaded = false)
{
  assert(ret.shape().size() == 2);
  ret.Resize(A.shape()[0] * B.shape()[0]);

  if (threaded)
  {
    linalg::Blas<T, NDArray<T, C>,
                 Signature(linalg::_C <= linalg::_alpha, linalg::_A, linalg::_B, linalg::_beta,
                           linalg::_C),
                 Computes(linalg::_C = linalg::_alpha * linalg::_A * linalg::_B +
                                       linalg::_beta * linalg::_C),
                 platform::Parallelisation::VECTORISE | platform::Parallelisation::THREADING>
        gemm_nn_vector_threaded;

    gemm_nn_vector_threaded(alpha, A, B, beta, ret);
  }
  else
  {
    linalg::Blas<T, NDArray<T, C>,
                 Signature(linalg::_C <= linalg::_alpha, linalg::_A, linalg::_B, linalg::_beta,
                           linalg::_C),
                 Computes(linalg::_C = linalg::_alpha * linalg::_A * linalg::_B +
                                       linalg::_beta * linalg::_C),
                 platform::Parallelisation::VECTORISE>
        gemm_nn_vector;

    gemm_nn_vector(alpha, A, B, beta, ret);
  }
}
template <typename T, typename C>
NDArray<T, C> Dot(NDArray<T, C> const &A, NDArray<T, C> const &B, bool threaded = false)
{
  std::vector<std::size_t> return_shape{A.shape()[0], B.shape()[0]};
  NDArray<T, C>            ret(return_shape);
  Dot(A, B, ret, threaded);
  return ret;
}
template <typename T, typename C, typename S>
void Dot(linalg::Matrix<T, C, S> const &A, linalg::Matrix<T, C, S> const &B,
         linalg::Matrix<T, C, S> &ret, T alpha = 1.0, T beta = 0.0, bool threaded = false)
{
  ret.Resize(A.shape()[0], B.shape()[1]);

  if (threaded)
  {
    linalg::Blas<T, linalg::Matrix<T, C, S>,
                 Signature(linalg::_C <= linalg::_alpha, linalg::_A, linalg::_B, linalg::_beta,
                           linalg::_C),
                 Computes(linalg::_C = linalg::_alpha * linalg::_A * linalg::_B +
                                       linalg::_beta * linalg::_C),
                 platform::Parallelisation::VECTORISE | platform::Parallelisation::THREADING>
        gemm_nn_vector_threaded;

    gemm_nn_vector_threaded(alpha, A, B, beta, ret);
  }
  else
  {
    linalg::Blas<T, linalg::Matrix<T, C, S>,
                 Signature(linalg::_C <= linalg::_alpha, linalg::_A, linalg::_B, linalg::_beta,
                           linalg::_C),
                 Computes(linalg::_C = linalg::_alpha * linalg::_A * linalg::_B +
                                       linalg::_beta * linalg::_C),
                 platform::Parallelisation::VECTORISE>
        gemm_nn_vector;

    gemm_nn_vector(alpha, A, B, beta, ret);
  }
}
template <typename T, typename C, typename S>
linalg::Matrix<T, C, S> Dot(linalg::Matrix<T, C, S> const &A, linalg::Matrix<T, C, S> const &B,
                            bool threaded = false)
{
  std::vector<std::size_t> return_shape{A.shape()[0], B.shape()[1]};
  linalg::Matrix<T, C, S>  ret(return_shape);
  Dot(A, B, ret, 1.0, 0.0, threaded);
  return ret;
}

template <typename ArrayType>
fetch::math::meta::IsMathShapeArrayLike<ArrayType, void> DotTranspose(
    ArrayType const &A, ArrayType const &B, ArrayType &ret, typename ArrayType::Type alpha = 1.0,
    typename ArrayType::Type beta = 0.0, bool threaded = false)
{
  ret.Resize(A.shape()[0], B.shape()[0]);

  if (threaded)
  {
    linalg::Blas<
        typename ArrayType::Type, ArrayType,
        Signature(linalg::_C <= linalg::_alpha, linalg::_A, linalg::_B, linalg::_beta, linalg::_C),
        Computes(linalg::_C = linalg::_alpha * linalg::_A * fetch::math::linalg::T(linalg::_B) +
                              linalg::_beta * linalg::_C),
        platform::Parallelisation::VECTORISE | platform::Parallelisation::THREADING>
        gemm_nt_vector_threaded;

    gemm_nt_vector_threaded(alpha, A, B, beta, ret);
  }
  else
  {
    linalg::Blas<
        typename ArrayType::Type, ArrayType,
        Signature(linalg::_C <= linalg::_alpha, linalg::_A, linalg::_B, linalg::_beta, linalg::_C),
        Computes(linalg::_C = linalg::_alpha * linalg::_A * fetch::math::linalg::T(linalg::_B) +
                              linalg::_beta * linalg::_C),
        platform::Parallelisation::VECTORISE>
        gemm_nt_vector;

    gemm_nt_vector(alpha, A, B, beta, ret);
  }
}
template <typename ArrayType>
fetch::math::meta::IsMathShapeArrayLike<ArrayType, ArrayType> DotTranspose(
    ArrayType const &A, ArrayType const &B, typename ArrayType::Type alpha = 1.0,
    typename ArrayType::Type beta = 0.0, bool threaded = false)
{

  std::vector<std::size_t> return_shape{A.shape()[0], B.shape()[0]};
  ArrayType                ret(return_shape);

  DotTranspose(A, B, ret, alpha, beta, threaded);

  return ret;
}
template <typename ArrayType>
fetch::math::meta::IsMathShapeArrayLike<ArrayType, ArrayType> DotTranspose(ArrayType const &A,
                                                                           ArrayType const &B,
                                                                           bool threaded = false)
{

  std::vector<std::size_t> return_shape{A.shape()[0], B.shape()[0]};
  ArrayType                ret(return_shape);

  DotTranspose(A, B, ret, 1.0, 0.0, threaded);

  return ret;
}

/**
 * Efficient vectorised and threaded routine for C = T(A).B
 * @param A
 * @param B
 * @return
 */
template <typename T, typename C>
void TransposeDot(NDArray<T, C> const &A, NDArray<T, C> const &B, NDArray<T, C> &ret, T alpha = 1.0,
                  T beta = 0.0, bool threaded = false)
{
  assert(ret.shape().size() == 2);
  std::vector<std::size_t> return_shape{A.shape()[1], B.shape()[1]};
  ret.Reshape(return_shape);

  if (threaded)
  {
    linalg::Blas<
        T, NDArray<T, C>,
        Signature(linalg::_C <= linalg::_alpha, linalg::_A, linalg::_B, linalg::_beta, linalg::_C),
        Computes(linalg::_C = linalg::_alpha * fetch::math::linalg::T(linalg::_A) * linalg::_B +
                              linalg::_beta * linalg::_C),
        platform::Parallelisation::VECTORISE | platform::Parallelisation::THREADING>
        gemm_tn_vector_threaded;

    gemm_tn_vector_threaded(alpha, A, B, beta, ret);
  }
  else
  {
    linalg::Blas<
        T, NDArray<T, C>,
        Signature(linalg::_C <= linalg::_alpha, linalg::_A, linalg::_B, linalg::_beta, linalg::_C),
        Computes(linalg::_C = linalg::_alpha * fetch::math::linalg::T(linalg::_A) * linalg::_B +
                              linalg::_beta * linalg::_C),
        platform::Parallelisation::VECTORISE>
        gemm_tn_vector;

    gemm_tn_vector(alpha, A, B, beta, ret);
  }
}
template <typename T, typename C>
NDArray<T, C> TransposeDot(NDArray<T, C> const &A, NDArray<T, C> const &B, T alpha = 1.0,
                           T beta = 0.0, bool threaded = false)
{
  assert(A.shape().size() == 2);
  assert(B.shape().size() == 2);
  std::vector<std::size_t> return_shape{A.shape()[1], B.shape()[1]};
  NDArray<T, C>            ret(return_shape);

  TransposeDot(A, B, ret, alpha, beta, threaded);

  return ret;
}
template <typename T, typename C>
NDArray<T, C> TransposeDot(NDArray<T, C> const &A, NDArray<T, C> const &B, bool threaded = false)
{
  assert(A.shape().size() == 2);
  assert(B.shape().size() == 2);
  std::vector<std::size_t> return_shape{A.shape()[1], B.shape()[1]};
  NDArray<T, C>            ret(return_shape);

  TransposeDot(A, B, ret, 1.0, 0.0, threaded);

  return ret;
}

template <typename T, typename C, typename S>
void TransposeDot(linalg::Matrix<T, C, S> const &A, linalg::Matrix<T, C, S> const &B,
                  linalg::Matrix<T, C, S> &ret, T alpha = 1.0, T beta = 0.0, bool threaded = false)
{
  ret.Resize(A.width(), B.width());

  if (threaded)
  {
    linalg::Blas<
        T, linalg::Matrix<T, C, S>,
        Signature(linalg::_C <= linalg::_alpha, linalg::_A, linalg::_B, linalg::_beta, linalg::_C),
        Computes(linalg::_C = linalg::_alpha * fetch::math::linalg::T(linalg::_A) * linalg::_B +
                              linalg::_beta * linalg::_C),
        platform::Parallelisation::VECTORISE | platform::Parallelisation::THREADING>
        gemm_tn_vector_threaded;

    gemm_tn_vector_threaded(alpha, A, B, beta, ret);
  }
  else
  {
    linalg::Blas<
        T, linalg::Matrix<T, C, S>,
        Signature(linalg::_C <= linalg::_alpha, linalg::_A, linalg::_B, linalg::_beta, linalg::_C),
        Computes(linalg::_C = linalg::_alpha * fetch::math::linalg::T(linalg::_A) * linalg::_B +
                              linalg::_beta * linalg::_C),
        platform::Parallelisation::VECTORISE>
        gemm_tn_vector;

    gemm_tn_vector(alpha, A, B, beta, ret);
  }
}
template <typename T, typename C, typename S>
linalg::Matrix<T, C, S> TransposeDot(linalg::Matrix<T, C, S> const &A,
                                     linalg::Matrix<T, C, S> const &B, T alpha = 1.0, T beta = 0.0,
                                     bool threaded = false)
{
  std::vector<std::size_t> return_shape{A.shape()[1], B.shape()[1]};
  linalg::Matrix<T, C, S>  ret(return_shape);

  TransposeDot(A, B, ret, alpha, beta, threaded);

  return ret;
}
template <typename T, typename C, typename S>
linalg::Matrix<T, C, S> TransposeDot(linalg::Matrix<T, C, S> const &A,
                                     linalg::Matrix<T, C, S> const &B, bool threaded = false)
{
  std::vector<std::size_t> return_shape{A.shape()[1], B.shape()[1]};
  linalg::Matrix<T, C, S>  ret(return_shape);

  TransposeDot(A, B, ret, 1.0, 0.0, threaded);

  return ret;
}
/**
 * Adds a new dimension at a specified axis
 * @tparam T
 * @tparam C
 * @param input_array
 * @param axis
 */
template <typename T, typename C>
void ExpandDimensions(NDArray<T, C> &input_array, std::size_t const &axis)
{
  assert(axis <= input_array.shape().size());

  std::vector<std::size_t> new_shape;
  for (std::size_t i = 0; i <= input_array.shape().size(); ++i)
  {
    if (i < axis)
    {
      new_shape.push_back(input_array.shape()[i]);
    }
    else if (i == axis)
    {
      new_shape.push_back(1);
    }
    else
    {
      new_shape.push_back(input_array.shape()[i - 1]);
    }
  }

  input_array.Reshape(new_shape);
}
/**
 * The special case of axis = -1 is permissible, so we declare this function signature to capture it
 * @tparam T
 * @tparam C
 * @param input_array
 * @param axis
 */
template <typename T, typename C>
void ExpandDimensions(NDArray<T, C> &input_array, int const &axis)
{
  assert(axis <= static_cast<int>(input_array.size()));
  std::size_t new_axis;
  if (axis < 0)
  {
    assert(axis == -1);
    new_axis = input_array.shape().size();
  }
  else
  {
    new_axis = static_cast<std::size_t>(axis);
  }
  ExpandDimensions(input_array, new_axis);
}
/**
 * method for concatenating arrays
 */
namespace details {
template <typename ArrayType>
void ConcatImplementation(std::vector<ArrayType> const &input_arrays, ArrayType &ret)
{
  assert(input_arrays.size() > 0);

  std::size_t new_size = 0;
  for (std::size_t i = 0; i < input_arrays.size(); ++i)
  {
    new_size += input_arrays[i].size();
  }
  ret.Resize(new_size);

  if (input_arrays.size() == 1)
  {
    ret.Copy(input_arrays[0]);
  }
  else
  {
    std::size_t count = 0;
    for (std::size_t j = 0; j < input_arrays.size(); ++j)
    {
      for (std::size_t i = 0; i < input_arrays[j].size(); ++i, ++count)
      {
        ret[count] = input_arrays[j][i];
      }
    }
  }
}
}  // namespace details
template <typename T, typename C>
void Concat(ShapeLessArray<T, C> &ret, std::vector<ShapeLessArray<T, C>> const &input_arrays)
{
  details::ConcatImplementation(input_arrays, ret);
}
template <typename T, typename C>
ShapeLessArray<T, C> Concat(std::vector<ShapeLessArray<T, C>> const &input_arrays)
{
  ShapeLessArray<T, C> ret;
  Concat(ret, input_arrays);
  return ret;
}

template <typename T, typename C>
void Concat(NDArray<T, C> &ret, std::vector<NDArray<T, C>> input_arrays, std::size_t const &axis)
{
  assert(input_arrays.size() > 0);
  assert(input_arrays[0].shape().size() > 0);

  if (input_arrays.size() == 1)
  {
    ret.ResizeFromShape(input_arrays[0].shape());
    ret.Copy(input_arrays[0]);
  }
  else
  {
    // figure out the size of the axis dim after concatenation
    std::size_t new_axis_dim = input_arrays[0].shape()[axis];
    assert(axis < input_arrays[0].shape().size());
    for (std::size_t i = 0; i < (input_arrays.size() - 1); ++i)
    {
      assert(input_arrays[i].shape() == input_arrays[i + 1].shape());
      new_axis_dim += input_arrays[i + 1].shape()[axis];
    }

    // figure out the size and shape of the output array
    std::vector<std::size_t> new_shape = {input_arrays[0].shape()};
    new_shape[axis]                    = new_axis_dim;
    ret.ResizeFromShape(new_shape);

    // identify the axis based stride
    std::size_t stride = input_arrays[0].shape()[axis];

    for (std::size_t j = 0; j < input_arrays.size(); ++j)
    {
      // figure out the part of the return array to fill with this input array
      std::vector<std::vector<std::size_t>> step{};
      for (std::size_t i = 0; i < ret.shape().size(); ++i)
      {
        if (i == axis)
        {
          step.push_back({j * stride, (j + 1) * stride, 1});
        }
        else
        {
          step.push_back({0, ret.shape()[i], 1});
        }
      }

      // copy the data across
      NDArrayIterator<T, C> ret_iterator{ret, step};
      NDArrayIterator<T, C> arr_iterator{input_arrays[j]};
      for (std::size_t k = 0; k < input_arrays[j].size(); ++k)
      {
        *ret_iterator = *arr_iterator;
        ++ret_iterator;
        ++arr_iterator;
      }
    }
  }
}
template <typename T, typename C>
NDArray<T, C> Concat(std::vector<NDArray<T, C>> input_arrays, std::size_t const &axis)
{
  NDArray<T, C> ret;
  Concat(ret, input_arrays);
  return ret;
}

/**
 * interleave data from multiple sources
 * @param x
 */
namespace details {
template <typename ArrayType>
void DynamicStitchImplementation(ArrayType &input_array, ArrayType const &indices,
                                 ArrayType const &data)
{
  input_array.LazyResize(indices.size());

  // loop through all output data locations identifying the next data point to copy into it
  for (std::size_t i = 0; i < indices.size(); ++i)  // iterate through lists of indices
  {
    input_array.Set(std::size_t(indices[i]), data[i]);
  }
}
}  // namespace details
template <typename T, typename C>
void DynamicStitch(ShapeLessArray<T, C> &input_array, ShapeLessArray<T, C> const &indices,
                   ShapeLessArray<T, C> const &data)
{
  details::DynamicStitchImplementation(input_array, indices, data);
}
template <typename T, typename C>
void DynamicStitch(NDArray<T, C> &input_array, NDArray<T, C> &indices, NDArray<T, C> &data)
{
  //  input_array.MajorOrderFlip();
  indices.MajorOrderFlip();
  data.MajorOrderFlip();

  details::DynamicStitchImplementation(input_array, indices, data);

  input_array.MajorOrderFlip();
}

/**
 * calculates bit mask on this
 * @param x
 */
namespace details {
template <typename ArrayType>
void BooleanMaskImplementation(ArrayType &input_array, ArrayType const &mask, ArrayType &ret)
{
  assert(input_array.size() == mask.size());

  std::size_t counter = 0;
  for (std::size_t i = 0; i < input_array.size(); ++i)
  {
    assert((mask[i] == 1) || (mask[i] == 0));
    // TODO(private issue 193): implement boolean only ndarray to avoid cast
    if (bool(mask[i]))
    {
      ret[counter] = input_array[i];
      ++counter;
    }
  }

  ret.LazyResize(counter);
}
}  // namespace details
template <typename T, typename C>
void BooleanMask(ShapeLessArray<T, C> &input_array, ShapeLessArray<T, C> const &mask,
                 ShapeLessArray<T, C> &ret)
{
  details::BooleanMaskImplementation(input_array, mask, ret);
}
template <typename T, typename C>
ShapeLessArray<T, C> BooleanMask(ShapeLessArray<T, C> &      input_array,
                                 ShapeLessArray<T, C> const &mask)
{
  ShapeLessArray<T, C> ret;
  BooleanMask(input_array, mask, ret);
  return ret;
}
template <typename T, typename C>
void BooleanMask(NDArray<T, C> &input_array, NDArray<T, C> &mask, NDArray<T, C> &ret)
{
  assert(input_array.shape().size() >= mask.shape().size());
  assert(mask.shape().size() > 0);

  // because tensorflow is row major by default - we have to flip the mask and array to get the same
  // answer
  // TODO(private issue 208)
  input_array.MajorOrderFlip();
  mask.MajorOrderFlip();

  if (mask.shape() == input_array.shape())
  {
    details::BooleanMaskImplementation(input_array, mask, ret);
  }
  else
  {
    for (std::size_t j = 0; j < mask.shape().size(); ++j)
    {
      assert(mask.shape()[j] == input_array.shape()[j]);
    }

    // new shape should be n-k+1 dimensions
    std::vector<std::size_t> new_shape;
    NDArray<T, C>            ret{new_shape};

    // TODO(private issue 207): perhaps a little bit hacky to implement boolean mask as a
    // multiplication
    Broadcast([](T x, T y) { return x * y; }, input_array, mask, ret);
  }
}
template <typename T, typename C>
NDArray<T, C> BooleanMask(NDArray<T, C> &input_array, NDArray<T, C> &mask)
{
  NDArray<T, C> ret;
  BooleanMask(input_array, mask, ret);
  return ret;
}

/**
 * raise 2 to power input values of x
 * @param x
 */
template <typename ArrayType>
void Exp2(ArrayType &x)
{
  kernels::stdlib::Exp2<typename ArrayType::Type> kernel;
  x.data().in_parallel().Apply(kernel, x.data());
}

/**
 * exp(x) - 1
 * @param x
 */
template <typename ArrayType>
void Expm1(ArrayType &x)
{
  kernels::stdlib::Expm1<typename ArrayType::Type> kernel;
  x.data().in_parallel().Apply(kernel, x.data());
}

/**
 * natural logarithm of x
 * @param x
 */
template <typename ArrayType>
void Log10(ArrayType &x)
{
  kernels::stdlib::Log10<typename ArrayType::Type> kernel;
  x.data().in_parallel().Apply(kernel, x.data());
}

/**
 * log base 2
 * @param x
 */
template <typename ArrayType>
void Log2(ArrayType &x)
{
  kernels::stdlib::Log2<typename ArrayType::Type> kernel;
  x.data().in_parallel().Apply(kernel, x.data());
}

/**
 * natural log 1 + x
 * @param x
 */
template <typename ArrayType>
void Log1p(ArrayType &x)
{
  kernels::stdlib::Log1p<typename ArrayType::Type> kernel;
  x.data().in_parallel().Apply(kernel, x.data());
}

/**
 * square root
 * @param x
 */
template <typename ArrayType>
void Sqrt(ArrayType &x)
{
  kernels::stdlib::Sqrt<typename ArrayType::Type> kernel;
  x.data().in_parallel().Apply(kernel, x.data());
}

/**
 * cubic root x
 * @param x
 */
template <typename ArrayType>
void Cbrt(ArrayType &x)
{
  kernels::stdlib::Cbrt<typename ArrayType::Type> kernel;
  x.data().in_parallel().Apply(kernel, x.data());
}

/**
 * raise to power
 * @param x
 */
template <typename ArrayType>
void Pow(ArrayType &x)
{
  kernels::stdlib::Pow<typename ArrayType::Type> kernel;
  x.data().in_parallel().Apply(kernel, x.data());
}

/**
 * square
 * @param x
 */
template <typename ArrayType>
void Square(ArrayType &x)
{
  for (std::size_t i = 0; i < x.size(); ++i)
  {
    x[i] = x[i] * x[i];
  }
}
template <typename ArrayType>
void Square(ArrayType const &x, ArrayType &ret)
{
  for (std::size_t i = 0; i < x.size(); ++i)
  {
    ret[i] = x[i];
    ret[i] = ret[i] * ret[i];
  }
}

/**
 * sine of x
 * @param x
 */
template <typename ArrayType>
void Sin(ArrayType &x)
{
  kernels::stdlib::Sin<typename ArrayType::Type> kernel;
  x.data().in_parallel().Apply(kernel, x.data());
}

/**
 * cosine of x
 * @param x
 */
template <typename ArrayType>
void Cos(ArrayType &x)
{
  kernels::stdlib::Cos<typename ArrayType::Type> kernel;
  x.data().in_parallel().Apply(kernel, x.data());
}

/**
 * tangent of x
 * @param x
 */
template <typename ArrayType>
void Tan(ArrayType &x)
{
  kernels::stdlib::Tan<typename ArrayType::Type> kernel;
  x.data().in_parallel().Apply(kernel, x.data());
}

/**
 * arc sine of x
 * @param x
 */
template <typename ArrayType>
void Asin(ArrayType &x)
{
  kernels::stdlib::Asin<typename ArrayType::Type> kernel;
  x.data().in_parallel().Apply(kernel, x.data());
}

/**
 * arc cosine of x
 * @param x
 */
template <typename ArrayType>
void Acos(ArrayType &x)
{
  kernels::stdlib::Acos<typename ArrayType::Type> kernel;
  x.data().in_parallel().Apply(kernel, x.data());
}

/**
 * arc tangent of x
 * @param x
 */
template <typename ArrayType>
void Atan(ArrayType &x)
{
  kernels::stdlib::Atan<typename ArrayType::Type> kernel;
  x.data().in_parallel().Apply(kernel, x.data());
}

/**
 * arc tangent of x
 * @param x
 */
template <typename ArrayType>
void Atan2(ArrayType &x)
{
  kernels::stdlib::Atan2<typename ArrayType::Type> kernel;
  x.data().in_parallel().Apply(kernel, x.data());
}

/**
 * hyperbolic sine of x
 * @param x
 */
template <typename ArrayType>
void Sinh(ArrayType &x)
{
  kernels::stdlib::Sinh<typename ArrayType::Type> kernel;
  x.data().in_parallel().Apply(kernel, x.data());
}

/**
 * hyperbolic cosine of x
 * @param x
 */
template <typename ArrayType>
void Cosh(ArrayType &x)
{
  kernels::stdlib::Cosh<typename ArrayType::Type> kernel;
  x.data().in_parallel().Apply(kernel, x.data());
}

/**
 * hyperbolic tangent of x
 * @param x
 */
template <typename ArrayType>
void Tanh(ArrayType &x)
{
  kernels::stdlib::Tanh<typename ArrayType::Type> kernel;
  x.data().in_parallel().Apply(kernel, x.data());
}

/**
 * hyperbolic arc sine of x
 * @param x
 */
template <typename ArrayType>
void Asinh(ArrayType &x)
{
  kernels::stdlib::Asinh<typename ArrayType::Type> kernel;
  x.data().in_parallel().Apply(kernel, x.data());
}

/**
 * hyperbolic arc cosine of x
 * @param x
 */
template <typename ArrayType>
void Acosh(ArrayType &x)
{
  kernels::stdlib::Acosh<typename ArrayType::Type> kernel;
  x.data().in_parallel().Apply(kernel, x.data());
}

/**
 * hyperbolic arc tangent of x
 * @param x
 */
template <typename ArrayType>
void Atanh(ArrayType &x)
{
  kernels::stdlib::Atanh<typename ArrayType::Type> kernel;
  x.data().in_parallel().Apply(kernel, x.data());
}

/**
 * error function of x
 * @param x
 */
template <typename ArrayType>
void Erf(ArrayType &x)
{
  kernels::stdlib::Erf<typename ArrayType::Type> kernel;
  x.data().in_parallel().Apply(kernel, x.data());
}

/**
 * complementary error function of x
 * @param x
 */
template <typename ArrayType>
void Erfc(ArrayType &x)
{
  kernels::stdlib::Erfc<typename ArrayType::Type> kernel;
  x.data().in_parallel().Apply(kernel, x.data());
}

/**
 * factorial of x-1
 * @param x
 */
template <typename ArrayType>
void Tgamma(ArrayType &x)
{
  kernels::stdlib::Tgamma<typename ArrayType::Type> kernel;
  x.data().in_parallel().Apply(kernel, x.data());
}

/**
 * log of factorial of x-1
 * @param x
 */
template <typename ArrayType>
void Lgamma(ArrayType &x)
{
  kernels::stdlib::Lgamma<typename ArrayType::Type> kernel;
  x.data().in_parallel().Apply(kernel, x.data());
}

/**
 * ceiling round
 * @param x
 */
template <typename ArrayType>
void Ceil(ArrayType &x)
{
  kernels::stdlib::Ceil<typename ArrayType::Type> kernel;
  x.data().in_parallel().Apply(kernel, x.data());
}

/**
 * floor rounding
 * @param x
 */
template <typename ArrayType>
void Floor(ArrayType &x)
{
  kernels::stdlib::Floor<typename ArrayType::Type> kernel;
  x.data().in_parallel().Apply(kernel, x.data());
}

/**
 * round towards 0
 * @param x
 */
template <typename ArrayType>
void Trunc(ArrayType &x)
{
  kernels::stdlib::Trunc<typename ArrayType::Type> kernel;
  x.data().in_parallel().Apply(kernel, x.data());
}

/**
 * round to nearest int in int format
 * @param x
 */
template <typename ArrayType>
void Round(ArrayType &x)
{
  kernels::stdlib::Round<typename ArrayType::Type> kernel;
  x.data().in_parallel().Apply(kernel, x.data());
}

/**
 * round to nearest int in float format
 * @param x
 */
template <typename ArrayType>
void Lround(ArrayType &x)
{
  kernels::stdlib::Lround<typename ArrayType::Type> kernel;
  x.data().in_parallel().Apply(kernel, x.data());
}

/**
 * round to nearest int in float format with long long return
 * @param x
 */
template <typename ArrayType>
void Llround(ArrayType &x)
{
  kernels::stdlib::Llround<typename ArrayType::Type> kernel;
  x.data().in_parallel().Apply(kernel, x.data());
}

/**
 * round to nearest int in float format
 * @param x
 */
template <typename ArrayType>
void Nearbyint(ArrayType &x)
{
  kernels::stdlib::Nearbyint<typename ArrayType::Type> kernel;
  x.data().in_parallel().Apply(kernel, x.data());
}

/**
 * round to nearest int
 * @param x
 */
template <typename ArrayType>
void Rint(ArrayType &x)
{
  kernels::stdlib::Rint<typename ArrayType::Type> kernel;
  x.data().in_parallel().Apply(kernel, x.data());
}

/**
 *
 * @param x
 */
template <typename ArrayType>
void Lrint(ArrayType &x)
{
  kernels::stdlib::Lrint<typename ArrayType::Type> kernel;
  x.data().in_parallel().Apply(kernel, x.data());
}

/**
 *
 * @param x
 */
template <typename ArrayType>
void Llrint(ArrayType &x)
{
  kernels::stdlib::Llrint<typename ArrayType::Type> kernel;
  x.data().in_parallel().Apply(kernel, x.data());
}

/**
 * finite check
 * @param x
 */
template <typename ArrayType>
void Isfinite(ArrayType &x)
{
  kernels::stdlib::Isfinite<typename ArrayType::Type> kernel;
  x.data().in_parallel().Apply(kernel, x.data());
}

/**
 * checks for inf values
 * @param x
 */
template <typename ArrayType>
void Isinf(ArrayType &x)
{
  kernels::stdlib::Isinf<typename ArrayType::Type> kernel;
  x.data().in_parallel().Apply(kernel, x.data());
}

/**
 * checks for nans
 * @param x
 */
template <typename ArrayType>
void Isnan(ArrayType &x)
{
  kernels::stdlib::Isnan<typename ArrayType::Type> kernel;
  x.data().in_parallel().Apply(kernel, x.data());
}

/**
 *
 * @param x
 */
template <typename ArrayType>
void Hypot(ArrayType &x)
{
  kernels::stdlib::Hypot<typename ArrayType::Type> kernel;
  x.data().in_parallel().Apply(kernel, x.data());
}

/**
 *
 * @param x
 */
template <typename ArrayType>
void Frexp(ArrayType &x)
{
  kernels::stdlib::Frexp<typename ArrayType::Type> kernel;
  x.data().in_parallel().Apply(kernel, x.data());
}

/**
 *
 * @param x
 */
template <typename ArrayType>
void Ldexp(ArrayType &x)
{
  kernels::stdlib::Ldexp<typename ArrayType::Type> kernel;
  x.data().in_parallel().Apply(kernel, x.data());
}

/**
 *
 * @param x
 */
template <typename ArrayType>
void Modf(ArrayType &x)
{
  kernels::stdlib::Modf<typename ArrayType::Type> kernel;
  x.data().in_parallel().Apply(kernel, x.data());
}

/**
 *
 * @param x
 */
template <typename ArrayType>
void Scalbn(ArrayType &x)
{
  kernels::stdlib::Scalbn<typename ArrayType::Type> kernel;
  x.data().in_parallel().Apply(kernel, x.data());
}

/**
 *
 * @param x
 */
template <typename ArrayType>
void Scalbln(ArrayType &x)
{
  kernels::stdlib::Scalbln<typename ArrayType::Type> kernel;
  x.data().in_parallel().Apply(kernel, x.data());
}

/**
 *
 * @param x
 */
template <typename ArrayType>
void Ilogb(ArrayType &x)
{
  kernels::stdlib::Ilogb<typename ArrayType::Type> kernel;
  x.data().in_parallel().Apply(kernel, x.data());
}

/**
 *
 * @param x
 */
template <typename ArrayType>
void Logb(ArrayType &x)
{
  kernels::stdlib::Logb<typename ArrayType::Type> kernel;
  x.data().in_parallel().Apply(kernel, x.data());
}

/**
 *
 * @param x
 */
template <typename ArrayType>
void Nextafter(ArrayType &x)
{
  kernels::stdlib::Nextafter<typename ArrayType::Type> kernel;
  x.data().in_parallel().Apply(kernel, x.data());
}

/**
 *
 * @param x
 */
template <typename ArrayType>
void Nexttoward(ArrayType &x)
{
  kernels::stdlib::Nexttoward<typename ArrayType::Type> kernel;
  x.data().in_parallel().Apply(kernel, x.data());
}

/**
 *
 * @param x
 */
template <typename ArrayType>
void Copysign(ArrayType &x)
{
  kernels::stdlib::Copysign<typename ArrayType::Type> kernel;
  x.data().in_parallel().Apply(kernel, x.data());
}

/**
 *
 * @param x
 */
template <typename ArrayType>
void Fpclassify(ArrayType &x)
{
  kernels::stdlib::Fpclassify<typename ArrayType::Type> kernel;
  x.data().in_parallel().Apply(kernel, x.data());
}

/**
 *
 * @param x
 */
template <typename ArrayType>
void Isnormal(ArrayType &x)
{
  kernels::stdlib::Isnormal<typename ArrayType::Type> kernel;
  x.data().in_parallel().Apply(kernel, x.data());
}

/**
 *
 * @param x
 */
template <typename ArrayType>
void Signbit(ArrayType &x)
{
  kernels::stdlib::Signbit<typename ArrayType::Type> kernel;
  x.data().in_parallel().Apply(kernel, x.data());
}

/**
 *
 * @param x
 */
template <typename ArrayType>
void Isgreater(ArrayType &x)
{
  kernels::stdlib::Isgreater<typename ArrayType::Type> kernel;
  x.data().in_parallel().Apply(kernel, x.data());
}

/**
 *
 * @param x
 */
template <typename ArrayType>
void Isgreaterequal(ArrayType const &x, ArrayType const &y, ArrayType &z)
{
  kernels::stdlib::Isgreaterequal<typename ArrayType::Type> kernel;
  z.data().in_parallel().Apply(kernel, x.data(), y.data());
}

/**
 *
 * @param x
 */
template <typename ArrayType>
void Isless(ArrayType &x)
{
  kernels::stdlib::Isless<typename ArrayType::Type> kernel;
  x.data().in_parallel().Apply(kernel, x.data());
}

/**
 *
 * @param x
 */
template <typename ArrayType>
void Islessequal(ArrayType &x)
{
  kernels::stdlib::Islessequal<typename ArrayType::Type> kernel;
  x.data().in_parallel().Apply(kernel, x.data());
}

/**
 *
 * @param x
 */
template <typename ArrayType>
void Islessgreater(ArrayType &x)
{
  kernels::stdlib::Islessgreater<typename ArrayType::Type> kernel;
  x.data().in_parallel().Apply(kernel, x.data());
}

/**
 *
 * @param x
 */
template <typename ArrayType>
void Isunordered(ArrayType &x)
{
  kernels::stdlib::Isunordered<typename ArrayType::Type> kernel;
  x.data().in_parallel().Apply(kernel, x.data());
}

/**
 *
 * @param x
 */
template <typename ArrayType>
void ApproxExp(ArrayType &x)
{
  kernels::ApproxExp<typename ArrayType::vector_register_type> kernel;
  x.data().in_parallel().Apply(kernel, x.data());
}

/**
 *
 * @param x
 */
template <typename ArrayType>
void ApproxLog(ArrayType &x)
{
  kernels::ApproxLog<typename ArrayType::vector_register_type> kernel;
  x.data().in_parallel().Apply(kernel, x.data());
}

/**
 *
 * @param x
 */
template <typename ArrayType>
void ApproxLogistic(ArrayType &x)
{
  kernels::ApproxLogistic<typename ArrayType::vector_register_type> kernel;
  x.data().in_parallel().Apply(kernel, x.data());
}

/**
 * rectified linear activation function
 * @param x
 */
template <typename ArrayType>
void Relu(ArrayType &x)
{
  kernels::Relu<typename ArrayType::vector_register_type> kernel;
  x.data().in_parallel().Apply(kernel, x.data());
}

/**
 * replaces data with the sign (1 or -1)
 * @param x
 */
template <typename ArrayType>
void Sign(ArrayType &x)
{
  kernels::Sign<typename ArrayType::vector_register_type> kernel;
  x.data().in_parallel().Apply(kernel, x.data());
}

template <typename T, typename C, typename S>
void ReduceSum(linalg::Matrix<T, C, S> const &obj1, std::size_t axis, linalg::Matrix<T, C, S> &ret)
{
  assert((axis == 0) || (axis == 1));
  std::vector<std::size_t> access_idx{0, 0};
  if (axis == 0)
  {
    assert(ret.size() == obj1.width());
    for (std::size_t i = 0; i < ret.size(); ++i)
    {
      ret[i] = 0;
      for (std::size_t j = 0; j < obj1.shape()[0]; ++j)
      {
        ret[i] += obj1(j, i);
      }
    }
  }
  else
  {
    assert(ret.size() == obj1.height());
    for (std::size_t i = 0; i < ret.size(); ++i)
    {
      ret[i] = 0;
      for (std::size_t j = 0; j < obj1.shape()[1]; ++j)
      {
        ret[i] += obj1(i, j);
      }
    }
  }
}
template <typename T, typename C, typename S>
linalg::Matrix<T, C, S> ReduceSum(linalg::Matrix<T, C, S> const &obj1,
                                  linalg::Matrix<T, C, S> const &axis)
{
  assert(axis.shape()[0] == 1);
  assert(axis.shape()[1] == 1);
  return ReduceSum(obj1, std::size_t(axis[0]));
}
template <typename T, typename C, typename S>
linalg::Matrix<T, C, S> ReduceSum(linalg::Matrix<T, C, S> const &obj1, std::size_t axis)
{
  assert((axis == 0) || (axis == 1));
  if (axis == 0)
  {
    std::vector<std::size_t> new_shape{1, obj1.width()};
    linalg::Matrix<T, C, S>  ret{new_shape};
    ReduceSum(obj1, axis, ret);
    return ret;
  }
  else
  {
    std::vector<std::size_t> new_shape{obj1.height(), 1};
    linalg::Matrix<T, C, S>  ret{new_shape};
    ReduceSum(obj1, axis, ret);
    return ret;
  }
}

template <typename T, typename C, typename S>
linalg::Matrix<T, C, S> ReduceSumImpl(linalg::Matrix<T, C, S> const &obj1, std::size_t const &axis)
{
  if (obj1.shape()[0] == 1)
  {
    return obj1;
  }
  else
  {
    return ReduceSumImpl(ReduceSum(obj1, axis), axis - 1);
  }
}
template <typename T, typename C, typename S>
linalg::Matrix<T, C, S> ReduceSum(linalg::Matrix<T, C, S> const &obj1)
{
  std::size_t axis = obj1.shape().size() - 1;
  //  linalg::Matrix<T, C, S> ret = ReduceSum(obj1, axis);

  return ReduceSumImpl(obj1, axis);
}

template <typename T, typename C, typename S>
linalg::Matrix<T, C, S> ReduceMean(linalg::Matrix<T, C, S> const &obj1, std::size_t const &axis)
{
  T n = obj1.shape()[0];
  return Divide(ReduceSum(obj1, axis), n);
}

template <typename ArrayType>
typename ArrayType::Type L2Norm(ArrayType const &A, ArrayType &ret)
{
  assert(A.size() == ret.size());
  assert(A.shape() == ret.shape());

  Square(A, ret);
  return std::sqrt(Sum(ret));
}
template <typename ArrayType>
typename ArrayType::Type L2Norm(ArrayType const &A)
{
  ArrayType ret{A.shape()};
  return L2Norm(A, ret);
}

template <typename ArrayType>
ArrayType MeanSquareError(ArrayType const &A, ArrayType const &B)
{
  assert(A.shape() == B.shape());
  ArrayType ret(A.shape());
  Subtract(A, B, ret);
  Square(ret);
  ret = ReduceSum(ret, 0);

  ret = Divide(ret, typename ArrayType::Type(A.shape()[0]));
  ret = Divide(ret, typename ArrayType::Type(
                        2));  // division by 2 allows us to cancel out with a 2 in the derivative
  return ret;
}

/**
 * Cross entropy loss with x as the prediction, and y as the ground truth
 * @tparam ArrayType
 * @param x a 2d array with axis 0 = examples, and axis 1 = dimension in prediction space
 * @param y same size as x with the correct predictions set to 1 in axis 1 and all other positions =
 * 0
 * @return
 */
template <typename ArrayType>
ArrayType CrossEntropyLoss(ArrayType const &x, ArrayType const &y)
{
  assert(x.shape() == y.shape());

  // we can't handle taking log(0), and the user should ensure this is never asked for
  // if in doubt the user can always call SoftmaxCrossEntropyLoss instead
  for (std::size_t k = 0; k < x.size(); ++k)
  {
    assert(x.At(k) != 0);
  }

  ArrayType logx{x.shape()};
  logx.Copy(x);
  Log(logx);

  ArrayType plogx{logx.shape()};
  for (std::size_t i = 0; i < logx.shape()[0]; ++i)
  {
    for (std::size_t j = 0; j < logx.shape()[1]; ++j)
    {
      if (y.At(i, j) == 0)
      {
        plogx.Set(i, j, 0);
      }
      else if (logx.At(i, j) == 0)
      {
        plogx.Set(i, j, 0);
      }
      else
      {
        plogx.Set(i, j, logx.At(i, j) * y.At(i, j));
      }
    }
  }

  auto                     cel      = Multiply(plogx, -1.0);
  typename ArrayType::Type n        = typename ArrayType::Type(cel.shape()[0]);
  auto                     mean_cel = ReduceSum(cel, 0);

  return Divide(mean_cel, n);
}

/**
 * Cross entropy loss with x as the prediction, and y as the ground truth
 * @tparam ArrayType
 * @param x a 2d array with axis 0 = examples, and axis 1 = dimension in prediction space
 * @param y same size as x with the correct predictions set to 1 in axis 1 and all other positions =
 * 0
 * @return Returns an Array of size 1 containing the loss value
 */
template <typename ArrayType>
ArrayType SoftmaxCrossEntropyLoss(ArrayType const &x, ArrayType const &y)
{
  assert(x.shape() == y.shape());
  assert(x.shape().size() == 2);

  auto n_examples = x.shape()[0];

  ArrayType sce_x{x.shape()};
  sce_x.Copy(x);

  // we don't explicitly call softmax, because we assume softmax was already included in the graph
  // (i.e. x is the output
  //  of softmax layer)

  auto      gt = ArgMax(y, 1);
  ArrayType log_likelihood{1};
  log_likelihood[0] = 0;

  for (std::size_t idx = 0; idx < n_examples; ++idx)
  {
    sce_x.Set(idx, static_cast<std::size_t>(gt[idx]),
              std::log(sce_x.At(idx, static_cast<std::size_t>(gt[idx]))));
    log_likelihood[0] -= sce_x.At(idx, static_cast<std::size_t>(gt[idx]));
  }

  return Divide(log_likelihood, static_cast<typename ArrayType::Type>(n_examples));
}

/**
 * The sigmoid function
 * @tparam ArrayType
 * @tparam T
 * @param y
 * @param y_hat
 * @param ret
 */
template <typename T, typename C, typename S>
linalg::Matrix<T, C, S> Sigmoid(linalg::Matrix<T, C, S> const &A)
{
  linalg::Matrix<T, C, S> ret{A.shape()};
  ret.Copy(A);
  //  ret.data() = A.data().copy();

  Multiply(-1.0, ret, ret);
  Exp(ret);
  Add(ret, 1.0, ret);
  Divide(1.0, ret, ret);

  return ret;
}

/**
 * Max function for two values
 * @tparam T
 * @param datum1
 * @param datum2
 * @return
 */
template <typename T>
T Max(T const &datum1, T const &datum2, T &ret)
{
  ret = std::max(datum1, datum2);
  return ret;
}
template <typename T>
T Max(T const &datum1, T const &datum2)
{
  T ret{};
  ret = Max(datum1, datum2, ret);
  return ret;
}

/**
 * Finds the maximum value in an array
 * @tparam T data type
 * @tparam C container type
 * @param array array to search for maximum value
 * @return
 */
template <typename T, typename C>
T Max(ShapeLessArray<T, C> const &array, T &ret)
{
  using vector_register_type = typename ShapeLessArray<T, C>::vector_register_type;

  ret = array.data().in_parallel().Reduce(
      memory::TrivialRange(0, array.size()),
      [](vector_register_type const &a, vector_register_type const &b) { return max(a, b); });
  return ret;
}
template <typename T, typename C>
T Max(ShapeLessArray<T, C> const &array)
{
  T ret;
  Max(array, ret);
  return ret;
}

/**
 * Finds the maximum value in a range of the array
 * @tparam T
 * @tparam C
 * @param array
 * @param r
 * @return
 */
template <typename T, typename C>
inline void Max(ShapeLessArray<T, C> const &array, memory::Range r, T &ret)
{
  using vector_register_type = typename ShapeLessArray<T, C>::vector_register_type;

  if (r.is_trivial())
  {
    ret = array.data().in_parallel().Reduce(
        r, [](vector_register_type const &a, vector_register_type const &b) { return max(a, b); });
  }
  else
  {  // non-trivial range is not vectorised
    typename ShapeLessArray<T, C>::Type ret =
        -std::numeric_limits<typename ShapeLessArray<T, C>::Type>::max();
    for (auto i : array)
    {
      ret = std::max(ret, i);
    }
  }
}

/**
 * Finds the maximum value in each row/column depending on axis and stores the output in ret
 * @tparam T
 * @tparam C
 * @tparam S
 * @param array the array to find max over
 * @param axis the axis along which to max
 * @param ret the return array
 */
template <typename T, typename C, typename S>
void Max(linalg::Matrix<T, C, S> const &array, std::size_t const &axis,
         linalg::Matrix<T, C, S> &ret)
{
  assert(axis == 0 || axis == 1);

  if (axis == 0)
  {
    assert(ret.shape()[0] == 1);
    assert(ret.shape()[1] == array.shape()[1]);
    for (std::size_t i = 0; i < array.shape()[1]; ++i)
    {
      ret.Set(0, i, -std::numeric_limits<typename linalg::Matrix<T, C, S>::Type>::max());
      for (std::size_t j = 0; j < array.shape()[0]; ++j)
      {
        ret.Set(0, i, std::max(ret.At(0, i), array.At(j, i)));
      }
    }
  }
  else
  {
    assert(ret.shape()[0] == array.shape()[0]);
    assert(ret.shape()[1] == 1);
    for (std::size_t i = 0; i < array.shape()[0]; ++i)
    {
      ret.Set(i, 0, -std::numeric_limits<typename linalg::Matrix<T, C, S>::Type>::max());
      for (std::size_t j = 0; j < array.shape()[1]; ++j)
      {
        ret.Set(i, 0, std::max(ret.At(i, 0), array.At(i, j)));
      }
    }
  }
}

/**
 * Implementation of Max that returns the n-1 dim array by finding the max of all 1-d vectors within
 * the array
 * @tparam T
 * @tparam C
 * @param array
 * @param axis
 * @param ret
 */
template <typename T, typename C>
void Max(NDArray<T, C> &array, std::size_t const &axis, NDArray<T, C> &ret)
{
  assert(axis < array.shape().size());

  NDArrayIterator<T, C> return_iterator{ret};

  // iterate through the return array (i.e. the array of Max vals)
  std::vector<std::size_t> cur_index;
  while (return_iterator)
  {
    std::vector<std::vector<std::size_t>> cur_step;

    cur_index = return_iterator.GetNDimIndex();

    // calculate which part of the array we should iterate over (i.e. identify the 1-d vectors
    // within the array)
    std::size_t index_counter = 0;
    for (std::size_t i = 0; i < array.shape().size(); ++i)
    {
      if (i == axis)
      {
        cur_step.push_back({0, array.shape()[i]});
      }
      else
      {
        cur_step.push_back({cur_index[index_counter], cur_index[index_counter] + 1});
        ++index_counter;
      }
    }

    // get an iterator to iterate over the 1-d slice of the array to calculate max over
    NDArrayIterator<T, C> array_iterator(array, cur_step);

    // loops through the 1d array calculating the max val
    typename NDArray<T, C>::Type cur_max =
        -std::numeric_limits<typename NDArray<T, C>::Type>::max();
    typename NDArray<T, C>::Type cur_val;
    while (array_iterator)
    {
      cur_val = *array_iterator;
      Max(cur_max, cur_val, cur_max);
      ++array_iterator;
    }

    *return_iterator = cur_max;
    ++return_iterator;
  }
}

/**
 * Finds the argument of the maximum value in an array
 * @tparam T data type
 * @tparam C container type
 * @param array array to search for maximum value
 * @return
 */
template <typename T, typename C>
void ArgMax(ShapeLessArray<T, C> const &array, T &ret)
{
  ret          = 0;
  T cur_maxval = std::numeric_limits<T>::lowest();

  // just using ret as a free variable to store the current maxval for the loop here
  for (std::size_t i = 0; i < array.size(); ++i)
  {
    if (cur_maxval < array[i])
    {
      ret = static_cast<T>(i);
    }
  }
}
template <typename T, typename C>
T ArgMax(ShapeLessArray<T, C> const &array)
{
  T ret;
  return ArgMax(array, ret);
}

template <typename T, typename C, typename S>
void ArgMax(linalg::Matrix<T, C, S> const &array, std::size_t axis, ShapeLessArray<T, C> &ret)
{
  assert(axis < 2);

  if (axis == 0)
  {
    assert(ret.size() == array.width());
    T cur_maxval;

    // just using ret as a free variable to store the current maxval for the loop here
    for (std::size_t i = 0; i < array.width(); ++i)
    {
      cur_maxval = std::numeric_limits<T>::lowest();
      for (std::size_t j = 0; j < array.height(); ++j)
      {
        if (cur_maxval < array.At(j, i))
        {
          ret[i]     = static_cast<T>(j);
          cur_maxval = array.At(j, i);
        }
      }
    }
  }
  else
  {
    assert(ret.size() == array.height());
    T cur_maxval;

    // just using ret as a free variable to store the current maxval for the loop here
    for (std::size_t i = 0; i < array.height(); ++i)
    {
      cur_maxval = std::numeric_limits<T>::lowest();
      for (std::size_t j = 0; j < array.width(); ++j)
      {
        if (cur_maxval < array.At(i, j))
        {
          ret[i]     = static_cast<T>(j);
          cur_maxval = array.At(i, j);
        }
      }
    }
  }
}
template <typename T, typename C, typename S>
linalg::Matrix<T, C, S> ArgMax(linalg::Matrix<T, C, S> const &array, std::size_t axis)
{
  assert(array.shape().size() == 2);
  assert(axis == 0 || axis == 1);

  if (axis == 0)
  {
    linalg::Matrix<T, C, S> ret{array.shape()[1]};
    ArgMax(array, axis, ret);
    return ret;
  }
  else
  {
    linalg::Matrix<T, C, S> ret{array.shape()[0]};
    ArgMax(array, axis, ret);
    return ret;
  }
}

/**
 * Min function for two values
 * @tparam T
 * @param datum1
 * @param datum2
 * @return
 */
template <typename T>
inline void Min(T const &datum1, T const &datum2, T &ret)
{
  ret = std::min(datum1, datum2);
}

/**
 * Min function for returning the smallest value in an array
 * @tparam ArrayType
 * @param array
 * @return
 */
template <typename T, typename C>
inline void Min(ShapeLessArray<T, C> const &array, T &ret)
{
  using vector_register_type = typename ShapeLessArray<T, C>::vector_register_type;

  ret = array.data().in_parallel().Reduce(
      memory::TrivialRange(0, array.size()),
      [](vector_register_type const &a, vector_register_type const &b) { return min(a, b); });
}

/**
 * Finds the minimum value in a range of the array
 * @tparam T
 * @tparam C
 * @param array
 * @param r
 * @return
 */
template <typename T, typename C>
inline void Min(ShapeLessArray<T, C> const &array, memory::Range r, T &ret)
{
  using vector_register_type = typename ShapeLessArray<T, C>::vector_register_type;

  if (r.is_trivial())
  {
    ret = array.data().in_parallel().Reduce(
        r, [](vector_register_type const &a, vector_register_type const &b) { return min(a, b); });
  }
  else
  {  // non-trivial range is not vectorised
    typename T::Type ret = std::numeric_limits<typename T::Type>::max();
    for (auto i : array)
    {
      ret = std::min(ret, i);
    }
  }
}

/**
 * find the minimum of the 1-D projections through the array
 */
template <typename T, typename C>
void Min(NDArray<T, C> &array, std::size_t const &axis, NDArray<T, C> &ret)
{
  assert(axis < array.shape().size());

  NDArrayIterator<T, C> return_iterator{ret};

  // iterate through the return array (i.e. the array of Max vals)
  //    type cur_val;
  std::vector<std::size_t> cur_index;
  while (return_iterator)
  {
    std::vector<std::vector<std::size_t>> cur_step;

    cur_index = return_iterator.GetNDimIndex();

    // calculate step from cur_index and axis
    std::size_t index_counter = 0;
    for (std::size_t i = 0; i < array.shape().size(); ++i)
    {
      if (i == axis)
      {
        cur_step.push_back({0, array.shape()[i]});
      }
      else
      {
        cur_step.push_back({cur_index[index_counter], cur_index[index_counter] + 1});
        ++index_counter;
      }
    }

    // get an iterator to iterate over the 1-d slice of the array to calculate max over
    NDArrayIterator<T, C> array_iterator(array, cur_step);

    // loops through the 1d array calculating the max val
    T cur_max = std::numeric_limits<T>::max();
    T cur_val;
    while (array_iterator)
    {
      cur_val = *array_iterator;
      Min(cur_max, cur_val, cur_max);
      ++array_iterator;
    }

    *return_iterator = cur_max;
    ++return_iterator;
  }
}

/**
 * softmax over all data in shapelessarray
 * @tparam T type
 * @tparam C container_type
 * @param array original data upon which to call softmax
 * @param ret new data with softmax applied
 */
namespace details {
template <typename ArrayType>
void SoftmaxImplementation(ArrayType const &array, ArrayType &ret)
{
  assert(ret.size() == array.size());

  // by subtracting the max we improve numerical stability, and the result will be identical
  std::vector<std::size_t> arr_shape{array.shape()[0], 1};
  ArrayType                array_max{arr_shape};
  ArrayType                array_sum{arr_shape};

  Max(array, 1, array_max);
  Subtract(array, array_max, ret);
  Exp(ret);

  ReduceSum(ret, 1, array_sum);
  Divide(ret, array_sum, ret);
}
}  // namespace details
<<<<<<< HEAD
template <typename T, typename C>
void Softmax(ShapeLessArray<T, C> &array, ShapeLessArray<T, C> &ret)
{
  assert(ret.size() == array.size());
  details::SoftmaxImplementation(array, ret);
}
template <typename T, typename C>
ShapeLessArray<T, C> Softmax(ShapeLessArray<T, C> &array)
{
  ShapeLessArray<T, C> ret{array.size()};
  Softmax(array, ret);
  return ret;
}
template <typename T, typename C>
void Softmax(NDArray<T, C> const &array, NDArray<T, C> &ret)
{
  assert(ret.size() == array.size());
  ret.LazyReshape(array.shape());
  details::SoftmaxImplementation(array, ret);
}
template <typename T, typename C>
NDArray<T, C> Softmax(NDArray<T, C> const &array)
{
  NDArray<T, C> ret{array.shape()};
  Softmax(array, ret);
  return ret;
}
=======

>>>>>>> b462f7e0
template <typename T, typename C, typename S>
void Softmax(linalg::Matrix<T, C, S> const &array, linalg::Matrix<T, C, S> &ret)
{
  assert(ret.size() == array.size());
  assert(ret.shape() == array.shape());

  details::SoftmaxImplementation(array, ret);
}
template <typename T, typename C, typename S>
linalg::Matrix<T, C, S> Softmax(linalg::Matrix<T, C, S> const &array)
{
  linalg::Matrix<T, C, S> ret{array.size()};
  ret.Reshape(array.shape());
  Softmax(array, ret);
  return ret;
}

/**
 * Returns an array containing the elementwise maximum of two other ndarrays
 * @param x array input 1
 * @param y array input 2
 * @return the combined array
 */
namespace details {
template <typename ArrayType>
ArrayType &MaximumImplementation(ArrayType const &array1, ArrayType const &array2, ArrayType &ret)
{
  assert(array1.size() == array2.size());
  assert(ret.size() == array2.size());

  for (std::size_t i = 0; i < ret.size(); ++i)
  {
    ret[i] = std::max(array1[i], array2[i]);
  }
  return ret;
}
}  // namespace details
template <typename T, typename C>
void Maximum(NDArray<T, C> const &array1, NDArray<T, C> const &array2, NDArray<T, C> &ret)
{
  assert(ret.shape() == array1.shape());
  assert(array1.shape() == array2.shape());
  details::MaximumImplementation(array1, array2, ret);
}
template <typename T, typename C>
NDArray<T, C> Maximum(NDArray<T, C> const &array1, NDArray<T, C> const &array2)
{
  std::vector<std::size_t> return_shape(array1.shape());
  NDArray<T, C>            ret(return_shape);
  Maximum(array1, array2, ret);
  return ret;
}
template <typename T, typename C>
void Maximum(ShapeLessArray<T, C> const &array1, ShapeLessArray<T, C> const &array2,
             ShapeLessArray<T, C> &ret)
{
  details::MaximumImplementation(array1, array2, ret);
}
template <typename T, typename C>
ShapeLessArray<T, C> Maximum(ShapeLessArray<T, C> const &array1, ShapeLessArray<T, C> const &array2)
{
  ShapeLessArray<T, C> ret(array1.size());
  Maximum(array1, array2, ret);
  return ret;
}

template <typename T, typename C, typename S>
void Maximum(linalg::Matrix<T, C, S> const &array1, linalg::Matrix<T, C, S> const &array2,
             linalg::Matrix<T, C, S> &ret)
{
  details::MaximumImplementation(array1, array2, ret);
}
template <typename T, typename C, typename S>
linalg::Matrix<T, C, S> Maximum(linalg::Matrix<T, C, S> const &array1,
                                linalg::Matrix<T, C, S> const &array2)
{
  std::vector<std::size_t> return_shape(array1.shape());
  linalg::Matrix<T, C, S>  ret(return_shape);
  Maximum(array1, array2, ret);
  return ret;
}

template <typename T, typename C, typename S>
linalg::Matrix<T, C, S> Maximum(linalg::Matrix<T, C, S> const &array1, T const &scalar)
{
  std::vector<std::size_t> return_shape(array1.shape());
  linalg::Matrix<T, C, S>  ret(return_shape);
  linalg::Matrix<T, C, S>  compare(return_shape);
  compare.Fill(scalar);
  Maximum(array1, compare, ret);
  return ret;
}

/**
 * return the product of all elements in the array
 * @tparam T
 * @tparam C
 * @param obj1
 * @param ret
 */
template <typename T, typename C>
void Product(ShapeLessArray<T, C> const &obj1, T &ret)
{
  ret = obj1.data().in_parallel().Reduce(
      memory::TrivialRange(0, obj1.size()),
      [](typename ShapeLessArray<T, C>::vector_register_type const &a,
         typename ShapeLessArray<T, C>::vector_register_type const &b) ->
      typename ShapeLessArray<T, C>::vector_register_type { return a * b; });
}
template <typename T, typename C>
T Product(ShapeLessArray<T, C> const &obj1)
{
  T ret;
  Product(obj1, ret);
  return ret;
}
/**
 * return the product of all elements in the vector
 * @tparam T
 * @param obj1
 * @param ret
 */
template <typename T>
void Product(std::vector<T> const &obj1, T &ret)
{
  ret = std::accumulate(std::begin(obj1), std::end(obj1), std::size_t(1), std::multiplies<>());
}
template <typename T>
T Product(std::vector<T> const &obj1)
{
  T ret;
  Product(obj1, ret);
  return ret;
}

/**
 * return the product of all elements in the array
 * @tparam T
 * @tparam C
 * @param obj1
 * @param ret
 */
template <typename T, typename C>
void Sum(ShapeLessArray<T, C> const &obj1, T &ret)
{
  ret = obj1.data().in_parallel().Reduce(
      memory::TrivialRange(0, obj1.size()),
      [](typename ShapeLessArray<T, C>::vector_register_type const &a,
         typename ShapeLessArray<T, C>::vector_register_type const &b) ->
      typename ShapeLessArray<T, C>::vector_register_type { return a + b; });
}
template <typename T, typename C>
T Sum(ShapeLessArray<T, C> const &obj1)
{
  T ret;
  Sum(obj1, ret);
  return ret;
}

/**
 * return the mean of all elements in the array
 * @tparam T
 * @tparam C
 * @param obj1
 * @param ret
 */
template <typename T, typename C>
void Mean(ShapeLessArray<T, C> const &obj1, T &ret)
{

  Sum(obj1, ret);
  Divide(ret, T(obj1.size()), ret);
}
template <typename T, typename C>
T Mean(ShapeLessArray<T, C> const &obj1)
{
  T ret;
  Mean(obj1, ret);
  return ret;
}

/**
 * Distance between max and min values in an array
 */
template <typename ArrayType>
void PeakToPeak(ArrayType arr)
{
<<<<<<< HEAD
  return Max(arr) - Min(arr);
=======
  assert(array.size() == ret.size());
  for (std::size_t i = 0; i < ret.size(); ++i)
  {
    ret[i] = scalar - array[i];
  }
}
template <typename T, typename C>
ShapeLessArray<T, C> Subtract(T const &scalar, ShapeLessArray<T, C> const &array)
{
  ShapeLessArray<T, C> ret{array.size()};
  Subtract(scalar, array, ret);
  return ret;
}

template <typename T, typename C, typename S>
linalg::Matrix<T, C, S> Subtract(T const &scalar, linalg::Matrix<T, C, S> const &array)
{
  linalg::Matrix<T, C, S> ret{array.shape()};
  Subtract(scalar, array, ret);
  return ret;
}
template <typename T, typename C, typename S>
void Subtract(T const &scalar, linalg::Matrix<T, C, S> const &array, linalg::Matrix<T, C, S> &ret)
{
  assert(array.size() == ret.size());
  assert(array.shape() == ret.shape());
  for (std::size_t i = 0; i < ret.size(); ++i)
  {
    ret[i] = scalar - array[i];
  }
}
template <typename T, typename C, typename S>
linalg::Matrix<T, C, S> Subtract(linalg::Matrix<T, C, S> const &array, T const &scalar)
{
  linalg::Matrix<T, C, S> ret{array.shape()};
  Subtract(array, scalar, ret);
  return ret;
}
template <typename T, typename C, typename S>
void Subtract(linalg::Matrix<T, C, S> const &array, T const &scalar, linalg::Matrix<T, C, S> &ret)
{
  assert(array.size() == ret.size());
  for (std::size_t i = 0; i < ret.size(); ++i)
  {
    ret[i] = array[i] - scalar;
  }
}
template <typename T, typename C, typename S>
linalg::Matrix<T, C, S> Subtract(linalg::Matrix<T, C, S> const &array1,
                                 linalg::Matrix<T, C, S> const &array2)
{
  linalg::Matrix<T, C, S> ret{array1.shape()};
  Subtract(array1, array2, ret);
  return ret;
}
template <typename T, typename C, typename S>
void Subtract(linalg::Matrix<T, C, S> const &array1, linalg::Matrix<T, C, S> const &array2,
              linalg::Matrix<T, C, S> &ret)
{
  // broadcasting is permissible
  assert((array1.size() == ret.size()) || (array1.shape()[0] == ret.shape()[0]) ||
         (array1.shape()[1] == ret.shape()[1]));
  assert((array1.size() == array2.size()) || (array1.shape()[0] == array2.shape()[0]) ||
         (array1.shape()[1] == array2.shape()[1]));

  if (array1.size() == array2.size())
  {
    for (std::size_t i = 0; i < ret.size(); ++i)
    {
      ret[i] = array1[i] - array2[i];
    }
  }
  else if (array1.shape()[0] == array2.shape()[0])
  {
    for (std::size_t i = 0; i < ret.shape()[0]; ++i)
    {
      for (std::size_t j = 0; j < ret.shape()[1]; ++j)
      {
        ret.Set(i, j, array1.At(i, j) - array2.At(i, 0));
      }
    }
  }
  else
  {
    for (std::size_t i = 0; i < ret.shape()[1]; ++i)
    {
      for (std::size_t j = 0; j < ret.shape()[0]; ++j)
      {
        ret.Set(j, i, array1.At(j, i) - array2.At(0, i));
      }
    }
  }
}
/**
 * subtract array from another array within a range
 * @tparam T
 * @tparam C
 * @param array1
 * @param scalar
 * @param ret
 */
template <typename T, typename C>
void Subtract(ShapeLessArray<T, C> const &obj1, ShapeLessArray<T, C> const &obj2,
              memory::Range const &range, ShapeLessArray<T, C> &ret)
{
  assert(obj1.size() == obj2.size());
  assert(obj1.size() == ret.size());

  if (range.is_undefined())
  {
    Subtract(obj1, obj2, ret);
  }
  else if (range.is_trivial())
  {
    auto r = range.ToTrivialRange(ret.data().size());

    ret.data().in_parallel().Apply(
        r,
        [](typename ShapeLessArray<T, C>::vector_register_type const &x,
           typename ShapeLessArray<T, C>::vector_register_type const &y,
           typename ShapeLessArray<T, C>::vector_register_type &      z) { z = x - y; },
        obj1.data(), obj2.data());
  }
  else
  {
    TODO_FAIL_ROOT("Non-trivial ranges not implemented");
  }
}
template <typename T, typename C>
ShapeLessArray<T, C> Subtract(ShapeLessArray<T, C> const &obj1, ShapeLessArray<T, C> const &obj2,
                              memory::Range const &range)
{
  ShapeLessArray<T, C> ret{obj1.shape()};
  Subtract(obj1, obj2, range, ret);
  return ret;
}
/**
 * subtract array from another array
 * @tparam T
 * @tparam C
 * @param array1
 * @param scalar
 * @param ret
 */
template <typename T, typename C>
void Subtract(ShapeLessArray<T, C> const &obj1, ShapeLessArray<T, C> const &obj2,
              ShapeLessArray<T, C> &ret)
{
  memory::Range range{0, std::min(obj1.data().size(), obj1.data().size()), 1};
  Subtract(obj1, obj2, range, ret);
}
template <typename T, typename C>
ShapeLessArray<T, C> Subtract(ShapeLessArray<T, C> const &obj1, ShapeLessArray<T, C> const &obj2)
{
  assert(obj1.size() == obj2.size());
  ShapeLessArray<T, C> ret{obj1.size()};
  Subtract(obj1, obj2, ret);
  return ret;
}
/**
 * subtract array from another array with broadcasting
 * @tparam T
 * @tparam C
 * @param array1
 * @param scalar
 * @param ret
 */
template <typename T, typename C>
void Subtract(NDArray<T, C> &obj1, NDArray<T, C> &obj2, NDArray<T, C> &ret)
{
  Broadcast([](T x, T y) { return x - y; }, obj1, obj2, ret);
}
template <typename T, typename C>
NDArray<T, C> Subtract(NDArray<T, C> &obj1, NDArray<T, C> &obj2)
{
  assert(obj1.shape() == obj2.shape());
  NDArray<T, C> ret{obj1.shape()};
  Subtract(obj1, obj2, ret);
  return ret;
}
/**
 * Implementation for scalar subtraction. Implementing this helps keeps a uniform interface
 * @tparam T
 * @param scalar1
 * @param scalar2
 * @param ret
 */
template <typename S>
fetch::meta::IfIsArithmetic<S, void> Subtract(S const &scalar1, S const &scalar2, S &ret)
{
  ret = scalar1 - scalar2;
}
template <typename S>
fetch::meta::IfIsArithmetic<S, S> Subtract(S const &scalar1, S const &scalar2)
{
  S ret;
  Subtract(scalar1, scalar2, ret);
  return ret;
}

/**
 * multiply a scalar by every value in the array
 * @tparam T
 * @tparam C
 * @param array1
 * @param scalar
 * @param ret
 */
template <typename T, typename C>
void Multiply(ShapeLessArray<T, C> const &array, T const &scalar, ShapeLessArray<T, C> &ret)
{
  assert(array.size() == ret.size());
  typename ShapeLessArray<T, C>::vector_register_type val(scalar);

  ret.data().in_parallel().Apply(
      [val](typename ShapeLessArray<T, C>::vector_register_type const &x,
            typename ShapeLessArray<T, C>::vector_register_type &      z) { z = x * val; },
      array.data());
}
template <typename T, typename C>
ShapeLessArray<T, C> Multiply(ShapeLessArray<T, C> const &array, T const &scalar)
{
  ShapeLessArray<T, C> ret{array.size()};
  Multiply(array, scalar, ret);
  return ret;
}
template <typename T, typename C>
void Multiply(T const &scalar, ShapeLessArray<T, C> const &array, ShapeLessArray<T, C> &ret)
{
  Multiply(array, scalar, ret);
}
template <typename T, typename C>
ShapeLessArray<T, C> Multiply(T const &scalar, ShapeLessArray<T, C> const &array)
{
  ShapeLessArray<T, C> ret{array.size()};
  Multiply(scalar, array, ret);
  return ret;
}

/**
 * Multiply array by another array within a range
 * @tparam T
 * @tparam C
 * @param array1
 * @param scalar
 * @param ret
 */
template <typename T, typename C>
void Multiply(ShapeLessArray<T, C> const &obj1, ShapeLessArray<T, C> const &obj2,
              memory::Range const &range, ShapeLessArray<T, C> &ret)
{
  assert(obj1.size() == obj2.size());
  assert(obj1.size() == ret.size());

  if (range.is_undefined())
  {
    Multiply(obj1, obj2, ret);
  }
  else if (range.is_trivial())
  {
    auto r = range.ToTrivialRange(ret.data().size());

    ret.data().in_parallel().Apply(
        r,
        [](typename ShapeLessArray<T, C>::vector_register_type const &x,
           typename ShapeLessArray<T, C>::vector_register_type const &y,
           typename ShapeLessArray<T, C>::vector_register_type &      z) { z = x * y; },
        obj1.data(), obj2.data());
  }
  else
  {
    TODO_FAIL_ROOT("Non-trivial ranges not implemented");
  }
}
template <typename T, typename C>
ShapeLessArray<T, C> Multiply(ShapeLessArray<T, C> const &obj1, ShapeLessArray<T, C> const &obj2,
                              memory::Range const &range)
{
  ShapeLessArray<T, C> ret{obj1.size()};
  Multiply(obj1, obj2, range, ret);
  return ret;
}
/**
 * Multiply array from another array
 * @tparam T
 * @tparam C
 * @param array1
 * @param scalar
 * @param ret
 */
template <typename T, typename C>
void Multiply(ShapeLessArray<T, C> const &obj1, ShapeLessArray<T, C> const &obj2,
              ShapeLessArray<T, C> &ret)
{
  memory::Range range{0, std::min(obj1.data().size(), obj2.data().size()), 1};
  Multiply(obj1, obj2, range, ret);
}
template <typename T, typename C>
ShapeLessArray<T, C> Multiply(ShapeLessArray<T, C> const &obj1, ShapeLessArray<T, C> const &obj2)
{
  ShapeLessArray<T, C> ret{obj1.size()};
  Multiply(obj1, obj2, ret);
  return ret;
}

template <typename T, typename C, typename S>
void Multiply(linalg::Matrix<T, C, S> const &obj1, linalg::Matrix<T, C, S> const &obj2,
              memory::Range const &range, linalg::Matrix<T, C, S> &ret)
{
  assert(obj1.size() == obj2.size());
  assert(obj1.size() == ret.size());

  if (range.is_undefined())
  {
    Multiply(obj1, obj2, ret);
  }
  else if (range.is_trivial())
  {
    auto r = range.ToTrivialRange(ret.data().size());

    ret.data().in_parallel().Apply(
        r,
        [](typename linalg::Matrix<T, C, S>::vector_register_type const &x,
           typename linalg::Matrix<T, C, S>::vector_register_type const &y,
           typename linalg::Matrix<T, C, S>::vector_register_type &      z) { z = x * y; },
        obj1.data(), obj2.data());
  }
  else
  {
    TODO_FAIL_ROOT("Non-trivial ranges not implemented");
  }
}
template <typename T, typename C, typename S>
void Multiply(linalg::Matrix<T, C, S> const &array1, linalg::Matrix<T, C, S> const &array2,
              linalg::Matrix<T, C, S> &ret)
{
  memory::Range range{0, std::min(array1.data().size(), array2.data().size()), 1};
  Multiply(array1, array2, range, ret);
}
template <typename T, typename C, typename S>
linalg::Matrix<T, C, S> Multiply(linalg::Matrix<T, C, S> const &array1,
                                 linalg::Matrix<T, C, S> const &array2)
{
  linalg::Matrix<T, C, S> ret{array1.shape()};
  Multiply(array1, array2, ret);
  return ret;
}
template <typename T, typename C, typename S>
void Multiply(linalg::Matrix<T, C, S> const &array, T const &scalar, linalg::Matrix<T, C, S> &ret)
{
  assert(array.size() == ret.size());
  typename linalg::Matrix<T, C, S>::vector_register_type val(scalar);

  ret.data().in_parallel().Apply(
      [val](typename linalg::Matrix<T, C, S>::vector_register_type const &x,
            typename linalg::Matrix<T, C, S>::vector_register_type &      z) { z = x * val; },
      array.data());
}
template <typename T, typename C, typename S>
linalg::Matrix<T, C, S> Multiply(linalg::Matrix<T, C, S> const &array, T const &scalar)
{
  linalg::Matrix<T, C, S> ret{array.shape()};
  Multiply(array, scalar, ret);
  return ret;
}
template <typename T, typename C, typename S>
void Multiply(T const &scalar, linalg::Matrix<T, C, S> const &array, linalg::Matrix<T, C, S> &ret)
{
  Multiply(array, scalar, ret);
}
template <typename T, typename C, typename S>
linalg::Matrix<T, C, S> Multiply(T const &scalar, linalg::Matrix<T, C, S> const &array)
{
  linalg::Matrix<T, C, S> ret{array.shape()};
  Multiply(scalar, array, ret);
  return ret;
}

/**
 * Multiply array by another array with broadcasting
 * @tparam T
 * @tparam C
 * @param array1
 * @param scalar
 * @param ret
 */
template <typename T, typename C>
void Multiply(NDArray<T, C> &obj1, NDArray<T, C> &obj2, NDArray<T, C> &ret)
{
  Broadcast([](T x, T y) { return x * y; }, obj1, obj2, ret);
}
template <typename T, typename C>
NDArray<T, C> Multiply(NDArray<T, C> &obj1, NDArray<T, C> &obj2)
{
  NDArray<T, C> ret{obj1.shape()};
  Multiply(obj1, obj2, ret);
  return ret;
}
/**
 * Implementation for scalar multiplication. Implementing this helps keeps a uniform interface
 * @tparam T
 * @param scalar1
 * @param scalar2
 * @param ret
 */
template <typename S>
fetch::meta::IfIsArithmetic<S, void> Multiply(S const &scalar1, S const &scalar2, S &ret)
{
  ret = scalar1 * scalar2;
}
template <typename S>
fetch::meta::IfIsArithmetic<S, S> Multiply(S const &scalar1, S const &scalar2)
{
  S ret;
  Multiply(scalar1, scalar2, ret);
  return ret;
}

/**
 * divide array by a scalar
 * @tparam T
 * @tparam C
 * @param array1
 * @param scalar
 * @param ret
 */
template <typename T, typename C>
void Divide(ShapeLessArray<T, C> const &array, T const &scalar, ShapeLessArray<T, C> &ret)
{
  assert(array.size() == ret.size());
  typename ShapeLessArray<T, C>::vector_register_type val(scalar);

  ret.data().in_parallel().Apply(
      [val](typename ShapeLessArray<T, C>::vector_register_type const &x,
            typename ShapeLessArray<T, C>::vector_register_type &      z) { z = x / val; },
      array.data());
}
template <typename T, typename C>
ShapeLessArray<T, C> Divide(ShapeLessArray<T, C> const &array, T const &scalar)
{
  ShapeLessArray<T, C> ret{array.size()};
  Divide(array, scalar, ret);
  return ret;
}
/**
 * elementwise divide scalar by array element
 * @tparam T
 * @tparam C
 * @param scalar
 * @param array
 * @param ret
 */
template <typename T, typename C>
void Divide(T const &scalar, ShapeLessArray<T, C> const &array, ShapeLessArray<T, C> &ret)
{
  assert(array.size() == ret.size());
  typename ShapeLessArray<T, C>::vector_register_type val(scalar);

  ret.data().in_parallel().Apply(
      [val](typename ShapeLessArray<T, C>::vector_register_type const &x,
            typename ShapeLessArray<T, C>::vector_register_type &      z) { z = val / x; },
      array.data());
}
template <typename T, typename C>
ShapeLessArray<T, C> Divide(T const &scalar, ShapeLessArray<T, C> const &array)
{
  ShapeLessArray<T, C> ret{array.size()};
  Divide(scalar, array, ret);
  return ret;
}
/**
 * Divide array by another array within a range
 * @tparam T
 * @tparam C
 * @param array1
 * @param scalar
 * @param ret
 */
template <typename T, typename C>
void Divide(ShapeLessArray<T, C> const &obj1, ShapeLessArray<T, C> const &obj2,
            memory::Range const &range, ShapeLessArray<T, C> &ret)
{
  assert(obj1.size() == obj2.size());
  assert(obj1.size() == ret.size());

  if (range.is_undefined())
  {
    Divide(obj1, obj2, ret);
  }
  else if (range.is_trivial())
  {
    auto r = range.ToTrivialRange(ret.data().size());

    ret.data().in_parallel().Apply(
        r,
        [](typename ShapeLessArray<T, C>::vector_register_type const &x,
           typename ShapeLessArray<T, C>::vector_register_type const &y,
           typename ShapeLessArray<T, C>::vector_register_type &      z) { z = x / y; },
        obj1.data(), obj2.data());
  }
  else
  {
    TODO_FAIL_ROOT("Non-trivial ranges not implemented");
  }
}
template <typename T, typename C>
void Divide(ShapeLessArray<T, C> const &obj1, ShapeLessArray<T, C> const &obj2,
            memory::Range const &range)
{
  ShapeLessArray<T, C> ret{obj1.size()};
  Divide(obj1, obj2, range, ret);
  return ret;
}
/**
 * subtract array from another array
 * @tparam T
 * @tparam C
 * @param array1
 * @param scalar
 * @param ret
 */
template <typename T, typename C>
void Divide(ShapeLessArray<T, C> const &obj1, ShapeLessArray<T, C> const &obj2,
            ShapeLessArray<T, C> &ret)
{
  memory::Range range{0, std::min(obj1.data().size(), obj1.data().size()), 1};
  Divide(obj1, obj2, range, ret);
}
template <typename T, typename C>
ShapeLessArray<T, C> Divide(ShapeLessArray<T, C> const &obj1, ShapeLessArray<T, C> const &obj2)
{
  ShapeLessArray<T, C> ret{obj1.size()};
  Divide(obj1, obj2, ret);
  return ret;
}

template <typename T, typename C, typename S>
void Divide(linalg::Matrix<T, C, S> &obj1, linalg::Matrix<T, C, S> &obj2,
            memory::Range const &range, linalg::Matrix<T, C, S> &ret)
{
  assert((obj1.size() == obj2.size()) || (obj1.shape()[0] == obj2.shape()[0]) ||
         (obj1.shape()[1] == obj2.shape()[1]));
  assert(obj1.size() == ret.size());

  if (obj1.size() == obj2.size())
  {
    if (range.is_undefined())
    {
      Divide(obj1, obj2, ret);
    }
    else if (range.is_trivial())
    {
      auto r = range.ToTrivialRange(ret.data().size());

      ret.data().in_parallel().Apply(
          r,
          [](typename linalg::Matrix<T, C, S>::vector_register_type const &x,
             typename linalg::Matrix<T, C, S>::vector_register_type const &y,
             typename linalg::Matrix<T, C, S>::vector_register_type &      z) { z = x / y; },
          obj1.data(), obj2.data());
    }
    else
    {
      TODO_FAIL_ROOT("Non-trivial ranges not implemented");
    }
  }
  else if (obj1.shape()[0] == obj2.shape()[0])
  {
    assert(obj2.shape()[1] == 1);
    for (std::size_t i = 0; i < obj1.shape()[0]; ++i)
    {
      for (std::size_t j = 0; j < obj1.shape()[1]; ++j)
      {
        obj1.Set(i, j, obj1.At(i, j) / obj2.At(i, 0));
      }
    }
  }
  else
  {
    assert(obj2.shape()[0] == 1);
    for (std::size_t i = 0; i < obj1.shape()[0]; ++i)
    {
      for (std::size_t j = 0; j < obj1.shape()[1]; ++j)
      {
        obj1.Set(i, j, obj1.At(i, j) / obj2.At(0, j));
      }
    }
  }
}
template <typename T, typename C, typename S>
void Divide(linalg::Matrix<T, C, S> &obj1, linalg::Matrix<T, C, S> &obj2,
            linalg::Matrix<T, C, S> &ret)
{
  memory::Range range{0, std::min(obj1.data().size(), obj1.data().size()), 1};
  Divide(obj1, obj2, range, ret);
}
template <typename T, typename C, typename S>
linalg::Matrix<T, C, S> Divide(linalg::Matrix<T, C, S> &obj1, linalg::Matrix<T, C, S> &obj2)
{
  linalg::Matrix<T, C, S> ret{obj1.shape()};

  Divide(obj1, obj2, ret);
  return ret;
}
template <typename T, typename C, typename S>
void Divide(linalg::Matrix<T, C, S> const &array, T const &scalar, linalg::Matrix<T, C, S> &ret)
{
  assert(array.size() == ret.size());
  typename linalg::Matrix<T, C, S>::vector_register_type val(scalar);

  ret.data().in_parallel().Apply(
      [val](typename linalg::Matrix<T, C, S>::vector_register_type const &x,
            typename linalg::Matrix<T, C, S>::vector_register_type &      z) { z = x / val; },
      array.data());
}
template <typename T, typename C, typename S>
linalg::Matrix<T, C, S> Divide(linalg::Matrix<T, C, S> const &array, T const &scalar)
{
  linalg::Matrix<T, C, S> ret{array.shape()};
  Divide(array, scalar, ret);
  return ret;
}
/**
 * subtract array from another array with broadcasting
 * @tparam T
 * @tparam C
 * @param array1
 * @param scalar
 * @param ret
 */
template <typename T, typename C>
void Divide(NDArray<T, C> &obj1, NDArray<T, C> &obj2, NDArray<T, C> &ret)
{
  Broadcast([](T x, T y) { return x / y; }, obj1, obj2, ret);
}
template <typename T, typename C>
NDArray<T, C> Divide(NDArray<T, C> &obj1, NDArray<T, C> &obj2)
{
  assert(obj1.shape() == obj2.shape());
  NDArray<T, C> ret{obj1.shape()};
  Divide(obj1, obj2, ret);
  return ret;
}
/**
 * Implementation for scalar division. Implementing this helps keeps a uniform interface
 * @tparam T
 * @param scalar1
 * @param scalar2
 * @param ret
 */
template <typename S>
fetch::meta::IfIsArithmetic<S, void> Divide(S const &scalar1, S const &scalar2, S &ret)
{
  ret = scalar1 / scalar2;
}
template <typename S>
fetch::meta::IfIsArithmetic<S, S> Divide(S const &scalar1, S const &scalar2)
{
  S ret;
  Divide(scalar1, scalar2, ret);
  return ret;
}

/**
 * return the product of all elements in the array
 * @tparam T
 * @tparam C
 * @param obj1
 * @param ret
 */
template <typename T, typename C>
void Product(ShapeLessArray<T, C> const &obj1, T &ret)
{
  ret = obj1.data().in_parallel().Reduce(
      memory::TrivialRange(0, obj1.size()),
      [](typename ShapeLessArray<T, C>::vector_register_type const &a,
         typename ShapeLessArray<T, C>::vector_register_type const &b) ->
      typename ShapeLessArray<T, C>::vector_register_type { return a * b; });
}
template <typename T, typename C>
T Product(ShapeLessArray<T, C> const &obj1)
{
  T ret;
  Product(obj1, ret);
  return ret;
}
/**
 * return the product of all elements in the vector
 * @tparam T
 * @param obj1
 * @param ret
 */
template <typename T>
void Product(std::vector<T> const &obj1, T &ret)
{
  ret = std::accumulate(std::begin(obj1), std::end(obj1), std::size_t(1), std::multiplies<>());
}
template <typename T>
T Product(std::vector<T> const &obj1)
{
  T ret;
  Product(obj1, ret);
  return ret;
}

/**
 * return the product of all elements in the array
 * @tparam T
 * @tparam C
 * @param obj1
 * @param ret
 */
template <typename T, typename C>
void Sum(ShapeLessArray<T, C> const &obj1, T &ret)
{
  ret = obj1.data().in_parallel().Reduce(
      memory::TrivialRange(0, obj1.size()),
      [](typename ShapeLessArray<T, C>::vector_register_type const &a,
         typename ShapeLessArray<T, C>::vector_register_type const &b) ->
      typename ShapeLessArray<T, C>::vector_register_type { return a + b; });
}
template <typename T, typename C>
T Sum(ShapeLessArray<T, C> const &obj1)
{
  T ret;
  Sum(obj1, ret);
  return ret;
}

/**
 * return the mean of all elements in the array
 * @tparam T
 * @tparam C
 * @param obj1
 * @param ret
 */
template <typename T, typename C>
void Mean(ShapeLessArray<T, C> const &obj1, T &ret)
{

  Sum(obj1, ret);
  Divide(ret, T(obj1.size()), ret);
}
template <typename T, typename C>
T Mean(ShapeLessArray<T, C> const &obj1)
{
  T ret;
  Mean(obj1, ret);
  return ret;
>>>>>>> b462f7e0
}

}  // namespace math
}  // namespace fetch<|MERGE_RESOLUTION|>--- conflicted
+++ resolved
@@ -307,6 +307,12 @@
   return ret;
 }
 
+/**
+ * Efficient vectorised and threaded routine for C = A.T(B)
+ * @param A
+ * @param B
+ * @return
+ */
 template <typename ArrayType>
 fetch::math::meta::IsMathShapeArrayLike<ArrayType, void> DotTranspose(
     ArrayType const &A, ArrayType const &B, ArrayType &ret, typename ArrayType::Type alpha = 1.0,
@@ -2114,7 +2120,6 @@
   Divide(ret, array_sum, ret);
 }
 }  // namespace details
-<<<<<<< HEAD
 template <typename T, typename C>
 void Softmax(ShapeLessArray<T, C> &array, ShapeLessArray<T, C> &ret)
 {
@@ -2142,9 +2147,6 @@
   Softmax(array, ret);
   return ret;
 }
-=======
-
->>>>>>> b462f7e0
 template <typename T, typename C, typename S>
 void Softmax(linalg::Matrix<T, C, S> const &array, linalg::Matrix<T, C, S> &ret)
 {
@@ -2332,759 +2334,7 @@
 template <typename ArrayType>
 void PeakToPeak(ArrayType arr)
 {
-<<<<<<< HEAD
   return Max(arr) - Min(arr);
-=======
-  assert(array.size() == ret.size());
-  for (std::size_t i = 0; i < ret.size(); ++i)
-  {
-    ret[i] = scalar - array[i];
-  }
-}
-template <typename T, typename C>
-ShapeLessArray<T, C> Subtract(T const &scalar, ShapeLessArray<T, C> const &array)
-{
-  ShapeLessArray<T, C> ret{array.size()};
-  Subtract(scalar, array, ret);
-  return ret;
-}
-
-template <typename T, typename C, typename S>
-linalg::Matrix<T, C, S> Subtract(T const &scalar, linalg::Matrix<T, C, S> const &array)
-{
-  linalg::Matrix<T, C, S> ret{array.shape()};
-  Subtract(scalar, array, ret);
-  return ret;
-}
-template <typename T, typename C, typename S>
-void Subtract(T const &scalar, linalg::Matrix<T, C, S> const &array, linalg::Matrix<T, C, S> &ret)
-{
-  assert(array.size() == ret.size());
-  assert(array.shape() == ret.shape());
-  for (std::size_t i = 0; i < ret.size(); ++i)
-  {
-    ret[i] = scalar - array[i];
-  }
-}
-template <typename T, typename C, typename S>
-linalg::Matrix<T, C, S> Subtract(linalg::Matrix<T, C, S> const &array, T const &scalar)
-{
-  linalg::Matrix<T, C, S> ret{array.shape()};
-  Subtract(array, scalar, ret);
-  return ret;
-}
-template <typename T, typename C, typename S>
-void Subtract(linalg::Matrix<T, C, S> const &array, T const &scalar, linalg::Matrix<T, C, S> &ret)
-{
-  assert(array.size() == ret.size());
-  for (std::size_t i = 0; i < ret.size(); ++i)
-  {
-    ret[i] = array[i] - scalar;
-  }
-}
-template <typename T, typename C, typename S>
-linalg::Matrix<T, C, S> Subtract(linalg::Matrix<T, C, S> const &array1,
-                                 linalg::Matrix<T, C, S> const &array2)
-{
-  linalg::Matrix<T, C, S> ret{array1.shape()};
-  Subtract(array1, array2, ret);
-  return ret;
-}
-template <typename T, typename C, typename S>
-void Subtract(linalg::Matrix<T, C, S> const &array1, linalg::Matrix<T, C, S> const &array2,
-              linalg::Matrix<T, C, S> &ret)
-{
-  // broadcasting is permissible
-  assert((array1.size() == ret.size()) || (array1.shape()[0] == ret.shape()[0]) ||
-         (array1.shape()[1] == ret.shape()[1]));
-  assert((array1.size() == array2.size()) || (array1.shape()[0] == array2.shape()[0]) ||
-         (array1.shape()[1] == array2.shape()[1]));
-
-  if (array1.size() == array2.size())
-  {
-    for (std::size_t i = 0; i < ret.size(); ++i)
-    {
-      ret[i] = array1[i] - array2[i];
-    }
-  }
-  else if (array1.shape()[0] == array2.shape()[0])
-  {
-    for (std::size_t i = 0; i < ret.shape()[0]; ++i)
-    {
-      for (std::size_t j = 0; j < ret.shape()[1]; ++j)
-      {
-        ret.Set(i, j, array1.At(i, j) - array2.At(i, 0));
-      }
-    }
-  }
-  else
-  {
-    for (std::size_t i = 0; i < ret.shape()[1]; ++i)
-    {
-      for (std::size_t j = 0; j < ret.shape()[0]; ++j)
-      {
-        ret.Set(j, i, array1.At(j, i) - array2.At(0, i));
-      }
-    }
-  }
-}
-/**
- * subtract array from another array within a range
- * @tparam T
- * @tparam C
- * @param array1
- * @param scalar
- * @param ret
- */
-template <typename T, typename C>
-void Subtract(ShapeLessArray<T, C> const &obj1, ShapeLessArray<T, C> const &obj2,
-              memory::Range const &range, ShapeLessArray<T, C> &ret)
-{
-  assert(obj1.size() == obj2.size());
-  assert(obj1.size() == ret.size());
-
-  if (range.is_undefined())
-  {
-    Subtract(obj1, obj2, ret);
-  }
-  else if (range.is_trivial())
-  {
-    auto r = range.ToTrivialRange(ret.data().size());
-
-    ret.data().in_parallel().Apply(
-        r,
-        [](typename ShapeLessArray<T, C>::vector_register_type const &x,
-           typename ShapeLessArray<T, C>::vector_register_type const &y,
-           typename ShapeLessArray<T, C>::vector_register_type &      z) { z = x - y; },
-        obj1.data(), obj2.data());
-  }
-  else
-  {
-    TODO_FAIL_ROOT("Non-trivial ranges not implemented");
-  }
-}
-template <typename T, typename C>
-ShapeLessArray<T, C> Subtract(ShapeLessArray<T, C> const &obj1, ShapeLessArray<T, C> const &obj2,
-                              memory::Range const &range)
-{
-  ShapeLessArray<T, C> ret{obj1.shape()};
-  Subtract(obj1, obj2, range, ret);
-  return ret;
-}
-/**
- * subtract array from another array
- * @tparam T
- * @tparam C
- * @param array1
- * @param scalar
- * @param ret
- */
-template <typename T, typename C>
-void Subtract(ShapeLessArray<T, C> const &obj1, ShapeLessArray<T, C> const &obj2,
-              ShapeLessArray<T, C> &ret)
-{
-  memory::Range range{0, std::min(obj1.data().size(), obj1.data().size()), 1};
-  Subtract(obj1, obj2, range, ret);
-}
-template <typename T, typename C>
-ShapeLessArray<T, C> Subtract(ShapeLessArray<T, C> const &obj1, ShapeLessArray<T, C> const &obj2)
-{
-  assert(obj1.size() == obj2.size());
-  ShapeLessArray<T, C> ret{obj1.size()};
-  Subtract(obj1, obj2, ret);
-  return ret;
-}
-/**
- * subtract array from another array with broadcasting
- * @tparam T
- * @tparam C
- * @param array1
- * @param scalar
- * @param ret
- */
-template <typename T, typename C>
-void Subtract(NDArray<T, C> &obj1, NDArray<T, C> &obj2, NDArray<T, C> &ret)
-{
-  Broadcast([](T x, T y) { return x - y; }, obj1, obj2, ret);
-}
-template <typename T, typename C>
-NDArray<T, C> Subtract(NDArray<T, C> &obj1, NDArray<T, C> &obj2)
-{
-  assert(obj1.shape() == obj2.shape());
-  NDArray<T, C> ret{obj1.shape()};
-  Subtract(obj1, obj2, ret);
-  return ret;
-}
-/**
- * Implementation for scalar subtraction. Implementing this helps keeps a uniform interface
- * @tparam T
- * @param scalar1
- * @param scalar2
- * @param ret
- */
-template <typename S>
-fetch::meta::IfIsArithmetic<S, void> Subtract(S const &scalar1, S const &scalar2, S &ret)
-{
-  ret = scalar1 - scalar2;
-}
-template <typename S>
-fetch::meta::IfIsArithmetic<S, S> Subtract(S const &scalar1, S const &scalar2)
-{
-  S ret;
-  Subtract(scalar1, scalar2, ret);
-  return ret;
-}
-
-/**
- * multiply a scalar by every value in the array
- * @tparam T
- * @tparam C
- * @param array1
- * @param scalar
- * @param ret
- */
-template <typename T, typename C>
-void Multiply(ShapeLessArray<T, C> const &array, T const &scalar, ShapeLessArray<T, C> &ret)
-{
-  assert(array.size() == ret.size());
-  typename ShapeLessArray<T, C>::vector_register_type val(scalar);
-
-  ret.data().in_parallel().Apply(
-      [val](typename ShapeLessArray<T, C>::vector_register_type const &x,
-            typename ShapeLessArray<T, C>::vector_register_type &      z) { z = x * val; },
-      array.data());
-}
-template <typename T, typename C>
-ShapeLessArray<T, C> Multiply(ShapeLessArray<T, C> const &array, T const &scalar)
-{
-  ShapeLessArray<T, C> ret{array.size()};
-  Multiply(array, scalar, ret);
-  return ret;
-}
-template <typename T, typename C>
-void Multiply(T const &scalar, ShapeLessArray<T, C> const &array, ShapeLessArray<T, C> &ret)
-{
-  Multiply(array, scalar, ret);
-}
-template <typename T, typename C>
-ShapeLessArray<T, C> Multiply(T const &scalar, ShapeLessArray<T, C> const &array)
-{
-  ShapeLessArray<T, C> ret{array.size()};
-  Multiply(scalar, array, ret);
-  return ret;
-}
-
-/**
- * Multiply array by another array within a range
- * @tparam T
- * @tparam C
- * @param array1
- * @param scalar
- * @param ret
- */
-template <typename T, typename C>
-void Multiply(ShapeLessArray<T, C> const &obj1, ShapeLessArray<T, C> const &obj2,
-              memory::Range const &range, ShapeLessArray<T, C> &ret)
-{
-  assert(obj1.size() == obj2.size());
-  assert(obj1.size() == ret.size());
-
-  if (range.is_undefined())
-  {
-    Multiply(obj1, obj2, ret);
-  }
-  else if (range.is_trivial())
-  {
-    auto r = range.ToTrivialRange(ret.data().size());
-
-    ret.data().in_parallel().Apply(
-        r,
-        [](typename ShapeLessArray<T, C>::vector_register_type const &x,
-           typename ShapeLessArray<T, C>::vector_register_type const &y,
-           typename ShapeLessArray<T, C>::vector_register_type &      z) { z = x * y; },
-        obj1.data(), obj2.data());
-  }
-  else
-  {
-    TODO_FAIL_ROOT("Non-trivial ranges not implemented");
-  }
-}
-template <typename T, typename C>
-ShapeLessArray<T, C> Multiply(ShapeLessArray<T, C> const &obj1, ShapeLessArray<T, C> const &obj2,
-                              memory::Range const &range)
-{
-  ShapeLessArray<T, C> ret{obj1.size()};
-  Multiply(obj1, obj2, range, ret);
-  return ret;
-}
-/**
- * Multiply array from another array
- * @tparam T
- * @tparam C
- * @param array1
- * @param scalar
- * @param ret
- */
-template <typename T, typename C>
-void Multiply(ShapeLessArray<T, C> const &obj1, ShapeLessArray<T, C> const &obj2,
-              ShapeLessArray<T, C> &ret)
-{
-  memory::Range range{0, std::min(obj1.data().size(), obj2.data().size()), 1};
-  Multiply(obj1, obj2, range, ret);
-}
-template <typename T, typename C>
-ShapeLessArray<T, C> Multiply(ShapeLessArray<T, C> const &obj1, ShapeLessArray<T, C> const &obj2)
-{
-  ShapeLessArray<T, C> ret{obj1.size()};
-  Multiply(obj1, obj2, ret);
-  return ret;
-}
-
-template <typename T, typename C, typename S>
-void Multiply(linalg::Matrix<T, C, S> const &obj1, linalg::Matrix<T, C, S> const &obj2,
-              memory::Range const &range, linalg::Matrix<T, C, S> &ret)
-{
-  assert(obj1.size() == obj2.size());
-  assert(obj1.size() == ret.size());
-
-  if (range.is_undefined())
-  {
-    Multiply(obj1, obj2, ret);
-  }
-  else if (range.is_trivial())
-  {
-    auto r = range.ToTrivialRange(ret.data().size());
-
-    ret.data().in_parallel().Apply(
-        r,
-        [](typename linalg::Matrix<T, C, S>::vector_register_type const &x,
-           typename linalg::Matrix<T, C, S>::vector_register_type const &y,
-           typename linalg::Matrix<T, C, S>::vector_register_type &      z) { z = x * y; },
-        obj1.data(), obj2.data());
-  }
-  else
-  {
-    TODO_FAIL_ROOT("Non-trivial ranges not implemented");
-  }
-}
-template <typename T, typename C, typename S>
-void Multiply(linalg::Matrix<T, C, S> const &array1, linalg::Matrix<T, C, S> const &array2,
-              linalg::Matrix<T, C, S> &ret)
-{
-  memory::Range range{0, std::min(array1.data().size(), array2.data().size()), 1};
-  Multiply(array1, array2, range, ret);
-}
-template <typename T, typename C, typename S>
-linalg::Matrix<T, C, S> Multiply(linalg::Matrix<T, C, S> const &array1,
-                                 linalg::Matrix<T, C, S> const &array2)
-{
-  linalg::Matrix<T, C, S> ret{array1.shape()};
-  Multiply(array1, array2, ret);
-  return ret;
-}
-template <typename T, typename C, typename S>
-void Multiply(linalg::Matrix<T, C, S> const &array, T const &scalar, linalg::Matrix<T, C, S> &ret)
-{
-  assert(array.size() == ret.size());
-  typename linalg::Matrix<T, C, S>::vector_register_type val(scalar);
-
-  ret.data().in_parallel().Apply(
-      [val](typename linalg::Matrix<T, C, S>::vector_register_type const &x,
-            typename linalg::Matrix<T, C, S>::vector_register_type &      z) { z = x * val; },
-      array.data());
-}
-template <typename T, typename C, typename S>
-linalg::Matrix<T, C, S> Multiply(linalg::Matrix<T, C, S> const &array, T const &scalar)
-{
-  linalg::Matrix<T, C, S> ret{array.shape()};
-  Multiply(array, scalar, ret);
-  return ret;
-}
-template <typename T, typename C, typename S>
-void Multiply(T const &scalar, linalg::Matrix<T, C, S> const &array, linalg::Matrix<T, C, S> &ret)
-{
-  Multiply(array, scalar, ret);
-}
-template <typename T, typename C, typename S>
-linalg::Matrix<T, C, S> Multiply(T const &scalar, linalg::Matrix<T, C, S> const &array)
-{
-  linalg::Matrix<T, C, S> ret{array.shape()};
-  Multiply(scalar, array, ret);
-  return ret;
-}
-
-/**
- * Multiply array by another array with broadcasting
- * @tparam T
- * @tparam C
- * @param array1
- * @param scalar
- * @param ret
- */
-template <typename T, typename C>
-void Multiply(NDArray<T, C> &obj1, NDArray<T, C> &obj2, NDArray<T, C> &ret)
-{
-  Broadcast([](T x, T y) { return x * y; }, obj1, obj2, ret);
-}
-template <typename T, typename C>
-NDArray<T, C> Multiply(NDArray<T, C> &obj1, NDArray<T, C> &obj2)
-{
-  NDArray<T, C> ret{obj1.shape()};
-  Multiply(obj1, obj2, ret);
-  return ret;
-}
-/**
- * Implementation for scalar multiplication. Implementing this helps keeps a uniform interface
- * @tparam T
- * @param scalar1
- * @param scalar2
- * @param ret
- */
-template <typename S>
-fetch::meta::IfIsArithmetic<S, void> Multiply(S const &scalar1, S const &scalar2, S &ret)
-{
-  ret = scalar1 * scalar2;
-}
-template <typename S>
-fetch::meta::IfIsArithmetic<S, S> Multiply(S const &scalar1, S const &scalar2)
-{
-  S ret;
-  Multiply(scalar1, scalar2, ret);
-  return ret;
-}
-
-/**
- * divide array by a scalar
- * @tparam T
- * @tparam C
- * @param array1
- * @param scalar
- * @param ret
- */
-template <typename T, typename C>
-void Divide(ShapeLessArray<T, C> const &array, T const &scalar, ShapeLessArray<T, C> &ret)
-{
-  assert(array.size() == ret.size());
-  typename ShapeLessArray<T, C>::vector_register_type val(scalar);
-
-  ret.data().in_parallel().Apply(
-      [val](typename ShapeLessArray<T, C>::vector_register_type const &x,
-            typename ShapeLessArray<T, C>::vector_register_type &      z) { z = x / val; },
-      array.data());
-}
-template <typename T, typename C>
-ShapeLessArray<T, C> Divide(ShapeLessArray<T, C> const &array, T const &scalar)
-{
-  ShapeLessArray<T, C> ret{array.size()};
-  Divide(array, scalar, ret);
-  return ret;
-}
-/**
- * elementwise divide scalar by array element
- * @tparam T
- * @tparam C
- * @param scalar
- * @param array
- * @param ret
- */
-template <typename T, typename C>
-void Divide(T const &scalar, ShapeLessArray<T, C> const &array, ShapeLessArray<T, C> &ret)
-{
-  assert(array.size() == ret.size());
-  typename ShapeLessArray<T, C>::vector_register_type val(scalar);
-
-  ret.data().in_parallel().Apply(
-      [val](typename ShapeLessArray<T, C>::vector_register_type const &x,
-            typename ShapeLessArray<T, C>::vector_register_type &      z) { z = val / x; },
-      array.data());
-}
-template <typename T, typename C>
-ShapeLessArray<T, C> Divide(T const &scalar, ShapeLessArray<T, C> const &array)
-{
-  ShapeLessArray<T, C> ret{array.size()};
-  Divide(scalar, array, ret);
-  return ret;
-}
-/**
- * Divide array by another array within a range
- * @tparam T
- * @tparam C
- * @param array1
- * @param scalar
- * @param ret
- */
-template <typename T, typename C>
-void Divide(ShapeLessArray<T, C> const &obj1, ShapeLessArray<T, C> const &obj2,
-            memory::Range const &range, ShapeLessArray<T, C> &ret)
-{
-  assert(obj1.size() == obj2.size());
-  assert(obj1.size() == ret.size());
-
-  if (range.is_undefined())
-  {
-    Divide(obj1, obj2, ret);
-  }
-  else if (range.is_trivial())
-  {
-    auto r = range.ToTrivialRange(ret.data().size());
-
-    ret.data().in_parallel().Apply(
-        r,
-        [](typename ShapeLessArray<T, C>::vector_register_type const &x,
-           typename ShapeLessArray<T, C>::vector_register_type const &y,
-           typename ShapeLessArray<T, C>::vector_register_type &      z) { z = x / y; },
-        obj1.data(), obj2.data());
-  }
-  else
-  {
-    TODO_FAIL_ROOT("Non-trivial ranges not implemented");
-  }
-}
-template <typename T, typename C>
-void Divide(ShapeLessArray<T, C> const &obj1, ShapeLessArray<T, C> const &obj2,
-            memory::Range const &range)
-{
-  ShapeLessArray<T, C> ret{obj1.size()};
-  Divide(obj1, obj2, range, ret);
-  return ret;
-}
-/**
- * subtract array from another array
- * @tparam T
- * @tparam C
- * @param array1
- * @param scalar
- * @param ret
- */
-template <typename T, typename C>
-void Divide(ShapeLessArray<T, C> const &obj1, ShapeLessArray<T, C> const &obj2,
-            ShapeLessArray<T, C> &ret)
-{
-  memory::Range range{0, std::min(obj1.data().size(), obj1.data().size()), 1};
-  Divide(obj1, obj2, range, ret);
-}
-template <typename T, typename C>
-ShapeLessArray<T, C> Divide(ShapeLessArray<T, C> const &obj1, ShapeLessArray<T, C> const &obj2)
-{
-  ShapeLessArray<T, C> ret{obj1.size()};
-  Divide(obj1, obj2, ret);
-  return ret;
-}
-
-template <typename T, typename C, typename S>
-void Divide(linalg::Matrix<T, C, S> &obj1, linalg::Matrix<T, C, S> &obj2,
-            memory::Range const &range, linalg::Matrix<T, C, S> &ret)
-{
-  assert((obj1.size() == obj2.size()) || (obj1.shape()[0] == obj2.shape()[0]) ||
-         (obj1.shape()[1] == obj2.shape()[1]));
-  assert(obj1.size() == ret.size());
-
-  if (obj1.size() == obj2.size())
-  {
-    if (range.is_undefined())
-    {
-      Divide(obj1, obj2, ret);
-    }
-    else if (range.is_trivial())
-    {
-      auto r = range.ToTrivialRange(ret.data().size());
-
-      ret.data().in_parallel().Apply(
-          r,
-          [](typename linalg::Matrix<T, C, S>::vector_register_type const &x,
-             typename linalg::Matrix<T, C, S>::vector_register_type const &y,
-             typename linalg::Matrix<T, C, S>::vector_register_type &      z) { z = x / y; },
-          obj1.data(), obj2.data());
-    }
-    else
-    {
-      TODO_FAIL_ROOT("Non-trivial ranges not implemented");
-    }
-  }
-  else if (obj1.shape()[0] == obj2.shape()[0])
-  {
-    assert(obj2.shape()[1] == 1);
-    for (std::size_t i = 0; i < obj1.shape()[0]; ++i)
-    {
-      for (std::size_t j = 0; j < obj1.shape()[1]; ++j)
-      {
-        obj1.Set(i, j, obj1.At(i, j) / obj2.At(i, 0));
-      }
-    }
-  }
-  else
-  {
-    assert(obj2.shape()[0] == 1);
-    for (std::size_t i = 0; i < obj1.shape()[0]; ++i)
-    {
-      for (std::size_t j = 0; j < obj1.shape()[1]; ++j)
-      {
-        obj1.Set(i, j, obj1.At(i, j) / obj2.At(0, j));
-      }
-    }
-  }
-}
-template <typename T, typename C, typename S>
-void Divide(linalg::Matrix<T, C, S> &obj1, linalg::Matrix<T, C, S> &obj2,
-            linalg::Matrix<T, C, S> &ret)
-{
-  memory::Range range{0, std::min(obj1.data().size(), obj1.data().size()), 1};
-  Divide(obj1, obj2, range, ret);
-}
-template <typename T, typename C, typename S>
-linalg::Matrix<T, C, S> Divide(linalg::Matrix<T, C, S> &obj1, linalg::Matrix<T, C, S> &obj2)
-{
-  linalg::Matrix<T, C, S> ret{obj1.shape()};
-
-  Divide(obj1, obj2, ret);
-  return ret;
-}
-template <typename T, typename C, typename S>
-void Divide(linalg::Matrix<T, C, S> const &array, T const &scalar, linalg::Matrix<T, C, S> &ret)
-{
-  assert(array.size() == ret.size());
-  typename linalg::Matrix<T, C, S>::vector_register_type val(scalar);
-
-  ret.data().in_parallel().Apply(
-      [val](typename linalg::Matrix<T, C, S>::vector_register_type const &x,
-            typename linalg::Matrix<T, C, S>::vector_register_type &      z) { z = x / val; },
-      array.data());
-}
-template <typename T, typename C, typename S>
-linalg::Matrix<T, C, S> Divide(linalg::Matrix<T, C, S> const &array, T const &scalar)
-{
-  linalg::Matrix<T, C, S> ret{array.shape()};
-  Divide(array, scalar, ret);
-  return ret;
-}
-/**
- * subtract array from another array with broadcasting
- * @tparam T
- * @tparam C
- * @param array1
- * @param scalar
- * @param ret
- */
-template <typename T, typename C>
-void Divide(NDArray<T, C> &obj1, NDArray<T, C> &obj2, NDArray<T, C> &ret)
-{
-  Broadcast([](T x, T y) { return x / y; }, obj1, obj2, ret);
-}
-template <typename T, typename C>
-NDArray<T, C> Divide(NDArray<T, C> &obj1, NDArray<T, C> &obj2)
-{
-  assert(obj1.shape() == obj2.shape());
-  NDArray<T, C> ret{obj1.shape()};
-  Divide(obj1, obj2, ret);
-  return ret;
-}
-/**
- * Implementation for scalar division. Implementing this helps keeps a uniform interface
- * @tparam T
- * @param scalar1
- * @param scalar2
- * @param ret
- */
-template <typename S>
-fetch::meta::IfIsArithmetic<S, void> Divide(S const &scalar1, S const &scalar2, S &ret)
-{
-  ret = scalar1 / scalar2;
-}
-template <typename S>
-fetch::meta::IfIsArithmetic<S, S> Divide(S const &scalar1, S const &scalar2)
-{
-  S ret;
-  Divide(scalar1, scalar2, ret);
-  return ret;
-}
-
-/**
- * return the product of all elements in the array
- * @tparam T
- * @tparam C
- * @param obj1
- * @param ret
- */
-template <typename T, typename C>
-void Product(ShapeLessArray<T, C> const &obj1, T &ret)
-{
-  ret = obj1.data().in_parallel().Reduce(
-      memory::TrivialRange(0, obj1.size()),
-      [](typename ShapeLessArray<T, C>::vector_register_type const &a,
-         typename ShapeLessArray<T, C>::vector_register_type const &b) ->
-      typename ShapeLessArray<T, C>::vector_register_type { return a * b; });
-}
-template <typename T, typename C>
-T Product(ShapeLessArray<T, C> const &obj1)
-{
-  T ret;
-  Product(obj1, ret);
-  return ret;
-}
-/**
- * return the product of all elements in the vector
- * @tparam T
- * @param obj1
- * @param ret
- */
-template <typename T>
-void Product(std::vector<T> const &obj1, T &ret)
-{
-  ret = std::accumulate(std::begin(obj1), std::end(obj1), std::size_t(1), std::multiplies<>());
-}
-template <typename T>
-T Product(std::vector<T> const &obj1)
-{
-  T ret;
-  Product(obj1, ret);
-  return ret;
-}
-
-/**
- * return the product of all elements in the array
- * @tparam T
- * @tparam C
- * @param obj1
- * @param ret
- */
-template <typename T, typename C>
-void Sum(ShapeLessArray<T, C> const &obj1, T &ret)
-{
-  ret = obj1.data().in_parallel().Reduce(
-      memory::TrivialRange(0, obj1.size()),
-      [](typename ShapeLessArray<T, C>::vector_register_type const &a,
-         typename ShapeLessArray<T, C>::vector_register_type const &b) ->
-      typename ShapeLessArray<T, C>::vector_register_type { return a + b; });
-}
-template <typename T, typename C>
-T Sum(ShapeLessArray<T, C> const &obj1)
-{
-  T ret;
-  Sum(obj1, ret);
-  return ret;
-}
-
-/**
- * return the mean of all elements in the array
- * @tparam T
- * @tparam C
- * @param obj1
- * @param ret
- */
-template <typename T, typename C>
-void Mean(ShapeLessArray<T, C> const &obj1, T &ret)
-{
-
-  Sum(obj1, ret);
-  Divide(ret, T(obj1.size()), ret);
-}
-template <typename T, typename C>
-T Mean(ShapeLessArray<T, C> const &obj1)
-{
-  T ret;
-  Mean(obj1, ret);
-  return ret;
->>>>>>> b462f7e0
 }
 
 }  // namespace math
