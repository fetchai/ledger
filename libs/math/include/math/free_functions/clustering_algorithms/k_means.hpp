#pragma once
//------------------------------------------------------------------------------
//
//   Copyright 2018 Fetch.AI Limited
//
//   Licensed under the Apache License, Version 2.0 (the "License");
//   you may not use this file except in compliance with the License.
//   You may obtain a copy of the License at
//
//       http://www.apache.org/licenses/LICENSE-2.0
//
//   Unless required by applicable law or agreed to in writing, software
//   distributed under the License is distributed on an "AS IS" BASIS,
//   WITHOUT WARRANTIES OR CONDITIONS OF ANY KIND, either express or implied.
//   See the License for the specific language governing permissions and
//   limitations under the License.
//
//------------------------------------------------------------------------------

#include "core/vector.hpp"
#include "math/free_functions/free_functions.hpp"
#include "math/free_functions/metrics/metrics.hpp"
#include "math/meta/type_traits.hpp"
#include "random"

#include <set>

/**
 * assigns the absolute of x to this array
 * @param x
 */

namespace fetch {
namespace math {
namespace clustering {

enum class InitMode
{
  KMeansPP = 0,  // kmeans++, a good default choice
  Forgy    = 1,  // Forgy, randomly initialize clusters to data points
  PrevK    = 2   // PrevK, use previous k_assignment to determine cluster centres
};
enum class KInferenceMode
{
  Off            = 0,
  NClusters      = 1,  // infer K by counting number of previously assigned clusters
  HighestCluster = 2   // infer K by using highest valued previous cluster assignment
};

namespace details {

template <typename ArrayType>
class KMeansImplementation
{
public:
  KMeansImplementation(ArrayType const &data, std::size_t const &n_clusters, ArrayType &ret,
<<<<<<< HEAD
                       std::size_t const &r_seed, std::size_t const &max_loops,
                       std::size_t init_mode, std::size_t max_no_change_convergence)
    : n_clusters_(n_clusters)
    , max_no_change_convergence_(max_no_change_convergence)
    , max_loops_(max_loops)
    , init_mode_(init_mode)
  {
    n_points_     = data.shape()[0];
    n_dimensions_ = data.shape()[1];

    std::vector<std::size_t> k_assignment_shape{n_points_, 1};
    k_assignment_ =
        ArrayType(k_assignment_shape);  // it's okay not to initialise as long as we take the
=======
                       std::size_t const &r_seed, std::size_t const &max_loops, InitMode init_mode,
                       std::size_t max_no_change_convergence)
    : n_clusters_(n_clusters)
    , max_no_change_convergence_(std::move(max_no_change_convergence))
    , max_loops_(max_loops)
    , init_mode_(init_mode)
  {

    n_points_     = data.shape()[0];
    n_dimensions_ = data.shape()[1];

    fetch::core::Vector<std::size_t> k_assignment_shape{n_points_, 1};
    k_assignment_ = ArrayType(k_assignment_shape);
>>>>>>> 1f57806a

    KMeansSetup(data, r_seed);

    ComputeKMeans(data, ret);
<<<<<<< HEAD
=======

    // assign the final output
    ret = k_assignment_;
>>>>>>> 1f57806a
  }

  /**
   * The constructor for the KMeans implementation object
   * @param data the data itself in the format of a 2D array of n_points x n_dims
   * @param n_clusters the number K of clusters to identify
   * @param ret the return matrix of shape n_points x 1 with values in range 0 -> K-1
   * @param r_seed a random seed for the data shuffling
   * @param max_loops maximum number of loops before assuming convergence
   * @param init_mode what type of initialization to use
   */
  KMeansImplementation(ArrayType const &data, std::size_t const &n_clusters, ArrayType &ret,
                       std::size_t const &r_seed, std::size_t const &max_loops,
                       ArrayType k_assignment, std::size_t max_no_change_convergence)
    : n_clusters_(n_clusters)
    , max_no_change_convergence_(std::move(max_no_change_convergence))
    , max_loops_(max_loops)
    , k_assignment_(std::move(k_assignment))
  {

    // seed random number generator
    rng_.seed(uint32_t(r_seed));

    n_points_     = data.shape()[0];
    n_dimensions_ = data.shape()[1];

    init_mode_ = InitMode::PrevK;  // since prev_k_assignment is specified, the initialization will
                                   // be to use that

    KMeansSetup(data, r_seed);

    ComputeKMeans(data, ret);
<<<<<<< HEAD
=======

    // in some cases, we need to remap cluster labels back to input previous labelling scheme
    if ((init_mode_ == InitMode::PrevK) && (k_inference_mode_ == KInferenceMode::NClusters))
    {
      ReMapClusters();
    }

    // assign the final output
    ret = k_assignment_;
  }

  KMeansImplementation(ArrayType const &data, ArrayType &ret, std::size_t const &r_seed,
                       std::size_t const &max_loops, ArrayType k_assignment,
                       std::size_t           max_no_change_convergence,
                       KInferenceMode const &k_inference_mode)
    : max_no_change_convergence_(max_no_change_convergence)
    , max_loops_(max_loops)
    , k_assignment_(std::move(k_assignment))
    , k_inference_mode_(k_inference_mode)
  {

    // seed random number generator
    rng_.seed(uint32_t(r_seed));

    n_points_     = data.shape()[0];
    n_dimensions_ = data.shape()[1];

    init_mode_ = InitMode::PrevK;  // since prev_k_assignment is specified, the initialization will
    // be to use that

    KMeansSetup(data, r_seed);

    ComputeKMeans(data, ret);

    // in some cases, we need to remap cluster labels back to input previous labelling scheme
    if ((init_mode_ == InitMode::PrevK) && (k_inference_mode_ == KInferenceMode::NClusters))
    {
      ReMapClusters();
    }

    // assign the final output
    ret = k_assignment_;
>>>>>>> 1f57806a
  }

  /**
   * The remainder of initialization that is common to all constructors is carried out here
   */
  void KMeansSetup(ArrayType const &data, std::size_t const &r_seed)
  {
    // seed random number generator
    rng_.seed(uint32_t(r_seed));
<<<<<<< HEAD
=======
    loop_counter_ = 0;
>>>>>>> 1f57806a

    temp_k_ = ArrayType(data.shape());

    // instantiate counter with zeros
    InitialiseKMeans(data);

    // initialise assignment
<<<<<<< HEAD
    std::vector<std::size_t> k_assignment_shape{n_points_, 1};
=======
    fetch::core::Vector<std::size_t> k_assignment_shape{n_points_, 1};
>>>>>>> 1f57806a
    prev_k_assignment_ = ArrayType(
        k_assignment_shape);  // need to keep a record of previous to check for convergence
    for (std::size_t l = 0; l < prev_k_assignment_.size(); ++l)
    {
      prev_k_assignment_.Set(l, -1);
    }
    reassigned_k_ =
        fetch::core::Vector<int>(n_points_, -1);  // technically this limits us to fewer groups

    // initialise size of euclidean distance container
<<<<<<< HEAD
    k_euclids_      = std::vector<ArrayType>(n_clusters_);
    empty_clusters_ = std::vector<std::size_t>(n_clusters_);
=======
    k_euclids_      = fetch::core::Vector<ArrayType>(n_clusters_);
    empty_clusters_ = fetch::core::Vector<std::size_t>(n_clusters_);
>>>>>>> 1f57806a
  };

private:
  /**
   * The main iterative loop that calculates KMeans clustering
   */
  void ComputeKMeans(ArrayType const &data, ArrayType &ret)
  {
    while (NotConverged())
    {
      Assign(data);
      Update(data);
    }
    UnReassign();
  }

<<<<<<< HEAD
    ret = k_assignment_;  // assign the final output
  }

=======
>>>>>>> 1f57806a
  /**
   * kmeans cluster centre initialisation
   * This is very important for defining the behaviour of the clustering algorithm
   * @param data
   */
  void InitialiseKMeans(ArrayType const &data)
  {
<<<<<<< HEAD
    k_count_ = std::vector<std::size_t>(n_clusters_, 0);

    // shuffle the data
    data_idxs_ = std::vector<std::size_t>(n_points_);
    std::iota(std::begin(data_idxs_), std::end(data_idxs_), 0);
    std::shuffle(data_idxs_.begin(), data_idxs_.end(), rng_);

    //

    if (n_clusters_ != 0)
    {
      // initialise k means
      std::vector<std::size_t> k_means_shape{n_clusters_, n_dimensions_};
      k_means_      = ArrayType(k_means_shape);
      prev_k_means_ = ArrayType::Zeroes(k_means_shape);
    }

    switch (init_mode_)
    {

    case InitMode::PrevK:
    {
      assert(k_assignment_.shape()[0] == n_points_);
      assert(k_assignment_.size() == n_points_);

      // check if we know enough to initialise from previous clusters
      bool sufficient_previous_assignment;
      if (n_clusters_ == 0)
      {
        // if user has not set a specific value for K then we must infer it from how many non-zero
        // counts we find
        for (std::size_t j = 0; j < n_points_; ++j)
        {
          if (!(k_assignment_.At(j, 0) < 0))  // previous unassigned data points must be assigned
                                              // with a negative cluster value
          {
            while (k_count_.size() <= static_cast<std::size_t>(k_assignment_.At(j, 0)))
            {
              k_count_.emplace_back(0);
            }
            ++k_count_[static_cast<std::size_t>(k_assignment_.At(j, 0))];
          }
        }

        // if user wants us to figure out how many clusters to set then we only need to find a
        // single case with non-zero count
        sufficient_previous_assignment = false;
        for (std::size_t j = 0; (!sufficient_previous_assignment) && j < n_clusters_; ++j)
        {
          if (k_count_[j] != 0)
          {
            sufficient_previous_assignment = true;
=======
    data_idxs_ = fetch::core::Vector<std::size_t>(n_points_);
    if (k_inference_mode_ == KInferenceMode::Off)
    {
      k_count_ = fetch::core::Vector<std::size_t>(n_clusters_, 0);

      // shuffle the data
      std::iota(std::begin(data_idxs_), std::end(data_idxs_), 0);
      std::shuffle(data_idxs_.begin(), data_idxs_.end(), rng_);

      if (n_clusters_ != 0)
      {
        // initialise k means
        fetch::core::Vector<std::size_t> k_means_shape{n_clusters_, n_dimensions_};
        k_means_      = ArrayType(k_means_shape);
        prev_k_means_ = ArrayType::Zeroes(k_means_shape);
      }
    }

    switch (init_mode_)
    {

    case InitMode::PrevK:
    {
      assert(k_assignment_.shape()[0] == n_points_);
      assert(k_assignment_.size() == n_points_);

      // check if we know enough to initialise from previous clusters
      bool sufficient_previous_assignment;
      if (k_inference_mode_ != KInferenceMode::Off)
      {
        InferK(sufficient_previous_assignment);
      }
      else
      {

        // if user has set a specific value for K then we must have non-zero count for every cluster
        std::fill(k_count_.begin(), k_count_.end(), 0);
        for (std::size_t j = 0; j < n_points_; ++j)
        {
          if (!(k_assignment_.At(j, 0) < 0))  // previous unassigned data points must be assigned
                                              // with a negative cluster value
          {
            k_count_[static_cast<std::size_t>(k_assignment_.At(j, 0))] += 1;
          }
        }

        sufficient_previous_assignment = true;
        for (std::size_t j = 0; sufficient_previous_assignment && j < n_clusters_; ++j)
        {
          if (k_count_[j] == 0)
          {
            sufficient_previous_assignment = false;
          }
        }
        n_clusters_ = k_count_.size();
      }

      // initialise k means
      fetch::core::Vector<std::size_t> k_means_shape{n_clusters_, n_dimensions_};
      k_means_      = ArrayType(k_means_shape);
      prev_k_means_ = ArrayType::Zeroes(k_means_shape);

      // if any clusters begin empty, we'll actually default to KMeans++ via fall through
      if (sufficient_previous_assignment)
      {
        PartialUpdate(data);
      }
      else
      {
        KMeansPPInitialisation(data);
      }
      break;
    }
    case InitMode::KMeansPP:
    {
      KMeansPPInitialisation(data);
      break;
    }
    case InitMode::Forgy:
    {
      ForgyInitialisation(data);
      break;
    }
    default:
      throw std::runtime_error("no such initialization mode for KMeans");
    }

    // reset the kcount
    std::fill(k_count_.begin(), k_count_.end(), 0);  // reset the k_count
  }

  /**
   * Infers the value of K based on previously assigned data points to clusters
   * @param sufficient_previous_assignment boolean indicating whether we have enough previous
   * assignment to initialise this way
   */
  void InferK(bool &sufficient_previous_assignment)
  {
    assert(k_inference_mode_ != KInferenceMode::Off);
    assert(k_count_.size() == 0);

    if (k_inference_mode_ == KInferenceMode::HighestCluster)
    {
      // infer K to be equal to the value of the highest numbered cluster encountered in the
      // assignment

      for (std::size_t j = 0; j < n_points_; ++j)
      {
        // previous unassigned data points must be assigned with a negative cluster value
        if (!(k_assignment_.At(j, 0) < 0))
        {
          while (k_count_.size() <= static_cast<std::size_t>(k_assignment_.At(j, 0)))
          {
            k_count_.emplace_back(0);
          }
          ++k_count_[static_cast<std::size_t>(k_assignment_.At(j, 0))];
        }
      }
      n_clusters_ = k_count_.size();
    }
    else if (k_inference_mode_ == KInferenceMode::NClusters)
    {
      //////////////////////////////////////////////////////////////////////////////
      /// infer K to be equal to the number of unique clusters assigned at input ///
      //////////////////////////////////////////////////////////////////////////////

      // get the set of existing clusters and the count of data points assigned to each cluster
      std::unordered_map<int, std::size_t>         prev_cluster_count{};
      std::set<int>                                previous_cluster_labels{};
      std::unordered_map<std::size_t, std::size_t> reverse_cluster_assignment_map{};

      // default value not used
      int current_cluster_label = std::numeric_limits<int>::max();

      // get the set of input labels, get the count for each label
      for (std::size_t j = 0; j < n_points_; ++j)
      {
        // get the label and add to set if new
        current_cluster_label = static_cast<int>(k_assignment_.At(j, 0));
        if (previous_cluster_labels.find(current_cluster_label) == previous_cluster_labels.end())
        {
          previous_cluster_labels.insert(current_cluster_label);
        }

        // if this data point is assigned
        if (current_cluster_label >= 0)
        {
          // if this cluster already exists in the map
          if (prev_cluster_count.find(current_cluster_label) != prev_cluster_count.end())
          {
            ++(prev_cluster_count.find(current_cluster_label)->second);
>>>>>>> 1f57806a
          }
        }
      }
      else
      {
        // if user has set a specific value for K then we must have non-zero count for every cluster
        std::fill(k_count_.begin(), k_count_.end(), 0);
        for (std::size_t j = 0; j < n_points_; ++j)
        {
          if (!(k_assignment_.At(j, 0) < 0))  // previous unassigned data points must be assigned
                                              // with a negative cluster value
          {
<<<<<<< HEAD
            ++k_count_[static_cast<std::size_t>(k_assignment_.At(j, 0))];
          }
        }

        sufficient_previous_assignment = true;
        for (std::size_t j = 0; sufficient_previous_assignment && j < n_clusters_; ++j)
        {
          if (k_count_[j] == 0)
          {
            sufficient_previous_assignment = false;
          }
        }
      }

      n_clusters_ = k_count_.size();

      // initialise k means
      std::vector<std::size_t> k_means_shape{n_clusters_, n_dimensions_};
      k_means_      = ArrayType(k_means_shape);
      prev_k_means_ = ArrayType::Zeroes(k_means_shape);

      // if any clusters begin empty, we'll actually default to KMeans++ via fall through
      if (sufficient_previous_assignment)
      {
        PartialUpdate(data);
      }
      else
      {
        KMeansPPInitialisation(data);
      }
      break;
    }
    case InitMode::KMeansPP:
    {
      KMeansPPInitialisation(data);
      break;
    }
    case InitMode::Forgy:
    {
      ForgyInitialisation(data);
      break;
    }
    default:
      throw std::runtime_error("no such initialization mode for KMeans");
    }

    // reset the kcount
    std::fill(k_count_.begin(), k_count_.end(), 0);  // reset the k_count
  }

  /**
   * Forgy Initialisation - i.e. clusters are set as random data points
   * @param data
   */
  void ForgyInitialisation(ArrayType const &data)
  {
    // Forgy initialisation - pick random data points as kmean centres
    for (std::size_t i = 0; i < n_clusters_; ++i)
    {
      for (std::size_t j = 0; j < n_dimensions_; ++j)
      {
        k_means_.Set(i, j, data.At(data_idxs_[i], j));
      }
    }
  }

  /**
   * KMeans++ initialisation
   * @param data
   */
  void KMeansPPInitialisation(ArrayType const &data)
  {
    // assign first cluster centre
    for (std::size_t j = 0; j < n_dimensions_; ++j)
    {
      k_means_.Set(0, j, data.At(data_idxs_[0], j));
    }

    // assign remaining cluster centres
    std::size_t n_remaining_data_points = n_points_ - 1;
    std::size_t n_remaining_clusters    = n_clusters_ - 1;

    std::vector<std::size_t> assigned_data_points{data_idxs_[0]};

    std::vector<ArrayType> cluster_distances(n_clusters_);
    std::size_t            assigned_cluster = 0;

    std::vector<typename ArrayType::Type> weights(
        n_points_);  // weight for choosing each data point
    std::vector<typename ArrayType::Type> interval(
=======
            prev_cluster_count.insert(std::pair<int, std::size_t>(current_cluster_label, 1));
          }
        }
      }

      // store the count per cluster, and map
      std::size_t cluster_count = 0;
      for (auto const &pc_label : previous_cluster_labels)
      {
        if (pc_label >= 0)  // ignore previous negative labels - these indicate unassigned clusters
        {
          k_count_.emplace_back(prev_cluster_count.find(pc_label)->second);

          // keep a map of internal cluster labels to input cluster labels
          cluster_assignment_map_.insert(std::pair<std::size_t, std::size_t>(
              cluster_count, prev_cluster_count.find(pc_label)->first));
          reverse_cluster_assignment_map.insert(std::pair<std::size_t, std::size_t>(
              prev_cluster_count.find(pc_label)->first, cluster_count));
          ++cluster_count;
        }
      }
      n_clusters_ = cluster_count;

      // overwrite input assignments with internal labelling scheme
      for (std::size_t j = 0; j < n_points_; ++j)
      {
        current_cluster_label = static_cast<int>(k_assignment_.At(j, 0));

        if (current_cluster_label >= 0)
        {
          k_assignment_.Set(j, 0,
                            static_cast<typename ArrayType::Type>(
                                reverse_cluster_assignment_map
                                    .find(static_cast<std::size_t>(k_assignment_.At(j, 0)))
                                    ->second));
        }
      }
    }

    // failing this assertion generally implies that there are fewer than 2 separate
    // cluster labels for the previously assigned data - this is not permissble since
    // it makes inference impossible
    assert(n_clusters_ > 1);

    // if user wants us to figure out how many clusters to set then we only need to find a
    // single case with non-zero count
    sufficient_previous_assignment = false;
    for (std::size_t j = 0; (!sufficient_previous_assignment) && j < n_clusters_; ++j)
    {
      if (k_count_[j] != 0)
      {
        sufficient_previous_assignment = true;
      }
    }
  }

  /**
   * Forgy Initialisation - i.e. clusters are set as random data points
   * @param data
   */
  void ForgyInitialisation(ArrayType const &data)
  {
    // Forgy initialisation - pick random data points as kmean centres
    for (std::size_t i = 0; i < n_clusters_; ++i)
    {
      for (std::size_t j = 0; j < n_dimensions_; ++j)
      {
        k_means_.Set(i, j, data.At(data_idxs_[i], j));
      }
    }
  }

  /**
   * KMeans++ initialisation
   * @param data
   */
  void KMeansPPInitialisation(ArrayType const &data)
  {
    // assign first cluster centre
    for (std::size_t j = 0; j < n_dimensions_; ++j)
    {
      k_means_.Set(0, j, data.At(data_idxs_[0], j));
    }

    // assign remaining cluster centres
    std::size_t n_remaining_data_points = n_points_ - 1;
    std::size_t n_remaining_clusters    = n_clusters_ - 1;

    fetch::core::Vector<std::size_t> assigned_data_points{data_idxs_[0]};

    fetch::core::Vector<ArrayType> cluster_distances(n_clusters_);
    std::size_t                    assigned_cluster = 0;

    fetch::core::Vector<typename ArrayType::Type> weights(
        n_points_);  // weight for choosing each data point
    fetch::core::Vector<typename ArrayType::Type> interval(
>>>>>>> 1f57806a
        n_points_);  // interval for defining random distribtion
    std::iota(std::begin(interval), std::end(interval), 0);  // fill interval with range

    for (std::size_t cur_cluster = 1; cur_cluster < n_clusters_; ++cur_cluster)
    {
      // calculate distances to all clusters
      for (std::size_t i = 0; i < (n_clusters_ - n_remaining_clusters); ++i)
      {
        for (std::size_t l = 0; l < n_points_; ++l)
        {
          for (std::size_t k = 0; k < n_dimensions_; ++k)
          {
            temp_k_.Set(l, k, k_means_.At(i, k));
          }
        }

        cluster_distances[i] = fetch::math::metrics::EuclideanDistance(data, temp_k_, 1);
      }

      // select smallest distance to cluster for each data point and square
      for (std::size_t m = 0; m < n_points_; ++m)
      {
        // ignore already assigned data points
        if (std::find(assigned_data_points.begin(), assigned_data_points.end(), m) ==
            assigned_data_points.end())
<<<<<<< HEAD
        {
          running_mean_ = std::numeric_limits<typename ArrayType::Type>::max();
          for (std::size_t i = 0; i < (n_clusters_ - n_remaining_clusters); ++i)
          {
            if (cluster_distances[i][m] < running_mean_)
            {
              running_mean_    = cluster_distances[i][m];
              assigned_cluster = i;
            }
          }
          weights[m] = cluster_distances[assigned_cluster][m];
        }
        else
        {
=======
        {
          running_mean_ = std::numeric_limits<typename ArrayType::Type>::max();
          for (std::size_t i = 0; i < (n_clusters_ - n_remaining_clusters); ++i)
          {
            if (cluster_distances[i][m] < running_mean_)
            {
              running_mean_    = cluster_distances[i][m];
              assigned_cluster = i;
            }
          }
          weights[m] = cluster_distances[assigned_cluster][m];
        }
        else
        {
>>>>>>> 1f57806a
          weights[m] = 0;
        }
      }
      fetch::math::Square(weights);

      // select point as new cluster centre
      std::piecewise_constant_distribution<typename ArrayType::Type> dist(
          std::begin(interval), std::end(interval), std::begin(weights));

      auto val      = dist(rng_);
      auto tmp_rand = static_cast<std::size_t>(val);

      assert((tmp_rand < n_points_) && (tmp_rand >= 0));

      assigned_data_points.push_back(tmp_rand);

      for (std::size_t j = 0; j < n_dimensions_; ++j)
      {
        k_means_.Set(cur_cluster, j, data.At(assigned_data_points.back(), j));
      }

      // update count of remaining data points and clusters
      --n_remaining_data_points;
      --n_remaining_clusters;
    }
  }

  /**
   * part 1 of the iterative process for KMeans:
   * Assign each data point to a cluster based on euclidean distance
   */
  void Assign(ArrayType const &data)
  {
    // replicate kmeans which is 1 x n_dims into n_data x n_dims
    // allows for easy call to EuclideanDistance
    for (std::size_t i = 0; i < n_clusters_; ++i)
    {
      for (std::size_t j = 0; j < n_points_; ++j)
      {
        for (std::size_t k = 0; k < n_dimensions_; ++k)
        {
          temp_k_.Set(j, k, k_means_.At(i, k));
        }
      }
      k_euclids_[i] = fetch::math::metrics::EuclideanDistance(data, temp_k_, 1);
    }

    // now we have a vector of n_data x 1 Arrays
    // we have to go through and compare which is smallest for each K and make the assignment
    std::fill(k_count_.begin(), k_count_.end(), 0);
    for (std::size_t i = 0; i < n_points_; ++i)
    {
      running_mean_ = std::numeric_limits<typename ArrayType::Type>::max();
      for (std::size_t j = 0; j < n_clusters_; ++j)
      {
        if (k_euclids_[j][i] < running_mean_)
        {
          running_mean_ = k_euclids_[j][i];
          assigned_k_   = j;
        }
      }
      k_assignment_.Set(i, 0, static_cast<typename ArrayType::Type>(assigned_k_));
      ++k_count_[assigned_k_];
    }

    // sometimes we get an empty cluster - in these cases we should reassign one data point to that
    // cluster
    Reassign();
  }

  /**
   * Method assigns a random data point to each empty cluster
   */
  void Reassign()
  {
    // search for empty clusters
    reassign_ = false;
    std::fill(empty_clusters_.begin(), empty_clusters_.end(), 0);
    for (std::size_t i = 0; i < n_clusters_; ++i)
    {
      if (k_count_[i] == 0)
      {
        empty_clusters_[i] = 1;
        reassign_          = true;
      }
    }

    // if a category has been completely eliminated! we should randomly assign one data point to it
    if (reassign_)
    {
      std::fill(reassigned_k_.begin(), reassigned_k_.end(), -1);
      std::shuffle(data_idxs_.begin(), data_idxs_.end(), rng_);

      for (std::size_t i = 0; i < n_clusters_; ++i)
      {
        if (empty_clusters_[i] == 1)
        {
          reassigned_k_[data_idxs_[i]] = static_cast<int>(k_assignment_[i]);
          k_assignment_[data_idxs_[i]] = static_cast<typename ArrayType::Type>(i);
          ++k_count_[i];
        }
      }
    }
  }

  /**
   * Method reverts reassigned data because convergence is complete
   */
  void UnReassign()
  {
    if (reassign_)
    {
      for (std::size_t i = 0; i < n_clusters_; ++i)
      {
        if (empty_clusters_[i] == 1)
        {
          k_assignment_[i] = static_cast<typename ArrayType::Type>(reassigned_k_[data_idxs_[i]]);
        }
      }
    }
  }

  /**
   * part 2 of the iterative process for KMeans:
   * update the cluster centres
   */
  void Update(ArrayType const &data)
  {
    std::fill(k_means_.begin(), k_means_.end(), 0);
    // get KSums
    std::size_t cur_k;
    for (std::size_t i = 0; i < n_points_; ++i)
    {
      cur_k = static_cast<std::size_t>(k_assignment_[i]);
      for (std::size_t j = 0; j < n_dimensions_; ++j)
      {
        k_means_.Set(cur_k, j, k_means_.At(cur_k, j) + data.At(i, j));
      }
    }

    // divide sums to get KMeans
    for (std::size_t m = 0; m < n_clusters_; ++m)
    {
      for (std::size_t i = 0; i < n_dimensions_; ++i)
      {
        k_means_.Set(m, i, k_means_.At(m, i) / static_cast<typename ArrayType::Type>(k_count_[m]));
      }
    }
  }

  /**
   * Calculate kMeans cluster centres under the assumption that there may be some data points not
   * yet assigned
   */
  void PartialUpdate(ArrayType const &data)
  {
    std::fill(k_means_.begin(), k_means_.end(), 0);
    // get KSums
    std::size_t cur_k;
    for (std::size_t i = 0; i < n_points_; ++i)
    {
      if (!(k_assignment_[i] < 0))  // ignore if no assignment made yet
      {
        cur_k = static_cast<std::size_t>(k_assignment_[i]);
        for (std::size_t j = 0; j < n_dimensions_; ++j)
        {
          k_means_.Set(cur_k, j, k_means_.At(cur_k, j) + data.At(i, j));
        }
      }
    }

    // divide sums to get KMeans
    for (std::size_t m = 0; m < n_clusters_; ++m)
    {
      for (std::size_t i = 0; i < n_dimensions_; ++i)
      {
        k_means_.Set(m, i, k_means_.At(m, i) / static_cast<typename ArrayType::Type>(k_count_[m]));
      }
    }
  }

  /**
   * checks for convergence of iterative algorithm
   */
  bool NotConverged()
  {
    // completed max n loops
    if (loop_counter_ >= max_loops_)
    {
      return false;
    }
    ++loop_counter_;

    // last update changed nothing (i.e converged)
    if (k_assignment_ == prev_k_assignment_)
    {
      ++no_change_count_;
    }
    else
    {
      no_change_count_ = 0;
    }

    if (no_change_count_ >= max_no_change_convergence_)
    {
      return false;
    }
    prev_k_assignment_.Copy(k_assignment_);
    prev_k_means_.Copy(k_means_);

    return true;
  }

  void ReMapClusters()
  {
    for (std::size_t i = 0; i < n_points_; ++i)
    {
      assert(cluster_assignment_map_.find(static_cast<std::size_t>(k_assignment_.At(i, 0))) !=
             cluster_assignment_map_.end());
      // overwrite every clust assignment with its equivalent previous label at input
      k_assignment_.Set(
          i, 0,
          static_cast<typename ArrayType::Type>(
              cluster_assignment_map_.find(static_cast<std::size_t>(k_assignment_.At(i, 0)))
                  ->second));
    }
  }

  static constexpr std::size_t INVALID       = std::numeric_limits<std::size_t>::max();
  std::size_t                  n_points_     = INVALID;
  std::size_t                  n_dimensions_ = INVALID;
  std::size_t                  n_clusters_   = INVALID;

<<<<<<< HEAD
  std::size_t no_change_count_ = 0;  // number of times there was no change in k_assignment in a row
  std::size_t max_no_change_convergence_;  // max number of times k_assignment can not change before
                                           // convergence

  std::size_t loop_counter_ = 0;
  std::size_t max_loops_;

  double running_mean_;  // we'll use this find the smallest euclidean distance out of K comparisons
=======
  std::size_t no_change_count_ = INVALID;  // times there was no change in k_assignment in a row
  std::size_t max_no_change_convergence_ =
      INVALID;  // max no change k_assignment before convergence
  std::size_t loop_counter_ = INVALID;
  std::size_t max_loops_    = INVALID;
  std::size_t assigned_k_   = INVALID;  // current cluster to assign

  // used to find the smallest distance out of K comparisons
  typename ArrayType::Type running_mean_ = std::numeric_limits<typename ArrayType::Type>::max();
>>>>>>> 1f57806a

  std::default_random_engine rng_;

  fetch::core::Vector<std::size_t>
      data_idxs_;  // a vector of indices to the data used for shuffling
  fetch::core::Vector<std::size_t>
      empty_clusters_;  // a vector tracking whenever a cluster goes empty

  ArrayType k_means_;       // current cluster centres
  ArrayType prev_k_means_;  // previous cluster centres (for checking convergence)
  ArrayType temp_k_;        // a container for ease of access to using Euclidean function

<<<<<<< HEAD
  ArrayType k_assignment_;         // current data to cluster assignment
  ArrayType prev_k_assignment_;    // previous data to cluster assignment (for checkign convergence)
  std::vector<int> reassigned_k_;  // reassigned data to cluster assignment

  std::vector<std::size_t> k_count_{
      n_clusters_};  // count of how many data points per cluster (for checking reassignment)
  std::vector<ArrayType> k_euclids_;  // container for current euclid distances
=======
  ArrayType k_assignment_;       // current data to cluster assignment
  ArrayType prev_k_assignment_;  // previous data to cluster assignment (for checkign convergence)
  fetch::core::Vector<int> reassigned_k_;  // reassigned data to cluster assignment
>>>>>>> 1f57806a

  fetch::core::Vector<std::size_t> k_count_;  // count of how many data points assigned per cluster
  fetch::core::Vector<ArrayType>   k_euclids_;  // container for current euclid distances

<<<<<<< HEAD
  bool reassign_;

  enum InitMode
  {
    KMeansPP = 0,  // kmeans++, a good default choice
    Forgy    = 1,  // Forgy, randomly initialize clusters to data points
    PrevK    = 2   // PrevK, use previous k_assignment to determine cluster centres
  };
  std::size_t init_mode_;
=======
  // map previously assigned clusters to current clusters
  std::unordered_map<std::size_t, std::size_t>
      cluster_assignment_map_{};  // <internal label, original label>

  bool reassign_;

  InitMode       init_mode_        = InitMode::KMeansPP;
  KInferenceMode k_inference_mode_ = KInferenceMode::Off;
>>>>>>> 1f57806a
};

}  // namespace details

/**
 * Interface to KMeans algorithm
 * @tparam ArrayType    fetch library Array type
 * @param data          input data to cluster in format n_data x n_dims
 * @param K             number of clusters
 * @param r_seed        random seed
 * @param max_loops     maximum loops until convergence assumed
 * @return              ArrayType of format n_data x 1 with values indicating cluster
 */
template <typename ArrayType>
ArrayType KMeans(ArrayType const &data, std::size_t const &r_seed, std::size_t const &K,
<<<<<<< HEAD
                 std::size_t max_loops = 100, std::size_t init_mode = 0,
=======
                 std::size_t max_loops = 100, InitMode init_mode = InitMode::KMeansPP,
>>>>>>> 1f57806a
                 std::size_t max_no_change_convergence = 10)
{
  std::size_t n_points = data.shape()[0];

  // we can't have more clusters than data points
  assert(K <= n_points);  // you can't have more clusters than data points
  assert(K > 1);          // why would you run k means clustering with only one cluster?

  fetch::core::Vector<std::size_t> ret_array_shape{n_points, 1};
  ArrayType                        ret{ret_array_shape};

  if (n_points == K)  // very easy to cluster!
  {
    for (std::size_t i = 0; i < n_points; ++i)
    {
      ret[i] = static_cast<typename ArrayType::Type>(i);
    }
  }
  else  // real work happens in these cases
  {
    details::KMeansImplementation<ArrayType>(data, K, ret, r_seed, max_loops, init_mode,
                                             max_no_change_convergence);
<<<<<<< HEAD
  }

  return ret;
}

/**
 * Interface to KMeans algorithm
 * @tparam ArrayType        fetch library Array type
 * @param data              input data to cluster in format n_data x n_dims
 * @param K                 number of clusters
 * @param r_seed            random seed
 * @param prev_assignment   previous K assignment on which to initialise
 * @param max_loops         maximum loops until convergence assumed
 * @return                  ArrayType of format n_data x 1 with values indicating cluster
 */
template <typename ArrayType>
ArrayType KMeans(ArrayType const &data, std::size_t const &r_seed, ArrayType const &prev_assignment,
                 std::size_t const &K = 0, std::size_t max_loops = 100,
                 std::size_t max_no_change_convergence = 10)
{
  std::size_t n_points = data.shape()[0];

  // we can't have more clusters than data points
  assert(K <= n_points);  // you can't have more clusters than data points
  assert(K != 1);         // why would you run k means clustering with only one cluster?

  std::vector<std::size_t> ret_array_shape{n_points, 1};
  ArrayType                ret{ret_array_shape};

  if (n_points == K)  // very easy to cluster!
  {
    for (std::size_t i = 0; i < n_points; ++i)
    {
      ret[i] = static_cast<typename ArrayType::Type>(i);
    }
  }
  else  // real work happens in these cases
  {
    details::KMeansImplementation<ArrayType>(data, K, ret, r_seed, max_loops, prev_assignment,
                                             max_no_change_convergence);
=======
>>>>>>> 1f57806a
  }

  return ret;
}

/**
 * Interface to KMeans algorithm
 * @tparam ArrayType        fetch library Array type
 * @param data              input data to cluster in format n_data x n_dims
 * @param r_seed            random seed
 * @param prev_assignment   previous K assignment on which to initialise
 * @param k_inference_mode  the method for defining how to infer K
 * @param max_loops         maximum loops until convergence assumed
 * @param max_no_change_convergence     number of iterations with no change to assignment that
 * counts as convergence
 * @return                  ArrayType of format n_data x 1 with values indicating cluster
 */
template <typename ArrayType>
ArrayType KMeans(ArrayType const &data, std::size_t const &r_seed, ArrayType const &prev_assignment,
                 KInferenceMode const &k_inference_mode, std::size_t max_loops = 100,
                 std::size_t max_no_change_convergence = 10)
{
  std::size_t                      n_points = data.shape()[0];
  fetch::core::Vector<std::size_t> ret_array_shape{n_points, 1};
  ArrayType                        ret{ret_array_shape};
  details::KMeansImplementation<ArrayType>(data, ret, r_seed, max_loops, prev_assignment,
                                           max_no_change_convergence, k_inference_mode);

  return ret;
}

/**
 * Interface to KMeans algorithm
 * @tparam ArrayType        fetch library Array type
 * @param data              input data to cluster in format n_data x n_dims
 * @param r_seed            random seed
 * @param K                 number of clusters
 * @param prev_assignment   previous K assignment on which to initialise
 * @param max_loops         maximum loops until convergence assumed
 * @param max_no_change_convergence     number of iterations with no change to assignment that
 * counts as convergence
 * @return                  ArrayType of format n_data x 1 with values indicating cluster
 */
template <typename ArrayType>
ArrayType KMeans(ArrayType const &data, std::size_t const &r_seed, std::size_t const &K,
                 ArrayType const &prev_assignment, std::size_t max_loops = 100,
                 std::size_t max_no_change_convergence = 10)
{
  std::size_t                      n_points = data.shape()[0];
  fetch::core::Vector<std::size_t> ret_array_shape{n_points, 1};
  ArrayType                        ret{ret_array_shape};

  assert(K <= n_points);  // you can't have more clusters than data points
  assert(K != 1);         // why would you run k means clustering with only one cluster?

  if (n_points == K)  // very easy to cluster!
  {
    for (std::size_t i = 0; i < n_points; ++i)
    {
      ret[i] = static_cast<typename ArrayType::Type>(i);
    }
  }
  else  // real work happens in these cases
  {
    details::KMeansImplementation<ArrayType>(data, K, ret, r_seed, max_loops, prev_assignment,
                                             max_no_change_convergence);
  }
  return ret;
}

}  // namespace clustering
}  // namespace math
}  // namespace fetch<|MERGE_RESOLUTION|>--- conflicted
+++ resolved
@@ -54,21 +54,6 @@
 {
 public:
   KMeansImplementation(ArrayType const &data, std::size_t const &n_clusters, ArrayType &ret,
-<<<<<<< HEAD
-                       std::size_t const &r_seed, std::size_t const &max_loops,
-                       std::size_t init_mode, std::size_t max_no_change_convergence)
-    : n_clusters_(n_clusters)
-    , max_no_change_convergence_(max_no_change_convergence)
-    , max_loops_(max_loops)
-    , init_mode_(init_mode)
-  {
-    n_points_     = data.shape()[0];
-    n_dimensions_ = data.shape()[1];
-
-    std::vector<std::size_t> k_assignment_shape{n_points_, 1};
-    k_assignment_ =
-        ArrayType(k_assignment_shape);  // it's okay not to initialise as long as we take the
-=======
                        std::size_t const &r_seed, std::size_t const &max_loops, InitMode init_mode,
                        std::size_t max_no_change_convergence)
     : n_clusters_(n_clusters)
@@ -82,17 +67,13 @@
 
     fetch::core::Vector<std::size_t> k_assignment_shape{n_points_, 1};
     k_assignment_ = ArrayType(k_assignment_shape);
->>>>>>> 1f57806a
 
     KMeansSetup(data, r_seed);
 
     ComputeKMeans(data, ret);
-<<<<<<< HEAD
-=======
 
     // assign the final output
     ret = k_assignment_;
->>>>>>> 1f57806a
   }
 
   /**
@@ -125,8 +106,6 @@
     KMeansSetup(data, r_seed);
 
     ComputeKMeans(data, ret);
-<<<<<<< HEAD
-=======
 
     // in some cases, we need to remap cluster labels back to input previous labelling scheme
     if ((init_mode_ == InitMode::PrevK) && (k_inference_mode_ == KInferenceMode::NClusters))
@@ -169,7 +148,6 @@
 
     // assign the final output
     ret = k_assignment_;
->>>>>>> 1f57806a
   }
 
   /**
@@ -179,10 +157,7 @@
   {
     // seed random number generator
     rng_.seed(uint32_t(r_seed));
-<<<<<<< HEAD
-=======
     loop_counter_ = 0;
->>>>>>> 1f57806a
 
     temp_k_ = ArrayType(data.shape());
 
@@ -190,11 +165,7 @@
     InitialiseKMeans(data);
 
     // initialise assignment
-<<<<<<< HEAD
-    std::vector<std::size_t> k_assignment_shape{n_points_, 1};
-=======
     fetch::core::Vector<std::size_t> k_assignment_shape{n_points_, 1};
->>>>>>> 1f57806a
     prev_k_assignment_ = ArrayType(
         k_assignment_shape);  // need to keep a record of previous to check for convergence
     for (std::size_t l = 0; l < prev_k_assignment_.size(); ++l)
@@ -205,13 +176,8 @@
         fetch::core::Vector<int>(n_points_, -1);  // technically this limits us to fewer groups
 
     // initialise size of euclidean distance container
-<<<<<<< HEAD
-    k_euclids_      = std::vector<ArrayType>(n_clusters_);
-    empty_clusters_ = std::vector<std::size_t>(n_clusters_);
-=======
     k_euclids_      = fetch::core::Vector<ArrayType>(n_clusters_);
     empty_clusters_ = fetch::core::Vector<std::size_t>(n_clusters_);
->>>>>>> 1f57806a
   };
 
 private:
@@ -228,12 +194,6 @@
     UnReassign();
   }
 
-<<<<<<< HEAD
-    ret = k_assignment_;  // assign the final output
-  }
-
-=======
->>>>>>> 1f57806a
   /**
    * kmeans cluster centre initialisation
    * This is very important for defining the behaviour of the clustering algorithm
@@ -241,60 +201,6 @@
    */
   void InitialiseKMeans(ArrayType const &data)
   {
-<<<<<<< HEAD
-    k_count_ = std::vector<std::size_t>(n_clusters_, 0);
-
-    // shuffle the data
-    data_idxs_ = std::vector<std::size_t>(n_points_);
-    std::iota(std::begin(data_idxs_), std::end(data_idxs_), 0);
-    std::shuffle(data_idxs_.begin(), data_idxs_.end(), rng_);
-
-    //
-
-    if (n_clusters_ != 0)
-    {
-      // initialise k means
-      std::vector<std::size_t> k_means_shape{n_clusters_, n_dimensions_};
-      k_means_      = ArrayType(k_means_shape);
-      prev_k_means_ = ArrayType::Zeroes(k_means_shape);
-    }
-
-    switch (init_mode_)
-    {
-
-    case InitMode::PrevK:
-    {
-      assert(k_assignment_.shape()[0] == n_points_);
-      assert(k_assignment_.size() == n_points_);
-
-      // check if we know enough to initialise from previous clusters
-      bool sufficient_previous_assignment;
-      if (n_clusters_ == 0)
-      {
-        // if user has not set a specific value for K then we must infer it from how many non-zero
-        // counts we find
-        for (std::size_t j = 0; j < n_points_; ++j)
-        {
-          if (!(k_assignment_.At(j, 0) < 0))  // previous unassigned data points must be assigned
-                                              // with a negative cluster value
-          {
-            while (k_count_.size() <= static_cast<std::size_t>(k_assignment_.At(j, 0)))
-            {
-              k_count_.emplace_back(0);
-            }
-            ++k_count_[static_cast<std::size_t>(k_assignment_.At(j, 0))];
-          }
-        }
-
-        // if user wants us to figure out how many clusters to set then we only need to find a
-        // single case with non-zero count
-        sufficient_previous_assignment = false;
-        for (std::size_t j = 0; (!sufficient_previous_assignment) && j < n_clusters_; ++j)
-        {
-          if (k_count_[j] != 0)
-          {
-            sufficient_previous_assignment = true;
-=======
     data_idxs_ = fetch::core::Vector<std::size_t>(n_points_);
     if (k_inference_mode_ == KInferenceMode::Off)
     {
@@ -446,111 +352,9 @@
           if (prev_cluster_count.find(current_cluster_label) != prev_cluster_count.end())
           {
             ++(prev_cluster_count.find(current_cluster_label)->second);
->>>>>>> 1f57806a
           }
-        }
-      }
-      else
-      {
-        // if user has set a specific value for K then we must have non-zero count for every cluster
-        std::fill(k_count_.begin(), k_count_.end(), 0);
-        for (std::size_t j = 0; j < n_points_; ++j)
-        {
-          if (!(k_assignment_.At(j, 0) < 0))  // previous unassigned data points must be assigned
-                                              // with a negative cluster value
+          else
           {
-<<<<<<< HEAD
-            ++k_count_[static_cast<std::size_t>(k_assignment_.At(j, 0))];
-          }
-        }
-
-        sufficient_previous_assignment = true;
-        for (std::size_t j = 0; sufficient_previous_assignment && j < n_clusters_; ++j)
-        {
-          if (k_count_[j] == 0)
-          {
-            sufficient_previous_assignment = false;
-          }
-        }
-      }
-
-      n_clusters_ = k_count_.size();
-
-      // initialise k means
-      std::vector<std::size_t> k_means_shape{n_clusters_, n_dimensions_};
-      k_means_      = ArrayType(k_means_shape);
-      prev_k_means_ = ArrayType::Zeroes(k_means_shape);
-
-      // if any clusters begin empty, we'll actually default to KMeans++ via fall through
-      if (sufficient_previous_assignment)
-      {
-        PartialUpdate(data);
-      }
-      else
-      {
-        KMeansPPInitialisation(data);
-      }
-      break;
-    }
-    case InitMode::KMeansPP:
-    {
-      KMeansPPInitialisation(data);
-      break;
-    }
-    case InitMode::Forgy:
-    {
-      ForgyInitialisation(data);
-      break;
-    }
-    default:
-      throw std::runtime_error("no such initialization mode for KMeans");
-    }
-
-    // reset the kcount
-    std::fill(k_count_.begin(), k_count_.end(), 0);  // reset the k_count
-  }
-
-  /**
-   * Forgy Initialisation - i.e. clusters are set as random data points
-   * @param data
-   */
-  void ForgyInitialisation(ArrayType const &data)
-  {
-    // Forgy initialisation - pick random data points as kmean centres
-    for (std::size_t i = 0; i < n_clusters_; ++i)
-    {
-      for (std::size_t j = 0; j < n_dimensions_; ++j)
-      {
-        k_means_.Set(i, j, data.At(data_idxs_[i], j));
-      }
-    }
-  }
-
-  /**
-   * KMeans++ initialisation
-   * @param data
-   */
-  void KMeansPPInitialisation(ArrayType const &data)
-  {
-    // assign first cluster centre
-    for (std::size_t j = 0; j < n_dimensions_; ++j)
-    {
-      k_means_.Set(0, j, data.At(data_idxs_[0], j));
-    }
-
-    // assign remaining cluster centres
-    std::size_t n_remaining_data_points = n_points_ - 1;
-    std::size_t n_remaining_clusters    = n_clusters_ - 1;
-
-    std::vector<std::size_t> assigned_data_points{data_idxs_[0]};
-
-    std::vector<ArrayType> cluster_distances(n_clusters_);
-    std::size_t            assigned_cluster = 0;
-
-    std::vector<typename ArrayType::Type> weights(
-        n_points_);  // weight for choosing each data point
-    std::vector<typename ArrayType::Type> interval(
-=======
             prev_cluster_count.insert(std::pair<int, std::size_t>(current_cluster_label, 1));
           }
         }
@@ -647,7 +451,6 @@
     fetch::core::Vector<typename ArrayType::Type> weights(
         n_points_);  // weight for choosing each data point
     fetch::core::Vector<typename ArrayType::Type> interval(
->>>>>>> 1f57806a
         n_points_);  // interval for defining random distribtion
     std::iota(std::begin(interval), std::end(interval), 0);  // fill interval with range
 
@@ -673,7 +476,6 @@
         // ignore already assigned data points
         if (std::find(assigned_data_points.begin(), assigned_data_points.end(), m) ==
             assigned_data_points.end())
-<<<<<<< HEAD
         {
           running_mean_ = std::numeric_limits<typename ArrayType::Type>::max();
           for (std::size_t i = 0; i < (n_clusters_ - n_remaining_clusters); ++i)
@@ -688,22 +490,6 @@
         }
         else
         {
-=======
-        {
-          running_mean_ = std::numeric_limits<typename ArrayType::Type>::max();
-          for (std::size_t i = 0; i < (n_clusters_ - n_remaining_clusters); ++i)
-          {
-            if (cluster_distances[i][m] < running_mean_)
-            {
-              running_mean_    = cluster_distances[i][m];
-              assigned_cluster = i;
-            }
-          }
-          weights[m] = cluster_distances[assigned_cluster][m];
-        }
-        else
-        {
->>>>>>> 1f57806a
           weights[m] = 0;
         }
       }
@@ -937,16 +723,6 @@
   std::size_t                  n_dimensions_ = INVALID;
   std::size_t                  n_clusters_   = INVALID;
 
-<<<<<<< HEAD
-  std::size_t no_change_count_ = 0;  // number of times there was no change in k_assignment in a row
-  std::size_t max_no_change_convergence_;  // max number of times k_assignment can not change before
-                                           // convergence
-
-  std::size_t loop_counter_ = 0;
-  std::size_t max_loops_;
-
-  double running_mean_;  // we'll use this find the smallest euclidean distance out of K comparisons
-=======
   std::size_t no_change_count_ = INVALID;  // times there was no change in k_assignment in a row
   std::size_t max_no_change_convergence_ =
       INVALID;  // max no change k_assignment before convergence
@@ -956,7 +732,6 @@
 
   // used to find the smallest distance out of K comparisons
   typename ArrayType::Type running_mean_ = std::numeric_limits<typename ArrayType::Type>::max();
->>>>>>> 1f57806a
 
   std::default_random_engine rng_;
 
@@ -969,34 +744,13 @@
   ArrayType prev_k_means_;  // previous cluster centres (for checking convergence)
   ArrayType temp_k_;        // a container for ease of access to using Euclidean function
 
-<<<<<<< HEAD
-  ArrayType k_assignment_;         // current data to cluster assignment
-  ArrayType prev_k_assignment_;    // previous data to cluster assignment (for checkign convergence)
-  std::vector<int> reassigned_k_;  // reassigned data to cluster assignment
-
-  std::vector<std::size_t> k_count_{
-      n_clusters_};  // count of how many data points per cluster (for checking reassignment)
-  std::vector<ArrayType> k_euclids_;  // container for current euclid distances
-=======
   ArrayType k_assignment_;       // current data to cluster assignment
   ArrayType prev_k_assignment_;  // previous data to cluster assignment (for checkign convergence)
   fetch::core::Vector<int> reassigned_k_;  // reassigned data to cluster assignment
->>>>>>> 1f57806a
 
   fetch::core::Vector<std::size_t> k_count_;  // count of how many data points assigned per cluster
   fetch::core::Vector<ArrayType>   k_euclids_;  // container for current euclid distances
 
-<<<<<<< HEAD
-  bool reassign_;
-
-  enum InitMode
-  {
-    KMeansPP = 0,  // kmeans++, a good default choice
-    Forgy    = 1,  // Forgy, randomly initialize clusters to data points
-    PrevK    = 2   // PrevK, use previous k_assignment to determine cluster centres
-  };
-  std::size_t init_mode_;
-=======
   // map previously assigned clusters to current clusters
   std::unordered_map<std::size_t, std::size_t>
       cluster_assignment_map_{};  // <internal label, original label>
@@ -1005,7 +759,6 @@
 
   InitMode       init_mode_        = InitMode::KMeansPP;
   KInferenceMode k_inference_mode_ = KInferenceMode::Off;
->>>>>>> 1f57806a
 };
 
 }  // namespace details
@@ -1021,11 +774,7 @@
  */
 template <typename ArrayType>
 ArrayType KMeans(ArrayType const &data, std::size_t const &r_seed, std::size_t const &K,
-<<<<<<< HEAD
-                 std::size_t max_loops = 100, std::size_t init_mode = 0,
-=======
                  std::size_t max_loops = 100, InitMode init_mode = InitMode::KMeansPP,
->>>>>>> 1f57806a
                  std::size_t max_no_change_convergence = 10)
 {
   std::size_t n_points = data.shape()[0];
@@ -1048,49 +797,6 @@
   {
     details::KMeansImplementation<ArrayType>(data, K, ret, r_seed, max_loops, init_mode,
                                              max_no_change_convergence);
-<<<<<<< HEAD
-  }
-
-  return ret;
-}
-
-/**
- * Interface to KMeans algorithm
- * @tparam ArrayType        fetch library Array type
- * @param data              input data to cluster in format n_data x n_dims
- * @param K                 number of clusters
- * @param r_seed            random seed
- * @param prev_assignment   previous K assignment on which to initialise
- * @param max_loops         maximum loops until convergence assumed
- * @return                  ArrayType of format n_data x 1 with values indicating cluster
- */
-template <typename ArrayType>
-ArrayType KMeans(ArrayType const &data, std::size_t const &r_seed, ArrayType const &prev_assignment,
-                 std::size_t const &K = 0, std::size_t max_loops = 100,
-                 std::size_t max_no_change_convergence = 10)
-{
-  std::size_t n_points = data.shape()[0];
-
-  // we can't have more clusters than data points
-  assert(K <= n_points);  // you can't have more clusters than data points
-  assert(K != 1);         // why would you run k means clustering with only one cluster?
-
-  std::vector<std::size_t> ret_array_shape{n_points, 1};
-  ArrayType                ret{ret_array_shape};
-
-  if (n_points == K)  // very easy to cluster!
-  {
-    for (std::size_t i = 0; i < n_points; ++i)
-    {
-      ret[i] = static_cast<typename ArrayType::Type>(i);
-    }
-  }
-  else  // real work happens in these cases
-  {
-    details::KMeansImplementation<ArrayType>(data, K, ret, r_seed, max_loops, prev_assignment,
-                                             max_no_change_convergence);
-=======
->>>>>>> 1f57806a
   }
 
   return ret;
