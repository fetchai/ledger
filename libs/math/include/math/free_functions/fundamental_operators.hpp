--- conflicted
+++ resolved
@@ -81,11 +81,7 @@
 {
   for (std::size_t i = 0; i < ret.size(); ++i)
   {
-<<<<<<< HEAD
     ret.At(i) = array1.At(i) - array2.At(i);
-=======
-    ret.At(i) = array1 - array2.At(i);
->>>>>>> fb9f17b6
   }
 }
 
@@ -274,35 +270,7 @@
   details::Add(array1, array2, range, ret);
 }
 
-<<<<<<< HEAD
-=======
-//////////////////////////////////////
-///// ARRAY BROADCASTING ADDITION  ///
-//////////////////////////////////////
-//
-///**
-// * Adds two ndarrays together with broadcasting
-// * @tparam T
-// * @tparam C
-// * @param array1
-// * @param array2
-// * @param range
-// * @param ret
-// */
-// template <typename T, typename C>
-// void Add(NDArray<T, C> &array1, NDArray<T, C> &array2, NDArray<T, C> &ret)
-//{
-//  Broadcast([](T x, T y) { return x + y; }, array1, array2, ret);
-//}
-// template <typename T, typename C>
-// NDArray<T, C> Add(NDArray<T, C> &array1, NDArray<T, C> &array2)
-//{
-//  NDArray<T, C> ret{array1.shape()};
-//  Add(array1, array2, ret);
-//  return ret;
-//}
-
->>>>>>> fb9f17b6
+
 //////////////////////////
 /// ADDITION OPERATORS ///
 //////////////////////////
@@ -513,34 +481,6 @@
     ret[i] = array[i] - array2[i];
   }
 }
-<<<<<<< HEAD
-=======
-/////////////////////////////////////////
-///// ARRAY BROADCASTING SUBTRACTION  ///
-/////////////////////////////////////////
-//
-///**
-// * subtract array from another array with broadcasting
-// * @tparam T
-// * @tparam C
-// * @param array1
-// * @param scalar
-// * @param ret
-// */
-// template <typename T, typename C>
-// void Subtract(NDArray<T, C> &obj1, NDArray<T, C> &obj2, NDArray<T, C> &ret)
-//{
-//  Broadcast([](T x, T y) { return x - y; }, obj1, obj2, ret);
-//}
-// template <typename T, typename C>
-// NDArray<T, C> Subtract(NDArray<T, C> &obj1, NDArray<T, C> &obj2)
-//{
-//  assert(obj1.shape() == obj2.shape());
-//  NDArray<T, C> ret{obj1.shape()};
-//  Subtract(obj1, obj2, ret);
-//  return ret;
-//}
->>>>>>> fb9f17b6
 
 ///////////////////////////////////////////////////////
 /// SUBTRACTIONS - SCALAR & SCALAR - NO FIXED POINT ///
@@ -1022,32 +962,8 @@
   }
   return ret;
 }
-<<<<<<< HEAD
-
-=======
-//
-///**
-// * subtract array from another array with broadcasting
-// * @tparam T
-// * @tparam C
-// * @param array1
-// * @param scalar
-// * @param ret
-// */
-// template <typename T, typename C>
-// void Divide(NDArray<T, C> &obj1, NDArray<T, C> &obj2, NDArray<T, C> &ret)
-//{
-//  Broadcast([](T x, T y) { return x / y; }, obj1, obj2, ret);
-//}
-// template <typename T, typename C>
-// NDArray<T, C> Divide(NDArray<T, C> &obj1, NDArray<T, C> &obj2)
-//{
-//  assert(obj1.shape() == obj2.shape());
-//  NDArray<T, C> ret{obj1.shape()};
-//  Divide(obj1, obj2, ret);
-//  return ret;
-//}
->>>>>>> fb9f17b6
+
+
 /**
  * Implementation for scalar division. Implementing this helps keeps a uniform interface
  * @tparam T
