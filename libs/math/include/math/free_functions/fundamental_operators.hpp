--- conflicted
+++ resolved
@@ -58,7 +58,6 @@
            typename ArrayType::vector_register_type &      z) { z = x + y; },
         array1.data(), array2.data());
   }
-
 }
 template <typename ArrayType>
 meta::IfIsMathArray<ArrayType, ArrayType> Add(ArrayType const &array1, ArrayType const &array2,
@@ -471,7 +470,6 @@
   // TODO (private 516)
   assert(range.is_trivial() || range.is_undefined());
 
-
   if (range.is_undefined())
   {
     Subtract(obj1, obj2, ret);
@@ -516,11 +514,12 @@
   {
     auto r = range.ToTrivialRange(ret.data().size());
 
-    ret.data().in_parallel().Apply(r,
-                                   [](typename ArrayType::vector_register_type const &x,
-                                      typename ArrayType::vector_register_type const &y,
-                                      typename ArrayType::vector_register_type &z) { z = x - y; },
-                                   obj1.data(), obj2.data());
+    ret.data().in_parallel().Apply(
+        r,
+        [](typename ArrayType::vector_register_type const &x,
+           typename ArrayType::vector_register_type const &y,
+           typename ArrayType::vector_register_type &      z) { z = x - y; },
+        obj1.data(), obj2.data());
   }
   else
   {
@@ -737,7 +736,6 @@
   // TODO (private 516)
   assert(range.is_trivial() || range.is_undefined());
 
-
   if (range.is_undefined())
   {
     Multiply(obj1, obj2, ret);
@@ -746,11 +744,12 @@
   {
     auto r = range.ToTrivialRange(ret.data().size());
 
-    ret.data().in_parallel().Apply(r,
-                                   [](typename ArrayType::vector_register_type const &x,
-                                      typename ArrayType::vector_register_type const &y,
-                                      typename ArrayType::vector_register_type &z) { z = x * y; },
-                                   obj1.data(), obj2.data());
+    ret.data().in_parallel().Apply(
+        r,
+        [](typename ArrayType::vector_register_type const &x,
+           typename ArrayType::vector_register_type const &y,
+           typename ArrayType::vector_register_type &      z) { z = x * y; },
+        obj1.data(), obj2.data());
   }
 }
 template <typename ArrayType>
@@ -840,11 +839,12 @@
   {
     auto r = range.ToTrivialRange(ret.data().size());
 
-    ret.data().in_parallel().Apply(r,
-                                   [](typename ArrayType::vector_register_type const &x,
-                                      typename ArrayType::vector_register_type const &y,
-                                      typename ArrayType::vector_register_type &z) { z = x * y; },
-                                   obj1.data(), obj2.data());
+    ret.data().in_parallel().Apply(
+        r,
+        [](typename ArrayType::vector_register_type const &x,
+           typename ArrayType::vector_register_type const &y,
+           typename ArrayType::vector_register_type &      z) { z = x * y; },
+        obj1.data(), obj2.data());
   }
 }
 template <typename ArrayType>
@@ -930,11 +930,12 @@
   {
     auto r = range.ToTrivialRange(ret.data().size());
 
-    ret.data().in_parallel().Apply(r,
-                                   [](typename ArrayType::vector_register_type const &x,
-                                      typename ArrayType::vector_register_type const &y,
-                                      typename ArrayType::vector_register_type &z) { z = x / y; },
-                                   obj1.data(), obj2.data());
+    ret.data().in_parallel().Apply(
+        r,
+        [](typename ArrayType::vector_register_type const &x,
+           typename ArrayType::vector_register_type const &y,
+           typename ArrayType::vector_register_type &      z) { z = x / y; },
+        obj1.data(), obj2.data());
   }
   else
   {
@@ -994,29 +995,6 @@
 meta::IfIsMathShapelessArray<ArrayType, void> Divide(T const &scalar, ArrayType const &array,
                                                      ArrayType &ret)
 {
-<<<<<<< HEAD
-  assert(obj1.size() == obj2.size());
-  assert(obj1.size() == ret.size());
-
-  // TODO (private 516)
-  assert(range.is_trivial() || range.is_undefined());
-
-  if (range.is_undefined())
-  {
-    Divide(obj1, obj2, ret);
-  }
-  else if (range.is_trivial())
-  {
-    auto r = range.ToTrivialRange(ret.data().size());
-
-    ret.data().in_parallel().Apply(
-        r,
-        [](typename ShapelessArray<T, C>::vector_register_type const &x,
-           typename ShapelessArray<T, C>::vector_register_type const &y,
-           typename ShapelessArray<T, C>::vector_register_type &      z) { z = x / y; },
-        obj1.data(), obj2.data());
-  }
-=======
   assert(array.size() == ret.size());
   typename ArrayType::vector_register_type val(scalar);
 
@@ -1024,7 +1002,6 @@
       [val](typename ArrayType::vector_register_type const &x,
             typename ArrayType::vector_register_type &      z) { z = val / x; },
       array.data());
->>>>>>> 7b45489a
 }
 template <typename ArrayType, typename T>
 meta::IfIsMathShapelessArray<ArrayType, ArrayType> Divide(T const &scalar, ArrayType const &array)
@@ -1087,11 +1064,12 @@
     {
       auto r = range.ToTrivialRange(ret.data().size());
 
-      ret.data().in_parallel().Apply(r,
-                                     [](typename ArrayType::vector_register_type const &x,
-                                        typename ArrayType::vector_register_type const &y,
-                                        typename ArrayType::vector_register_type &z) { z = x / y; },
-                                     obj1.data(), obj2.data());
+      ret.data().in_parallel().Apply(
+          r,
+          [](typename ArrayType::vector_register_type const &x,
+             typename ArrayType::vector_register_type const &y,
+             typename ArrayType::vector_register_type &      z) { z = x / y; },
+          obj1.data(), obj2.data());
     }
   }
   else if (obj1.shape()[0] == obj2.shape()[0])
