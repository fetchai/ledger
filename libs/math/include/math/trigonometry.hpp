#pragma once
//------------------------------------------------------------------------------
//
//   Copyright 2018-2019 Fetch.AI Limited
//
//   Licensed under the Apache License, Version 2.0 (the "License");
//   you may not use this file except in compliance with the License.
//   You may obtain a copy of the License at
//
//       http://www.apache.org/licenses/LICENSE-2.0
//
//   Unless required by applicable law or agreed to in writing, software
//   distributed under the License is distributed on an "AS IS" BASIS,
//   WITHOUT WARRANTIES OR CONDITIONS OF ANY KIND, either express or implied.
//   See the License for the specific language governing permissions and
//   limitations under the License.
//
//------------------------------------------------------------------------------

#include "math/kernels/trigonometry.hpp"
#include "math/meta/math_type_traits.hpp"

#include <cassert>

namespace fetch {
namespace math {

/**
 * maps every element of the array x to ret = sin(x)
 * @param x - array
 */
template <typename ArrayType>
fetch::math::meta::IfIsMathArray<ArrayType, void> Sin(ArrayType const &x, ArrayType &ret)
{
<<<<<<< HEAD
  ASSERT(ret.size() == x.size());
  kernels::Sin s;
  auto         x_it = x.cbegin();
  auto         rit  = ret.begin();
=======
  assert(ret.size() == x.size());
  kernels::Sin<typename ArrayType::Type> s;
  auto                                   x_it = x.cbegin();
  auto                                   rit  = ret.begin();
>>>>>>> a4a95b15
  while (x_it.is_valid())
  {
    s(*x_it, *rit);
    ++x_it;
    ++rit;
  }
}
<<<<<<< HEAD

=======
template <typename ArrayType>
fetch::math::meta::IfIsMathFixedPointArray<ArrayType, void> Sin(ArrayType const &x, ArrayType &ret)
{
  using Type = typename ArrayType::Type;
  assert(ret.size() == x.size());
  kernels::Sin<double> s;
  auto                 x_it = x.cbegin();
  auto                 rit  = ret.begin();
  double               casted_x;
  double               casted_ret;
  while (x_it.is_valid())
  {
    // TODO(800) - native fixed point implementation required - casting to double will not be
    // allowed
    casted_x   = double(*x_it);
    casted_ret = double(*rit);
    s(casted_x, casted_ret);
    *rit = Type(casted_ret);
    ++x_it;
    ++rit;
  }
}
>>>>>>> a4a95b15
template <typename ArrayType>
fetch::math::meta::IfIsMathArray<ArrayType, ArrayType> Sin(ArrayType const &x)
{
  ArrayType ret(x.shape());
  Sin(x, ret);
  return ret;
}

/**
 * maps every element of the array x to ret = cos(x)
 * @param x - array
 */
template <typename ArrayType>
fetch::math::meta::IfIsMathArray<ArrayType, void> Cos(ArrayType const &x, ArrayType &ret)
{
<<<<<<< HEAD
  ASSERT(ret.size() == x.size());
  kernels::Cos c;
  auto         x_it = x.cbegin();
  auto         rit  = ret.begin();
=======
  assert(ret.size() == x.size());
  kernels::Cos<typename ArrayType::Type> c;
  auto                                   x_it = x.cbegin();
  auto                                   rit  = ret.begin();
>>>>>>> a4a95b15
  while (x_it.is_valid())
  {
    c(*x_it, *rit);
    ++x_it;
    ++rit;
  }
}
<<<<<<< HEAD

=======
template <typename ArrayType>
fetch::math::meta::IfIsMathFixedPointArray<ArrayType, void> Cos(ArrayType const &x, ArrayType &ret)
{
  using Type = typename ArrayType::Type;
  assert(ret.size() == x.size());
  kernels::Cos<double> c;
  auto                 x_it = x.cbegin();
  auto                 rit  = ret.begin();
  double               casted_x;
  double               casted_ret;
  while (x_it.is_valid())
  {
    // TODO(800) - native fixed point implementation required - casting to double will not be
    // allowed
    casted_x   = double(*x_it);
    casted_ret = double(*rit);
    c(casted_x, casted_ret);
    *rit = Type(casted_ret);
    ++x_it;
    ++rit;
  }
}
>>>>>>> a4a95b15
template <typename ArrayType>
fetch::math::meta::IfIsMathArray<ArrayType, ArrayType> Cos(ArrayType const &x)
{
  ArrayType ret(x.shape());
  Cos(x, ret);
  return ret;
}

/**
 * maps every element of the array x to ret = tan(x)
 * @param x - array
 */
template <typename ArrayType>
fetch::math::meta::IfIsMathArray<ArrayType, void> Tan(ArrayType const &x, ArrayType &ret)
{
<<<<<<< HEAD
  ASSERT(ret.size() == x.size());
  kernels::Tan s;
  auto         x_it = x.cbegin();
  auto         rit  = ret.begin();
=======
  assert(ret.size() == x.size());
  kernels::Tan<typename ArrayType::Type> s;
  auto                                   x_it = x.cbegin();
  auto                                   rit  = ret.begin();
>>>>>>> a4a95b15
  while (x_it.is_valid())
  {
    s(*x_it, *rit);
    ++x_it;
    ++rit;
  }
}
<<<<<<< HEAD

=======
template <typename ArrayType>
fetch::math::meta::IfIsMathFixedPointArray<ArrayType, void> Tan(ArrayType const &x, ArrayType &ret)
{
  using Type = typename ArrayType::Type;
  assert(ret.size() == x.size());
  kernels::Tan<double> s;
  auto                 x_it = x.cbegin();
  auto                 rit  = ret.begin();
  double               casted_x;
  double               casted_ret;
  while (x_it.is_valid())
  {
    // TODO(800) - native fixed point implementation required - casting to double will not be
    // allowed
    casted_x   = double(*x_it);
    casted_ret = double(*rit);
    s(casted_x, casted_ret);
    *rit = Type(casted_ret);
    ++x_it;
    ++rit;
  }
}
>>>>>>> a4a95b15
template <typename ArrayType>
fetch::math::meta::IfIsMathArray<ArrayType, ArrayType> Tan(ArrayType const &x)
{
  ArrayType ret(x.shape());
  Tan(x, ret);
  return ret;
}

/**
 * maps every element of the array x to ret = ASin(x)
 * @param x - array
 */
template <typename ArrayType>
fetch::math::meta::IfIsMathArray<ArrayType, void> ASin(ArrayType const &x, ArrayType &ret)
{
<<<<<<< HEAD
  ASSERT(ret.size() == x.size());
  kernels::ASin s;
  auto          x_it = x.cbegin();
  auto          rit  = ret.begin();
=======
  assert(ret.size() == x.size());
  kernels::ASin<typename ArrayType::Type> s;
  auto                                    x_it = x.cbegin();
  auto                                    rit  = ret.begin();
>>>>>>> a4a95b15
  while (x_it.is_valid())
  {
    s(*x_it, *rit);
    ++x_it;
    ++rit;
  }
}
<<<<<<< HEAD

=======
template <typename ArrayType>
fetch::math::meta::IfIsMathFixedPointArray<ArrayType, void> ASin(ArrayType const &x, ArrayType &ret)
{
  using Type = typename ArrayType::Type;
  assert(ret.size() == x.size());
  kernels::ASin<double> s;
  auto                  x_it = x.cbegin();
  auto                  rit  = ret.begin();
  double                casted_x;
  double                casted_ret;
  while (x_it.is_valid())
  {
    // TODO(800) - native fixed point implementation required - casting to double will not be
    // allowed
    casted_x   = double(*x_it);
    casted_ret = double(*rit);
    s(casted_x, casted_ret);
    *rit = Type(casted_ret);
    ++x_it;
    ++rit;
  }
}
>>>>>>> a4a95b15
template <typename ArrayType>
fetch::math::meta::IfIsMathArray<ArrayType, ArrayType> ASin(ArrayType const &x)
{
  ArrayType ret(x.shape());
  ASin(x, ret);
  return ret;
}

/**
 * maps every element of the array x to ret = ACos(x)
 * @param x - array
 */
template <typename ArrayType>
fetch::math::meta::IfIsMathArray<ArrayType, void> ACos(ArrayType const &x, ArrayType &ret)
{
<<<<<<< HEAD
  ASSERT(ret.size() == x.size());
  kernels::ACos s;
  auto          x_it = x.cbegin();
  auto          rit  = ret.begin();
=======
  assert(ret.size() == x.size());
  kernels::ACos<typename ArrayType::Type> s;
  auto                                    x_it = x.cbegin();
  auto                                    rit  = ret.begin();
>>>>>>> a4a95b15
  while (x_it.is_valid())
  {
    s(*x_it, *rit);
    ++x_it;
    ++rit;
  }
}
<<<<<<< HEAD

=======
template <typename ArrayType>
fetch::math::meta::IfIsMathFixedPointArray<ArrayType, void> ACos(ArrayType const &x, ArrayType &ret)
{
  using Type = typename ArrayType::Type;
  assert(ret.size() == x.size());
  kernels::ACos<double> s;
  auto                  x_it = x.cbegin();
  auto                  rit  = ret.begin();
  double                casted_x;
  double                casted_ret;
  while (x_it.is_valid())
  {
    // TODO(800) - native fixed point implementation required - casting to double will not be
    // allowed
    casted_x   = double(*x_it);
    casted_ret = double(*rit);
    s(casted_x, casted_ret);
    *rit = Type(casted_ret);
    ++x_it;
    ++rit;
  }
}
>>>>>>> a4a95b15
template <typename ArrayType>
fetch::math::meta::IfIsMathArray<ArrayType, ArrayType> ACos(ArrayType const &x)
{
  ArrayType ret(x.shape());
  ACos(x, ret);
  return ret;
}

/**
 * maps every element of the array x to ret = ATan(x)
 * @param x - array
 */
template <typename ArrayType>
fetch::math::meta::IfIsMathArray<ArrayType, void> ATan(ArrayType const &x, ArrayType &ret)
{
<<<<<<< HEAD
  ASSERT(ret.size() == x.size());
  kernels::ATan s;
  auto          x_it = x.cbegin();
  auto          rit  = ret.begin();
=======
  assert(ret.size() == x.size());
  kernels::ATan<typename ArrayType::Type> s;
  auto                                    x_it = x.cbegin();
  auto                                    rit  = ret.begin();
>>>>>>> a4a95b15
  while (x_it.is_valid())
  {
    s(*x_it, *rit);
    ++x_it;
    ++rit;
  }
}
<<<<<<< HEAD

=======
template <typename ArrayType>
fetch::math::meta::IfIsMathFixedPointArray<ArrayType, void> ATan(ArrayType const &x, ArrayType &ret)
{
  using Type = typename ArrayType::Type;
  assert(ret.size() == x.size());
  kernels::ATan<double> s;
  auto                  x_it = x.cbegin();
  auto                  rit  = ret.begin();
  double                casted_x;
  double                casted_ret;
  while (x_it.is_valid())
  {
    // TODO(800) - native fixed point implementation required - casting to double will not be
    // allowed
    casted_x   = double(*x_it);
    casted_ret = double(*rit);
    s(casted_x, casted_ret);
    *rit = Type(casted_ret);
    ++x_it;
    ++rit;
  }
}
>>>>>>> a4a95b15
template <typename ArrayType>
fetch::math::meta::IfIsMathArray<ArrayType, ArrayType> ATan(ArrayType const &x)
{
  ArrayType ret(x.shape());
  ATan(x, ret);
  return ret;
}

/**
 * maps every element of the array x to ret = SinH(x)
 * @param x - array
 */
template <typename ArrayType>
fetch::math::meta::IfIsMathArray<ArrayType, void> SinH(ArrayType const &x, ArrayType &ret)
{
<<<<<<< HEAD
  ASSERT(ret.size() == x.size());
  kernels::SinH s;
  auto          x_it = x.cbegin();
  auto          rit  = ret.begin();
=======
  assert(ret.size() == x.size());
  kernels::SinH<typename ArrayType::Type> s;
  auto                                    x_it = x.cbegin();
  auto                                    rit  = ret.begin();
>>>>>>> a4a95b15
  while (x_it.is_valid())
  {
    s(*x_it, *rit);
    ++x_it;
    ++rit;
  }
}
<<<<<<< HEAD

=======
template <typename ArrayType>
fetch::math::meta::IfIsMathFixedPointArray<ArrayType, void> SinH(ArrayType const &x, ArrayType &ret)
{
  using Type = typename ArrayType::Type;
  assert(ret.size() == x.size());
  kernels::SinH<double> s;
  auto                  x_it = x.cbegin();
  auto                  rit  = ret.begin();
  double                casted_x;
  double                casted_ret;
  while (x_it.is_valid())
  {
    // TODO(800) - native fixed point implementation required - casting to double will not be
    // allowed
    casted_x   = double(*x_it);
    casted_ret = double(*rit);
    s(casted_x, casted_ret);
    *rit = Type(casted_ret);
    ++x_it;
    ++rit;
  }
}
>>>>>>> a4a95b15
template <typename ArrayType>
fetch::math::meta::IfIsMathArray<ArrayType, ArrayType> SinH(ArrayType const &x)
{
  ArrayType ret(x.shape());
  SinH(x, ret);
  return ret;
}

/**
 * maps every element of the array x to ret = CosH(x)
 * @param x - array
 */
template <typename ArrayType>
fetch::math::meta::IfIsMathArray<ArrayType, void> CosH(ArrayType const &x, ArrayType &ret)
{
<<<<<<< HEAD
  ASSERT(ret.size() == x.size());
  kernels::CosH s;
  auto          x_it = x.cbegin();
  auto          rit  = ret.begin();
=======
  assert(ret.size() == x.size());
  kernels::CosH<typename ArrayType::Type> s;
  auto                                    x_it = x.cbegin();
  auto                                    rit  = ret.begin();
>>>>>>> a4a95b15
  while (x_it.is_valid())
  {
    s(*x_it, *rit);
    ++x_it;
    ++rit;
  }
}
<<<<<<< HEAD

=======
template <typename ArrayType>
fetch::math::meta::IfIsMathFixedPointArray<ArrayType, void> CosH(ArrayType const &x, ArrayType &ret)
{
  using Type = typename ArrayType::Type;
  assert(ret.size() == x.size());
  kernels::CosH<double> s;
  auto                  x_it = x.cbegin();
  auto                  rit  = ret.begin();
  double                casted_x;
  double                casted_ret;
  while (x_it.is_valid())
  {
    // TODO(800) - native fixed point implementation required - casting to double will not be
    // allowed
    casted_x   = double(*x_it);
    casted_ret = double(*rit);
    s(casted_x, casted_ret);
    *rit = Type(casted_ret);
    ++x_it;
    ++rit;
  }
}
>>>>>>> a4a95b15
template <typename ArrayType>
fetch::math::meta::IfIsMathArray<ArrayType, ArrayType> CosH(ArrayType const &x)
{
  ArrayType ret(x.shape());
  CosH(x, ret);
  return ret;
}

/**
 * maps every element of the array x to ret = TanH(x)
 * @param x - array
 */
template <typename ArrayType>
fetch::math::meta::IfIsMathArray<ArrayType, void> TanH(ArrayType const &x, ArrayType &ret)
{
<<<<<<< HEAD
  ASSERT(ret.size() == x.size());
  kernels::TanH s;
  auto          x_it = x.cbegin();
  auto          rit  = ret.begin();
=======
  assert(ret.size() == x.size());
  kernels::TanH<typename ArrayType::Type> s;
  auto                                    x_it = x.cbegin();
  auto                                    rit  = ret.begin();
>>>>>>> a4a95b15
  while (x_it.is_valid())
  {
    s(*x_it, *rit);
    ++x_it;
    ++rit;
  }
}
<<<<<<< HEAD

=======
template <typename ArrayType>
fetch::math::meta::IfIsMathFixedPointArray<ArrayType, void> TanH(ArrayType const &x, ArrayType &ret)
{
  using Type = typename ArrayType::Type;
  assert(ret.size() == x.size());
  kernels::TanH<double> s;
  auto                  x_it = x.cbegin();
  auto                  rit  = ret.begin();
  double                casted_x;
  double                casted_ret;
  while (x_it.is_valid())
  {
    // TODO(800) - native fixed point implementation required - casting to double will not be
    // allowed
    casted_x   = double(*x_it);
    casted_ret = double(*rit);
    s(casted_x, casted_ret);
    *rit = Type(casted_ret);
    ++x_it;
    ++rit;
  }
}
>>>>>>> a4a95b15
template <typename ArrayType>
fetch::math::meta::IfIsMathArray<ArrayType, ArrayType> TanH(ArrayType const &x)
{
  ArrayType ret(x.shape());
  TanH(x, ret);
  return ret;
}

/**
 * maps every element of the array x to ret = ASinH(x)
 * @param x - array
 */
template <typename ArrayType>
fetch::math::meta::IfIsMathArray<ArrayType, void> ASinH(ArrayType const &x, ArrayType &ret)
{
<<<<<<< HEAD
  ASSERT(ret.size() == x.size());
  kernels::ASinH s;
  auto           x_it = x.cbegin();
  auto           rit  = ret.begin();
=======
  assert(ret.size() == x.size());
  kernels::ASinH<typename ArrayType::Type> s;
  auto                                     x_it = x.cbegin();
  auto                                     rit  = ret.begin();
>>>>>>> a4a95b15
  while (x_it.is_valid())
  {
    s(*x_it, *rit);
    ++x_it;
    ++rit;
  }
}
<<<<<<< HEAD

=======
template <typename ArrayType>
fetch::math::meta::IfIsMathFixedPointArray<ArrayType, void> ASinH(ArrayType const &x,
                                                                  ArrayType &      ret)
{
  using Type = typename ArrayType::Type;
  assert(ret.size() == x.size());
  kernels::ASinH<double> s;
  auto                   x_it = x.cbegin();
  auto                   rit  = ret.begin();
  double                 casted_x;
  double                 casted_ret;
  while (x_it.is_valid())
  {
    // TODO(800) - native fixed point implementation required - casting to double will not be
    // allowed
    casted_x   = double(*x_it);
    casted_ret = double(*rit);
    s(casted_x, casted_ret);
    *rit = Type(casted_ret);
    ++x_it;
    ++rit;
  }
}
>>>>>>> a4a95b15
template <typename ArrayType>
fetch::math::meta::IfIsMathArray<ArrayType, ArrayType> ASinH(ArrayType const &x)
{
  ArrayType ret(x.shape());
  ASinH(x, ret);
  return ret;
}

/**
 * maps every element of the array x to ret = ACosH(x)
 * @param x - array
 */
template <typename ArrayType>
fetch::math::meta::IfIsMathArray<ArrayType, void> ACosH(ArrayType const &x, ArrayType &ret)
{
<<<<<<< HEAD
  ASSERT(ret.size() == x.size());
  kernels::ACosH s;
  auto           x_it = x.cbegin();
  auto           rit  = ret.begin();
=======
  assert(ret.size() == x.size());
  kernels::ACosH<typename ArrayType::Type> s;
  auto                                     x_it = x.cbegin();
  auto                                     rit  = ret.begin();
>>>>>>> a4a95b15
  while (x_it.is_valid())
  {
    s(*x_it, *rit);
    ++x_it;
    ++rit;
  }
}
<<<<<<< HEAD

=======
template <typename ArrayType>
fetch::math::meta::IfIsMathFixedPointArray<ArrayType, void> ACosH(ArrayType const &x,
                                                                  ArrayType &      ret)
{
  using Type = typename ArrayType::Type;
  assert(ret.size() == x.size());
  kernels::ACosH<double> s;
  auto                   x_it = x.cbegin();
  auto                   rit  = ret.begin();
  double                 casted_x;
  double                 casted_ret;
  while (x_it.is_valid())
  {
    // TODO(800) - native fixed point implementation required - casting to double will not be
    // allowed
    casted_x   = double(*x_it);
    casted_ret = double(*rit);
    s(casted_x, casted_ret);
    *rit = Type(casted_ret);
    ++x_it;
    ++rit;
  }
}
>>>>>>> a4a95b15
template <typename ArrayType>
fetch::math::meta::IfIsMathArray<ArrayType, ArrayType> ACosH(ArrayType const &x)
{
  ArrayType ret(x.shape());
  ACosH(x, ret);
  return ret;
}

/**
 * maps every element of the array x to ret = ATanH(x)
 * @param x - array
 */
template <typename ArrayType>
fetch::math::meta::IfIsMathArray<ArrayType, void> ATanH(ArrayType const &x, ArrayType &ret)
{
<<<<<<< HEAD
  ASSERT(ret.size() == x.size());
  kernels::ATanH s;
  auto           x_it = x.cbegin();
  auto           rit  = ret.begin();
=======
  assert(ret.size() == x.size());
  kernels::ATanH<typename ArrayType::Type> s;
  auto                                     x_it = x.cbegin();
  auto                                     rit  = ret.begin();
>>>>>>> a4a95b15
  while (x_it.is_valid())
  {
    s(*x_it, *rit);
    ++x_it;
    ++rit;
  }
}
<<<<<<< HEAD

=======
template <typename ArrayType>
fetch::math::meta::IfIsMathFixedPointArray<ArrayType, void> ATanH(ArrayType const &x,
                                                                  ArrayType &      ret)
{
  using Type = typename ArrayType::Type;
  assert(ret.size() == x.size());
  kernels::ATanH<double> s;
  auto                   x_it = x.cbegin();
  auto                   rit  = ret.begin();
  double                 casted_x;
  double                 casted_ret;
  while (x_it.is_valid())
  {
    // TODO(800) - native fixed point implementation required - casting to double will not be
    // allowed
    casted_x   = double(*x_it);
    casted_ret = double(*rit);
    s(casted_x, casted_ret);
    *rit = Type(casted_ret);
    ++x_it;
    ++rit;
  }
}
>>>>>>> a4a95b15
template <typename ArrayType>
fetch::math::meta::IfIsMathArray<ArrayType, ArrayType> ATanH(ArrayType const &x)
{
  ArrayType ret(x.shape());
  ATanH(x, ret);
  return ret;
}

/**
 * maps every element of the array x to ret = Sin(x)
 * @param x - array
 */
template <typename Type>
fetch::math::meta::IfIsArithmetic<Type, void> Sin(Type const &x, Type &ret)
{
  kernels::Sin s;
  s(x, ret);
}

template <typename Type>
fetch::math::meta::IfIsArithmetic<Type, Type> Sin(Type const &x)
{
  Type ret;
  Sin(x, ret);
  return ret;
}

/**
 * maps every element of the array x to ret = cos(x)
 * @param x - array
 */
template <typename Type>
fetch::math::meta::IfIsArithmetic<Type, void> Cos(Type const &x, Type &ret)
{
  kernels::Cos c;
  c(x, ret);
}

template <typename Type>
fetch::math::meta::IfIsArithmetic<Type, Type> Cos(Type const &x)
{
  Type ret;
  Cos(x, ret);
  return ret;
}

/**
 * maps every element of the array x to ret = tan(x)
 * @param x - array
 */
template <typename Type>
fetch::math::meta::IfIsArithmetic<Type, void> Tan(Type const &x, Type &ret)
{
  kernels::Tan t;
  t(x, ret);
}

template <typename Type>
fetch::math::meta::IfIsArithmetic<Type, Type> Tan(Type const &x)
{
  Type ret;
  Tan(x, ret);
  return ret;
}

/**
 * maps every element of the array x to ret = ASin(x)
 * @param x - array
 */
template <typename Type>
fetch::math::meta::IfIsArithmetic<Type, void> ASin(Type const &x, Type &ret)
{
  kernels::ASin t;
  t(x, ret);
}

template <typename Type>
fetch::math::meta::IfIsArithmetic<Type, Type> ASin(Type const &x)
{
  Type ret;
  ASin(x, ret);
  return ret;
}

/**
 * maps every element of the array x to ret = ACos(x)
 * @param x - array
 */
template <typename Type>
fetch::math::meta::IfIsArithmetic<Type, void> ACos(Type const &x, Type &ret)
{
  kernels::ACos t;
  t(x, ret);
}

template <typename Type>
fetch::math::meta::IfIsArithmetic<Type, Type> ACos(Type const &x)
{
  Type ret;
  ACos(x, ret);
  return ret;
}

/**
 * maps every element of the array x to ret = ATan(x)
 * @param x - array
 */
template <typename Type>
fetch::math::meta::IfIsArithmetic<Type, void> ATan(Type const &x, Type &ret)
{
  kernels::ATan t;
  t(x, ret);
}

template <typename Type>
fetch::math::meta::IfIsArithmetic<Type, Type> ATan(Type const &x)
{
  Type ret;
  ATan(x, ret);
  return ret;
}

/**
 * maps every element of the array x to ret = ATan(x)
 * @param x - array
 */
template <typename Type>
fetch::math::meta::IfIsArithmetic<Type, void> ATan2(Type const &x, Type const &y, Type &ret)
{
  kernels::ATan2 t;
  t(x, y, ret);
}

template <typename Type>
fetch::math::meta::IfIsArithmetic<Type, Type> ATan2(Type const &x, Type const &y)
{
  Type ret;
  ATan2(x, y, ret);
  return ret;
}

/**
 * maps every element of the array x to ret = SinH(x)
 * @param x - array
 */
template <typename Type>
fetch::math::meta::IfIsArithmetic<Type, void> SinH(Type const &x, Type &ret)
{
  kernels::SinH t;
  t(x, ret);
}

template <typename Type>
fetch::math::meta::IfIsArithmetic<Type, Type> SinH(Type const &x)
{
  Type ret;
  SinH(x, ret);
  return ret;
}

/**
 * maps every element of the array x to ret = CosH(x)
 * @param x - array
 */
template <typename Type>
fetch::math::meta::IfIsArithmetic<Type, void> CosH(Type const &x, Type &ret)
{
  kernels::CosH t;
  t(x, ret);
}

template <typename Type>
fetch::math::meta::IfIsArithmetic<Type, Type> CosH(Type const &x)
{
  Type ret;
  CosH(x, ret);
  return ret;
}

/**
 * maps every element of the array x to ret = TanH(x)
 * @param x - array
 */
template <typename Type>
fetch::math::meta::IfIsArithmetic<Type, void> TanH(Type const &x, Type &ret)
{
  kernels::TanH t;
  t(x, ret);
}

template <typename Type>
fetch::math::meta::IfIsArithmetic<Type, Type> TanH(Type const &x)
{
  Type ret;
  TanH(x, ret);
  return ret;
}

/**
 * maps every element of the array x to ret = ASinH(x)
 * @param x - array
 */
template <typename Type>
fetch::math::meta::IfIsArithmetic<Type, void> ASinH(Type const &x, Type &ret)
{
  kernels::ASinH t;
  t(x, ret);
}

template <typename Type>
fetch::math::meta::IfIsArithmetic<Type, Type> ASinH(Type const &x)
{
  Type ret;
  ASinH(x, ret);
  return ret;
}

/**
 * maps every element of the array x to ret = ACosH(x)
 * @param x - array
 */
template <typename Type>
fetch::math::meta::IfIsArithmetic<Type, void> ACosH(Type const &x, Type &ret)
{
  kernels::ACosH t;
  t(x, ret);
}

template <typename Type>
fetch::math::meta::IfIsArithmetic<Type, Type> ACosH(Type const &x)
{
  Type ret;
  ACosH(x, ret);
  return ret;
}

/**
 * maps every element of the array x to ret = ATanH(x)
 * @param x - array
 */
template <typename Type>
fetch::math::meta::IfIsArithmetic<Type, void> ATanH(Type const &x, Type &ret)
{
  kernels::ATanH t;
  t(x, ret);
}

template <typename Type>
fetch::math::meta::IfIsArithmetic<Type, Type> ATanH(Type const &x)
{
  Type ret;
  ATanH(x, ret);
  return ret;
}

}  // namespace math
}  // namespace fetch<|MERGE_RESOLUTION|>--- conflicted
+++ resolved
@@ -32,50 +32,18 @@
 template <typename ArrayType>
 fetch::math::meta::IfIsMathArray<ArrayType, void> Sin(ArrayType const &x, ArrayType &ret)
 {
-<<<<<<< HEAD
   ASSERT(ret.size() == x.size());
   kernels::Sin s;
   auto         x_it = x.cbegin();
   auto         rit  = ret.begin();
-=======
-  assert(ret.size() == x.size());
-  kernels::Sin<typename ArrayType::Type> s;
-  auto                                   x_it = x.cbegin();
-  auto                                   rit  = ret.begin();
->>>>>>> a4a95b15
-  while (x_it.is_valid())
-  {
-    s(*x_it, *rit);
-    ++x_it;
-    ++rit;
-  }
-}
-<<<<<<< HEAD
-
-=======
-template <typename ArrayType>
-fetch::math::meta::IfIsMathFixedPointArray<ArrayType, void> Sin(ArrayType const &x, ArrayType &ret)
-{
-  using Type = typename ArrayType::Type;
-  assert(ret.size() == x.size());
-  kernels::Sin<double> s;
-  auto                 x_it = x.cbegin();
-  auto                 rit  = ret.begin();
-  double               casted_x;
-  double               casted_ret;
-  while (x_it.is_valid())
-  {
-    // TODO(800) - native fixed point implementation required - casting to double will not be
-    // allowed
-    casted_x   = double(*x_it);
-    casted_ret = double(*rit);
-    s(casted_x, casted_ret);
-    *rit = Type(casted_ret);
-    ++x_it;
-    ++rit;
-  }
-}
->>>>>>> a4a95b15
+  while (x_it.is_valid())
+  {
+    s(*x_it, *rit);
+    ++x_it;
+    ++rit;
+  }
+}
+
 template <typename ArrayType>
 fetch::math::meta::IfIsMathArray<ArrayType, ArrayType> Sin(ArrayType const &x)
 {
@@ -91,17 +59,10 @@
 template <typename ArrayType>
 fetch::math::meta::IfIsMathArray<ArrayType, void> Cos(ArrayType const &x, ArrayType &ret)
 {
-<<<<<<< HEAD
   ASSERT(ret.size() == x.size());
   kernels::Cos c;
   auto         x_it = x.cbegin();
   auto         rit  = ret.begin();
-=======
-  assert(ret.size() == x.size());
-  kernels::Cos<typename ArrayType::Type> c;
-  auto                                   x_it = x.cbegin();
-  auto                                   rit  = ret.begin();
->>>>>>> a4a95b15
   while (x_it.is_valid())
   {
     c(*x_it, *rit);
@@ -109,32 +70,7 @@
     ++rit;
   }
 }
-<<<<<<< HEAD
-
-=======
-template <typename ArrayType>
-fetch::math::meta::IfIsMathFixedPointArray<ArrayType, void> Cos(ArrayType const &x, ArrayType &ret)
-{
-  using Type = typename ArrayType::Type;
-  assert(ret.size() == x.size());
-  kernels::Cos<double> c;
-  auto                 x_it = x.cbegin();
-  auto                 rit  = ret.begin();
-  double               casted_x;
-  double               casted_ret;
-  while (x_it.is_valid())
-  {
-    // TODO(800) - native fixed point implementation required - casting to double will not be
-    // allowed
-    casted_x   = double(*x_it);
-    casted_ret = double(*rit);
-    c(casted_x, casted_ret);
-    *rit = Type(casted_ret);
-    ++x_it;
-    ++rit;
-  }
-}
->>>>>>> a4a95b15
+
 template <typename ArrayType>
 fetch::math::meta::IfIsMathArray<ArrayType, ArrayType> Cos(ArrayType const &x)
 {
@@ -150,50 +86,18 @@
 template <typename ArrayType>
 fetch::math::meta::IfIsMathArray<ArrayType, void> Tan(ArrayType const &x, ArrayType &ret)
 {
-<<<<<<< HEAD
   ASSERT(ret.size() == x.size());
   kernels::Tan s;
   auto         x_it = x.cbegin();
   auto         rit  = ret.begin();
-=======
-  assert(ret.size() == x.size());
-  kernels::Tan<typename ArrayType::Type> s;
-  auto                                   x_it = x.cbegin();
-  auto                                   rit  = ret.begin();
->>>>>>> a4a95b15
-  while (x_it.is_valid())
-  {
-    s(*x_it, *rit);
-    ++x_it;
-    ++rit;
-  }
-}
-<<<<<<< HEAD
-
-=======
-template <typename ArrayType>
-fetch::math::meta::IfIsMathFixedPointArray<ArrayType, void> Tan(ArrayType const &x, ArrayType &ret)
-{
-  using Type = typename ArrayType::Type;
-  assert(ret.size() == x.size());
-  kernels::Tan<double> s;
-  auto                 x_it = x.cbegin();
-  auto                 rit  = ret.begin();
-  double               casted_x;
-  double               casted_ret;
-  while (x_it.is_valid())
-  {
-    // TODO(800) - native fixed point implementation required - casting to double will not be
-    // allowed
-    casted_x   = double(*x_it);
-    casted_ret = double(*rit);
-    s(casted_x, casted_ret);
-    *rit = Type(casted_ret);
-    ++x_it;
-    ++rit;
-  }
-}
->>>>>>> a4a95b15
+  while (x_it.is_valid())
+  {
+    s(*x_it, *rit);
+    ++x_it;
+    ++rit;
+  }
+}
+
 template <typename ArrayType>
 fetch::math::meta::IfIsMathArray<ArrayType, ArrayType> Tan(ArrayType const &x)
 {
@@ -209,50 +113,18 @@
 template <typename ArrayType>
 fetch::math::meta::IfIsMathArray<ArrayType, void> ASin(ArrayType const &x, ArrayType &ret)
 {
-<<<<<<< HEAD
   ASSERT(ret.size() == x.size());
   kernels::ASin s;
   auto          x_it = x.cbegin();
   auto          rit  = ret.begin();
-=======
-  assert(ret.size() == x.size());
-  kernels::ASin<typename ArrayType::Type> s;
-  auto                                    x_it = x.cbegin();
-  auto                                    rit  = ret.begin();
->>>>>>> a4a95b15
-  while (x_it.is_valid())
-  {
-    s(*x_it, *rit);
-    ++x_it;
-    ++rit;
-  }
-}
-<<<<<<< HEAD
-
-=======
-template <typename ArrayType>
-fetch::math::meta::IfIsMathFixedPointArray<ArrayType, void> ASin(ArrayType const &x, ArrayType &ret)
-{
-  using Type = typename ArrayType::Type;
-  assert(ret.size() == x.size());
-  kernels::ASin<double> s;
-  auto                  x_it = x.cbegin();
-  auto                  rit  = ret.begin();
-  double                casted_x;
-  double                casted_ret;
-  while (x_it.is_valid())
-  {
-    // TODO(800) - native fixed point implementation required - casting to double will not be
-    // allowed
-    casted_x   = double(*x_it);
-    casted_ret = double(*rit);
-    s(casted_x, casted_ret);
-    *rit = Type(casted_ret);
-    ++x_it;
-    ++rit;
-  }
-}
->>>>>>> a4a95b15
+  while (x_it.is_valid())
+  {
+    s(*x_it, *rit);
+    ++x_it;
+    ++rit;
+  }
+}
+
 template <typename ArrayType>
 fetch::math::meta::IfIsMathArray<ArrayType, ArrayType> ASin(ArrayType const &x)
 {
@@ -268,50 +140,17 @@
 template <typename ArrayType>
 fetch::math::meta::IfIsMathArray<ArrayType, void> ACos(ArrayType const &x, ArrayType &ret)
 {
-<<<<<<< HEAD
   ASSERT(ret.size() == x.size());
   kernels::ACos s;
   auto          x_it = x.cbegin();
   auto          rit  = ret.begin();
-=======
-  assert(ret.size() == x.size());
-  kernels::ACos<typename ArrayType::Type> s;
-  auto                                    x_it = x.cbegin();
-  auto                                    rit  = ret.begin();
->>>>>>> a4a95b15
-  while (x_it.is_valid())
-  {
-    s(*x_it, *rit);
-    ++x_it;
-    ++rit;
-  }
-}
-<<<<<<< HEAD
-
-=======
-template <typename ArrayType>
-fetch::math::meta::IfIsMathFixedPointArray<ArrayType, void> ACos(ArrayType const &x, ArrayType &ret)
-{
-  using Type = typename ArrayType::Type;
-  assert(ret.size() == x.size());
-  kernels::ACos<double> s;
-  auto                  x_it = x.cbegin();
-  auto                  rit  = ret.begin();
-  double                casted_x;
-  double                casted_ret;
-  while (x_it.is_valid())
-  {
-    // TODO(800) - native fixed point implementation required - casting to double will not be
-    // allowed
-    casted_x   = double(*x_it);
-    casted_ret = double(*rit);
-    s(casted_x, casted_ret);
-    *rit = Type(casted_ret);
-    ++x_it;
-    ++rit;
-  }
-}
->>>>>>> a4a95b15
+  while (x_it.is_valid())
+  {
+    s(*x_it, *rit);
+    ++x_it;
+    ++rit;
+  }
+}
 template <typename ArrayType>
 fetch::math::meta::IfIsMathArray<ArrayType, ArrayType> ACos(ArrayType const &x)
 {
@@ -327,50 +166,18 @@
 template <typename ArrayType>
 fetch::math::meta::IfIsMathArray<ArrayType, void> ATan(ArrayType const &x, ArrayType &ret)
 {
-<<<<<<< HEAD
   ASSERT(ret.size() == x.size());
   kernels::ATan s;
   auto          x_it = x.cbegin();
   auto          rit  = ret.begin();
-=======
-  assert(ret.size() == x.size());
-  kernels::ATan<typename ArrayType::Type> s;
-  auto                                    x_it = x.cbegin();
-  auto                                    rit  = ret.begin();
->>>>>>> a4a95b15
-  while (x_it.is_valid())
-  {
-    s(*x_it, *rit);
-    ++x_it;
-    ++rit;
-  }
-}
-<<<<<<< HEAD
-
-=======
-template <typename ArrayType>
-fetch::math::meta::IfIsMathFixedPointArray<ArrayType, void> ATan(ArrayType const &x, ArrayType &ret)
-{
-  using Type = typename ArrayType::Type;
-  assert(ret.size() == x.size());
-  kernels::ATan<double> s;
-  auto                  x_it = x.cbegin();
-  auto                  rit  = ret.begin();
-  double                casted_x;
-  double                casted_ret;
-  while (x_it.is_valid())
-  {
-    // TODO(800) - native fixed point implementation required - casting to double will not be
-    // allowed
-    casted_x   = double(*x_it);
-    casted_ret = double(*rit);
-    s(casted_x, casted_ret);
-    *rit = Type(casted_ret);
-    ++x_it;
-    ++rit;
-  }
-}
->>>>>>> a4a95b15
+  while (x_it.is_valid())
+  {
+    s(*x_it, *rit);
+    ++x_it;
+    ++rit;
+  }
+}
+
 template <typename ArrayType>
 fetch::math::meta::IfIsMathArray<ArrayType, ArrayType> ATan(ArrayType const &x)
 {
@@ -386,50 +193,18 @@
 template <typename ArrayType>
 fetch::math::meta::IfIsMathArray<ArrayType, void> SinH(ArrayType const &x, ArrayType &ret)
 {
-<<<<<<< HEAD
   ASSERT(ret.size() == x.size());
   kernels::SinH s;
   auto          x_it = x.cbegin();
   auto          rit  = ret.begin();
-=======
-  assert(ret.size() == x.size());
-  kernels::SinH<typename ArrayType::Type> s;
-  auto                                    x_it = x.cbegin();
-  auto                                    rit  = ret.begin();
->>>>>>> a4a95b15
-  while (x_it.is_valid())
-  {
-    s(*x_it, *rit);
-    ++x_it;
-    ++rit;
-  }
-}
-<<<<<<< HEAD
-
-=======
-template <typename ArrayType>
-fetch::math::meta::IfIsMathFixedPointArray<ArrayType, void> SinH(ArrayType const &x, ArrayType &ret)
-{
-  using Type = typename ArrayType::Type;
-  assert(ret.size() == x.size());
-  kernels::SinH<double> s;
-  auto                  x_it = x.cbegin();
-  auto                  rit  = ret.begin();
-  double                casted_x;
-  double                casted_ret;
-  while (x_it.is_valid())
-  {
-    // TODO(800) - native fixed point implementation required - casting to double will not be
-    // allowed
-    casted_x   = double(*x_it);
-    casted_ret = double(*rit);
-    s(casted_x, casted_ret);
-    *rit = Type(casted_ret);
-    ++x_it;
-    ++rit;
-  }
-}
->>>>>>> a4a95b15
+  while (x_it.is_valid())
+  {
+    s(*x_it, *rit);
+    ++x_it;
+    ++rit;
+  }
+}
+
 template <typename ArrayType>
 fetch::math::meta::IfIsMathArray<ArrayType, ArrayType> SinH(ArrayType const &x)
 {
@@ -445,50 +220,18 @@
 template <typename ArrayType>
 fetch::math::meta::IfIsMathArray<ArrayType, void> CosH(ArrayType const &x, ArrayType &ret)
 {
-<<<<<<< HEAD
   ASSERT(ret.size() == x.size());
   kernels::CosH s;
   auto          x_it = x.cbegin();
   auto          rit  = ret.begin();
-=======
-  assert(ret.size() == x.size());
-  kernels::CosH<typename ArrayType::Type> s;
-  auto                                    x_it = x.cbegin();
-  auto                                    rit  = ret.begin();
->>>>>>> a4a95b15
-  while (x_it.is_valid())
-  {
-    s(*x_it, *rit);
-    ++x_it;
-    ++rit;
-  }
-}
-<<<<<<< HEAD
-
-=======
-template <typename ArrayType>
-fetch::math::meta::IfIsMathFixedPointArray<ArrayType, void> CosH(ArrayType const &x, ArrayType &ret)
-{
-  using Type = typename ArrayType::Type;
-  assert(ret.size() == x.size());
-  kernels::CosH<double> s;
-  auto                  x_it = x.cbegin();
-  auto                  rit  = ret.begin();
-  double                casted_x;
-  double                casted_ret;
-  while (x_it.is_valid())
-  {
-    // TODO(800) - native fixed point implementation required - casting to double will not be
-    // allowed
-    casted_x   = double(*x_it);
-    casted_ret = double(*rit);
-    s(casted_x, casted_ret);
-    *rit = Type(casted_ret);
-    ++x_it;
-    ++rit;
-  }
-}
->>>>>>> a4a95b15
+  while (x_it.is_valid())
+  {
+    s(*x_it, *rit);
+    ++x_it;
+    ++rit;
+  }
+}
+
 template <typename ArrayType>
 fetch::math::meta::IfIsMathArray<ArrayType, ArrayType> CosH(ArrayType const &x)
 {
@@ -504,50 +247,18 @@
 template <typename ArrayType>
 fetch::math::meta::IfIsMathArray<ArrayType, void> TanH(ArrayType const &x, ArrayType &ret)
 {
-<<<<<<< HEAD
   ASSERT(ret.size() == x.size());
   kernels::TanH s;
   auto          x_it = x.cbegin();
   auto          rit  = ret.begin();
-=======
-  assert(ret.size() == x.size());
-  kernels::TanH<typename ArrayType::Type> s;
-  auto                                    x_it = x.cbegin();
-  auto                                    rit  = ret.begin();
->>>>>>> a4a95b15
-  while (x_it.is_valid())
-  {
-    s(*x_it, *rit);
-    ++x_it;
-    ++rit;
-  }
-}
-<<<<<<< HEAD
-
-=======
-template <typename ArrayType>
-fetch::math::meta::IfIsMathFixedPointArray<ArrayType, void> TanH(ArrayType const &x, ArrayType &ret)
-{
-  using Type = typename ArrayType::Type;
-  assert(ret.size() == x.size());
-  kernels::TanH<double> s;
-  auto                  x_it = x.cbegin();
-  auto                  rit  = ret.begin();
-  double                casted_x;
-  double                casted_ret;
-  while (x_it.is_valid())
-  {
-    // TODO(800) - native fixed point implementation required - casting to double will not be
-    // allowed
-    casted_x   = double(*x_it);
-    casted_ret = double(*rit);
-    s(casted_x, casted_ret);
-    *rit = Type(casted_ret);
-    ++x_it;
-    ++rit;
-  }
-}
->>>>>>> a4a95b15
+  while (x_it.is_valid())
+  {
+    s(*x_it, *rit);
+    ++x_it;
+    ++rit;
+  }
+}
+
 template <typename ArrayType>
 fetch::math::meta::IfIsMathArray<ArrayType, ArrayType> TanH(ArrayType const &x)
 {
@@ -563,51 +274,18 @@
 template <typename ArrayType>
 fetch::math::meta::IfIsMathArray<ArrayType, void> ASinH(ArrayType const &x, ArrayType &ret)
 {
-<<<<<<< HEAD
   ASSERT(ret.size() == x.size());
   kernels::ASinH s;
   auto           x_it = x.cbegin();
   auto           rit  = ret.begin();
-=======
-  assert(ret.size() == x.size());
-  kernels::ASinH<typename ArrayType::Type> s;
-  auto                                     x_it = x.cbegin();
-  auto                                     rit  = ret.begin();
->>>>>>> a4a95b15
-  while (x_it.is_valid())
-  {
-    s(*x_it, *rit);
-    ++x_it;
-    ++rit;
-  }
-}
-<<<<<<< HEAD
-
-=======
-template <typename ArrayType>
-fetch::math::meta::IfIsMathFixedPointArray<ArrayType, void> ASinH(ArrayType const &x,
-                                                                  ArrayType &      ret)
-{
-  using Type = typename ArrayType::Type;
-  assert(ret.size() == x.size());
-  kernels::ASinH<double> s;
-  auto                   x_it = x.cbegin();
-  auto                   rit  = ret.begin();
-  double                 casted_x;
-  double                 casted_ret;
-  while (x_it.is_valid())
-  {
-    // TODO(800) - native fixed point implementation required - casting to double will not be
-    // allowed
-    casted_x   = double(*x_it);
-    casted_ret = double(*rit);
-    s(casted_x, casted_ret);
-    *rit = Type(casted_ret);
-    ++x_it;
-    ++rit;
-  }
-}
->>>>>>> a4a95b15
+  while (x_it.is_valid())
+  {
+    s(*x_it, *rit);
+    ++x_it;
+    ++rit;
+  }
+}
+
 template <typename ArrayType>
 fetch::math::meta::IfIsMathArray<ArrayType, ArrayType> ASinH(ArrayType const &x)
 {
@@ -623,51 +301,18 @@
 template <typename ArrayType>
 fetch::math::meta::IfIsMathArray<ArrayType, void> ACosH(ArrayType const &x, ArrayType &ret)
 {
-<<<<<<< HEAD
   ASSERT(ret.size() == x.size());
   kernels::ACosH s;
   auto           x_it = x.cbegin();
   auto           rit  = ret.begin();
-=======
-  assert(ret.size() == x.size());
-  kernels::ACosH<typename ArrayType::Type> s;
-  auto                                     x_it = x.cbegin();
-  auto                                     rit  = ret.begin();
->>>>>>> a4a95b15
-  while (x_it.is_valid())
-  {
-    s(*x_it, *rit);
-    ++x_it;
-    ++rit;
-  }
-}
-<<<<<<< HEAD
-
-=======
-template <typename ArrayType>
-fetch::math::meta::IfIsMathFixedPointArray<ArrayType, void> ACosH(ArrayType const &x,
-                                                                  ArrayType &      ret)
-{
-  using Type = typename ArrayType::Type;
-  assert(ret.size() == x.size());
-  kernels::ACosH<double> s;
-  auto                   x_it = x.cbegin();
-  auto                   rit  = ret.begin();
-  double                 casted_x;
-  double                 casted_ret;
-  while (x_it.is_valid())
-  {
-    // TODO(800) - native fixed point implementation required - casting to double will not be
-    // allowed
-    casted_x   = double(*x_it);
-    casted_ret = double(*rit);
-    s(casted_x, casted_ret);
-    *rit = Type(casted_ret);
-    ++x_it;
-    ++rit;
-  }
-}
->>>>>>> a4a95b15
+  while (x_it.is_valid())
+  {
+    s(*x_it, *rit);
+    ++x_it;
+    ++rit;
+  }
+}
+
 template <typename ArrayType>
 fetch::math::meta::IfIsMathArray<ArrayType, ArrayType> ACosH(ArrayType const &x)
 {
@@ -683,51 +328,18 @@
 template <typename ArrayType>
 fetch::math::meta::IfIsMathArray<ArrayType, void> ATanH(ArrayType const &x, ArrayType &ret)
 {
-<<<<<<< HEAD
   ASSERT(ret.size() == x.size());
   kernels::ATanH s;
   auto           x_it = x.cbegin();
   auto           rit  = ret.begin();
-=======
-  assert(ret.size() == x.size());
-  kernels::ATanH<typename ArrayType::Type> s;
-  auto                                     x_it = x.cbegin();
-  auto                                     rit  = ret.begin();
->>>>>>> a4a95b15
-  while (x_it.is_valid())
-  {
-    s(*x_it, *rit);
-    ++x_it;
-    ++rit;
-  }
-}
-<<<<<<< HEAD
-
-=======
-template <typename ArrayType>
-fetch::math::meta::IfIsMathFixedPointArray<ArrayType, void> ATanH(ArrayType const &x,
-                                                                  ArrayType &      ret)
-{
-  using Type = typename ArrayType::Type;
-  assert(ret.size() == x.size());
-  kernels::ATanH<double> s;
-  auto                   x_it = x.cbegin();
-  auto                   rit  = ret.begin();
-  double                 casted_x;
-  double                 casted_ret;
-  while (x_it.is_valid())
-  {
-    // TODO(800) - native fixed point implementation required - casting to double will not be
-    // allowed
-    casted_x   = double(*x_it);
-    casted_ret = double(*rit);
-    s(casted_x, casted_ret);
-    *rit = Type(casted_ret);
-    ++x_it;
-    ++rit;
-  }
-}
->>>>>>> a4a95b15
+  while (x_it.is_valid())
+  {
+    s(*x_it, *rit);
+    ++x_it;
+    ++rit;
+  }
+}
+
 template <typename ArrayType>
 fetch::math::meta::IfIsMathArray<ArrayType, ArrayType> ATanH(ArrayType const &x)
 {
