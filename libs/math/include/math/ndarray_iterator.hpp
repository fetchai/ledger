#pragma once
#include "math/ndarray.hpp"

#include <vector>
namespace fetch {
namespace math {

struct NDIteratorRange
{
  std::size_t index       = 0;
  std::size_t from        = 0;
  std::size_t to          = 0;
  std::size_t step        = 1;
  std::size_t volume      = 1;
  std::size_t total_steps = 1;

  std::size_t step_volume  = 1;
  std::size_t total_volume = 1;

  std::size_t repeat_dimension = 1;
  std::size_t repetition       = 0;
};

template <typename T, typename C>
class NDArrayIterator
{
public:
  using type         = T;
  using ndarray_type = NDArray<T, C>;

<<<<<<< HEAD
  NDArrayIterator(ndarray_type &array, std::vector<std::vector<std::size_t>> const &step)
    : array_(array)
=======

  /**
   * default range assumes step 1 over whole array - useful for trivial cases
   * @param array
   */
  NDArrayIterator(ndarray_type &array) : array_(array)
  {
    std::vector<std::vector<std::size_t>> step{};
    for (auto i : array.shape())
    {
      step.push_back({0, i, 1});
    }
    NDArrayIterator(array, step);
  }

  /**
   * Iterator for more interesting ranges
   * @param array the NDArray to operate upon
   * @param step the from,to,and step range objects
   */
  NDArrayIterator(ndarray_type &array,
    std::vector< std::vector< std::size_t > > const &step)
    :
    array_(array)
>>>>>>> 85e8033a
  {
    assert(array.shape().size() == step.size());
    std::size_t volume = 1;
    size_              = 1;
    position_          = 0;

    for (std::size_t i = 0; i < step.size(); ++i)
    {
      auto const &    a = step[i];
      NDIteratorRange s;
      s.index = s.from = a[0];
      s.to             = a[1];

      if (a.size() > 2)
      {
        s.step = a[2];
      }
      s.volume         = volume;
      std::size_t diff = (s.to - s.from);
      s.total_steps    = diff / s.step;
      if (s.total_steps * s.step < diff) ++s.total_steps;

      s.total_steps *= s.step;
      s.step_volume  = s.step * volume;
      s.total_volume = (s.total_steps) * volume;

      position_ += volume * s.from;
      size_ *= s.total_steps;

      volume *= array.shape(i);
      ranges_.push_back(s);
    }
  }

  operator bool() { return is_valid_; }

  NDArrayIterator &operator++()
  {
    bool        next;
    std::size_t i = 0;
    do
    {

      next               = false;
      NDIteratorRange &s = ranges_[i];
      s.index += s.step;
      position_ += s.step_volume;

      if (s.index >= s.to)
      {

        ++s.repetition;
        s.index = s.from;
        position_ -= s.total_volume;

        if (s.repetition == s.repeat_dimension)
        {
          s.repetition = 0;
          next         = true;
          ++i;
        }
      }
    } while ((i < ranges_.size()) && (next));

    if (i == ranges_.size())
    {
      if (total_runs_ <= 1)
      {
        is_valid_ = false;
        return *this;
      }
      else
      {
        --total_runs_;
        position_ = 0;
        for (auto &r : ranges_)
        {
          r.index = r.from;
          position_ += r.volume * r.index;
        }
      }
    }

#ifndef NDEBUG
    // Test

    std::size_t ref = 0;
    for (auto &s : ranges_)
    {
      ref += s.volume * s.index;
    }

    if (ref != position_)
    {
      std::cout << "Expected " << ref << " but got " << position_ << std::endl;
      TODO_FAIL("doesn't add up");
    }
    assert(ref == position_);
#endif

    return *this;
  }

  void PermuteAxes(std::size_t const &a, std::size_t const &b)
  {
    std::swap(ranges_[a], ranges_[b]);
  }

  type &operator*()
  {
    assert(position_ < array_.size());
    return array_[position_];
  }

  type const &operator*() const { return array_[position_]; }

  std::size_t size() const { return size_; }

  template <typename A, typename B>
  friend bool UpgradeIteratorFromBroadcast(std::vector<std::size_t> const &,
                                           NDArrayIterator<A, B> &);

protected:
  std::vector<NDIteratorRange> ranges_;
  bool                         is_valid_   = true;
  std::size_t                  total_runs_ = 1;

private:
  ndarray_type &array_;
  std::size_t   position_ = 0;

  std::size_t size_ = 0;
};

}  // namespace math
}  // namespace fetch<|MERGE_RESOLUTION|>--- conflicted
+++ resolved
@@ -25,13 +25,8 @@
 class NDArrayIterator
 {
 public:
-  using type         = T;
-  using ndarray_type = NDArray<T, C>;
-
-<<<<<<< HEAD
-  NDArrayIterator(ndarray_type &array, std::vector<std::vector<std::size_t>> const &step)
-    : array_(array)
-=======
+  using type = T;
+  using ndarray_type = NDArray< T, C >;
 
   /**
    * default range assumes step 1 over whole array - useful for trivial cases
@@ -44,7 +39,7 @@
     {
       step.push_back({0, i, 1});
     }
-    NDArrayIterator(array, step);
+    Setup(step);
   }
 
   /**
@@ -56,39 +51,8 @@
     std::vector< std::vector< std::size_t > > const &step)
     :
     array_(array)
->>>>>>> 85e8033a
   {
-    assert(array.shape().size() == step.size());
-    std::size_t volume = 1;
-    size_              = 1;
-    position_          = 0;
-
-    for (std::size_t i = 0; i < step.size(); ++i)
-    {
-      auto const &    a = step[i];
-      NDIteratorRange s;
-      s.index = s.from = a[0];
-      s.to             = a[1];
-
-      if (a.size() > 2)
-      {
-        s.step = a[2];
-      }
-      s.volume         = volume;
-      std::size_t diff = (s.to - s.from);
-      s.total_steps    = diff / s.step;
-      if (s.total_steps * s.step < diff) ++s.total_steps;
-
-      s.total_steps *= s.step;
-      s.step_volume  = s.step * volume;
-      s.total_volume = (s.total_steps) * volume;
-
-      position_ += volume * s.from;
-      size_ *= s.total_steps;
-
-      volume *= array.shape(i);
-      ranges_.push_back(s);
-    }
+    Setup(step);
   }
 
   operator bool() { return is_valid_; }
@@ -185,6 +149,41 @@
   std::size_t                  total_runs_ = 1;
 
 private:
+  void Setup(std::vector< std::vector< std::size_t > > const &step)
+  {
+    assert(array_.shape().size() == step.size());
+    std::size_t volume = 1;
+    size_              = 1;
+    position_          = 0;
+
+    for (std::size_t i = 0; i < step.size(); ++i)
+    {
+      auto const &    a = step[i];
+      NDIteratorRange s;
+      s.index = s.from = a[0];
+      s.to             = a[1];
+
+      if (a.size() > 2)
+      {
+        s.step = a[2];
+      }
+      s.volume         = volume;
+      std::size_t diff = (s.to - s.from);
+      s.total_steps    = diff / s.step;
+      if (s.total_steps * s.step < diff) ++s.total_steps;
+
+      s.total_steps *= s.step;
+      s.step_volume  = s.step * volume;
+      s.total_volume = (s.total_steps) * volume;
+
+      position_ += volume * s.from;
+      size_ *= s.total_steps;
+
+      volume *= array_.shape(i);
+      ranges_.push_back(s);
+    }    
+  }
+
   ndarray_type &array_;
   std::size_t   position_ = 0;
 
