--- conflicted
+++ resolved
@@ -1,12 +1,7 @@
-<<<<<<< HEAD
-#ifndef MATH_BIGNUMBER_HPP
-#define MATH_BIGNUMBER_HPP
+#pragma once
 #include "core/assert.hpp"
 #include "core/byte_array/byte_array.hpp"
 #include "core/byte_array/const_byte_array.hpp"
-=======
-#pragma once
->>>>>>> 9d7af97f
 #include <algorithm>
 #include <cmath>
 #include <vector>
@@ -261,12 +256,5 @@
   conv.bits |= uint64_t((fraction.value << (20 + tz)) & ((1ull << 53) - 1));
   return conv.value;
 }
-<<<<<<< HEAD
 }  // namespace math
 }  // namespace fetch
-
-#endif
-=======
-}
-}
->>>>>>> 9d7af97f
