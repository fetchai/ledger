--- conflicted
+++ resolved
@@ -42,12 +42,7 @@
   DataType ret = distance::SquareDistance(A, B);
 
   // divide by data size to get the Mean
-<<<<<<< HEAD
-  auto data_size = static_cast<DataType>(A.shape(A.shape().size() - 1));
-  Divide(ret, data_size, ret);
-=======
   Divide(ret, static_cast<DataType>(A.size()), ret);
->>>>>>> e8dcf6a4
 
   return ret;
 }
