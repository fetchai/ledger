#pragma once
//------------------------------------------------------------------------------
//
//   Copyright 2018-2019 Fetch.AI Limited
//
//   Licensed under the Apache License, Version 2.0 (the "License");
//   you may not use this file except in compliance with the License.
//   You may obtain a copy of the License at
//
//       http://www.apache.org/licenses/LICENSE-2.0
//
//   Unless required by applicable law or agreed to in writing, software
//   distributed under the License is distributed on an "AS IS" BASIS,
//   WITHOUT WARRANTIES OR CONDITIONS OF ANY KIND, either express or implied.
//   See the License for the specific language governing permissions and
//   limitations under the License.
//
//------------------------------------------------------------------------------

#include "core/assert.hpp"
#include "core/byte_array/const_byte_array.hpp"
#include "core/byte_array/consumers.hpp"
#include "core/random.hpp"
#include "math/kernels/standard_deviation.hpp"
#include "math/kernels/standard_functions.hpp"
#include "math/kernels/variance.hpp"
#include "math/meta/math_type_traits.hpp"
#include "vectorise/memory/array.hpp"
#include "vectorise/memory/range.hpp"
#include "vectorise/memory/shared_array.hpp"

#include "math/free_functions/free_functions.hpp"
#include "math/free_functions/statistics/mean.hpp"
#include "math/meta/math_type_traits.hpp"

#include <algorithm>
#include <vector>

namespace fetch {
namespace math {

namespace details {
template <typename DataType, typename ArrayType>
static void ArangeImplementation(DataType const &from, DataType const &to, DataType const &delta,
                                 ArrayType &ret)
{
  std::size_t N = std::size_t((to - from) / delta);
  ret.LazyResize(N);
  ret.SetPaddedZero();
  ret.FillArange(from, to);
}
}  // namespace details

template <typename T, typename C = fetch::memory::SharedArray<T>>
class ShapelessArray
{
public:
  using Type                          = T;
  using container_type                = C;
  using size_type                     = std::size_t;
  using vector_slice_type             = typename container_type::vector_slice_type;
  using vector_register_type          = typename container_type::vector_register_type;
  using vector_register_iterator_type = typename container_type::vector_register_iterator_type;
  using self_type                     = ShapelessArray<T, C>;

  /* Iterators for accessing and modifying the array */
  using iterator         = typename container_type::iterator;
  using reverse_iterator = typename container_type::reverse_iterator;

  //  // TODO(private issue 282): This probably needs to be removed into the meta
  //  template <typename Type, typename ReturnType = void>
  //  using IsUnsignedLike =
  //      typename std::enable_if<std::is_integral<Type>::value && std::is_unsigned<Type>::value,
  //                              ReturnType>::type;
  //  template <typename Type, typename ReturnType = void>
  //  using IsSignedLike =
  //      typename std::enable_if<std::is_integral<Type>::value && std::is_signed<Type>::value,
  //                              ReturnType>::type;
  //  template <typename Type, typename ReturnType = void>
  //  using IsIntegralLike = typename std::enable_if<std::is_integral<Type>::value,
  //  ReturnType>::type;

  static constexpr char const *LOGGING_NAME = "ShapelessArray";

  /* Contructs an empty shape-less array. */
  explicit ShapelessArray(std::size_t const &n)
    : data_(n)
    , size_(n)
  {}

  ShapelessArray()
    : data_()
    , size_(0)
  {}

  ShapelessArray(ShapelessArray &&other)      = default;
  ShapelessArray(ShapelessArray const &other) = default;
  ShapelessArray &operator=(ShapelessArray const &other) = default;
  ShapelessArray &operator=(ShapelessArray &&other) = default;
  explicit ShapelessArray(byte_array::ConstByteArray const &c)
    : data_()
    , size_(0)
  {
    // TODO(private issue 226): Make this a static function and add failure mechanism
    std::vector<Type> elems;
    elems.reserve(1024);

    for (uint64_t i = 0; i < c.size();)
    {
      uint64_t last = i;
      switch (c[i])
      {
      case ',':
      case ' ':
      case '\n':
      case '\t':
      case '\r':
        ++i;
        break;
      default:
        if (byte_array::consumers::NumberConsumer<1, 2>(c, i) == -1)
        {
          // TODO(private issue 226): failed
        }
        else
        {
          // FIXME(tfr) : This is potentially wrong! Error also there in matrix
          // problem is that the pointer is not necessarily null-terminated.
          elems.push_back(Type(atof(c.char_pointer() + last)));
        }
        break;
      }
    }

    std::size_t m = elems.size();
    this->Resize(m);
    this->SetAllZero();

    for (std::size_t i = 0; i < m; ++i)
    {
      this->Set(i, elems[i]);
    }
  }

  virtual ~ShapelessArray()
  {}

  /* Set all elements to zero.
   *
   * This method will initialise all memory with zero.
   */
  void SetAllZero()
  {
    data().SetAllZero();
  }

  /**
   * Inefficient implementation of set all one. A low level method in memory::SharedArray would be
   * preferable
   */
  void SetAllOne()
  {
    for (std::size_t i = 0; i < data().size(); i++)
    {
      data()[i] = 1;
    }
  }

  /* Set all padded bytes to zero.
   *
   * This method sets the padded bytes to zero. Padded bytes are those
   * which are added to ensure that the arrays true size is a multiple
   * of the vector unit.
   */
  void SetPaddedZero()
  {
    data().SetPaddedZero();
  }

  void Sort()
  {
    std::sort(data_.pointer(), data_.pointer() + data_.size());
  }

  void Sort(memory::TrivialRange const &range)
  {
    std::sort(data_.pointer() + range.from(), data_.pointer() + range.to());
  }

  void Fill(Type const &value, memory::Range const &range)
  {

    if (range.is_undefined())
    {
      Fill(value);
    }
    else if (range.is_trivial())
    {
      Fill(value, range.ToTrivialRange(this->size()));
    }
    else
    {
      TODO_FAIL("Support for general range is not implmenented yet");
    }
  }

  void Fill(Type const &value, memory::TrivialRange const &range)
  {
    vector_register_type val(value);

    this->data().in_parallel().Apply(range, [val](vector_register_type &z) { z = val; });
  }

  void Fill(Type const &value)
  {
    vector_register_type val(value);

    this->data().in_parallel().Apply([val](vector_register_type &z) { z = val; });
  }

  void Equal(self_type const &a, self_type const &b)
  {
    assert(a.size() == b.size());
    this->Resize(a.size());

    this->data_.in_parallel().Apply([](vector_register_type const &a, vector_register_type const &b,
                                       vector_register_type &c) { c = (a == b); },
                                    a.data(), b.data());
  }

  void NotEqual(self_type const &a, self_type const &b)
  {
    assert(a.size() == b.size());
    this->Resize(a.size());

    this->data_.in_parallel().Apply([](vector_register_type const &a, vector_register_type const &b,
                                       vector_register_type &c) { c = (a != b); },
                                    a.data(), b.data());
  }

  void LessThan(self_type const &a, self_type const &b)
  {
    assert(a.size() == b.size());
    this->Resize(a.size());

    this->data_.in_parallel().Apply([](vector_register_type const &a, vector_register_type const &b,
                                       vector_register_type &c) { c = (a < b); },
                                    a.data(), b.data());
  }

  void LessThanEqual(self_type const &a, self_type const &b)
  {
    assert(a.size() == b.size());
    this->Resize(a.size());

    this->data_.in_parallel().Apply([](vector_register_type const &a, vector_register_type const &b,
                                       vector_register_type &c) { c = (a <= b); },
                                    a.data(), b.data());
  }

  void GreaterThan(self_type const &a, self_type const &b)
  {
    assert(a.size() == b.size());
    this->Resize(a.size());

    this->data_.in_parallel().Apply([](vector_register_type const &a, vector_register_type const &b,
                                       vector_register_type &c) { c = (a > b); },
                                    a.data(), b.data());
  }

  void GreaterThanEqual(self_type const &a, self_type const &b)
  {
    assert(a.size() == b.size());
    this->Resize(a.size());

    this->data_.in_parallel().Apply([](vector_register_type const &a, vector_register_type const &b,
                                       vector_register_type &c) { c = (a >= b); },
                                    a.data(), b.data());
  }

  /*
    void Exp(self_type const &x) {
      LazyResize( x.size() );

      kernels::ApproxExp< vector_register_type > aexp;
      data_.in_parallel().Apply(aexp, x.data_);
    }
  */

  void ApproxSoftMax(self_type const & /*x*/)
  {
    //    kernels::ApproxSoftMax< Type, vector_register_type > kernel;
    //    kernel( this->data_, x.data());
  }

  /**
   * calculates the l2loss of data in the array
   *
   * @return       returns single value as Type
   *
   **/
  Type L2Loss() const
  {
    Type sum = data_.in_parallel().SumReduce([](vector_register_type const &v) { return v * v; });
    return sum * Type(0.5);
  }

  /**
   * Divide this array by another shapeless array and store the floating point remainder in this
   * array
   * @param x
   */
  void Fmod(self_type const &x)
  {
    LazyResize(x.size());
    fetch::math::Fmod(data_, x.data(), data_);
  }

  /**
   * Divide this array by another shapeless array and store the remainder in this array with
   * quotient rounded to int
   * @param x
   */
  void Remainder(self_type const &x)
  {
    LazyResize(x.size());
    fetch::math::Remainder(data_, x.data(), data_);
  }

  void Remquo(self_type const &x)
  {
    LazyResize(x.size());

    kernels::stdlib::Remquo<Type> kernel;
    data_.in_parallel().Apply(kernel, x.data_);
  }

  void Fma(self_type const &x)
  {
    LazyResize(x.size());

    kernels::stdlib::Fma<Type> kernel;
    data_.in_parallel().Apply(kernel, x.data_);
  }

  void Fmax(self_type const &x)
  {
    LazyResize(x.size());

    kernels::stdlib::Fmax<Type> kernel;
    data_.in_parallel().Apply(kernel, x.data_);
  }

  void Fmin(self_type const &x)
  {
    LazyResize(x.size());

    kernels::stdlib::Fmin<Type> kernel;
    data_.in_parallel().Apply(kernel, x.data_);
  }

  void Fdim(self_type const &x)
  {
    LazyResize(x.size());

    kernels::stdlib::Fdim<Type> kernel;
    data_.in_parallel().Apply(kernel, x.data_);
  }

  void Nan(self_type const &x)
  {
    LazyResize(x.size());

    kernels::stdlib::Nan<Type> kernel;
    data_.in_parallel().Apply(kernel, x.data_);
  }

  void Nanf(self_type const &x)
  {
    LazyResize(x.size());

    kernels::stdlib::Nanf<Type> kernel;
    data_.in_parallel().Apply(kernel, x.data_);
  }

  void Nanl(self_type const &x)
  {
    LazyResize(x.size());

    kernels::stdlib::Nanl<Type> kernel;
    data_.in_parallel().Apply(kernel, x.data_);
  }

  /**
   * Apply softmax to this array
   * @param x
   * @return
   */
  self_type Softmax(self_type const &x)
  {
    LazyResize(x.size());

    assert(x.size() == this->size());
    fetch::math::Softmax(x, *this);

    return *this;
  }

  /* One-dimensional constant reference access function.
   * @param i is the index which is being accessed.
   *
   * Note this accessor is "slow" as it takes care that the developer
   * does not accidently enter the padded area of the memory.
   */
  virtual Type const &At(size_t const &i) const
  {
    return data_[i];
  }

  /* One-dimensional reference access function.
   * @param i is the index which is being accessed.
   */
  virtual Type &At(size_t const &i)
  {
    return data_[i];
  }

  template <typename S>
  typename std::enable_if<std::is_integral<S>::value, Type>::type const &Set(S const &   i,
                                                                             Type const &t)
  {
    At(i) = t;
    return t;
  }

  /**
   * returns a range over this array defined using unsigned integers (only forward ranges)
   * @tparam Unsigned an unsigned integer type
   * @param from starting point of range
   * @param to end of range
   * @param delta the increment to step through the range
   * @return returns a shapeless array with the values in *this over the specified range
   */
  template <typename Unsigned>
  static fetch::meta::IfIsUnsignedInteger<Unsigned, ShapelessArray> Arange(Unsigned const &from,
                                                                           Unsigned const &to,
                                                                           Unsigned const &delta)
  {
    assert(delta != 0);
    assert(from < to);
    ShapelessArray ret;
    details::ArangeImplementation(from, to, delta, ret);
    return ret;
  }

  /**
   * returns a range over this array defined using signed integers (i.e. permitting backward ranges)
   * @tparam Signed a signed integer type
   * @param from starting point of range
   * @param to end of range
   * @param delta the increment to step through the range - may be negative
   * @return returns a shapeless array with the values in *this over the specified range
   */
  template <typename Signed>
  static fetch::meta::IfIsSignedInteger<Signed, ShapelessArray> Arange(Signed const &from,
                                                                       Signed const &to,
                                                                       Signed const &delta)
  {
    assert(delta != 0);
    assert(((from < to) && delta > 0) || ((from > to) && delta < 0));
    ShapelessArray ret;
    details::ArangeImplementation(from, to, delta, ret);
    return ret;
  }

  /**
   * Fills the current array with a range
   * @tparam Unsigned an unsigned integer type
   * @param from starting point of range
   * @param to end of range
   * @return a reference to this
   */
  template <typename DataType>
  fetch::meta::IfIsInteger<DataType, ShapelessArray> FillArange(DataType const &from,
                                                                DataType const &to)
  {
    ShapelessArray ret;

    std::size_t N     = this->size();
    Type        d     = static_cast<Type>(from);
    Type        delta = static_cast<Type>(to - from) / static_cast<Type>(N);
    for (std::size_t i = 0; i < N; ++i)
    {
      this->data()[i] = Type(d);
      d += delta;
    }
    return *this;
  }

  static ShapelessArray UniformRandom(std::size_t const &N)
  {

    ShapelessArray ret;
    ret.LazyResize(N);
    ret.SetPaddedZero();
    ret.FillUniformRandom();

    return ret;
  }

  static ShapelessArray UniformRandomIntegers(std::size_t const &N, int64_t const &min,
                                              int64_t const &max)
  {
    ShapelessArray ret;
    ret.LazyResize(N);
    ret.SetPaddedZero();
    ret.FillUniformRandomIntegers(min, max);

    return ret;
  }

  ShapelessArray &FillUniformRandom()
  {
    for (std::size_t i = 0; i < this->size(); ++i)
    {
      this->data()[i] = Type(random::Random::generator.AsDouble());
    }
    return *this;
  }

  ShapelessArray &FillUniformRandomIntegers(int64_t const &min, int64_t const &max)
  {
    assert(min <= max);

    uint64_t diff = uint64_t(max - min);

    for (std::size_t i = 0; i < this->size(); ++i)
    {
      this->data()[i] = Type(int64_t(random::Random::generator() % diff) + min);
    }

    return *this;
  }

  static ShapelessArray Zeroes(std::size_t const &n)
  {
    ShapelessArray ret;
    ret.Resize(n);
    ret.SetAllZero();
    return ret;
  }

  /**
   * Method returning a shapeless array of ones
   *
   * @param shape : a vector representing the shape of the NDArray
   * @return NDArray with all ones
   */
  static ShapelessArray Ones(std::size_t const &n)
  {
    ShapelessArray ret;
    ret.Resize(n);
    ret.SetAllOne();
    return ret;
  }

  bool AllClose(self_type const &other, double const &rtol = 1e-5, double const &atol = 1e-8,
                bool ignoreNaN = true) const
  {
    std::size_t N = this->size();
    if (other.size() != N)
    {
      return false;
    }
    bool ret = true;
    for (std::size_t i = 0; ret && (i < N); ++i)
    {
      double va = static_cast<double>(this->At(i));
      if (ignoreNaN && std::isnan(va))
      {
        continue;
      }
<<<<<<< HEAD
      Type vb = other.At(i);
=======
      double vb = static_cast<double>(other[i]);
>>>>>>> d1e49362
      if (ignoreNaN && std::isnan(vb))
      {
        continue;
      }
      double vA = (va - vb);
      if (vA < 0)
      {
        vA = -vA;
      }
      if (va < 0)
      {
        va = -va;
      }
      if (vb < 0)
      {
        vb = -vb;
      }
      double M = std::max(va, vb);

      ret = (vA <= std::max(atol, M * rtol));
    }
    if (!ret)
    {
      for (std::size_t i = 0; i < N; ++i)
      {
        double va = this->At(i);
        if (ignoreNaN && std::isnan(va))
        {
          continue;
        }
        double vb = other[i];
        if (ignoreNaN && std::isnan(vb))
        {
          continue;
        }
        double vA = (va - vb);
        if (vA < 0)
        {
          vA = -vA;
        }
        if (va < 0)
        {
          va = -va;
        }
        if (vb < 0)
        {
          vb = -vb;
        }
        double M = std::max(va, vb);
        std::cout << static_cast<double>(this->At(i)) << " " << static_cast<double>(other[i]) << " "
                  << ((vA < std::max(atol, M * rtol)) ? " " : "*") << std::endl;
      }
    }

    return ret;
  }

  bool LazyReserve(std::size_t const &n)
  {
    if (data_.size() < n)
    {
      data_ = container_type(n);
      return true;
    }
    return false;
  }

  void Reserve(std::size_t const &n)
  {
    container_type old_data = data_;

    if (LazyReserve(n))
    {
      std::size_t ns = std::min(old_data.size(), n);
      memcpy(data_.pointer(), old_data.pointer(), ns);
      data_.SetZeroAfter(ns);
    }
  }

  void ReplaceData(std::size_t const &n, container_type const &data)
  {
    assert(n <= data.size());
    data_ = data;
    size_ = n;
  }

  void LazyResize(std::size_t const &n)
  {
    LazyReserve(n);
    size_ = n;
    data_.SetZeroAfter(n);
  }

  void Resize(std::size_t const &n)
  {
    container_type old_data = data_;
    LazyResize(n);
    size_ = n;
  }

  iterator begin()
  {
    return data_.begin();
  }
  iterator end()
  {
    return data_.end();
  }
  reverse_iterator rbegin()
  {
    return data_.rbegin();
  }
  reverse_iterator rend()
  {
    return data_.rend();
  }

  // TODO(TFR): deduce D from parent
  template <typename S, typename D = memory::SharedArray<S>>
  void As(ShapelessArray<S, D> &ret) const
  {
    ret.LazyResize(size_);
    // TODO(TFR): Vectorize
    for (std::size_t i = 0; i < size_; ++i)
    {
      ret.data_[i] = data_[i];
    }
  }

  self_type Copy() const
  {
    self_type copy;
    copy.data_ = this->data_.Copy();
    copy.size_ = this->size_;

    return copy;
  }

  void Copy(self_type const &x)
  {
    this->data_ = x.data_.Copy();
    this->size_ = x.size_;
  }

  Type const &Set(std::size_t const &idx, Type const &val)
  {
    Type &e = At(idx);
    e       = val;
    return e;
  }

  template <typename S>
  fetch::meta::IfIsUnsignedInteger<S, Type> Get(S const &indices) const
  {
    return data_[indices];
  }
  //  T Get(std::size_t const &idx) { return data_[idx]; } const

  container_type const &data() const
  {
    return data_;
  }
  container_type &data()
  {
    return data_;
  }
  std::size_t size() const
  {
    return size_;
  }

  /* Returns the capacity of the array. */
  size_type capacity() const
  {
    return data_.padded_size();
  }
  size_type padded_size() const
  {
    return data_.padded_size();
  }

  ShapelessArray &InlineAdd(ShapelessArray const &other, memory::Range const &range)
  {
    assert(other.size() == this->size());

    if (range.is_undefined())
    {
      InlineAdd(other);
    }
    else if (range.is_trivial())
    {
      auto r = range.ToTrivialRange(this->data().size());
      this->data().in_parallel().Apply(
          r,
          [](vector_register_type const &x, vector_register_type const &y,
             vector_register_type &z) { z = x + y; },
          this->data(), other.data());
    }
    else
    {
      TODO_FAIL("Non-trivial ranges not implemented");
    }

    return *this;
  }

  ShapelessArray &InlineAdd(ShapelessArray const &other)
  {
    memory::Range range{0, other.data().size(), 1};
    return InlineAdd(other, range);
  }

  ShapelessArray &InlineAdd(Type const &scalar)
  {
    vector_register_type val(scalar);

    this->data().in_parallel().Apply(
        [val](vector_register_type const &x, vector_register_type &z) { z = x + val; },
        this->data());

    return *this;
  }

  ShapelessArray &InlineMultiply(ShapelessArray const &other, memory::Range const &range)
  {
    assert(other.size() == this->size());
    if (range.is_undefined())
    {
      InlineMultiply(other);
    }
    else if (range.is_trivial())
    {
      auto r = range.ToTrivialRange(this->data().size());
      this->data().in_parallel().Apply(
          r,
          [](vector_register_type const &x, vector_register_type const &y,
             vector_register_type &z) { z = x * y; },
          this->data(), other.data());
    }
    else
    {
      TODO_FAIL("Non-trivial ranges not implemented");
    }

    return *this;
  }

  ShapelessArray &InlineMultiply(ShapelessArray const &other)
  {
    memory::Range range{0, other.data().size(), 1};
    return InlineMultiply(other, range);
  }

  ShapelessArray &InlineMultiply(Type const &scalar)
  {
    vector_register_type val(scalar);

    this->data().in_parallel().Apply(
        [val](vector_register_type const &x, vector_register_type &z) { z = x * val; },
        this->data());

    return *this;
  }

  ShapelessArray &InlineSubtract(ShapelessArray const &other, memory::Range const &range)
  {
    assert(other.size() == this->size());

    if (range.is_undefined())
    {
      InlineSubtract(other);
    }
    else if (range.is_trivial())
    {
      auto r = range.ToTrivialRange(this->data().size());
      this->data().in_parallel().Apply(
          r,
          [](vector_register_type const &x, vector_register_type const &y,
             vector_register_type &z) { z = x - y; },
          this->data(), other.data());
    }
    else
    {
      TODO_FAIL("Non-trivial ranges not implemented");
    }

    return *this;
  }

  ShapelessArray &InlineSubtract(ShapelessArray const &other)
  {
    memory::Range range{0, other.data().size(), 1};
    return InlineSubtract(other, range);
  }

  ShapelessArray &InlineReverseSubtract(ShapelessArray const &other, memory::Range const &range)
  {
    assert(other.size() == this->size());

    if (range.is_undefined())
    {
      InlineSubtract(other);
    }
    else if (range.is_trivial())
    {
      auto r = range.ToTrivialRange(this->data().size());
      this->data().in_parallel().Apply(
          r,
          [](vector_register_type const &x, vector_register_type const &y,
             vector_register_type &z) { z = y - x; },
          this->data(), other.data());
    }
    else
    {
      TODO_FAIL("Non-trivial ranges not implemented");
    }

    return *this;
  }

  ShapelessArray &InlineReverseSubtract(ShapelessArray const &other)
  {
    memory::Range range{0, other.data().size(), 1};
    return InlineReverseSubtract(other, range);
  }

  ShapelessArray &InlineSubtract(Type const &scalar)
  {
    vector_register_type val(scalar);

    this->data().in_parallel().Apply(
        [val](vector_register_type const &y, vector_register_type &z) { z = y - val; },
        this->data());

    return *this;
  }

  ShapelessArray &InlineDivide(ShapelessArray const &other, memory::Range const &range)
  {
    assert(other.size() == this->size());

    if (range.is_undefined())
    {
      InlineDivide(other);
    }
    else if (range.is_trivial())
    {
      auto r = range.ToTrivialRange(this->data().size());
      this->data().in_parallel().Apply(
          r,
          [](vector_register_type const &x, vector_register_type const &y,
             vector_register_type &z) { z = x / y; },
          this->data(), other.data());
    }
    else
    {
      TODO_FAIL("Non-trivial ranges not implemented");
    }

    return *this;
  }

  ShapelessArray &InlineDivide(ShapelessArray const &other)
  {
    memory::Range range{0, other.data().size(), 1};
    return InlineDivide(other, range);
  }

  ShapelessArray &InlineDivide(Type const &scalar)
  {
    vector_register_type val(scalar);

    this->data().in_parallel().Apply(
        [val](vector_register_type const &y, vector_register_type &z) { z = y / val; },
        this->data());

    return *this;
  }

  ShapelessArray &InlineReverseSubtract(Type const &scalar)
  {
    vector_register_type val(scalar);

    this->data().in_parallel().Apply(
        [val](vector_register_type const &y, vector_register_type &z) { z = val - y; },
        this->data());

    return *this;
  }

  ShapelessArray &InlineReverseDivide(ShapelessArray const &other, memory::Range const &range)
  {
    assert(other.size() == this->size());

    if (range.is_undefined())
    {
      InlineDivide(other);
    }
    else if (range.is_trivial())
    {
      auto r = range.ToTrivialRange(this->data().size());
      this->data().in_parallel().Apply(
          r,
          [](vector_register_type const &x, vector_register_type const &y,
             vector_register_type &z) { z = y / x; },
          this->data(), other.data());
    }
    else
    {
      TODO_FAIL("Non-trivial ranges not implemented");
    }

    return *this;
  }

  ShapelessArray &InlineReverseDivide(ShapelessArray const &other)
  {
    memory::Range range{0, other.data().size(), 1};
    return InlineReverseDivide(other, range);
  }

  ShapelessArray &InlineReverseDivide(Type const &scalar)
  {
    vector_register_type val(scalar);

    this->data().in_parallel().Apply(
        [val](vector_register_type const &y, vector_register_type &z) { z = val / y; },
        this->data());

    return *this;
  }

  /////////////////
  /// OPERATORS ///
  /////////////////

  /**
   * Equality operator
   * This method is sensitive to height and width
   * @param other  the array which this instance is compared against
   * @return
   */
  bool operator==(ShapelessArray const &other) const
  {
    if (size() != other.size())
    {
      return false;
    }
    bool ret = true;

    for (size_type i = 0; ret && i < data().size(); ++i)
    {
      ret &= (data()[i] == other.data()[i]);
    }

    return ret;
  }

  /**
   * Not-equal operator
   * This method is sensitive to height and width
   * @param other the array which this instance is compared against
   * @return
   */
  bool operator!=(ShapelessArray const &other) const
  {
    return !(this->operator==(other));
  }

  /**
   * + operator
   * @tparam OtherType may be a scalar or array, but must be arithmetic
   * @param other
   * @return
   */
  template <typename OtherType>
  ShapelessArray operator+(OtherType const &other)
  {
    fetch::math::Add(*this, other, *this);
    return *this;
  }

  /**
   * + operator
   * @tparam OtherType may be a scalar or array, but must be arithmetic
   * @param other
   * @return
   */
  template <typename OtherType>
  ShapelessArray operator-(OtherType const &other)
  {
    fetch::math::Subtract(*this, other, *this);
    return *this;
  }

  /**
   * * operator
   * @tparam OtherType may be a scalar or array, but must be arithmetic
   * @param other
   * @return
   */
  template <typename OtherType>
  ShapelessArray operator*(OtherType const &other)
  {
    fetch::math::Multiply(*this, other, *this);
    return *this;
  }

  /**
   * / operator
   * @tparam OtherType may be a scalar or array, but must be arithmetic
   * @param other
   * @return
   */
  template <typename OtherType>
  ShapelessArray operator/(OtherType const &other)
  {
    fetch::math::Divide(*this, other, *this);
    return *this;
  }

  /* One-dimensional reference index operator.
   * @param n is the index which is being accessed.
   *
   * This operator acts as a one-dimensional array accessor that is
   * meant for non-constant object instances. Note this accessor is "slow" as
   * it takes care that the developer does not accidently enter the
   * padded area of the memory.
   */
  template <typename S>
  typename std::enable_if<std::is_integral<S>::value, Type>::type &operator[](S const &i)
  {
    return data_[i];
  }

  /* One-dimensional constant reference index operator.
   * @param n is the index which is being accessed.
   *
   * This operator acts as a one-dimensional array accessor that can be
   * used for constant object instances. Note this accessor is "slow" as
   * it takes care that the developer does not accidently enter the
   * padded area of the memory.
   */
  template <typename S>
  typename std::enable_if<std::is_integral<S>::value, Type>::type const &operator[](
      S const &i) const
  {
    return data_[i];
  }

  ///////////////////////////////////////
  /// MATH LIBRARY INTERFACE METHODS ////
  ///////////////////////////////////////

  Type PeakToPeak() const
  {
    return fetch::math::PeakToPeak(*this);
  }

protected:
  container_type data_;
  std::size_t    size_ = 0;
};
}  // namespace math
}  // namespace fetch<|MERGE_RESOLUTION|>--- conflicted
+++ resolved
@@ -580,11 +580,7 @@
       {
         continue;
       }
-<<<<<<< HEAD
-      Type vb = other.At(i);
-=======
-      double vb = static_cast<double>(other[i]);
->>>>>>> d1e49362
+      Type vb = static_cast<double>(other.At(i));
       if (ignoreNaN && std::isnan(vb))
       {
         continue;
