//------------------------------------------------------------------------------
//
//   Copyright 2018 Fetch.AI Limited
//
//   Licensed under the Apache License, Version 2.0 (the "License");
//   you may not use this file except in compliance with the License.
//   You may obtain a copy of the License at
//
//       http://www.apache.org/licenses/LICENSE-2.0
//
//   Unless required by applicable law or agreed to in writing, software
//   distributed under the License is distributed on an "AS IS" BASIS,
//   WITHOUT WARRANTIES OR CONDITIONS OF ANY KIND, either express or implied.
//   See the License for the specific language governing permissions and
//   limitations under the License.
//
//------------------------------------------------------------------------------

// #include <algorithm>
#include <iomanip>
#include <iostream>

//#include "core/random/lcg.hpp"
#include <gtest/gtest.h>

#include "math/free_functions/free_functions.hpp"
//#include "math/kernels/concurrent_vm.hpp"
#include "math/linalg/matrix.hpp"
#include "math/ndarray.hpp"
#include "math/rectangular_array.hpp"
//#include "vectorise/threading/pool.hpp"

// using namespace fetch::memory;
// using namespace fetch::threading;
// using namespace std::chrono;

using namespace fetch::math;

using data_type            = double;
using container_type       = fetch::memory::SharedArray<data_type>;
using vector_register_type = typename container_type::vector_register_type;
#define N 200

NDArray<data_type, container_type> RandomArray(std::size_t n, std::size_t m)
{
  static fetch::random::LinearCongruentialGenerator gen;
  NDArray<data_type, container_type>                array1(n);
  for (std::size_t i = 0; i < n; ++i)
  {
    array1[i] = data_type(gen.AsDouble());
  }
  return array1;
}

template <typename D>
using _S = fetch::memory::SharedArray<D>;

template <typename D>
using _A = NDArray<D, _S<D>>;

TEST(ndarray, simple_reshape)
{
  _A<double> a = NDArray<double>(49);
  a.Reshape({7, 7});
  ASSERT_TRUE(a.shape().size() == 2);
  ASSERT_TRUE(a.shape()[0] == 7);
  ASSERT_TRUE(a.shape()[1] == 7);

  a.Reshape({1, 49});
  ASSERT_TRUE(a.shape().size() == 2);
  ASSERT_TRUE(a.shape()[0] == 1);
  ASSERT_TRUE(a.shape()[1] == 49);
}

TEST(ndarray, faulty_reshape)
{
  _A<double> a = NDArray<double>(49);

  ASSERT_FALSE(a.CanReshape({2, 4}));
}

TEST(ndarray, max_axis_tests)
{
  // test parameters
  std::vector<std::size_t> orig_shape{7, 4, 6, 9};
  int                      axis      = 2;
  std::size_t              data_size = 7 * 4 * 6 * 9;

  // set up the original array and the return array
  std::vector<std::size_t> new_shape{orig_shape};
  new_shape.erase(new_shape.begin() + axis);
  _A<double> a{orig_shape};

  for (std::size_t i = 0; i < data_size; ++i)
  {
    a[i] = double(i);
  }
  _A<double> b{new_shape};
  Max<double, typename NDArray<double>::container_type>(a, std::size_t(axis), b);

  std::vector<double> temp_vector;
  for (std::size_t i = 0; i < new_shape[0]; ++i)
  {
    for (std::size_t j = 0; j < new_shape[1]; ++j)
    {
      for (std::size_t k = 0; k < new_shape[3]; ++k)
      {
        for (std::size_t l = 0; l < orig_shape[2]; ++l)
        {
          std::vector<std::size_t> const idxs = {i, j, l, k};
          temp_vector.push_back(a.Get(idxs));
        }
        std::vector<std::size_t> const idxs2 = {i, j, k};
        ASSERT_TRUE(b.Get(idxs2) == *std::max_element(temp_vector.begin(), temp_vector.end()));
        temp_vector.clear();
      }
    }
  }
}

TEST(ndarray, col_row_major_tets)
{
  // Nothing interesting happens in a 1D major order flip
  std::vector<std::size_t> shape{10};
  _A<double>               array1{shape};
  for (std::size_t i = 0; i < array1.size(); ++i)
  {
    array1[i] = i;
  }
  array1.MajorOrderFlip();
  for (std::size_t i = 0; i < array1.size(); ++i)
  {
    ASSERT_TRUE(array1[i] == i);
  }
  array1.MajorOrderFlip();
  for (std::size_t i = 0; i < array1.size(); ++i)
  {
    ASSERT_TRUE(array1[i] == i);
  }
  array1.MajorOrderFlip();
  for (std::size_t i = 0; i < array1.size(); ++i)
  {
    ASSERT_TRUE(array1[i] == i);
  }

  // major order is actually flipped for 2D and up - lets try a few flips
  shape = {3, 4, 7, 6};
  _A<double> array2{shape};
  for (std::size_t i = 0; i < array2.size(); ++i)
  {
    array2[i] = i;
  }

  array1.Resize(array2.size());
  array1.Reshape(array2.shape());
  array1.Copy(array2);

  array2.MajorOrderFlip();
  array2.MajorOrderFlip();
  ASSERT_TRUE(array1 == array2);
}

TEST(ndarray, concat_test)
{
  // A trivial concat
  std::vector<std::size_t> shape{10};
  _A<double>               array1{shape};
  array1.FillArange(0, 10);
  _A<double> array2{shape};
  array2.FillArange(0, 10);
  _A<double> ret_array{20};

  fetch::math::Concat(ret_array, {array1, array2});

  for (std::size_t j = 0; j < 10; ++j)
  {
    ASSERT_TRUE(array1[j] == ret_array[j]);
  }
  for (std::size_t j = 0; j < 10; ++j)
  {
    ASSERT_TRUE(array2[j] == ret_array[j + 10]);
  }

  // A more interesting concat
  shape = {2, 10};
  _A<double> array3{shape};
  array1.FillArange(0, 20);
  _A<double> array4{shape};
  array2.FillArange(0, 20);
  _A<double> ret_array2{40};

  fetch::math::Concat(ret_array2, {array3, array4}, 1);
  std::vector<std::size_t> new_shape{2, 20};
  ASSERT_TRUE(ret_array2.shape() == new_shape);
  for (std::size_t i = 0; i < 2; ++i)
  {
    for (std::size_t j = 0; j < 10; ++j)
    {
      std::vector<std::size_t> idx = {i, j};
      ASSERT_TRUE(array3.Get(idx) == ret_array2.Get(idx));
    }
  }
  for (std::size_t i = 0; i < 2; ++i)
  {
    for (std::size_t j = 0; j < 10; ++j)
    {
      std::vector<std::size_t> idx  = {i, j};
      std::vector<std::size_t> idx2 = {i, j + 10};
      ASSERT_TRUE(array4.Get(idx) == ret_array2.Get(idx));
    }
  }
<<<<<<< HEAD
}

TEST(ndarray, expand_dim_test)
{
  // A trivial concat
  std::vector<std::size_t> shape{2, 4, 4};
  _A<double>               array1{shape};
  array1.FillArange(0, 32);

  int new_dim = -1;
  fetch::math::ExpandDimensions(array1, new_dim);
  std::vector<std::size_t> test_shape{2, 4, 4, 1};
  ASSERT_TRUE(array1.shape() == test_shape);

  new_dim = 0;
  fetch::math::ExpandDimensions(array1, new_dim);
  test_shape = {1, 2, 4, 4, 1};
  ASSERT_TRUE(array1.shape() == test_shape);

  new_dim = 3;
  fetch::math::ExpandDimensions(array1, new_dim);
  test_shape = {1, 2, 4, 1, 4, 1};
  ASSERT_TRUE(array1.shape() == test_shape);
=======
>>>>>>> c937faff
}<|MERGE_RESOLUTION|>--- conflicted
+++ resolved
@@ -209,30 +209,4 @@
       ASSERT_TRUE(array4.Get(idx) == ret_array2.Get(idx));
     }
   }
-<<<<<<< HEAD
-}
-
-TEST(ndarray, expand_dim_test)
-{
-  // A trivial concat
-  std::vector<std::size_t> shape{2, 4, 4};
-  _A<double>               array1{shape};
-  array1.FillArange(0, 32);
-
-  int new_dim = -1;
-  fetch::math::ExpandDimensions(array1, new_dim);
-  std::vector<std::size_t> test_shape{2, 4, 4, 1};
-  ASSERT_TRUE(array1.shape() == test_shape);
-
-  new_dim = 0;
-  fetch::math::ExpandDimensions(array1, new_dim);
-  test_shape = {1, 2, 4, 4, 1};
-  ASSERT_TRUE(array1.shape() == test_shape);
-
-  new_dim = 3;
-  fetch::math::ExpandDimensions(array1, new_dim);
-  test_shape = {1, 2, 4, 1, 4, 1};
-  ASSERT_TRUE(array1.shape() == test_shape);
-=======
->>>>>>> c937faff
 }