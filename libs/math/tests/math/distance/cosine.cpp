--- conflicted
+++ resolved
@@ -29,30 +29,6 @@
 template <typename T>
 class DistanceTest : public ::testing::Test
 {
-<<<<<<< HEAD
-  Tensor<double> A = Tensor<double>({1, 4});
-  A.Set({0}, 1);
-  A.Set({1}, 2);
-  A.Set({2}, 3);
-  A.Set({3}, 4);
-
-  Tensor<double> B = Tensor<double>({1, 4});
-  B.Set({0}, -1);
-  B.Set({1}, -2);
-  B.Set({2}, -3);
-  B.Set({3}, -4);
-
-  EXPECT_EQ(Cosine(A, A), 0);
-  EXPECT_EQ(Cosine(A, B), 2);
-
-  Tensor<double> C = Tensor<double>({1, 4});
-  C.Set({0}, 1);
-  C.Set({1}, 2);
-  C.Set({2}, 3);
-  C.Set({3}, 2);
-
-  EXPECT_NEAR(Cosine(A, C), double(1.0) - double(0.94672926240625754), 1e-7);
-=======
 };
 
 using MyTypes = ::testing::Types<fetch::math::Tensor<float>, fetch::math::Tensor<double>,
@@ -66,26 +42,25 @@
   using ArrayType = TypeParam;
 
   ArrayType A = ArrayType({1, 4});
-  A.Set(0, DataType(1));
-  A.Set(1, DataType(2));
-  A.Set(2, DataType(3));
-  A.Set(3, DataType(4));
+  A.Set({0}, DataType(1));
+  A.Set({1}, DataType(2));
+  A.Set({2}, DataType(3));
+  A.Set({3}, DataType(4));
 
   ArrayType B = ArrayType({1, 4});
-  B.Set(0, DataType(-1));
-  B.Set(1, DataType(-2));
-  B.Set(2, DataType(-3));
-  B.Set(3, DataType(-4));
+  B.Set({0}, DataType(-1));
+  B.Set({1}, DataType(-2));
+  B.Set({2}, DataType(-3));
+  B.Set({3}, DataType(-4));
 
   EXPECT_EQ(double(Cosine(A, A)), 0);
   EXPECT_EQ(double(Cosine(A, B)), 2);
 
   ArrayType C = ArrayType({1, 4});
-  C.Set(0, DataType(1));
-  C.Set(1, DataType(2));
-  C.Set(2, DataType(3));
-  C.Set(3, DataType(2));
+  C.Set({0}, DataType(1));
+  C.Set({1}, DataType(2));
+  C.Set({2}, DataType(3));
+  C.Set({3}, DataType(2));
 
   EXPECT_NEAR(double(Cosine(A, C)), double(1.0) - double(0.94672926240625754), 1e-7);
->>>>>>> bfb9c8a4
 }