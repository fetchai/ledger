--- conflicted
+++ resolved
@@ -40,7 +40,6 @@
 {
   using SizeType = typename TypeParam::SizeType;
 
-<<<<<<< HEAD
   TypeParam array1{4};
   TypeParam mask{4};
   mask.SetAllZero();
@@ -80,9 +79,8 @@
 
 TYPED_TEST(FreeFunctionsTest, Product_OneDimension)
 {
-  using Type = typename TypeParam::Type;
-=======
->>>>>>> a1caac46
+  using SizeType = typename TypeParam::SizeType;
+  using Type     = typename TypeParam::Type;
   TypeParam array1{4};
 
   array1.Set(SizeType{0}, typename TypeParam::Type(0.3));
