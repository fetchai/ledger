//------------------------------------------------------------------------------
//
//   Copyright 2018-2019 Fetch.AI Limited
//
//   Licensed under the Apache License, Version 2.0 (the "License");
//   you may not use this file except in compliance with the License.
//   You may obtain a copy of the License at
//
//       http://www.apache.org/licenses/LICENSE-2.0
//
//   Unless required by applicable law or agreed to in writing, software
//   distributed under the License is distributed on an "AS IS" BASIS,
//   WITHOUT WARRANTIES OR CONDITIONS OF ANY KIND, either express or implied.
//   See the License for the specific language governing permissions and
//   limitations under the License.
//
//------------------------------------------------------------------------------

#include "core/random/lcg.hpp"
#include "math/matrix_operations.hpp"
#include "math/tensor.hpp"
#include "vectorise/fixed_point/fixed_point.hpp"

#include "gtest/gtest.h"

#include <cstddef>
#include <vector>

using namespace fetch::math;

template <typename T>
class FreeFunctionsTest : public ::testing::Test
{
};

using MyTypes = ::testing::Types<fetch::math::Tensor<float>, fetch::math::Tensor<double>,
                                 fetch::math::Tensor<fetch::fixed_point::FixedPoint<32, 32>>>;
TYPED_TEST_CASE(FreeFunctionsTest, MyTypes);

TYPED_TEST(FreeFunctionsTest, BooleanMask_SetAll)
{
  TypeParam array1{4};
  TypeParam mask{4};
  mask.SetAllZero();
  auto ret = fetch::math::BooleanMask(array1, mask);
  EXPECT_EQ(ret.size(), 0);

  mask.SetAllOne();
  ret = fetch::math::BooleanMask(array1, mask);
  EXPECT_EQ(ret.size(), array1.size());
  EXPECT_EQ(ret.shape(), array1.shape());
}

TYPED_TEST(FreeFunctionsTest, Scatter1D_SetAll)
{
  using DataType = typename TypeParam::Type;

  TypeParam               array1{4};
  TypeParam               updates{4};
  std::vector<SizeVector> indices{};
  updates.SetAllOne();
  indices.emplace_back(SizeVector{0});
  indices.emplace_back(SizeVector{1});
  indices.emplace_back(SizeVector{2});
  indices.emplace_back(SizeVector{3});

  for (std::size_t j{0}; j < array1.size(); ++j)
  {
    EXPECT_EQ(array1(j), DataType{0});
  }
  fetch::math::Scatter(array1, updates, indices);
  for (std::size_t j{0}; j < array1.size(); ++j)
  {
    EXPECT_EQ(array1(j), DataType{1});
  }
}

TYPED_TEST(FreeFunctionsTest, Scatter2D_SetAll)
{
  using DataType = typename TypeParam::Type;

  TypeParam array1{{4, 4}};
  TypeParam updates{16};
  updates.SetAllOne();
  std::vector<SizeVector> indices{};
  for (std::size_t j{0}; j < array1.shape()[0]; ++j)
  {
    for (std::size_t k{0}; k < array1.shape()[1]; ++k)
    {
      indices.emplace_back(SizeVector{j, k});
    }
  }

  for (std::size_t j{0}; j < array1.shape()[0]; ++j)
  {
    for (std::size_t k{0}; k < array1.shape()[1]; ++k)
    {
      EXPECT_EQ(array1(j, k), DataType{0});
    }
  }
  fetch::math::Scatter(array1, updates, indices);
  for (std::size_t j{0}; j < array1.shape()[0]; ++j)
  {
    for (std::size_t k{0}; k < array1.shape()[1]; ++k)
    {
      EXPECT_EQ(array1(j, k), DataType{1});
    }
  }
}

TYPED_TEST(FreeFunctionsTest, Scatter3D_SetAll)
{
  using DataType = typename TypeParam::Type;

  TypeParam array1{{4, 4, 4}};
  TypeParam updates{64};
  updates.SetAllOne();
  std::vector<SizeVector> indices{};
  for (std::size_t j{0}; j < array1.shape()[0]; ++j)
  {
    for (std::size_t k{0}; k < array1.shape()[1]; ++k)
    {
      for (std::size_t m{0}; m < array1.shape()[2]; ++m)
      {
        indices.emplace_back(SizeVector{j, k, m});
      }
    }
  }

  for (std::size_t j{0}; j < array1.shape()[0]; ++j)
  {
    for (std::size_t k{0}; k < array1.shape()[1]; ++k)
    {
      for (std::size_t m{0}; m < array1.shape()[2]; ++m)
      {
        EXPECT_EQ(array1(j, k, m), DataType{0});
      }
    }
  }
  fetch::math::Scatter(array1, updates, indices);

  for (std::size_t j{0}; j < array1.shape()[0]; ++j)
  {
    for (std::size_t k{0}; k < array1.shape()[1]; ++k)
    {
      for (std::size_t m{0}; m < array1.shape()[2]; ++m)
      {
        EXPECT_EQ(array1(j, k, m), DataType{1});
      }
    }
  }
}

TYPED_TEST(FreeFunctionsTest, Product_OneDimension)
{
  using DataType = typename TypeParam::Type;
  TypeParam array1{4};

  array1(0) = DataType{0.3f};
  array1(1) = DataType{1.2f};
  array1(2) = DataType{0.7f};
  array1(3) = DataType{22};

  DataType output = fetch::math::Product(array1);
  EXPECT_NEAR(static_cast<double>(output), 5.544,
              10.0 * static_cast<double>(function_tolerance<DataType>()));

  array1(3) = 1;
  fetch::math::Product(array1, output);
  EXPECT_NEAR(static_cast<double>(output), 0.252,
              10.0 * static_cast<double>(function_tolerance<DataType>()));

  array1(1) = 0;
  fetch::math::Product(array1, output);
  EXPECT_NEAR(static_cast<double>(output), 0.0,
              10.0 * static_cast<double>(function_tolerance<DataType>()));
}

TYPED_TEST(FreeFunctionsTest, Product_TwoDimension)
{
  using DataType = typename TypeParam::Type;

  SizeType  n_data{4};
  SizeType  n_features{2};
  TypeParam array1{{n_data, n_features}};

  array1(0, 0) = DataType{-17};
  array1(1, 0) = DataType{1};
  array1(2, 0) = DataType{13};
  array1(3, 0) = DataType{21};

  array1(0, 1) = DataType{21};
  array1(1, 1) = DataType{1};
  array1(2, 1) = DataType{10};
  array1(3, 1) = DataType{-0.5};

  DataType output = fetch::math::Product(array1);
  EXPECT_NEAR(static_cast<double>(output), 487305.0,
              static_cast<double>(function_tolerance<DataType>()));

  array1(1, 1) = 0;
  output       = fetch::math::Product(array1);
  EXPECT_NEAR(static_cast<double>(output), 0, static_cast<double>(function_tolerance<DataType>()));
}

TYPED_TEST(FreeFunctionsTest, Max_OneDimension)
{
  using DataType = typename TypeParam::Type;

  TypeParam array1{4};

  array1(0) = 0.3f;
  array1(1) = 1.2f;
  array1(2) = 0.7f;
  array1(3) = 22;

  DataType output;
  fetch::math::Max(array1, output);
  EXPECT_EQ(output, array1(3));

  array1(3) = 0;
  fetch::math::Max(array1, output);
  EXPECT_EQ(output, array1(1));

  array1(1) = 0;
  fetch::math::Max(array1, output);
  EXPECT_EQ(output, array1(2));
}

TYPED_TEST(FreeFunctionsTest, Max_TwoDimension)
{
  using SizeType = typename TypeParam::SizeType;
  using DataType = typename TypeParam::Type;

  SizeType  n_data{4};
  SizeType  n_features{2};
  TypeParam array1{{n_data, n_features}};

  array1(0, 0) = DataType{-17};
  array1(0, 1) = DataType{21};
  array1(1, 0) = DataType{0};
  array1(1, 1) = DataType{0};
  array1(2, 0) = DataType{13};
  array1(2, 1) = DataType{999};
  array1(3, 0) = DataType{21};
  array1(3, 1) = DataType{-0.5};

  TypeParam output{n_data};
  fetch::math::Max(array1, 1, output);
  EXPECT_EQ(output(0), DataType{21});
  EXPECT_EQ(output(1), DataType{0});
  EXPECT_EQ(output(2), DataType{999});
  EXPECT_EQ(output(3), DataType{21});

  TypeParam output2{n_features};
  fetch::math::Max(array1, 0, output2);
  EXPECT_EQ(output2(0), DataType{21});
  EXPECT_EQ(output2(1), DataType{999});
}

TYPED_TEST(FreeFunctionsTest, Min_OneDimension)
{
  using DataType = typename TypeParam::Type;

  TypeParam array1{4};

  array1(0) = DataType{0.3f};
  array1(1) = DataType{1.2f};
  array1(2) = DataType{0.7f};
  array1(3) = DataType{22};

  DataType output;
  fetch::math::Min(array1, output);
  EXPECT_EQ(output, array1(0));

  array1(0) = DataType{1000};
  fetch::math::Min(array1, output);
  EXPECT_EQ(output, array1(2));

  array1(2) = DataType{1000};
  fetch::math::Min(array1, output);
  EXPECT_EQ(output, array1(1));
}

TYPED_TEST(FreeFunctionsTest, Min_TwoDimension)
{
  using SizeType = typename TypeParam::SizeType;
  using DataType = typename TypeParam::Type;

  SizeType  n_data{4};
  SizeType  n_features{2};
  TypeParam array1{{n_data, n_features}};

  array1(0, 0) = DataType{-17};
  array1(0, 1) = DataType{21};
  array1(1, 0) = DataType{0};
  array1(1, 1) = DataType{0};
  array1(2, 0) = DataType{13};
  array1(2, 1) = DataType{999};
  array1(3, 0) = DataType{21};
  array1(3, 1) = DataType{-0.5};

  TypeParam output{n_data};
  fetch::math::Min(array1, 1, output);
  EXPECT_EQ(output(0), DataType{-17});
  EXPECT_EQ(output(1), DataType{0});
  EXPECT_EQ(output(2), DataType{13});
  EXPECT_EQ(output(3), DataType{-0.5});

  TypeParam output2{n_features};
  fetch::math::Min(array1, 0, output2);
  EXPECT_EQ(output2(0), DataType{-17});
  EXPECT_EQ(output2(1), DataType{-0.5});
}

TYPED_TEST(FreeFunctionsTest, PeakToPeak_OneDimension)
{
  using DataType = typename TypeParam::Type;

  TypeParam array1{4};

  array1(0) = static_cast<DataType>(0.3);
  array1(1) = static_cast<DataType>(1.2);
  array1(2) = static_cast<DataType>(0.7);
  array1(3) = static_cast<DataType>(22);

  DataType output;
  fetch::math::PeakToPeak(array1, output);

  EXPECT_NEAR(static_cast<double>(output), 21.7,
              static_cast<double>(function_tolerance<DataType>()));

  array1(3) = DataType{0.5};
  fetch::math::PeakToPeak(array1, output);
  EXPECT_NEAR(static_cast<double>(output), 0.9,
              static_cast<double>(function_tolerance<DataType>()));

  array1(1) = DataType{0.1f};
  fetch::math::PeakToPeak(array1, output);
  EXPECT_NEAR(static_cast<double>(output), 0.6,
              static_cast<double>(function_tolerance<DataType>()));
}

TYPED_TEST(FreeFunctionsTest, PeakToPeak_TwoDimension)
{
  using SizeType = typename TypeParam::SizeType;
  using DataType = typename TypeParam::Type;

  SizeType  n_data{4};
  SizeType  n_features{2};
  TypeParam array1{{n_data, n_features}};

  array1(0, 0) = DataType{-17};
  array1(0, 1) = DataType{21};
  array1(1, 0) = DataType{0};
  array1(1, 1) = DataType{0};
  array1(2, 0) = DataType{13};
  array1(2, 1) = DataType{999};
  array1(3, 0) = DataType{21};
  array1(3, 1) = DataType{-0.5};

  TypeParam output{n_data};
  fetch::math::PeakToPeak(array1, 1, output);
  EXPECT_NEAR(static_cast<double>(output(0)), 38,
              static_cast<double>(function_tolerance<DataType>()));
  EXPECT_NEAR(static_cast<double>(output(1)), 0,
              static_cast<double>(function_tolerance<DataType>()));
  EXPECT_NEAR(static_cast<double>(output(2)), 986,
              static_cast<double>(function_tolerance<DataType>()));
  EXPECT_NEAR(static_cast<double>(output(3)), 21.5,
              static_cast<double>(function_tolerance<DataType>()));

  TypeParam output2{n_features};
  fetch::math::PeakToPeak(array1, 0, output2);
  EXPECT_NEAR(static_cast<double>(output2(0)), 38,
              static_cast<double>(function_tolerance<DataType>()));
  EXPECT_NEAR(static_cast<double>(output2(1)), 999.5,
              static_cast<double>(function_tolerance<DataType>()));
}

TYPED_TEST(FreeFunctionsTest, Maximum_TwoDimension)
{
  using SizeType = typename TypeParam::SizeType;
  using DataType = typename TypeParam::Type;

  SizeType  n_data{4};
  SizeType  n_features{2};
  TypeParam array1{{n_data, n_features}};
  TypeParam array2{{n_data, n_features}};
  TypeParam output{{n_data, n_features}};

  array1(0, 0) = DataType{-17};
  array1(0, 1) = DataType{21};
  array1(1, 0) = DataType{-0};
  array1(1, 1) = DataType{0};
  array1(2, 0) = DataType{13};
  array1(2, 1) = DataType{999};
  array1(3, 0) = DataType{21};
  array1(3, 1) = DataType{-0.5};

  array2(0, 0) = DataType{17};
  array2(0, 1) = DataType{-21};
  array2(1, 0) = DataType{0};
  array2(1, 1) = DataType{1};
  array2(2, 0) = DataType{3};
  array2(2, 1) = DataType{-999};
  array2(3, 0) = DataType{-0.1f};
  array2(3, 1) = DataType{0.5f};

  fetch::math::Maximum(array1, array2, output);
  EXPECT_EQ(output.shape().size(), 2);
  EXPECT_EQ(output.shape()[0], 4);
  EXPECT_EQ(output.shape()[1], 2);

  EXPECT_EQ(output(0, 0), DataType{17});
  EXPECT_EQ(output(0, 1), DataType{21});
  EXPECT_EQ(output(1, 0), DataType{-0});
  EXPECT_EQ(output(1, 1), DataType{1});
  EXPECT_EQ(output(2, 0), DataType{13});
  EXPECT_EQ(output(2, 1), DataType{999});
  EXPECT_EQ(output(3, 0), DataType{21});
  EXPECT_EQ(output(3, 1), DataType{0.5});
}

TYPED_TEST(FreeFunctionsTest, ArgMax_OneDimension)
{
  using DataType = typename TypeParam::Type;

  TypeParam array1{4};

  array1(0) = DataType{0.3f};
  array1(1) = DataType{1.2f};
  array1(2) = DataType{0.7f};
  array1(3) = DataType{22};

  TypeParam output{1};
  fetch::math::ArgMax(array1, output);
  EXPECT_EQ(output(0), 3);

  array1(3) = 0;
  fetch::math::ArgMax(array1, output);
  EXPECT_EQ(output(0), 1);

  array1(1) = 0;
  fetch::math::ArgMax(array1, output);
  EXPECT_EQ(output(0), 2);
}

TYPED_TEST(FreeFunctionsTest, ArgMax_TwoDimension)
{
  using SizeType = typename TypeParam::SizeType;
  using DataType = typename TypeParam::Type;

  SizeType  n_data{4};
  SizeType  n_features{2};
  TypeParam array1{{n_data, n_features}};

  array1(0, 0) = DataType{-17};
  array1(0, 1) = DataType{21};
  array1(1, 0) = DataType{0};
  array1(1, 1) = DataType{0};
  array1(2, 0) = DataType{13};
  array1(2, 1) = DataType{999};
  array1(3, 0) = DataType{21};
  array1(3, 1) = DataType{-0.5};

  TypeParam output{n_data};
  fetch::math::ArgMax(array1, output, 1);
  EXPECT_EQ(output(0), 1);
  EXPECT_EQ(output(1), 0);
  EXPECT_EQ(output(2), 1);
  EXPECT_EQ(output(3), 0);
}

TYPED_TEST(FreeFunctionsTest, ArgMax_TwoDimension_off_axis)
{
  using SizeType = typename TypeParam::SizeType;
  using DataType = typename TypeParam::Type;

  SizeType  n_data{4};
  SizeType  n_features{2};
  TypeParam array1{{n_data, n_features}};

  array1(0, 0) = DataType{-17};
  array1(0, 1) = DataType{21};
  array1(1, 0) = DataType{0};
  array1(1, 1) = DataType{0};
  array1(2, 0) = DataType{13};
  array1(2, 1) = DataType{999};
  array1(3, 0) = DataType{21};
  array1(3, 1) = DataType{-0.5};

  TypeParam output{n_features};
  fetch::math::ArgMax(array1, output, 0);
  EXPECT_EQ(output(0), 3);
  EXPECT_EQ(output(1), 2);
}

TYPED_TEST(FreeFunctionsTest, Sum_OneDimension)
{
  using DataType = typename TypeParam::Type;

  TypeParam array1{4};
  array1(0) = DataType{0.3f};
  array1(1) = DataType{1.2f};
  array1(2) = DataType{0.7f};
  array1(3) = DataType{22};

  DataType output;
  fetch::math::Sum(array1, output);
  EXPECT_NEAR(static_cast<double>(output), 24.2,
              static_cast<double>(function_tolerance<DataType>()));

  array1(3) = 0;
  fetch::math::Sum(array1, output);
  EXPECT_NEAR(static_cast<double>(output), 2.2,
              static_cast<double>(function_tolerance<DataType>()));

  array1(1) = 0;
  fetch::math::Sum(array1, output);
  EXPECT_NEAR(static_cast<double>(output), 1., static_cast<double>(function_tolerance<DataType>()));
}

TYPED_TEST(FreeFunctionsTest, ReduceSum_axis_0)
{
  using SizeType = typename TypeParam::SizeType;
  using DataType = typename TypeParam::Type;

  SizeType  n_data{4};
  SizeType  n_features{2};
  TypeParam array1{{n_data, n_features}};

  array1(0, 0) = DataType{-17};
  array1(0, 1) = DataType{21};
  array1(1, 0) = DataType{0};
  array1(1, 1) = DataType{0};
  array1(2, 0) = DataType{13};
  array1(2, 1) = DataType{999};
  array1(3, 0) = DataType{21};
  array1(3, 1) = DataType{-0.5};

  TypeParam output{{1, n_features}};
  fetch::math::ReduceSum(array1, 0, output);

  EXPECT_NEAR(static_cast<double>(output(0, 0)), 17.,
              static_cast<double>(function_tolerance<DataType>()));
  EXPECT_NEAR(static_cast<double>(output(0, 1)), 1019.5,
              static_cast<double>(function_tolerance<DataType>()));
}

TYPED_TEST(FreeFunctionsTest, ReduceSum_axis_1)
{
  using SizeType = typename TypeParam::SizeType;
  using DataType = typename TypeParam::Type;

  SizeType  n_data{4};
  SizeType  n_features{2};
  TypeParam array1{{n_data, n_features}};

  array1(0, 0) = DataType{-17};
  array1(0, 1) = DataType{21};
  array1(1, 0) = DataType{0};
  array1(1, 1) = DataType{0};
  array1(2, 0) = DataType{13};
  array1(2, 1) = DataType{999};
  array1(3, 0) = DataType{21};
  array1(3, 1) = DataType{-0.5};

  TypeParam output{{n_data, 1}};
  fetch::math::ReduceSum(array1, 1, output);
  EXPECT_NEAR(static_cast<double>(output(0, 0)), 4.,
              static_cast<double>(function_tolerance<DataType>()));
  EXPECT_NEAR(static_cast<double>(output(1, 0)), 0.,
              static_cast<double>(function_tolerance<DataType>()));
  EXPECT_NEAR(static_cast<double>(output(2, 0)), 1012.,
              static_cast<double>(function_tolerance<DataType>()));
  EXPECT_NEAR(static_cast<double>(output(3, 0)), 20.5,
              static_cast<double>(function_tolerance<DataType>()));
}

TYPED_TEST(FreeFunctionsTest, ReduceSum3D_axis_0)
{
  using SizeType = typename TypeParam::SizeType;
  using DataType = typename TypeParam::Type;

  SizeType n_height{4};
  SizeType n_width{4};
  SizeType n_features{2};

  TypeParam array1{{n_height, n_width, n_features}};

  // Fill input
  auto     it    = array1.begin();
  SizeType count = 1;
  while (it.is_valid())
  {
    *it = static_cast<DataType>(count);
    count++;
    ++it;
  }

  TypeParam output{{1, n_width, n_features}};
  fetch::math::ReduceSum(array1, 0, output);

  // Test values
  EXPECT_NEAR(static_cast<double>(output(0, 0, 0)), 10.,
              static_cast<double>(function_tolerance<DataType>()));
  EXPECT_NEAR(static_cast<double>(output(0, 1, 0)), 26.,
              static_cast<double>(function_tolerance<DataType>()));
  EXPECT_NEAR(static_cast<double>(output(0, 2, 0)), 42.,
              static_cast<double>(function_tolerance<DataType>()));
  EXPECT_NEAR(static_cast<double>(output(0, 3, 0)), 58.,
              static_cast<double>(function_tolerance<DataType>()));
  EXPECT_NEAR(static_cast<double>(output(0, 0, 1)), 74.,
              static_cast<double>(function_tolerance<DataType>()));
  EXPECT_NEAR(static_cast<double>(output(0, 1, 1)), 90.,
              static_cast<double>(function_tolerance<DataType>()));
  EXPECT_NEAR(static_cast<double>(output(0, 2, 1)), 106.,
              static_cast<double>(function_tolerance<DataType>()));
  EXPECT_NEAR(static_cast<double>(output(0, 3, 1)), 122.,
              static_cast<double>(function_tolerance<DataType>()));
}

TYPED_TEST(FreeFunctionsTest, ReduceSum3D_axis_2)
{
  using SizeType = typename TypeParam::SizeType;
  using DataType = typename TypeParam::Type;

  SizeType n_height{4};
  SizeType n_width{4};
  SizeType n_features{2};

  TypeParam array1{{n_height, n_width, n_features}};

  // Fill input
  auto     it    = array1.begin();
  SizeType count = 1;
  while (it.is_valid())
  {
    *it = static_cast<DataType>(count);
    count++;
    ++it;
  }

  TypeParam output{{n_height, n_width, 1}};
  fetch::math::ReduceSum(array1, 2, output);

  // Test values
  EXPECT_NEAR(static_cast<double>(output(0, 0, 0)), 18.,
              static_cast<double>(function_tolerance<DataType>()));
  EXPECT_NEAR(static_cast<double>(output(1, 0, 0)), 20.,
              static_cast<double>(function_tolerance<DataType>()));
  EXPECT_NEAR(static_cast<double>(output(2, 0, 0)), 22.,
              static_cast<double>(function_tolerance<DataType>()));
  EXPECT_NEAR(static_cast<double>(output(3, 0, 0)), 24.,
              static_cast<double>(function_tolerance<DataType>()));
  EXPECT_NEAR(static_cast<double>(output(0, 1, 0)), 26.,
              static_cast<double>(function_tolerance<DataType>()));
  EXPECT_NEAR(static_cast<double>(output(1, 1, 0)), 28.,
              static_cast<double>(function_tolerance<DataType>()));
  EXPECT_NEAR(static_cast<double>(output(2, 1, 0)), 30.,
              static_cast<double>(function_tolerance<DataType>()));
  EXPECT_NEAR(static_cast<double>(output(3, 1, 0)), 32.,
              static_cast<double>(function_tolerance<DataType>()));
  EXPECT_NEAR(static_cast<double>(output(0, 2, 0)), 34.,
              static_cast<double>(function_tolerance<DataType>()));
  EXPECT_NEAR(static_cast<double>(output(1, 2, 0)), 36.,
              static_cast<double>(function_tolerance<DataType>()));
  EXPECT_NEAR(static_cast<double>(output(2, 2, 0)), 38.,
              static_cast<double>(function_tolerance<DataType>()));
  EXPECT_NEAR(static_cast<double>(output(3, 2, 0)), 40.,
              static_cast<double>(function_tolerance<DataType>()));
<<<<<<< HEAD
}

TYPED_TEST(FreeFunctionsTest, ReduceSum_axes_0_2)
{
  using SizeType = typename TypeParam::SizeType;
  using DataType = typename TypeParam::Type;

  SizeType n_height{4};
  SizeType n_width{4};
  SizeType n_features{2};

  TypeParam array1{{n_height, n_width, n_features}};

  // Fill input
  auto     it    = array1.begin();
  SizeType count = 1;
  while (it.is_valid())
  {
    *it = static_cast<DataType>(count);
    count++;
    ++it;
  }

  TypeParam output{{1, n_width, 1}};
  fetch::math::ReduceSum(array1, {0, 2}, output);

  // Test values
  EXPECT_NEAR(static_cast<double>(output(0, 0, 0)), 84.,
              static_cast<double>(function_tolerance<DataType>()));
  EXPECT_NEAR(static_cast<double>(output(0, 1, 0)), 116.,
              static_cast<double>(function_tolerance<DataType>()));
  EXPECT_NEAR(static_cast<double>(output(0, 2, 0)), 148.,
              static_cast<double>(function_tolerance<DataType>()));
  EXPECT_NEAR(static_cast<double>(output(0, 3, 0)), 180.,
              static_cast<double>(function_tolerance<DataType>()));
}

TYPED_TEST(FreeFunctionsTest, ReduceMean_axes_0_2)
{
  using SizeType = typename TypeParam::SizeType;
  using DataType = typename TypeParam::Type;

  SizeType n_height{4};
  SizeType n_width{4};
  SizeType n_features{2};

  TypeParam array1{{n_height, n_width, n_features}};

  // Fill input
  auto     it    = array1.begin();
  SizeType count = 1;
  while (it.is_valid())
  {
    *it = static_cast<DataType>(count);
    count++;
    ++it;
  }

  TypeParam output{{1, n_width, 1}};
  fetch::math::ReduceMean(array1, {0, 2}, output);

  // Test values
  EXPECT_NEAR(static_cast<double>(output(0, 0, 0)), 10.5,
              static_cast<double>(function_tolerance<DataType>()));
  EXPECT_NEAR(static_cast<double>(output(0, 1, 0)), 14.5,
              static_cast<double>(function_tolerance<DataType>()));
  EXPECT_NEAR(static_cast<double>(output(0, 2, 0)), 18.5,
              static_cast<double>(function_tolerance<DataType>()));
  EXPECT_NEAR(static_cast<double>(output(0, 3, 0)), 22.5,
              static_cast<double>(function_tolerance<DataType>()));
=======
>>>>>>> f52e8121
}

TYPED_TEST(FreeFunctionsTest, ReduceMean_axis_0)
{
  using SizeType = typename TypeParam::SizeType;
  using DataType = typename TypeParam::Type;

  SizeType  n_data{4};
  SizeType  n_features{2};
  TypeParam array1{{n_data, n_features}};

  array1(0, 0) = DataType{-17};
  array1(0, 1) = DataType{21};
  array1(1, 0) = DataType{0};
  array1(1, 1) = DataType{0};
  array1(2, 0) = DataType{13};
  array1(2, 1) = DataType{999};
  array1(3, 0) = DataType{21};
  array1(3, 1) = DataType{-0.5};

  TypeParam output{{1, n_features}};
  fetch::math::ReduceMean(array1, 0, output);

  EXPECT_NEAR(static_cast<double>(output(0, 0)), 4.25,
              static_cast<double>(function_tolerance<DataType>()));
  EXPECT_NEAR(static_cast<double>(output(0, 1)), 254.875,
              static_cast<double>(function_tolerance<DataType>()));
}

TYPED_TEST(FreeFunctionsTest, ReduceMean_axis_1)
{
  using SizeType = typename TypeParam::SizeType;
  using DataType = typename TypeParam::Type;

  SizeType  n_data{4};
  SizeType  n_features{2};
  TypeParam array1{{n_data, n_features}};

  array1(0, 0) = DataType{-17};
  array1(0, 1) = DataType{21};
  array1(1, 0) = DataType{0};
  array1(1, 1) = DataType{0};
  array1(2, 0) = DataType{13};
  array1(2, 1) = DataType{999};
  array1(3, 0) = DataType{21};
  array1(3, 1) = DataType{-0.5};

  TypeParam output{{n_data, 1}};
  fetch::math::ReduceMean(array1, 1, output);
  EXPECT_NEAR(static_cast<double>(output(0, 0)), 2.,
              static_cast<double>(function_tolerance<DataType>()));
  EXPECT_NEAR(static_cast<double>(output(1, 0)), 0.,
              static_cast<double>(function_tolerance<DataType>()));
  EXPECT_NEAR(static_cast<double>(output(2, 0)), 506.,
              static_cast<double>(function_tolerance<DataType>()));
  EXPECT_NEAR(static_cast<double>(output(3, 0)), 10.25,
              static_cast<double>(function_tolerance<DataType>()));
}

TYPED_TEST(FreeFunctionsTest, ReduceMean3D_axis_0)
{
  using SizeType = typename TypeParam::SizeType;
  using DataType = typename TypeParam::Type;

  SizeType n_height{4};
  SizeType n_width{4};
  SizeType n_features{2};

  TypeParam array1{{n_height, n_width, n_features}};

  // Fill input
  auto     it    = array1.begin();
  SizeType count = 1;
  while (it.is_valid())
  {
    *it = static_cast<DataType>(count);
    count++;
    ++it;
  }

  TypeParam output{{1, n_width, n_features}};
  fetch::math::ReduceMean(array1, 0, output);

  // Test values
  EXPECT_NEAR(static_cast<double>(output(0, 0, 0)), 2.5,
              static_cast<double>(function_tolerance<DataType>()));
  EXPECT_NEAR(static_cast<double>(output(0, 1, 0)), 6.5,
              static_cast<double>(function_tolerance<DataType>()));
  EXPECT_NEAR(static_cast<double>(output(0, 2, 0)), 10.5,
              static_cast<double>(function_tolerance<DataType>()));
  EXPECT_NEAR(static_cast<double>(output(0, 3, 0)), 14.5,
              static_cast<double>(function_tolerance<DataType>()));
  EXPECT_NEAR(static_cast<double>(output(0, 0, 1)), 18.5,
              static_cast<double>(function_tolerance<DataType>()));
  EXPECT_NEAR(static_cast<double>(output(0, 1, 1)), 22.5,
              static_cast<double>(function_tolerance<DataType>()));
  EXPECT_NEAR(static_cast<double>(output(0, 2, 1)), 26.5,
              static_cast<double>(function_tolerance<DataType>()));
  EXPECT_NEAR(static_cast<double>(output(0, 3, 1)), 30.5,
              static_cast<double>(function_tolerance<DataType>()));
}

TYPED_TEST(FreeFunctionsTest, ReduceMean3D_axis_2)
{
  using SizeType = typename TypeParam::SizeType;
  using DataType = typename TypeParam::Type;

  SizeType n_height{4};
  SizeType n_width{4};
  SizeType n_features{2};

  TypeParam array1{{n_height, n_width, n_features}};

  // Fill input
  auto     it    = array1.begin();
  SizeType count = 1;
  while (it.is_valid())
  {
    *it = static_cast<DataType>(count);
    count++;
    ++it;
  }

  TypeParam output{{n_height, n_width, 1}};
  fetch::math::ReduceMean(array1, 2, output);

  // Test values
  EXPECT_NEAR(static_cast<double>(output(0, 0, 0)), 9.,
              static_cast<double>(function_tolerance<DataType>()));
  EXPECT_NEAR(static_cast<double>(output(1, 0, 0)), 10.,
              static_cast<double>(function_tolerance<DataType>()));
  EXPECT_NEAR(static_cast<double>(output(2, 0, 0)), 11.,
              static_cast<double>(function_tolerance<DataType>()));
  EXPECT_NEAR(static_cast<double>(output(3, 0, 0)), 12.,
              static_cast<double>(function_tolerance<DataType>()));
  EXPECT_NEAR(static_cast<double>(output(0, 1, 0)), 13.,
              static_cast<double>(function_tolerance<DataType>()));
  EXPECT_NEAR(static_cast<double>(output(1, 1, 0)), 14.,
              static_cast<double>(function_tolerance<DataType>()));
  EXPECT_NEAR(static_cast<double>(output(2, 1, 0)), 15.,
              static_cast<double>(function_tolerance<DataType>()));
  EXPECT_NEAR(static_cast<double>(output(3, 1, 0)), 16.,
              static_cast<double>(function_tolerance<DataType>()));
  EXPECT_NEAR(static_cast<double>(output(0, 2, 0)), 17.,
              static_cast<double>(function_tolerance<DataType>()));
  EXPECT_NEAR(static_cast<double>(output(1, 2, 0)), 18.,
              static_cast<double>(function_tolerance<DataType>()));
  EXPECT_NEAR(static_cast<double>(output(2, 2, 0)), 19.,
              static_cast<double>(function_tolerance<DataType>()));
  EXPECT_NEAR(static_cast<double>(output(3, 2, 0)), 20.,
              static_cast<double>(function_tolerance<DataType>()));
<<<<<<< HEAD
=======
}

TYPED_TEST(FreeFunctionsTest, ReduceMax3D_axis_0)
{
  using SizeType = typename TypeParam::SizeType;
  using DataType = typename TypeParam::Type;

  SizeType n_height{4};
  SizeType n_width{4};
  SizeType n_features{2};

  TypeParam array1{{n_height, n_width, n_features}};

  // Fill input
  auto     it    = array1.begin();
  SizeType count = 1;
  while (it.is_valid())
  {
    *it = static_cast<DataType>(count);
    count++;
    ++it;
  }

  TypeParam output{{1, n_width, n_features}};
  fetch::math::ReduceMax(array1, 0, output);

  // Test values
  EXPECT_NEAR(static_cast<double>(output(0, 0, 0)), 4.,
              static_cast<double>(function_tolerance<DataType>()));
  EXPECT_NEAR(static_cast<double>(output(0, 1, 0)), 8.,
              static_cast<double>(function_tolerance<DataType>()));
  EXPECT_NEAR(static_cast<double>(output(0, 2, 0)), 12.,
              static_cast<double>(function_tolerance<DataType>()));
  EXPECT_NEAR(static_cast<double>(output(0, 3, 0)), 16.,
              static_cast<double>(function_tolerance<DataType>()));
  EXPECT_NEAR(static_cast<double>(output(0, 0, 1)), 20.,
              static_cast<double>(function_tolerance<DataType>()));
  EXPECT_NEAR(static_cast<double>(output(0, 1, 1)), 24.,
              static_cast<double>(function_tolerance<DataType>()));
  EXPECT_NEAR(static_cast<double>(output(0, 2, 1)), 28.,
              static_cast<double>(function_tolerance<DataType>()));
  EXPECT_NEAR(static_cast<double>(output(0, 3, 1)), 32.,
              static_cast<double>(function_tolerance<DataType>()));
}

TYPED_TEST(FreeFunctionsTest, ReduceMax3D_axis_2)
{
  using SizeType = typename TypeParam::SizeType;
  using DataType = typename TypeParam::Type;

  SizeType n_height{4};
  SizeType n_width{4};
  SizeType n_features{2};

  TypeParam array1{{n_height, n_width, n_features}};

  // Fill input
  auto     it    = array1.begin();
  SizeType count = 1;
  while (it.is_valid())
  {
    *it = static_cast<DataType>(count);
    count++;
    ++it;
  }

  TypeParam output{{n_height, n_width, 1}};
  fetch::math::ReduceMax(array1, 2, output);

  // Test values
  EXPECT_NEAR(static_cast<double>(output(0, 0, 0)), 17.,
              static_cast<double>(function_tolerance<DataType>()));
  EXPECT_NEAR(static_cast<double>(output(1, 0, 0)), 18.,
              static_cast<double>(function_tolerance<DataType>()));
  EXPECT_NEAR(static_cast<double>(output(2, 0, 0)), 19.,
              static_cast<double>(function_tolerance<DataType>()));
  EXPECT_NEAR(static_cast<double>(output(3, 0, 0)), 20.,
              static_cast<double>(function_tolerance<DataType>()));
  EXPECT_NEAR(static_cast<double>(output(0, 1, 0)), 21.,
              static_cast<double>(function_tolerance<DataType>()));
  EXPECT_NEAR(static_cast<double>(output(1, 1, 0)), 22.,
              static_cast<double>(function_tolerance<DataType>()));
  EXPECT_NEAR(static_cast<double>(output(2, 1, 0)), 23.,
              static_cast<double>(function_tolerance<DataType>()));
  EXPECT_NEAR(static_cast<double>(output(3, 1, 0)), 24.,
              static_cast<double>(function_tolerance<DataType>()));
  EXPECT_NEAR(static_cast<double>(output(0, 2, 0)), 25.,
              static_cast<double>(function_tolerance<DataType>()));
  EXPECT_NEAR(static_cast<double>(output(1, 2, 0)), 26.,
              static_cast<double>(function_tolerance<DataType>()));
  EXPECT_NEAR(static_cast<double>(output(2, 2, 0)), 27.,
              static_cast<double>(function_tolerance<DataType>()));
  EXPECT_NEAR(static_cast<double>(output(3, 2, 0)), 28.,
              static_cast<double>(function_tolerance<DataType>()));
>>>>>>> f52e8121
}

TYPED_TEST(FreeFunctionsTest, Dot)
{
  using SizeType = typename TypeParam::SizeType;
  using DataType = typename TypeParam::Type;

  SizeType matrix_one_width{3};
  SizeType matrix_one_height{2};
  SizeType matrix_two_width{2};
  SizeType matrix_two_height{4};

  TypeParam array1{{matrix_one_width, matrix_one_height}};
  TypeParam array2{{matrix_two_width, matrix_two_height}};

  DataType cnt{0};
  auto     it = array1.begin();
  while (it.is_valid())
  {
    *it = cnt;
    ++it;
    cnt += DataType{1};
  }

  DataType cnt2{0};
  auto     it2 = array2.begin();
  while (it2.is_valid())
  {
    *it2 = cnt2;
    ++it2;
    cnt2 += DataType{1};
  }

  TypeParam output{{matrix_one_width, matrix_two_height}};
  fetch::math::Dot(array1, array2, output);

  EXPECT_NEAR(static_cast<double>(output(0, 0)), 3,
              static_cast<double>(function_tolerance<DataType>()));
  EXPECT_NEAR(static_cast<double>(output(0, 1)), 9,
              static_cast<double>(function_tolerance<DataType>()));
  EXPECT_NEAR(static_cast<double>(output(0, 2)), 15,
              static_cast<double>(function_tolerance<DataType>()));
  EXPECT_NEAR(static_cast<double>(output(0, 3)), 21,
              static_cast<double>(function_tolerance<DataType>()));
  EXPECT_NEAR(static_cast<double>(output(1, 0)), 4,
              static_cast<double>(function_tolerance<DataType>()));
  EXPECT_NEAR(static_cast<double>(output(1, 1)), 14,
              static_cast<double>(function_tolerance<DataType>()));
  EXPECT_NEAR(static_cast<double>(output(1, 2)), 24,
              static_cast<double>(function_tolerance<DataType>()));
  EXPECT_NEAR(static_cast<double>(output(1, 3)), 34,
              static_cast<double>(function_tolerance<DataType>()));
  EXPECT_NEAR(static_cast<double>(output(2, 0)), 5,
              static_cast<double>(function_tolerance<DataType>()));
  EXPECT_NEAR(static_cast<double>(output(2, 1)), 19,
              static_cast<double>(function_tolerance<DataType>()));
  EXPECT_NEAR(static_cast<double>(output(2, 2)), 33,
              static_cast<double>(function_tolerance<DataType>()));
  EXPECT_NEAR(static_cast<double>(output(2, 3)), 47,
              static_cast<double>(function_tolerance<DataType>()));
}

TYPED_TEST(FreeFunctionsTest, DotTranspose)
{
  using SizeType = typename TypeParam::SizeType;
  using DataType = typename TypeParam::Type;

  SizeType matrix_one_width{3};
  SizeType matrix_one_height{2};
  SizeType matrix_two_width{4};
  SizeType matrix_two_height{2};

  TypeParam array1{{matrix_one_width, matrix_one_height}};
  TypeParam array2{{matrix_two_width, matrix_two_height}};

  DataType cnt{0};
  auto     it = array1.begin();
  while (it.is_valid())
  {
    *it = cnt;
    ++it;
    cnt += DataType{1};
  }

  DataType cnt2{0};
  auto     it2 = array2.begin();
  while (it2.is_valid())
  {
    *it2 = cnt2;
    ++it2;
    cnt2 += DataType{1};
  }

  TypeParam output{{matrix_one_width, matrix_two_width}};
  fetch::math::DotTranspose(array1, array2, output);

  EXPECT_NEAR(static_cast<double>(output(0, 0)), 12,
              static_cast<double>(function_tolerance<DataType>()));
  EXPECT_NEAR(static_cast<double>(output(0, 1)), 15,
              static_cast<double>(function_tolerance<DataType>()));
  EXPECT_NEAR(static_cast<double>(output(0, 2)), 18,
              static_cast<double>(function_tolerance<DataType>()));
  EXPECT_NEAR(static_cast<double>(output(0, 3)), 21,
              static_cast<double>(function_tolerance<DataType>()));
  EXPECT_NEAR(static_cast<double>(output(1, 0)), 16,
              static_cast<double>(function_tolerance<DataType>()));
  EXPECT_NEAR(static_cast<double>(output(1, 1)), 21,
              static_cast<double>(function_tolerance<DataType>()));
  EXPECT_NEAR(static_cast<double>(output(1, 2)), 26,
              static_cast<double>(function_tolerance<DataType>()));
  EXPECT_NEAR(static_cast<double>(output(1, 3)), 31,
              static_cast<double>(function_tolerance<DataType>()));
  EXPECT_NEAR(static_cast<double>(output(2, 0)), 20,
              static_cast<double>(function_tolerance<DataType>()));
  EXPECT_NEAR(static_cast<double>(output(2, 1)), 27,
              static_cast<double>(function_tolerance<DataType>()));
  EXPECT_NEAR(static_cast<double>(output(2, 2)), 34,
              static_cast<double>(function_tolerance<DataType>()));
  EXPECT_NEAR(static_cast<double>(output(2, 3)), 41,
              static_cast<double>(function_tolerance<DataType>()));
}

TYPED_TEST(FreeFunctionsTest, TransposeDot)
{
  using SizeType = typename TypeParam::SizeType;
  using DataType = typename TypeParam::Type;

  SizeType matrix_one_width{2};
  SizeType matrix_one_height{3};
  SizeType matrix_two_width{2};
  SizeType matrix_two_height{4};

  TypeParam array1{{matrix_one_width, matrix_one_height}};
  TypeParam array2{{matrix_two_width, matrix_two_height}};

  DataType cnt{0};
  auto     it = array1.begin();
  while (it.is_valid())
  {
    *it = cnt;
    ++it;
    cnt += DataType{1};
  }

  DataType cnt2{0};
  auto     it2 = array2.begin();
  while (it2.is_valid())
  {
    *it2 = cnt2;
    ++it2;
    cnt2 += DataType{1};
  }

  TypeParam output{{matrix_one_height, matrix_two_height}};
  fetch::math::TransposeDot(array1, array2, output);

  EXPECT_NEAR(static_cast<double>(output(0, 0)), 1,
              static_cast<double>(function_tolerance<DataType>()));
  EXPECT_NEAR(static_cast<double>(output(0, 1)), 3,
              static_cast<double>(function_tolerance<DataType>()));
  EXPECT_NEAR(static_cast<double>(output(0, 2)), 5,
              static_cast<double>(function_tolerance<DataType>()));
  EXPECT_NEAR(static_cast<double>(output(0, 3)), 7,
              static_cast<double>(function_tolerance<DataType>()));
  EXPECT_NEAR(static_cast<double>(output(1, 0)), 3,
              static_cast<double>(function_tolerance<DataType>()));
  EXPECT_NEAR(static_cast<double>(output(1, 1)), 13,
              static_cast<double>(function_tolerance<DataType>()));
  EXPECT_NEAR(static_cast<double>(output(1, 2)), 23,
              static_cast<double>(function_tolerance<DataType>()));
  EXPECT_NEAR(static_cast<double>(output(1, 3)), 33,
              static_cast<double>(function_tolerance<DataType>()));
  EXPECT_NEAR(static_cast<double>(output(2, 0)), 5,
              static_cast<double>(function_tolerance<DataType>()));
  EXPECT_NEAR(static_cast<double>(output(2, 1)), 23,
              static_cast<double>(function_tolerance<DataType>()));
  EXPECT_NEAR(static_cast<double>(output(2, 2)), 41,
              static_cast<double>(function_tolerance<DataType>()));
  EXPECT_NEAR(static_cast<double>(output(2, 3)), 59,
              static_cast<double>(function_tolerance<DataType>()));
}

TYPED_TEST(FreeFunctionsTest, DynamicStitch)
{
  using SizeType = typename TypeParam::SizeType;
  using DataType = typename TypeParam::Type;

  SizeType  n_data{6};
  TypeParam data{{n_data}};
  TypeParam indicies{{n_data}};

  data(0) = DataType{-2};
  data(1) = DataType{3};
  data(2) = DataType{-4};
  data(3) = DataType{5};
  data(4) = DataType{-6};
  data(5) = DataType{7};

  indicies(0) = DataType{5};
  indicies(1) = DataType{4};
  indicies(2) = DataType{3};
  indicies(3) = DataType{2};
  indicies(4) = DataType{1};
  indicies(5) = DataType{0};

  TypeParam output{{n_data}};
  fetch::math::DynamicStitch(output, indicies, data);
  EXPECT_NEAR(static_cast<double>(output(0)), 7.,
              static_cast<double>(function_tolerance<DataType>()));
  EXPECT_NEAR(static_cast<double>(output(1)), -6.,
              static_cast<double>(function_tolerance<DataType>()));
  EXPECT_NEAR(static_cast<double>(output(2)), 5.,
              static_cast<double>(function_tolerance<DataType>()));
  EXPECT_NEAR(static_cast<double>(output(3)), -4.,
              static_cast<double>(function_tolerance<DataType>()));
  EXPECT_NEAR(static_cast<double>(output(4)), 3.,
              static_cast<double>(function_tolerance<DataType>()));
  EXPECT_NEAR(static_cast<double>(output(5)), -2.,
              static_cast<double>(function_tolerance<DataType>()));
}<|MERGE_RESOLUTION|>--- conflicted
+++ resolved
@@ -670,7 +670,6 @@
               static_cast<double>(function_tolerance<DataType>()));
   EXPECT_NEAR(static_cast<double>(output(3, 2, 0)), 40.,
               static_cast<double>(function_tolerance<DataType>()));
-<<<<<<< HEAD
 }
 
 TYPED_TEST(FreeFunctionsTest, ReduceSum_axes_0_2)
@@ -741,8 +740,6 @@
               static_cast<double>(function_tolerance<DataType>()));
   EXPECT_NEAR(static_cast<double>(output(0, 3, 0)), 22.5,
               static_cast<double>(function_tolerance<DataType>()));
-=======
->>>>>>> f52e8121
 }
 
 TYPED_TEST(FreeFunctionsTest, ReduceMean_axis_0)
@@ -894,8 +891,6 @@
               static_cast<double>(function_tolerance<DataType>()));
   EXPECT_NEAR(static_cast<double>(output(3, 2, 0)), 20.,
               static_cast<double>(function_tolerance<DataType>()));
-<<<<<<< HEAD
-=======
 }
 
 TYPED_TEST(FreeFunctionsTest, ReduceMax3D_axis_0)
@@ -990,7 +985,6 @@
               static_cast<double>(function_tolerance<DataType>()));
   EXPECT_NEAR(static_cast<double>(output(3, 2, 0)), 28.,
               static_cast<double>(function_tolerance<DataType>()));
->>>>>>> f52e8121
 }
 
 TYPED_TEST(FreeFunctionsTest, Dot)
