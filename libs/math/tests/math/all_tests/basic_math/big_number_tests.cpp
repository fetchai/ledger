--- conflicted
+++ resolved
@@ -46,11 +46,7 @@
 {
   UInt<256> n1(0);
   {
-<<<<<<< HEAD
     for (std::size_t count = 0; count < (1ul << 12u); ++count)
-=======
-    for (std::size_t count = 0; count < (1u << 12u); ++count)
->>>>>>> dfb871a5
     {
       union
       {
@@ -74,11 +70,7 @@
 TEST(big_number_gtest, testing_comparisons)
 {
   UInt<256> a(0), b(0);
-<<<<<<< HEAD
   for (std::size_t count = 0; count < (1ul << 8u); ++count)
-=======
-  for (std::size_t count = 0; count < (1u << 8u); ++count)
->>>>>>> dfb871a5
   {
     EXPECT_EQ(a, b);
     for (std::size_t i = 0; i < (1ul << 8u) / 2; ++i)
