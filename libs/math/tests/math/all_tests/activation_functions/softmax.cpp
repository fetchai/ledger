--- conflicted
+++ resolved
@@ -78,24 +78,6 @@
 
 TYPED_TEST(SoftmaxTest, multi_dimension_test)
 {
-<<<<<<< HEAD
-  TypeParam test_array({4, 3, 1});
-  TypeParam filling_array = TypeParam::FromString("1, 1, 1;2, 2, 2; 3, 3, 3; 4, 4, 4");
-  test_array.Slice(0, 2).Assign(filling_array);
-
-  TypeParam gt_array({4, 3, 1});
-  gt_array.Fill(typename TypeParam::Type(double(1) / double(3)));
-
-  typename TypeParam::SizeType axis = 0;
-
-  fetch::math::Softmax(test_array, test_array, axis);
-
-  // test correct values
-  for (std::size_t j = 0; j < gt_array.size(); ++j)
-  {
-    ASSERT_NEAR(double(test_array[j]), double(gt_array[j]), double(1e-7));
-  }
-=======
   TypeParam test_array = TypeParam::FromString("1, 2; 1, 4");
   test_array.Reshape({2, 2, 1});
 
@@ -115,7 +97,6 @@
   ASSERT_TRUE(
       test_axis1.AllClose(gt_axis1, fetch::math::function_tolerance<typename TypeParam::Type>()) ||
       test_axis0.AllClose(gt_axis0, static_cast<typename TypeParam::Type>(1e-5)));
->>>>>>> db4d036f
 }
 
 TYPED_TEST(SoftmaxTest, exact_values_test)
