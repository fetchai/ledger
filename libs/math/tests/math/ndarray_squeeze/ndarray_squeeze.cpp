#include <iomanip>
#include <iostream>

#include <gtest/gtest.h>

#include "math/ndarray.hpp"
#include "math/ndarray_squeeze.hpp"
#include "math/ndarray_view.hpp"

using namespace fetch::math;

<<<<<<< HEAD
TEST(ndarray, dimension_trivial_reduction)
=======
TEST(ndarray, ndarray_reduce_test)
>>>>>>> cf0c1b1a
{
  NDArray<double> a = NDArray<double>::Arange(0, 3 * 4 * 5, 1);
  a.Reshape({3, 4, 5});

  NDArray<double> ret;

  Reduce([](double &x, double y) { return x + y; }, a, ret);
  std::size_t m = 0;
  for (std::size_t j = 0; j < ret.shape(1); ++j)
  {
    for (std::size_t i = 0; i < ret.shape(0); ++i)
    {
      double ref = 0.0;
      for (std::size_t k = 3 * m; k < (m + 1) * 3; ++k)
      {
        ref += double(k);
      }
      ++m;

      ASSERT_TRUE(ret.Get({i, j}) == ref);
    }
  }
}

TEST(ndarray, dimension_reduction)
{
  NDArray<double> a = NDArray<double>::Arange(0, 3 * 4 * 5, 1);
  a.Reshape({3, 4, 5});

  NDArray<double> ret;

  Reduce([](double &x, double y) { return std::max(x, y); }, a, ret, 2);
  std::size_t m = 0;
  for (std::size_t j = 0; j < ret.shape(1); ++j)
  {
    for (std::size_t i = 0; i < ret.shape(0); ++i)
    {
      std::size_t offset = i + j * 3;
      double      ref    = 0.0;
      for (std::size_t k = 0; k < 5; ++k)
      {
        std::size_t v = offset + k * 3 * 4;
        ref           = std::max(ref, double(v));
        ++m;
      }
      //      std::cout << ret.Get({i, j}) << " " << ref << std::endl;
      ASSERT_TRUE(ret.Get({i, j}) == ref);
    }
  }
}<|MERGE_RESOLUTION|>--- conflicted
+++ resolved
@@ -9,11 +9,7 @@
 
 using namespace fetch::math;
 
-<<<<<<< HEAD
-TEST(ndarray, dimension_trivial_reduction)
-=======
 TEST(ndarray, ndarray_reduce_test)
->>>>>>> cf0c1b1a
 {
   NDArray<double> a = NDArray<double>::Arange(0, 3 * 4 * 5, 1);
   a.Reshape({3, 4, 5});
