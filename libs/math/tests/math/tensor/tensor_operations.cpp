//------------------------------------------------------------------------------
//
//   Copyright 2018-2019 Fetch.AI Limited
//
//   Licensed under the Apache License, Version 2.0 (the "License");
//   you may not use this file except in compliance with the License.
//   You may obtain a copy of the License at
//
//       http://www.apache.org/licenses/LICENSE-2.0
//
//   Unless required by applicable law or agreed to in writing, software
//   distributed under the License is distributed on an "AS IS" BASIS,
//   WITHOUT WARRANTIES OR CONDITIONS OF ANY KIND, either express or implied.
//   See the License for the specific language governing permissions and
//   limitations under the License.
//
//------------------------------------------------------------------------------

#include "core/fixed_point/fixed_point.hpp"
#include "math/tensor.hpp"
#include <gtest/gtest.h>

template <typename T>
struct IsVector
{
  static const bool value = false;
};
template <typename T>
struct IsVector<std::vector<T>>
{
  static const bool value = true;
};

template <typename T, typename R = void>
using IfIsVector = fetch::meta::EnableIf<IsVector<T>::value, R>;

template <typename T, typename R = void>
using IfIsNotVector = fetch::meta::EnableIf<!IsVector<T>::value, R>;

template <typename ScalarType, typename TensorType>
IfIsNotVector<ScalarType, void> InitNDTensorRecursively(
    const ScalarType s, TensorType &t, std::vector<typename TensorType::SizeType> &counter,
    typename TensorType::SizeType)
{
  t.At(counter) = s;
}

template <typename VectorType, typename TensorType>
IfIsVector<VectorType, void> InitNDTensorRecursively(
    const VectorType &init_vector, TensorType &t,
    std::vector<typename TensorType::SizeType> counter, typename TensorType::SizeType dim)
{
  for (u_int64_t i = 0; i < init_vector.size(); i++)
  {

    InitNDTensorRecursively(init_vector[i], t, counter, dim + 1);
    counter[dim] += 1;
  }
}

template <typename VectorType, typename TensorType>
void InitNDTensor(const VectorType &init_vector, TensorType &t)
{
  std::vector<typename TensorType::SizeType> counter(t.shape().size(), 0);
  typename TensorType::SizeType              dim{0};
  InitNDTensorRecursively(init_vector, t, counter, dim);
}

template <typename T>
class TensorOperationsTest : public ::testing::Test
{
};

using MyTypes = ::testing::Types<int, long, float, double, fetch::fixed_point::FixedPoint<16, 16>,
                                 fetch::fixed_point::FixedPoint<32, 32>>;
TYPED_TEST_CASE(TensorOperationsTest, MyTypes);

TYPED_TEST(TensorOperationsTest, inline_add_test)
{
  fetch::math::Tensor<TypeParam> t1(std::vector<std::uint64_t>({2, 4}));
  fetch::math::Tensor<TypeParam> t2(std::vector<std::uint64_t>({2, 4}));

  std::vector<int> t1Input({1, -2, 3, -4, 5, -6, 7, -8});
  std::vector<int> t2Input({-1, 2, 3, -5, -8, 13, -21, -34});
  std::vector<int> gtInput({0, 0, 6, -9, -3, 7, -14, -42});
  std::uint64_t    counter{0};
  for (std::uint64_t i(0); i < 2; ++i)
  {
    for (std::uint64_t j(0); j < 4; ++j)
    {
      t1.Set({i, j}, TypeParam(t1Input[counter]));
      t2.Set({i, j}, TypeParam(t2Input[counter]));
      ++counter;
    }
  }

  t1.InlineAdd(t2);

  counter = 0;
  for (std::uint64_t i(0); i < 2; ++i)
  {
    for (std::uint64_t j(0); j < 4; ++j)
    {
      EXPECT_EQ(t1.At(i, j), TypeParam(gtInput[counter]));
      EXPECT_EQ(t2.At(i, j), TypeParam(t2Input[counter]));
      ++counter;
    }
  }
}

TYPED_TEST(TensorOperationsTest, inline_mul_test)
{
  fetch::math::Tensor<TypeParam> t1(std::vector<std::uint64_t>({2, 4}));
  fetch::math::Tensor<TypeParam> t2(std::vector<std::uint64_t>({2, 4}));

  std::vector<int> t1Input({1, -2, 3, -4, 5, -6, 7, -8});
  std::vector<int> t2Input({-1, 2, 3, -5, -8, 13, -11, -14});
  std::vector<int> gtInput({-1, -4, 9, 20, -40, -78, -77, 112});
  std::uint64_t    counter{0};
  for (std::uint64_t i(0); i < 2; ++i)
  {
    for (std::uint64_t j(0); j < 4; ++j)
    {
      t1.Set({i, j}, TypeParam(t1Input[counter]));
      t2.Set({i, j}, TypeParam(t2Input[counter]));
      ++counter;
    }
  }
  t1.InlineMultiply(t2);
  counter = 0;
  for (std::uint64_t i(0); i < 2; ++i)
  {
    for (std::uint64_t j(0); j < 4; ++j)
    {
      EXPECT_EQ(t1.At(i, j), TypeParam(gtInput[counter]));
      EXPECT_EQ(t2.At(i, j), TypeParam(t2Input[counter]));
      ++counter;
    }
  }
}

TYPED_TEST(TensorOperationsTest, sum_test)
{
  fetch::math::Tensor<TypeParam> t1(std::vector<std::uint64_t>({2, 4}));
  fetch::math::Tensor<TypeParam> t2(std::vector<std::uint64_t>({2, 4}));

  std::vector<int> t1Input({1, -2, 3, -4, 5, -6, 7, -8});
  std::vector<int> t2Input({-1, 2, 3, -5, -8, 13, -11, -14});
  std::uint64_t    counter{0};
  for (std::uint64_t i(0); i < 2; ++i)
  {
    for (std::uint64_t j(0); j < 4; ++j)
    {
      t1.Set({i, j}, TypeParam(t1Input[counter]));
      t2.Set({i, j}, TypeParam(t2Input[counter]));
      ++counter;
    }
  }

  EXPECT_EQ(t1.Sum(), TypeParam(-4));
  EXPECT_EQ(t2.Sum(), TypeParam(-21));
}

TYPED_TEST(TensorOperationsTest, transpose_test)
{
  fetch::math::Tensor<TypeParam> t1(std::vector<std::uint64_t>({3, 5}));
  std::uint64_t                  counter{0};
  for (std::uint64_t i(0); i < 3; ++i)
  {
    for (std::uint64_t j(0); j < 5; ++j)
    {
      t1.At(i, j) = TypeParam(counter);
      counter++;
    }
  }
  fetch::math::Tensor<TypeParam> t2 = t1.Transpose();

  EXPECT_EQ(t1.shape(), std::vector<std::uint64_t>({3, 5}));
  EXPECT_EQ(t2.shape(), std::vector<std::uint64_t>({5, 3}));

  for (std::uint64_t i(0); i < 3; ++i)
  {
    for (std::uint64_t j(0); j < 5; ++j)
    {
      EXPECT_EQ(t1.At(i, j), t2.At(j, i));
    }
  }
}

TYPED_TEST(TensorOperationsTest, transpose_untranspose_test)
{
  fetch::math::Tensor<TypeParam> t1(std::vector<std::uint64_t>({3, 5}));
  std::uint64_t                  counter{0};
  for (std::uint64_t i(0); i < 3; ++i)
  {
    for (std::uint64_t j(0); j < 5; ++j)
    {
      t1.At(i, j) = TypeParam(counter);
      counter++;
    }
  }
  fetch::math::Tensor<TypeParam> t2 = t1.Transpose();
  EXPECT_EQ(t1.shape(), std::vector<std::uint64_t>({3, 5}));
  EXPECT_EQ(t2.shape(), std::vector<std::uint64_t>({5, 3}));
  fetch::math::Tensor<TypeParam> t3 = t2.Transpose();
  EXPECT_EQ(t1.shape(), std::vector<std::uint64_t>({3, 5}));
  EXPECT_EQ(t2.shape(), std::vector<std::uint64_t>({5, 3}));
  EXPECT_EQ(t3.shape(), std::vector<std::uint64_t>({3, 5}));

  counter = 0;
  for (std::uint64_t i(0); i < 3; ++i)
  {
    for (std::uint64_t j(0); j < 5; ++j)
    {
      EXPECT_EQ(t1.At(i, j), TypeParam(counter));
      EXPECT_EQ(t3.At(i, j), TypeParam(counter));
      ++counter;
    }
  }
}

TYPED_TEST(TensorOperationsTest, transpose_and_slice_test)
{
  fetch::math::Tensor<TypeParam> t1(std::vector<std::uint64_t>({3, 5}));
  std::uint64_t                  count = 0;
  for (std::uint64_t i{0}; i < 3; ++i)
  {
    for (std::uint64_t j{0}; j < 5; ++j)
    {
      t1.At(i, j) = TypeParam(count);
      ++count;
    }
  }
  fetch::math::Tensor<TypeParam> t2 = t1.Transpose();

  EXPECT_EQ(t2.shape(), std::vector<std::uint64_t>({5, 3}));
  fetch::math::Tensor<TypeParam> t3 = t2.Slice(2).Copy();
  EXPECT_EQ(t3.shape(), std::vector<std::uint64_t>({1, 3}));

  EXPECT_EQ(t3.At(0, 0), TypeParam(2));
  EXPECT_EQ(t3.At(0, 1), TypeParam(7));
  EXPECT_EQ(t3.At(0, 2), TypeParam(12));
}

TYPED_TEST(TensorOperationsTest, slice_and_transpose_test)
{
  fetch::math::Tensor<TypeParam> t1(std::vector<std::uint64_t>({2, 3, 5}));
  std::uint64_t                  count = 0;
  for (std::uint64_t i{0}; i < 2; ++i)
  {
    for (std::uint64_t j{0}; j < 3; ++j)
    {
      for (std::uint64_t k{0}; k < 5; ++k)
      {
        t1.At(i, j, k) = TypeParam(count);
        ++count;
      }
    }
  }

  fetch::math::Tensor<TypeParam> t2 = t1.Slice(1).Copy();
  EXPECT_EQ(t2.shape(), std::vector<std::uint64_t>({1, 3, 5}));

  EXPECT_EQ(t2.At(0, 0, 0), TypeParam(15));
  EXPECT_EQ(t2.At(0, 1, 0), TypeParam(20));
  EXPECT_EQ(t2.At(0, 2, 0), TypeParam(25));
  EXPECT_EQ(t2.At(0, 0, 1), TypeParam(16));
  EXPECT_EQ(t2.At(0, 1, 1), TypeParam(21));
  EXPECT_EQ(t2.At(0, 2, 1), TypeParam(26));
  EXPECT_EQ(t2.At(0, 0, 2), TypeParam(17));
  EXPECT_EQ(t2.At(0, 1, 2), TypeParam(22));
  EXPECT_EQ(t2.At(0, 2, 2), TypeParam(27));
  EXPECT_EQ(t2.At(0, 0, 3), TypeParam(18));
  EXPECT_EQ(t2.At(0, 1, 3), TypeParam(23));
  EXPECT_EQ(t2.At(0, 2, 3), TypeParam(28));
  EXPECT_EQ(t2.At(0, 0, 4), TypeParam(19));
  EXPECT_EQ(t2.At(0, 1, 4), TypeParam(24));
  EXPECT_EQ(t2.At(0, 2, 4), TypeParam(29));

  fetch::math::Tensor<TypeParam> t3 = (t2.Squeeze()).Transpose();
  EXPECT_EQ(t3.shape(), std::vector<std::uint64_t>({5, 3}));

  // tensor is column major
  EXPECT_EQ(t3.At(0, 0), TypeParam(15));
  EXPECT_EQ(t3.At(1, 0), TypeParam(16));
  EXPECT_EQ(t3.At(2, 0), TypeParam(17));
  EXPECT_EQ(t3.At(3, 0), TypeParam(18));
  EXPECT_EQ(t3.At(4, 0), TypeParam(19));
  EXPECT_EQ(t3.At(0, 1), TypeParam(20));
  EXPECT_EQ(t3.At(1, 1), TypeParam(21));
  EXPECT_EQ(t3.At(2, 1), TypeParam(22));
  EXPECT_EQ(t3.At(3, 1), TypeParam(23));
  EXPECT_EQ(t3.At(4, 1), TypeParam(24));
  EXPECT_EQ(t3.At(0, 2), TypeParam(25));
  EXPECT_EQ(t3.At(1, 2), TypeParam(26));
  EXPECT_EQ(t3.At(2, 2), TypeParam(27));
  EXPECT_EQ(t3.At(3, 2), TypeParam(28));
  EXPECT_EQ(t3.At(4, 2), TypeParam(29));
}

<<<<<<< HEAD
TYPED_TEST(TensorOperationsTest, shuffle_test)
{
  // instantiate tensor with 0-5 in order
  fetch::math::Tensor<TypeParam> t1(std::vector<std::uint64_t>({1, 5}));
  for (std::uint64_t i(0); i < t1.size(); ++i)
  {
    t1.At(i) = TypeParam(i);
  }

  t1.Shuffle();

  // some double type casting in this test until FixedPoint is updated with more operators later
  std::vector<bool> all_present(static_cast<std::size_t>(int(t1.size())), false);

  bool double_access = false;
  for (std::size_t j = 0; j < t1.size(); ++j)
  {
    if (!all_present[static_cast<std::size_t>(int(t1.At(j)))])
    {
      all_present[static_cast<std::size_t>(int(t1.At(j)))] = true;
    }
    else
    {
      double_access = true;
    }
  }
  EXPECT_FALSE(double_access);
  for (std::size_t j = 0; j < t1.size(); ++j)
  {
    EXPECT_TRUE(all_present[j]);
  }
}

TYPED_TEST(TensorOperationsTest, concatenation_test_3D)
{

  fetch::math::Tensor<TypeParam> tensor_1(std::vector<uint64_t>({2, 2, 2}));
  fetch::math::Tensor<TypeParam> tensor_2(std::vector<uint64_t>({2, 2, 2}));
  fetch::math::Tensor<TypeParam> tensor_3(std::vector<uint64_t>({2, 2, 2}));

  std::vector<std::vector<std::vector<TypeParam>>> values_1(
      {{{TypeParam(1), TypeParam(2)}, {TypeParam(3), TypeParam(4)}},
       {{TypeParam(5), TypeParam(6)}, {TypeParam(7), TypeParam(8)}}});
  std::vector<std::vector<std::vector<TypeParam>>> values_2(
      {{{TypeParam(10), TypeParam(20)}, {TypeParam(30), TypeParam(40)}},
       {{TypeParam(50), TypeParam(60)}, {TypeParam(70), TypeParam(80)}}});
  std::vector<std::vector<std::vector<TypeParam>>> values_3(
      {{{TypeParam(100), TypeParam(200)}, {TypeParam(300), TypeParam(400)}},
       {{TypeParam(500), TypeParam(600)}, {TypeParam(700), TypeParam(800)}}});

  InitNDTensor(values_1, tensor_1);
  InitNDTensor(values_2, tensor_2);
  InitNDTensor(values_3, tensor_3);

  std::vector<fetch::math::Tensor<TypeParam>> all_tensors{tensor_1, tensor_2, tensor_3};

  auto concat_0 = fetch::math::Tensor<TypeParam>::Concat(all_tensors, 0);
  auto concat_1 = fetch::math::Tensor<TypeParam>::Concat(all_tensors, 1);
  auto concat_2 = fetch::math::Tensor<TypeParam>::Concat(all_tensors, 2);

  EXPECT_EQ(concat_0.At({0, 0, 0}), values_1[0][0][0]);
  EXPECT_EQ(concat_1.At({0, 0, 0}), values_1[0][0][0]);
  EXPECT_EQ(concat_2.At({0, 0, 0}), values_1[0][0][0]);

  EXPECT_EQ(concat_0.At({5, 0, 0}), values_3[1][0][0]);
  EXPECT_EQ(concat_1.At({0, 5, 0}), values_3[0][1][0]);
  EXPECT_EQ(concat_2.At({0, 0, 5}), values_3[0][0][1]);
}
=======
// TODO (private 867) - reimplement shuffle & test
>>>>>>> e2eb3ebb
<|MERGE_RESOLUTION|>--- conflicted
+++ resolved
@@ -19,52 +19,6 @@
 #include "core/fixed_point/fixed_point.hpp"
 #include "math/tensor.hpp"
 #include <gtest/gtest.h>
-
-template <typename T>
-struct IsVector
-{
-  static const bool value = false;
-};
-template <typename T>
-struct IsVector<std::vector<T>>
-{
-  static const bool value = true;
-};
-
-template <typename T, typename R = void>
-using IfIsVector = fetch::meta::EnableIf<IsVector<T>::value, R>;
-
-template <typename T, typename R = void>
-using IfIsNotVector = fetch::meta::EnableIf<!IsVector<T>::value, R>;
-
-template <typename ScalarType, typename TensorType>
-IfIsNotVector<ScalarType, void> InitNDTensorRecursively(
-    const ScalarType s, TensorType &t, std::vector<typename TensorType::SizeType> &counter,
-    typename TensorType::SizeType)
-{
-  t.At(counter) = s;
-}
-
-template <typename VectorType, typename TensorType>
-IfIsVector<VectorType, void> InitNDTensorRecursively(
-    const VectorType &init_vector, TensorType &t,
-    std::vector<typename TensorType::SizeType> counter, typename TensorType::SizeType dim)
-{
-  for (u_int64_t i = 0; i < init_vector.size(); i++)
-  {
-
-    InitNDTensorRecursively(init_vector[i], t, counter, dim + 1);
-    counter[dim] += 1;
-  }
-}
-
-template <typename VectorType, typename TensorType>
-void InitNDTensor(const VectorType &init_vector, TensorType &t)
-{
-  std::vector<typename TensorType::SizeType> counter(t.shape().size(), 0);
-  typename TensorType::SizeType              dim{0};
-  InitNDTensorRecursively(init_vector, t, counter, dim);
-}
 
 template <typename T>
 class TensorOperationsTest : public ::testing::Test
@@ -298,75 +252,4 @@
   EXPECT_EQ(t3.At(4, 2), TypeParam(29));
 }
 
-<<<<<<< HEAD
-TYPED_TEST(TensorOperationsTest, shuffle_test)
-{
-  // instantiate tensor with 0-5 in order
-  fetch::math::Tensor<TypeParam> t1(std::vector<std::uint64_t>({1, 5}));
-  for (std::uint64_t i(0); i < t1.size(); ++i)
-  {
-    t1.At(i) = TypeParam(i);
-  }
-
-  t1.Shuffle();
-
-  // some double type casting in this test until FixedPoint is updated with more operators later
-  std::vector<bool> all_present(static_cast<std::size_t>(int(t1.size())), false);
-
-  bool double_access = false;
-  for (std::size_t j = 0; j < t1.size(); ++j)
-  {
-    if (!all_present[static_cast<std::size_t>(int(t1.At(j)))])
-    {
-      all_present[static_cast<std::size_t>(int(t1.At(j)))] = true;
-    }
-    else
-    {
-      double_access = true;
-    }
-  }
-  EXPECT_FALSE(double_access);
-  for (std::size_t j = 0; j < t1.size(); ++j)
-  {
-    EXPECT_TRUE(all_present[j]);
-  }
-}
-
-TYPED_TEST(TensorOperationsTest, concatenation_test_3D)
-{
-
-  fetch::math::Tensor<TypeParam> tensor_1(std::vector<uint64_t>({2, 2, 2}));
-  fetch::math::Tensor<TypeParam> tensor_2(std::vector<uint64_t>({2, 2, 2}));
-  fetch::math::Tensor<TypeParam> tensor_3(std::vector<uint64_t>({2, 2, 2}));
-
-  std::vector<std::vector<std::vector<TypeParam>>> values_1(
-      {{{TypeParam(1), TypeParam(2)}, {TypeParam(3), TypeParam(4)}},
-       {{TypeParam(5), TypeParam(6)}, {TypeParam(7), TypeParam(8)}}});
-  std::vector<std::vector<std::vector<TypeParam>>> values_2(
-      {{{TypeParam(10), TypeParam(20)}, {TypeParam(30), TypeParam(40)}},
-       {{TypeParam(50), TypeParam(60)}, {TypeParam(70), TypeParam(80)}}});
-  std::vector<std::vector<std::vector<TypeParam>>> values_3(
-      {{{TypeParam(100), TypeParam(200)}, {TypeParam(300), TypeParam(400)}},
-       {{TypeParam(500), TypeParam(600)}, {TypeParam(700), TypeParam(800)}}});
-
-  InitNDTensor(values_1, tensor_1);
-  InitNDTensor(values_2, tensor_2);
-  InitNDTensor(values_3, tensor_3);
-
-  std::vector<fetch::math::Tensor<TypeParam>> all_tensors{tensor_1, tensor_2, tensor_3};
-
-  auto concat_0 = fetch::math::Tensor<TypeParam>::Concat(all_tensors, 0);
-  auto concat_1 = fetch::math::Tensor<TypeParam>::Concat(all_tensors, 1);
-  auto concat_2 = fetch::math::Tensor<TypeParam>::Concat(all_tensors, 2);
-
-  EXPECT_EQ(concat_0.At({0, 0, 0}), values_1[0][0][0]);
-  EXPECT_EQ(concat_1.At({0, 0, 0}), values_1[0][0][0]);
-  EXPECT_EQ(concat_2.At({0, 0, 0}), values_1[0][0][0]);
-
-  EXPECT_EQ(concat_0.At({5, 0, 0}), values_3[1][0][0]);
-  EXPECT_EQ(concat_1.At({0, 5, 0}), values_3[0][1][0]);
-  EXPECT_EQ(concat_2.At({0, 0, 5}), values_3[0][0][1]);
-}
-=======
-// TODO (private 867) - reimplement shuffle & test
->>>>>>> e2eb3ebb
+// TODO (private 867) - reimplement shuffle & test