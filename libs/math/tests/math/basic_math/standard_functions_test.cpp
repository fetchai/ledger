--- conflicted
+++ resolved
@@ -36,29 +36,6 @@
 
 TYPED_TEST(ClampTest, clamp_array_1D_test)
 {
-<<<<<<< HEAD
-  using DataType     = typename TypeParam::Type;
-  using ArrayType    = TypeParam;
-  using SizeTypeHere = typename TypeParam::SizeType;
-
-  ArrayType A = ArrayType({6});
-
-  A.Set(SizeTypeHere{0}, DataType(-10));
-  A.Set(SizeTypeHere{1}, DataType(0));
-  A.Set(SizeTypeHere{2}, DataType(1));
-  A.Set(SizeTypeHere{3}, DataType(2));
-  A.Set(SizeTypeHere{4}, DataType(3));
-  A.Set(SizeTypeHere{5}, DataType(10));
-
-  // Expected results
-  ArrayType A_clamp_expected = ArrayType({6});
-  A_clamp_expected.Set(SizeTypeHere{0}, DataType(2));
-  A_clamp_expected.Set(SizeTypeHere{1}, DataType(2));
-  A_clamp_expected.Set(SizeTypeHere{2}, DataType(2));
-  A_clamp_expected.Set(SizeTypeHere{3}, DataType(2));
-  A_clamp_expected.Set(SizeTypeHere{4}, DataType(3));
-  A_clamp_expected.Set(SizeTypeHere{5}, DataType(3));
-=======
   using DataType  = typename TypeParam::Type;
   using ArrayType = TypeParam;
 
@@ -79,17 +56,10 @@
   A_clamp_expected(3)        = DataType(2);
   A_clamp_expected(4)        = DataType(3);
   A_clamp_expected(5)        = DataType(3);
->>>>>>> 9eccfb96
 
   // Compare results with expected results
   Clamp(DataType(2), DataType(3), A);
 
-<<<<<<< HEAD
-  for (SizeTypeHere i{0}; i < A.size(); i++)
-  {
-    EXPECT_NEAR(double(A_norm.At(i)), double(A_clamp_expected.At(i)), 1e-4);
-  }
-=======
   ASSERT_TRUE(A.AllClose(A_clamp_expected, DataType{1e-5f}, DataType{1e-5f}));
 }
 
@@ -120,5 +90,4 @@
   Clamp(DataType(2), DataType(3), A);
 
   ASSERT_TRUE(A.AllClose(A_clamp_expected, DataType{1e-5f}, DataType{1e-5f}));
->>>>>>> 9eccfb96
 }