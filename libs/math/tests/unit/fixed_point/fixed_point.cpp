--- conflicted
+++ resolved
@@ -711,10 +711,10 @@
   // The same for negative
   EXPECT_EQ(-almost_one - infinitesimal, m_one);
 
-<<<<<<< HEAD
+
   // Test associativity with primitives
   EXPECT_EQ(two + 1.0, 2.0 + one);
-=======
+
   // Test post/pre increment operators
   TypeParam temp1 = one++;
   TypeParam temp2 = ++two;
@@ -722,7 +722,6 @@
   EXPECT_EQ(one, TypeParam{2});
   EXPECT_EQ(temp2, TypeParam{3});
   EXPECT_EQ(two, TypeParam{3});
->>>>>>> 58aa3991
 }
 
 TYPED_TEST(BasicArithmeticTest, Subtraction)
@@ -756,10 +755,9 @@
 
   EXPECT_EQ(almost_three - almost_two, one);
 
-<<<<<<< HEAD
   // Test associativity with primitives
   EXPECT_EQ(two - 1.0, 2.0 - one);
-=======
+
   // Test post/pre decrement operators
   TypeParam temp1 = one--;
   TypeParam temp2 = --two;
@@ -767,7 +765,6 @@
   EXPECT_EQ(one, TypeParam{0});
   EXPECT_EQ(temp2, TypeParam{1});
   EXPECT_EQ(two, TypeParam{1});
->>>>>>> 58aa3991
 }
 
 TYPED_TEST(BasicArithmeticTest, Multiplication)
