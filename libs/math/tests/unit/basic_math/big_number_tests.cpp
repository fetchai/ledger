--- conflicted
+++ resolved
@@ -360,20 +360,12 @@
   constexpr std::size_t bits{256};
 
   // Verify that construction pass is size is <= bits/8
-<<<<<<< HEAD
-  UInt<bits> shall_pass{ConstByteArray(bits / 8), Endian::LITTLE};
-=======
   UInt<bits> shall_pass{ConstByteArray(bits / 8), platform::Endian::LITTLE};
->>>>>>> 047d16aa
 
   bool exception_thrown = false;
   try
   {
-<<<<<<< HEAD
-    UInt<bits> shall_throw{ConstByteArray(bits / 8 + 1), Endian::LITTLE};
-=======
     UInt<bits> shall_throw{ConstByteArray(bits / 8 + 1), platform::Endian::LITTLE};
->>>>>>> 047d16aa
   }
   catch (std::exception const &ex)
   {
@@ -410,21 +402,12 @@
   EXPECT_EQ(UInt72::_0.ElementAt(0), 0u);
   EXPECT_EQ(UInt72::_0.ElementAt(1), 0u);
 }
-<<<<<<< HEAD
 
 TEST(big_number_gtest, test_issue_1383_overflow_zero_with_residual_bits)
 {
   UInt72 x{UInt72::_0};
   x.ElementAt(1) = ~UInt72::WideType{0xFFull};
 
-=======
-
-TEST(big_number_gtest, test_issue_1383_overflow_zero_with_residual_bits)
-{
-  UInt72 x{UInt72::_0};
-  x.ElementAt(1) = ~UInt72::WideType{0xFFull};
-
->>>>>>> 047d16aa
   ASSERT_EQ(UInt72::_0, x);
   EXPECT_EQ(UInt72::_0, x + x);
 }
@@ -460,7 +443,6 @@
   EXPECT_EQ(UInt72{2ull}, x4 - x2);
   // EXPECT_EQ(UInt72{0ull}, x4 % x2);
 }
-<<<<<<< HEAD
 
 TEST(big_number_gtest, test_issue_1383_max)
 {
@@ -495,42 +477,6 @@
   EXPECT_EQ(expected_max_shifted, max_WITH_residual_bits >>= 1ull);
 }
 
-=======
-
-TEST(big_number_gtest, test_issue_1383_max)
-{
-  UInt72 max_WITH_residual_bits;
-  max_WITH_residual_bits.ElementAt(0) = UInt72_WideType_Max;
-  max_WITH_residual_bits.ElementAt(1) = UInt72_WideType_Max;
-
-  // Verify that elements have been set as expected:
-  ASSERT_EQ(~UInt72::WideType{0}, max_WITH_residual_bits.ElementAt(0));
-  ASSERT_EQ(~UInt72::WideType{0}, max_WITH_residual_bits.ElementAt(1));
-
-  // Verify that max value compares equal to the one with residual bits SET
-  EXPECT_EQ(max_WITH_residual_bits, UInt72{UInt72::max});
-
-  // Verify that max value compares equal to the one with residual bits *UN*set
-  UInt72 reference_NO_residual_bits;
-  reference_NO_residual_bits.ElementAt(0) = UInt72_WideType_Max;
-  reference_NO_residual_bits.ElementAt(1) = UInt72::WideType{0xFFull};
-  EXPECT_EQ(reference_NO_residual_bits, UInt72{UInt72::max});
-}
-
-TEST(big_number_gtest, test_issue_1383_test_max_shifted_right)
-{
-  UInt72 max_WITH_residual_bits;
-  max_WITH_residual_bits.ElementAt(0) = UInt72_WideType_Max;
-  max_WITH_residual_bits.ElementAt(1) = UInt72_WideType_Max;
-
-  UInt72 expected_max_shifted;
-  expected_max_shifted.ElementAt(0) = UInt72_WideType_Max;
-  expected_max_shifted.ElementAt(1) = UInt72::WideType{0x7Full};
-
-  EXPECT_EQ(expected_max_shifted, max_WITH_residual_bits >>= 1ull);
-}
-
->>>>>>> 047d16aa
 TEST(big_number_gtest, test_issue_1383_with_bitshift_oper)
 {
   UInt72 n1{1u};
@@ -576,11 +522,7 @@
 
   x /= 2ull;
   EXPECT_EQ(UInt72{UInt72::max} >>= 1, x);
-<<<<<<< HEAD
-  EXPECT_EQ(UInt72(UInt72_WideType_Max, 0x7Full), x);
-=======
   EXPECT_EQ(UInt72(UInt72_WideType_Max, UInt72::WideType{0x7Full}), x);
->>>>>>> 047d16aa
 }
 
 TEST(big_number_gtest, test_issue_1383_overflow_with_plus)
