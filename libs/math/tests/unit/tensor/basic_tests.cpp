--- conflicted
+++ resolved
@@ -30,11 +30,7 @@
 {
 };
 
-<<<<<<< HEAD
-TYPED_TEST_CASE(TensorBasicTests, UnsignedIntAndFloatingTypes);
-=======
 TYPED_TEST_CASE(TensorBasicTests, FloatIntAndUIntTypes);
->>>>>>> 23f64756
 
 // template for producing a random array of FixedPoints
 template <uint16_t I, uint16_t F>
