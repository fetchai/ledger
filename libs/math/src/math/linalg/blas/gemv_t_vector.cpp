--- conflicted
+++ resolved
@@ -161,11 +161,7 @@
   }
 
   return;
-<<<<<<< HEAD
 };
-=======
-}
->>>>>>> 603cbe52
 
 template class Blas<
     double,
