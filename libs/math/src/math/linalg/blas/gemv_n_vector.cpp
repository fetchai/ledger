//------------------------------------------------------------------------------
//
//   Copyright 2018 Fetch.AI Limited
//
//   Licensed under the Apache License, Version 2.0 (the "License");
//   you may not use this file except in compliance with the License.
//   You may obtain a copy of the License at
//
//       http://www.apache.org/licenses/LICENSE-2.0
//
//   Unless required by applicable law or agreed to in writing, software
//   distributed under the License is distributed on an "AS IS" BASIS,
//   WITHOUT WARRANTIES OR CONDITIONS OF ANY KIND, either express or implied.
//   See the License for the specific language governing permissions and
//   limitations under the License.
//
//------------------------------------------------------------------------------

#include "math/linalg/blas/base.hpp"
#include "math/linalg/blas/gemv_n.hpp"
#include "math/linalg/matrix.hpp"
#include "math/linalg/prototype.hpp"
namespace fetch {
namespace math {
namespace linalg {

template <typename S, typename MATRIX, uint64_t V>
void Blas<S, MATRIX, Signature(_y <= _alpha, _A, _x, _n, _beta, _y, _m),
          Computes(_y = _alpha * _A * _x + _beta * _y), V>::
     operator()(type const &alpha, MATRIX const &a, ShapeLessArray<type> const &x, int const &incx,
           type const &beta, ShapeLessArray<type> &y, int const &incy) const
{
  int  iy;
  type temp;
  int  kx;
  int  j;
  int  jx;
  int  i;
  int  ky;
  int  leny;
  int  lenx;
  if ((int(a.height()) == 0) || ((int(a.width()) == 0) || ((alpha == 0.0) && (beta == 1.0))))
  {
    return;
  }

  lenx = int(a.width());
  leny = int(a.height());
  if (incx > 0)
  {
    kx = 1;
  }
  else
  {
    kx = 1 + (-(-1 + lenx) * incx);
  }

  if (incy > 0)
  {
    ky = 1;
  }
  else
  {
    ky = 1 + (-(-1 + leny) * incy);
  }

  if (beta != 1.0)
  {
    if (incy == 1)
    {
      if (beta == 0.0)
      {

        typename MATRIX::vector_register_type vec_zero(0.0);

        auto                 ret_slice = y.data().slice(0, y.padded_size());
        memory::TrivialRange range(std::size_t(0), std::size_t(leny));
        ret_slice.in_parallel().Apply(
            range,
            [vec_zero](typename MATRIX::vector_register_type &vw_v_y) { vw_v_y = vec_zero; });
      }
      else
      {

        typename MATRIX::vector_register_type vec_beta(beta);

        auto                 ret_slice = y.data().slice(0, y.padded_size());
        auto                 slice_v_y = y.data().slice(0, y.padded_size());
        memory::TrivialRange range(std::size_t(0), std::size_t(leny));
        ret_slice.in_parallel().Apply(
            range,
            [vec_beta](typename MATRIX::vector_register_type const &vr_v_y,
                       typename MATRIX::vector_register_type &      vw_v_y) {
              vw_v_y = vec_beta * vr_v_y;
            },
            slice_v_y);
      }
    }
    else
    {
      iy = -1 + ky;
      if (beta == 0.0)
      {
        for (i = 0; i < leny; ++i)
        {
          y[iy] = 0.0;
          iy    = iy + incy;
        }
      }
      else
      {
        for (i = 0; i < leny; ++i)
        {
          y[iy] = beta * y[iy];
          iy    = iy + incy;
        }
      }
    }
  }

  if (alpha == 0.0)
  {
    return;
  }

  jx = -1 + kx;
  if (incy == 1)
  {
    for (j = 0; j < int(a.width()); ++j)
    {
      temp = alpha * x[jx];

      typename MATRIX::vector_register_type vec_temp(temp);

      auto ret_slice = y.data().slice(0, y.padded_size());
      auto slice_v_y = y.data().slice(0, y.padded_size());
      auto slice_a_j = a.data().slice(a.padded_height() * std::size_t(j), a.padded_height());
      memory::TrivialRange range(std::size_t(0), std::size_t(int(a.height())));
      ret_slice.in_parallel().Apply(range,
                                    [vec_temp](typename MATRIX::vector_register_type const &vr_v_y,
                                               typename MATRIX::vector_register_type const &vr_a_j,
                                               typename MATRIX::vector_register_type &vw_v_y) {
                                      vw_v_y = vr_v_y + vec_temp * vr_a_j;
                                    },
                                    slice_v_y, slice_a_j);
      jx = jx + incx;
    }
  }
  else
  {
    for (j = 0; j < int(a.width()); ++j)
    {
      temp = alpha * x[jx];
      iy   = -1 + ky;
      for (i = 0; i < int(a.height()); ++i)
      {
        y[iy] = y[iy] + temp * a(i, j);
        iy    = iy + incy;
      }

      jx = jx + incx;
    }
  }

  return;
<<<<<<< HEAD
};
=======
}
>>>>>>> 603cbe52

template class Blas<
    double,
    Matrix<double, fetch::memory::SharedArray<double>,
           fetch::math::RectangularArray<double, fetch::memory::SharedArray<double>, true, false>>,
    Signature(_y <= _alpha, _A, _x, _n, _beta, _y, _m),
    Computes(_y = _alpha * _A * _x + _beta * _y), platform::Parallelisation::VECTORISE>;
template class Blas<
    float,
    Matrix<float, fetch::memory::SharedArray<float>,
           fetch::math::RectangularArray<float, fetch::memory::SharedArray<float>, true, false>>,
    Signature(_y <= _alpha, _A, _x, _n, _beta, _y, _m),
    Computes(_y = _alpha * _A * _x + _beta * _y), platform::Parallelisation::VECTORISE>;
template class Blas<
    double,
    Matrix<double, fetch::memory::SharedArray<double>,
           fetch::math::RectangularArray<double, fetch::memory::SharedArray<double>, true, false>>,
    Signature(_y <= _alpha, _A, _x, _n, _beta, _y, _m),
    Computes(_y = _alpha * _A * _x + _beta * _y),
    platform::Parallelisation::VECTORISE | platform::Parallelisation::THREADING>;
template class Blas<
    float,
    Matrix<float, fetch::memory::SharedArray<float>,
           fetch::math::RectangularArray<float, fetch::memory::SharedArray<float>, true, false>>,
    Signature(_y <= _alpha, _A, _x, _n, _beta, _y, _m),
    Computes(_y = _alpha * _A * _x + _beta * _y),
    platform::Parallelisation::VECTORISE | platform::Parallelisation::THREADING>;

}  // namespace linalg
}  // namespace math
}  // namespace fetch<|MERGE_RESOLUTION|>--- conflicted
+++ resolved
@@ -163,11 +163,7 @@
   }
 
   return;
-<<<<<<< HEAD
 };
-=======
-}
->>>>>>> 603cbe52
 
 template class Blas<
     double,
