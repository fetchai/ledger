//------------------------------------------------------------------------------
//
//   Copyright 2018-2020 Fetch.AI Limited
//
//   Licensed under the Apache License, Version 2.0 (the "License");
//   you may not use this file except in compliance with the License.
//   You may obtain a copy of the License at
//
//       http://www.apache.org/licenses/LICENSE-2.0
//
//   Unless required by applicable law or agreed to in writing, software
//   distributed under the License is distributed on an "AS IS" BASIS,
//   WITHOUT WARRANTIES OR CONDITIONS OF ANY KIND, either express or implied.
//   See the License for the specific language governing permissions and
//   limitations under the License.
//
//------------------------------------------------------------------------------

#include "math/linalg/blas/base.hpp"
#include "math/linalg/blas/gemv_n.hpp"
#include "math/linalg/prototype.hpp"
#include "math/tensor/tensor_view.hpp"

namespace fetch {
namespace math {
namespace linalg {

template <typename S, uint64_t V>
void Blas<S, Signature(_y <= _alpha, _A, _x, _n, _beta, _y, _m),
          Computes(_y <= _alpha * _A * _x + _beta * _y), V>::operator()(Type const alpha,
                                                                        TensorView<Type> const a,
                                                                        TensorView<Type> const x,
                                                                        int const              incx,
                                                                        Type const             beta,
                                                                        TensorView<Type>       y,
                                                                        int const incy) const
{
  Type temp;
  int  i;
  int  iy;
  int  j;
  int  jx;
  int  kx;
  int  ky;
  int  lenx;
  int  leny;
  if ((int(a.height()) == 0) ||
      ((int(a.width()) == 0) || ((alpha == Type{0}) && (beta == Type{1}))))
  {
    return;
  }

  lenx = int(a.width());
  leny = int(a.height());
  if (incx > 0)
  {
    kx = 1;
  }
  else
  {
    kx = 1 + (-(-1 + lenx) * incx);
  }

  if (incy > 0)
  {
    ky = 1;
  }
  else
  {
    ky = 1 + (-(-1 + leny) * incy);
  }

  if (beta != Type{1})
  {
    if (incy == 1)
    {
      if (beta == Type{0})
      {
        auto zero = Type{0};

        auto          ret_slice = y.data().slice(0, y.padded_size());
        memory::Range range(std::size_t(0), std::size_t(leny));
        ret_slice.in_parallel().RangedApply(range, [zero](auto &&vw_fv_y) {
          vw_fv_y = static_cast<std::remove_reference_t<decltype(vw_fv_y)>>(zero);
        });
      }
      else
      {
        auto          ret_slice  = y.data().slice(0, y.padded_size());
        auto          slice_fv_y = y.data().slice(0, y.padded_size());
        memory::Range range(std::size_t(0), std::size_t(leny));
        ret_slice.in_parallel().RangedApplyMultiple(
            range,
            [beta](auto const &vr_fv_y, auto &vw_fv_y) {
              vw_fv_y = static_cast<std::remove_reference_t<decltype(vr_fv_y)>>(beta) * vr_fv_y;
            },
            slice_fv_y);
      }
    }
    else
    {
      iy = -1 + ky;
      if (beta == Type{0})
      {
        for (i = 0; i < leny; ++i)
        {
          y[iy] = Type{0};
          iy    = iy + incy;
        }
      }
      else
      {
        for (i = 0; i < leny; ++i)
        {
          y[iy] = beta * y[iy];
          iy    = iy + incy;
        }
      }
    }
  }

  if (alpha == Type{0})
  {
    return;
  }

  jx = -1 + kx;
  if (incy == 1)
  {
    for (j = 0; j < int(a.width()); ++j)
    {
      temp = alpha * x[jx];

      auto ret_slice  = y.data().slice(0, y.padded_size());
      auto slice_fv_y = y.data().slice(0, y.padded_size());
      auto slice_a_j  = a.data().slice(a.padded_height() * std::size_t(j), a.padded_height());
      memory::Range range(std::size_t(0), std::size_t(int(a.height())));
      ret_slice.in_parallel().RangedApplyMultiple(
          range,
          [temp](auto const &vr_fv_y, auto const &vr_a_j, auto &vw_fv_y) {
            vw_fv_y =
                vr_fv_y + static_cast<std::remove_reference_t<decltype(vw_fv_y)>>(temp) * vr_a_j;
          },
          slice_fv_y, slice_a_j);
      jx = jx + incx;
    }
  }
  else
  {
    for (j = 0; j < int(a.width()); ++j)
    {
      temp = alpha * x[jx];
      iy   = -1 + ky;
      for (i = 0; i < int(a.height()); ++i)
      {
        y[iy] = y[iy] + temp * a(i, j);
        iy    = iy + incy;
      }

      jx = jx + incx;
    }
  }
}

<<<<<<< HEAD
template class Blas<uint8_t, Signature(_y <= _alpha, _A, _x, _n, _beta, _y, _m),
                    Computes(_y <= _alpha * _A * _x + _beta * _y),
                    platform::Parallelisation::VECTORISE>;
template class Blas<uint16_t, Signature(_y <= _alpha, _A, _x, _n, _beta, _y, _m),
                    Computes(_y <= _alpha * _A * _x + _beta * _y),
                    platform::Parallelisation::VECTORISE>;
template class Blas<uint32_t, Signature(_y <= _alpha, _A, _x, _n, _beta, _y, _m),
                    Computes(_y <= _alpha * _A * _x + _beta * _y),
                    platform::Parallelisation::VECTORISE>;
template class Blas<uint64_t, Signature(_y <= _alpha, _A, _x, _n, _beta, _y, _m),
                    Computes(_y <= _alpha * _A * _x + _beta * _y),
                    platform::Parallelisation::VECTORISE>;
template class Blas<int8_t, Signature(_y <= _alpha, _A, _x, _n, _beta, _y, _m),
                    Computes(_y <= _alpha * _A * _x + _beta * _y),
                    platform::Parallelisation::VECTORISE>;
template class Blas<int16_t, Signature(_y <= _alpha, _A, _x, _n, _beta, _y, _m),
                    Computes(_y <= _alpha * _A * _x + _beta * _y),
                    platform::Parallelisation::VECTORISE>;
=======
>>>>>>> 985d47e6
template class Blas<int32_t, Signature(_y <= _alpha, _A, _x, _n, _beta, _y, _m),
                    Computes(_y <= _alpha * _A * _x + _beta * _y),
                    platform::Parallelisation::VECTORISE>;
template class Blas<int64_t, Signature(_y <= _alpha, _A, _x, _n, _beta, _y, _m),
                    Computes(_y <= _alpha * _A * _x + _beta * _y),
                    platform::Parallelisation::VECTORISE>;
template class Blas<double, Signature(_y <= _alpha, _A, _x, _n, _beta, _y, _m),
                    Computes(_y <= _alpha * _A * _x + _beta * _y),
                    platform::Parallelisation::VECTORISE>;
template class Blas<float, Signature(_y <= _alpha, _A, _x, _n, _beta, _y, _m),
                    Computes(_y <= _alpha * _A * _x + _beta * _y),
                    platform::Parallelisation::VECTORISE>;
template class Blas<
    fetch::fixed_point::FixedPoint<16, 16>, Signature(_y <= _alpha, _A, _x, _n, _beta, _y, _m),
    Computes(_y <= _alpha * _A * _x + _beta * _y), platform::Parallelisation::VECTORISE>;
template class Blas<
    fetch::fixed_point::FixedPoint<32, 32>, Signature(_y <= _alpha, _A, _x, _n, _beta, _y, _m),
    Computes(_y <= _alpha * _A * _x + _beta * _y), platform::Parallelisation::VECTORISE>;

<<<<<<< HEAD
template class Blas<uint8_t, Signature(_y <= _alpha, _A, _x, _n, _beta, _y, _m),
                    Computes(_y <= _alpha * _A * _x + _beta * _y),
                    platform::Parallelisation::VECTORISE | platform::Parallelisation::THREADING>;
template class Blas<uint16_t, Signature(_y <= _alpha, _A, _x, _n, _beta, _y, _m),
                    Computes(_y <= _alpha * _A * _x + _beta * _y),
                    platform::Parallelisation::VECTORISE | platform::Parallelisation::THREADING>;
template class Blas<uint32_t, Signature(_y <= _alpha, _A, _x, _n, _beta, _y, _m),
                    Computes(_y <= _alpha * _A * _x + _beta * _y),
                    platform::Parallelisation::VECTORISE | platform::Parallelisation::THREADING>;
template class Blas<uint64_t, Signature(_y <= _alpha, _A, _x, _n, _beta, _y, _m),
                    Computes(_y <= _alpha * _A * _x + _beta * _y),
                    platform::Parallelisation::VECTORISE | platform::Parallelisation::THREADING>;
template class Blas<int8_t, Signature(_y <= _alpha, _A, _x, _n, _beta, _y, _m),
                    Computes(_y <= _alpha * _A * _x + _beta * _y),
                    platform::Parallelisation::VECTORISE | platform::Parallelisation::THREADING>;
template class Blas<int16_t, Signature(_y <= _alpha, _A, _x, _n, _beta, _y, _m),
                    Computes(_y <= _alpha * _A * _x + _beta * _y),
                    platform::Parallelisation::VECTORISE | platform::Parallelisation::THREADING>;
=======
>>>>>>> 985d47e6
template class Blas<int32_t, Signature(_y <= _alpha, _A, _x, _n, _beta, _y, _m),
                    Computes(_y <= _alpha * _A * _x + _beta * _y),
                    platform::Parallelisation::VECTORISE | platform::Parallelisation::THREADING>;
template class Blas<int64_t, Signature(_y <= _alpha, _A, _x, _n, _beta, _y, _m),
                    Computes(_y <= _alpha * _A * _x + _beta * _y),
                    platform::Parallelisation::VECTORISE | platform::Parallelisation::THREADING>;

template class Blas<double, Signature(_y <= _alpha, _A, _x, _n, _beta, _y, _m),
                    Computes(_y <= _alpha * _A * _x + _beta * _y),
                    platform::Parallelisation::VECTORISE | platform::Parallelisation::THREADING>;
template class Blas<float, Signature(_y <= _alpha, _A, _x, _n, _beta, _y, _m),
                    Computes(_y <= _alpha * _A * _x + _beta * _y),
                    platform::Parallelisation::VECTORISE | platform::Parallelisation::THREADING>;
template class Blas<fetch::fixed_point::FixedPoint<16, 16>,
                    Signature(_y <= _alpha, _A, _x, _n, _beta, _y, _m),
                    Computes(_y <= _alpha * _A * _x + _beta * _y),
                    platform::Parallelisation::VECTORISE | platform::Parallelisation::THREADING>;
template class Blas<fetch::fixed_point::FixedPoint<32, 32>,
                    Signature(_y <= _alpha, _A, _x, _n, _beta, _y, _m),
                    Computes(_y <= _alpha * _A * _x + _beta * _y),
                    platform::Parallelisation::VECTORISE | platform::Parallelisation::THREADING>;
}  // namespace linalg
}  // namespace math
}  // namespace fetch<|MERGE_RESOLUTION|>--- conflicted
+++ resolved
@@ -162,27 +162,6 @@
   }
 }
 
-<<<<<<< HEAD
-template class Blas<uint8_t, Signature(_y <= _alpha, _A, _x, _n, _beta, _y, _m),
-                    Computes(_y <= _alpha * _A * _x + _beta * _y),
-                    platform::Parallelisation::VECTORISE>;
-template class Blas<uint16_t, Signature(_y <= _alpha, _A, _x, _n, _beta, _y, _m),
-                    Computes(_y <= _alpha * _A * _x + _beta * _y),
-                    platform::Parallelisation::VECTORISE>;
-template class Blas<uint32_t, Signature(_y <= _alpha, _A, _x, _n, _beta, _y, _m),
-                    Computes(_y <= _alpha * _A * _x + _beta * _y),
-                    platform::Parallelisation::VECTORISE>;
-template class Blas<uint64_t, Signature(_y <= _alpha, _A, _x, _n, _beta, _y, _m),
-                    Computes(_y <= _alpha * _A * _x + _beta * _y),
-                    platform::Parallelisation::VECTORISE>;
-template class Blas<int8_t, Signature(_y <= _alpha, _A, _x, _n, _beta, _y, _m),
-                    Computes(_y <= _alpha * _A * _x + _beta * _y),
-                    platform::Parallelisation::VECTORISE>;
-template class Blas<int16_t, Signature(_y <= _alpha, _A, _x, _n, _beta, _y, _m),
-                    Computes(_y <= _alpha * _A * _x + _beta * _y),
-                    platform::Parallelisation::VECTORISE>;
-=======
->>>>>>> 985d47e6
 template class Blas<int32_t, Signature(_y <= _alpha, _A, _x, _n, _beta, _y, _m),
                     Computes(_y <= _alpha * _A * _x + _beta * _y),
                     platform::Parallelisation::VECTORISE>;
@@ -202,27 +181,6 @@
     fetch::fixed_point::FixedPoint<32, 32>, Signature(_y <= _alpha, _A, _x, _n, _beta, _y, _m),
     Computes(_y <= _alpha * _A * _x + _beta * _y), platform::Parallelisation::VECTORISE>;
 
-<<<<<<< HEAD
-template class Blas<uint8_t, Signature(_y <= _alpha, _A, _x, _n, _beta, _y, _m),
-                    Computes(_y <= _alpha * _A * _x + _beta * _y),
-                    platform::Parallelisation::VECTORISE | platform::Parallelisation::THREADING>;
-template class Blas<uint16_t, Signature(_y <= _alpha, _A, _x, _n, _beta, _y, _m),
-                    Computes(_y <= _alpha * _A * _x + _beta * _y),
-                    platform::Parallelisation::VECTORISE | platform::Parallelisation::THREADING>;
-template class Blas<uint32_t, Signature(_y <= _alpha, _A, _x, _n, _beta, _y, _m),
-                    Computes(_y <= _alpha * _A * _x + _beta * _y),
-                    platform::Parallelisation::VECTORISE | platform::Parallelisation::THREADING>;
-template class Blas<uint64_t, Signature(_y <= _alpha, _A, _x, _n, _beta, _y, _m),
-                    Computes(_y <= _alpha * _A * _x + _beta * _y),
-                    platform::Parallelisation::VECTORISE | platform::Parallelisation::THREADING>;
-template class Blas<int8_t, Signature(_y <= _alpha, _A, _x, _n, _beta, _y, _m),
-                    Computes(_y <= _alpha * _A * _x + _beta * _y),
-                    platform::Parallelisation::VECTORISE | platform::Parallelisation::THREADING>;
-template class Blas<int16_t, Signature(_y <= _alpha, _A, _x, _n, _beta, _y, _m),
-                    Computes(_y <= _alpha * _A * _x + _beta * _y),
-                    platform::Parallelisation::VECTORISE | platform::Parallelisation::THREADING>;
-=======
->>>>>>> 985d47e6
 template class Blas<int32_t, Signature(_y <= _alpha, _A, _x, _n, _beta, _y, _m),
                     Computes(_y <= _alpha * _A * _x + _beta * _y),
                     platform::Parallelisation::VECTORISE | platform::Parallelisation::THREADING>;
