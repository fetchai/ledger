--- conflicted
+++ resolved
@@ -25,15 +25,6 @@
 namespace telemetry {
 namespace {
 
-<<<<<<< HEAD
-/**
- * Write the value of the metric to the stream so as to be consumed by external components
- *
- * @param stream The stream to be updated
- * @param mode The mode to be used when generating the stream
- */
-void Counter::ToStream(std::ostream &stream, StreamMode mode) const
-=======
 bool ValidateName(std::string const &name)
 {
   return core::EndsWith(name, "_total");
@@ -50,8 +41,14 @@
   }
 }
 
-void Counter::ToStream(std::ostream &stream) const
->>>>>>> 967be852
+/**
+ * Write the value of the metric to the stream so as to be consumed by external components
+ *
+ * @param stream The stream to be updated
+ * @param mode The mode to be used when generating the stream
+ */
+
+void Counter::ToStream(std::ostream &stream, StreamMode mode) const
 {
   WriteHeader(stream, "counter", mode);
   WriteValuePrefix(stream) << counter_ << '\n';
