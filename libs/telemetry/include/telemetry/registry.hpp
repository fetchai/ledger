#pragma once
//------------------------------------------------------------------------------
//
//   Copyright 2018-2019 Fetch.AI Limited
//
//   Licensed under the Apache License, Version 2.0 (the "License");
//   you may not use this file except in compliance with the License.
//   You may obtain a copy of the License at
//
//       http://www.apache.org/licenses/LICENSE-2.0
//
//   Unless required by applicable law or agreed to in writing, software
//   distributed under the License is distributed on an "AS IS" BASIS,
//   WITHOUT WARRANTIES OR CONDITIONS OF ANY KIND, either express or implied.
//   See the License for the specific language governing permissions and
//   limitations under the License.
//
//------------------------------------------------------------------------------

#include "telemetry/telemetry.hpp"

#include <memory>
#include <mutex>
#include <string>
#include <unordered_map>
#include <vector>

namespace fetch {
namespace telemetry {

/**
 * Global registry of metrics across the system
 */
class Registry
{
public:
  static constexpr char const *LOGGING_NAME = "TeleRegistry";

  template <typename T>
  using GaugePtr = std::shared_ptr<Gauge<T>>;
  using Labels   = std::unordered_map<std::string, std::string>;

  static Registry &Instance();

  // Construction / Destruction
  Registry(Registry const &) = delete;
  Registry(Registry &&)      = delete;

  /// @name Metric Helpers
  /// @{
  CounterPtr CreateCounter(std::string name, std::string description, Labels labels = Labels{});

  CounterMapPtr CreateCounterMap(std::string name, std::string description, Labels labels = Labels{});

  template <typename T>
<<<<<<< HEAD
  GaugePtr<T> CreateGauge(std::string name, std::string description = "", Labels labels = Labels{});

  HistogramPtr CreateHistogram(std::initializer_list<double> const &buckets, std::string name,
                               std::string description = "", Labels labels = Labels{});

  HistogramMapPtr CreateHistogramMap(std::vector<double> buckets, std::string name,
                                     std::string field, std::string description,
                                     Labels labels = Labels{});

=======
  GaugePtr<T> CreateGauge(std::string name, std::string description, Labels labels = Labels{});
>>>>>>> 967be852
  /// @}

  void Collect(std::ostream &stream);

  // Operators
  Registry &operator=(Registry const &) = delete;
  Registry &operator=(Registry &&) = delete;

private:
  using MeasurementPtr = std::shared_ptr<Measurement>;
  using Measurements   = std::vector<MeasurementPtr>;
  using Mutex          = std::mutex;
  using LockGuard      = std::lock_guard<std::mutex>;

  // Construction / Destruction
  Registry()  = default;
  ~Registry() = default;

  static bool ValidateName(std::string const &name);

  Mutex        lock_;
  Measurements measurements_;
};

/**
 * Create a counter instance
 *
 * @tparam T The underlying type of the gauge
 * @param name The name of the metric
 * @param description The description of the metric
 * @param labels The labels associated with the metric
 * @return The pointer to the created metric if successful, otherwise a nullptr
 */
template <typename T>
Registry::GaugePtr<T> Registry::CreateGauge(std::string name, std::string description,
                                            Labels labels)
{
  GaugePtr<T> gauge{};

  if (ValidateName(name))
  {
    gauge = std::make_shared<Gauge<T>>(std::move(name), description, std::move(labels));

    // add the gauge to the register
    {
      LockGuard guard(lock_);
      measurements_.push_back(gauge);
    }
  }

  return gauge;
}

}  // namespace telemetry
}  // namespace fetch<|MERGE_RESOLUTION|>--- conflicted
+++ resolved
@@ -53,8 +53,7 @@
   CounterMapPtr CreateCounterMap(std::string name, std::string description, Labels labels = Labels{});
 
   template <typename T>
-<<<<<<< HEAD
-  GaugePtr<T> CreateGauge(std::string name, std::string description = "", Labels labels = Labels{});
+  GaugePtr<T> CreateGauge(std::string name, std::string description, Labels labels = Labels{});
 
   HistogramPtr CreateHistogram(std::initializer_list<double> const &buckets, std::string name,
                                std::string description = "", Labels labels = Labels{});
@@ -63,9 +62,6 @@
                                      std::string field, std::string description,
                                      Labels labels = Labels{});
 
-=======
-  GaugePtr<T> CreateGauge(std::string name, std::string description, Labels labels = Labels{});
->>>>>>> 967be852
   /// @}
 
   void Collect(std::ostream &stream);
