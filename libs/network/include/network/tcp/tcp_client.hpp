#ifndef NETWORK_TCP_CLIENT_HPP
#define NETWORK_TCP_CLIENT_HPP

#include "core/byte_array/const_byte_array.hpp"
#include "core/byte_array/byte_array.hpp"
#include "core/logger.hpp"
#include "network/message.hpp"
#include "network/tcp/client_implementation.hpp"
#include "network/management/network_manager.hpp"
#include "core/serializers/byte_array_buffer.hpp"
#include "core/serializers/byte_array.hpp"

#include "network/fetch_asio.hpp"

#include <atomic>
#include <memory>

namespace fetch
{
namespace network
{

class TCPClient
{
 public:
  typedef NetworkManager                            network_manager_type;
  typedef uint64_t                                  handle_type;
  typedef TCPClientImplementation                   implementation_type;
  typedef std::shared_ptr<implementation_type>      pointer_type;

<<<<<<< HEAD
  explicit TCPClient(network_manager_type const &network_manager)
=======
  explicit TCPClient(network_manager_type network_manager)
>>>>>>> abbf972c
    : pointer_{std::make_shared< implementation_type >(network_manager)}
  {
    // Note we register handles here, but do not connect until the base class constructed

  }

  // Disable copy and move to avoid races when creating a closure
  // as inherited classes still won't be constructed at this point
  TCPClient(TCPClient const &rhs)            = delete;
  TCPClient(TCPClient &&rhs)                 = delete;
  TCPClient &operator=(TCPClient const &rhs) = delete;
  TCPClient &operator=(TCPClient&& rhs)      = delete;

  ~TCPClient() noexcept {
    LOG_STACK_TRACE_POINT;
    
  }

  void Connect(byte_array::ConstByteArray const& host, uint16_t port)
  {
    pointer_->Connect(host, port);
  }

  void Connect(byte_array::ConstByteArray const& host, byte_array::ConstByteArray const& port)
  {
    pointer_->Connect(host, port);
  }

  
  // For safety, this MUST be called by the base class in its destructor
  // As closures to that class exist in the client implementation
  void Cleanup() noexcept
  {
<<<<<<< HEAD
    if(pointer_) {      
      pointer_->ClearClosures();
    }
    
    //pointer_->Close(); // TODO: (`HUT`) : look at with Ed, this appears to induce segfault
=======
    pointer_->ClearClosures();
    pointer_->Close();
>>>>>>> abbf972c
  }

  void OnMessage(std::function< void(network::message_type const& msg) > const &f) 
  {
    if(pointer_) {      
      pointer_->OnMessage(f);      
    }

  }

  void OnConnectionFailed(std::function< void() > const &fnc)
  {
    if(pointer_) {      
      pointer_->OnConnectionFailed(fnc);
    }
    
  }

  
  void Close() const noexcept
  {
    pointer_->Close();
  }

  bool Closed() const noexcept
  {
    return pointer_->Closed();
  }

  void Send(message_type const& msg) noexcept
  {
    pointer_->Send(msg);
  }


  handle_type handle() const noexcept { return pointer_->handle(); }

  std::string Address() const noexcept
  {
    return pointer_->Address();
  }

  bool is_alive() const noexcept { return pointer_->is_alive(); }

  typename implementation_type::weak_ptr_type connection_pointer() 
  {
<<<<<<< HEAD
    return pointer_->connection_pointer();
    
=======
    return pointer_->network_client_pointer();
>>>>>>> abbf972c
  }

protected:

  pointer_type  pointer_;

<<<<<<< HEAD
=======
  void RegisterHandlers()
  {
    pointer_->OnConnectionFailed(
      [this]() {
        this->ConnectionFailed();
      });

    pointer_->OnPushMessage(
      [this](message_type const &m) {
        this->PushMessage(m);
      });
  }
>>>>>>> abbf972c
};

}
}

#endif<|MERGE_RESOLUTION|>--- conflicted
+++ resolved
@@ -28,11 +28,7 @@
   typedef TCPClientImplementation                   implementation_type;
   typedef std::shared_ptr<implementation_type>      pointer_type;
 
-<<<<<<< HEAD
   explicit TCPClient(network_manager_type const &network_manager)
-=======
-  explicit TCPClient(network_manager_type network_manager)
->>>>>>> abbf972c
     : pointer_{std::make_shared< implementation_type >(network_manager)}
   {
     // Note we register handles here, but do not connect until the base class constructed
@@ -66,16 +62,10 @@
   // As closures to that class exist in the client implementation
   void Cleanup() noexcept
   {
-<<<<<<< HEAD
     if(pointer_) {      
       pointer_->ClearClosures();
+      pointer_->Close();
     }
-    
-    //pointer_->Close(); // TODO: (`HUT`) : look at with Ed, this appears to induce segfault
-=======
-    pointer_->ClearClosures();
-    pointer_->Close();
->>>>>>> abbf972c
   }
 
   void OnMessage(std::function< void(network::message_type const& msg) > const &f) 
@@ -122,33 +112,13 @@
 
   typename implementation_type::weak_ptr_type connection_pointer() 
   {
-<<<<<<< HEAD
     return pointer_->connection_pointer();
-    
-=======
-    return pointer_->network_client_pointer();
->>>>>>> abbf972c
   }
 
 protected:
 
   pointer_type  pointer_;
 
-<<<<<<< HEAD
-=======
-  void RegisterHandlers()
-  {
-    pointer_->OnConnectionFailed(
-      [this]() {
-        this->ConnectionFailed();
-      });
-
-    pointer_->OnPushMessage(
-      [this](message_type const &m) {
-        this->PushMessage(m);
-      });
-  }
->>>>>>> abbf972c
 };
 
 }
