#ifndef NETWORK_TCP_CLIENT_HPP
#define NETWORK_TCP_CLIENT_HPP

#include "core/byte_array/const_byte_array.hpp"
#include "core/byte_array/byte_array.hpp"
#include "core/logger.hpp"
#include "network/message.hpp"
#include "network/tcp/client_implementation.hpp"
#include "network/management/network_manager.hpp"
#include "core/serializers/byte_array_buffer.hpp"
#include "core/serializers/byte_array.hpp"

#include "core/mutex.hpp"

#include "network/fetch_asio.hpp"

#include <atomic>
#include <memory>
#include <mutex>

namespace fetch
{
namespace network
{

class TCPClient
{
 public:
  typedef NetworkManager                             network_manager_type;
  typedef uint64_t                                  handle_type;
  typedef TCPClientImplementation                   implementation_type;
  typedef std::shared_ptr<implementation_type>      pointer_type;

<<<<<<< HEAD
  explicit TCPClient(thread_manager_type thread_manager)
    : pointer_{std::make_shared< implementation_type >(thread_manager)}
=======
  explicit TCPClient(network_manager_type &network_manager)
    : pointer_{std::make_shared< implementation_type >(network_manager)}
>>>>>>> d3c55dfc
  {
    // Note we register handles here, but do not connect until the base class constructed

  }

  // Disable copy and move to avoid races when creating a closure
  // as inherited classes still won't be constructed at this point
  TCPClient(TCPClient const &rhs)            = delete;
  TCPClient(TCPClient &&rhs)                 = delete;
  TCPClient &operator=(TCPClient const &rhs) = delete;
  TCPClient &operator=(TCPClient&& rhs)      = delete;

  ~TCPClient() noexcept {
    LOG_STACK_TRACE_POINT;
    
  }

  void Connect(byte_array::ConstByteArray const& host, uint16_t port)
  {
    pointer_->Connect(host, port);
  }

  void Connect(byte_array::ConstByteArray const& host, byte_array::ConstByteArray const& port)
  {
    pointer_->Connect(host, port);
  }

  
  // For safety, this MUST be called by the base class in its destructor
  // As closures to that class exist in the client implementation
  void Cleanup() noexcept
  {
    if(pointer_) {      
      pointer_->ClearClosures();
    }
    
    //pointer_->Close(); // TODO: (`HUT`) : look at with Ed, this appears to induce segfault
  }

  void OnMessage(std::function< void(network::message_type const& msg) > const &f) 
  {
    if(pointer_) {      
      pointer_->OnMessage(f);      
    }

  }

  void OnConnectionFailed(std::function< void() > const &fnc)
  {
    if(pointer_) {      
      pointer_->OnConnectionFailed(fnc);
    }
    
  }

  
  void Close() const noexcept
  {
    pointer_->Close();
  }

  bool Closed() const noexcept
  {
    return pointer_->Closed();
  }

  void Send(message_type const& msg) noexcept
  {
    pointer_->Send(msg);
  }


  handle_type handle() const noexcept { return pointer_->handle(); }

  std::string Address() const noexcept
  {
    return pointer_->Address();
  }

  bool is_alive() const noexcept { return pointer_->is_alive(); }

  typename implementation_type::weak_ptr_type connection_pointer() 
  {
    return pointer_->connection_pointer();
    
  }
  
protected:

  pointer_type  pointer_;

};

}
}

#endif<|MERGE_RESOLUTION|>--- conflicted
+++ resolved
@@ -31,13 +31,8 @@
   typedef TCPClientImplementation                   implementation_type;
   typedef std::shared_ptr<implementation_type>      pointer_type;
 
-<<<<<<< HEAD
-  explicit TCPClient(thread_manager_type thread_manager)
-    : pointer_{std::make_shared< implementation_type >(thread_manager)}
-=======
-  explicit TCPClient(network_manager_type &network_manager)
+  explicit TCPClient(network_manager_type const &network_manager)
     : pointer_{std::make_shared< implementation_type >(network_manager)}
->>>>>>> d3c55dfc
   {
     // Note we register handles here, but do not connect until the base class constructed
 
