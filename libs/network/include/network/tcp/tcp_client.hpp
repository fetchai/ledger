#pragma once

#include "core/byte_array/byte_array.hpp"
#include "core/byte_array/const_byte_array.hpp"
#include "core/logger.hpp"
#include "core/serializers/byte_array.hpp"
#include "core/serializers/byte_array_buffer.hpp"
#include "network/management/network_manager.hpp"
#include "network/message.hpp"
#include "network/tcp/client_implementation.hpp"

#include "network/fetch_asio.hpp"

#include <atomic>
#include <memory>

namespace fetch {
namespace network {

class TCPClient
{
public:
  typedef NetworkManager                       network_manager_type;
  typedef uint64_t                             handle_type;
  typedef TCPClientImplementation              implementation_type;
  typedef std::shared_ptr<implementation_type> pointer_type;

  explicit TCPClient(network_manager_type const &network_manager)
      : pointer_{std::make_shared<implementation_type>(network_manager)}
  {
    // Note we register handles here, but do not connect until the base class
    // constructed
  }

  // Disable copy and move to avoid races when creating a closure
  // as inherited classes still won't be constructed at this point
  TCPClient(TCPClient const &rhs) = delete;
  TCPClient(TCPClient &&rhs)      = delete;
  TCPClient &operator=(TCPClient const &rhs) = delete;
  TCPClient &operator=(TCPClient &&rhs) = delete;

  ~TCPClient() noexcept { LOG_STACK_TRACE_POINT; }

  void Connect(byte_array::ConstByteArray const &host, uint16_t port)
  {
    pointer_->Connect(host, port);
  }

  void Connect(byte_array::ConstByteArray const &host,
               byte_array::ConstByteArray const &port)
  {
    pointer_->Connect(host, port);
  }

  // For safety, this MUST be called by the base class in its destructor
  // As closures to that class exist in the client implementation
  void Cleanup() noexcept
  {
    if (pointer_)
    {
      pointer_->ClearClosures();
      pointer_->Close();
    }
  }

  void OnMessage(std::function<void(network::message_type const &msg)> const &f)
  {
    if (pointer_)
    {
      pointer_->OnMessage(f);
    }
  }

  void OnConnectionFailed(std::function<void()> const &fnc)
  {
    if (pointer_)
    {
      pointer_->OnConnectionFailed(fnc);
    }
  }

  void Close() const noexcept { pointer_->Close(); }

  bool Closed() const noexcept { return pointer_->Closed(); }

  void Send(message_type const &msg) noexcept { pointer_->Send(msg); }

  handle_type handle() const noexcept { return pointer_->handle(); }

  std::string Address() const noexcept { return pointer_->Address(); }

  bool is_alive() const noexcept { return pointer_->is_alive(); }

  typename implementation_type::weak_ptr_type connection_pointer()
  {
    return pointer_->connection_pointer();
  }

protected:
  pointer_type pointer_;
};

<<<<<<< HEAD
}  // namespace network
}  // namespace fetch

#endif
=======
}
}
>>>>>>> 9d7af97f
<|MERGE_RESOLUTION|>--- conflicted
+++ resolved
@@ -100,12 +100,5 @@
   pointer_type pointer_;
 };
 
-<<<<<<< HEAD
 }  // namespace network
 }  // namespace fetch
-
-#endif
-=======
-}
-}
->>>>>>> 9d7af97f
