#ifndef NETWORK_CLIENT_CONNECTION_HPP
#define NETWORK_CLIENT_CONNECTION_HPP

#include "core/assert.hpp"
#include "core/logger.hpp"
#include "core/mutex.hpp"
#include "network/message.hpp"
#include "network/tcp/client_manager.hpp"
#include "core/serializers/byte_array_buffer.hpp"
#include "core/serializers/referenced_byte_array.hpp"

#include "network/fetch_asio.hpp"
#include<atomic>
namespace fetch {
namespace network {

/*
 * ClientConnections are spawned by the server when external clients connect. The 
 * class will generically push data to its manager, and also allow pushing data to the 
 * connected client.
 */

class ClientConnection : public AbstractConnection {
 public:
  typedef typename AbstractConnection::shared_type connection_type;

  typedef typename AbstractConnection::connection_handle_type handle_type;

  ClientConnection(std::weak_ptr< asio::ip::tcp::tcp::socket > socket , std::weak_ptr< ClientManager > manager)
      : socket_(socket),
        manager_(manager),
        write_mutex_(__LINE__, __FILE__) {
    LOG_STACK_TRACE_POINT;
    auto socket_ptr = socket_.lock();
    if(socket_ptr) {
      this->SetAddress(socket_ptr->remote_endpoint().address().to_string());
      fetch::logger.Debug("Server: Connection from ",
        socket_ptr->remote_endpoint().address().to_string());
    }
    
  }

  ~ClientConnection() {
    LOG_STACK_TRACE_POINT;
    auto ptr = manager_.lock();
    if(!ptr) return;

    ptr->Leave(this->handle());
  }

  void Start() {
    LOG_STACK_TRACE_POINT;
    auto ptr = manager_.lock();
    if(!ptr) return;
    
    ptr->Join(shared_from_this());
    ReadHeader();
  }

  void Send(message_type const& msg) override {
    LOG_STACK_TRACE_POINT;
    write_mutex_.lock();
    bool write_in_progress = !write_queue_.empty();
    write_queue_.push_back(msg);
    write_mutex_.unlock();

    if (!write_in_progress) {
      Write();
    }
  }


  uint16_t Type() const override 
  {
    return AbstractConnection::TYPE_INCOMING;
  }
    
 private:
  void ReadHeader() {
    LOG_STACK_TRACE_POINT;
    auto socket_ptr = socket_.lock();
    if(!socket_ptr) return;

    fetch::logger.Debug("Server: Waiting for next header.");
    auto self(shared_from_this());
    auto cb = [this,socket_ptr, self](std::error_code ec, std::size_t len) {
      auto ptr = manager_.lock();
      if(!ptr) {
<<<<<<< HEAD
        std::cout << "YYY" << std::endl;
        
=======
>>>>>>> fd71157f
        return;
      }
      
      if (!ec) {
        fetch::logger.Debug("Server: Read header.");
        ReadBody();
      } else {
<<<<<<< HEAD
        std::cout << "Blah blah: " << ec << std::endl;
=======
>>>>>>> fd71157f
        
        ptr->Leave(this->handle());
      }
    };
    
    asio::async_read(*socket_ptr, asio::buffer(header_.bytes, 2 * sizeof(uint64_t)),
                     cb);
  }

  void ReadBody() {
    LOG_STACK_TRACE_POINT;
    auto socket_ptr = socket_.lock();
    if(!socket_ptr) return;
    
    byte_array::ByteArray message;

    if (header_.content.magic != networkMagic) {
      fetch::logger.Debug("Magic incorrect - closing connection.");
      auto ptr = manager_.lock();
      if(!ptr) return;
      ptr->Leave(this->handle());
      return;
    }

    message.Resize(header_.content.length);
    auto self(shared_from_this());
    auto cb = [this, socket_ptr, self, message](std::error_code ec, std::size_t len) {
      auto ptr = manager_.lock();
      if(!ptr)  {
<<<<<<< HEAD
        std::cout << "XXXX" << std::endl;
          
=======
>>>>>>> fd71157f
        return;
      }
      
      
      if (!ec) {
        fetch::logger.Debug("Server: Read body.");
        ptr->PushRequest(this->handle(), message);
        ReadHeader();
      } else {

<<<<<<< HEAD
        std::cout << "Was here?" << std::endl;
        
=======
>>>>>>> fd71157f
        ptr->Leave(this->handle());

      }
    };

    asio::async_read(*socket_ptr, asio::buffer(message.pointer(), message.size()),
                     cb);
  }

  void SetHeader(byte_array::ByteArray &header, uint64_t bufSize)
  {
    header.Resize(16);

    for (std::size_t i = 0; i < 8; ++i)
    {
      header[i] = uint8_t((networkMagic >> i*8) & 0xff);
    }

    for (std::size_t i = 0; i < 8; ++i)
    {
      header[i+8] = uint8_t((bufSize >> i*8) & 0xff);
    }

  }

  void Write() {
    LOG_STACK_TRACE_POINT;
    auto socket_ptr = socket_.lock();
    if(!socket_ptr) return;

    write_mutex_.lock();

    if (write_queue_.empty()) {
      write_mutex_.unlock();
      return;
    }

    auto buffer = write_queue_.front();
    byte_array::ByteArray header;
    SetHeader(header, buffer.size());
    write_queue_.pop_front();
    write_mutex_.unlock();

    auto self = shared_from_this();
    auto cb = [this, buffer,socket_ptr, header, self](std::error_code ec, std::size_t) {
      auto ptr = manager_.lock();
      if(!ptr) return;

      if (!ec) {
        fetch::logger.Debug("Server: Wrote message.");
        Write();
      } else {
        ptr->Leave(this->handle());
      }
    };

    std::vector<asio::const_buffer> buffers{
      asio::buffer(header.pointer(), header.size()),
      asio::buffer(buffer.pointer(), buffer.size())};

    asio::async_write(*socket_ptr, buffers, cb);
  }

  std::weak_ptr< asio::ip::tcp::tcp::socket > socket_;
  std::weak_ptr< ClientManager > manager_;
  message_queue_type write_queue_;
  fetch::mutex::Mutex write_mutex_;
  std::string address_;
  const uint64_t networkMagic = 0xFE7C80A1FE7C80A1; // TODO: (`HUT`) : put this in shared class

  // TODO: (`HUT`) : fix this to be self-contained
  union {
    char bytes[2 * sizeof(uint64_t)];
    struct {
      uint64_t magic;
      uint64_t length;
    } content;
  } header_;
};
}
}

#endif<|MERGE_RESOLUTION|>--- conflicted
+++ resolved
@@ -86,11 +86,6 @@
     auto cb = [this,socket_ptr, self](std::error_code ec, std::size_t len) {
       auto ptr = manager_.lock();
       if(!ptr) {
-<<<<<<< HEAD
-        std::cout << "YYY" << std::endl;
-        
-=======
->>>>>>> fd71157f
         return;
       }
       
@@ -98,10 +93,6 @@
         fetch::logger.Debug("Server: Read header.");
         ReadBody();
       } else {
-<<<<<<< HEAD
-        std::cout << "Blah blah: " << ec << std::endl;
-=======
->>>>>>> fd71157f
         
         ptr->Leave(this->handle());
       }
@@ -131,11 +122,6 @@
     auto cb = [this, socket_ptr, self, message](std::error_code ec, std::size_t len) {
       auto ptr = manager_.lock();
       if(!ptr)  {
-<<<<<<< HEAD
-        std::cout << "XXXX" << std::endl;
-          
-=======
->>>>>>> fd71157f
         return;
       }
       
@@ -146,11 +132,6 @@
         ReadHeader();
       } else {
 
-<<<<<<< HEAD
-        std::cout << "Was here?" << std::endl;
-        
-=======
->>>>>>> fd71157f
         ptr->Leave(this->handle());
 
       }
