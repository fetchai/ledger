--- conflicted
+++ resolved
@@ -25,8 +25,6 @@
 #include "network/management/client_manager.hpp"
 #include "network/management/network_manager.hpp"
 #include "network/message.hpp"
-#include "network/monitor.hpp"
-#include "network/management/network_manager.hpp"
 
 #include "network/fetch_asio.hpp"
 #include <atomic>
@@ -40,7 +38,7 @@
  * The class will generically push data to its manager, and also allow pushing
  * data to the connected client.
  */
-class ClientConnection final: public AbstractConnection
+class ClientConnection : public AbstractConnection
 {
 public:
   static constexpr char const *LOGGING_NAME = "ClientConnection";
@@ -55,21 +53,10 @@
   using mutex_type       = std::mutex;
 
   ClientConnection(std::weak_ptr<asio::ip::tcp::tcp::socket> socket,
-<<<<<<< HEAD
-                   std::weak_ptr<ClientManager>              manager,
-                   NetworkManager                            network_manager
-                   )
-    : socket_(std::move(socket))
-    , manager_(std::move(manager))
-    , network_manager_(network_manager)
-    , write_mutex_(__LINE__, __FILE__)
-    , write_in_use_mutex_(__LINE__, __FILE__)
-=======
                    std::weak_ptr<ClientManager> manager, NetworkManager network_manager)
     : socket_(std::move(socket))
     , manager_(std::move(manager))
     , network_manager_(network_manager)
->>>>>>> 652cf72c
   {
     LOG_STACK_TRACE_POINT;
     auto socket_ptr = socket_.lock();
@@ -96,12 +83,6 @@
 
   ~ClientConnection()
   {
-    running_ = false;
-    if(thread_)
-    {
-      thread_->join();
-    }
-
     LOG_STACK_TRACE_POINT;
     auto ptr = manager_.lock();
     if (!ptr)
@@ -122,12 +103,6 @@
     }
 
     ptr->Join(shared_from_this());
-<<<<<<< HEAD
-    ReadHeader();
-
-    running_ = true;
-    thread_ = std::make_unique<std::thread>([this]() { this->WriteLoop(); });
-=======
 
     auto strong_strand = network_manager_.CreateIO<Strand>();
     if (!strong_strand)
@@ -141,7 +116,6 @@
     strand_ = strong_strand;
 
     ReadHeader(strong_strand);
->>>>>>> 652cf72c
   }
 
   void Send(message_type const &msg) override
@@ -152,13 +126,6 @@
       return;
     }
 
-<<<<<<< HEAD
-    //FETCH_LOG_INFO(LOGGING_NAME, "Pushing message to queue");
-    write_mutex_.lock();
-    write_queue_.push_back(msg);
-    write_mutex_.unlock();
-    //FETCH_LOG_INFO(LOGGING_NAME, "Finished pushing message to queue");
-=======
     {
       std::lock_guard<mutex_type> lock(queue_mutex_);
       write_queue_.push_back(msg);
@@ -179,7 +146,6 @@
 
       strandLock->post([this, selfLock] { WriteNext(selfLock); });
     });
->>>>>>> 652cf72c
   }
 
   uint16_t Type() const override
@@ -212,119 +178,6 @@
   }
 
 private:
-<<<<<<< HEAD
-
-  void WriteLoop()
-  {
-    FETCH_LOG_INFO(LOGGING_NAME, "Entering write loop");
-
-    while(running_ && !shutting_down_)
-    {
-
-      write_in_use_mutex_.lock();
-
-      // Verify the socket is ready to accept a write
-      if(write_in_use_.use_count() != 1)
-      {
-        /*FETCH_LOG_INFO(LOGGING_NAME, "Failed to get use_count: ", write_in_use_.use_count());*/
-        write_in_use_mutex_.unlock();
-        std::this_thread::sleep_for(std::chrono::milliseconds(1));
-        continue;
-      }
-
-      auto write_in_use_copy = write_in_use_;
-
-      /*FETCH_LOG_INFO(LOGGING_NAME, "Now count: ", write_in_use_.use_count());
-      FETCH_LOG_INFO(LOGGING_NAME, "Now count: ", write_in_use_copy.use_count()); */
-
-      if(write_in_use_copy.use_count() != 2)
-      {
-        FETCH_LOG_ERROR(LOGGING_NAME, "Use count not correct");
-      }
-
-      write_in_use_mutex_.unlock();
-
-
-      // Try to get a message from the queue
-      write_mutex_.lock();
-
-      if (write_queue_.empty())
-      {
-        write_mutex_.unlock();
-        std::this_thread::sleep_for(std::chrono::milliseconds(2));
-        continue;
-      }
-
-      auto buffer = write_queue_.front();
-
-      byte_array::ByteArray header;
-      SetHeader(header, buffer.size());
-      write_queue_.pop_front();
-      write_mutex_.unlock();
-
-      if(buffer.size() != 2508)
-      {
-        FETCH_LOG_INFO(LOGGING_NAME, "Sending: ", buffer.size());
-      }
-
-      // Scope for closures
-      {
-        // Send the message, make sure write_in_use_ use count will be kept alive as long as the CB is.
-        auto self = shared_from_this();
-        auto weak_socket = socket_;
-
-        // Post a closure to asio
-        network_manager_.Post([this, self, weak_socket, buffer, write_in_use_copy, header]
-            {
-              if(write_in_use_copy.use_count() == 0)
-              {
-                FETCH_LOG_INFO(LOGGING_NAME, "Something is wrong");
-              }
-              /*FETCH_LOG_INFO(LOGGING_NAME, "Count in VB", write_in_use_copy.use_count());*/
-
-              auto socket_ptr = socket_.lock();
-
-              if(!socket_ptr)
-              {
-                return;
-              }
-
-              // Note this cb keeps header and buffer alive
-              auto cb   = [this, buffer, socket_ptr, header, self, write_in_use_copy](std::error_code ec, std::size_t) {
-
-                FETCH_UNUSED(write_in_use_copy.use_count());
-                auto ptr = manager_.lock();
-                if (!ptr)
-                {
-                  FETCH_LOG_WARN(LOGGING_NAME, "Server: Failed to contact manager.");
-                  return;
-                }
-
-                if (!ec)
-                {
-                  FETCH_LOG_DEBUG(LOGGING_NAME, "Server: Successfully wrote message.");
-                }
-                else
-                {
-                  FETCH_LOG_WARN(LOGGING_NAME, "Server: Failed to write message. Leaving.");
-                  ptr->Leave(this->handle());
-                }
-              };
-
-              buffers.clear();
-              buffers = {asio::buffer(header.pointer(), header.size()), asio::buffer(buffer.pointer(), buffer.size())};
-
-              asio::async_write(*socket_ptr, buffers, cb);
-
-            });
-      }
-    }
-  }
-
-  std::vector<asio::const_buffer> buffers;
-
-  void ReadHeader()
-=======
   std::atomic<bool>                         shutting_down_{false};
   std::weak_ptr<asio::ip::tcp::tcp::socket> socket_;
   std::weak_ptr<ClientManager>              manager_;
@@ -355,7 +208,6 @@
   } header_;
 
   void ReadHeader(StrongStrand strong_strand)
->>>>>>> 652cf72c
   {
     if (shutting_down_)
     {
@@ -383,12 +235,7 @@
       if (!ec)
       {
         FETCH_LOG_DEBUG(LOGGING_NAME, "Server: Read header.");
-<<<<<<< HEAD
-        DUMP_INCOMING_MESSAGE("TCP-S", "HEADER", header_.bytes, 2*sizeof(uint64_t)); 
-        ReadBody();
-=======
         ReadBody(strong_strand);
->>>>>>> 652cf72c
       }
       else
       {
@@ -443,7 +290,7 @@
       if (!ec)
       {
         FETCH_LOG_DEBUG(LOGGING_NAME, "Server: Recv message");
-        DUMP_INCOMING_MESSAGE("TCP-S", "BODY", message); 
+
         ptr->PushRequest(this->handle(), message);
         ReadHeader(strong_strand);
       }
@@ -471,13 +318,8 @@
     }
   }
 
-<<<<<<< HEAD
-  /*
-  void Write()
-=======
   // Always executed in a run(), in a strand
   void WriteNext(shared_self_type selfLock)
->>>>>>> 652cf72c
   {
     // Only one thread can get past here at a time. Effectively a try_lock
     // except that we can't unlock a mutex in the callback (undefined behaviour)
@@ -538,33 +380,7 @@
       }
     };
 
-<<<<<<< HEAD
-    DUMP_OUTGOING_MESSAGE("TCP-S", "HEADER", header); 
-    DUMP_OUTGOING_MESSAGE("TCP-S", "BODY", buffer);     
-    std::vector<asio::const_buffer> buffers{asio::buffer(header.pointer(), header.size()),
-                                            asio::buffer(buffer.pointer(), buffer.size())};
-
-    asio::async_write(*socket_ptr, buffers, cb);
-  } */
-
-  std::atomic<bool>                         shutting_down_{false};
-  std::weak_ptr<asio::ip::tcp::tcp::socket> socket_;
-  std::weak_ptr<ClientManager>              manager_;
-  message_queue_type                        write_queue_;
-  NetworkManager                            network_manager_;
-  fetch::mutex::Mutex                       write_mutex_;
-  std::string                               address_;
-  std::unique_ptr<std::thread>              thread_;
-  bool                                      running_{false};
-
-  std::shared_ptr<int>                      write_in_use_ = std::make_shared<int>(0);
-  fetch::mutex::Mutex                       write_in_use_mutex_;
-
-  // TODO(issue 17): put this in shared class
-  static const uint64_t networkMagic_ = 0xFE7C80A1FE7C80A1;
-=======
     auto strand = strand_.lock();
->>>>>>> 652cf72c
 
     if (socket && strand)
     {
