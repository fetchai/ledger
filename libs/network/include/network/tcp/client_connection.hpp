--- conflicted
+++ resolved
@@ -126,7 +126,6 @@
     return AbstractConnection::TYPE_INCOMING;
   }
 
-<<<<<<< HEAD
   void Close() override {
     shutting_down_ = true;
     auto socket = socket_.lock();
@@ -137,27 +136,15 @@
     }
   }
 
-  bool Closed() override {
+  bool Closed() override
+  {
     return static_cast<bool>(socket_.lock());
   }
 
-  bool is_alive() const override { return !static_cast<bool>(socket_.lock()); }
-=======
-  void Close() override
-  {
-    TODO_FAIL("not implemented");
-  }
-
-  bool Closed() override
-  {
-    TODO_FAIL("not implemented");
-  }
-
   bool is_alive() const override
   {
-    TODO_FAIL("not implemented");
-  }
->>>>>>> c3d0aa37
+    return !static_cast<bool>(socket_.lock());
+  }
 
 private:
   void ReadHeader()
