--- conflicted
+++ resolved
@@ -249,12 +249,5 @@
     } content;
   } header_;
 };
-<<<<<<< HEAD
 }  // namespace network
 }  // namespace fetch
-
-#endif
-=======
-}
-}
->>>>>>> 9d7af97f
