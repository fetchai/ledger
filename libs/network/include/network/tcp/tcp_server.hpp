#pragma once

#include "core/logger.hpp"
#include "core/mutex.hpp"
#include "network/management/connection_register.hpp"
#include "network/management/network_manager.hpp"
#include "network/tcp/client_connection.hpp"

#include "network/fetch_asio.hpp"

#include <deque>
#include <mutex>
#include <thread>

namespace fetch {
namespace network {

/*
 * Handle TCP connections. Spawn new ClientConnections on connect and adds
 * them to the client manager. This can then be used for communication with
 * the rest of Fetch
 *
 */

class TCPServer : public AbstractNetworkServer
{
public:
  typedef typename AbstractConnection::connection_handle_type
                                       connection_handle_type;
  typedef NetworkManager               network_manager_type;
  typedef asio::ip::tcp::tcp::acceptor acceptor_type;
  typedef std::mutex                   mutex_type;

  struct Request
  {
    connection_handle_type handle;
    message_type           message;
  };

  TCPServer(uint16_t const &port, network_manager_type network_manager)
      : network_manager_{network_manager}, port_{port}, request_mutex_{}
  {
    LOG_STACK_TRACE_POINT;
    fetch::logger.Info("Creating TCP server");
    manager_ = std::make_shared<ClientManager>(*this);

    std::shared_ptr<int> destruct_guard = destruct_guard_;

    auto closure = [this, destruct_guard] {
      std::lock_guard<std::mutex> lock(startMutex_);

      if (!stopping_)
      {
        std::shared_ptr<acceptor_type> acceptor;

        try
        {
          // This might throw if the port is not free
          acceptor = network_manager_.CreateIO<acceptor_type>(
              asio::ip::tcp::endpoint(asio::ip::tcp::v4(), port_));

          acceptor_ = acceptor;

          fetch::logger.Info("Starting TCP server acceptor loop");
          acceptor_ = acceptor;

          if (acceptor)
          {
            running_ = true;
            Accept(acceptor);
            fetch::logger.Info("Accepting TCP server connections");
          }
        }
        catch (std::exception &e)
        {
          fetch::logger.Info("Failed to open socket: ", port_,
                             " with error: ", e.what());
        }
      }
    };

    network_manager.Post(closure);
  }

  virtual ~TCPServer() override
  {
    LOG_STACK_TRACE_POINT;

    {
      std::lock_guard<std::mutex> lock(startMutex_);
      stopping_ = true;
    }

    std::weak_ptr<acceptor_type> acceptorWeak = acceptor_;

    network_manager_.Post([acceptorWeak] {
      auto acceptorStrong = acceptorWeak.lock();
      if (acceptorStrong)
      {
        std::error_code dummy;
        acceptorStrong->close(dummy);
        fetch::logger.Info("closed TCP server server acceptor: ");
      }
      else
      {
        fetch::logger.Info("failed to close acceptor: ");
      }
    });

    while (destruct_guard_.use_count() > 1)
    {
      fetch::logger.Info("Waiting for TCP server ", this,
                         " start closure to clear");
      std::this_thread::sleep_for(std::chrono::milliseconds(5));
    }

    while (!acceptor_.expired() && running_)
    {
      fetch::logger.Info("Waiting for TCP server ", this, " to destruct");
      std::this_thread::sleep_for(std::chrono::milliseconds(5));
    }
    fetch::logger.Info("Destructing TCP server ", this);
  }

  void PushRequest(connection_handle_type client,
                   message_type const &   msg) override
  {
    LOG_STACK_TRACE_POINT;
    fetch::logger.Debug("Got request from ", client);

    std::lock_guard<mutex_type> lock(request_mutex_);
    requests_.push_back({client, msg});
  }

  void Broadcast(message_type const &msg)
  {
    LOG_STACK_TRACE_POINT;
    manager_->Broadcast(msg);
  }

  bool Send(connection_handle_type const &client, message_type const &msg)
  {
    LOG_STACK_TRACE_POINT;
    return manager_->Send(client, msg);
  }

  bool has_requests()
  {
    LOG_STACK_TRACE_POINT;
    std::lock_guard<mutex_type> lock(request_mutex_);
    bool                        ret = (requests_.size() != 0);
    return ret;
  }

  /**
     @brief returns the top request.
  **/
  Request Top()
  {
    LOG_STACK_TRACE_POINT;
    std::lock_guard<mutex_type> lock(request_mutex_);
    Request                     top = requests_.front();
    return top;
  }

  void Pop()
  {
    LOG_STACK_TRACE_POINT;
    std::lock_guard<mutex_type> lock(request_mutex_);
    requests_.pop_front();
  }

  std::string GetAddress(connection_handle_type const &client)
  {
    LOG_STACK_TRACE_POINT;
    return manager_->GetAddress(client);
  }

  template <typename X>
  void SetConnectionRegister(X &reg)
  {
    connection_register_ = reg.pointer();
  }

private:
  network_manager_type network_manager_;
  uint16_t             port_;
  std::deque<Request>  requests_;
  mutex_type           request_mutex_;

  void Accept(std::shared_ptr<asio::ip::tcp::tcp::acceptor> acceptor)
  {
    LOG_STACK_TRACE_POINT;

    auto strongSocket = network_manager_.CreateIO<asio::ip::tcp::tcp::socket>();
    std::weak_ptr<ClientManager> man = manager_;

    auto cb = [this, man, acceptor, strongSocket](std::error_code ec) {
      auto lock_ptr = man.lock();
      if (!lock_ptr) return;

      if (!ec)
      {
        auto conn = std::make_shared<ClientConnection>(strongSocket, manager_);
        auto ptr  = connection_register_.lock();

        if (ptr)
        {
          ptr->Enter(conn->connection_pointer());
          conn->SetConnectionManager(ptr);
        }

        conn->Start();
        Accept(acceptor);
      }
      else
      {
        fetch::logger.Info("Acceptor in TCP server received EC");
      }
    };

    acceptor->async_accept(*strongSocket, cb);
  }

  std::shared_ptr<int>                      destruct_guard_;
  std::weak_ptr<AbstractConnectionRegister> connection_register_;
  std::shared_ptr<ClientManager>            manager_;
  std::weak_ptr<acceptor_type>              acceptor_;
  std::mutex                                startMutex_;
  bool                                      stopping_ = false;
  bool                                      running_  = false;
};
<<<<<<< HEAD
}  // namespace network
}  // namespace fetch

#endif
=======
}
}
>>>>>>> 9d7af97f
<|MERGE_RESOLUTION|>--- conflicted
+++ resolved
@@ -230,12 +230,5 @@
   bool                                      stopping_ = false;
   bool                                      running_  = false;
 };
-<<<<<<< HEAD
 }  // namespace network
 }  // namespace fetch
-
-#endif
-=======
-}
-}
->>>>>>> 9d7af97f
