--- conflicted
+++ resolved
@@ -17,6 +17,13 @@
 namespace fetch {
 namespace network {
 
+/*
+ * Handle TCP connections. Spawn new ClientConnections on connect and adds 
+ * them to the client manager. This can then be used for communication with 
+ * the rest of Fetch
+ * 
+ */
+
 class TCPServer : public AbstractNetworkServer {
  public:
   typedef uint64_t handle_type;
@@ -29,35 +36,12 @@
     message_type meesage;
   };
 
-
-  TCPServer(uint16_t const port, const thread_manager_type thread_manager)
-    : request_mutex_(__LINE__, __FILE__)
+  TCPServer(uint16_t const& port, thread_manager_type const& thread_manager)
+      : thread_manager_(thread_manager),
+        port_{port},
+        request_mutex_(__LINE__, __FILE__)
   {
-    std::cout << "$$$$$$$$$$$$$$$$$$$$$$$ MAKERING1" << " " << port << std::endl;
-    thread_manager_ = thread_manager;
-      std::cout << "$$$$$$$$$$$$$$$$$$$$$$$ MAKERING2" << std::endl;
-      acceptor_ = std::make_shared<asio::ip::tcp::tcp::acceptor>(thread_manager_.io_service(), asio::ip::tcp::endpoint(asio::ip::tcp::v4(), port));
-    std::cout << "$$$$$$$$$$$$$$$$$$$$$$$ MAKERING3" << std::endl;
-    socket_ = std::make_shared<asio::ip::tcp::tcp::socket>(thread_manager_.io_service());
-      std::cout << "$$$$$$$$$$$$$$$$$$$$$$$ MAKERING4" << std::endl;
-
-      std::cout << "$$$$$$$$$$$$$$$$$$$$$$$ MAKERING5" << std::endl;
     LOG_STACK_TRACE_POINT;
-<<<<<<< HEAD
-    //event_service_start_ =
-    //    thread_manager_.OnBeforeStart([this]() { this->Accept(); });
-        std::cout << "$$$$$$$$$$$$$$$$$$$$$$$ POSTING" << std::endl;
-
-    thread_manager_.Post([this]{
-         std::cout << "$$$$$$$$$$$$$$$$$$$$$$$ IN POSTED TASK" << std::endl;
-     this->Accept();
-    });
-
-    usleep(10000);
-
-    // TODO: If manager running -> Accept();
-    manager_ = new ClientManager(*this);
-=======
     manager_ = std::make_shared< ClientManager >(*this);
     
       
@@ -73,18 +57,11 @@
 //        std::cout << "Failed to get acceptor and socket in tcp server" << std::endl;
 //      }
     });
->>>>>>> 85de47fd
   }
 
   ~TCPServer() {
     LOG_STACK_TRACE_POINT;
-<<<<<<< HEAD
-    //thread_manager_->Off(event_service_start_);
-    if (manager_ != nullptr) delete manager_;
-    socket_ -> close();
-=======
 //    if (manager_ != nullptr) delete manager_;
->>>>>>> 85de47fd
   }
 
   void PushRequest(handle_type client, message_type const& msg) override {
@@ -137,25 +114,14 @@
   }
 
  private:
-  //thread_manager_ptr_type thread_manager_;
-  //event_handle_type event_service_start_;
+  thread_manager_type     thread_manager_;
+  uint16_t                port_;
+  //event_handle_type       event_service_start_;
+  std::deque<Request>     requests_;
+  fetch::mutex::Mutex     request_mutex_;
 
   void Accept() {
     LOG_STACK_TRACE_POINT;
-<<<<<<< HEAD
-          std::cout << "$$$$$$$$$$$$$$$$$$$$$$$ ACCEPTING 1" << std::endl;
-    auto cb = [=](std::error_code ec) {
-          std::cout << "$$$$$$$$$$$$$$$$$$$$$$$ ACCEPTING 2" << std::endl;
-      LOG_LAMBDA_STACK_TRACE_POINT;
-      if (!ec) {
-        std::cout << "$$$$$$$$$$$$$$$$$$$$$$$ ACCEPTING 3" << std::endl;
-        std::make_shared<ClientConnection>(std::move(*socket_), *manager_)
-            ->Start();
-      } else
-        {
-          std::cout << "$$$$$$$$$$$$$$$$$$$$$$$ ACCEPTING ERK!" << ec << std::endl;
-        }
-=======
 
     auto strongAccep = thread_manager_.CreateIO<asio::ip::tcp::tcp::acceptor>
       (asio::ip::tcp::endpoint(asio::ip::tcp::v4(), port_));
@@ -182,31 +148,18 @@
         
         conn->Start();
       }
->>>>>>> 85de47fd
 
-      std::cout << "$$$$$$$$$$$$$$$$$$$$$$$ calling ACCEPT" << std::endl;
       Accept();
     };
 
-      std::cout << "$$$$$$$$$$$$$$$$$$$$$$$ calling async ACCEPT" << std::endl;
-      acceptor_ -> async_accept(*socket_, cb) ;
-      std::cout << "$$$$$$$$$$$$$$$$$$$$$$$ sdon calling async ACCEPT" << std::endl;
+    strongAccep->async_accept(*strongSocket, cb);
   }
 
-<<<<<<< HEAD
-  thread_manager_type thread_manager_;
-  fetch::mutex::Mutex request_mutex_;
-  std::shared_ptr<asio::ip::tcp::tcp::acceptor> acceptor_;
-  std::shared_ptr<asio::ip::tcp::tcp::socket> socket_;
-  std::deque<Request> requests_;
-  ClientManager* manager_;
-=======
   // TODO: (`HUT`) : make this solid
   std::weak_ptr< ConnectionRegister > connection_register_;
 //  std::weak_ptr<asio::ip::tcp::tcp::acceptor> acceptor_;
 //  std::weak_ptr<asio::ip::tcp::tcp::socket>   socket_;
   std::shared_ptr< ClientManager >            manager_;
->>>>>>> 85de47fd
 };
 }
 }
