--- conflicted
+++ resolved
@@ -66,11 +66,7 @@
   virtual void Stop();
 
   uint16_t GetListeningPort() const override;
-<<<<<<< HEAD
-  void     PushRequest(connection_handle_type client, message_type const &msg) override;
-=======
   void     PushRequest(ConnectionHandleType client, MessageType const &msg) override;
->>>>>>> 85ff7359
 
   void Broadcast(MessageType const &msg);
   bool Send(ConnectionHandleType const &client, MessageType const &msg);
