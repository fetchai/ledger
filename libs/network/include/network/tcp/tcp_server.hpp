#pragma once
//------------------------------------------------------------------------------
//
//   Copyright 2018-2019 Fetch.AI Limited
//
//   Licensed under the Apache License, Version 2.0 (the "License");
//   you may not use this file except in compliance with the License.
//   You may obtain a copy of the License at
//
//       http://www.apache.org/licenses/LICENSE-2.0
//
//   Unless required by applicable law or agreed to in writing, software
//   distributed under the License is distributed on an "AS IS" BASIS,
//   WITHOUT WARRANTIES OR CONDITIONS OF ANY KIND, either express or implied.
//   See the License for the specific language governing permissions and
//   limitations under the License.
//
//------------------------------------------------------------------------------

#include "network/fetch_asio.hpp"
#include "network/generics/atomic_inflight_counter.hpp"
#include "network/management/abstract_connection.hpp"
#include "network/management/network_manager.hpp"
#include "network/message.hpp"
#include "network/tcp/abstract_server.hpp"

#include <cstdint>
#include <deque>
#include <memory>
#include <mutex>
#include <string>

namespace fetch {
namespace network {

class AbstractConnectionRegister;
class ClientManager;

/*
 * Handle TCP connections. Spawn new ClientConnections on connect and adds
 * them to the client manager. This can then be used for communication with
 * the rest of Fetch
 *
 */
class TCPServer : public AbstractNetworkServer
{
public:
  using ConnectionHandleType = typename AbstractConnection::ConnectionHandleType;
  using NetworkManagerType   = NetworkManager;
  using AcceptorType         = asio::ip::tcp::tcp::acceptor;
  using MutexType            = std::mutex;

  static constexpr char const *LOGGING_NAME = "TCPServer";

  struct Request
  {
    ConnectionHandleType handle;
    MessageType          message;
  };

  TCPServer(uint16_t port, NetworkManagerType const &network_manager);
  ~TCPServer() override;

  // Start will block until the server has started
  virtual void Start();
  virtual void Stop();

<<<<<<< HEAD
  void PushRequest(ConnectionHandleType client, MessageType const &msg) override;
=======
  uint16_t GetListeningPort() const override;
  void     PushRequest(connection_handle_type client, message_type const &msg) override;
>>>>>>> ce169764

  void Broadcast(MessageType const &msg);
  bool Send(ConnectionHandleType const &client, MessageType const &msg);

  bool has_requests();

  Request Top();
  void    Pop();

  std::string GetAddress(ConnectionHandleType const &client);

  template <typename X>
  void SetConnectionRegister(X &reg)
  {
    connection_register_ = reg.pointer();
  }

  void SetConnectionRegister(std::weak_ptr<AbstractConnectionRegister> const &reg)
  {
    connection_register_ = reg;
  }

  uint16_t port()
  {
    return port_;
  };

private:
  using InFlightCounter = AtomicInFlightCounter<network::AtomicCounterName::TCP_PORT_STARTUP>;

  void Accept(std::shared_ptr<asio::ip::tcp::tcp::acceptor> acceptor);

  NetworkManagerType                        network_manager_;
  uint16_t                                  port_;
  std::deque<Request>                       requests_;
  MutexType                                 request_mutex_;
  std::weak_ptr<AbstractConnectionRegister> connection_register_;
  std::shared_ptr<ClientManager>            manager_;
  std::weak_ptr<AcceptorType>               acceptor_;
  std::mutex                                start_mutex_;

  // Use this class to keep track of whether we are ready to accept connections
  InFlightCounter counter_;
};
}  // namespace network
}  // namespace fetch<|MERGE_RESOLUTION|>--- conflicted
+++ resolved
@@ -65,12 +65,8 @@
   virtual void Start();
   virtual void Stop();
 
-<<<<<<< HEAD
-  void PushRequest(ConnectionHandleType client, MessageType const &msg) override;
-=======
   uint16_t GetListeningPort() const override;
-  void     PushRequest(connection_handle_type client, message_type const &msg) override;
->>>>>>> ce169764
+  void     PushRequest(ConnectionHandleType client, MessageType const &msg) override;
 
   void Broadcast(MessageType const &msg);
   bool Send(ConnectionHandleType const &client, MessageType const &msg);
