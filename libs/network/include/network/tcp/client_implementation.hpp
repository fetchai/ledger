--- conflicted
+++ resolved
@@ -65,7 +65,6 @@
     networkManager_.Post([this, self, host, port]
     {
       shared_self_type selfLock = self.lock();
-      strand_ = networkManager_.CreateIO<asio::io_service::strand>();
       if(!selfLock) return;
 
       // We get IO objects from the network manager, they will only be strong while in the post
@@ -76,32 +75,11 @@
         strand_ = strand;
       }
 
-<<<<<<< HEAD
-      auto cb = [this, self, res, socket, port]
-        (std::error_code ec, resolver_type::iterator)
-=======
       strand->post([this, self, host, port, strand]
->>>>>>> abbf972c
       {
         shared_self_type selfLock = self.lock();
         if(!selfLock) return;
 
-<<<<<<< HEAD
-        LOG_STACK_TRACE_POINT;
-        fetch::logger.Info("Finished connecting.");
-        if (!ec)
-        {
-          fetch::logger.Debug("Connection established!");
-          this->SetAddress( (*socket).remote_endpoint().address().to_string() );
-          this->SetPort(uint16_t(port.AsInt()));
-          
-          ReadHeader();
-        } else
-        {
-          fetch::logger.Debug("Client failed to connect");
-          SignalConnectionFailed();
-          SignalLeave();          
-=======
         std::shared_ptr<socket_type> socket = networkManager_.CreateIO<socket_type>();
 
         {
@@ -110,26 +88,11 @@
           {
             socket_ = socket;
           }
->>>>>>> abbf972c
         }
 
-<<<<<<< HEAD
-      if(socket && res)
-      {
-        resolver_type::iterator it
-          (res->resolve({std::string(host), std::string(port)}));
-        asio::async_connect(*socket, it, strand_->wrap(cb) );
-      } else {
-        SignalLeave();        
-        fetch::logger.Error("Failed to create valid socket");
-      }
-    } ));
-  }
-=======
         std::shared_ptr<resolver_type> res = networkManager_.CreateIO<resolver_type>();
->>>>>>> abbf972c
-
-        auto cb = [this, self, res, socket, strand]
+
+        auto cb = [this, self, res, socket, strand, port]
         (std::error_code ec, resolver_type::iterator)
         {
           shared_self_type selfLock = self.lock();
@@ -148,6 +111,7 @@
             if(!ec2)
             {
               this->SetAddress(endpoint.address().to_string());
+              this->SetPort(uint16_t(port.AsInt()));
               ReadHeader();
             }
             else
@@ -157,7 +121,7 @@
           } else
           {
             fetch::logger.Debug("Client failed to connect");
-            ConnectionFailed();
+            SignalLeave();
           }
         };
 
@@ -169,6 +133,7 @@
           assert(strand->running_in_this_thread());
           asio::async_connect(*socket, it, strand->wrap(cb));
         } else {
+        SignalLeave();        
           fetch::logger.Error("Failed to create valid socket");
         }
       }); // end strand post
@@ -213,12 +178,7 @@
     return AbstractConnection::TYPE_OUTGOING;
   }
 
-<<<<<<< HEAD
-
   void Close() override
-=======
-  void Close() noexcept
->>>>>>> abbf972c
   {
     std::lock_guard<mutex_type> lock(io_creation_mutex_);
     postedClose_ = true;
@@ -247,27 +207,6 @@
     return socket_.expired();
   }
 
-<<<<<<< HEAD
-=======
-  void OnConnectionFailed(std::function< void() > const &fnc)
-  {
-    std::lock_guard< mutex_type > lock(callback_mutex_);
-    on_connection_failed_ = fnc;
-  }
-
-  void OnPushMessage(std::function< void(message_type const&) > const &fnc)
-  {
-    std::lock_guard< mutex_type > lock(callback_mutex_);
-    on_push_message_ = fnc;
-  }
-
-  void ClearClosures() noexcept
-  {
-    std::lock_guard< mutex_type > lock(callback_mutex_);
-    on_connection_failed_  = nullptr;
-    on_push_message_  = nullptr;
-  }
->>>>>>> abbf972c
 
  private:
   static const uint64_t networkMagic_ = 0xFE7C80A1FE7C80A1;
@@ -286,15 +225,8 @@
   bool                        can_write_{true};
   bool                        postedClose_ = false;
 
-<<<<<<< HEAD
-  bool                       connected_{false};
-=======
   mutable mutex_type                callback_mutex_;
-  std::function< void(message_type const&) > on_push_message_;
-  std::function< void() >                    on_connection_failed_;
-  std::function<void()>                      on_leave_;
   std::atomic<bool>                          connected_{false};
->>>>>>> abbf972c
 
   void ReadHeader() noexcept
   {
@@ -382,14 +314,10 @@
 
     if(socket)
     {
-<<<<<<< HEAD
-      asio::async_read(*socket, asio::buffer(message.pointer(), message.size()), strand_->wrap(cb));
+      assert(strand->running_in_this_thread());
+      asio::async_read(*socket, asio::buffer(message.pointer(), message.size()), strand->wrap(cb));
     } else {
       SignalLeave();      
-=======
-      assert(strand->running_in_this_thread());
-      asio::async_read(*socket, asio::buffer(message.pointer(), message.size()), strand->wrap(cb));
->>>>>>> abbf972c
     }
     
   }
@@ -457,6 +385,7 @@
       if(ec)
       {
         fetch::logger.Error("Error writing to socket, closing.");
+          SignalLeave();          
       }
       else
       {
@@ -464,13 +393,7 @@
         auto strandLock = strand_.lock();
         if(strandLock)
         {
-<<<<<<< HEAD
-          fetch::logger.Error("Error writing to socket, closing.");
-          SignalLeave();          
-          return;
-=======
           WriteNext(selfLock);
->>>>>>> abbf972c
         }
       }
     };
@@ -487,14 +410,6 @@
     }
   }
 
-<<<<<<< HEAD
-=======
-  void ConnectionFailed()
-  {
-    std::lock_guard< mutex_type > lock(callback_mutex_);
-    if(on_connection_failed_) on_connection_failed_();
-  }
->>>>>>> abbf972c
 
   /*
   void PushMessage(message_type message)
