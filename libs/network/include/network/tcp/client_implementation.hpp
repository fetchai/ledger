--- conflicted
+++ resolved
@@ -73,11 +73,6 @@
   TCPClientImplementation &operator=(TCPClientImplementation &&rhs) = delete;
 
   static void SetHeader(byte_array::ByteArray &header, uint64_t bufSize);
-<<<<<<< HEAD
-
-private:
-=======
->>>>>>> 1d3deee0
 
 private:
   NetworkManagerType networkManager_;
@@ -100,10 +95,6 @@
   void ReadHeader() noexcept;
   void ReadBody(byte_array::ByteArray const &header) noexcept;
 
-<<<<<<< HEAD
-
-=======
->>>>>>> 1d3deee0
   // Always executed in a run(), in a strand
   void WriteNext(SharedSelfType const &selfLock);
 };
