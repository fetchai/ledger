--- conflicted
+++ resolved
@@ -63,9 +63,9 @@
 
   ~TCPClientImplementation()
   {
-<<<<<<< HEAD
+    // TODO(EJF): In develop destructing_ = true; was being set here
 #if 1
-    if (!Closed() && !postedClose_)
+    if (!Closed() && !posted_close_)
     {
       Close();
     }
@@ -82,9 +82,6 @@
       }
     }
 #endif
-=======
-    destructing_ = true;
->>>>>>> c3d0aa37
   }
 
   void Connect(byte_array::ConstByteArray const &host, uint16_t port)
