--- conflicted
+++ resolved
@@ -47,20 +47,14 @@
     port_    = port;
   }
 
-<<<<<<< HEAD
-  std::string const &address() const { return address_; }
-  uint16_t port() const { return port_; }
-=======
   std::string const &address() const
   {
     return address_;
   }
-
   uint16_t port() const
   {
     return port_;
   }
->>>>>>> c3d0aa37
 
   std::string ToString() const;
   std::string ToUri() const;
