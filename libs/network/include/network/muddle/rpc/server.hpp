#pragma once
//------------------------------------------------------------------------------
//
//   Copyright 2018-2019 Fetch.AI Limited
//
//   Licensed under the Apache License, Version 2.0 (the "License");
//   you may not use this file except in compliance with the License.
//   You may obtain a copy of the License at
//
//       http://www.apache.org/licenses/LICENSE-2.0
//
//   Unless required by applicable law or agreed to in writing, software
//   distributed under the License is distributed on an "AS IS" BASIS,
//   WITHOUT WARRANTIES OR CONDITIONS OF ANY KIND, either express or implied.
//   See the License for the specific language governing permissions and
//   limitations under the License.
//
//------------------------------------------------------------------------------

#include "core/mutex.hpp"
#include "network/muddle/muddle_endpoint.hpp"
#include "network/service/call_context.hpp"
#include "network/service/server_interface.hpp"
#include "network/tcp/tcp_server.hpp"

#include <array>
#include <tuple>  // emulation layer
#include <unordered_map>

namespace fetch {
namespace muddle {
namespace rpc {

class Server : public service::ServiceServerInterface
{
public:
  using ConnectionHandle = service::ServiceServerInterface::connection_handle_type;
  using ProtocolId       = service::protocol_handler_type;
  using Protocol         = service::Protocol;
  using Address          = MuddleEndpoint::Address;
  using SubscriptionPtr  = MuddleEndpoint::SubscriptionPtr;
  using SubscriptionMap  = std::unordered_map<ProtocolId, SubscriptionPtr>;
  using Mutex            = mutex::Mutex;

  static constexpr char const *LOGGING_NAME = "MuddleRpcServer";

  explicit Server(MuddleEndpoint &endpoint, uint16_t service, uint16_t channel)
    : endpoint_(endpoint)
    //, service_(service)
    //, channel_(channel)
    , subscription_(endpoint_.Subscribe(service, channel))
  {
    if (subscription_)
    {
      // register the subscription with our handler
<<<<<<< HEAD
      subscription_->SetMessageHandler([this](Address const &from, uint16_t service,
                                              uint16_t channel, uint16_t counter,
                                              Packet::Payload const &payload, Address const &transmitter) {
                                         OnMessage(from, service, channel, counter, payload, transmitter);
      });
=======
      subscription_->SetMessageHandler(
          [this](Address const &from, uint16_t service, uint16_t channel, uint16_t counter,
                 Packet::Payload const &payload, Address const &transmitter) {
            OnMessage(from, service, channel, counter, payload, transmitter);
          });
>>>>>>> c7692dc5
    }
    else
    {
      FETCH_LOG_ERROR(LOGGING_NAME, "Failed to configure data subscription");
    }
  }

protected:
  bool DeliverResponse(connection_handle_type       handle_type,
                       network::message_type const &message_type) override
  {
    Address  target;
    uint16_t service        = 0;
    uint16_t channel        = 0;
    uint16_t counter        = 0;
    bool     lookup_success = false;

    // lookup the metadata
    {
      FETCH_LOCK(metadata_lock_);
      auto it = metadata_.find(handle_type);
      if (it != metadata_.end())
      {
        std::tie(target, service, channel, counter) = metadata_[handle_type];
        metadata_.erase(it);
        lookup_success = true;
      }
    }

    if (lookup_success)
    {
      // inform the world
      FETCH_LOG_DEBUG(LOGGING_NAME, "Sending message to: ", byte_array::ToBase64(target),
                      " on: ", service, ':', channel, ':', counter);

      // send the message back to the server
      endpoint_.Send(target, service, channel, counter, message_type);
    }
    else
    {
      FETCH_LOG_WARN(LOGGING_NAME, "Unable to determine which person to callback from");
    }

    return true;  /// ?
  }

private:
  void OnMessage(Address const &from, uint16_t service, uint16_t channel, uint16_t counter,
                 Packet::Payload const &payload, Address const &transmitter)
  {
    FETCH_LOG_INFO(LOGGING_NAME, "Recv message from: ", byte_array::ToBase64(from),
<<<<<<< HEAD
                    " via:", byte_array::ToBase64(transmitter),
                    " on: ", service, ':', channel, ':', counter);
=======
                   " via:", byte_array::ToBase64(transmitter), " on: ", service, ':', channel, ':',
                   counter);
>>>>>>> c7692dc5

    // insert data into the metadata
    uint64_t index = 0;
    {
      FETCH_LOCK(metadata_lock_);
      index            = metadata_index_++;
      metadata_[index] = {from, service, channel, counter};
    }

    service::CallContext context;
<<<<<<< HEAD
    context.sender_address = from;
=======
    context.sender_address      = from;
>>>>>>> c7692dc5
    context.transmitter_address = transmitter;

    // dispatch down to the core RPC level
    try
    {
      PushProtocolRequest(index, payload, &context);
    }
    catch (std::exception &ex)
    {
      FETCH_LOG_ERROR(LOGGING_NAME, "Recv message from: ", byte_array::ToBase64(from),
                      " on: ", service, ':', channel, ':', counter, " -- ", ex.what());
    }
  }

  MuddleEndpoint &endpoint_;
  // uint16_t const  service_;
  // uint16_t const  channel_;
  SubscriptionPtr subscription_;

  // begin annoying emulation layer
  using Metadata    = std::tuple<Address, uint16_t, uint16_t, uint16_t>;
  using MetadataMap = std::unordered_map<uint64_t, Metadata>;

  Mutex       metadata_lock_{__LINE__, __FILE__};
  uint64_t    metadata_index_ = 0;
  MetadataMap metadata_;
};

}  // namespace rpc
}  // namespace muddle
}  // namespace fetch<|MERGE_RESOLUTION|>--- conflicted
+++ resolved
@@ -53,19 +53,11 @@
     if (subscription_)
     {
       // register the subscription with our handler
-<<<<<<< HEAD
-      subscription_->SetMessageHandler([this](Address const &from, uint16_t service,
-                                              uint16_t channel, uint16_t counter,
-                                              Packet::Payload const &payload, Address const &transmitter) {
-                                         OnMessage(from, service, channel, counter, payload, transmitter);
-      });
-=======
       subscription_->SetMessageHandler(
           [this](Address const &from, uint16_t service, uint16_t channel, uint16_t counter,
                  Packet::Payload const &payload, Address const &transmitter) {
             OnMessage(from, service, channel, counter, payload, transmitter);
           });
->>>>>>> c7692dc5
     }
     else
     {
@@ -117,13 +109,8 @@
                  Packet::Payload const &payload, Address const &transmitter)
   {
     FETCH_LOG_INFO(LOGGING_NAME, "Recv message from: ", byte_array::ToBase64(from),
-<<<<<<< HEAD
-                    " via:", byte_array::ToBase64(transmitter),
-                    " on: ", service, ':', channel, ':', counter);
-=======
                    " via:", byte_array::ToBase64(transmitter), " on: ", service, ':', channel, ':',
                    counter);
->>>>>>> c7692dc5
 
     // insert data into the metadata
     uint64_t index = 0;
@@ -134,11 +121,7 @@
     }
 
     service::CallContext context;
-<<<<<<< HEAD
-    context.sender_address = from;
-=======
     context.sender_address      = from;
->>>>>>> c7692dc5
     context.transmitter_address = transmitter;
 
     // dispatch down to the core RPC level
