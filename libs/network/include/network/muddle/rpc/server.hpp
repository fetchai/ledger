--- conflicted
+++ resolved
@@ -106,11 +106,7 @@
 
 private:
   void OnMessage(Address const &from, uint16_t service, uint16_t channel, uint16_t counter,
-<<<<<<< HEAD
                  Packet::Payload const &payload, Address const &transmitter)
-=======
-                 Packet::Payload const &payload,Address const &transmitter)
->>>>>>> a996505c
   {
     FETCH_LOG_DEBUG(LOGGING_NAME, "Recv message from: ", byte_array::ToBase64(from),
                     " via:", byte_array::ToBase64(transmitter),
@@ -133,7 +129,6 @@
     context.transmitter_address = transmitter;
 
     // dispatch down to the core RPC level
-<<<<<<< HEAD
     try
     {
       PushProtocolRequest(index, payload, &context);
@@ -143,9 +138,6 @@
       FETCH_LOG_ERROR(LOGGING_NAME, "Recv message from: ", byte_array::ToBase64(from),
                       " on: ", service, ':', channel, ':', counter, " -- ", ex.what());
     }
-=======
-    PushProtocolRequest(index, payload, &context);
->>>>>>> a996505c
   }
 
   MuddleEndpoint &endpoint_;
