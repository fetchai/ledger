--- conflicted
+++ resolved
@@ -72,63 +72,7 @@
   Client &operator=(Client &&) = delete;
 
 protected:
-<<<<<<< HEAD
-  bool DeliverRequest(network::message_type const &data) override
-  {
-    FETCH_LOG_DEBUG(LOGGING_NAME, "Please send this packet to the server  ", service_, ",",
-                    channel_);
-
-    unsigned long long int ident = 0;
-
-    try
-    {
-      // signal to the networking that an exchange is requested
-      auto promise = endpoint_.Exchange(address_, service_, channel_, data);
-      ident        = promise.id();
-
-      FETCH_LOG_DEBUG(LOGGING_NAME, "Sent this packet to the server  ", service_, ",", channel_,
-                      "@prom=", promise.id(), " response size=", data.size());
-
-      // establish the correct course of action when
-      WeakHandler handler = handler_;
-      promise.WithHandlers()
-          .Then([handler, promise]() {
-            LOG_STACK_TRACE_POINT;
-
-            FETCH_LOG_DEBUG(LOGGING_NAME, "Got the response to our question...",
-                            "@prom=", promise.id());
-            auto callback = handler.lock();
-            if (callback)
-            {
-              (*callback)(promise.GetInnerPromise());
-            }
-          })
-          .Catch([promise]() {
-            LOG_STACK_TRACE_POINT;
-
-            // TODO(EJF): This is actually a bug since the RPC promise implementation doesn't have a
-            // callback process
-            FETCH_LOG_DEBUG(LOGGING_NAME, "Exchange promise failed", "@prom=", promise.id());
-          });
-
-      // TODO(EJF): Chained promises would remove the requirement for this
-      thread_pool_->Post([promise]() {
-        LOG_STACK_TRACE_POINT;
-        promise.Wait();
-      });
-
-      return true;  //?
-    }
-    catch (std::exception const &e)
-    {
-      FETCH_LOG_ERROR(LOGGING_NAME, "Erk! Exception in endpoint_.Exchange ", "@prom=", ident, " ",
-                      e.what());
-      throw e;
-    }
-  }
-=======
   bool DeliverRequest(network::message_type const &data) override;
->>>>>>> 8ce539c3
 
 private:
   using Flag         = std::atomic<bool>;
