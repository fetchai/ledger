#pragma once
//------------------------------------------------------------------------------
//
//   Copyright 2018-2019 Fetch.AI Limited
//
//   Licensed under the Apache License, Version 2.0 (the "License");
//   you may not use this file except in compliance with the License.
//   You may obtain a copy of the License at
//
//       http://www.apache.org/licenses/LICENSE-2.0
//
//   Unless required by applicable law or agreed to in writing, software
//   distributed under the License is distributed on an "AS IS" BASIS,
//   WITHOUT WARRANTIES OR CONDITIONS OF ANY KIND, either express or implied.
//   See the License for the specific language governing permissions and
//   limitations under the License.
//
//------------------------------------------------------------------------------

#include "core/byte_array/byte_array.hpp"
#include "core/byte_array/const_byte_array.hpp"
#include "core/serializers/byte_array_buffer.hpp"
#include "crypto/prover.hpp"
#include "crypto/verifier.hpp"

#include <array>
#include <cstdint>
#include <cstring>  // memset
#include <type_traits>

namespace fetch {
namespace muddle {

/**
 * This is the fundamental data structure that is sent around the network
 *
 * It comprises of the fixed size header that is prefixed on top of the variable sized payload.
 * The basic elements of the packet are shown in the diagram below:
 *
 * ┌──────────┬──────────┬──────────┬────────────────────────────────┐
 * │ Version  │  Flags   │   TTL    │            Service             │
 * ├──────────┴──────────┴──────────┼────────────────────────────────┤
 * │            Channel             │            Counter             │
 * ├────────────────────────────────┴────────────────────────────────┤
 * │                           Network Id                            │
 * ├─────────────────────────────────────────────────────────────────┤
 * │                                                                 │
 * │                        From (Public Key)                        │
 * │                                                                 │
 * ├─────────────────────────────────────────────────────────────────┤
 * │                                                                 │
 * │                       Target (Public Key)                       │
 * │                                                                 │
 * ├─────────────────────────────────────────────────────────────────┤
 *
 * │                                                                 │
 *
 * │                         Packet Payload                          │
 *
 * │                                                                 │
 *
<<<<<<< HEAD
 * │                                                                             │
 *
 * │                                                                             │
 *
 * └ ─ ─ ─ ─ ─ ─ ─ ─ ─ ─ ─ ─ ─ ─ ─ ─ ─ ─ ─ ─ ─ ─ ─ ─ ─ ─ ─ ─ ─ ─ ─ ─ ─ ─ ─ ─ ─ ─ ┘
 * │                                 Stamp (if any)                              │
 *
 * └ ─ ─ ─ ─ ─ ─ ─ ─ ─ ─ ─ ─ ─ ─ ─ ─ ─ ─ ─ ─ ─ ─ ─ ─ ─ ─ ─ ─ ─ ─ ─ ─ ─ ─ ─ ─ ─ ─ ┘
 *
=======
 * └ ─ ─ ─ ─ ─ ─ ─ ─ ─ ─ ─ ─ ─ ─ ─ ─ ─ ─ ─ ─ ─ ─ ─ ─ ─ ─ ─ ─ ─ ─ ─ ─ ┘
>>>>>>> 457e7144
 */
class Packet
{
public:
  static constexpr std::size_t ADDRESS_SIZE = 64;
<<<<<<< HEAD
=======
  static constexpr std::size_t HEADER_SIZE  = 12 + (2 * ADDRESS_SIZE);
>>>>>>> 457e7144

  using RawAddress   = std::array<uint8_t, ADDRESS_SIZE>;
  using Address      = byte_array::ConstByteArray;
  using Payload      = byte_array::ConstByteArray;
  using Stamp        = byte_array::ConstByteArray;

  struct RoutingHeader
  {
<<<<<<< HEAD
    uint64_t version : 4;    ///< Flag to signal the current version of the muddle protocol
    uint64_t direct : 1;     ///< Flag to signal that a direct message is being sent (no routing)
    uint64_t broadcast : 1;  ///< Flag to signal that the packet is a broadcast packet
    uint64_t exchange : 1;   ///< Flag to signal that this is an exchange packet i.e. we are
                             ///< expecting a response
    uint64_t stamped : 1;    ///< Flag to signal that the packet is signed by sender
    uint64_t ttl : 8;  ///< The time to live counter which ensures messages do not propagate further
                       ///< than desired
    uint64_t service : 16;  ///< The service number (helpful for RPC compatibility)
    uint64_t proto : 16;    ///< The protocol number (helpful for RPC compatibility)
    uint64_t msg_num : 16;  ///< Incremented message counter for detecting duplicate packets
=======
    // clang-format off
    uint32_t version   : 4;   ///< Flag to signal the current version of the muddle protocol
    uint32_t direct    : 1;   ///< Flag to signal that a direct message is being sent (no routing)
    uint32_t broadcast : 1;   ///< Flag to signal that the packet is a broadcast packet
    uint32_t exchange  : 1;   ///< Flag to signal that this is an exchange packet
    uint32_t reserved  : 1;   ///< Reserved for padding
    uint32_t ttl       : 8;   ///< The time to live counter
    uint32_t service   : 16;  ///< The service number (helpful for RPC compatibility)
    uint32_t proto     : 16;  ///< The protocol number (helpful for RPC compatibility)
    uint32_t msg_num   : 16;  ///< Incremented message counter for detecting duplicate packets
    uint32_t network   : 32;  ///< The originating network id
    // clang-format on
>>>>>>> 457e7144

    RawAddress target;  ///< The address of the packet target
    RawAddress sender;  ///< The address of the packet sender
  };

  static constexpr std::size_t HEADER_SIZE  = sizeof(RoutingHeader);
  using BinaryHeader = std::array<uint8_t, HEADER_SIZE>;

  static_assert(std::is_pod<RoutingHeader>::value, "Routing header must be POD");
  static_assert(sizeof(RoutingHeader) == 12 + (2 * ADDRESS_SIZE), "The header must be packed");
  static_assert(sizeof(RoutingHeader) == sizeof(BinaryHeader),
                "The header and binary header must be equivalent");

  // Construction / Destruction
  Packet() = default;
  explicit Packet(Address const &source_address, uint32_t network_id);
  Packet(Packet const &) = delete;
  Packet(Packet &&)      = delete;
  ~Packet()              = default;

  // Operators
  Packet &operator=(Packet const &) = delete;
  Packet &operator=(Packet &&) = delete;

  // Getters
<<<<<<< HEAD
  uint8_t           GetVersion() const noexcept;
  bool              IsDirect() const noexcept;
  bool              IsBroadcast() const noexcept;
  bool              IsExchange() const noexcept;
  bool              IsStamped() const noexcept;
  uint8_t           GetTTL() const noexcept;
  uint16_t          GetService() const noexcept;
  uint16_t          GetProtocol() const noexcept;
  uint16_t          GetMessageNum() const noexcept;
  RawAddress const &GetTargetRaw() const noexcept;
  RawAddress const &GetSenderRaw() const noexcept;
=======
  uint8_t           GetVersion() const;
  bool              IsDirect() const;
  bool              IsBroadcast() const;
  bool              IsExchange() const;
  uint8_t           GetTTL() const;
  uint16_t          GetService() const;
  uint16_t          GetProtocol() const;
  uint16_t          GetMessageNum() const;
  uint32_t          GetNetworkId() const;
  RawAddress const &GetTargetRaw() const;
  RawAddress const &GetSenderRaw() const;
>>>>>>> 457e7144
  Address const &   GetTarget() const;
  Address const &   GetSender() const;
  Payload const &   GetPayload() const noexcept;
  Stamp const &     GetStamp() const noexcept;

  // Setters
<<<<<<< HEAD
  void SetDirect(bool set = true) noexcept;
  void SetBroadcast(bool set = true) noexcept;
  void SetExchange(bool set = true) noexcept;
  void SetTTL(uint8_t ttl) noexcept;
  void SetService(uint16_t service_num) noexcept;
  void SetProtocol(uint16_t protocol_num) noexcept;
  void SetMessageNum(uint16_t message_num) noexcept;
=======
  void SetDirect(bool set = true);
  void SetBroadcast(bool set = true);
  void SetExchange(bool set = true);
  void SetTTL(uint8_t ttl);
  void SetService(uint16_t service_num);
  void SetProtocol(uint16_t protocol_num);
  void SetMessageNum(uint16_t message_num);
  void SetNetworkId(uint32_t network_id);
>>>>>>> 457e7144
  void SetTarget(RawAddress const &address);
  void SetTarget(Address const &address);
  void SetPayload(Payload const &payload);

<<<<<<< HEAD
  void Sign(crypto::Prover &prover);
  bool Verify() const;

=======
>>>>>>> 457e7144
private:
  RoutingHeader header_;   ///< The header containing primarily routing information
  Payload       payload_;  ///< The payload of the message
  Stamp         stamp_;    ///< Signature when stamped

  ///< Cached versions of the addresses
  mutable Address target_;
  mutable Address sender_;

  void SetStamped() noexcept;
  void DropStamped() noexcept;
  BinaryHeader StaticHeader() const noexcept;

  template <typename T>
  friend void Serialize(T &serializer, Packet const &b);

  template <typename T>
  friend void Deserialize(T &serializer, Packet &b);
};

inline Packet::Packet(Address const &source_address, uint32_t network_id)
  : header_()
  , payload_()
{
  std::memset(&header_, 0, sizeof(header_));

  // mark the packet with the version
  header_.version = 2;
  header_.network = network_id;

  // add the sender
  assert(source_address.size() == ADDRESS_SIZE);
  std::memcpy(header_.sender.data(), source_address.pointer(), ADDRESS_SIZE);
}

inline uint8_t Packet::GetVersion() const noexcept
{
  return static_cast<uint8_t>(header_.version);
}

inline bool Packet::IsDirect() const noexcept
{
  return header_.direct > 0;
}

inline bool Packet::IsBroadcast() const noexcept
{
  return header_.broadcast > 0;
}

inline bool Packet::IsExchange() const noexcept
{
  return header_.exchange > 0;
}

inline bool Packet::IsStamped() const noexcept
{
  return header_.stamped;
}

inline uint8_t Packet::GetTTL() const noexcept
{
  return static_cast<uint8_t>(header_.ttl);
}

inline uint16_t Packet::GetService() const noexcept
{
  return static_cast<uint16_t>(header_.service);
}

inline uint16_t Packet::GetProtocol() const noexcept
{
  return static_cast<uint16_t>(header_.proto);
}

inline uint16_t Packet::GetMessageNum() const noexcept
{
  return static_cast<uint16_t>(header_.msg_num);
}

<<<<<<< HEAD
inline Packet::RawAddress const &Packet::GetTargetRaw() const noexcept
=======
inline uint32_t Packet::GetNetworkId() const
{
  return header_.network;
}

inline Packet::RawAddress const &Packet::GetTargetRaw() const
>>>>>>> 457e7144
{
  return header_.target;
}

inline Packet::RawAddress const &Packet::GetSenderRaw() const noexcept
{
  return header_.sender;
}

inline Packet::Address const &Packet::GetTarget() const
{
  if (target_.size() == 0)
  {
    byte_array::ByteArray target;
    target.Resize(std::size_t{ADDRESS_SIZE});
    std::memcpy(target.pointer(), header_.target.data(), ADDRESS_SIZE);

    target_ = target;
  }

  return target_;
}

inline Packet::Address const &Packet::GetSender() const
{
  if (sender_.size() == 0)
  {
    byte_array::ByteArray sender;
    sender.Resize(std::size_t{ADDRESS_SIZE});
    std::memcpy(sender.pointer(), header_.sender.data(), ADDRESS_SIZE);

    sender_ = sender;
  }

  return sender_;
}

inline Packet::Payload const &Packet::GetPayload() const noexcept
{
  return payload_;
}

inline Packet::Stamp const &Packet::GetStamp() const noexcept
{
  return stamp_;
}

inline void Packet::SetDirect(bool set) noexcept
{
  header_.direct = (set) ? 1 : 0;
  DropStamped();
}

inline void Packet::SetBroadcast(bool set) noexcept
{
  header_.broadcast = (set) ? 1 : 0;
  DropStamped();
}

inline void Packet::SetExchange(bool set) noexcept
{
  header_.exchange = (set) ? 1 : 0;
  DropStamped();
}

inline void Packet::SetTTL(uint8_t ttl) noexcept
{
  header_.ttl = ttl;
  // stamps are not invalidated
}

inline void Packet::SetService(uint16_t service_num) noexcept
{
  header_.service = service_num;
  DropStamped();
}

inline void Packet::SetProtocol(uint16_t protocol_num) noexcept
{
  header_.proto = protocol_num;
  DropStamped();
}

inline void Packet::SetMessageNum(uint16_t message_num) noexcept
{
  header_.msg_num = message_num;
  DropStamped();
}

inline void Packet::SetNetworkId(uint32_t network_id)
{
  header_.network = network_id;
}

inline void Packet::SetTarget(RawAddress const &address)
{
  std::memcpy(header_.target.data(), address.data(), address.size());
  DropStamped();
}

inline void Packet::SetTarget(Address const &address)
{
  assert(address.size() == ADDRESS_SIZE);
  std::memcpy(header_.target.data(), address.pointer(), address.size());
  DropStamped();
}

inline void Packet::SetPayload(Payload const &payload)
{
  payload_ = payload;
  DropStamped();
}

inline void Packet::SetStamped() noexcept
{
  header_.stamped = 1;
}

inline void Packet::DropStamped() noexcept
{
  header_.stamped = 0;
}

inline Packet::BinaryHeader Packet::StaticHeader() const noexcept {
	RoutingHeader retVal{header_};
	retVal.ttl = 0;
	return *reinterpret_cast<BinaryHeader const *>(&retVal);
}

inline void Packet::Sign(crypto::Prover &prover)
{
  SetStamped();
  if(prover.Sign((serializers::ByteArrayBuffer() << StaticHeader() << payload_) .data()))
  {
    stamp_ = prover.signature();
  }
  else
  {
    DropStamped();
  }
}

inline bool Packet::Verify() const
{
  if(!IsStamped())
  {
    return false;	// null signature is not genuine in non-trusted networks
  }
  auto retVal = crypto::Verify(
	  GetSender()
	  , (serializers::ByteArrayBuffer() << StaticHeader() << payload_).data()
	  , stamp_);
  return retVal;
}

template <typename T>
void Serialize(T &serializer, Packet const &packet)
{
  serializer << *reinterpret_cast<Packet::BinaryHeader const *>(&packet.header_) << packet.payload_;
  if(packet.header_.stamped)
  {
    serializer << packet.stamp_;
  }
}

template <typename T>
void Deserialize(T &serializer, Packet &packet)
{
  serializer >> *reinterpret_cast<Packet::BinaryHeader *>(&packet.header_) >> packet.payload_;
  if(packet.header_.stamped)
  {
    serializer >> packet.stamp_;
  }
}

}  // namespace muddle
}  // namespace fetch

namespace std {

template <>
struct hash<fetch::muddle::Packet::RawAddress>
{
  std::size_t operator()(fetch::muddle::Packet::RawAddress const &address) const noexcept
  {
    uint32_t hash = 2166136261;
    for (std::size_t i = 0; i < address.size(); ++i)
    {
      hash = (hash * 16777619) ^ address[i];
    }
    return hash;
  }
};

}  // namespace std<|MERGE_RESOLUTION|>--- conflicted
+++ resolved
@@ -59,28 +59,19 @@
  *
  * │                                                                 │
  *
-<<<<<<< HEAD
- * │                                                                             │
- *
- * │                                                                             │
- *
- * └ ─ ─ ─ ─ ─ ─ ─ ─ ─ ─ ─ ─ ─ ─ ─ ─ ─ ─ ─ ─ ─ ─ ─ ─ ─ ─ ─ ─ ─ ─ ─ ─ ─ ─ ─ ─ ─ ─ ┘
- * │                                 Stamp (if any)                              │
- *
- * └ ─ ─ ─ ─ ─ ─ ─ ─ ─ ─ ─ ─ ─ ─ ─ ─ ─ ─ ─ ─ ─ ─ ─ ─ ─ ─ ─ ─ ─ ─ ─ ─ ─ ─ ─ ─ ─ ─ ┘
- *
-=======
+ * │                                                                 │
+ *
+ * │                                                                 │
+ *
  * └ ─ ─ ─ ─ ─ ─ ─ ─ ─ ─ ─ ─ ─ ─ ─ ─ ─ ─ ─ ─ ─ ─ ─ ─ ─ ─ ─ ─ ─ ─ ─ ─ ┘
->>>>>>> 457e7144
+ * │                          Stamp (if any)                         │
+ *
+ * └ ─ ─ ─ ─ ─ ─ ─ ─ ─ ─ ─ ─ ─ ─ ─ ─ ─ ─ ─ ─ ─ ─ ─ ─ ─ ─ ─ ─ ─ ─ ─ ─ ┘
  */
 class Packet
 {
 public:
   static constexpr std::size_t ADDRESS_SIZE = 64;
-<<<<<<< HEAD
-=======
-  static constexpr std::size_t HEADER_SIZE  = 12 + (2 * ADDRESS_SIZE);
->>>>>>> 457e7144
 
   using RawAddress   = std::array<uint8_t, ADDRESS_SIZE>;
   using Address      = byte_array::ConstByteArray;
@@ -89,32 +80,18 @@
 
   struct RoutingHeader
   {
-<<<<<<< HEAD
-    uint64_t version : 4;    ///< Flag to signal the current version of the muddle protocol
-    uint64_t direct : 1;     ///< Flag to signal that a direct message is being sent (no routing)
-    uint64_t broadcast : 1;  ///< Flag to signal that the packet is a broadcast packet
-    uint64_t exchange : 1;   ///< Flag to signal that this is an exchange packet i.e. we are
-                             ///< expecting a response
-    uint64_t stamped : 1;    ///< Flag to signal that the packet is signed by sender
-    uint64_t ttl : 8;  ///< The time to live counter which ensures messages do not propagate further
-                       ///< than desired
-    uint64_t service : 16;  ///< The service number (helpful for RPC compatibility)
-    uint64_t proto : 16;    ///< The protocol number (helpful for RPC compatibility)
-    uint64_t msg_num : 16;  ///< Incremented message counter for detecting duplicate packets
-=======
     // clang-format off
     uint32_t version   : 4;   ///< Flag to signal the current version of the muddle protocol
     uint32_t direct    : 1;   ///< Flag to signal that a direct message is being sent (no routing)
     uint32_t broadcast : 1;   ///< Flag to signal that the packet is a broadcast packet
     uint32_t exchange  : 1;   ///< Flag to signal that this is an exchange packet
-    uint32_t reserved  : 1;   ///< Reserved for padding
+    uint32_t stamped   : 1;   ///< Flag to signal that the packet is signed by sender
     uint32_t ttl       : 8;   ///< The time to live counter
     uint32_t service   : 16;  ///< The service number (helpful for RPC compatibility)
     uint32_t proto     : 16;  ///< The protocol number (helpful for RPC compatibility)
     uint32_t msg_num   : 16;  ///< Incremented message counter for detecting duplicate packets
     uint32_t network   : 32;  ///< The originating network id
     // clang-format on
->>>>>>> 457e7144
 
     RawAddress target;  ///< The address of the packet target
     RawAddress sender;  ///< The address of the packet sender
@@ -140,7 +117,6 @@
   Packet &operator=(Packet &&) = delete;
 
   // Getters
-<<<<<<< HEAD
   uint8_t           GetVersion() const noexcept;
   bool              IsDirect() const noexcept;
   bool              IsBroadcast() const noexcept;
@@ -150,28 +126,15 @@
   uint16_t          GetService() const noexcept;
   uint16_t          GetProtocol() const noexcept;
   uint16_t          GetMessageNum() const noexcept;
+  uint32_t          GetNetworkId() const noexcept;
   RawAddress const &GetTargetRaw() const noexcept;
   RawAddress const &GetSenderRaw() const noexcept;
-=======
-  uint8_t           GetVersion() const;
-  bool              IsDirect() const;
-  bool              IsBroadcast() const;
-  bool              IsExchange() const;
-  uint8_t           GetTTL() const;
-  uint16_t          GetService() const;
-  uint16_t          GetProtocol() const;
-  uint16_t          GetMessageNum() const;
-  uint32_t          GetNetworkId() const;
-  RawAddress const &GetTargetRaw() const;
-  RawAddress const &GetSenderRaw() const;
->>>>>>> 457e7144
   Address const &   GetTarget() const;
   Address const &   GetSender() const;
   Payload const &   GetPayload() const noexcept;
   Stamp const &     GetStamp() const noexcept;
 
   // Setters
-<<<<<<< HEAD
   void SetDirect(bool set = true) noexcept;
   void SetBroadcast(bool set = true) noexcept;
   void SetExchange(bool set = true) noexcept;
@@ -179,26 +142,14 @@
   void SetService(uint16_t service_num) noexcept;
   void SetProtocol(uint16_t protocol_num) noexcept;
   void SetMessageNum(uint16_t message_num) noexcept;
-=======
-  void SetDirect(bool set = true);
-  void SetBroadcast(bool set = true);
-  void SetExchange(bool set = true);
-  void SetTTL(uint8_t ttl);
-  void SetService(uint16_t service_num);
-  void SetProtocol(uint16_t protocol_num);
-  void SetMessageNum(uint16_t message_num);
-  void SetNetworkId(uint32_t network_id);
->>>>>>> 457e7144
+  void SetNetworkId(uint32_t network_id) noexcept;
   void SetTarget(RawAddress const &address);
   void SetTarget(Address const &address);
   void SetPayload(Payload const &payload);
 
-<<<<<<< HEAD
   void Sign(crypto::Prover &prover);
   bool Verify() const;
 
-=======
->>>>>>> 457e7144
 private:
   RoutingHeader header_;   ///< The header containing primarily routing information
   Payload       payload_;  ///< The payload of the message
@@ -279,16 +230,12 @@
   return static_cast<uint16_t>(header_.msg_num);
 }
 
-<<<<<<< HEAD
+inline uint32_t Packet::GetNetworkId() const noexcept
+{
+  return header_.network;
+}
+
 inline Packet::RawAddress const &Packet::GetTargetRaw() const noexcept
-=======
-inline uint32_t Packet::GetNetworkId() const
-{
-  return header_.network;
-}
-
-inline Packet::RawAddress const &Packet::GetTargetRaw() const
->>>>>>> 457e7144
 {
   return header_.target;
 }
@@ -378,7 +325,7 @@
   DropStamped();
 }
 
-inline void Packet::SetNetworkId(uint32_t network_id)
+inline void Packet::SetNetworkId(uint32_t network_id) noexcept
 {
   header_.network = network_id;
 }
