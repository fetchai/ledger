#pragma once
//------------------------------------------------------------------------------
//
//   Copyright 2018-2019 Fetch.AI Limited
//
//   Licensed under the Apache License, Version 2.0 (the "License");
//   you may not use this file except in compliance with the License.
//   You may obtain a copy of the License at
//
//       http://www.apache.org/licenses/LICENSE-2.0
//
//   Unless required by applicable law or agreed to in writing, software
//   distributed under the License is distributed on an "AS IS" BASIS,
//   WITHOUT WARRANTIES OR CONDITIONS OF ANY KIND, either express or implied.
//   See the License for the specific language governing permissions and
//   limitations under the License.
//
//------------------------------------------------------------------------------

#include "core/macros.hpp"
#include "core/mutex.hpp"
#include "crypto/ecdsa.hpp"
#include "crypto/prover.hpp"
#include "network/details/thread_pool.hpp"
#include "network/management/connection_register.hpp"
#include "network/muddle/dispatcher.hpp"
#include "network/muddle/peer_list.hpp"
#include "network/muddle/router.hpp"
#include "network/service/promise.hpp"
#include "network/tcp/abstract_server.hpp"
#include "network/uri.hpp"
#include "network/p2pservice/p2ptrust_interface.hpp"

#include <chrono>
#include <memory>
#include <unordered_map>
#include <vector>

namespace fetch {

namespace network {
class NetworkManager;
class AbstractConnection;
}  // namespace network

namespace muddle {

class MuddleRegister;
class MuddleEndpoint;

/**
 * The Top Level object for the muddle networking stack.
 *
 * Nodes connected into a Muddle are identified with a public key. With this abstraction when
 * interacting with this component network peers are identified with this public key instead of
 * ip address and port pairs.
 *
 * From a top level this stack is a combination of components that drives the P2P networking layer.
 * Fundamentally it is a collection of network connections which are attached to a router. When a
 * client wants to send a message it is done through the MuddleEndpoint interface. This ultimately
 * packages messages which are dispatched through the router.
 *
 * The router will determine the appropriate connection for the packet to be sent across. Similarly
 * when receiving packets. The router will either dispatch the message to one of the registered
 * clients (in the case when the message is addressed to the current node) or will endevour to
 * send the packet to the desired node. This is illustracted in the diagram below:
 *
 *                ┌ ─ ─ ─ ─ ─ ─ ─ ─ ─ ─ ─ ─ ─ ─ ─ ─ ─ ─ ─ ─ ─ ─ ─ ┐
 *                                     Clients
 *                │                                               │
 *                 ─ ─ ─ ─ ─ ─ ─ ─ ─│─ ─ ─ ─ ─ ─│─ ─ ─ ─ ─ ─ ─ ─ ─
 *
 *                                  │           │
 *                ┌───────────────────────────────────────────────┐
 *                │                 │  Muddle   │                 │
 *                └───────────────────────────────────────────────┘
 *                                  │           │
 *
 *                                  │           │
 *                                  ▼           ▼
 *                                ┌───────────────┐
 *                                │               │
 *                                │               │
 *                                │    Router     │
 *                                │               │
 *                                │               │
 *                                └───────────────┘
 *                                   ▲    ▲    ▲
 *                                   │ ▲  │  ▲ │
 *                        ┌──────────┘ │  │  │ └──────────┐
 *                        │       ┌────┘  │  └────┐       │
 *                        │       │       │       │       │
 *                        ▼       ▼       ▼       ▼       ▼
 *                     ┌────┐  ┌────┐  ┌────┐  ┌────┐  ┌────┐
 *                     │    │  │    │  │    │  │    │  │    │
 *                     ├────┤  ├────┤  ├────┤  ├────┤  ├────┤
 *                     │    │  │    │  │    │  │    │  │    │
 *                     ├────┤  ├────┤  ├────┤  ├────┤  ├────┤
 *                     │    │  │    │  │    │  │    │  │    │
 *                     ├────┤  ├────┤  ├────┤  ├────┤  ├────┤
 *                     │    │  │    │  │    │  │    │  │    │
 *                     └────┘  └────┘  └────┘  └────┘  └────┘
 *
 *                         Underlying Network Connections
 *
 */
class Muddle
{
public:
  using CertificatePtr  = std::unique_ptr<crypto::Prover>;
  using Uri             = network::Uri;
  using UriList         = std::vector<Uri>;
  using NetworkManager  = network::NetworkManager;
  using Promise         = service::Promise;
  using PortList        = std::vector<uint16_t>;
  using Identity        = crypto::Identity;
  using Address         = Router::Address;
  using ConnectionState = PeerConnectionList::ConnectionState;
  using NetworkId       = MuddleEndpoint::NetworkId;
  using TrustSystem     = p2p::P2PTrustInterface<Muddle::Address>;

  using Handle = network::AbstractConnection::connection_handle_type;

  struct ConnectionData
  {
    Address         address;
    Uri             uri;
    ConnectionState state;
  };

  using ConnectionDataList = std::vector<ConnectionData>;
  using ConnectionMap      = std::unordered_map<Address, Uri>;

  static constexpr char const *LOGGING_NAME = "Muddle";

  /* Utility instance creation function. In a real application, create
     the muddle using loaded certificates and keys. In tests, call
     this to just get one now.*/

  static std::shared_ptr<Muddle> CreateMuddle(NetworkId                      network_id,
                                              fetch::network::NetworkManager tm)
  {
    crypto::ECDSASigner *certificate = new crypto::ECDSASigner();
    certificate->GenerateKeys();

    std::unique_ptr<crypto::Prover> certificate_;
    certificate_.reset(certificate);

    return std::make_shared<Muddle>(network_id, std::move(certificate_), tm);
  }

  static std::shared_ptr<Muddle> CreateMuddle(NetworkId                       network_id,
                                              std::unique_ptr<crypto::Prover> prover,
                                              fetch::network::NetworkManager  tm)
  {
    return std::make_shared<Muddle>(network_id, std::move(prover), tm);
  }

<<<<<<< HEAD
  static std::shared_ptr<Muddle> CreateMuddle(NetworkId                       network_id,
                                              std::unique_ptr<crypto::Prover> prover,
                                              fetch::network::NetworkManager  tm,
                                              TrustSystem *                   trust_system)
  {
    auto m = std::make_shared<Muddle>(network_id, std::move(prover), tm);
    m->SetUpTrust(trust_system);
    return m;
  }

  static inline uint32_t CreateNetworkId(const char *p)
  {
    return (uint32_t(p[0]) << 24) | (uint32_t(p[1]) << 16) | (uint32_t(p[2]) << 8) |
           (uint32_t(p[3]));
  }

  static inline uint32_t CreateNetworkId(const char prefix, std::size_t instance_number)
  {
    std::string x = "000" + std::to_string(instance_number);
    x             = x.substr(x.length() - 3);
    x             = std::string(1, prefix) + x;
    return CreateNetworkId(x.c_str());
  }

=======
>>>>>>> c7692dc5
  // Construction / Destruction
  Muddle(NetworkId network_id, CertificatePtr &&certificate, NetworkManager const &nm);
  Muddle(Muddle const &) = delete;
  Muddle(Muddle &&)      = delete;
  ~Muddle()              = default;

  /// @name Top Level Node Control
  /// @{
  void Start(PortList const &ports, UriList const &initial_peer_list = UriList{});
  void Stop();
  void Shutdown();
  /// @}

  Identity const &identity() const;

  MuddleEndpoint &AsEndpoint();

<<<<<<< HEAD
  ConnectionMap GetConnections(bool direct_only=false);
=======
  ConnectionMap GetConnections(bool direct_only = false);
>>>>>>> c7692dc5

  bool UriToDirectAddress(const Uri &uri, Address &address) const;

  PeerConnectionList &useClients();

  /// @name Peer control
  /// @{
  void            AddPeer(Uri const &peer);
  void            DropPeer(Uri const &peer);
  void            DropPeer(Address const &peer);
  std::size_t     NumPeers() const;
  ConnectionState GetPeerState(Uri const &uri);

  void Blacklist(Address const &target);
  void Whitelist(Address const &target);
  bool IsBlacklisted(Address const &target) const;
  /// @}

<<<<<<< HEAD
  bool IsConnected(Address const &target) const;
=======
  bool IsConnected(Address const &target) const
  {
    return router_.IsConnected(target);
  }
>>>>>>> c7692dc5

  // Operators
  Muddle &operator=(Muddle const &) = delete;
  Muddle &operator=(Muddle &&) = delete;

  void Debug(std::string const &prefix)
  {
    router_.Debug(prefix);
    clients_.Debug(prefix);
  }


  void SetUpTrust(TrustSystem *trust_system)
  {
    trust_system_ = trust_system;
  }

private:
  using Server     = std::shared_ptr<network::AbstractNetworkServer>;
  using ServerList = std::vector<Server>;
  using Client     = std::shared_ptr<network::AbstractConnection>;
  using ThreadPool = network::ThreadPool;
  using Register   = std::shared_ptr<MuddleRegister>;
  using Mutex      = mutex::Mutex;
  using Lock       = std::lock_guard<Mutex>;
  using Clock      = std::chrono::system_clock;
  using Timepoint  = Clock::time_point;
  using Duration   = Clock::duration;

  void RunPeriodicMaintenance();

  void CreateTcpServer(uint16_t port);
  void CreateTcpClient(Uri const &peer);

  CertificatePtr const certificate_;      ///< The private and public keys for the node identity
  Identity const       identity_;         ///< Cached version of the identity (public key)
  NetworkManager       network_manager_;  ///< The network manager
  Dispatcher           dispatcher_;       ///< Waiting promise store
  Register             register_;         ///< The register for all the connection
  Router               router_;           ///< The packet router for the node
  ThreadPool           thread_pool_;      ///< The thread pool / task queue
  Mutex                servers_lock_{__LINE__, __FILE__};
  ServerList           servers_;  ///< The list of listening servers
  PeerConnectionList   clients_;  ///< The list of active and possible inactive connections
  Timepoint            last_cleanup_ = Clock::now();
  NetworkId            network_id_;
  TrustSystem *        trust_system_ = nullptr;
};

inline Muddle::Identity const &Muddle::identity() const
{
  return identity_;
}

inline MuddleEndpoint &Muddle::AsEndpoint()
{
  return router_;
}

inline void Muddle::AddPeer(Uri const &peer)
{
  FETCH_LOG_WARN(LOGGING_NAME, "AddPeer: ", peer.ToString(), "to  muddle ",
                 byte_array::ToBase64(identity_.identifier()));
  clients_.AddPersistentPeer(peer);
}

inline void Muddle::DropPeer(Uri const &peer)
{
  Handle handle = clients_.UriToHandle(peer);
  if (handle != 0)
  {
    Address address;
    if (router_.HandleToDirectAddress(handle, address))
    {
      router_.DropHandle(handle, address);
      clients_.RemoveConnection(handle);
    }
  }
  clients_.RemovePersistentPeer(peer);
}

inline std::size_t Muddle::NumPeers() const
{
  return clients_.GetNumPeers();
}

inline Muddle::ConnectionState Muddle::GetPeerState(Uri const &uri)
{
  return clients_.GetStateForPeer(uri);
}

}  // namespace muddle
}  // namespace fetch<|MERGE_RESOLUTION|>--- conflicted
+++ resolved
@@ -138,7 +138,8 @@
      this to just get one now.*/
 
   static std::shared_ptr<Muddle> CreateMuddle(NetworkId                      network_id,
-                                              fetch::network::NetworkManager tm)
+                                              fetch::network::NetworkManager tm,
+                                              TrustSystem *                  trust_system=nullptr)
   {
     crypto::ECDSASigner *certificate = new crypto::ECDSASigner();
     certificate->GenerateKeys();
@@ -146,43 +147,21 @@
     std::unique_ptr<crypto::Prover> certificate_;
     certificate_.reset(certificate);
 
-    return std::make_shared<Muddle>(network_id, std::move(certificate_), tm);
-  }
-
-  static std::shared_ptr<Muddle> CreateMuddle(NetworkId                       network_id,
-                                              std::unique_ptr<crypto::Prover> prover,
-                                              fetch::network::NetworkManager  tm)
-  {
-    return std::make_shared<Muddle>(network_id, std::move(prover), tm);
-  }
-
-<<<<<<< HEAD
+    auto ptr = std::make_shared<Muddle>(network_id, std::move(certificate_), tm);
+    ptr->SetUpTrust(trust_system);
+    return ptr;
+  }
+
   static std::shared_ptr<Muddle> CreateMuddle(NetworkId                       network_id,
                                               std::unique_ptr<crypto::Prover> prover,
                                               fetch::network::NetworkManager  tm,
-                                              TrustSystem *                   trust_system)
-  {
-    auto m = std::make_shared<Muddle>(network_id, std::move(prover), tm);
-    m->SetUpTrust(trust_system);
-    return m;
-  }
-
-  static inline uint32_t CreateNetworkId(const char *p)
-  {
-    return (uint32_t(p[0]) << 24) | (uint32_t(p[1]) << 16) | (uint32_t(p[2]) << 8) |
-           (uint32_t(p[3]));
-  }
-
-  static inline uint32_t CreateNetworkId(const char prefix, std::size_t instance_number)
-  {
-    std::string x = "000" + std::to_string(instance_number);
-    x             = x.substr(x.length() - 3);
-    x             = std::string(1, prefix) + x;
-    return CreateNetworkId(x.c_str());
-  }
-
-=======
->>>>>>> c7692dc5
+                                              TrustSystem *                   trust_system=nullptr)
+  {
+    auto ptr = std::make_shared<Muddle>(network_id, std::move(prover), tm);
+    ptr->SetUpTrust(trust_system);
+    return ptr;
+  }
+
   // Construction / Destruction
   Muddle(NetworkId network_id, CertificatePtr &&certificate, NetworkManager const &nm);
   Muddle(Muddle const &) = delete;
@@ -200,11 +179,7 @@
 
   MuddleEndpoint &AsEndpoint();
 
-<<<<<<< HEAD
-  ConnectionMap GetConnections(bool direct_only=false);
-=======
   ConnectionMap GetConnections(bool direct_only = false);
->>>>>>> c7692dc5
 
   bool UriToDirectAddress(const Uri &uri, Address &address) const;
 
@@ -223,14 +198,10 @@
   bool IsBlacklisted(Address const &target) const;
   /// @}
 
-<<<<<<< HEAD
-  bool IsConnected(Address const &target) const;
-=======
   bool IsConnected(Address const &target) const
   {
     return router_.IsConnected(target);
   }
->>>>>>> c7692dc5
 
   // Operators
   Muddle &operator=(Muddle const &) = delete;
