--- conflicted
+++ resolved
@@ -207,16 +207,12 @@
   // Operators
   Muddle &operator=(Muddle const &) = delete;
   Muddle &operator=(Muddle &&) = delete;
-<<<<<<< HEAD
-=======
 
   void Debug(std::string const &prefix)
   {
     router_.Debug(prefix);
     clients_.Debug(prefix);
   }
-
->>>>>>> f87b0003
 private:
   using Server     = std::shared_ptr<network::AbstractNetworkServer>;
   using ServerList = std::vector<Server>;
