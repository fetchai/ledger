--- conflicted
+++ resolved
@@ -228,23 +228,12 @@
     clients_.Debug(prefix);
   }
 
-<<<<<<< HEAD
-  const std::string &NetworkIdStr();
-
-  bool HandleToIdentifier(const Handle &handle, byte_array::ConstByteArray &identifier) const
-  {
-    FETCH_LOG_WARN(LOGGING_NAME, "HandleToIdentifier: I am ",
-                   byte_array::ToBase64(identity_.identifier()));
-    return router_.HandleToAddress(handle, identifier);
-  }
 
   void SetUpTrust(TrustSystem *trust_system)
   {
     trust_system_ = trust_system;
   }
 
-=======
->>>>>>> 1f57806a
 private:
   using Server     = std::shared_ptr<network::AbstractNetworkServer>;
   using ServerList = std::vector<Server>;
@@ -274,7 +263,6 @@
   PeerConnectionList   clients_;  ///< The list of active and possible inactive connections
   Timepoint            last_cleanup_ = Clock::now();
   NetworkId            network_id_;
-  std::string          network_id_str_;
   TrustSystem *        trust_system_ = nullptr;
 };
 
