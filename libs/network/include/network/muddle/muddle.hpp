--- conflicted
+++ resolved
@@ -220,8 +220,6 @@
     FETCH_LOG_WARN(LOGGING_NAME, prefix,
                    "HandleToAddress: --------------------------------------");
   }
-<<<<<<< HEAD
-
   const std::string &NetworkIdStr();
 
   bool HandleToIdentifier(const Handle &handle, byte_array::ConstByteArray &identifier) const
@@ -230,9 +228,6 @@
                    byte_array::ToBase64(identity_.identifier()));
     return router_.HandleToAddress(handle, identifier);
   }
-=======
-  
->>>>>>> b888b1ba
 private:
   using Server     = std::shared_ptr<network::AbstractNetworkServer>;
   using ServerList = std::vector<Server>;
