--- conflicted
+++ resolved
@@ -160,8 +160,6 @@
            (uint32_t(p[3]));
   }
 
-<<<<<<< HEAD
-=======
   static inline uint32_t CreateNetworkId(const char prefix, std::size_t instance_number)
   {
     std::string x = "000" + std::to_string(instance_number);
@@ -170,7 +168,6 @@
     return CreateNetworkId(x.c_str());
   }
 
->>>>>>> f87b0003
   // Construction / Destruction
   Muddle(NetworkId network_id, CertificatePtr &&certificate, NetworkManager const &nm);
   Muddle(Muddle const &) = delete;
@@ -188,9 +185,7 @@
 
   MuddleEndpoint &AsEndpoint();
 
-  ConnectionMap GetConnections(bool direct_only = false);
-
-  bool GetOutgoingConnectionAddress(const Uri &uri, Address &address) const;
+  ConnectionMap GetConnections();
 
   bool UriToDirectAddress(const Uri &uri, Address &address) const;
 
@@ -218,38 +213,9 @@
   void Debug(std::string const &prefix)
   {
     router_.Debug(prefix);
-<<<<<<< HEAD
-    auto handles = clients_.Debug(prefix);
-    FETCH_LOG_WARN(LOGGING_NAME, prefix,
-                   "HandleToAddress: --------------------------------------");
-    for(auto const &handle : handles)
-    {
-      Address address;
-      if (router_.HandleToAddress(handle, address))
-      {
-        FETCH_LOG_WARN(LOGGING_NAME, prefix, "  Handle=", handle,"  Address=", ToBase64(address));
-      }
-      else
-      {
-        FETCH_LOG_WARN(LOGGING_NAME, prefix, "  Handle=", handle,"  Address=unavailable.");
-      }
-    }
-    FETCH_LOG_WARN(LOGGING_NAME, prefix,
-                   "HandleToAddress: --------------------------------------");
-  }
-  const std::string &NetworkIdStr();
-
-  bool HandleToIdentifier(const Handle &handle, byte_array::ConstByteArray &identifier) const
-  {
-    FETCH_LOG_WARN(LOGGING_NAME, "HandleToIdentifier: I am ",
-                   byte_array::ToBase64(identity_.identifier()));
-    return router_.HandleToAddress(handle, identifier);
-  }
-=======
     clients_.Debug(prefix);
   }
 
->>>>>>> f87b0003
 private:
   using Server     = std::shared_ptr<network::AbstractNetworkServer>;
   using ServerList = std::vector<Server>;
@@ -279,10 +245,7 @@
   PeerConnectionList   clients_;  ///< The list of active and possible inactive connections
   Timepoint            last_cleanup_ = Clock::now();
   NetworkId            network_id_;
-<<<<<<< HEAD
   std::string          network_id_str_;
-=======
->>>>>>> f87b0003
 };
 
 inline Muddle::Identity const &Muddle::identity() const
@@ -298,10 +261,7 @@
 inline void Muddle::AddPeer(Uri const &peer)
 {
   FETCH_LOG_WARN(LOGGING_NAME, "AddPeer: ", peer.ToString(), "    ", this);
-<<<<<<< HEAD
   FETCH_LOG_WARN(LOGGING_NAME, "AddPeer: ", peer.ToString(), " to ", NetworkIdStr());
-=======
->>>>>>> f87b0003
   FETCH_LOG_WARN(LOGGING_NAME, "AddPeer: ", peer.ToString(), "to  muddle ",
                  byte_array::ToBase64(identity_.identifier()));
   clients_.AddPersistentPeer(peer);
