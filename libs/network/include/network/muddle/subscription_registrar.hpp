#pragma once
//------------------------------------------------------------------------------
//
//   Copyright 2018 Fetch.AI Limited
//
//   Licensed under the Apache License, Version 2.0 (the "License");
//   you may not use this file except in compliance with the License.
//   You may obtain a copy of the License at
//
//       http://www.apache.org/licenses/LICENSE-2.0
//
//   Unless required by applicable law or agreed to in writing, software
//   distributed under the License is distributed on an "AS IS" BASIS,
//   WITHOUT WARRANTIES OR CONDITIONS OF ANY KIND, either express or implied.
//   See the License for the specific language governing permissions and
//   limitations under the License.
//
//------------------------------------------------------------------------------

#include "core/mutex.hpp"
#include "network/muddle/packet.hpp"
#include "network/muddle/subscription.hpp"
#include "network/muddle/subscription_feed.hpp"

#include <map>
#include <tuple>

namespace fetch {
namespace muddle {

/**
 * Top level map of subscriptions that is kept by the muddle router
 *
 * The registrar contains the top level subscription feeds, which in turn hold the list of
 * individual subscriptions. This is illustrated in the diagram below:
 *
 *  ┌────────────────┐
 *  │                │
 *  │   Registrar    │
 *  │                │
 *  └────────────────┘
 *           │
 *           │
 *           │   Service /
 *           └────Channel ──────┐
 *                 Lookup       │
 *                              │
 *                              ▼
 *                     ┌────────────────┐
 *                     │                │
 *                     │      Feed      │
 *                     │                │
 *                     └────────────────┘
 *                              │
 *                              │
 *                              │       ┌───────────────────┐    ┌ ─ ─ ─ ─ ─ ─ ─ ─ ─ ┐
 *                              │       │                   │
 *                              ├──────▶│   Subscription    │───▶│      Client       │
 *                              │       │                   │
 *                              │       └───────────────────┘    └ ─ ─ ─ ─ ─ ─ ─ ─ ─ ┘
 *                              │
 *                              │       ┌───────────────────┐    ┌ ─ ─ ─ ─ ─ ─ ─ ─ ─ ┐
 *                              │       │                   │
 *                              ├──────▶│   Subscription    │───▶│      Client       │
 *                              │       │                   │
 *                              │       └───────────────────┘    └ ─ ─ ─ ─ ─ ─ ─ ─ ─ ┘
 *                              │
 *                              │       ┌───────────────────┐    ┌ ─ ─ ─ ─ ─ ─ ─ ─ ─ ┐
 *                              │       │                   │
 *                              └──────▶│   Subscription    │───▶│      Client       │
 *                                      │                   │
 *                                      └───────────────────┘    └ ─ ─ ─ ─ ─ ─ ─ ─ ─ ┘
 */
class SubscriptionRegistrar
{
public:
  using SubscriptionPtr = std::shared_ptr<Subscription>;
  using PacketPtr       = std::shared_ptr<Packet>;
  using Address         = Packet::Address;

  static constexpr char const *LOGGING_NAME = "SubscriptionRegistrar";

  // Construction / Destruction
  SubscriptionRegistrar()                              = default;
  SubscriptionRegistrar(SubscriptionRegistrar const &) = delete;
  SubscriptionRegistrar(SubscriptionRegistrar &&)      = delete;
  ~SubscriptionRegistrar()                             = default;

  // Operators
  SubscriptionRegistrar &operator=(SubscriptionRegistrar const &) = delete;
  SubscriptionRegistrar &operator=(SubscriptionRegistrar &&) = delete;

  /// @name Subscription Registration
  /// @{
  SubscriptionPtr Register(Address const &address, uint16_t service, uint16_t channel);
  SubscriptionPtr Register(uint16_t service, uint16_t channel);
  /// @}

  bool Dispatch(PacketPtr packet, Address transmitter);

<<<<<<< HEAD
  void Debug(std::string const &prefix);

=======
  void Debug(std::string const &prefix) const;
>>>>>>> b888b1ba
private:
  using Mutex              = mutex::Mutex;
  using Index              = uint32_t;
  using AddressIndex       = std::tuple<uint32_t, Address>;
  using DispatchMap        = std::map<Index, SubscriptionFeed>;
  using AddressDispatchMap = std::map<AddressIndex, SubscriptionFeed>;

  mutable Mutex      lock_{__LINE__, __FILE__};  ///< The registrar lock
  DispatchMap        dispatch_map_;              ///< The {service,channel} dispatch map
  AddressDispatchMap address_dispatch_map_;      ///< The {address,service,channel} dispatch map
};

}  // namespace muddle
}  // namespace fetch<|MERGE_RESOLUTION|>--- conflicted
+++ resolved
@@ -98,12 +98,8 @@
 
   bool Dispatch(PacketPtr packet, Address transmitter);
 
-<<<<<<< HEAD
-  void Debug(std::string const &prefix);
+  void Debug(std::string const &prefix) const;
 
-=======
-  void Debug(std::string const &prefix) const;
->>>>>>> b888b1ba
 private:
   using Mutex              = mutex::Mutex;
   using Index              = uint32_t;
