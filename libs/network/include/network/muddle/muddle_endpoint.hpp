--- conflicted
+++ resolved
@@ -106,9 +106,6 @@
    */
   virtual SubscriptionPtr Subscribe(Address const &address, uint16_t service, uint16_t channel) = 0;
 
-<<<<<<< HEAD
-  virtual NetworkId network_id() const = 0;
-=======
   /**
    * Query the network id for this muddle instance
    *
@@ -122,7 +119,6 @@
    * @return The list of addresses
    */
   virtual AddressList GetDirectlyConnectedPeers() const = 0;
->>>>>>> 1bf3d1ac
 };
 
 }  // namespace muddle
