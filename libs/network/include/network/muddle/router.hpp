#pragma once
//------------------------------------------------------------------------------
//
//   Copyright 2018 Fetch.AI Limited
//
//   Licensed under the Apache License, Version 2.0 (the "License");
//   you may not use this file except in compliance with the License.
//   You may obtain a copy of the License at
//
//       http://www.apache.org/licenses/LICENSE-2.0
//
//   Unless required by applicable law or agreed to in writing, software
//   distributed under the License is distributed on an "AS IS" BASIS,
//   WITHOUT WARRANTIES OR CONDITIONS OF ANY KIND, either express or implied.
//   See the License for the specific language governing permissions and
//   limitations under the License.
//
//------------------------------------------------------------------------------

#include "core/mutex.hpp"
#include "crypto/identity.hpp"
#include "network/details/thread_pool.hpp"
#include "network/management/abstract_connection.hpp"
#include "network/muddle/muddle_endpoint.hpp"
#include "network/muddle/packet.hpp"
#include "network/muddle/subscription_registrar.hpp"
#include "network/p2pservice/p2p_service_defs.hpp"
#include "network/muddle/blacklist.hpp"

#include <chrono>
#include <memory>

namespace fetch {
namespace muddle {

class Packet;

class Dispatcher;

class MuddleRegister;

/**
 * The router if the fundamental object of the muddle system an routes external and internal packets
 * to either a subscription or to another node on the network
 */
class Router : public MuddleEndpoint
{
public:
  using Address       = Packet::Address;  // == a crypto::Identity.identifier_
  using Identity      = fetch::crypto::Identity;
  using PacketPtr     = std::shared_ptr<Packet>;
  using Payload       = Packet::Payload;
  using ConnectionPtr = std::weak_ptr<network::AbstractConnection>;
  using Handle        = network::AbstractConnection::connection_handle_type;
  using ThreadPool    = network::ThreadPool;
  using HandleDirectAddrMap = std::unordered_map<Handle, Address>;

  struct RoutingData
  {
    bool   direct = false;
    Handle handle = 0;
  };

  using RoutingTable = std::unordered_map<Packet::RawAddress, RoutingData>;

  static constexpr char const *LOGGING_NAME = "MuddleRoute";

  // Construction / Destruction
  Router(NetworkId network_id, Address address, MuddleRegister const &reg, Dispatcher &dispatcher);
  Router(Router const &) = delete;
  Router(Router &&)      = delete;
  ~Router() override     = default;

  // Start / Stop
  void Start();
  void Stop();

  // Operators
  Router &operator=(Router const &) = delete;
  Router &operator=(Router &&) = delete;

  void Route(Handle handle, PacketPtr packet);

  void AddConnection(Handle handle);
  void RemoveConnection(Handle handle);

  /// @name Endpoint Methods (Publicly visible)
  /// @{
  void Send(Address const &address, uint16_t service, uint16_t channel,
            Payload const &message) override;

  void Send(Address const &address, uint16_t service, uint16_t channel, uint16_t message_num,
            Payload const &payload) override;

  void Broadcast(uint16_t service, uint16_t channel, Payload const &payload) override;

  Response Exchange(Address const &address, uint16_t service, uint16_t channel,
                    Payload const &request) override;

  SubscriptionPtr Subscribe(uint16_t service, uint16_t channel) override;
  SubscriptionPtr Subscribe(Address const &address, uint16_t service, uint16_t channel) override;

  RoutingTable GetRoutingTable() const;
  /// @}

  bool HandleToAddress(const Handle &handle, Address &address) const;

  void DropPeer(Address const &peer);
  void Cleanup();
  void Debug(std::string const &prefix)
  {
    registrar_.Debug(prefix);
  }

  virtual NetworkId network_id() override
  {
    return network_id_;
  }

  void Blacklist(Address const &target);
  void Whitelist(Address const &target);
  bool IsBlacklisted(Address const &target) const;
private:
  using HandleMap  = std::unordered_map<Handle, std::unordered_set<Packet::RawAddress>>;
  using Mutex      = mutex::Mutex;
  using Clock      = std::chrono::steady_clock;
  using Timepoint  = Clock::time_point;
  using EchoCache  = std::unordered_map<std::size_t, Timepoint>;
  using RawAddress = Packet::RawAddress;
  using BlackList  = fetch::muddle::Blacklist;

  bool AssociateHandleWithAddress(Handle handle, Packet::RawAddress const &address, bool direct);

  Handle LookupHandle(Packet::RawAddress const &address) const;
  Handle LookupRandomHandle(Packet::RawAddress const &address) const;

  void SendToConnection(Handle handle, PacketPtr packet);
  void RoutePacket(PacketPtr packet, bool external = true);
  void DispatchDirect(Handle handle, PacketPtr packet);
  void KillConnection(Handle handle);

  void DispatchPacket(PacketPtr packet, Address transmitter);

  bool IsEcho(Packet const &packet, bool register_echo = true);
  void CleanEchoCache();

  Address const         address_;
  RawAddress const      address_raw_;
  MuddleRegister const &register_;
  BlackList             blacklist_;
  Dispatcher &          dispatcher_;
  SubscriptionRegistrar registrar_;

  mutable Mutex routing_table_lock_{__LINE__, __FILE__};
  RoutingTable  routing_table_;  ///< The map routing table from address to handle (Protected by
                                 ///< routing_table_lock_)
  HandleMap
      routing_table_handles_;  ///< The map of handles to address (Protected by routing_table_lock_)

  mutable Mutex echo_cache_lock_{__LINE__, __FILE__};
  EchoCache     echo_cache_;

  ThreadPool dispatch_thread_pool_;

<<<<<<< HEAD
  NetworkId network_id_;
=======
  HandleDirectAddrMap routing_table_handles_direct_addr_;  ///< Map of handles to direct address
  ///< (Protected by routing_table_lock)
>>>>>>> 81cefcc5
};

}  // namespace muddle
}  // namespace fetch<|MERGE_RESOLUTION|>--- conflicted
+++ resolved
@@ -162,12 +162,9 @@
 
   ThreadPool dispatch_thread_pool_;
 
-<<<<<<< HEAD
   NetworkId network_id_;
-=======
   HandleDirectAddrMap routing_table_handles_direct_addr_;  ///< Map of handles to direct address
   ///< (Protected by routing_table_lock)
->>>>>>> 81cefcc5
 };
 
 }  // namespace muddle
