#pragma once
//------------------------------------------------------------------------------
//
//   Copyright 2018-2019 Fetch.AI Limited
//
//   Licensed under the Apache License, Version 2.0 (the "License");
//   you may not use this file except in compliance with the License.
//   You may obtain a copy of the License at
//
//       http://www.apache.org/licenses/LICENSE-2.0
//
//   Unless required by applicable law or agreed to in writing, software
//   distributed under the License is distributed on an "AS IS" BASIS,
//   WITHOUT WARRANTIES OR CONDITIONS OF ANY KIND, either express or implied.
//   See the License for the specific language governing permissions and
//   limitations under the License.
//
//------------------------------------------------------------------------------

#include "core/mutex.hpp"
#include "core/serializers/byte_array_buffer.hpp"
#include "crypto/prover.hpp"
#include "network/details/thread_pool.hpp"
#include "network/generics/blackset.hpp"
#include "network/management/abstract_connection.hpp"
#include "network/muddle/blacklist.hpp"
#include "network/muddle/muddle_endpoint.hpp"
#include "network/muddle/network_id.hpp"
#include "network/muddle/packet.hpp"
#include "network/muddle/subscription_registrar.hpp"
#include "network/p2pservice/p2p_service_defs.hpp"

#include <chrono>
#include <memory>
#include <unordered_set>

namespace fetch {
namespace muddle {

class Packet;
class Dispatcher;
class MuddleRegister;

/**
 * The router is the fundamental object of the muddle system.
 * It routes external and internal packets to either a subscription or to another node on the
 * network
 */
class Router : public MuddleEndpoint
{
public:
  using Address             = Packet::Address;  // == a crypto::Identity.identifier_
  using PacketPtr           = std::shared_ptr<Packet>;
  using Payload             = Packet::Payload;
  using ConnectionPtr       = std::weak_ptr<network::AbstractConnection>;
  using Handle              = network::AbstractConnection::connection_handle_type;
  using ThreadPool          = network::ThreadPool;
  using HandleDirectAddrMap = std::unordered_map<Handle, Address>;
  using BlackTime           = generics::black::Timepoint;
  using Prover              = crypto::Prover;

  struct RoutingData
  {
    bool   direct = false;
    Handle handle = 0;
  };

  using RoutingTable = std::unordered_map<Packet::RawAddress, RoutingData>;

  static constexpr char const *LOGGING_NAME = "Router";

  // Helper functions
  static Packet::RawAddress ConvertAddress(Packet::Address const &address);
  static Packet::Address    ConvertAddress(Packet::RawAddress const &address);

  // Construction / Destruction
  Router(NetworkId network_id, Address address, MuddleRegister const &reg, Dispatcher &dispatcher,
<<<<<<< HEAD
         Prover *certificate = nullptr);
  Router(NetworkId network_id, Address address, MuddleRegister const &reg, Dispatcher &dispatcher,
         Prover *certificate, Args &&... args);
=======
         Prover *certificate = nullptr, bool sign_broadcasts = false);
>>>>>>> 7fb1891d
  Router(Router const &) = delete;
  Router(Router &&)      = delete;
  ~Router() override     = default;

  NetworkId network_id() const override
  {
    return network_id_;
  }

  // Start / Stop
  void Start();
  void Stop();

  Router &operator=(Router const &) = delete;
  Router &operator=(Router &&) = delete;

  void Route(Handle handle, PacketPtr packet);

  void AddConnection(Handle handle);
  void RemoveConnection(Handle handle);

  /// @name Endpoint Methods (Publicly visible)
  /// @{
  void Send(Address const &address, uint16_t service, uint16_t channel,
            Payload const &message) override;

  void Send(Address const &address, uint16_t service, uint16_t channel, uint16_t message_num,
            Payload const &payload) override;

  void Broadcast(uint16_t service, uint16_t channel, Payload const &payload) override;

  Response Exchange(Address const &address, uint16_t service, uint16_t channel,
                    Payload const &request) override;

  SubscriptionPtr Subscribe(uint16_t service, uint16_t channel) override;
  SubscriptionPtr Subscribe(Address const &address, uint16_t service, uint16_t channel) override;

  AddressList GetDirectlyConnectedPeers() const override;

  RoutingTable GetRoutingTable() const;
  /// @}

  bool HandleToDirectAddress(const Handle &handle, Address &address) const;

  /** If this host is connected close their port.
   * @param peer The target address to killed.
   */
  void DropPeer(Address const &address);

  /** Kills the connection with the handle.
   * @param handle The handle to drop
   * @param address Supply the address to avoid an extra address lookup.
   */
  void DropHandle(Handle handle, const Address &address);

  void Cleanup();

  /** Show debugging information about the internals of the router.
   * @param prefix the string to put on the front of the logging lines.
   */
  void Debug(std::string const &prefix) const;

  /** Deny this host's connection attempts and do not attempt to connect to it.
   * @param address The target address to be denied.
   * @return This.
   */
  Router &Blacklist(Address address);

  /** Soft-disconnect from a handle. MAINT_DISCONNECT message is sent to the peer.
   * @param handle The handle of a peer to disconnect from.
   * @return This.
   */
  Router &Disconnect(Handle handle);

  /** Soft-disconnect from an address. MAINT_DISCONNECT message is sent to the peer.
   * @param handle The address of a peer to disconnect from.
   * @return This.
   */
  Router &Disconnect(Address const &address);

  /** Temporarily blacklist an address
   * @param until Timstamp this denial is no more effective past.
   * @param address The target address to be denied.
   * @return This.
   */
  Router &Quarantine(BlackTime until, Address address);

  /** Allow this host to be connected to and to connect to us.
   * @param target The target address to be allowed.
   */
  Router &Whitelist(Address const &target);

  /** Return true if connections from this target address will be rejected.
   * @param target The target address's status to interrogate.
   */
  bool IsBlacklisted(Address const &target) const;

  /** Return true if there is an actual TCP connection to this address at the moment.
   * @param target The target address's status to interrogate.
   */
  bool IsConnected(Address const &target) const;

  /** Return the handle associated with an address or zero
   * @param target The target address's status to interrogate.
   * @returns A handle if one is available or zero.
   */
  Handle LookupHandleFromAddress(Packet::Address const &address) const;

  Handle LookupHandle(Packet::RawAddress const &address) const;

  // Operators
  Router &operator=(Router const &) = delete;
  Router &operator=(Router &&) = delete;

private:
  using HandleMap       = std::unordered_map<Handle, std::unordered_set<Packet::RawAddress>>;
  using Mutex           = mutex::Mutex;
  using Clock           = std::chrono::steady_clock;
  using Timepoint       = Clock::time_point;
  using EchoCache       = std::unordered_map<std::size_t, Timepoint>;
  using RawAddress      = Packet::RawAddress;
  using HandleSet       = std::unordered_set<Handle>;
  using BlackIns        = generics::UnguardedPersistentBlackset<Address>;
  using BlackOuts       = generics::Blackset<Address>;
  using ByteArrayBuffer = serializers::ByteArrayBuffer;

  static constexpr std::size_t NUMBER_OF_ROUTER_THREADS = 10;

  bool AssociateHandleWithAddress(Handle handle, Packet::RawAddress const &address, bool direct);

  Handle LookupRandomHandle(Packet::RawAddress const &address) const;

  void SendToConnection(Handle handle, PacketPtr packet);
  void RoutePacket(PacketPtr packet, bool external = true);
  void DispatchDirect(Handle handle, PacketPtr packet);
  void KillConnection(Handle handle, Address const &peer);
  void KillConnection(Handle handle);

  void DispatchPacket(PacketPtr packet, Address transmitter);

  bool IsEcho(Packet const &packet, bool register_echo = true);
  void CleanEchoCache();

  bool Disallowed(PacketPtr const &packet) const;

  void SendMaintenance(Address const &address, uint64_t tag);
  template <typename T>
  void SendMaintenance(Address const &address, uint64_t tag, T &&arg);

  PacketPtr const &Sign(PacketPtr const &p) const;
  bool             Genuine(PacketPtr const &p) const;

  Address const         address_;
  RawAddress const      address_raw_;
  MuddleRegister const &register_;
  Dispatcher &          dispatcher_;
  SubscriptionRegistrar registrar_;
  NetworkId             network_id_;
  Prover *              prover_          = nullptr;
  bool                  sign_broadcasts_ = false;

  mutable Mutex routing_table_lock_{__LINE__, __FILE__};
  // Addresses-to-handles map (protected by routing_table_lock_)
  RoutingTable routing_table_;
  // Handles-to-addresses map (protected by routing_table_lock_)
  HandleMap routing_table_handles_;

  mutable Mutex echo_cache_lock_{__LINE__, __FILE__};
  EchoCache     echo_cache_;

  ThreadPool dispatch_thread_pool_;
  // Blacklisted inputs (protected by routing_table_lock_)
  BlackIns black_ins_;
  // Blacklisted outputs (protected by routing_table_lock_)
  BlackOuts black_outs_;

  HandleDirectAddrMap direct_address_map_;  ///< Map of handles to direct address
  ///< (Protected by routing_table_lock)
};

}  // namespace muddle
}  // namespace fetch<|MERGE_RESOLUTION|>--- conflicted
+++ resolved
@@ -75,13 +75,10 @@
 
   // Construction / Destruction
   Router(NetworkId network_id, Address address, MuddleRegister const &reg, Dispatcher &dispatcher,
-<<<<<<< HEAD
-         Prover *certificate = nullptr);
+         Prover *certificate = nullptr, bool sign_broadcasts = false);
+  template<class... Args>
   Router(NetworkId network_id, Address address, MuddleRegister const &reg, Dispatcher &dispatcher,
-         Prover *certificate, Args &&... args);
-=======
-         Prover *certificate = nullptr, bool sign_broadcasts = false);
->>>>>>> 7fb1891d
+         Prover *certificate, bool sign_broadcasts, Args &&... args);
   Router(Router const &) = delete;
   Router(Router &&)      = delete;
   ~Router() override     = default;
@@ -191,10 +188,6 @@
   Handle LookupHandleFromAddress(Packet::Address const &address) const;
 
   Handle LookupHandle(Packet::RawAddress const &address) const;
-
-  // Operators
-  Router &operator=(Router const &) = delete;
-  Router &operator=(Router &&) = delete;
 
 private:
   using HandleMap       = std::unordered_map<Handle, std::unordered_set<Packet::RawAddress>>;
