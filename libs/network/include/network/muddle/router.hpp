--- conflicted
+++ resolved
@@ -18,12 +18,8 @@
 //------------------------------------------------------------------------------
 
 #include "core/mutex.hpp"
-<<<<<<< HEAD
 #include "core/serializers/byte_array_buffer.hpp"
-//#include "core/service_ids.hpp"
-=======
 #include "crypto/prover.hpp"
->>>>>>> 1bf3d1ac
 #include "network/details/thread_pool.hpp"
 #include "network/generics/blackset.hpp"
 #include "network/management/abstract_connection.hpp"
@@ -60,13 +56,8 @@
   using Handle              = network::AbstractConnection::connection_handle_type;
   using ThreadPool          = network::ThreadPool;
   using HandleDirectAddrMap = std::unordered_map<Handle, Address>;
-<<<<<<< HEAD
   using BlackTime           = generics::black::Timepoint;
-
-  static Packet::RawAddress ConvertAddress(Packet::Address const &address);
-=======
   using Prover              = crypto::Prover;
->>>>>>> 1bf3d1ac
 
   struct RoutingData
   {
@@ -76,16 +67,6 @@
 
   using RoutingTable = std::unordered_map<Packet::RawAddress, RoutingData>;
 
-<<<<<<< HEAD
-  static constexpr char const *LOGGING_NAME = "MuddleRouter";
-
-  // Construction / Destruction
-  Router(NetworkId network_id, Address address, MuddleRegister const &reg, Dispatcher &dispatcher);
-  template <class... Args>
-  Router(NetworkId network_id, Address address, MuddleRegister const &reg, Dispatcher &dispatcher,
-         Args &&... args);
-
-=======
   static constexpr char const *LOGGING_NAME = "Router";
 
   // Helper functions
@@ -95,16 +76,13 @@
   // Construction / Destruction
   Router(NetworkId network_id, Address address, MuddleRegister const &reg, Dispatcher &dispatcher,
          Prover *certificate = nullptr);
->>>>>>> 1bf3d1ac
+  Router(NetworkId network_id, Address address, MuddleRegister const &reg, Dispatcher &dispatcher,
+         Prover *certificate, Args &&... args);
   Router(Router const &) = delete;
   Router(Router &&)      = delete;
   ~Router() override     = default;
 
-<<<<<<< HEAD
   NetworkId network_id() const override
-=======
-  NetworkId const &network_id() const override
->>>>>>> 1bf3d1ac
   {
     return network_id_;
   }
@@ -113,12 +91,9 @@
   void Start();
   void Stop();
 
-<<<<<<< HEAD
   Router &operator=(Router const &) = delete;
   Router &operator=(Router &&) = delete;
 
-=======
->>>>>>> 1bf3d1ac
   void Route(Handle handle, PacketPtr packet);
 
   void AddConnection(Handle handle);
@@ -246,16 +221,14 @@
   bool IsEcho(Packet const &packet, bool register_echo = true);
   void CleanEchoCache();
 
-<<<<<<< HEAD
   bool Disallowed(PacketPtr const &packet) const;
 
   void SendMaintenance(Address const &address, uint64_t tag);
   template <typename T>
   void SendMaintenance(Address const &address, uint64_t tag, T &&arg);
-=======
+
   PacketPtr const &Sign(PacketPtr const &p) const;
   bool             Genuine(PacketPtr const &p) const;
->>>>>>> 1bf3d1ac
 
   Address const         address_;
   RawAddress const      address_raw_;
