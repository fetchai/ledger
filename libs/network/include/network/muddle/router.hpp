#pragma once
//------------------------------------------------------------------------------
//
//   Copyright 2018 Fetch.AI Limited
//
//   Licensed under the Apache License, Version 2.0 (the "License");
//   you may not use this file except in compliance with the License.
//   You may obtain a copy of the License at
//
//       http://www.apache.org/licenses/LICENSE-2.0
//
//   Unless required by applicable law or agreed to in writing, software
//   distributed under the License is distributed on an "AS IS" BASIS,
//   WITHOUT WARRANTIES OR CONDITIONS OF ANY KIND, either express or implied.
//   See the License for the specific language governing permissions and
//   limitations under the License.
//
//------------------------------------------------------------------------------

#include "core/mutex.hpp"
#include "crypto/identity.hpp"
#include "network/details/thread_pool.hpp"
#include "network/management/abstract_connection.hpp"
#include "network/muddle/muddle_endpoint.hpp"
#include "network/muddle/packet.hpp"
#include "network/muddle/subscription_registrar.hpp"
#include "network/p2pservice/p2p_service_defs.hpp"
#include "network/muddle/blacklist.hpp"

#include <chrono>
#include <memory>

namespace fetch {
namespace muddle {

class Packet;

class Dispatcher;

class MuddleRegister;

/**
 * The router if the fundamental object of the muddle system an routes external and internal packets
 * to either a subscription or to another node on the network
 */
class Router : public MuddleEndpoint
{
public:
  using Address       = Packet::Address;  // == a crypto::Identity.identifier_
  using Identity      = fetch::crypto::Identity;
  using PacketPtr     = std::shared_ptr<Packet>;
  using Payload       = Packet::Payload;
  using ConnectionPtr = std::weak_ptr<network::AbstractConnection>;
  using Handle        = network::AbstractConnection::connection_handle_type;
  using ThreadPool    = network::ThreadPool;

  struct RoutingData
  {
    bool   direct = false;
    Handle handle = 0;
  };

  using RoutingTable = std::unordered_map<Packet::RawAddress, RoutingData>;

  static constexpr char const *LOGGING_NAME = "MuddleRoute";

  // Construction / Destruction
  Router(NetworkId network_id, Address address, MuddleRegister const &reg, Dispatcher &dispatcher);
  Router(Router const &) = delete;
  Router(Router &&)      = delete;
  ~Router() override     = default;

  // Start / Stop
  void Start();
  void Stop();

  // Operators
  Router &operator=(Router const &) = delete;
  Router &operator=(Router &&) = delete;

  void Route(Handle handle, PacketPtr packet);

  void AddConnection(Handle handle);
  void RemoveConnection(Handle handle);

  /// @name Endpoint Methods (Publicly visible)
  /// @{
  void Send(Address const &address, uint16_t service, uint16_t channel,
            Payload const &message) override;

  void Send(Address const &address, uint16_t service, uint16_t channel, uint16_t message_num,
            Payload const &payload) override;

  void Broadcast(uint16_t service, uint16_t channel, Payload const &payload) override;

  Response Exchange(Address const &address, uint16_t service, uint16_t channel,
                    Payload const &request) override;

  SubscriptionPtr Subscribe(uint16_t service, uint16_t channel) override;
  SubscriptionPtr Subscribe(Address const &address, uint16_t service, uint16_t channel) override;

  RoutingTable GetRoutingTable() const;
  /// @}

  bool HandleToAddress(const Handle &handle, Address &address) const;
<<<<<<< HEAD
=======

>>>>>>> a996505c
  void DropPeer(Address const &peer);
  void Cleanup();
  void Debug(std::string const &prefix)
  {
    registrar_.Debug(prefix);
  }

  virtual NetworkId network_id() override
  {
    return network_id_;
  }

  void Blacklist(Address const &target);
  void Whitelist(Address const &target);
  bool IsBlacklisted(Address const &target) const;
private:
  using HandleMap  = std::unordered_map<Handle, std::unordered_set<Packet::RawAddress>>;
  using Mutex      = mutex::Mutex;
  using Clock      = std::chrono::steady_clock;
  using Timepoint  = Clock::time_point;
  using EchoCache  = std::unordered_map<std::size_t, Timepoint>;
  using RawAddress = Packet::RawAddress;
  using BlackList  = fetch::muddle::Blacklist;

  bool AssociateHandleWithAddress(Handle handle, Packet::RawAddress const &address, bool direct);

  Handle LookupHandle(Packet::RawAddress const &address) const;
  Handle LookupRandomHandle(Packet::RawAddress const &address) const;

  void SendToConnection(Handle handle, PacketPtr packet);
  void RoutePacket(PacketPtr packet, bool external = true);
  void DispatchDirect(Handle handle, PacketPtr packet);
  void KillConnection(Handle handle);

  void DispatchPacket(PacketPtr packet, Address transmitter);

  bool IsEcho(Packet const &packet, bool register_echo = true);
  void CleanEchoCache();

  Address const         address_;
  RawAddress const      address_raw_;
  MuddleRegister const &register_;
  BlackList             blacklist_;
  Dispatcher &          dispatcher_;
  SubscriptionRegistrar registrar_;

  mutable Mutex routing_table_lock_{__LINE__, __FILE__};
  RoutingTable  routing_table_;  ///< The map routing table from address to handle (Protected by
                                 ///< routing_table_lock_)
  HandleMap
      routing_table_handles_;  ///< The map of handles to address (Protected by routing_table_lock_)

  mutable Mutex echo_cache_lock_{__LINE__, __FILE__};
  EchoCache     echo_cache_;

  ThreadPool dispatch_thread_pool_;

  NetworkId network_id_;
};

}  // namespace muddle
}  // namespace fetch<|MERGE_RESOLUTION|>--- conflicted
+++ resolved
@@ -103,10 +103,7 @@
   /// @}
 
   bool HandleToAddress(const Handle &handle, Address &address) const;
-<<<<<<< HEAD
-=======
 
->>>>>>> a996505c
   void DropPeer(Address const &peer);
   void Cleanup();
   void Debug(std::string const &prefix)
