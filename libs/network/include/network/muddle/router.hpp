--- conflicted
+++ resolved
@@ -102,12 +102,8 @@
   RoutingTable GetRoutingTable() const;
   /// @}
 
-<<<<<<< HEAD
   bool HandleToAddress(const Handle &handle, Address &address) const;
-
-=======
   void DropPeer(Address const &peer);
->>>>>>> 44bdf1c0
   void Cleanup();
   void Debug(std::string const &prefix)
   {
