--- conflicted
+++ resolved
@@ -46,10 +46,6 @@
 {
 public:
   using Address             = Packet::Address;  // == a crypto::Identity.identifier_
-<<<<<<< HEAD
-  using Identity            = fetch::crypto::Identity;
-=======
->>>>>>> 1f57806a
   using PacketPtr           = std::shared_ptr<Packet>;
   using Payload             = Packet::Payload;
   using ConnectionPtr       = std::weak_ptr<network::AbstractConnection>;
@@ -139,14 +135,11 @@
    */
   bool IsBlacklisted(Address const &target) const;
 
-<<<<<<< HEAD
-=======
   /** Return true if there is an actual TCP connection to this address at the moment.
    * @param target The target address's status to interrogate.
    */
   bool IsConnected(Address const &target) const;
 
->>>>>>> 1f57806a
 private:
   using HandleMap  = std::unordered_map<Handle, std::unordered_set<Packet::RawAddress>>;
   using Mutex      = mutex::Mutex;
@@ -187,16 +180,13 @@
   HandleMap
       routing_table_handles_;  ///< The map of handles to address (Protected by routing_table_lock_)
 
-  HandleDirectAddrMap routing_table_handles_direct_addr_;  ///< Map of handles to direct address
-                                                           ///< (Protected by routing_table_lock)
-
   mutable Mutex echo_cache_lock_{__LINE__, __FILE__};
   EchoCache     echo_cache_;
 
   ThreadPool dispatch_thread_pool_;
 
   HandleDirectAddrMap direct_address_map_;  ///< Map of handles to direct address
-  ///< (Protected by routing_table_lock)
+                                            ///< (Protected by routing_table_lock)
 };
 
 }  // namespace muddle
