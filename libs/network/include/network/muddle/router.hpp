#pragma once
//------------------------------------------------------------------------------
//
//   Copyright 2018 Fetch.AI Limited
//
//   Licensed under the Apache License, Version 2.0 (the "License");
//   you may not use this file except in compliance with the License.
//   You may obtain a copy of the License at
//
//       http://www.apache.org/licenses/LICENSE-2.0
//
//   Unless required by applicable law or agreed to in writing, software
//   distributed under the License is distributed on an "AS IS" BASIS,
//   WITHOUT WARRANTIES OR CONDITIONS OF ANY KIND, either express or implied.
//   See the License for the specific language governing permissions and
//   limitations under the License.
//
//------------------------------------------------------------------------------

#include "core/mutex.hpp"
#include "crypto/identity.hpp"
#include "network/details/thread_pool.hpp"
#include "network/management/abstract_connection.hpp"
#include "network/muddle/muddle_endpoint.hpp"
#include "network/muddle/packet.hpp"
#include "network/muddle/subscription_registrar.hpp"
#include "network/p2pservice/p2p_service_defs.hpp"
#include "network/muddle/blacklist.hpp"

#include <chrono>
#include <memory>

namespace fetch {
namespace muddle {

class Packet;

class Dispatcher;

class MuddleRegister;

/**
 * The router if the fundamental object of the muddle system an routes external and internal packets
 * to either a subscription or to another node on the network
 */
class Router : public MuddleEndpoint
{
public:
  using Address       = Packet::Address;  // == a crypto::Identity.identifier_
  using Identity      = fetch::crypto::Identity;
  using PacketPtr     = std::shared_ptr<Packet>;
  using Payload       = Packet::Payload;
  using ConnectionPtr = std::weak_ptr<network::AbstractConnection>;
  using Handle        = network::AbstractConnection::connection_handle_type;
  using ThreadPool    = network::ThreadPool;
<<<<<<< HEAD
  using NetworkId     = MuddleEndpoint::NetworkId;
=======
  using BlackList     = muddle::Blacklist;
>>>>>>> b2fd0b2a

  struct RoutingData
  {
    bool   direct = false;
    Handle handle = 0;
  };

  using RoutingTable = std::unordered_map<Packet::RawAddress, RoutingData>;

  static constexpr char const *LOGGING_NAME = "MuddleRoute";

  // Construction / Destruction
  Router(NetworkId network_id, Address address, MuddleRegister const &reg, Dispatcher &dispatcher);
  Router(Router const &) = delete;
  Router(Router &&)      = delete;
  ~Router() override     = default;

  // Start / Stop
  void Start();
  void Stop();

  // Operators
  Router &operator=(Router const &) = delete;
  Router &operator=(Router &&) = delete;

  void Route(Handle handle, PacketPtr packet);

  void AddConnection(Handle handle);
  void RemoveConnection(Handle handle);

  /// @name Endpoint Methods (Publicly visible)
  /// @{
  void Send(Address const &address, uint16_t service, uint16_t channel,
            Payload const &message) override;

  void Send(Address const &address, uint16_t service, uint16_t channel, uint16_t message_num,
            Payload const &payload) override;

  void Broadcast(uint16_t service, uint16_t channel, Payload const &payload) override;

  Response Exchange(Address const &address, uint16_t service, uint16_t channel,
                    Payload const &request) override;

  SubscriptionPtr Subscribe(uint16_t service, uint16_t channel) override;
  SubscriptionPtr Subscribe(Address const &address, uint16_t service, uint16_t channel) override;

  RoutingTable GetRoutingTable() const;
  /// @}

  bool HandleToAddress(const Handle &handle, Address &address) const;

  void Cleanup();
  void Debug(std::string const &prefix)
  {
    registrar_.Debug(prefix);
  }

  virtual NetworkId network_id() override
  {
    return network_id_;
  }

  void Blacklist(Address const &target);
  void Whitelist(Address const &target);
  bool IsBlacklisted(Address const &target) const;
private:
  using HandleMap  = std::unordered_map<Handle, std::unordered_set<Packet::RawAddress>>;
  using Mutex      = mutex::Mutex;
  using Clock      = std::chrono::steady_clock;
  using Timepoint  = Clock::time_point;
  using EchoCache  = std::unordered_map<std::size_t, Timepoint>;
  using RawAddress = Packet::RawAddress;

  bool AssociateHandleWithAddress(Handle handle, Packet::RawAddress const &address, bool direct);

  Handle LookupHandle(Packet::RawAddress const &address) const;
  Handle LookupRandomHandle(Packet::RawAddress const &address) const;

  void SendToConnection(Handle handle, PacketPtr packet);
  void RoutePacket(PacketPtr packet, bool external = true);
  void DispatchDirect(Handle handle, PacketPtr packet);

  void DispatchPacket(PacketPtr packet);

  bool IsEcho(Packet const &packet, bool register_echo = true);
  void CleanEchoCache();

  Address const         address_;
  RawAddress const      address_raw_;
  MuddleRegister const &register_;
  BlackList             blacklist_;
  Dispatcher &          dispatcher_;
  SubscriptionRegistrar registrar_;

  mutable Mutex routing_table_lock_{__LINE__, __FILE__};
  RoutingTable  routing_table_;  ///< The map routing table from address to handle (Protected by
                                 ///< routing_table_lock_)
  HandleMap
      routing_table_handles_;  ///< The map of handles to address (Protected by routing_table_lock_)

  mutable Mutex echo_cache_lock_{__LINE__, __FILE__};
  EchoCache     echo_cache_;

  ThreadPool dispatch_thread_pool_;

  NetworkId network_id_;
};

}  // namespace muddle
}  // namespace fetch<|MERGE_RESOLUTION|>--- conflicted
+++ resolved
@@ -53,11 +53,6 @@
   using ConnectionPtr = std::weak_ptr<network::AbstractConnection>;
   using Handle        = network::AbstractConnection::connection_handle_type;
   using ThreadPool    = network::ThreadPool;
-<<<<<<< HEAD
-  using NetworkId     = MuddleEndpoint::NetworkId;
-=======
-  using BlackList     = muddle::Blacklist;
->>>>>>> b2fd0b2a
 
   struct RoutingData
   {
