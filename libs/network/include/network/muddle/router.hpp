--- conflicted
+++ resolved
@@ -102,20 +102,12 @@
   void Cleanup();
 
 private:
-<<<<<<< HEAD
   using HandleMap  = std::unordered_map<Handle, std::unordered_set<Packet::RawAddress>>;
   using Mutex      = mutex::Mutex;
   using Clock      = std::chrono::steady_clock;
   using Timepoint  = Clock::time_point;
-  using EchoCache  = std::unordered_map<uint64_t, Timepoint>;
+  using EchoCache = std::unordered_map<std::size_t, Timepoint>;
   using RawAddress = Packet::RawAddress;
-=======
-  using HandleMap = std::unordered_map<Handle, std::unordered_set<Packet::RawAddress>>;
-  using Mutex     = mutex::Mutex;
-  using Clock     = std::chrono::steady_clock;
-  using Timepoint = Clock::time_point;
-  using EchoCache = std::unordered_map<std::size_t, Timepoint>;
->>>>>>> c94089f2
 
   bool AssociateHandleWithAddress(Handle handle, Packet::RawAddress const &address, bool direct);
 
