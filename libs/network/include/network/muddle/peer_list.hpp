--- conflicted
+++ resolved
@@ -98,15 +98,11 @@
   PeerMap GetCurrentPeers() const;
 
   UriMap GetUriMap() const;
-<<<<<<< HEAD
-
+  void Debug(std::string const &prefix) const;
   bool UriToHandle(const Uri &uri, Handle &handle) const;
 
   void Debug(std::string const &prefix) const;
 
-=======
-  void Debug(std::string const &prefix) const;
->>>>>>> 0a8e4abe
 private:
   using Clock     = std::chrono::steady_clock;
   using Timepoint = Clock::time_point;
