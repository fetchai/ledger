--- conflicted
+++ resolved
@@ -84,16 +84,10 @@
 
   /// @name Persistent connections
   /// @{
-<<<<<<< HEAD
-  bool        AddPersistentPeer(Uri const &peer);
-  void        RemovePersistentPeer(Uri const &peer);
-  void        RemovePersistentPeer(Handle handle);
-=======
   bool AddPersistentPeer(Uri const &peer);
   void RemovePersistentPeer(Uri const &peer);
   void RemovePersistentPeer(Handle handle);
 
->>>>>>> 1bf3d1ac
   std::size_t GetNumPeers() const;
   /// @}
 
