<<<<<<< HEAD
#ifndef NETWORK_MESSAGE_HPP
#define NETWORK_MESSAGE_HPP
=======
#pragma once
#include "core/byte_array/const_byte_array.hpp"
>>>>>>> 9d7af97f
#include "core/byte_array/byte_array.hpp"
#include "core/byte_array/const_byte_array.hpp"

#include <deque>

namespace fetch {
namespace network {
typedef byte_array::ByteArray    message_type;
typedef std::deque<message_type> message_queue_type;
<<<<<<< HEAD
}  // namespace network
}  // namespace fetch

#endif
=======
}
}
>>>>>>> 9d7af97f
<|MERGE_RESOLUTION|>--- conflicted
+++ resolved
@@ -1,10 +1,4 @@
-<<<<<<< HEAD
-#ifndef NETWORK_MESSAGE_HPP
-#define NETWORK_MESSAGE_HPP
-=======
 #pragma once
-#include "core/byte_array/const_byte_array.hpp"
->>>>>>> 9d7af97f
 #include "core/byte_array/byte_array.hpp"
 #include "core/byte_array/const_byte_array.hpp"
 
@@ -14,12 +8,5 @@
 namespace network {
 typedef byte_array::ByteArray    message_type;
 typedef std::deque<message_type> message_queue_type;
-<<<<<<< HEAD
 }  // namespace network
 }  // namespace fetch
-
-#endif
-=======
-}
-}
->>>>>>> 9d7af97f
