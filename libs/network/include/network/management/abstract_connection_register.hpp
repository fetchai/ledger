--- conflicted
+++ resolved
@@ -88,13 +88,5 @@
   std::atomic<uint64_t> number_of_services_;
 };
 
-<<<<<<< HEAD
 }  // namespace network
 }  // namespace fetch
-
-#endif
-=======
-
-}
-}
->>>>>>> 9d7af97f
