--- conflicted
+++ resolved
@@ -41,16 +41,12 @@
   using shared_service_client_type = std::shared_ptr<service::ServiceClient>;
   using service_map_type = std::unordered_map<connection_handle_type, weak_service_client_type>;
 
-<<<<<<< HEAD
   static constexpr char const *LOGGING_NAME = "AbstractConnectionRegister";
 
-  AbstractConnectionRegister() { number_of_services_ = 0; }
-=======
   AbstractConnectionRegister()
   {
     number_of_services_ = 0;
   }
->>>>>>> c3d0aa37
 
   AbstractConnectionRegister(AbstractConnectionRegister const &other) = delete;
   AbstractConnectionRegister(AbstractConnectionRegister &&other)      = default;
@@ -79,7 +75,6 @@
     f(services_);
   }
 
-<<<<<<< HEAD
   void VisitServiceClients(std::function<void(service_map_type::value_type const &)> f) const
   {
     std::list<service_map_type::value_type> keys;
@@ -131,13 +126,10 @@
     }
   }
 
-  uint64_t number_of_services() const { return number_of_services_; }
-=======
   uint64_t number_of_services() const
   {
     return number_of_services_;
   }
->>>>>>> c3d0aa37
 
 protected:
   void RemoveService(connection_handle_type const &n)
