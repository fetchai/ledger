--- conflicted
+++ resolved
@@ -159,12 +159,5 @@
   friend class AbstractConnectionRegister;
 };
 
-<<<<<<< HEAD
 }  // namespace network
 }  // namespace fetch
-
-#endif
-=======
-}
-}
->>>>>>> 9d7af97f
