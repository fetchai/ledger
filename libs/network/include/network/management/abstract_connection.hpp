#pragma once
//------------------------------------------------------------------------------
//
//   Copyright 2018-2019 Fetch.AI Limited
//
//   Licensed under the Apache License, Version 2.0 (the "License");
//   you may not use this file except in compliance with the License.
//   You may obtain a copy of the License at
//
//       http://www.apache.org/licenses/LICENSE-2.0
//
//   Unless required by applicable law or agreed to in writing, software
//   distributed under the License is distributed on an "AS IS" BASIS,
//   WITHOUT WARRANTIES OR CONDITIONS OF ANY KIND, either express or implied.
//   See the License for the specific language governing permissions and
//   limitations under the License.
//
//------------------------------------------------------------------------------

#include "core/logging.hpp"
#include "core/mutex.hpp"
#include "network/management/abstract_connection_register.hpp"
#include "network/message.hpp"

#include <atomic>
#include <cstdint>
#include <functional>
#include <memory>
#include <mutex>
#include <string>
#include <utility>

namespace fetch {
namespace network {

class AbstractConnection : public std::enable_shared_from_this<AbstractConnection>
{
public:
  using SharedType           = std::shared_ptr<AbstractConnection>;
  using ConnectionHandleType = typename AbstractConnectionRegister::ConnectionHandleType;
  using WeakPointerType      = std::weak_ptr<AbstractConnection>;
  using WeakRegisterType     = std::weak_ptr<AbstractConnectionRegister>;

  static constexpr char const *LOGGING_NAME = "AbstractConnection";

  enum
  {
    TYPE_UNDEFINED = 0,
    TYPE_INCOMING  = 1,
    TYPE_OUTGOING  = 2
  };

  // Construction / Destruction
  AbstractConnection();

  // Interface
  virtual ~AbstractConnection();

  virtual void     Send(MessageType const &) = 0;
  virtual uint16_t Type() const              = 0;
  virtual void     Close()                   = 0;
  virtual bool     Closed() const            = 0;
  virtual bool     is_alive() const          = 0;

<<<<<<< HEAD
  // Common to all
  std::string Address() const
  {
    FETCH_LOCK(address_mutex_);
    return address_;
  }

  uint16_t port() const
  {
    return port_;
  }

  ConnectionHandleType handle() const noexcept
  {
    return handle_;
  }
  void SetConnectionManager(WeakRegisterType const &reg)
  {
    connection_register_ = reg;
  }

  WeakPointerType connection_pointer()
  {
    return shared_from_this();
  }

  void OnMessage(std::function<void(network::MessageType const &msg)> const &f)
  {
    FETCH_LOCK(callback_mutex_);
    on_message_ = f;
  }

  void OnConnectionSuccess(std::function<void()> const &fnc)
  {
    FETCH_LOCK(callback_mutex_);
    on_connection_success_ = fnc;
  }
=======
  // Common to allx
  std::string            Address() const;
  uint16_t               port() const;
  connection_handle_type handle() const noexcept;
  void                   SetConnectionManager(weak_register_type const &reg);

  weak_ptr_type connection_pointer();
>>>>>>> ce169764

  void OnMessage(std::function<void(network::message_type const &msg)> const &f);

  void OnConnectionSuccess(std::function<void()> const &fnc);

  void OnConnectionFailed(std::function<void()> const &fnc);
  void OnLeave(std::function<void()> const &fnc);

  void ClearClosures() noexcept;
  void ActivateSelfManage();
  void DeactivateSelfManage();

protected:
  void SetAddress(std::string const &addr);
  void SetPort(uint16_t p);

<<<<<<< HEAD
  void SignalMessage(network::MessageType const &msg)
  {
    std::function<void(network::MessageType const &)> cb;
    {
      FETCH_LOCK(callback_mutex_);
      cb = on_message_;
    }
    if (cb)
    {
      cb(msg);
    }
  }

  void SignalConnectionFailed()
  {
    std::function<void()> cb;
    {
      FETCH_LOCK(callback_mutex_);
      cb = on_leave_;
    }
    if (cb)
    {
      cb();
    }

    DeactivateSelfManage();
  }

  void SignalConnectionSuccess()
  {
    std::function<void()> cb;
    {
      FETCH_LOCK(callback_mutex_);
      cb = on_connection_success_;
    }

    if (cb)
    {
      cb();
    }

    DeactivateSelfManage();
  }
=======
  void SignalLeave();
  void SignalMessage(network::message_type const &msg);
  void SignalConnectionFailed();
  void SignalConnectionSuccess();
>>>>>>> ce169764

private:
  std::function<void(network::MessageType const &msg)> on_message_;
  std::function<void()>                                on_connection_success_;
  std::function<void()>                                on_connection_failed_;
  std::function<void()>                                on_leave_;

  std::string           address_{};
  std::atomic<uint16_t> port_{0};

  mutable Mutex address_mutex_;

<<<<<<< HEAD
  static ConnectionHandleType next_handle()
  {
    ConnectionHandleType ret = 0;

    {
      FETCH_LOCK(global_handle_mutex_);

      while (ret == 0)
      {
        ret = global_handle_counter_++;
      }
    }

    return ret;
  }
=======
  static connection_handle_type next_handle();
>>>>>>> ce169764

  WeakRegisterType                        connection_register_;
  std::atomic<ConnectionHandleType> const handle_;

  static ConnectionHandleType global_handle_counter_;
  static Mutex                global_handle_mutex_;
  mutable Mutex               callback_mutex_;

  SharedType self_;

  friend class AbstractConnectionRegister;
};

}  // namespace network
}  // namespace fetch<|MERGE_RESOLUTION|>--- conflicted
+++ resolved
@@ -62,55 +62,15 @@
   virtual bool     Closed() const            = 0;
   virtual bool     is_alive() const          = 0;
 
-<<<<<<< HEAD
-  // Common to all
-  std::string Address() const
-  {
-    FETCH_LOCK(address_mutex_);
-    return address_;
-  }
-
-  uint16_t port() const
-  {
-    return port_;
-  }
-
-  ConnectionHandleType handle() const noexcept
-  {
-    return handle_;
-  }
-  void SetConnectionManager(WeakRegisterType const &reg)
-  {
-    connection_register_ = reg;
-  }
-
-  WeakPointerType connection_pointer()
-  {
-    return shared_from_this();
-  }
-
-  void OnMessage(std::function<void(network::MessageType const &msg)> const &f)
-  {
-    FETCH_LOCK(callback_mutex_);
-    on_message_ = f;
-  }
-
-  void OnConnectionSuccess(std::function<void()> const &fnc)
-  {
-    FETCH_LOCK(callback_mutex_);
-    on_connection_success_ = fnc;
-  }
-=======
   // Common to allx
   std::string            Address() const;
   uint16_t               port() const;
-  connection_handle_type handle() const noexcept;
-  void                   SetConnectionManager(weak_register_type const &reg);
+  ConnectionHandleType handle() const noexcept;
+  void                   SetConnectionManager(WeakRegisterType const &reg);
 
-  weak_ptr_type connection_pointer();
->>>>>>> ce169764
+  WeakPointerType connection_pointer();
 
-  void OnMessage(std::function<void(network::message_type const &msg)> const &f);
+  void OnMessage(std::function<void(network::MessageType const &msg)> const &f);
 
   void OnConnectionSuccess(std::function<void()> const &fnc);
 
@@ -125,56 +85,10 @@
   void SetAddress(std::string const &addr);
   void SetPort(uint16_t p);
 
-<<<<<<< HEAD
-  void SignalMessage(network::MessageType const &msg)
-  {
-    std::function<void(network::MessageType const &)> cb;
-    {
-      FETCH_LOCK(callback_mutex_);
-      cb = on_message_;
-    }
-    if (cb)
-    {
-      cb(msg);
-    }
-  }
-
-  void SignalConnectionFailed()
-  {
-    std::function<void()> cb;
-    {
-      FETCH_LOCK(callback_mutex_);
-      cb = on_leave_;
-    }
-    if (cb)
-    {
-      cb();
-    }
-
-    DeactivateSelfManage();
-  }
-
-  void SignalConnectionSuccess()
-  {
-    std::function<void()> cb;
-    {
-      FETCH_LOCK(callback_mutex_);
-      cb = on_connection_success_;
-    }
-
-    if (cb)
-    {
-      cb();
-    }
-
-    DeactivateSelfManage();
-  }
-=======
   void SignalLeave();
   void SignalMessage(network::message_type const &msg);
   void SignalConnectionFailed();
   void SignalConnectionSuccess();
->>>>>>> ce169764
 
 private:
   std::function<void(network::MessageType const &msg)> on_message_;
@@ -187,25 +101,7 @@
 
   mutable Mutex address_mutex_;
 
-<<<<<<< HEAD
-  static ConnectionHandleType next_handle()
-  {
-    ConnectionHandleType ret = 0;
-
-    {
-      FETCH_LOCK(global_handle_mutex_);
-
-      while (ret == 0)
-      {
-        ret = global_handle_counter_++;
-      }
-    }
-
-    return ret;
-  }
-=======
   static connection_handle_type next_handle();
->>>>>>> ce169764
 
   WeakRegisterType                        connection_register_;
   std::atomic<ConnectionHandleType> const handle_;
