--- conflicted
+++ resolved
@@ -164,14 +164,8 @@
 
   void SignalLeave()
   {
-<<<<<<< HEAD
-    LOG_STACK_TRACE_POINT;      
-    FETCH_LOG_WARN(LOGGING_NAME, "Connection terminated for handle ", handle_.load(),
-                   ", SignalLeave called.");
-=======
     FETCH_LOG_DEBUG(LOGGING_NAME, "Connection terminated for handle ", handle_.load(),
                     ", SignalLeave called.");
->>>>>>> 97505a15
     std::function<void(void)> cb;
     {
       std::lock_guard<fetch::mutex::Mutex> lock(callback_mutex_);
