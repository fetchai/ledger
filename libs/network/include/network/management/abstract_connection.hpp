#pragma once
//------------------------------------------------------------------------------
//
//   Copyright 2018 Fetch.AI Limited
//
//   Licensed under the Apache License, Version 2.0 (the "License");
//   you may not use this file except in compliance with the License.
//   You may obtain a copy of the License at
//
//       http://www.apache.org/licenses/LICENSE-2.0
//
//   Unless required by applicable law or agreed to in writing, software
//   distributed under the License is distributed on an "AS IS" BASIS,
//   WITHOUT WARRANTIES OR CONDITIONS OF ANY KIND, either express or implied.
//   See the License for the specific language governing permissions and
//   limitations under the License.
//
//------------------------------------------------------------------------------

#include "core/logger.hpp"
#include "core/mutex.hpp"
#include "network/management/abstract_connection_register.hpp"
#include "network/message.hpp"

#include <atomic>
#include <memory>
namespace fetch {
namespace network {

class AbstractConnection : public std::enable_shared_from_this<AbstractConnection>
{
public:
  using shared_type            = std::shared_ptr<AbstractConnection>;
  using connection_handle_type = typename AbstractConnectionRegister::connection_handle_type;
  using weak_ptr_type          = std::weak_ptr<AbstractConnection>;
  using weak_register_type     = std::weak_ptr<AbstractConnectionRegister>;

  static constexpr char const *LOGGING_NAME = "AbstractConnection";

  enum
  {
    TYPE_UNDEFINED = 0,
    TYPE_INCOMING  = 1,
    TYPE_OUTGOING  = 2
  };

  AbstractConnection()
  {
    handle_ = AbstractConnection::next_handle();
  }

  // Interface
  virtual ~AbstractConnection()
  {
    auto h = handle_.load();

    FETCH_LOG_DEBUG(LOGGING_NAME,"Connection destruction in progress for handle ", h);
    FETCH_LOG_VARIABLE(h);

    {
      std::lock_guard<fetch::mutex::Mutex> lock(callback_mutex_);
      on_message_ = nullptr;
    }

    auto ptr = connection_register_.lock();
    if (ptr)
    {
      ptr->Leave(handle_);
    }
    FETCH_LOG_DEBUG(LOGGING_NAME,"Connection destroyed for handle ", h);
  }

  virtual void     Send(message_type const &) = 0;
  virtual uint16_t Type() const               = 0;
  virtual void     Close()                    = 0;
  virtual bool     Closed()                   = 0;
  virtual bool     is_alive() const           = 0;

  // Common to all
  std::string Address() const
  {
    std::lock_guard<mutex::Mutex> lock(address_mutex_);
    return address_;
  }

  uint16_t port() const
  {
    return port_;
  }

  connection_handle_type handle() const noexcept
  {
    return handle_;
  }
  void SetConnectionManager(weak_register_type const &reg)
  {
    connection_register_ = reg;
  }

  weak_ptr_type connection_pointer()
  {
    return shared_from_this();
  }

  void OnMessage(std::function<void(network::message_type const &msg)> const &f)
  {
    std::lock_guard<fetch::mutex::Mutex> lock(callback_mutex_);
    on_message_ = f;
  }

  void OnConnectionSuccess(std::function<void()> const &fnc)
  {
    std::lock_guard<fetch::mutex::Mutex> lock(callback_mutex_);
    on_connection_success_ = fnc;
  }

  void OnConnectionFailed(std::function<void()> const &fnc)
  {
    std::lock_guard<fetch::mutex::Mutex> lock(callback_mutex_);
    on_connection_failed_ = fnc;
  }

  void ClearClosures() noexcept
  {
    std::lock_guard<fetch::mutex::Mutex> lock(callback_mutex_);
    on_connection_failed_  = nullptr;
    on_connection_success_ = nullptr;
    on_message_            = nullptr;
  }

  void ActivateSelfManage()
  {
    self_ = shared_from_this();
  }

<<<<<<< HEAD
  void DeactivateSelfManage() { self_.reset(); }
=======
  void DeactivateSelfManage()
  {
    self_.reset();
  }

>>>>>>> c3d0aa37
protected:
  void SetAddress(std::string const &addr)
  {
    std::lock_guard<mutex::Mutex> lock(address_mutex_);
    address_ = addr;
  }

  void SetPort(uint16_t const &p)
  {
    port_ = p;
  }

  void SignalLeave()
  {
    FETCH_LOG_WARN(LOGGING_NAME,"Connection terminated for handle ", handle_.load(), ", SignalLeave called.");
    std::function<void (void)> cb;
    {
      std::lock_guard<fetch::mutex::Mutex> lock(callback_mutex_);
      cb = on_leave_;
    }

<<<<<<< HEAD
    if (cb)
    {
      cb();
    }
=======
>>>>>>> c3d0aa37
    DeactivateSelfManage();
  }

  void SignalMessage(network::message_type const &msg)
  {
<<<<<<< HEAD
    std::function<void (network::message_type const &)> cb;
    {
      std::lock_guard<fetch::mutex::Mutex> lock(callback_mutex_);
      cb = on_message_;
    }
    if (cb)
    {
      cb(msg);
=======
    std::lock_guard<fetch::mutex::Mutex> lock(callback_mutex_);
    if (on_message_)
    {
      on_message_(msg);
>>>>>>> c3d0aa37
    }
  }

  void SignalConnectionFailed()
  {
<<<<<<< HEAD
    std::function<void ()> cb;
    {
      std::lock_guard<fetch::mutex::Mutex> lock(callback_mutex_);
      cb = on_leave_;
    }
    if (cb)
    {
      cb();
    }

    DeactivateSelfManage();
  }

  void SignalConnectionSuccess()
  {
    std::function<void ()> cb;
    {
      std::lock_guard<fetch::mutex::Mutex> lock(callback_mutex_);
      cb = on_connection_success_;
    }

    if (cb)
    {
      cb();
=======
    std::lock_guard<fetch::mutex::Mutex> lock(callback_mutex_);
    if (on_connection_failed_)
    {
      on_connection_failed_();
>>>>>>> c3d0aa37
    }

    DeactivateSelfManage();
  }

private:
  std::function<void(network::message_type const &msg)> on_message_;
  std::function<void()>                                 on_connection_success_;
  std::function<void()>                                 on_connection_failed_;

  std::string           address_;
  std::atomic<uint16_t> port_;

  mutable mutex::Mutex address_mutex_{__LINE__, __FILE__};

  static connection_handle_type next_handle()
  {
    connection_handle_type ret = 0;

    {
      std::lock_guard<fetch::mutex::Mutex> lck(global_handle_mutex_);

      // TODO(EJF): Not really sure what the "correct" thing should be to do in this wrap around case
      while (ret == 0)
      {
        ret = global_handle_counter_++;
      }
    }

    return ret;
  }

  weak_register_type                  connection_register_;
  std::atomic<connection_handle_type> handle_;

  static connection_handle_type global_handle_counter_;
  static fetch::mutex::Mutex    global_handle_mutex_;
  mutable fetch::mutex::Mutex   callback_mutex_{__LINE__, __FILE__};

  shared_type self_;

  friend class AbstractConnectionRegister;
};

}  // namespace network
}  // namespace fetch<|MERGE_RESOLUTION|>--- conflicted
+++ resolved
@@ -120,6 +120,12 @@
     on_connection_failed_ = fnc;
   }
 
+  void OnLeave(std::function<void()> const &fnc)
+  {
+    std::lock_guard<fetch::mutex::Mutex> lock(callback_mutex_);
+    on_leave_ = fnc;
+  }
+
   void ClearClosures() noexcept
   {
     std::lock_guard<fetch::mutex::Mutex> lock(callback_mutex_);
@@ -133,15 +139,10 @@
     self_ = shared_from_this();
   }
 
-<<<<<<< HEAD
-  void DeactivateSelfManage() { self_.reset(); }
-=======
   void DeactivateSelfManage()
   {
     self_.reset();
   }
-
->>>>>>> c3d0aa37
 protected:
   void SetAddress(std::string const &addr)
   {
@@ -163,19 +164,15 @@
       cb = on_leave_;
     }
 
-<<<<<<< HEAD
     if (cb)
     {
       cb();
     }
-=======
->>>>>>> c3d0aa37
     DeactivateSelfManage();
   }
 
   void SignalMessage(network::message_type const &msg)
   {
-<<<<<<< HEAD
     std::function<void (network::message_type const &)> cb;
     {
       std::lock_guard<fetch::mutex::Mutex> lock(callback_mutex_);
@@ -184,18 +181,11 @@
     if (cb)
     {
       cb(msg);
-=======
-    std::lock_guard<fetch::mutex::Mutex> lock(callback_mutex_);
-    if (on_message_)
-    {
-      on_message_(msg);
->>>>>>> c3d0aa37
     }
   }
 
   void SignalConnectionFailed()
   {
-<<<<<<< HEAD
     std::function<void ()> cb;
     {
       std::lock_guard<fetch::mutex::Mutex> lock(callback_mutex_);
@@ -220,12 +210,6 @@
     if (cb)
     {
       cb();
-=======
-    std::lock_guard<fetch::mutex::Mutex> lock(callback_mutex_);
-    if (on_connection_failed_)
-    {
-      on_connection_failed_();
->>>>>>> c3d0aa37
     }
 
     DeactivateSelfManage();
@@ -235,6 +219,7 @@
   std::function<void(network::message_type const &msg)> on_message_;
   std::function<void()>                                 on_connection_success_;
   std::function<void()>                                 on_connection_failed_;
+  std::function<void()>                                 on_leave_;
 
   std::string           address_;
   std::atomic<uint16_t> port_;
