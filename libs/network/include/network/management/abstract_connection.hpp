--- conflicted
+++ resolved
@@ -105,55 +105,35 @@
 
   void OnMessage(std::function<void(network::message_type const &msg)> const &f)
   {
-<<<<<<< HEAD
-    LOG_STACK_TRACE_POINT;
-=======
     LOG_STACK_TRACE_POINT;      
->>>>>>> 46b82dfb
     std::lock_guard<fetch::mutex::Mutex> lock(callback_mutex_);
     on_message_ = f;
   }
 
   void OnConnectionSuccess(std::function<void()> const &fnc)
   {
-<<<<<<< HEAD
-    LOG_STACK_TRACE_POINT;
-=======
     LOG_STACK_TRACE_POINT;      
->>>>>>> 46b82dfb
     std::lock_guard<fetch::mutex::Mutex> lock(callback_mutex_);
     on_connection_success_ = fnc;
   }
 
   void OnConnectionFailed(std::function<void()> const &fnc)
   {
-<<<<<<< HEAD
-    LOG_STACK_TRACE_POINT;
-=======
-    LOG_STACK_TRACE_POINT;  
->>>>>>> 46b82dfb
+    LOG_STACK_TRACE_POINT;  
     std::lock_guard<fetch::mutex::Mutex> lock(callback_mutex_);
     on_connection_failed_ = fnc;
   }
 
   void OnLeave(std::function<void()> const &fnc)
   {
-<<<<<<< HEAD
-    LOG_STACK_TRACE_POINT;
-=======
-    LOG_STACK_TRACE_POINT;  
->>>>>>> 46b82dfb
+    LOG_STACK_TRACE_POINT;  
     std::lock_guard<fetch::mutex::Mutex> lock(callback_mutex_);
     on_leave_ = fnc;
   }
 
   void ClearClosures() noexcept
   {
-<<<<<<< HEAD
-    LOG_STACK_TRACE_POINT;
-=======
-    LOG_STACK_TRACE_POINT;  
->>>>>>> 46b82dfb
+    LOG_STACK_TRACE_POINT;  
     std::lock_guard<fetch::mutex::Mutex> lock(callback_mutex_);
     on_connection_failed_  = nullptr;
     on_connection_success_ = nullptr;
@@ -202,11 +182,7 @@
 
   void SignalMessage(network::message_type const &msg)
   {
-<<<<<<< HEAD
-    LOG_STACK_TRACE_POINT;
-=======
-    LOG_STACK_TRACE_POINT;  
->>>>>>> 46b82dfb
+    LOG_STACK_TRACE_POINT;  
     std::function<void(network::message_type const &)> cb;
     {
       std::lock_guard<fetch::mutex::Mutex> lock(callback_mutex_);
@@ -220,11 +196,7 @@
 
   void SignalConnectionFailed()
   {
-<<<<<<< HEAD
-    LOG_STACK_TRACE_POINT;
-=======
-    LOG_STACK_TRACE_POINT;  
->>>>>>> 46b82dfb
+    LOG_STACK_TRACE_POINT;  
     std::function<void()> cb;
     {
       std::lock_guard<fetch::mutex::Mutex> lock(callback_mutex_);
@@ -240,11 +212,7 @@
 
   void SignalConnectionSuccess()
   {
-<<<<<<< HEAD
-    LOG_STACK_TRACE_POINT;
-=======
-    LOG_STACK_TRACE_POINT;  
->>>>>>> 46b82dfb
+    LOG_STACK_TRACE_POINT;  
     std::function<void()> cb;
     {
       std::lock_guard<fetch::mutex::Mutex> lock(callback_mutex_);
