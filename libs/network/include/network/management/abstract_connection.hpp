--- conflicted
+++ resolved
@@ -54,30 +54,7 @@
   AbstractConnection();
 
   // Interface
-<<<<<<< HEAD
   virtual ~AbstractConnection();
-=======
-  virtual ~AbstractConnection()
-  {
-    auto h = handle_.load();
-
-    FETCH_LOG_DEBUG(LOGGING_NAME, "Connection destruction in progress for handle ");
-    FETCH_LOG_VARIABLE(h);
-
-    {
-      FETCH_LOCK(callback_mutex_);
-      on_message_ = nullptr;
-    }
-
-    auto ptr = connection_register_.lock();
-    if (ptr)
-    {
-      FETCH_LOG_DEBUG(LOGGING_NAME, "~AbstractConnection calling Leave");
-      ptr->Leave(handle_);
-    }
-    FETCH_LOG_DEBUG(LOGGING_NAME, "Connection destroyed for handle ", h);
-  }
->>>>>>> 892a5dc0
 
   virtual void     Send(message_type const &) = 0;
   virtual uint16_t Type() const               = 0;
@@ -85,7 +62,6 @@
   virtual bool     Closed() const             = 0;
   virtual bool     is_alive() const           = 0;
 
-<<<<<<< HEAD
   // Common to allx
   std::string            Address() const;
   uint16_t               port() const;
@@ -100,72 +76,12 @@
 
   void OnConnectionFailed(std::function<void()> const &fnc);
   void OnLeave(std::function<void()> const &fnc);
-=======
-  // Common to all
-  std::string Address() const
-  {
-    FETCH_LOCK(address_mutex_);
-    return address_;
-  }
-
-  uint16_t port() const
-  {
-    return port_;
-  }
-
-  connection_handle_type handle() const noexcept
-  {
-    return handle_;
-  }
-  void SetConnectionManager(weak_register_type const &reg)
-  {
-    connection_register_ = reg;
-  }
-
-  weak_ptr_type connection_pointer()
-  {
-    return shared_from_this();
-  }
-
-  void OnMessage(std::function<void(network::message_type const &msg)> const &f)
-  {
-    FETCH_LOCK(callback_mutex_);
-    on_message_ = f;
-  }
-
-  void OnConnectionSuccess(std::function<void()> const &fnc)
-  {
-    FETCH_LOCK(callback_mutex_);
-    on_connection_success_ = fnc;
-  }
-
-  void OnConnectionFailed(std::function<void()> const &fnc)
-  {
-    FETCH_LOCK(callback_mutex_);
-    on_connection_failed_ = fnc;
-  }
-
-  void OnLeave(std::function<void()> const &fnc)
-  {
-    FETCH_LOCK(callback_mutex_);
-    on_leave_ = fnc;
-  }
-
-  void ClearClosures() noexcept
-  {
-    FETCH_LOCK(callback_mutex_);
-    on_connection_failed_  = nullptr;
-    on_connection_success_ = nullptr;
-    on_message_            = nullptr;
-  }
->>>>>>> 892a5dc0
 
   void ClearClosures() noexcept;
   void ActivateSelfManage();
   void DeactivateSelfManage();
 
 protected:
-<<<<<<< HEAD
   void SetAddress(std::string const &addr);
   void SetPort(uint16_t p);
 
@@ -173,80 +89,6 @@
   void SignalMessage(network::message_type const &msg);
   void SignalConnectionFailed();
   void SignalConnectionSuccess();
-=======
-  void SetAddress(std::string const &addr)
-  {
-    FETCH_LOCK(address_mutex_);
-    address_ = addr;
-  }
-
-  void SetPort(uint16_t p)
-  {
-    port_ = p;
-  }
-
-  void SignalLeave()
-  {
-    FETCH_LOG_DEBUG(LOGGING_NAME, "Connection terminated for handle ", handle_.load(),
-                    ", SignalLeave called.");
-    std::function<void()> cb;
-    {
-      FETCH_LOCK(callback_mutex_);
-      cb = on_leave_;
-    }
-
-    if (cb)
-    {
-      cb();
-    }
-    DeactivateSelfManage();
-    FETCH_LOG_DEBUG(LOGGING_NAME, "SignalLeave is done");
-  }
-
-  void SignalMessage(network::message_type const &msg)
-  {
-    std::function<void(network::message_type const &)> cb;
-    {
-      FETCH_LOCK(callback_mutex_);
-      cb = on_message_;
-    }
-    if (cb)
-    {
-      cb(msg);
-    }
-  }
-
-  void SignalConnectionFailed()
-  {
-    std::function<void()> cb;
-    {
-      FETCH_LOCK(callback_mutex_);
-      cb = on_leave_;
-    }
-    if (cb)
-    {
-      cb();
-    }
-
-    DeactivateSelfManage();
-  }
-
-  void SignalConnectionSuccess()
-  {
-    std::function<void()> cb;
-    {
-      FETCH_LOCK(callback_mutex_);
-      cb = on_connection_success_;
-    }
-
-    if (cb)
-    {
-      cb();
-    }
-
-    DeactivateSelfManage();
-  }
->>>>>>> 892a5dc0
 
 private:
   std::function<void(network::message_type const &msg)> on_message_;
@@ -254,30 +96,12 @@
   std::function<void()>                                 on_connection_failed_;
   std::function<void()>                                 on_leave_;
 
-  std::string           address_;
-  std::atomic<uint16_t> port_;
+  std::string           address_{};
+  std::atomic<uint16_t> port_{0};
 
   mutable Mutex address_mutex_{__LINE__, __FILE__};
 
-<<<<<<< HEAD
   static connection_handle_type next_handle();
-=======
-  static connection_handle_type next_handle()
-  {
-    connection_handle_type ret = 0;
-
-    {
-      FETCH_LOCK(global_handle_mutex_);
-
-      while (ret == 0)
-      {
-        ret = global_handle_counter_++;
-      }
-    }
-
-    return ret;
-  }
->>>>>>> 892a5dc0
 
   weak_register_type                        connection_register_;
   std::atomic<connection_handle_type> const handle_;
