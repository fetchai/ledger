--- conflicted
+++ resolved
@@ -127,12 +127,5 @@
   weak_ref_type weak_pointer_;
   bool          is_copy_ = false;
 };
-<<<<<<< HEAD
 }  // namespace network
 }  // namespace fetch
-
-#endif
-=======
-}
-}
->>>>>>> 9d7af97f
