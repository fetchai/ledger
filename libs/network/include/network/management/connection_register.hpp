--- conflicted
+++ resolved
@@ -107,20 +107,14 @@
     return connections_.size();
   }
 
-<<<<<<< HEAD
-  void OnClientEnter(callback_client_enter_type const &f) { on_client_enter_ = f; }
-  void OnClientLeave(callback_client_enter_type const &f) { on_client_leave_ = f; }
-=======
   void OnClientEnter(callback_client_enter_type const &f)
   {
     on_client_enter_ = f;
   }
-
   void OnClientLeave(callback_client_enter_type const &f)
   {
     on_client_leave_ = f;
   }
->>>>>>> c3d0aa37
 
   void Leave(connection_handle_type id) override
   {
