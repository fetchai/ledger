--- conflicted
+++ resolved
@@ -1,10 +1,5 @@
-<<<<<<< HEAD
-#ifndef NETWORK_CONNECTION_MANAGER_HPP
-#define NETWORK_CONNECTION_MANAGER_HPP
+#pragma once
 #include "core/mutex.hpp"
-=======
-#pragma once
->>>>>>> 9d7af97f
 #include "network/management/abstract_connection_register.hpp"
 #include "network/service/client.hpp"
 
@@ -285,13 +280,5 @@
   shared_implementation_pointer_type ptr_;
 };
 
-<<<<<<< HEAD
 }  // namespace network
-}  // namespace fetch
-#endif
-=======
-  
-
-}
-}
->>>>>>> 9d7af97f
+}  // namespace fetch