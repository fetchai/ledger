#pragma once
#include "core/mutex.hpp"
#include "network/management/abstract_connection_register.hpp"
#include "network/service/client.hpp"
#include "network/generics/callbacks.hpp"

#include <memory>
#include <unordered_map>

namespace fetch {
namespace network {

template <typename G>
class ConnectionRegisterImpl final : public AbstractConnectionRegister
{
public:
  using connection_handle_type     = typename AbstractConnection::connection_handle_type;
  using weak_connection_type       = std::weak_ptr<AbstractConnection>;
  using shared_connection_type     = std::shared_ptr<AbstractConnection>;
  using service_client_type        = service::ServiceClient;
  using shared_service_client_type = std::shared_ptr<service::ServiceClient>;
  using weak_service_client_type   = std::weak_ptr<service::ServiceClient>;
  using details_type               = G;
<<<<<<< HEAD
  typedef mutex::Mutex                                        mutex_type;
=======
  using mutex_type                 = mutex::Mutex;
>>>>>>> a2f5ea37

  struct LockableDetails final : public details_type, public mutex_type
  {
    LockableDetails() : details_type()
                      , mutex_type( __LINE__, __FILE__ )
    {
    }
  };
  using details_map_type =
      std::unordered_map<connection_handle_type, std::shared_ptr<LockableDetails>>;
  using callback_client_enter_type = std::function<void(connection_handle_type)>;
  using callback_client_leave_type = std::function<void(connection_handle_type)>;
  using connection_map_type = std::unordered_map<connection_handle_type, weak_connection_type>;

  ConnectionRegisterImpl()                                    = default;
  ConnectionRegisterImpl(ConnectionRegisterImpl const &other) = delete;
  ConnectionRegisterImpl(ConnectionRegisterImpl &&other)      = default;
  ConnectionRegisterImpl &operator=(ConnectionRegisterImpl const &other) = delete;
  ConnectionRegisterImpl &operator=(ConnectionRegisterImpl &&other) = default;

  virtual ~ConnectionRegisterImpl() = default;

  template <typename T, typename... Args>
  shared_service_client_type CreateServiceClient(NetworkManager const &tm, Args &&... args)
  {

    T connection(tm);
    connection.Connect(std::forward<Args>(args)...);

    shared_service_client_type service =
        std::make_shared<service_client_type>(connection.connection_pointer().lock(), tm);

    auto wptr = connection.connection_pointer();
    auto ptr  = wptr.lock();
    assert(ptr);

    Enter(wptr);
    ptr->SetConnectionManager(shared_from_this());

    {
      std::lock_guard<mutex::Mutex> lock(connections_lock_);
      AddService(ptr->handle(), service);
    }

    return service;
  }

  std::size_t size() const
  {
    std::lock_guard<mutex::Mutex> lock(connections_lock_);
    return connections_.size();
  }

  void OnClientEnter(callback_client_enter_type const &f) { on_client_enter_ = f; }
  void OnClientLeave(callback_client_enter_type const &f) { on_client_leave_ = f; }

  void Leave(connection_handle_type const &id) override
  {
    {
      RemoveService(id);

      std::lock_guard<mutex::Mutex> lock(connections_lock_);
      auto                          it = connections_.find(id);
      if (it != connections_.end())
      {
        connections_.erase(it);
      }

      auto it2 = details_.find(id);
      if (it2 != details_.end())
      {
        details_.erase(it2);
      }
    }

    SignalClientLeave(id);
  }

  void Enter(weak_connection_type const &wptr) override
  {
    connection_handle_type handle = connection_handle_type(-1);

    {
      auto ptr = wptr.lock();
      if (ptr)
      {
        std::lock_guard<mutex::Mutex> lock(connections_lock_);
        connections_[ptr->handle()] = ptr;
        details_[ptr->handle()]     = std::make_shared<LockableDetails>();
        handle                      = ptr->handle();
      }
    }

    if (handle != connection_handle_type(-1))
    {
      SignalClientEnter(handle);
    }
  }

  std::shared_ptr<LockableDetails> GetDetails(connection_handle_type const &i)
  {
    std::lock_guard<mutex::Mutex> lock(details_lock_);
    if (details_.find(i) == details_.end())
    {
      return nullptr;
    }

    return details_[i];
  }

  shared_connection_type GetClient(connection_handle_type const &i)
  {
    std::lock_guard<mutex::Mutex> lock(connections_lock_);
    return connections_[i].lock();
  }

  void WithClientDetails(std::function<void(details_map_type const &)> fnc) const
  {
    std::lock_guard<mutex::Mutex> lock(details_lock_);
    fnc(details_);
  }

  void WithClientDetails(std::function<void(details_map_type &)> fnc)
  {
    std::lock_guard<mutex::Mutex> lock(details_lock_);
    fnc(details_);
  }

  void WithConnections(std::function<void(connection_map_type const &)> fnc)
  {
    std::lock_guard<mutex::Mutex> lock(connections_lock_);
    fnc(connections_);
  }

private:
  mutable mutex::Mutex connections_lock_{ __LINE__, __FILE__ };
  connection_map_type  connections_;

  mutable mutex::Mutex details_lock_{ __LINE__, __FILE__ };
  details_map_type     details_;

  void SignalClientLeave(connection_handle_type const &handle)
  {
    if (on_client_leave_) on_client_leave_(handle);
  }

  void SignalClientEnter(connection_handle_type const &handle)
  {
    if (on_client_enter_) on_client_enter_(handle);
  }

  generics::Callbacks<callback_client_enter_type> on_client_leave_;
  generics::Callbacks<callback_client_enter_type> on_client_enter_;
};

template <typename G>
class ConnectionRegister
{
public:
  using connection_handle_type             = typename AbstractConnection::connection_handle_type;
  using weak_connection_type               = std::weak_ptr<AbstractConnection>;
  using shared_connection_type             = std::shared_ptr<AbstractConnection>;
  using shared_implementation_pointer_type = std::shared_ptr<ConnectionRegisterImpl<G>>;
  using lockable_details_type              = typename ConnectionRegisterImpl<G>::LockableDetails;
  using shared_service_client_type         = std::shared_ptr<service::ServiceClient>;
  using weak_service_client_type           = std::weak_ptr<service::ServiceClient>;
  using service_map_type                   = AbstractConnectionRegister::service_map_type;
  using details_map_type                   = typename ConnectionRegisterImpl<G>::details_map_type;
  using callback_client_enter_type         = std::function<void(connection_handle_type)>;
  using callback_client_leave_type         = std::function<void(connection_handle_type)>;
  using connection_map_type = std::unordered_map<connection_handle_type, weak_connection_type>;
  ConnectionRegister() { ptr_ = std::make_shared<ConnectionRegisterImpl<G>>(); }

  template <typename T, typename... Args>
  shared_service_client_type CreateServiceClient(NetworkManager const &tm, Args &&... args)
  {
    return ptr_->template CreateServiceClient<T, Args...>(tm, std::forward<Args>(args)...);
  }

  std::size_t size() const { return ptr_->size(); }

  void OnClientEnter(callback_client_enter_type const &f) { return ptr_->OnClientEnter(f); }

  void OnClientLeave(callback_client_enter_type const &f) { return ptr_->OnClientLeave(f); }

  std::shared_ptr<lockable_details_type> GetDetails(connection_handle_type const &i)
  {
    return ptr_->GetDetails(i);
  }

  shared_service_client_type GetService(connection_handle_type &&i)
  {
    return ptr_->GetService(std::move(i));
  }

  shared_service_client_type GetService(connection_handle_type const &i)
  {
    return ptr_->GetService(i);
  }

  shared_connection_type GetClient(connection_handle_type const &i) { return ptr_->GetClient(i); }

  void WithServices(std::function<void(service_map_type const &)> const &f) const
  {
    ptr_->WithServices(f);
  }

  void WithClientDetails(std::function<void(details_map_type const &)> fnc) const
  {
    ptr_->WithClientDetails(fnc);
  }

  void WithClientDetails(std::function<void(details_map_type &)> fnc)
  {
    ptr_->WithClientDetails(fnc);
  }

  void WithConnections(std::function<void(connection_map_type const &)> fnc)
  {
    ptr_->WithConnections(fnc);
  }

  uint64_t number_of_services() const { return ptr_->number_of_services(); }

  shared_implementation_pointer_type pointer() { return ptr_; }

private:
  shared_implementation_pointer_type ptr_;
};

}  // namespace network
}  // namespace fetch<|MERGE_RESOLUTION|>--- conflicted
+++ resolved
@@ -21,11 +21,7 @@
   using shared_service_client_type = std::shared_ptr<service::ServiceClient>;
   using weak_service_client_type   = std::weak_ptr<service::ServiceClient>;
   using details_type               = G;
-<<<<<<< HEAD
-  typedef mutex::Mutex                                        mutex_type;
-=======
   using mutex_type                 = mutex::Mutex;
->>>>>>> a2f5ea37
 
   struct LockableDetails final : public details_type, public mutex_type
   {
