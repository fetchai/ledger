#pragma once
#include "core/mutex.hpp"
#include "network/management/abstract_connection_register.hpp"
#include "network/service/client.hpp"
#include "network/generics/callbacks.hpp"

#include <memory>
#include <unordered_map>

namespace fetch {
namespace network {

template <typename G>
class ConnectionRegisterImpl final : public AbstractConnectionRegister
{
public:
<<<<<<< HEAD
  typedef typename AbstractConnection::connection_handle_type connection_handle_type;
  typedef std::weak_ptr<AbstractConnection>                   weak_connection_type;
  typedef std::shared_ptr<AbstractConnection>                 shared_connection_type;
  typedef service::ServiceClient                              service_client_type;
  typedef std::shared_ptr<service::ServiceClient>             shared_service_client_type;
  typedef std::weak_ptr<service::ServiceClient>               weak_service_client_type;
  typedef G                                                   details_type;
  typedef mutex::Mutex                                        mutex_type;

  struct LockableDetails final : public details_type, public mutex_type
=======
  using connection_handle_type     = typename AbstractConnection::connection_handle_type;
  using weak_connection_type       = std::weak_ptr<AbstractConnection>;
  using shared_connection_type     = std::shared_ptr<AbstractConnection>;
  using service_client_type        = service::ServiceClient;
  using shared_service_client_type = std::shared_ptr<service::ServiceClient>;
  using weak_service_client_type   = std::weak_ptr<service::ServiceClient>;
  using details_type               = G;
  struct LockableDetails final : public details_type, public mutex::Mutex
>>>>>>> 4333e9d8
  {
    LockableDetails() : details_type()
                      , mutex_type( __LINE__, __FILE__ )
    {
    }
  };
<<<<<<< HEAD

  typedef std::unordered_map<connection_handle_type, std::shared_ptr<LockableDetails>>
                                                      details_map_type;
  typedef std::function<void(connection_handle_type)> callback_client_enter_type;
  typedef std::function<void(connection_handle_type)> callback_client_leave_type;
  typedef std::unordered_map<connection_handle_type, weak_connection_type> connection_map_type;
=======
  using details_map_type =
      std::unordered_map<connection_handle_type, std::shared_ptr<LockableDetails>>;
  using callback_client_enter_type = std::function<void(connection_handle_type)>;
  using callback_client_leave_type = std::function<void(connection_handle_type)>;
  using connection_map_type = std::unordered_map<connection_handle_type, weak_connection_type>;
>>>>>>> 4333e9d8

  ConnectionRegisterImpl()                                    = default;
  ConnectionRegisterImpl(ConnectionRegisterImpl const &other) = delete;
  ConnectionRegisterImpl(ConnectionRegisterImpl &&other)      = default;
  ConnectionRegisterImpl &operator=(ConnectionRegisterImpl const &other) = delete;
  ConnectionRegisterImpl &operator=(ConnectionRegisterImpl &&other) = default;

  virtual ~ConnectionRegisterImpl() = default;

  template <typename T, typename... Args>
  shared_service_client_type CreateServiceClient(NetworkManager const &tm, Args &&... args)
  {

    T connection(tm);
    connection.Connect(std::forward<Args>(args)...);

    shared_service_client_type service =
        std::make_shared<service_client_type>(connection.connection_pointer().lock(), tm);

    auto wptr = connection.connection_pointer();
    auto ptr  = wptr.lock();
    assert(ptr);

    Enter(wptr);
    ptr->SetConnectionManager(shared_from_this());

    {
      std::lock_guard<mutex::Mutex> lock(connections_lock_);
      AddService(ptr->handle(), service);
    }

    return service;
  }

  std::size_t size() const
  {
    std::lock_guard<mutex::Mutex> lock(connections_lock_);
    return connections_.size();
  }

  void OnClientEnter(callback_client_enter_type const &f) { on_client_enter_ = f; }
  void OnClientLeave(callback_client_enter_type const &f) { on_client_leave_ = f; }

  void Leave(connection_handle_type const &id) override
  {
    {
      RemoveService(id);

      std::lock_guard<mutex::Mutex> lock(connections_lock_);
      auto                          it = connections_.find(id);
      if (it != connections_.end())
      {
        connections_.erase(it);
      }

      auto it2 = details_.find(id);
      if (it2 != details_.end())
      {
        details_.erase(it2);
      }
    }

    SignalClientLeave(id);
  }

  void Enter(weak_connection_type const &wptr) override
  {
    connection_handle_type handle = connection_handle_type(-1);

    {
      auto ptr = wptr.lock();
      if (ptr)
      {
        std::lock_guard<mutex::Mutex> lock(connections_lock_);
        connections_[ptr->handle()] = ptr;
        details_[ptr->handle()]     = std::make_shared<LockableDetails>();
        handle                      = ptr->handle();
      }
    }

    if (handle != connection_handle_type(-1))
    {
      SignalClientEnter(handle);
    }
  }

  std::shared_ptr<LockableDetails> GetDetails(connection_handle_type const &i)
  {
    std::lock_guard<mutex::Mutex> lock(details_lock_);
    if (details_.find(i) == details_.end())
    {
      return nullptr;
    }

    return details_[i];
  }

  shared_connection_type GetClient(connection_handle_type const &i)
  {
    std::lock_guard<mutex::Mutex> lock(connections_lock_);
    return connections_[i].lock();
  }

  void WithClientDetails(std::function<void(details_map_type const &)> fnc) const
  {
    std::lock_guard<mutex::Mutex> lock(details_lock_);
    fnc(details_);
  }

  void WithClientDetails(std::function<void(details_map_type &)> fnc)
  {
    std::lock_guard<mutex::Mutex> lock(details_lock_);
    fnc(details_);
  }

  void WithConnections(std::function<void(connection_map_type const &)> fnc)
  {
    std::lock_guard<mutex::Mutex> lock(connections_lock_);
    fnc(connections_);
  }

private:
  mutable mutex::Mutex connections_lock_{ __LINE__, __FILE__ };
  connection_map_type  connections_;

  mutable mutex::Mutex details_lock_{ __LINE__, __FILE__ };
  details_map_type     details_;

  void SignalClientLeave(connection_handle_type const &handle)
  {
    if (on_client_leave_) on_client_leave_(handle);
  }

  void SignalClientEnter(connection_handle_type const &handle)
  {
    if (on_client_enter_) on_client_enter_(handle);
  }

  generics::Callbacks<callback_client_enter_type> on_client_leave_;
  generics::Callbacks<callback_client_enter_type> on_client_enter_;
};

template <typename G>
class ConnectionRegister
{
public:
  using connection_handle_type             = typename AbstractConnection::connection_handle_type;
  using weak_connection_type               = std::weak_ptr<AbstractConnection>;
  using shared_connection_type             = std::shared_ptr<AbstractConnection>;
  using shared_implementation_pointer_type = std::shared_ptr<ConnectionRegisterImpl<G>>;
  using lockable_details_type              = typename ConnectionRegisterImpl<G>::LockableDetails;
  using shared_service_client_type         = std::shared_ptr<service::ServiceClient>;
  using weak_service_client_type           = std::weak_ptr<service::ServiceClient>;
  using service_map_type                   = AbstractConnectionRegister::service_map_type;
  using details_map_type                   = typename ConnectionRegisterImpl<G>::details_map_type;
  using callback_client_enter_type         = std::function<void(connection_handle_type)>;
  using callback_client_leave_type         = std::function<void(connection_handle_type)>;
  using connection_map_type = std::unordered_map<connection_handle_type, weak_connection_type>;
  ConnectionRegister() { ptr_ = std::make_shared<ConnectionRegisterImpl<G>>(); }

  template <typename T, typename... Args>
  shared_service_client_type CreateServiceClient(NetworkManager const &tm, Args &&... args)
  {
    return ptr_->template CreateServiceClient<T, Args...>(tm, std::forward<Args>(args)...);
  }

  std::size_t size() const { return ptr_->size(); }

  void OnClientEnter(callback_client_enter_type const &f) { return ptr_->OnClientEnter(f); }

  void OnClientLeave(callback_client_enter_type const &f) { return ptr_->OnClientLeave(f); }

  std::shared_ptr<lockable_details_type> GetDetails(connection_handle_type const &i)
  {
    return ptr_->GetDetails(i);
  }

  shared_service_client_type GetService(connection_handle_type &&i)
  {
    return ptr_->GetService(std::move(i));
  }

  shared_service_client_type GetService(connection_handle_type const &i)
  {
    return ptr_->GetService(i);
  }

  shared_connection_type GetClient(connection_handle_type const &i) { return ptr_->GetClient(i); }

  void WithServices(std::function<void(service_map_type const &)> const &f) const
  {
    ptr_->WithServices(f);
  }

  void WithClientDetails(std::function<void(details_map_type const &)> fnc) const
  {
    ptr_->WithClientDetails(fnc);
  }

  void WithClientDetails(std::function<void(details_map_type &)> fnc)
  {
    ptr_->WithClientDetails(fnc);
  }

  void WithConnections(std::function<void(connection_map_type const &)> fnc)
  {
    ptr_->WithConnections(fnc);
  }

  uint64_t number_of_services() const { return ptr_->number_of_services(); }

  shared_implementation_pointer_type pointer() { return ptr_; }

private:
  shared_implementation_pointer_type ptr_;
};

}  // namespace network
}  // namespace fetch<|MERGE_RESOLUTION|>--- conflicted
+++ resolved
@@ -14,18 +14,6 @@
 class ConnectionRegisterImpl final : public AbstractConnectionRegister
 {
 public:
-<<<<<<< HEAD
-  typedef typename AbstractConnection::connection_handle_type connection_handle_type;
-  typedef std::weak_ptr<AbstractConnection>                   weak_connection_type;
-  typedef std::shared_ptr<AbstractConnection>                 shared_connection_type;
-  typedef service::ServiceClient                              service_client_type;
-  typedef std::shared_ptr<service::ServiceClient>             shared_service_client_type;
-  typedef std::weak_ptr<service::ServiceClient>               weak_service_client_type;
-  typedef G                                                   details_type;
-  typedef mutex::Mutex                                        mutex_type;
-
-  struct LockableDetails final : public details_type, public mutex_type
-=======
   using connection_handle_type     = typename AbstractConnection::connection_handle_type;
   using weak_connection_type       = std::weak_ptr<AbstractConnection>;
   using shared_connection_type     = std::shared_ptr<AbstractConnection>;
@@ -33,28 +21,20 @@
   using shared_service_client_type = std::shared_ptr<service::ServiceClient>;
   using weak_service_client_type   = std::weak_ptr<service::ServiceClient>;
   using details_type               = G;
-  struct LockableDetails final : public details_type, public mutex::Mutex
->>>>>>> 4333e9d8
+  typedef mutex::Mutex                                        mutex_type;
+
+  struct LockableDetails final : public details_type, public mutex_type
   {
     LockableDetails() : details_type()
                       , mutex_type( __LINE__, __FILE__ )
     {
     }
   };
-<<<<<<< HEAD
-
-  typedef std::unordered_map<connection_handle_type, std::shared_ptr<LockableDetails>>
-                                                      details_map_type;
-  typedef std::function<void(connection_handle_type)> callback_client_enter_type;
-  typedef std::function<void(connection_handle_type)> callback_client_leave_type;
-  typedef std::unordered_map<connection_handle_type, weak_connection_type> connection_map_type;
-=======
   using details_map_type =
       std::unordered_map<connection_handle_type, std::shared_ptr<LockableDetails>>;
   using callback_client_enter_type = std::function<void(connection_handle_type)>;
   using callback_client_leave_type = std::function<void(connection_handle_type)>;
   using connection_map_type = std::unordered_map<connection_handle_type, weak_connection_type>;
->>>>>>> 4333e9d8
 
   ConnectionRegisterImpl()                                    = default;
   ConnectionRegisterImpl(ConnectionRegisterImpl const &other) = delete;
