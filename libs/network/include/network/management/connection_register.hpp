#pragma once
//------------------------------------------------------------------------------
//
//   Copyright 2018-2019 Fetch.AI Limited
//
//   Licensed under the Apache License, Version 2.0 (the "License");
//   you may not use this file except in compliance with the License.
//   You may obtain a copy of the License at
//
//       http://www.apache.org/licenses/LICENSE-2.0
//
//   Unless required by applicable law or agreed to in writing, software
//   distributed under the License is distributed on an "AS IS" BASIS,
//   WITHOUT WARRANTIES OR CONDITIONS OF ANY KIND, either express or implied.
//   See the License for the specific language governing permissions and
//   limitations under the License.
//
//------------------------------------------------------------------------------

#include "core/mutex.hpp"
#include "network/generics/callbacks.hpp"
#include "network/management/abstract_connection_register.hpp"
#include "network/service/service_client.hpp"

#include <chrono>
#include <memory>
#include <thread>
#include <unordered_map>

namespace fetch {
namespace network {

template <typename G>
class ConnectionRegisterImpl final : public AbstractConnectionRegister
{
public:
  using ConnectionHandleType    = typename AbstractConnection::ConnectionHandleType;
  using WeakConnectionType      = std::weak_ptr<AbstractConnection>;
  using SharedConnectionType    = std::shared_ptr<AbstractConnection>;
  using ServiceClientType       = service::ServiceClient;
  using SharedServiceClientType = std::shared_ptr<service::ServiceClient>;
  using WeakServiceClientType   = std::weak_ptr<service::ServiceClient>;
  using DetailsType             = G;

  static constexpr char const *LOGGING_NAME = "ConnectionRegisterImpl";

  struct LockableDetails final : public DetailsType, public Mutex
  {
    LockableDetails()
      : DetailsType()
      , Mutex{}
    {}
  };
  using DetailsMapType = std::unordered_map<ConnectionHandleType, std::shared_ptr<LockableDetails>>;
  using CallbackClientEnterType = std::function<void(ConnectionHandleType)>;
  using CallbackClientLeaveType = std::function<void(ConnectionHandleType)>;
  using ConnectionMapType       = std::unordered_map<ConnectionHandleType, WeakConnectionType>;

  ConnectionRegisterImpl()                                    = default;
  ConnectionRegisterImpl(ConnectionRegisterImpl const &other) = delete;
  ConnectionRegisterImpl(ConnectionRegisterImpl &&other)      = default;
  ConnectionRegisterImpl &operator=(ConnectionRegisterImpl const &other) = delete;
  ConnectionRegisterImpl &operator=(ConnectionRegisterImpl &&other) = default;

  ~ConnectionRegisterImpl() override = default;

  template <typename T, typename... Args>
  SharedServiceClientType CreateServiceClient(NetworkManager const &tm, Args &&... args)
  {
    using Clock     = std::chrono::high_resolution_clock;
    using Timepoint = Clock::time_point;

    T connection(tm);
    connection.Connect(std::forward<Args>(args)...);

    // wait for the connection to be established
    Timepoint const start     = Clock::now();
    Timepoint const threshold = start + std::chrono::seconds{10};
    while (!connection.is_alive())
    {
      // termination condition
      if (Clock::now() >= threshold)
      {
        break;
      }

      std::this_thread::sleep_for(std::chrono::milliseconds{10});
    }

    SharedServiceClientType service =
        std::make_shared<ServiceClientType>(connection.connection_pointer().lock(), tm);

    auto wptr = connection.connection_pointer();
    auto ptr  = wptr.lock();
    assert(ptr);

    Enter(wptr);
    ptr->SetConnectionManager(shared_from_this());

    {
      FETCH_LOCK(connections_lock_);
      AddService(ptr->handle(), service);
    }

    return service;
  }

  std::size_t size() const
  {
    FETCH_LOCK(connections_lock_);
    return connections_.size();
  }

  void OnClientEnter(CallbackClientEnterType const &f)
  {
    on_client_enter_ = f;
  }
  void OnClientLeave(CallbackClientEnterType const &f)
  {
    on_client_leave_ = f;
  }

  void Leave(ConnectionHandleType id) override
  {
    FETCH_LOG_INFO(LOGGING_NAME, "ConnectionRegisterImpl::Leave");
    {
      RemoveService(id);

      FETCH_LOCK(connections_lock_);
      auto it = connections_.find(id);
      if (it != connections_.end())
      {
        connections_.erase(it);
      }

      auto it2 = details_.find(id);
      if (it2 != details_.end())
      {
        details_.erase(it2);
      }
    }

    SignalClientLeave(id);
  }

  void Enter(WeakConnectionType const &wptr) override
  {
<<<<<<< HEAD
    auto handle = connection_handle_type(-1);
=======
    ConnectionHandleType handle = ConnectionHandleType(-1);
>>>>>>> dad29f72

    {
      auto ptr = wptr.lock();
      if (ptr)
      {
        FETCH_LOCK(connections_lock_);
        connections_[ptr->handle()] = ptr;
        details_[ptr->handle()]     = std::make_shared<LockableDetails>();
        handle                      = ptr->handle();
      }
    }

    if (handle != ConnectionHandleType(-1))
    {
      SignalClientEnter(handle);
    }
  }

  std::shared_ptr<LockableDetails> GetDetails(ConnectionHandleType const &i)
  {
    FETCH_LOCK(details_lock_);
    if (details_.find(i) == details_.end())
    {
      return nullptr;
    }

    return details_[i];
  }

  SharedConnectionType GetClient(ConnectionHandleType const &i)
  {
    FETCH_LOCK(connections_lock_);
    return connections_[i].lock();
  }

  void WithClientDetails(std::function<void(DetailsMapType const &)> fnc) const
  {
    FETCH_LOCK(details_lock_);
    fnc(details_);
  }

  void WithClientDetails(std::function<void(DetailsMapType &)> fnc)
  {
    FETCH_LOCK(details_lock_);
    fnc(details_);
  }

  void WithConnections(std::function<void(ConnectionMapType const &)> fnc)
  {
    FETCH_LOCK(connections_lock_);
    fnc(connections_);
  }

  void VisitConnections(std::function<void(ConnectionMapType::value_type const &)> f) const
  {
    std::list<ConnectionMapType::value_type> keys;
    {
      FETCH_LOCK(connections_lock_);
      for (auto &item : connections_)
      {
        keys.push_back(item);
      }
    }

    for (auto &item : keys)
    {
      auto k = item.first;
      FETCH_LOCK(connections_lock_);
      if (connections_.find(k) != connections_.end())
      {
        f(item);
      }
    }
  }

  void VisitConnections(
      std::function<void(ConnectionHandleType const &, SharedConnectionType)> f) const
  {
    FETCH_LOG_WARN(LOGGING_NAME, "About to visit ", connections_.size(), " connections");
    std::list<ConnectionMapType::value_type> keys;
    {
      FETCH_LOCK(connections_lock_);
      for (auto &item : connections_)
      {
        keys.push_back(item);
      }
    }

    for (auto &item : keys)
    {
      auto v = item.second.lock();
      if (v)
      {
        auto k = item.first;
        FETCH_LOCK(connections_lock_);
        if (connections_.find(k) != connections_.end())
        {
          f(k, v);
        }
      }
    }
  }

private:
  mutable Mutex     connections_lock_;
  ConnectionMapType connections_;

  mutable Mutex  details_lock_;
  DetailsMapType details_;

  void SignalClientLeave(ConnectionHandleType const &handle)
  {
    if (on_client_leave_)
    {
      on_client_leave_(handle);
    }
  }

  void SignalClientEnter(ConnectionHandleType const &handle)
  {
    if (on_client_enter_)
    {
      on_client_enter_(handle);
    }
  }

  generics::Callbacks<CallbackClientEnterType> on_client_leave_;
  generics::Callbacks<CallbackClientEnterType> on_client_enter_;
};

template <typename G>
class ConnectionRegister
{
public:
  using ConnectionHandleType            = typename AbstractConnection::ConnectionHandleType;
  using WeakConnectionType              = std::weak_ptr<AbstractConnection>;
  using SharedConnectionType            = std::shared_ptr<AbstractConnection>;
  using SharedImplementationPointerType = std::shared_ptr<ConnectionRegisterImpl<G>>;
  using LockableDetailsType             = typename ConnectionRegisterImpl<G>::LockableDetails;
  using SharedServiceClientType         = std::shared_ptr<service::ServiceClient>;
  using WeakServiceClientType           = std::weak_ptr<service::ServiceClient>;
  using ServiceMapType                  = AbstractConnectionRegister::ServiceMapType;
  using DetailsMapType                  = typename ConnectionRegisterImpl<G>::DetailsMapType;
  using CallbackClientEnterType         = std::function<void(ConnectionHandleType)>;
  using CallbackClientLeaveType         = std::function<void(ConnectionHandleType)>;
  using ConnectionMapType = std::unordered_map<ConnectionHandleType, WeakConnectionType>;
  ConnectionRegister()
  {
    ptr_ = std::make_shared<ConnectionRegisterImpl<G>>();
  }

  template <typename T, typename... Args>
  SharedServiceClientType CreateServiceClient(NetworkManager const &tm, Args &&... args)
  {
    return ptr_->template CreateServiceClient<T, Args...>(tm, std::forward<Args>(args)...);
  }

  std::size_t size() const
  {
    return ptr_->size();
  }

  void OnClientEnter(CallbackClientEnterType const &f)
  {
    return ptr_->OnClientEnter(f);
  }

  void OnClientLeave(CallbackClientEnterType const &f)
  {
    return ptr_->OnClientLeave(f);
  }

  std::shared_ptr<LockableDetailsType> GetDetails(ConnectionHandleType const &i)
  {
    return ptr_->GetDetails(i);
  }

  SharedServiceClientType GetService(ConnectionHandleType &&i)
  {
    return ptr_->GetService(i);
  }

  SharedServiceClientType GetService(ConnectionHandleType const &i)
  {
    return ptr_->GetService(i);
  }

  SharedConnectionType GetClient(ConnectionHandleType const &i)
  {
    return ptr_->GetClient(i);
  }

  void WithServices(std::function<void(ServiceMapType const &)> const &f) const
  {
    ptr_->WithServices(f);
  }

  void VisitServiceClients(
      std::function<void(ConnectionHandleType const &, SharedServiceClientType)> f) const
  {
    ptr_->VisitServiceClients(f);
  }

  void VisitServiceClients(std::function<void(ServiceMapType ::value_type const &)> f) const
  {
    ptr_->VisitServiceClients(f);
  }

  void VisitConnections(
      std::function<void(ConnectionHandleType const &, SharedConnectionType)> f) const
  {
    ptr_->VisitConnections(f);
  }

  void VisitConnections(std::function<void(ConnectionMapType::value_type const &)> f) const
  {
    ptr_->VisitConnections(f);
  }

  void WithClientDetails(std::function<void(DetailsMapType const &)> fnc) const
  {
    ptr_->WithClientDetails(fnc);
  }

  void WithClientDetails(std::function<void(DetailsMapType &)> fnc)
  {
    ptr_->WithClientDetails(fnc);
  }

  void WithConnections(std::function<void(ConnectionMapType const &)> fnc)
  {
    ptr_->WithConnections(fnc);
  }

  uint64_t number_of_services() const
  {
    return ptr_->number_of_services();
  }

  SharedImplementationPointerType pointer()
  {
    return ptr_;
  }

private:
  SharedImplementationPointerType ptr_;
};

}  // namespace network
}  // namespace fetch<|MERGE_RESOLUTION|>--- conflicted
+++ resolved
@@ -62,7 +62,7 @@
   ConnectionRegisterImpl &operator=(ConnectionRegisterImpl const &other) = delete;
   ConnectionRegisterImpl &operator=(ConnectionRegisterImpl &&other) = default;
 
-  ~ConnectionRegisterImpl() override = default;
+  virtual ~ConnectionRegisterImpl() = default;
 
   template <typename T, typename... Args>
   SharedServiceClientType CreateServiceClient(NetworkManager const &tm, Args &&... args)
@@ -145,11 +145,7 @@
 
   void Enter(WeakConnectionType const &wptr) override
   {
-<<<<<<< HEAD
-    auto handle = connection_handle_type(-1);
-=======
     ConnectionHandleType handle = ConnectionHandleType(-1);
->>>>>>> dad29f72
 
     {
       auto ptr = wptr.lock();
@@ -329,7 +325,7 @@
 
   SharedServiceClientType GetService(ConnectionHandleType &&i)
   {
-    return ptr_->GetService(i);
+    return ptr_->GetService(std::move(i));
   }
 
   SharedServiceClientType GetService(ConnectionHandleType const &i)
