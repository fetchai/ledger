--- conflicted
+++ resolved
@@ -74,7 +74,6 @@
 
 private:
   std::shared_ptr<SwarmNode> node_;
-<<<<<<< HEAD
   const std::string          successString{"{\"response\": \"success\" }"};
   const std::string          failureString{
       "{\"response\": \"failure\", \"reason\": \"problems with parsing "
@@ -82,11 +81,3 @@
 };
 }  // namespace swarm
 }  // namespace fetch
-
-#endif  //__SWARM_HTTP_INTERFACE__
-=======
-  const std::string successString{"{\"response\": \"success\" }"};
-  const std::string failureString{"{\"response\": \"failure\", \"reason\": \"problems with parsing JSON!\"}"};};
-}
-}
->>>>>>> 9d7af97f
