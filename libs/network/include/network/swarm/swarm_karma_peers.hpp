#pragma once

#include "swarm_karma_peer.hpp"
#include <iostream>
#include <string>
#include <vector>

namespace fetch {
namespace swarm {

class SwarmKarmaPeers
{
public:
  typedef std::vector<SwarmKarmaPeer> peers_list_type;
  typedef std::recursive_mutex        mutex_type;
  typedef std::lock_guard<mutex_type> lock_type;

  SwarmKarmaPeers(const std::string &ident) : ident_(ident) {}

  virtual ~SwarmKarmaPeers() {}

  bool empty() const { return peers.empty(); }

  template <class KEY>
  peers_list_type::iterator Find(const KEY &key)
  {
    lock_type mlock(mutex_);
    return std::find(peers.begin(), peers.end(), key);
  }

  template <class KEY>
  peers_list_type::const_iterator Find(const KEY &key) const
  {
    lock_type mlock(mutex_);
    return std::find(peers.begin(), peers.end(), key);
  }

  template <class KEY>
  void AddKarma(const KEY &key, double change)
  {
    lock_type                 mlock(mutex_);
    peers_list_type::iterator it = Find(key);
    if (it != peers.end())
    {
      it->AddKarma(change);
    }
  }

  template <class KEY>
  bool Has(const KEY &key)
  {
    lock_type                 mlock(mutex_);
    peers_list_type::iterator it = Find(key);
    return it != peers.end();
  }

  template <class KEY>
  double GetKarma(const KEY &key)
  {
    lock_type                 mlock(mutex_);
    peers_list_type::iterator it = Find(key);
    if (it != peers.end())
    {
      return it->GetCurrentKarma();
    }
    return 0.0;
  }

  void Age() const
  {
    lock_type mlock(mutex_);
    for (auto &peer : peers)
    {
      peer.Age();
    }
  }

  void Sort() const
  {
    lock_type mlock(mutex_);
    std::sort(peers.begin(), peers.end());
  }

  std::list<SwarmKarmaPeer> GetBestPeers(uint32_t n,
                                         double   minKarma = 0.0) const
  {
    lock_type                 mlock(mutex_);
    std::list<SwarmKarmaPeer> results;
    Age();
    Sort();

    for (auto &peer : peers)
    {
      if (results.size() == n)
      {
        break;
      }
      if (peer.GetCurrentKarma() < minKarma)
      {
        break;
      }
      results.push_back(peer);
    }

    return results;
  }

  void AddOrUpdate(const SwarmPeerLocation peer, double karma)
  {
    lock_type                 mlock(mutex_);
    peers_list_type::iterator it = Find(peer);
    if (it == peers.end())
    {
      peers.push_back(SwarmKarmaPeer(peer, karma));
    }
    else
    {
      it->AddKarma(karma);
    }
  }

  void AddOrUpdate(const std::string &host, double karma)
  {
    lock_type                 mlock(mutex_);
    peers_list_type::iterator it = Find(host);
    if (it == peers.end())
    {
      peers.push_back(SwarmKarmaPeer(host, karma));
    }
    else
    {
      it->AddKarma(karma);
    }
  }

  SwarmKarmaPeer GetNthKarmicPeer(uint32_t n) const
  {
    lock_type mlock(mutex_);
    Age();
    Sort();

    uint32_t i = 0;
    for (auto peer : peers)
    {
      if (i == n)
      {
        return peer;
      }
      i++;
    }
    return peers.back();
  }

  SwarmKarmaPeers(SwarmKarmaPeers &rhs)  = delete;
  SwarmKarmaPeers(SwarmKarmaPeers &&rhs) = delete;
  SwarmKarmaPeers operator=(SwarmKarmaPeers &rhs) = delete;
  SwarmKarmaPeers operator=(SwarmKarmaPeers &&rhs) = delete;

protected:
  mutable peers_list_type peers;
  std::string             ident_;
  mutable mutex_type      mutex_;
};

<<<<<<< HEAD
}  // namespace swarm
}  // namespace fetch

#endif  //__SWARM_KARMA_PEERS__
=======
}
}
>>>>>>> 9d7af97f
<|MERGE_RESOLUTION|>--- conflicted
+++ resolved
@@ -162,12 +162,5 @@
   mutable mutex_type      mutex_;
 };
 
-<<<<<<< HEAD
 }  // namespace swarm
 }  // namespace fetch
-
-#endif  //__SWARM_KARMA_PEERS__
-=======
-}
-}
->>>>>>> 9d7af97f
