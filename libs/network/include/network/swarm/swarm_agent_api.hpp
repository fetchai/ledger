--- conflicted
+++ resolved
@@ -71,12 +71,5 @@
   SwarmAgentApi(SwarmAgentApi &&rhs) = delete;
 };
 
-<<<<<<< HEAD
 }  // namespace swarm
 }  // namespace fetch
-
-#endif  //__SWARM_AGENT_API__
-=======
-}
-}
->>>>>>> 9d7af97f
