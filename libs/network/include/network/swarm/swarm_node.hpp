#pragma once

#include <cstdlib>
#include <string>
#include <unistd.h>

#include "core/json/document.hpp"
#include "core/script/variant.hpp"
#include "exception.hpp"
#include "network/generics/network_node_core.hpp"
#include "network/interfaces/swarm/swarm_node_interface.hpp"
#include "network/protocols/fetch_protocols.hpp"
#include "network/protocols/swarm/commands.hpp"
#include "network/protocols/swarm/swarm_protocol.hpp"
#include "network/service/client.hpp"
#include "network/service/server.hpp"
#include "swarm_karma_peers.hpp"
#include "swarm_peer_location.hpp"
#include "swarm_random.hpp"

#include <iostream>
#include <string>

namespace fetch {
namespace swarm {

class SwarmHttpInterface;

class SwarmNode : public SwarmNodeInterface
{
public:
  using clientType = fetch::service::ServiceClient;

protected:
  typedef std::recursive_mutex                         mutex_type;
  typedef std::lock_guard<mutex_type>                  lock_type;
  typedef fetch::network::NetworkNodeCore::client_type client_type;

public:
  std::shared_ptr<fetch::network::NetworkNodeCore> nnCore_;

  explicit SwarmNode(
      std::shared_ptr<fetch::network::NetworkNodeCore> networkNodeCore,
      const std::string &identifier, uint32_t maxpeers,
      const fetch::swarm::SwarmPeerLocation &uri)
      : nnCore_(std::move(networkNodeCore))
      , uri_(uri)
      , karmaPeerList_(identifier)
  {
    identifier_ = identifier;
    maxpeers_   = maxpeers;

    nnCore_->AddProtocol(this);
  }

  explicit SwarmNode(fetch::network::NetworkManager tm,
                     const std::string &identifier, uint32_t maxpeers,
                     const fetch::swarm::SwarmPeerLocation &uri)
      : uri_(uri), karmaPeerList_(identifier)
  {
    identifier_ = identifier;
    maxpeers_   = maxpeers;
  }

  virtual ~SwarmNode() {}

  SwarmNode(SwarmNode &rhs)  = delete;
  SwarmNode(SwarmNode &&rhs) = delete;
  SwarmNode operator=(SwarmNode &rhs) = delete;
  SwarmNode operator=(SwarmNode &&rhs) = delete;

  virtual SwarmPeerLocation GetPingablePeer()
  {
    return karmaPeerList_.GetNthKarmicPeer(maxpeers_).GetLocation();
  }

  virtual bool HasPeers() { return !karmaPeerList_.empty(); }

  virtual bool IsOwnLocation(const SwarmPeerLocation &loc) const
  {
    return loc == uri_;
  }

  std::list<SwarmKarmaPeer> HttpWantsPeerList() const
  {
    return karmaPeerList_.GetBestPeers(10000, 0.0);
  }

  void ToGetState(std::function<int()> cb) { toGetState_ = cb; }

  virtual std::string AskPeerForPeers(const SwarmPeerLocation &    peer,
                                      std::shared_ptr<client_type> client)
  {
    fetch::logger.Debug("AskPeerForPeers starts work");

    auto promise =
        client->Call(protocol_number, protocols::Swarm::CLIENT_NEEDS_PEER);
    if (promise.Wait(2500, false))
    {
      auto result = promise.As<std::string>();
      return result;
    }
    else
    {
      if (promise.has_failed())
      {
        fetch::logger.Debug("AskPeerForPeers has_failed");
      }
      else if (promise.is_connection_closed())
      {
        fetch::logger.Debug("AskPeerForPeers is_connection_closed");
      }
      else
      {
        fetch::logger.Debug("AskPeerForPeers failed ???");
      }
      return "";
    }
  }

  virtual int GetState()
  {
    if (toGetState_)
    {
      return toGetState_();
    }
    else
    {
      return 0;
    }
  }

  virtual bool IsExistingPeer(const std::string &host)
  {
    return karmaPeerList_.Has(host);
  }

  virtual std::string ClientNeedsPeer()
  {
    fetch::logger.Debug("ClientNeedsPeer starts work");
    if (!karmaPeerList_.empty())
    {
      auto p = karmaPeerList_.GetNthKarmicPeer(0);
      fetch::logger.Debug("ClientNeedsPeer sorted & found");
      auto s = p.GetLocation().AsString();
      return s;
    }
    fetch::logger.Debug("ClientNeedsPeer no peers");
    return std::string("");
  }

  const std::string &GetId() { return identifier_; }

  void AddOrUpdate(const std::string &host, double karma)
  {
    karmaPeerList_.AddOrUpdate(host, karma);
  }
  void AddOrUpdate(const SwarmPeerLocation &host, double karma)
  {
    karmaPeerList_.AddOrUpdate(host, karma);
  }
  double GetKarma(const std::string &host)
  {
    return karmaPeerList_.GetKarma(host);
  }

  std::list<SwarmKarmaPeer> GetBestPeers(uint32_t n,
                                         double   minKarma = 0.0) const
  {
    return karmaPeerList_.GetBestPeers(n, minKarma);
  }

  void Post(std::function<void()> workload) { nnCore_->Post(workload); }

protected:
  mutable mutex_type             mutex_;
  int                            maxActivePeers_;
  int                            maxKnownPeers_;
  std::string                    identifier_;
  uint32_t                       maxpeers_;
  SwarmPeerLocation              uri_;
  fetch::network::NetworkManager tm_;
  SwarmKarmaPeers                karmaPeerList_;
  uint32_t                       protocolNumber_;
  std::function<int()>           toGetState_;
};

<<<<<<< HEAD
}  // namespace swarm
}  // namespace fetch

#endif  //__SWARM_NODE__
=======
}
}
>>>>>>> 9d7af97f
<|MERGE_RESOLUTION|>--- conflicted
+++ resolved
@@ -185,12 +185,5 @@
   std::function<int()>           toGetState_;
 };
 
-<<<<<<< HEAD
 }  // namespace swarm
 }  // namespace fetch
-
-#endif  //__SWARM_NODE__
-=======
-}
-}
->>>>>>> 9d7af97f
