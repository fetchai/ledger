--- conflicted
+++ resolved
@@ -569,12 +569,5 @@
     HTTPModule::Get("/increase-grouping-parameter", increase_shard);
   }
 };
-<<<<<<< HEAD
 }  // namespace protocols
 }  // namespace fetch
-
-#endif  // SWARM_PROTOCOL_HPP
-=======
-}
-}
->>>>>>> 9d7af97f
