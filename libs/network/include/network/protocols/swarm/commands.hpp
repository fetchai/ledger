#pragma once

namespace fetch {
namespace protocols {

struct Swarm
{
  enum
  {
    CLIENT_NEEDS_PEER = 1
  };
};
<<<<<<< HEAD
}  // namespace protocols
}  // namespace fetch

#endif
=======
}
}
>>>>>>> 9d7af97f
<|MERGE_RESOLUTION|>--- conflicted
+++ resolved
@@ -10,12 +10,5 @@
     CLIENT_NEEDS_PEER = 1
   };
 };
-<<<<<<< HEAD
 }  // namespace protocols
 }  // namespace fetch
-
-#endif
-=======
-}
-}
->>>>>>> 9d7af97f
