--- conflicted
+++ resolved
@@ -37,12 +37,5 @@
     return !(this->operator==(other));
   }
 };
-<<<<<<< HEAD
 }  // namespace protocols
 }  // namespace fetch
-
-#endif  // ENTRY_POINT_HPP
-=======
-}
-}
->>>>>>> 9d7af97f
