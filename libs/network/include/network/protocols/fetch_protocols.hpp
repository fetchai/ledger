--- conflicted
+++ resolved
@@ -6,21 +6,13 @@
 
 struct FetchProtocols {
 
-<<<<<<< HEAD
   enum {
     SWARM = 2,
-    PARCEL = 3,
+    MAIN_CHAIN = 3,
     EXECUTION_MANAGER = 4,
     EXECUTOR = 5,
     STATE_DATABASE = 6
   };
-=======
-enum
-{
-  SWARM = 2,
-  MAIN_CHAIN = 3,
-};
->>>>>>> d3c55dfc
 
 };
 
