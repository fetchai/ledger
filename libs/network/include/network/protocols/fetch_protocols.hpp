#pragma once

namespace fetch {
namespace protocols {

struct FetchProtocols
{

  enum
  {
    SWARM             = 2,
    MAIN_CHAIN        = 3,
    EXECUTION_MANAGER = 4,
    EXECUTOR          = 5,
    STATE_DATABASE    = 6
  };
};

<<<<<<< HEAD
}  // namespace protocols
}  // namespace fetch

#endif
=======
} // namespace protocols
} // namespace fetch
>>>>>>> 9d7af97f
<|MERGE_RESOLUTION|>--- conflicted
+++ resolved
@@ -16,12 +16,5 @@
   };
 };
 
-<<<<<<< HEAD
 }  // namespace protocols
 }  // namespace fetch
-
-#endif
-=======
-} // namespace protocols
-} // namespace fetch
->>>>>>> 9d7af97f
