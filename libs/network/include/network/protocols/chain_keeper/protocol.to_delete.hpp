--- conflicted
+++ resolved
@@ -243,12 +243,5 @@
     return 1337;
   }
 };
-<<<<<<< HEAD
 }  // namespace protocols
 }  // namespace fetch
-
-#endif
-=======
-}
-}
->>>>>>> 9d7af97f
