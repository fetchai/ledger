#pragma once

#include "assert.hpp"
#include "byte_array/encoders.hpp"
#include "chain/transaction.hpp"
#include "crypto/fnv.hpp"
#include "mutex.hpp"

#include <memory>
#include <unordered_set>
namespace fetch {
namespace protocols {
/**

 **/
class TransactionManager
{
public:
  typedef crypto::CallableFNV hasher_type;

  // Transaction defs
  typedef chain::TransactionSummary              transaction_summary_type;
  typedef chain::Transaction                     transaction_type;
  typedef std::shared_ptr<transaction_type>      shared_transaction_type;
  typedef typename transaction_type::digest_type tx_digest_type;

  typedef fetch::chain::consensus::ProofOfWork proof_type;
  typedef fetch::chain::BlockBody              block_body_type;
  typedef typename proof_type::header_type     block_header_type;
  typedef fetch::chain::BasicBlock<proof_type, fetch::crypto::SHA256>
                                      block_type;
  typedef std::shared_ptr<block_type> shared_block_type;

  TransactionManager() { group_ = 0; }

  bool AddBulkTransactions(std::unordered_map<tx_digest_type, transaction_type,
                                              hasher_type> const &new_txs)
  {
    LOG_STACK_TRACE_POINT_WITH_INSTANCE;

    bool                                 ret = false;
    std::lock_guard<fetch::mutex::Mutex> lock(mutex_);
    for (auto const &t : new_txs)
    {
      if (known_transactions_.find(t.first) == known_transactions_.end())
      {
        auto const &tx = t.second;
        ret            = true;
        RegisterTransaction(tx);
      }
    }

    return ret;
  }

  bool AddTransaction(transaction_type const &tx)
  {
    LOG_STACK_TRACE_POINT_WITH_INSTANCE;

    std::lock_guard<fetch::mutex::Mutex> lock(mutex_);

    if (known_transactions_.find(tx.digest()) != known_transactions_.end())
    {
      return false;
    }
    RegisterTransaction(tx);
    fetch::logger.Highlight("--------------- >>>>>>>>> ", tx.groups().size());

    return true;
  }

  bool has_unapplied() const
  {
    std::lock_guard<fetch::mutex::Mutex> lock(mutex_);
    return unapplied_.size() > 0;
  }

  tx_digest_type NextDigest()
  {
    std::lock_guard<fetch::mutex::Mutex> lock(mutex_);
    detailed_assert(unapplied_.size() > 0);
    auto it = unapplied_.begin();
    return *it;
  }

  transaction_type const &Next()
  {
    std::lock_guard<fetch::mutex::Mutex> lock(mutex_);
    detailed_assert(unapplied_.size() != 0);
    auto it  = unapplied_.begin();
    auto ptr = transactions_[*it];
    return *ptr;
  }

  std::size_t unapplied_count() const
  {
    std::lock_guard<fetch::mutex::Mutex> lock(mutex_);
    return unapplied_.size();
  }

  std::size_t applied_count() const
  {
    std::lock_guard<fetch::mutex::Mutex> lock(mutex_);
    return applied_.size();
  }

  std::size_t size() const
  {
    std::lock_guard<fetch::mutex::Mutex> lock(mutex_);
    return known_transactions_.size();
  }

  tx_digest_type top() const
  {
    std::lock_guard<fetch::mutex::Mutex> lock(mutex_);
    return applied_.back();
  }

  bool VerifyAppliedList(std::vector<tx_digest_type> const &ref)
  {
    LOG_STACK_TRACE_POINT_WITH_INSTANCE;
    using namespace fetch::byte_array;
    std::lock_guard<fetch::mutex::Mutex> lock(mutex_);
    bool                                 ret = true;

    if (ref.size() != applied_.size())
    {
      fetch::logger.Warn("Sizes mismatch");
      ret = false;
    }

    for (std::size_t i = 0; i < ref.size(); ++i)
    {
      if (ref[i] != applied_[i])
      {
        fetch::logger.Warn("Transaction mismatch at ", i, ": ");
        fetch::logger.Warn(i, " ", ToBase64(ref[i]), " <> ",
                           ToBase64(applied_[i]));
        ret = false;
      }
    }
    if (!ret)
    {
      for (std::size_t i = 0; i < ref.size(); ++i)
      {
        fetch::logger.Debug(i, ") ", ToBase64(ref[i]),
                            " == ", ToBase64(applied_[i]));
      }
    }

    return ret;
  }

  std::vector<transaction_type> const &LastTransactions() const
  {
    std::lock_guard<fetch::mutex::Mutex> lock(mutex_);
    return last_transactions_;
  }

  std::vector<transaction_summary_type> const &LatestSummaries() const
  {
    std::lock_guard<fetch::mutex::Mutex> lock(mutex_);
    return summaries_;
  }

  void set_group(uint32_t g) { group_ = g; }

  void with_transactions_do(
      std::function<void(std::vector<transaction_type> &)> fnc)
  {
    std::lock_guard<fetch::mutex::Mutex> lock(mutex_);
    fnc(last_transactions_);
  }

private:
  void RegisterTransaction(transaction_type const &tx)
  {
    TODO("Check if transaction belongs to group");
    summaries_.push_back(tx.summary());

    last_transactions_.push_back(tx);
    transactions_[tx.digest()] = std::make_shared<transaction_type>(tx);
    known_transactions_.insert(tx.digest());
    unapplied_.insert(tx.digest());
    fetch::logger.Highlight(
        "========================================= >>>>>>>>>>>>>>>>>>> ",
        known_transactions_.size());

    TODO("Trim last transactions");
  }

  std::atomic<uint32_t>                 group_;
  std::vector<transaction_type>         last_transactions_;
  std::vector<transaction_summary_type> summaries_;

  std::unordered_set<tx_digest_type, hasher_type> unapplied_;
  std::unordered_set<tx_digest_type, hasher_type> known_transactions_;
  std::vector<tx_digest_type>                     applied_;

  std::unordered_map<tx_digest_type, shared_transaction_type, hasher_type>
      transactions_;

  mutable fetch::mutex::Mutex mutex_;
};
<<<<<<< HEAD
}  // namespace protocols
}  // namespace fetch

#endif
=======
}
}
>>>>>>> 9d7af97f
<|MERGE_RESOLUTION|>--- conflicted
+++ resolved
@@ -202,12 +202,5 @@
 
   mutable fetch::mutex::Mutex mutex_;
 };
-<<<<<<< HEAD
 }  // namespace protocols
 }  // namespace fetch
-
-#endif
-=======
-}
-}
->>>>>>> 9d7af97f
