--- conflicted
+++ resolved
@@ -28,12 +28,5 @@
     FEED_NEW_BLOCKS = 1,
   };
 };
-<<<<<<< HEAD
 }  // namespace protocols
 }  // namespace fetch
-
-#endif
-=======
-}
-}
->>>>>>> 9d7af97f
