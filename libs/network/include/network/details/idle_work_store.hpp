#pragma once
//------------------------------------------------------------------------------
//
//   Copyright 2018 Fetch.AI Limited
//
//   Licensed under the Apache License, Version 2.0 (the "License");
//   you may not use this file except in compliance with the License.
//   You may obtain a copy of the License at
//
//       http://www.apache.org/licenses/LICENSE-2.0
//
//   Unless required by applicable law or agreed to in writing, software
//   distributed under the License is distributed on an "AS IS" BASIS,
//   WITHOUT WARRANTIES OR CONDITIONS OF ANY KIND, either express or implied.
//   See the License for the specific language governing permissions and
//   limitations under the License.
//
//------------------------------------------------------------------------------

#include "core/mutex.hpp"

#include <algorithm>
#include <iostream>
#include <string>

namespace fetch {
namespace network {
namespace details {

/**
 * The idle work store is a simple array of work items. Its primary role is to coordinate
 * periodic execution of the items that are stored within it.
 */
class IdleWorkStore
{
public:
  using WorkItem   = std::function<void()>;
  using mutex_type = fetch::mutex::Mutex;
  using lock_type  = std::unique_lock<mutex_type>;

  IdleWorkStore()                         = default;
  IdleWorkStore(const IdleWorkStore &rhs) = delete;
  IdleWorkStore(IdleWorkStore &&rhs)      = delete;

  ~IdleWorkStore()
  {
    shutdown_ = true;

    FETCH_LOCK(mutex_);
    store_.clear();  // remove any pending things
  }

  /**
   * Set the interval for the idle work
   *
   * @param milliseconds The interval in milliseconds
   */
  void SetInterval(std::size_t milliseconds)
  {
    FETCH_LOCK(mutex_);
    interval_ = std::chrono::milliseconds(milliseconds);
  }

  /**
   * Clear the contents of the work store
   */
  void Clear()
  {
    FETCH_LOCK(mutex_);
    store_.clear();
  }

  /**
   * Signal that the idle work store should start to shutdown
   */
  void Abort()
  {
    shutdown_ = true;
  }

  /**
   * Determine if the time has come for the periodic work to be executed
   *
   * @return true if the work should be scheduled, otherwise false
   */
  bool IsDue() const
  {
    bool is_due = false;

    if (mutex_.try_lock())
    {
      is_due = Clock::now() >= (last_run_ + interval_);

      mutex_.unlock();
    }

    return is_due;
  }

  /**
   * Determine the amount of time remaining until the work is required
   *
   * @return milliseconds::max() if the work queue is empty, milliseconds::zero()
   * if the time is already due for execution, otherwise the time in milliseconds remaining
   */
  std::chrono::milliseconds DueIn()
  {
    using std::chrono::milliseconds;
    using std::chrono::duration_cast;

    FETCH_LOCK(mutex_);

    if (store_.empty())
    {
      return std::chrono::milliseconds::max();
<<<<<<< HEAD
    }
    else if (Clock::now() > last_run_)
    {
      return duration_cast<milliseconds>(Clock::now() - last_run_);
    }
    else
    {
      return std::chrono::milliseconds::zero();
    }
  }

=======
    }

    Timestamp const now      = Clock::now();
    Timestamp const next_run = last_run_ + interval_;

    if (next_run > now)
    {
      return duration_cast<milliseconds>(next_run - now);
    }
    else
    {
      return std::chrono::milliseconds::zero();
    }
  }

>>>>>>> e39a6d4f
  /**
   * Visit the contents of the idle work store, executing the specified callback
   * over each element of work
   *
   * @tparam CALLBACK A function like type accepting the signature: void(WorkItem const &)
   * @param visitor The callback function
   * @return The number of processed elements
   */
  template <typename CALLBACK>
  std::size_t Visit(CALLBACK const &visitor) const
  {
    std::size_t num_processed = 0;

    if (mutex_.try_lock())
    {
      for (auto const &work : store_)
      {
        // allow early exit
        if (shutdown_)
        {
          break;
        }

        visitor(work);
        ++num_processed;
      }

      // update the last run time
      last_run_ = Clock::now();

      mutex_.unlock();
    }

    return num_processed;
  }

  /**
   * Add a given work item to the queue
   *
   * @param item The item to be stored in the queue
   */
  void Post(WorkItem item)
  {
    // stop further work processing once the abort
    if (shutdown_)
    {
      return;
    }

    FETCH_LOCK(mutex_);
    store_.emplace_back(std::move(item));
  }

  IdleWorkStore operator=(const IdleWorkStore &rhs) = delete;
  IdleWorkStore operator=(IdleWorkStore &&rhs) = delete;

private:
  using Clock     = std::chrono::system_clock;
  using Timestamp = Clock::time_point;
  using Flag      = std::atomic<bool>;
  using Mutex     = fetch::mutex::Mutex;
  using Store     = std::vector<WorkItem>;

  mutable Mutex             mutex_{__LINE__, __FILE__};
  Store                     store_;
  Flag                      shutdown_{false};
  std::chrono::milliseconds interval_{0};
  mutable Timestamp         last_run_ = Clock::now();
};

}  // namespace details
}  // namespace network
}  // namespace fetch<|MERGE_RESOLUTION|>--- conflicted
+++ resolved
@@ -113,19 +113,6 @@
     if (store_.empty())
     {
       return std::chrono::milliseconds::max();
-<<<<<<< HEAD
-    }
-    else if (Clock::now() > last_run_)
-    {
-      return duration_cast<milliseconds>(Clock::now() - last_run_);
-    }
-    else
-    {
-      return std::chrono::milliseconds::zero();
-    }
-  }
-
-=======
     }
 
     Timestamp const now      = Clock::now();
@@ -141,7 +128,6 @@
     }
   }
 
->>>>>>> e39a6d4f
   /**
    * Visit the contents of the idle work store, executing the specified callback
    * over each element of work
