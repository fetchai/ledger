#pragma once
//------------------------------------------------------------------------------
//
//   Copyright 2018 Fetch.AI Limited
//
//   Licensed under the Apache License, Version 2.0 (the "License");
//   you may not use this file except in compliance with the License.
//   You may obtain a copy of the License at
//
//       http://www.apache.org/licenses/LICENSE-2.0
//
//   Unless required by applicable law or agreed to in writing, software
//   distributed under the License is distributed on an "AS IS" BASIS,
//   WITHOUT WARRANTIES OR CONDITIONS OF ANY KIND, either express or implied.
//   See the License for the specific language governing permissions and
//   limitations under the License.
//
//------------------------------------------------------------------------------

#include <algorithm>
#include <iostream>
#include <string>

namespace fetch {
namespace network {
namespace details {

class FutureWorkStore
{
public:
  using work_item_type    = std::function<void()>;
protected:
  using due_date_type     = std::chrono::time_point<std::chrono::system_clock>;
  using stored_work_item_type    = std::pair<due_date_type, work_item_type>;
  using store_type        = std::vector<stored_work_item_type>;
  using mutex_type          = fetch::mutex::Mutex;
  using lock_type           = std::unique_lock<mutex_type>;

public:
  FutureWorkStore(const FutureWorkStore &rhs) = delete;
  FutureWorkStore(FutureWorkStore &&rhs)      = delete;
  FutureWorkStore operator=(const FutureWorkStore &rhs) = delete;
  FutureWorkStore operator=(FutureWorkStore &&rhs)             = delete;
  bool            operator==(const FutureWorkStore &rhs) const = delete;
  bool            operator<(const FutureWorkStore &rhs) const  = delete;
  static constexpr char const *LOGGING_NAME = "FutureWorkStore";

  class StoredWorkItemSorting
  {
  public:
<<<<<<< HEAD
    StoredWorkItemSorting() {}
    virtual ~StoredWorkItemSorting() {}
=======
    WorkItemSorting()
    {}
    virtual ~WorkItemSorting()
    {}
>>>>>>> c3d0aa37

    bool operator()(const stored_work_item_type &a, const stored_work_item_type &b) const
    {
      return a.first > b.first;
    }
  };

<<<<<<< HEAD
  FutureWorkStore() { std::make_heap(store_.begin(), store_.end(), sorter_); }

  virtual ~FutureWorkStore()
  {
    shutdown_.store(true);
    clear(); // remove any pending things
  }
=======
  FutureWorkStore()
  {
    std::make_heap(workStore_.begin(), workStore_.end(), sorter_);
  }

  virtual ~FutureWorkStore()
  {}
>>>>>>> c3d0aa37

  virtual void Abort()
  {
    shutdown_.store(true);
  }

  void clear()
  {
    lock_type mlock(mutex_);
    store_.clear();
  }

  bool IsDue()
  {
    lock_type mlock(mutex_);
    return IsDueActual();
  }

  std::chrono::milliseconds DueIn()
  {
    lock_type mlock(mutex_);
    return DueInActual();
  }

  virtual int Visit(std::function<void (work_item_type)> visitor, int maxprocesses=1)
  {
    lock_type mlock(mutex_, std::try_to_lock);
    if (!mlock)
    {
      return -1;
    }
    int processed = 0;
    while(IsDueActual())
    {
      if (shutdown_.load()) break;
      if (processed >= maxprocesses) break;
      auto work = GetNextActual();
      visitor(work);
      processed++;
    }
    return processed;
  }

  virtual work_item_type GetNext()
  {
    lock_type mlock(mutex_);
    return GetNextActual();
  }

  template <typename F>
  void Post(F &&f, uint32_t milliseconds)
  {
    if (shutdown_.load())
    {
      return;
    }
    lock_type mlock(mutex_);
    auto      dueTime = std::chrono::system_clock::now() + std::chrono::milliseconds(milliseconds);
    store_.push_back(stored_work_item_type(dueTime, f));
    std::push_heap(store_.begin(), store_.end(), sorter_);
  }

private:

  virtual work_item_type GetNextActual()
  {
    std::pop_heap(store_.begin(), store_.end(), sorter_);
    auto nextDue = store_.back();
    store_.pop_back();
    return nextDue.second;
  }

  std::chrono::milliseconds DueInActual()
  {
    if (store_.empty())
    {
      return std::chrono::milliseconds(1000);
    }
    auto nextDue = store_.back();

    auto tp     = std::chrono::system_clock::now();
    auto due    = nextDue.first;
    auto wayoff = (due - tp);
    return std::chrono::duration_cast<std::chrono::milliseconds>(wayoff);
  }

  bool IsDueActual()
  {
    if (shutdown_.load())
    {
      return false;
    }
    if (store_.empty())
    {
      return false;
    }

    if (DueInActual().count() <= 0)
    {
      return true;
    }
    else
    {
      return false;
    }
  }

  StoredWorkItemSorting    sorter_;
  store_type         store_;
  mutable mutex_type mutex_{__LINE__, __FILE__};
  std::atomic<bool> shutdown_{false};
};

}  // namespace details
}  // namespace network
}  // namespace fetch<|MERGE_RESOLUTION|>--- conflicted
+++ resolved
@@ -48,15 +48,10 @@
   class StoredWorkItemSorting
   {
   public:
-<<<<<<< HEAD
-    StoredWorkItemSorting() {}
-    virtual ~StoredWorkItemSorting() {}
-=======
-    WorkItemSorting()
-    {}
-    virtual ~WorkItemSorting()
-    {}
->>>>>>> c3d0aa37
+    StoredWorkItemSorting()
+	{}
+    virtual ~StoredWorkItemSorting()
+	{}
 
     bool operator()(const stored_work_item_type &a, const stored_work_item_type &b) const
     {
@@ -64,23 +59,16 @@
     }
   };
 
-<<<<<<< HEAD
-  FutureWorkStore() { std::make_heap(store_.begin(), store_.end(), sorter_); }
+  FutureWorkStore()
+  {
+    std::make_heap(store_.begin(), store_.end(), sorter_);
+  }
 
   virtual ~FutureWorkStore()
   {
     shutdown_.store(true);
     clear(); // remove any pending things
   }
-=======
-  FutureWorkStore()
-  {
-    std::make_heap(workStore_.begin(), workStore_.end(), sorter_);
-  }
-
-  virtual ~FutureWorkStore()
-  {}
->>>>>>> c3d0aa37
 
   virtual void Abort()
   {
