--- conflicted
+++ resolved
@@ -116,15 +116,9 @@
     }
   }
 
-<<<<<<< HEAD
   virtual void SetInterval(int milliseconds)
   {
     idle_work_.SetInterval(milliseconds);
-=======
-  virtual void Sleep()
-  {
-    lock_type lock(mutex_);
->>>>>>> c3d0aa37
   }
 
   virtual void PostIdle(event_function_type idle_work)
