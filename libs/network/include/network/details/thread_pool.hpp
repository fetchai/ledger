--- conflicted
+++ resolved
@@ -332,12 +332,5 @@
   return details::ThreadPoolImplementation::Create(threads);
 }
 
-<<<<<<< HEAD
 }  // namespace network
 }  // namespace fetch
-
-#endif
-=======
-}
-}
->>>>>>> 9d7af97f
