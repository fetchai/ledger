--- conflicted
+++ resolved
@@ -15,94 +15,70 @@
 
 #include"network/details/future_work_store.hpp"
 
-namespace fetch
-{
-namespace network
-{
-namespace details
-{
-
-<<<<<<< HEAD
-
-
-class ThreadPoolImplementation : public std::enable_shared_from_this< ThreadPoolImplementation >  {
-=======
-class ThreadPoolImplementation :
-        public std::enable_shared_from_this< ThreadPoolImplementation >
-{
->>>>>>> d3c55dfc
+namespace fetch {
+namespace network {
+namespace details {
+
+class ThreadPoolImplementation : public std::enable_shared_from_this<ThreadPoolImplementation> {
 protected:
-    typedef std::function<void()>                        event_function_type;
-    typedef uint64_t                                     event_handle_type;
-    typedef std::shared_ptr<ThreadPoolImplementation>    shared_ptr_type;
-    typedef std::mutex                                   mutex_type;
-    typedef std::unique_lock<mutex_type>                 lock_type;
-    typedef std::queue<event_function_type>              work_queue_type;
-    typedef enum
-        {
-            THREAD_IDLE = 0x00,
-            THREAD_WORKED = 0x01,
-            THREAD_SHOULD_QUIT = 0x02,
-        } thread_state_type;
-    typedef std::list<event_function_type>              idle_work_type;
-
-<<<<<<< HEAD
-  ThreadPoolImplementation(std::size_t threads = 1) : number_of_threads_(threads)
-  {
-
-    fetch::logger.Debug("Creating thread pool with ", threads, " threads");
+  typedef std::function<void()> event_function_type;
+  typedef uint64_t event_handle_type;
+  typedef std::shared_ptr<ThreadPoolImplementation> shared_ptr_type;
+  typedef std::mutex mutex_type;
+  typedef std::unique_lock<mutex_type> lock_type;
+  typedef std::queue<event_function_type> work_queue_type;
+  typedef enum {
+    THREAD_IDLE = 0x00,
+    THREAD_WORKED = 0x01,
+    THREAD_SHOULD_QUIT = 0x02,
+  } thread_state_type;
+  typedef std::list<event_function_type> idle_work_type;
+
+public:
+  static std::shared_ptr<ThreadPoolImplementation> Create(std::size_t threads) {
+    return std::make_shared<ThreadPoolImplementation>(threads);
+  }
+
+  ThreadPoolImplementation(std::size_t threads) : number_of_threads_(threads) {
+
+    fetch::logger.Debug("Creating thread manager");
     shutdown_ = false;
   }
-  
-public:
-
-  ThreadPoolImplementation(ThreadPoolImplementation const& ) = delete;
-  ThreadPoolImplementation(ThreadPoolImplementation && ) = default ;
-
-
-  static std::shared_ptr<ThreadPoolImplementation> Create(std::size_t threads = 1)
-  {
-    return std::shared_ptr<ThreadPoolImplementation>(new ThreadPoolImplementation(threads));
-  }
-
-  virtual ~ThreadPoolImplementation()
-  {
+
+  ThreadPoolImplementation(ThreadPoolImplementation const &) = delete;
+
+  ThreadPoolImplementation(ThreadPoolImplementation &&) = default;
+
+
+  virtual ~ThreadPoolImplementation() {
     Stop();
     fetch::logger.Debug("Destroying thread manager");
   }
 
-  virtual void Post(event_function_type item)
-  {
-    if (!shutdown_)
-    {
+  virtual void Post(event_function_type item) {
+    if (!shutdown_) {
       lock_type lock(mutex_);
       queue_.push(item);
       cv_.notify_one();
     }
   }
 
-  virtual void Sleep()
-  {
+  virtual void Sleep() {
     lock_type lock(mutex_);
   }
 
-  virtual void SetIdleWork(event_function_type idle_work)
-  {
+  virtual void SetIdleWork(event_function_type idle_work) {
     lock_type lock(mutex_);
     idleWork_.push_back(idle_work);
   }
 
-  virtual void ProcessLoop()
-  {
-    while(!shutdown_)
-    {
+  virtual void ProcessLoop() {
+    while (!shutdown_) {
       thread_state_type state = Poll();
-      if (state & THREAD_SHOULD_QUIT)
-      {
+      if (state & THREAD_SHOULD_QUIT) {
         return; // we're done -- return & become joinable.
       }
-      if (state & THREAD_WORKED)
-      {
+      if (state & THREAD_WORKED) {
         // no delay, go do more.
         continue;
       }
@@ -115,218 +91,72 @@
       }
     }
   }
-=======
-public:
-    static std::shared_ptr<ThreadPoolImplementation> Create(std::size_t threads)
+
+  virtual thread_state_type Poll() {
     {
-        return std::make_shared<ThreadPoolImplementation>(threads);
-    }
-
-    ThreadPoolImplementation(std::size_t threads) : number_of_threads_(threads)
+      lock_type lock(mutex_);
+      if (shutdown_) {
+        return THREAD_SHOULD_QUIT;
+      }
+    }
+
+    thread_state_type r = THREAD_IDLE;
     {
-
-        fetch::logger.Debug("Creating thread manager");
-        shutdown_ = false;
-    }
-
-    virtual ~ThreadPoolImplementation()
-    {
-        Stop();
-        fetch::logger.Debug("Destroying thread manager");
-    }
-
-    ThreadPoolImplementation(ThreadPoolImplementation const& ) = delete;
-    ThreadPoolImplementation(ThreadPoolImplementation && ) = default ;
-
-    virtual void Post(event_function_type item)
-    {
-        if (!shutdown_)
-        {
-            lock_type lock(mutex_);
-            queue_.push(item);
-            cv_.notify_one();
-        }
-    }
-
-    virtual void Sleep()
-    {
-        lock_type lock(mutex_);
-    }
-
-    virtual void SetIdleWork(event_function_type idle_work)
-    {
-        lock_type lock(mutex_);
-        idleWork_.push_back(idle_work);
-    }
-
-    virtual void ProcessLoop()
-    {
-        while(!shutdown_)
-        {
-            thread_state_type state = Poll();
-            if (state & THREAD_SHOULD_QUIT)
-            {
-                return; // we're done -- return & become joinable.
-            }
-            if (state & THREAD_WORKED)
-            {
-                // no delay, go do more.
-                continue;
-            }
-            // THREAD_IDLE:
-            {
-                // snooze for a while or until more work arrives
-                lock_type lock(mutex_);
-                cv_.wait_for(lock, std::chrono::milliseconds(100));
-                // so the future work will get serviced eventually.
-                // go round again.
-            }
-        }
-    }
->>>>>>> d3c55dfc
-
-    virtual thread_state_type Poll()
-    {
-<<<<<<< HEAD
-      lock_type lock(mutex_);
-      if (shutdown_)
-      {
-        return THREAD_SHOULD_QUIT;
-      }
-=======
-        {
-            lock_type lock(mutex_);
-            if (shutdown_)
-            {
-                return THREAD_SHOULD_QUIT;
-            }
-        }
-
-        thread_state_type r = THREAD_IDLE;
-        {
-            lock_type lock(mutex_);
-            if (!queue_.empty())
-            {
-                auto workload = queue_.front();
-                queue_.pop();
-                lock.unlock();
-                r = std::max(r, ExecuteWorkload(workload));
-            }
-        }
-
-        if (shutdown_)
-        {
-            return THREAD_SHOULD_QUIT;
-        }
-
-        if (!r)
-        {
-            r = std::max(r, TryFutureWork());
-        }
-
-        if (shutdown_)
-        {
-            return THREAD_SHOULD_QUIT;
-        }
-
-        if (!r)
-        {
-            r = std::max(r, TryIdleWork());
-        }
-
-        if (shutdown_)
-        {
-            return THREAD_SHOULD_QUIT;
-        }
-
-        return r;
->>>>>>> d3c55dfc
-    }
-
-    virtual void Start()
-    {
-<<<<<<< HEAD
-      lock_type lock(mutex_);
-      if (!queue_.empty())
-      {
+      lock_type lock(mutex_);
+      if (!queue_.empty()) {
         auto workload = queue_.front();
         queue_.pop();
         lock.unlock();
-        try {
-          workload();
-          r = std::max(r, THREAD_WORKED);
-        } catch (std::exception &x) {
-          cerr << "Caught exception inside ThreadPool::Poll" << endl;
-=======
-        std::lock_guard< fetch::mutex::Mutex > lock( thread_mutex_ );
-        if (threads_.size() == 0)
-        {
-            fetch::logger.Info("Starting thread manager");
-            shared_ptr_type self = shared_from_this();
-            for (std::size_t i = 0; i < number_of_threads_; ++i)
-            {
-                threads_.push_back(new std::thread([self](){
-                            self -> ProcessLoop();
-                        })
-                    );
-            }
->>>>>>> d3c55dfc
-        }
-      }
-    }
-
-<<<<<<< HEAD
-    if (shutdown_)
-    {
-      return THREAD_SHOULD_QUIT;
-    }
-
-    if (!r)
-    {
+        r = std::max(r, ExecuteWorkload(workload));
+      }
+    }
+
+    if (shutdown_) {
+      return THREAD_SHOULD_QUIT;
+    }
+
+    if (!r) {
       r = std::max(r, TryFutureWork());
     }
 
-    if (shutdown_)
-    {
-      return THREAD_SHOULD_QUIT;
-    }
-
-    if (!r)
-    {
+    if (shutdown_) {
+      return THREAD_SHOULD_QUIT;
+    }
+
+    if (!r) {
       r = std::max(r, TryIdleWork());
     }
 
-    if (shutdown_)
-    {
-      return THREAD_SHOULD_QUIT;
-    }
-
-    return r;
-  }
-
-  virtual void Start()
-  {
-    std::lock_guard< fetch::mutex::Mutex > lock( thread_mutex_ );
+    if (shutdown_) {
+      return THREAD_SHOULD_QUIT;
+    }
+
+    return r;
+  }
+
+  virtual void Start() {
+    std::lock_guard<fetch::mutex::Mutex> lock(thread_mutex_);
     if (threads_.size() == 0) {
       fetch::logger.Info("Starting thread manager");
       shared_ptr_type self = shared_from_this();
       for (std::size_t i = 0; i < number_of_threads_; ++i) {
         threads_.push_back(new std::thread([self]() {
-              self -> ProcessLoop();
-            }));
-      }
-    }
-  }
-
-  virtual thread_state_type TryIdleWork()
-  {
-    thread_state_type r = THREAD_IDLE;
-    std::unique_lock<std::mutex> lock(futureWorkProtector_, std::try_to_lock);
-    if (lock)
-    {
-      for(auto workload : idleWork_)
-      {
+                             self->ProcessLoop();
+                           })
+        );
+      }
+    }
+  }
+
+  virtual thread_state_type TryIdleWork() {
+    thread_state_type r = THREAD_IDLE;
+    std::unique_lock<std::mutex> lock(
+      futureWorkProtector_, std::try_to_lock);
+    if (lock) {
+      for (auto workload : idleWork_) {
         workload();
+        // workload may be longer running, we
+        // need to test for exits here.
         if (shutdown_) // workload may be longer running, we need to test for exits here.
         {
           return THREAD_SHOULD_QUIT;
@@ -337,49 +167,45 @@
     return r;
   }
 
-  virtual thread_state_type TryFutureWork()
-  {
-    thread_state_type r = THREAD_IDLE;
-    std::unique_lock<std::mutex> lock(futureWorkProtector_, std::try_to_lock);
-    if (lock)
-    {
-      while(futureWork_.IsDue())
-      {
+  virtual thread_state_type TryFutureWork() {
+    thread_state_type r = THREAD_IDLE;
+    std::unique_lock<std::mutex> lock(
+      futureWorkProtector_, std::try_to_lock);
+    if (lock) {
+      while (futureWork_.IsDue()) {
+        // removes work from the pool and returns it.
         auto moreWork = futureWork_.GetNext(); // removes work from the pool and returns it.
         Post(moreWork); // We give that work to the other threads.
         r = THREAD_WORKED; // We did something.
       }
-    } // if we didn't get the lock, one thread is already doing future work -- leave it be.
-    return r;
-  }
-
-  void Stop()
-  {
-    bool suicidal = false;
+    }
+    // if we didn't get the lock, one thread is already
+    //doing future work -- leave it be.
+    return r;
+  }
+
+  void Stop() {
+    bool tryingToKillFromThreadWeOwn = false;
     shutdown_ = true;
-    for (auto &thread : threads_)
-    {
-      if (std::this_thread::get_id() == thread -> get_id())
-      {
-        suicidal = true;
-      }
-    }
-
-    if (suicidal)
-    {
-      fetch::logger.Error("Thread pools must not be killed by a thread they own.");
-    }
-
-    std::lock_guard< fetch::mutex::Mutex > lock( thread_mutex_ );
-    if (threads_.size() != 0)
-    {
+    for (auto &thread : threads_) {
+      if (std::this_thread::get_id() == thread->get_id()) {
+        tryingToKillFromThreadWeOwn = true;
+      }
+    }
+
+    if (tryingToKillFromThreadWeOwn) {
+      fetch::logger.Error(
+        "Thread pools must not be killed by a thread they own.");
+    }
+
+    std::lock_guard<fetch::mutex::Mutex> lock(thread_mutex_);
+    if (threads_.size() != 0) {
 
       fetch::logger.Info("Stopping thread pool");
 
       {
         lock_type lock(mutex_);
-        while(!queue_.empty())
-        {
+        while (!queue_.empty()) {
           queue_.pop();
         }
       }
@@ -389,16 +215,15 @@
         cv_.notify_all();
       }
 
-      for (auto &thread : threads_)
-      {
-        if (std::this_thread::get_id() != thread -> get_id())
-        {
+      for (auto &thread : threads_) {
+        if (std::this_thread::get_id() != thread->get_id()) {
           thread->join();
           delete thread;
         }
-        else
-        {
-          fetch::logger.Error("Thread pools must not be killed by a thread they own so I'm not going to try joining myself.");
+        else {
+          fetch::logger.Error(
+            "Thread pools must not be killed by a thread they own"
+            "so I'm not going to try joining myself.");
           thread->detach();
           delete thread;
         }
@@ -408,185 +233,60 @@
     }
   }
 
-  template <typename F>
-  void Post(F &&f, int milliseconds)
-  {
-    if (!shutdown_)
-    {
+  template<typename F>
+  void Post(F &&f, uint32_t milliseconds) {
+    if (!shutdown_) {
       futureWork_.Post(f, milliseconds);
       lock_type lock(mutex_);
       cv_.notify_one();
     }
   }
-=======
-    virtual thread_state_type TryIdleWork()
-    {
-        thread_state_type r = THREAD_IDLE;
-        std::unique_lock<std::mutex> lock(
-            futureWorkProtector_, std::try_to_lock);
-        if (lock)
-        {
-            for(auto workload : idleWork_)
-            {
-                workload();
-                // workload may be longer running, we
-                // need to test for exits here.
-                if (shutdown_)
-                {
-                    return THREAD_SHOULD_QUIT;
-                }
-                r = THREAD_WORKED;
-            }
-        }  // if we didn't get the lock, a thread
-        // is already doing this -- leave it be.
-        return r;
-    }
-
-    virtual thread_state_type TryFutureWork()
-    {
-        thread_state_type r = THREAD_IDLE;
-        std::unique_lock<std::mutex> lock(
-            futureWorkProtector_, std::try_to_lock);
-        if (lock)
-        {
-            while(futureWork_.IsDue())
-            {
-                // removes work from the pool and returns it.
-                auto moreWork = futureWork_.GetNext();
-                Post(moreWork); // We give that work to the other threads.
-                r = THREAD_WORKED; // We did something.
-            }
-        }
-        // if we didn't get the lock, one thread is already
-        //doing future work -- leave it be.
-        return r;
-    }
-
-    void Stop()
-    {
-        bool tryingToKillFromThreadWeOwn = false;
-        shutdown_ = true;
-        for (auto &thread : threads_)
-        {
-            if (std::this_thread::get_id() == thread -> get_id())
-            {
-                tryingToKillFromThreadWeOwn = true;
-            }
-        }
-
-        if (tryingToKillFromThreadWeOwn)
-        {
-            fetch::logger.Error(
-                "Thread pools must not be killed by a thread they own.");
-        }
-
-        std::lock_guard< fetch::mutex::Mutex > lock( thread_mutex_ );
-        if (threads_.size() != 0)
-        {
-
-            fetch::logger.Info("Stopping thread pool");
-
-            {
-                lock_type lock(mutex_);
-                while(!queue_.empty())
-                {
-                    queue_.pop();
-                }
-            }
-
-            {
-                lock_type lock(mutex_);
-                cv_.notify_all();
-            }
-
-            for (auto &thread : threads_)
-            {
-                if (std::this_thread::get_id() != thread -> get_id())
-                {
-                    thread->join();
-                    delete thread;
-                }
-                else
-                {
-                    fetch::logger.Error(
-                        "Thread pools must not be killed by a thread they own"
-                        "so I'm not going to try joining myself.");
-                    thread->detach();
-                    delete thread;
-                }
-            }
-
-            threads_.clear();
-        }
-    }
-
-    template <typename F>
-    void Post(F &&f, uint32_t milliseconds)
-    {
-        if (!shutdown_)
-        {
-            futureWork_.Post(f, milliseconds);
-            lock_type lock(mutex_);
-            cv_.notify_one();
-        }
-    }
->>>>>>> d3c55dfc
 
 private:
-    virtual thread_state_type ExecuteWorkload(event_function_type workload)
-    {
-        if (shutdown_)
-        {
-            return THREAD_SHOULD_QUIT;
-        }
-
-        thread_state_type r = THREAD_IDLE;
-        try
-        {
-            workload();
-            r = std::max(r, THREAD_WORKED);
-        }
-        catch (...)
-        {
-            fetch::logger.Error(
-                "Caught exception in ThreadPool::ExecuteWorkload");
-        }
-
-        if (shutdown_)
-        {
-            return THREAD_SHOULD_QUIT;
-        }
-
-        return r;
-    }
-
-    std::size_t number_of_threads_ = 1;
-    std::vector<std::thread *> threads_;
-
-    FutureWorkStore futureWork_;
-    work_queue_type queue_;
-    idle_work_type idleWork_;
-
-    mutable fetch::mutex::Mutex futureWorkProtector_;
-    mutable fetch::mutex::Mutex thread_mutex_{__LINE__, __FILE__};
-    mutable std::condition_variable cv_;
-    mutable mutex_type mutex_;
-    std::atomic<bool> shutdown_;
+  virtual thread_state_type ExecuteWorkload(event_function_type workload) {
+    if (shutdown_) {
+      return THREAD_SHOULD_QUIT;
+    }
+
+    thread_state_type r = THREAD_IDLE;
+    try {
+      workload();
+      r = std::max(r, THREAD_WORKED);
+    }
+    catch (...) {
+      fetch::logger.Error(
+        "Caught exception in ThreadPool::ExecuteWorkload");
+    }
+
+    if (shutdown_) {
+      return THREAD_SHOULD_QUIT;
+    }
+
+    return r;
+  }
+
+  std::size_t number_of_threads_ = 1;
+  std::vector<std::thread *> threads_;
+
+  FutureWorkStore futureWork_;
+  work_queue_type queue_;
+  idle_work_type idleWork_;
+
+  mutable fetch::mutex::Mutex futureWorkProtector_;
+  mutable fetch::mutex::Mutex thread_mutex_{__LINE__, __FILE__};
+  mutable std::condition_variable cv_;
+  mutable mutex_type mutex_;
+  std::atomic<bool> shutdown_;
 };
 
 }
 
-<<<<<<< HEAD
 typedef typename std::shared_ptr<details::ThreadPoolImplementation> ThreadPool;
 
-inline ThreadPool MakeThreadPool(std::size_t threads = 1)
-{
-  return details::ThreadPoolImplementation::Create(threads);  
-}
-
-=======
-    typedef details::ThreadPoolImplementation ThreadPool;
->>>>>>> d3c55dfc
+inline ThreadPool MakeThreadPool(std::size_t threads = 1) {
+  return details::ThreadPoolImplementation::Create(threads);
+}
+
 }
 }
 
