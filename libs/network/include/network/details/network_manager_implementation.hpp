#pragma once

#include "core/assert.hpp"
#include "core/logger.hpp"
#include "core/mutex.hpp"
#include "network/fetch_asio.hpp"

#include <functional>
#include <map>
#include <memory>

namespace fetch {
namespace network {
namespace details {

class NetworkManagerImplementation
  : public std::enable_shared_from_this<NetworkManagerImplementation>
{
public:
<<<<<<< HEAD
  using weak_ptr_type   = std::weak_ptr<NetworkManagerImplementation>;
  using shared_ptr_type = std::shared_ptr<NetworkManagerImplementation>;

=======
>>>>>>> 88ab76e9
  NetworkManagerImplementation(std::size_t threads = 1) : number_of_threads_(threads)
  {

    fetch::logger.Debug("Creating network manager");
  }

  ~NetworkManagerImplementation()
  {
    fetch::logger.Debug("Destroying network manager");
    Stop();
  }

  NetworkManagerImplementation(NetworkManagerImplementation const &) = delete;
  NetworkManagerImplementation(NetworkManagerImplementation &&)      = default;

  void Start()
  {
    std::lock_guard<std::mutex> lock(thread_mutex_);

    if (threads_.size() == 0)
    {
      owning_thread_ = std::this_thread::get_id();
      shared_work_   = std::make_shared<asio::io_service::work>(*io_service_);

      for (std::size_t i = 0; i < number_of_threads_; ++i)
      {
        threads_.push_back(new std::thread([this]() { io_service_->run(); }));
      }
    }
  }

  void Stop()
  {
    std::lock_guard<std::mutex> lock(thread_mutex_);
    if (std::this_thread::get_id() != owning_thread_)
    {
      fetch::logger.Warn("Same thread must start and stop NetworkManager.");
      return;
    }

    if (threads_.size() != 0)
    {
      shared_work_.reset();
      fetch::logger.Info("Stopping network manager");

      io_service_->stop();

      for (auto &thread : threads_)
      {
        thread->join();
        delete thread;
      }

      threads_.clear();
<<<<<<< HEAD
      {
        std::lock_guard<mutex::Mutex> lock(protecting_io_);
        io_service_ = std::make_unique<asio::io_service>();
      }
=======
      io_service_.reset(new asio::io_service);
>>>>>>> 88ab76e9
    }
  }

  // Must only be called within a post, then the io_service_ is always
  // guaranteed to be valid
  template <typename IO, typename... arguments>
  std::shared_ptr<IO> CreateIO(arguments &&... args)
  {
    return std::make_shared<IO>(*io_service_, std::forward<arguments>(args)...);
  }

  template <typename F>
  void Post(F &&f)
  {
<<<<<<< HEAD
    std::lock_guard<mutex::Mutex> lock(protecting_io_);
    io_service_->post(std::forward<F>(f));
=======
    io_service_->post(std::move(f));
>>>>>>> 88ab76e9
  }

private:
  std::thread::id                   owning_thread_;
  std::size_t                       number_of_threads_ = 1;
  std::vector<std::thread *>        threads_;
  std::unique_ptr<asio::io_service> io_service_{new asio::io_service};

  std::shared_ptr<asio::io_service::work> shared_work_;

  mutable std::mutex thread_mutex_{};
};

}  // namespace details
}  // namespace network
}  // namespace fetch<|MERGE_RESOLUTION|>--- conflicted
+++ resolved
@@ -17,12 +17,8 @@
   : public std::enable_shared_from_this<NetworkManagerImplementation>
 {
 public:
-<<<<<<< HEAD
-  using weak_ptr_type   = std::weak_ptr<NetworkManagerImplementation>;
-  using shared_ptr_type = std::shared_ptr<NetworkManagerImplementation>;
-
-=======
->>>>>>> 88ab76e9
+  typedef std::weak_ptr<NetworkManagerImplementation>   weak_ptr_type;
+  typedef std::shared_ptr<NetworkManagerImplementation> shared_ptr_type;
   NetworkManagerImplementation(std::size_t threads = 1) : number_of_threads_(threads)
   {
 
@@ -77,14 +73,7 @@
       }
 
       threads_.clear();
-<<<<<<< HEAD
-      {
-        std::lock_guard<mutex::Mutex> lock(protecting_io_);
         io_service_ = std::make_unique<asio::io_service>();
-      }
-=======
-      io_service_.reset(new asio::io_service);
->>>>>>> 88ab76e9
     }
   }
 
@@ -99,12 +88,7 @@
   template <typename F>
   void Post(F &&f)
   {
-<<<<<<< HEAD
-    std::lock_guard<mutex::Mutex> lock(protecting_io_);
     io_service_->post(std::forward<F>(f));
-=======
-    io_service_->post(std::move(f));
->>>>>>> 88ab76e9
   }
 
 private:
