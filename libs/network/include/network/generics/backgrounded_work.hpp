--- conflicted
+++ resolved
@@ -40,15 +40,10 @@
   using Results      = std::vector<Worker>;
   using CondVar      = std::condition_variable;
 
-<<<<<<< HEAD
-  static constexpr std::array<PromiseState, 4> PromiseStates{ {PromiseState::WAITING, PromiseState::SUCCESS,
-        PromiseState::FAILED, PromiseState::TIMEDOUT} };
-=======
-  static const std::array<PromiseState, 4> PromiseStates{
+  static const std::array<PromiseState, 4> PromiseStates{ {PromiseState::WAITING, PromiseState::SUCCESS,
       {PromiseState::WAITING, PromiseState::SUCCESS, PromiseState::FAILED, PromiseState::TIMEDOUT}};
->>>>>>> bcf7fec3
-
-  static constexpr char const *LOGGING_NAME = "AtomicInflightCounter";
+
+  static constexpr char const *LOGGING_NAME = "BackgroundedWork";
 
   // Construction / Destruction
   BackgroundedWork()
@@ -98,7 +93,7 @@
         }
         catch (std::exception ex)
         {
-          FETCH_LOG_WARN(// report exception here?
+          FETCH_LOG_WARN(LOGGING_NAME, "WorkCycle threw:", ex.what());
         }
       }
     }
