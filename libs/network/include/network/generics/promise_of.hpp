#pragma once
//------------------------------------------------------------------------------
//
//   Copyright 2018-2019 Fetch.AI Limited
//
//   Licensed under the Apache License, Version 2.0 (the "License");
//   you may not use this file except in compliance with the License.
//   You may obtain a copy of the License at
//
//       http://www.apache.org/licenses/LICENSE-2.0
//
//   Unless required by applicable law or agreed to in writing, software
//   distributed under the License is distributed on an "AS IS" BASIS,
//   WITHOUT WARRANTIES OR CONDITIONS OF ANY KIND, either express or implied.
//   See the License for the specific language governing permissions and
//   limitations under the License.
//
//------------------------------------------------------------------------------

#include "network/generics/resolvable.hpp"
#include "network/service/promise.hpp"

namespace fetch {
namespace network {

/**
 * Simple wrapper around the service promise which mandates the return time from the underlying
 * promise.
 *
 * @tparam RESULT The expected return type of the promise
 */
template <typename RESULT>
class PromiseOf : public ResolvableTo<RESULT>
{
public:
  using Promise        = service::Promise;
  using State          = fetch::service::PromiseState;
  using PromiseBuilder = fetch::service::details::PromiseBuilder;
  using PromiseCounter = fetch::service::PromiseCounter;

  // Construction / Destruction
  PromiseOf() = default;
  explicit PromiseOf(Promise promise);
  PromiseOf(PromiseOf const &rhs) = default;
  ~PromiseOf()                    = default;

  // Promise Accessors
  RESULT Get() const override;
  bool   Wait(bool throw_exception = true) const;

  Promise const &GetInnerPromise() const
  {
    return promise_;
  }

  PromiseBuilder WithHandlers()
  {
    return promise_->WithHandlers();
  }

  bool empty()
  {
    return !promise_;
  }

  State GetState() override
  {
    return promise_->state();
  }

  PromiseCounter id() const override
  {
    return promise_->id();
  }

  std::string const &name() const
  {
    return promise_->name();
  }

  // Operators
  explicit operator bool() const;

  PromiseOf &operator=(PromiseOf const &rhs) = default;
  PromiseOf &operator=(PromiseOf &&rhs) noexcept = default;

private:
  Promise promise_;
};

/**
 * Construct a PromiseOf from and specified Promise
 *
 * @tparam TYPE The expected return type of the promise
 * @param promise The promise value
 */
template <typename TYPE>
PromiseOf<TYPE>::PromiseOf(Promise promise)
  : promise_(std::move(promise))
{}

/**
 * Gets the value of the promise
 *
 * @tparam TYPE The expected return type of the promise
 * @return Return the value from the promise, or throw an exception if not possible
 */
template <typename TYPE>
TYPE PromiseOf<TYPE>::Get() const
{
  return promise_->As<TYPE>();
}

/**
 * Checks to see if the promise has been fulfilled
 *
 * @tparam TYPE The expected return type of the promise
 * @return true if the promise has been fulfilled, otherwise false
 */
template <typename TYPE>
PromiseOf<TYPE>::operator bool() const
{
  return promise_ && promise_->IsSuccessful();
}

/**
 * Waits for the promise to complete
 *
 * @tparam TYPE The expected return type of the promise
 * @param throw_exception Signal if the function should throw an exception in the case of an error
 * @return true if the promise has been fulfilled (given the constraints), otherwise false
 */
template <typename TYPE>
<<<<<<< HEAD
inline bool PromiseOf<TYPE>::Wait(bool throw_exception) const
=======
bool PromiseOf<TYPE>::Wait(uint32_t timeout_ms, bool throw_exception) const
>>>>>>> 892a5dc0
{
  promise_->Wait(throw_exception);
  return promise_->IsSuccessful();
}

}  // namespace network
}  // namespace fetch<|MERGE_RESOLUTION|>--- conflicted
+++ resolved
@@ -131,11 +131,7 @@
  * @return true if the promise has been fulfilled (given the constraints), otherwise false
  */
 template <typename TYPE>
-<<<<<<< HEAD
-inline bool PromiseOf<TYPE>::Wait(bool throw_exception) const
-=======
-bool PromiseOf<TYPE>::Wait(uint32_t timeout_ms, bool throw_exception) const
->>>>>>> 892a5dc0
+bool PromiseOf<TYPE>::Wait(bool throw_exception) const
 {
   promise_->Wait(throw_exception);
   return promise_->IsSuccessful();
