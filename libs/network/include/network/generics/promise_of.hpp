--- conflicted
+++ resolved
@@ -27,10 +27,10 @@
  * Simple wrapper around the service promise which mandates the return time from the underlying
  * promise.
  *
- * @tparam TYPE The expected return type of the promise
+ * @tparam RESULT The expected return type of the promise
  */
-template <class TYPE>
-class PromiseOf: public ResolvableTo<TYPE>
+template <typename RESULT>
+class PromiseOf: public ResolvableTo<RESULT>
 {
 public:
   using Promise = service::Promise;
@@ -39,52 +39,44 @@
   using PromiseCounter = fetch::service::PromiseCounter;
 
   // Construction / Destruction
+  PromiseOf() = default;
   explicit PromiseOf(Promise promise);
   PromiseOf(PromiseOf const &rhs) = default;
   ~PromiseOf() = default;
 
-  explicit PromiseOf()
-  {
-  }
-
-  // Operators
-  PromiseOf &operator=(PromiseOf const &rhs) = default;
-  PromiseOf &operator=(PromiseOf &&rhs) noexcept = default;
-  explicit operator bool() const;
 
   // Promise Accessors
-  TYPE Get() const override;
+  RESULT Get() const override;
   bool Wait(uint32_t timeout_ms = std::numeric_limits<uint32_t>::max(),
             bool throw_exception = true) const;
 
   Promise const &GetInnerPromise() const { return promise_; }
   PromiseBuilder WithHandlers() { return promise_->WithHandlers(); }
 
-  virtual bool empty() { return !promise_; }
+  bool empty() { return !promise_; }
 
-  State GetState() const override
+  State GetState() override
   {
     return promise_->GetState();
   }
 
   PromiseCounter id() const override { return promise_->id(); }
 
-<<<<<<< HEAD
-=======
-  static std::string DescribeState(State s)
-  {
-    const char *states[4] = {"Waiting", "Succeeded", "Failed", "???"};
-    return states[int(s) & 0x03];
-  }
-
   std::string &name() { return promise_ -> name(); }
   const std::string &name() const { return promise_ -> name(); }
 
+  // TODO(EJF): This seems a little scary, is this a copy or move?
   void Adopt(Promise &promise)
   {
     promise_ = promise;
   }
->>>>>>> fc4f93df
+
+  // Operators
+  explicit operator bool() const;
+
+  PromiseOf &operator=(PromiseOf const &rhs) = default;
+  PromiseOf &operator=(PromiseOf &&rhs) noexcept = default;
+
 private:
   Promise promise_;
 };
