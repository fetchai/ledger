--- conflicted
+++ resolved
@@ -36,12 +36,5 @@
   promise_type promise_;
 };
 
-<<<<<<< HEAD
 }  // namespace network
 }  // namespace fetch
-
-#endif
-=======
-}
-}
->>>>>>> 9d7af97f
