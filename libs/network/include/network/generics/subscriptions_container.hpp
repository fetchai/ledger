--- conflicted
+++ resolved
@@ -111,12 +111,15 @@
   {
     lock_type lock(mutex);
     std::vector<std::string> r;
-    for (auto &item : existing_subs)
+    for(auto &item : existing_subs)
     {
-      if ((!proto || std::get<1>(item.first) == proto) &&
-          (!verb || std::get<2>(item.first) == verb))
+      if (
+          (!proto || std::get<1>(item.first) == proto)
+          &&
+          (!verb || std::get<2>(item.first) == verb)
+          )
       {
-        r.push_back(subs[item.second]->getName());
+        r.push_back(subs[item.second] -> getName());
       }
     }
     return r;
@@ -146,10 +149,7 @@
     virtual ~Subscription() { client_->Unsubscribe(handle_); }
     const std::string &getName() { return name_; }
 
-<<<<<<< HEAD
-=======
     client_ptr GetClient() { return client_; }
->>>>>>> 5c8815cd
   private:
     client_ptr                                client_;
     fetch::service::subscription_handler_type handle_;
