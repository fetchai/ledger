--- conflicted
+++ resolved
@@ -13,12 +13,8 @@
 class WorkItemsQueue
 {
   using mutex_type = std::mutex;
-<<<<<<< HEAD
+  using cv_type = std::condition_variable;
   using lock_type  = std::unique_lock<mutex_type>;
-=======
-  using cv_type = std::condition_variable;
-  using lock_type = std::unique_lock<mutex_type>;
->>>>>>> 5c8815cd
   using store_type = std::list<TYPE>;
 
 public:
@@ -46,14 +42,9 @@
   template <class ITERATOR_GIVING_TYPE>
   void Add(ITERATOR_GIVING_TYPE iter, ITERATOR_GIVING_TYPE end)
   {
-<<<<<<< HEAD
-    lock_type lock(mutex_);
-    while (iter != end)
-=======
->>>>>>> 5c8815cd
     {
       lock_type lock(mutex_);
-      while(iter != end)
+    while(iter != end)
       {
         q.push_back(*iter);
         ++iter;
