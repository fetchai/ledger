--- conflicted
+++ resolved
@@ -25,35 +25,47 @@
 #include <iterator>
 #include <unordered_map>
 #include <deque>
+#include <atomic>
 
 namespace fetch {
 namespace network {
 
-<<<<<<< HEAD
-template<typename K, typename P, typename C = std::vector<P>>
+template<typename K, typename R, typename P = PromiseOf<R>>
 class RequestingQueueOf
 {
 public:
-  using Key                  = K;
-  using Promised             = P;
-  using ContainerOfPromised  = C;
-  using Mutex                = fetch::mutex::Mutex;
-  using Lock                 = std::lock_guard<Mutex>;
-  using PromiseCollection    = PromiseOf<ContainerOfPromised>;
-  using Promise              = PromiseOf<Promised>;
-  using PromiseState         = fetch::service::PromiseState;
-  using PromiseCollectionMap = std::unordered_map<Key, PromiseCollection>;
-  using PromiseMap           = std::unordered_map<Key, Promise>;
-  using KeySet               = std::unordered_set<Key>;
-  using Counter              = std::atomic<std::size_t>;
-
-  struct Result
+  using Key          = K;
+  using Promised     = R;
+  using Mutex        = fetch::mutex::Mutex;
+  using Lock         = std::lock_guard<Mutex>;
+  using Promise      = P;
+  using PromiseState = fetch::service::PromiseState;
+  using PromiseMap   = std::unordered_map<Key, Promise>;
+  using KeySet       = std::unordered_set<Key>;
+  using Counter      = std::atomic<std::size_t>;
+  using Timepoint    = typename Promise::Timepoint;
+
+  struct SuccessfulResult
   {
     Key       key;
     Promised  promised;
   };
 
-  using Results = std::deque<Result>;
+  struct FailedResult
+  {
+    Key     key;
+    Promise promise;
+  };
+
+  struct Counters
+  {
+    std::size_t completed;
+    std::size_t failed;
+    std::size_t pending;
+  };
+
+  using SuccessfulResults = std::deque<SuccessfulResult>;
+  using FailedResults = std::deque<FailedResult>;
 
   // Construction / Destruction
   RequestingQueueOf() = default;
@@ -61,20 +73,20 @@
   RequestingQueueOf(RequestingQueueOf &&) = delete;
   ~RequestingQueueOf() = default;
 
-  bool Add(Key const &key, PromiseCollection const &promises);
   bool Add(Key const &key, Promise const &promise);
 
-  Results Get(std::size_t limit);
+  SuccessfulResults Get(std::size_t limit);
+  FailedResults GetFailures(std::size_t limit);
 
   KeySet FilterOutInFlight(KeySet const &inputs);
   bool IsInFlight(Key const &key) const;
 
-  void Resolve();
-
-#if 0
-  std::size_t size() const;
-#endif
+  Counters Resolve();
+  Counters Resolve(Timepoint const &time_point);
+
   bool HasCompletedPromises() const;
+  bool HasFailedPromises() const;
+  void DiscardFailures();
 
   // Operators
   RequestingQueueOf &operator=(RequestingQueueOf const &) = delete;
@@ -82,77 +94,40 @@
 
 private:
 
-  mutable Mutex        mutex_{__LINE__, __FILE__};
-  PromiseCollectionMap collection_requests_;
-  PromiseMap           single_requests_;                  ///< The map of currently monitored promises
-  Results              completed_;                 ///< The map of completed promises
-  KeySet               failed_;                    ///< The set of failed keys
+  mutable Mutex     mutex_{__LINE__, __FILE__};
+  PromiseMap        requests_;               ///< The map of currently monitored promises
+  SuccessfulResults completed_;              ///< The map of completed promises
+  FailedResults     failed_;                 ///< The set of failed keys
+  Counter           num_completed_{0};
+  Counter           num_failed_{0};
+  Counter           num_pending_{0};
 };
 
-template<typename K, typename P, typename C>
-bool RequestingQueueOf<K,P,C>::Add(Key const &key, PromiseCollection const &promises)
+template<typename K, typename R, typename P>
+bool RequestingQueueOf<K,R,P>::Add(Key const &key, Promise const &promise)
 {
   bool success = false;
-=======
-template<class KEY, class REQUESTED, class PROMISE = PromiseOf<REQUESTED>>
-class RequestingQueueOf
-{
-public:
-  using Mutex = fetch::mutex::Mutex;
-  using Lock = std::lock_guard<Mutex>;
-  using Promised = PROMISE;
-  using State = typename Promised::State;
-  using PendingPromised = std::map<KEY, Promised>;
-  using OutputType = std::pair<KEY, REQUESTED>;
-  using FailedOutputType = std::pair<KEY, PROMISE>;
-  using Timepoint = typename Promised::Timepoint;
-
-  static constexpr char const *LOGGING_NAME = "RequestingQueueOf";
->>>>>>> fc4f93df
-
-  {
-<<<<<<< HEAD
+
+  {
     FETCH_LOCK(mutex_);
-    if (collection_requests_.find(key) == collection_requests_.end())
+
+    if (requests_.find(key) == requests_.end())
     {
-      collection_requests_.emplace(key, promises);
+      requests_.emplace(key, promise);
+      ++num_pending_;
       success = true;
     }
-=======
-    count_ . store(0);
-    failcount_ . store(0);
-    pending_count_ . store(0);
->>>>>>> fc4f93df
   }
 
   return success;
 }
 
-template<typename K, typename P, typename C>
-bool RequestingQueueOf<K,P,C>::Add(Key const &key, Promise const &promise)
-{
-  bool success = false;
-
-  {
-    FETCH_LOCK(mutex_);
-
-    if (single_requests_.find(key) == single_requests_.end())
-    {
-      single_requests_.emplace(key, promise);
-      success = true;
-    }
-  }
-
-<<<<<<< HEAD
-  return success;
-}
-
-template<typename K, typename P, typename C>
-typename RequestingQueueOf<K,P,C>::Results RequestingQueueOf<K,P,C>::Get(std::size_t limit)
-{
-  FETCH_LOCK(mutex_);
-
-  Results results;
+template<typename K, typename R, typename P>
+typename RequestingQueueOf<K,R,P>::SuccessfulResults RequestingQueueOf<K,R,P>::Get(std::size_t limit)
+{
+  FETCH_LOCK(mutex_);
+
+  SuccessfulResults results;
 
   if (limit == 0)
   {
@@ -175,163 +150,124 @@
   return results;
 }
 
-template<typename K, typename P, typename C>
-void RequestingQueueOf<K,P,C>::Resolve()
-{
-  FETCH_LOCK(mutex_);
-
-  {
-    auto iter = collection_requests_.begin();
-    while(iter != collection_requests_.end())
+template<typename K, typename R, typename P>
+typename RequestingQueueOf<K,R,P>::FailedResults RequestingQueueOf<K,R,P>::GetFailures(std::size_t limit)
+{
+  FETCH_LOCK(mutex_);
+
+  FailedResults results;
+
+  if (limit == 0)
+  {
+    assert(false);
+  }
+  else if (failed_.size() <= limit)
+  {
+    results = std::move(failed_);
+    failed_.clear(); // needed?
+  }
+  else // (completed_.size() > limit)
+  {
+    // copy "limit" number of entries from the completed list
+    std::copy_n(failed_.begin(), limit, std::inserter(results, results.begin()));
+
+    // erase these entries from the completed map
+    failed_.erase(failed_.begin(), failed_.begin() + static_cast<std::ptrdiff_t>(limit));
+  }
+
+  return results;
+}
+
+template<typename K, typename R, typename P>
+typename RequestingQueueOf<K,R,P>::Counters RequestingQueueOf<K,R,P>::Resolve()
+{
+  FETCH_LOCK(mutex_);
+
+  auto iter = requests_.begin();
+  while(iter != requests_.end())
+  {
+    auto const &key = iter->first;
+    auto &promise = iter->second;
+
+    switch(promise.GetState())
     {
-      auto const &key = iter->first;
-      auto const &promise = iter->second;
-
-      switch (promise.GetState())
-      {
-        case PromiseState::WAITING:
-=======
-  std::tuple<size_t, size_t, size_t>  Resolve(const Timepoint &tp)
-  {
-    FETCH_LOG_WARN(LOGGING_NAME,"Resolve(Timepoint) start DONE=", count_.load(), "  FAIL=", failcount_.load(),  "   WAIT=", pending_count_.load());
-    Lock lock(mutex_);
+      case PromiseState::WAITING:
+        ++iter;
+        break;
+      case PromiseState::SUCCESS:
+        completed_.emplace_back(SuccessfulResult{key, promise.Get()});
+        ++num_completed_;
+        --num_pending_;
+        iter = requests_.erase(iter);
+        break;
+      case PromiseState::FAILED:
+      case PromiseState::TIMEDOUT:
+        failed_.emplace_back(FailedResult{key, promise});
+        ++num_failed_;
+        --num_pending_;
+        iter = requests_.erase(iter);
+        break;
+      default:
+        break;
+    }
+  }
+
+  // TODO(EJF): Not really sure why the value is here?
+  num_completed_ = completed_.size();
+  num_pending_ = requests_.size();
+  num_failed_ = failed_.size();
+
+  return {completed_.size(), failed_.size(), requests_.size()};
+}
+
+template<typename K, typename R, typename P>
+typename RequestingQueueOf<K,R,P>::Counters RequestingQueueOf<K,R,P>::Resolve(Timepoint const &time_point)
+{
+  FETCH_LOCK(mutex_);
+
+  auto iter = requests_.begin();
+  while(iter != requests_.end())
+  {
+    auto const &key = iter->first;
+    auto &promise = iter->second;
+
+    switch(promise.GetState(time_point))
     {
-      auto iter = requests_ . begin();
-      while(iter != requests_ . end())
-      {
-        auto const &key = (*iter) . first;
-        auto &prom = (*iter) . second;
-        switch(prom . GetState(tp))
-        {
-        case State::WAITING:
->>>>>>> fc4f93df
-          ++iter;
-          break;
-
-        case PromiseState::SUCCESS:
-        {
-          ContainerOfPromised const results = promise.Get();
-
-          for (auto const &promised : results)
-          {
-<<<<<<< HEAD
-            completed_.emplace_back(Result{key, promised});
-          }
-
-          iter = collection_requests_.erase(iter);
-=======
-            REQUESTED result = prom . Get();
-            completed_ . push_back(std::make_pair(key, result));
-            count_++;
-            pending_count_--;
-          }
-          pending_count_--;
-          iter = requests_ . erase(iter);
-          break;
-        case State::TIMEDOUT:
-        case State::FAILED:
-          failed_ . push_back(std::make_pair(key, prom));
-          failcount_++;
-          iter = requests_ . erase(iter);
-          pending_count_--;
->>>>>>> fc4f93df
-          break;
-        }
-
-        case PromiseState::FAILED:
-          iter = collection_requests_.erase(iter);
-          break;
-      }
+      case PromiseState::WAITING:
+        ++iter;
+        break;
+      case PromiseState::SUCCESS:
+        completed_.emplace_back(SuccessfulResult{key, promise.Get()});
+        ++num_completed_;
+        --num_pending_;
+        iter = requests_.erase(iter);
+        break;
+      case PromiseState::FAILED:
+      case PromiseState::TIMEDOUT:
+        failed_.emplace_back(FailedResult{key, promise});
+        ++num_failed_;
+        --num_pending_;
+        iter = requests_.erase(iter);
+        break;
+      default:
+        break;
     }
   }
 
-<<<<<<< HEAD
-  {
-    auto iter = single_requests_.begin();
-    while(iter != single_requests_.end())
-=======
-    count_.store( completed_.size());
-    failcount_.store( failed_.size());
-    pending_count_.store( requests_.size());
-    FETCH_LOG_WARN(LOGGING_NAME,"Resolve(Timepoint) ended DONE=", count_.load(), "  FAIL=", failcount_.load(),  "   WAIT=", pending_count_.load());
-    return std::make_tuple(  count_.load(), failcount_.load(),  pending_count_.load());
-  }
-
-  std::tuple<size_t, size_t, size_t> Resolve()
-  {
-    FETCH_LOG_WARN(LOGGING_NAME,"Resolve");
-    Lock lock(mutex_);
->>>>>>> fc4f93df
-    {
-      auto const &key = iter->first;
-      auto const &promise = iter->second;
-
-      switch(promise.GetState())
-      {
-<<<<<<< HEAD
-        case PromiseState::WAITING:
-          ++iter;
-          break;
-        case PromiseState::SUCCESS:
-          completed_.emplace_back(Result{key, promise.Get()});
-          iter = single_requests_.erase(iter);
-          break;
-        case PromiseState::FAILED:
-          iter = single_requests_.erase(iter);
-=======
-        auto const &key = (*iter) . first;
-        auto &prom = (*iter) . second;
-        switch(prom . GetState())
-        {
-        case State::WAITING:
-          ++iter;
-          break;
-        case State::SUCCESS:
-          {
-            REQUESTED result = prom . Get();
-            completed_ . push_back(std::make_pair(key, result));
-          }
-          count_++;
-          iter = requests_ . erase(iter);
-          pending_count_--;
-          break;
-        case State::TIMEDOUT:
-        case State::FAILED:
-          failed_ . push_back(std::make_pair(key, prom));
-          failcount_++;
-          iter = requests_ . erase(iter);
-          pending_count_--;
->>>>>>> fc4f93df
-          break;
-      }
-    }
-<<<<<<< HEAD
-  }
-}
-
-template<typename K, typename P, typename C>
-typename RequestingQueueOf<K,P,C>::KeySet RequestingQueueOf<K,P,C>::FilterOutInFlight(KeySet const &inputs)
+  // TODO(EJF): Not really sure why the value is here?
+  num_completed_ = completed_.size();
+  num_pending_ = requests_.size();
+  num_failed_ = failed_.size();
+
+  return {completed_.size(), failed_.size(), requests_.size()};
+}
+
+template<typename K, typename R, typename P>
+typename RequestingQueueOf<K,R,P>::KeySet RequestingQueueOf<K,R,P>::FilterOutInFlight(KeySet const &inputs)
 {
   FETCH_LOCK(mutex_);
 
   KeySet keys;
-=======
-
-    count_.store( completed_.size());
-    failcount_.store( failed_.size());
-    pending_count_.store( requests_.size());
-    FETCH_LOG_INFO("RequestingQueueOf","Resolve leaves ", pending_count_.load());
-
-    return std::make_tuple(  count_.load(), failcount_.load(),  pending_count_.load());
-  }
-
-  void Add(const KEY &key, const PROMISE &new_promise)
-  {
-    Lock lock(mutex_);
-    requests_ . insert (std::make_pair(key, new_promise));
-    pending_count_++;
-  }
->>>>>>> fc4f93df
 
   std::copy_if(
     inputs.begin(),
@@ -339,121 +275,40 @@
     std::inserter(keys, keys.begin()),
     [this](Key const &key)
     {
-<<<<<<< HEAD
-      bool const is_not_collection_key = collection_requests_.find(key) == collection_requests_.end();
-      bool const is_not_single_key = single_requests_.find(key) == single_requests_.end();
-
-      return (is_not_collection_key && is_not_single_key);
-=======
-      if (requests_ . find(key) == requests_ . end())
-      {
-        result.push_back(key);
-      }
-    }
-    return result;
-  }
-
-  bool Inflight(const KEY &key) const
-  {
-    Lock lock(mutex_);
-    return (requests_ . find(key) != requests_ . end());
-  }
-
-  size_t Get(std::vector<OutputType> &output, size_t limit)
-  {
-    Lock lock(mutex_);
-    output.reserve(limit);
-    output.clear();
-    while (!completed_.empty() && output.size() < limit)
-    {
-      output.push_back(completed_.front());
-      completed_.pop_front();
-      count_--;
->>>>>>> fc4f93df
+      return requests_.find(key) == requests_.end();
     }
   );
 
-<<<<<<< HEAD
   return keys;
 }
-=======
-  size_t GetFailures(std::vector<FailedOutputType> &output, size_t limit)
-  {
-    Lock lock(mutex_);
-    output.reserve(limit);
-    output.clear();
-    while (!failed_.empty() && output.size() < limit)
-    {
-      output.push_back(failed_.front());
-      failed_.pop_front();
-      failcount_--;
-    }
-    return output.size();
-  }
-
-  size_t failcount() { return failcount_ . load(); }
-
-  size_t size(void) const
-  {
-    return count_.load();
-  }
->>>>>>> fc4f93df
-
-template<typename K, typename P, typename C>
-bool RequestingQueueOf<K,P,C>::IsInFlight(Key const &key) const
-{
-  FETCH_LOCK(mutex_);
-
-<<<<<<< HEAD
-  // check if the key is present in any of the requests maps
-  bool const is_a_collection_key = collection_requests_.find(key) != collection_requests_.end();
-  bool const is_a_single_key = single_requests_.find(key) != single_requests_.end();
-=======
-  bool Remaining(void)
-  {
-    return failcount_.load() > 0;
-  }
-
-  bool RemainingFailures(void)
-  {
-    return count_.load() > 0;
-  }
-
-  void DiscardFailures()
-  {
-    failed_ . clear();
-  }
-private:
-  PendingPromised requests_;
-  mutable Mutex mutex_{__LINE__, __FILE__};
-  std::atomic<size_t> count_;
-  std::atomic<size_t> failcount_;
-  std::atomic<size_t> pending_count_;
->>>>>>> fc4f93df
-
-  return (is_a_collection_key || is_a_single_key);
-}
-
-<<<<<<< HEAD
-#if 0
-template<typename K, typename P, typename C>
-std::size_t RequestingQueueOf<K,P,C>::size() const
-{
-  FETCH_LOCK(mutex_);
-  return collection_requests_.size() + single_requests_.size();
-}
-#endif
-
-template<typename K, typename P, typename C>
-bool RequestingQueueOf<K,P,C>::HasCompletedPromises() const
+
+template<typename K, typename R, typename P>
+bool RequestingQueueOf<K,R,P>::IsInFlight(Key const &key) const
+{
+  FETCH_LOCK(mutex_);
+  return requests_.find(key) != requests_.end();
+}
+
+template<typename K, typename R, typename P>
+bool RequestingQueueOf<K,R,P>::HasCompletedPromises() const
 {
   FETCH_LOCK(mutex_);
   return !completed_.empty();
 }
-=======
-  std::list<FailedOutputType> failed_;
-};
->>>>>>> fc4f93df
+
+template<typename K, typename R, typename P>
+bool RequestingQueueOf<K,R,P>::HasFailedPromises() const
+{
+  FETCH_LOCK(mutex_);
+  return !failed_.empty();
+}
+
+template<typename K, typename R, typename P>
+void RequestingQueueOf<K,R,P>::DiscardFailures()
+{
+  FETCH_LOCK(mutex_);
+  failed_.clear();
+}
 
 }  // namespace network
 }  // namespace fetch