--- conflicted
+++ resolved
@@ -31,15 +31,10 @@
   using network_manager_type = fetch::network::NetworkManager;
 
   ServiceClient(std::shared_ptr<network::AbstractConnection> connection,
-<<<<<<< HEAD
-                network_manager_type const &                 network_manager)
-    : connection_(connection), network_manager_(network_manager), message_mutex_(__LINE__, __FILE__)
-=======
       const network_manager_type                         &network_manager)
       : connection_(connection)
       , network_manager_(network_manager)
       , message_mutex_(__LINE__, __FILE__)
->>>>>>> a2f5ea37
       , lifeTracker_(network_manager)
   {
     auto ptr = connection_.lock();
