--- conflicted
+++ resolved
@@ -211,12 +211,5 @@
   std::deque<network::message_type> messages_;
   mutable fetch::mutex::Mutex       message_mutex_;
 };
-<<<<<<< HEAD
 }  // namespace service
 }  // namespace fetch
-
-#endif
-=======
-}
-}
->>>>>>> 9d7af97f
