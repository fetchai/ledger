--- conflicted
+++ resolved
@@ -31,16 +31,11 @@
   using network_manager_type = fetch::network::NetworkManager;
 
   ServiceClient(std::shared_ptr<network::AbstractConnection> connection,
-<<<<<<< HEAD
-                network_manager_type                         network_manager)
+      const network_manager_type                         &network_manager)
       : connection_(connection)
       , network_manager_(network_manager)
       , message_mutex_(__LINE__, __FILE__)
       , lifeTracker_(network_manager)
-=======
-                network_manager_type const &                 network_manager)
-    : connection_(connection), network_manager_(network_manager), message_mutex_(__LINE__, __FILE__)
->>>>>>> 4333e9d8
   {
     auto ptr = connection_.lock();
     if (ptr)
