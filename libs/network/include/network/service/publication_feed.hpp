--- conflicted
+++ resolved
@@ -118,11 +118,5 @@
 private:
   std::vector<function_type> publisher_;
 };
-<<<<<<< HEAD
 }  // namespace service
-}  // namespace fetch
-#endif
-=======
-}
-}
->>>>>>> 9d7af97f
+}  // namespace fetch