#pragma once
//------------------------------------------------------------------------------
//
//   Copyright 2018 Fetch.AI Limited
//
//   Licensed under the Apache License, Version 2.0 (the "License");
//   you may not use this file except in compliance with the License.
//   You may obtain a copy of the License at
//
//       http://www.apache.org/licenses/LICENSE-2.0
//
//   Unless required by applicable law or agreed to in writing, software
//   distributed under the License is distributed on an "AS IS" BASIS,
//   WITHOUT WARRANTIES OR CONDITIONS OF ANY KIND, either express or implied.
//   See the License for the specific language governing permissions and
//   limitations under the License.
//
//------------------------------------------------------------------------------

namespace fetch {
namespace service {
  class Protocol;
  class FeedSubscriptionManager;
}}

#include "core/mutex.hpp"
#include "network/service/abstract_publication_feed.hpp"
#include "network/service/message_types.hpp"
#include "network/message.hpp"
#include "network/service/types.hpp"
#include "network/generics/work_items_queue.hpp"
#include "network/details/thread_pool.hpp"
//#include "network/service/server_interface.hpp"

#include <iterator>
#include <vector>
#include <condition_variable>

namespace fetch {
namespace service {
/* This is a subscription manager that is used on the server side.
 *
 * This class manages the client subscriptions. It is added to the
 * protocol and used by the service unit.
 *
 * A limitation of this implementation is that it does not have
 * multi-service support yet. This is, however, easily implmented at a
 * later point.
 */

class ServiceServerInterface;

class FeedSubscriptionManager
{
public:

  using mutex_type = fetch::mutex::Mutex;
  using lock_type = std::lock_guard<fetch::mutex::Mutex>;
  using service_type = fetch::service::ServiceServerInterface;
  using connection_handle_type     = uint64_t;
  using publishing_workload_type = std::tuple<service_type*, connection_handle_type, network::message_type const>;

  static constexpr char const *LOGGING_NAME = "FeedSubscriptionManager";

  /* A feed that services can subscribe to.
   * @feed is the feed number defined in the protocol.
   * @publisher is an implementation class that subclasses
   * <AbstractPublicationFeed>.
   *
   * The subscription manager takes a publisher and manages its
   * subscribers. It when a protocol is added to the service, the feed
   * manager is bridges to the service via the
   * <AttachToService> function. The service
   * must implement a Send function that fulfills the concept given for
   * a service.
   */
  FeedSubscriptionManager(feed_handler_type const &feed, AbstractPublicationFeed *publisher)
<<<<<<< HEAD
    : subscribe_mutex_(__LINE__, __FILE__), feed_(feed), publisher_(publisher)
  {
    workers_ = network::MakeThreadPool(3);
  }
=======
    : subscribe_mutex_(__LINE__, __FILE__)
    , feed_(feed)
    , publisher_(publisher)
  {}
>>>>>>> c3d0aa37

  /* Attaches a feed to a given service.
   * @T is the type of the service
   * @service is a pointer to the service
   *
   * This function attaches a service to the feed. It ensures that
   * messages published by the publisher are packed and send to the
   * right client.
   */
  void AttachToService(ServiceServerInterface *service);

<<<<<<< HEAD
  void PublishAll(std::vector<publishing_workload_type> &workload)
  {
    publishing_workload_.Add(workload.begin(), workload.end());
    workload.clear();
    workers_ -> Post( [this](){ this-> PublishingProcessor(); } );
=======
    publisher_->create_publisher(feed_, [=](fetch::byte_array::ConstByteArray const &msg) {
      serializer_type params;
      params << SERVICE_FEED << feed_;
      uint64_t p = params.Tell();
      params << subscription_handler_type(0);  // placeholder

      params.Allocate(msg.size());
      params.WriteBytes(msg.pointer(), msg.size());

      subscribe_mutex_.lock();
      std::vector<std::size_t> remove;
      for (std::size_t i = 0; i < subscribers_.size(); ++i)
      {
        auto &s = subscribers_[i];
        params.Seek(p);
        params << s.id;

        // Copy is important here as we reuse an existing buffer
        if (!service->DeliverResponse(s.client, params.data().Copy()))
        {
          remove.push_back(i);
        }
      }

      std::reverse(remove.begin(), remove.end());
      for (auto &i : remove)
      {
        subscribers_.erase(std::next(subscribers_.begin(), int64_t(i)));
      }
      subscribe_mutex_.unlock();
    });
>>>>>>> c3d0aa37
  }

  void PublishingProcessor();

  /* Subscribe client to feed.
   * @client is the client id.
   * @id is the subscription id allocated on the client side.
   *
   * This function is intended to be used by the <Protocol> through
   * which services can subscribe their clients to the feed.
   */
  void Subscribe(uint64_t const &client, subscription_handler_type const &id)
  {
    LOG_STACK_TRACE_POINT;

    subscribe_mutex_.lock();
    subscribers_.push_back({client, id});
    subscribe_mutex_.unlock();
  }

  /* Unsubscribe client to feed.
   * @client is the client id.
   * @id is the subscription id allocated on the client side.
   *
   * This function is intended to be used by the <Protocol> through
   * which services can unsubscribe their clients to the feed.
   */
  void Unsubscribe(uint64_t const &client, subscription_handler_type const &id)
  {
    LOG_STACK_TRACE_POINT;

    subscribe_mutex_.lock();
    std::vector<std::size_t> ids;
    for (std::size_t i = 0; i < subscribers_.size(); ++i)
    {
      if ((subscribers_[i].client == client) && (subscribers_[i].id == id))
      {
        ids.push_back(i);
      }
    }

    std::reverse(ids.begin(), ids.end());
    for (auto &i : ids)
    {
      subscribers_.erase(std::next(subscribers_.begin(), int64_t(i)));
    }
    subscribe_mutex_.unlock();
  }

  /* Returns the feed type.
   *
   * @return the feed type.
   */
  feed_handler_type const &feed() const
  {
    return feed_;
  }

  /* Returns a pointer to the abstract publisher.
   *
   * @return the publisher.
   */
  fetch::service::AbstractPublicationFeed *publisher() const
  {
    return publisher_;
  }

private:
  struct ClientSubscription
  {
    uint64_t                  client;  // TODO(issue 21): change uint64_t to global client id.
    subscription_handler_type id;
  };

  std::vector<ClientSubscription> subscribers_;
  fetch::mutex::Mutex             subscribe_mutex_;
  feed_handler_type               feed_;

  fetch::service::AbstractPublicationFeed *publisher_ = nullptr;

  generics::WorkItemsQueue<publishing_workload_type> publishing_workload_;
  network::ThreadPool workers_;
};
}  // namespace service
}  // namespace fetch<|MERGE_RESOLUTION|>--- conflicted
+++ resolved
@@ -75,17 +75,12 @@
    * a service.
    */
   FeedSubscriptionManager(feed_handler_type const &feed, AbstractPublicationFeed *publisher)
-<<<<<<< HEAD
-    : subscribe_mutex_(__LINE__, __FILE__), feed_(feed), publisher_(publisher)
+    : subscribe_mutex_(__LINE__, __FILE__)
+    , feed_(feed)
+    , publisher_(publisher)
   {
     workers_ = network::MakeThreadPool(3);
   }
-=======
-    : subscribe_mutex_(__LINE__, __FILE__)
-    , feed_(feed)
-    , publisher_(publisher)
-  {}
->>>>>>> c3d0aa37
 
   /* Attaches a feed to a given service.
    * @T is the type of the service
@@ -97,45 +92,11 @@
    */
   void AttachToService(ServiceServerInterface *service);
 
-<<<<<<< HEAD
   void PublishAll(std::vector<publishing_workload_type> &workload)
   {
     publishing_workload_.Add(workload.begin(), workload.end());
     workload.clear();
     workers_ -> Post( [this](){ this-> PublishingProcessor(); } );
-=======
-    publisher_->create_publisher(feed_, [=](fetch::byte_array::ConstByteArray const &msg) {
-      serializer_type params;
-      params << SERVICE_FEED << feed_;
-      uint64_t p = params.Tell();
-      params << subscription_handler_type(0);  // placeholder
-
-      params.Allocate(msg.size());
-      params.WriteBytes(msg.pointer(), msg.size());
-
-      subscribe_mutex_.lock();
-      std::vector<std::size_t> remove;
-      for (std::size_t i = 0; i < subscribers_.size(); ++i)
-      {
-        auto &s = subscribers_[i];
-        params.Seek(p);
-        params << s.id;
-
-        // Copy is important here as we reuse an existing buffer
-        if (!service->DeliverResponse(s.client, params.data().Copy()))
-        {
-          remove.push_back(i);
-        }
-      }
-
-      std::reverse(remove.begin(), remove.end());
-      for (auto &i : remove)
-      {
-        subscribers_.erase(std::next(subscribers_.begin(), int64_t(i)));
-      }
-      subscribe_mutex_.unlock();
-    });
->>>>>>> c3d0aa37
   }
 
   void PublishingProcessor();
