--- conflicted
+++ resolved
@@ -234,11 +234,7 @@
 
     class_    = cls;
     function_ = function;
-<<<<<<< HEAD
-    this->SetSignature(details::SignatureToString<R, Args...>::Signature());
-=======
     this->SetSignature(details::SignatureToString<C, R, Args...>::Signature());
->>>>>>> c3d0aa37
   }
 
   CallableClassMember(uint64_t arguments, class_type *cls, member_function_pointer value)
@@ -248,11 +244,7 @@
 
     class_    = cls;
     function_ = value;
-<<<<<<< HEAD
-    this->SetSignature(details::SignatureToString<R, Args...>::Signature());
-=======
     this->SetSignature(details::SignatureToString<C, R, Args...>::Signature());
->>>>>>> c3d0aa37
   }
 
   /* Operator to invoke the function.
