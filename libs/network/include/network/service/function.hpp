--- conflicted
+++ resolved
@@ -120,11 +120,7 @@
   /* Creates a function with serialized arguments.
    * @function is the member function.
    */
-<<<<<<< HEAD
-  explicit Function(function_type value)
-=======
   Function(FunctionType value)
->>>>>>> dad29f72
     : function_{std::move(value)}
   {}
 
@@ -162,11 +158,7 @@
 public:
   static constexpr char const *LOGGING_NAME = "Function<R()>";
 
-<<<<<<< HEAD
-  explicit Function(function_type value)
-=======
   Function(FunctionType value)
->>>>>>> dad29f72
     : function_{std::move(value)}
   {}
 
@@ -196,11 +188,7 @@
 public:
   static constexpr char const *LOGGING_NAME = "Function<void()>";
 
-<<<<<<< HEAD
-  explicit Function(function_type value)
-=======
   Function(FunctionType value)
->>>>>>> dad29f72
     : function_{std::move(value)}
   {}
 
