--- conflicted
+++ resolved
@@ -19,13 +19,6 @@
 error_type const COULD_NOT_DELIVER = 31 | ERROR_SERVICE_PROTOCOL;
 
 error_type const UNKNOWN_MESSAGE = 1001 | ERROR_SERVICE_PROTOCOL;
-<<<<<<< HEAD
 }  // namespace error
 }  // namespace service
-}  // namespace fetch
-#endif
-=======
-}
-}
-}
->>>>>>> 9d7af97f
+}  // namespace fetch