--- conflicted
+++ resolved
@@ -173,11 +173,5 @@
   Protocol *members_[256] = {nullptr};  // TODO: Not thread-safe
   friend class FeedSubscriptionManager;
 };
-<<<<<<< HEAD
 }  // namespace service
-}  // namespace fetch
-#endif
-=======
-}
-}
->>>>>>> 9d7af97f
+}  // namespace fetch