--- conflicted
+++ resolved
@@ -66,11 +66,7 @@
     service_classification_type type;
     params >> type;
 
-<<<<<<< HEAD
-    if (type == SERVICE_FUNCTION_CALL)  // TODO(issue 19): change to switch
-=======
     switch(type)
->>>>>>> 5c8815cd
     {
     case SERVICE_FUNCTION_CALL:
       return HandleRPCCallRequest(client, params);
