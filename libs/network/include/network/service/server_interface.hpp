#pragma once
//------------------------------------------------------------------------------
//
//   Copyright 2018 Fetch.AI Limited
//
//   Licensed under the Apache License, Version 2.0 (the "License");
//   you may not use this file except in compliance with the License.
//   You may obtain a copy of the License at
//
//       http://www.apache.org/licenses/LICENSE-2.0
//
//   Unless required by applicable law or agreed to in writing, software
//   distributed under the License is distributed on an "AS IS" BASIS,
//   WITHOUT WARRANTIES OR CONDITIONS OF ANY KIND, either express or implied.
//   See the License for the specific language governing permissions and
//   limitations under the License.
//
//------------------------------------------------------------------------------

#include "core/byte_array/byte_array.hpp"
#include "network/message.hpp"
#include "network/service/call_context.hpp"
#include "network/service/callable_class_member.hpp"
#include "network/service/message_types.hpp"
#include "network/service/promise.hpp"
#include "network/service/protocol.hpp"
#include "network/service/types.hpp"

namespace fetch {
namespace service {

class ServiceServerInterface
{
public:
  using connection_handle_type = network::AbstractConnection::connection_handle_type;
  using byte_array_type        = byte_array::ConstByteArray;

  static constexpr char const *LOGGING_NAME = "ServiceServerInterface";

  virtual ~ServiceServerInterface() = default;

  void Add(protocol_handler_type const &name,
           Protocol *                   protocol)  // TODO(issue 19): Rename to AddProtocol
  {
    LOG_STACK_TRACE_POINT;

    if (name < 1 || name > 255)
    {
      throw serializers::SerializableException(
          error::PROTOCOL_RANGE,
          byte_array_type(std::to_string(name) + " is out of protocol range."));
    }

    // TODO(issue 19): better reporting of errors
    if (members_[name] != nullptr)
    {
      throw serializers::SerializableException(error::PROTOCOL_EXISTS,
                                               byte_array_type("Protocol already exists. "));
    }

    members_[name] = protocol;

#if 0
    for (auto &feed : protocol->feeds())
    {
      feed->AttachToService(this);
    }
#endif
  }

protected:
  virtual bool DeliverResponse(connection_handle_type, network::message_type const &) = 0;

  bool PushProtocolRequest(connection_handle_type client, network::message_type const &msg,
<<<<<<< HEAD
                           CallContext const *context = 0)
=======
                           CallContext const *context = nullptr)
>>>>>>> f87b0003
  {
    LOG_STACK_TRACE_POINT;

    serializer_type             params(msg);
    service_classification_type type;
    params >> type;

    FETCH_LOG_DEBUG(LOGGING_NAME, "PushProtocolRequest type=", type);

    bool success = false;

    switch (type)
    {
    case SERVICE_FUNCTION_CALL:
      success = HandleRPCCallRequest(client, params, context);
      break;
    case SERVICE_SUBSCRIBE:
      success = HandleSubscribeRequest(client, params);
      break;
    case SERVICE_UNSUBSCRIBE:
      success = HandleUnsubscribeRequest(client, params);
      break;
    default:
      FETCH_LOG_WARN(LOGGING_NAME, "PushProtocolRequest type not recognised ", type);
      break;
    }

    return success;
  }

  bool HandleRPCCallRequest(connection_handle_type client, serializer_type params,
                            CallContext const *context = 0)
  {
    LOG_STACK_TRACE_POINT;
    bool            ret = true;
    serializer_type result;
    PromiseCounter  id;

    try
    {
      LOG_STACK_TRACE_POINT;
      params >> id;
      FETCH_LOG_DEBUG(LOGGING_NAME, "HandleRPCCallRequest prom =", id);
      result << SERVICE_RESULT << id;
      ExecuteCall(result, client, params, context);
    }
    catch (serializers::SerializableException const &e)
    {
      LOG_STACK_TRACE_POINT;
      FETCH_LOG_ERROR(LOGGING_NAME, "Serialization error (Function Call): ", e.what());
      result = serializer_type();
      result << SERVICE_ERROR << id << e;
    }

    FETCH_LOG_DEBUG(LOGGING_NAME, "Service Server responding to call from ", client,
                    " data size=", result.tell());

    {
      LOG_STACK_TRACE_POINT;
      DeliverResponse(client, result.data());
    }
    return ret;
  }
  bool HandleSubscribeRequest(connection_handle_type client, serializer_type params)
  {
    LOG_STACK_TRACE_POINT;
    bool                      ret = true;
    protocol_handler_type     protocol;
    feed_handler_type         feed;
    subscription_handler_type subid;

    try
    {
      LOG_STACK_TRACE_POINT;
      params >> protocol >> feed >> subid;
      auto &mod = *members_[protocol];

      mod.Subscribe(client, feed, subid);
    }
    catch (serializers::SerializableException const &e)
    {
      LOG_STACK_TRACE_POINT;
      FETCH_LOG_ERROR(LOGGING_NAME, "Serialization error (Subscribe): ", e.what());
      // result = serializer_type();
      // result << SERVICE_ERROR << id << e;
      throw e;  // TODO(ed): propagate error other other size
    }
    // DeliverResponse(client, result.data());
    return ret;
  }

  bool HandleUnsubscribeRequest(connection_handle_type client, serializer_type params)
  {
    LOG_STACK_TRACE_POINT;
    bool                      ret = true;
    protocol_handler_type     protocol;
    feed_handler_type         feed;
    subscription_handler_type subid;

    try
    {
      LOG_STACK_TRACE_POINT;
      params >> protocol >> feed >> subid;
      auto &mod = *members_[protocol];

      mod.Unsubscribe(client, feed, subid);
    }
    catch (serializers::SerializableException const &e)
    {
      LOG_STACK_TRACE_POINT;
      FETCH_LOG_ERROR(LOGGING_NAME, "Serialization error (Unsubscribe): ", e.what());
      // result = serializer_type();
      // result << SERVICE_ERROR << id << e;
      throw e;  // TODO(ed): propagate error other other size
    }
    // DeliverResponse(client, result.data());
    return ret;
  }

  virtual void ConnectionDropped(connection_handle_type connection_handle)
  {
    FETCH_LOG_WARN(LOGGING_NAME, "ConnectionDropped: ", connection_handle);
    for (int protocol_number = 0; protocol_number < 256; protocol_number++)
    {
      if (members_[protocol_number])
      {
        FETCH_LOG_WARN(LOGGING_NAME, "ConnectionDropped removing handler for protocol ",
                       protocol_number, " from connection handle ", connection_handle);
        members_[protocol_number]->ConnectionDropped(connection_handle);
        members_[protocol_number] = 0;
      }
    }
  }

private:
  void ExecuteCall(serializer_type &result, connection_handle_type const &connection_handle,
                   serializer_type params, CallContext const *context = 0)
  {
    LOG_STACK_TRACE_POINT;

    protocol_handler_type protocol_number;
    function_handler_type function_number;
    params >> protocol_number >> function_number;

    auto identifier = std::to_string(protocol_number) + ":" + std::to_string(function_number) +
                      "@" + std::to_string(connection_handle);

    FETCH_LOG_DEBUG(LOGGING_NAME, "ServerInterface::ExecuteCall " + identifier);

    auto protocol_pointer = members_[protocol_number];
    if (protocol_pointer == nullptr)
    {
      auto err = std::string("ServerInterface::ExecuteCall: Could not find protocol ") + identifier;
      FETCH_LOG_WARN(LOGGING_NAME, err);
      throw serializers::SerializableException(error::PROTOCOL_NOT_FOUND, err);
    }

    protocol_pointer->ApplyMiddleware(connection_handle, params.data());

    auto function = (*protocol_pointer)[function_number];

    FETCH_LOG_DEBUG(LOGGING_NAME, std::string("ServerInterface::ExecuteCall: ") + identifier +
                                      " expecting following signature " + function->signature());

    // If we need to add client id to function arguments
    try
    {

      CallableArgumentList extra_args;

      if (function->meta_data() & Callable::CLIENT_ID_ARG)
      {
        FETCH_LOG_DEBUG(LOGGING_NAME, "Adding connection_handle ID meta data to ", identifier);
        extra_args.PushArgument(&connection_handle);
      }
      if (function->meta_data() & Callable::CLIENT_CONTEXT_ARG)
      {
        FETCH_LOG_DEBUG(LOGGING_NAME, "Adding call context meta data to ", identifier);
        extra_args.PushArgument(&context);
      }

      if (!extra_args.empty())
      {
        (*function)(result, extra_args, params);
      }
      else
      {
        (*function)(result, params);
      }
    }
    catch (serializers::SerializableException const &e)
    {
      std::string new_explanation = e.explanation() + std::string(" (Function signature: ") +
                                    function->signature() + std::string(") (Identification: ") +
                                    identifier;

      FETCH_LOG_INFO(LOGGING_NAME, "EXCEPTION:", e.error_code(), new_explanation);

      throw serializers::SerializableException(e.error_code(), new_explanation);
    }
    catch (std::exception &ex)
    {
      FETCH_LOG_ERROR(LOGGING_NAME, "ServerInterface::ExecuteCall - ", ex.what(), " - ",
                      identifier);

      std::string new_explanation = ex.what() + std::string(") (Identification: ") + identifier;
      throw serializers::SerializableException(0, new_explanation);
    }
  }

  Protocol *members_[256] = {nullptr};  // TODO(issue 19): Not thread-safe
  friend class FeedSubscriptionManager;
};
}  // namespace service
}  // namespace fetch<|MERGE_RESOLUTION|>--- conflicted
+++ resolved
@@ -72,11 +72,7 @@
   virtual bool DeliverResponse(connection_handle_type, network::message_type const &) = 0;
 
   bool PushProtocolRequest(connection_handle_type client, network::message_type const &msg,
-<<<<<<< HEAD
-                           CallContext const *context = 0)
-=======
                            CallContext const *context = nullptr)
->>>>>>> f87b0003
   {
     LOG_STACK_TRACE_POINT;
 
