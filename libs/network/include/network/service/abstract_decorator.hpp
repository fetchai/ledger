--- conflicted
+++ resolved
@@ -10,11 +10,5 @@
   virtual void Unapply(serializer_type &                 serializer,
                        byte_array::ConstByteArray const &data) = 0;
 };
-<<<<<<< HEAD
 }  // namespace service
-}  // namespace fetch
-#endif
-=======
-}
-}
->>>>>>> 9d7af97f
+}  // namespace fetch