#pragma once

#include "core/byte_array/byte_array.hpp"
#include "core/logger.hpp"
#include "core/mutex.hpp"
#include "core/serializers/exception.hpp"
#include "network/service/types.hpp"

#include <atomic>
#include <chrono>
#include <limits>
#include <memory>
#include <mutex>
#include <thread>

namespace fetch {
namespace service {
namespace details {
class PromiseImplementation
{
public:
  typedef uint64_t                   promise_counter_type;
  typedef byte_array::ConstByteArray byte_array_type;

  PromiseImplementation()
  {
    LOG_STACK_TRACE_POINT;

    connection_closed_ = false;
    fulfilled_         = false;
    failed_            = false;
    id_                = next_promise_id();
  }

  void Fulfill(byte_array_type const &value)
  {
    LOG_STACK_TRACE_POINT;

    value_     = value;
    fulfilled_ = true;
  }

  void Fail(serializers::SerializableException const &excp)
  {
    LOG_STACK_TRACE_POINT;

    exception_ = excp;
    failed_    = true;  // Note that order matters here due to threading!
    fulfilled_ = true;
  }

  void ConnectionFailed()
  {
    LOG_STACK_TRACE_POINT;

    connection_closed_ = true;
    fulfilled_         = true;
  }

  serializers::SerializableException exception() const { return exception_; }
  bool                               is_fulfilled() const { return fulfilled_; }
  bool                               has_failed() const { return failed_; }
  bool is_connection_closed() const { return connection_closed_; }

  byte_array_type value() const { return value_; }
  uint64_t        id() const { return id_; }

private:
  serializers::SerializableException exception_;
  std::atomic<bool>                  connection_closed_;
  std::atomic<bool>                  fulfilled_;
  std::atomic<bool>                  failed_;
  std::atomic<uint64_t>              id_;
  byte_array_type                    value_;

  static uint64_t next_promise_id()
  {
    std::lock_guard<fetch::mutex::Mutex> lock(counter_mutex_);
    uint64_t                             promise = promise_counter_;
    ++promise_counter_;
    return promise;
  }

  static promise_counter_type promise_counter_;
  static fetch::mutex::Mutex  counter_mutex_;
};

}  // namespace details

class Promise
{
public:
  typedef typename details::PromiseImplementation     promise_type;
  typedef typename promise_type::promise_counter_type promise_counter_type;
  typedef std::shared_ptr<promise_type>               shared_promise_type;

  Promise()
  {
    LOG_STACK_TRACE_POINT;

    reference_ = std::make_shared<promise_type>();
    created_   = std::chrono::system_clock::now();
  }

  bool Wait(bool const &throw_exception)
  {
    return Wait(std::numeric_limits<double>::infinity(), throw_exception);
  }

  bool Wait(int const &time) { return Wait(double(time)); }

  bool Wait(double const timeout = std::numeric_limits<double>::infinity(),
            bool const & throw_exception = true)
  {
    LOG_STACK_TRACE_POINT;

    while (!is_fulfilled())
    {
      std::this_thread::sleep_for(std::chrono::milliseconds(1));
      std::chrono::system_clock::time_point end =
          std::chrono::system_clock::now();
      double ms = double(
          std::chrono::duration_cast<std::chrono::milliseconds>(end - created_)
              .count());
      if ((ms > timeout) && (!is_fulfilled()))
      {
        fetch::logger.Warn("Connection timed out! ", ms, " vs. ", timeout);
        return false;
      }
    }

    if (is_connection_closed())
    {
      return false;
    }

    if (has_failed())
    {
      fetch::logger.Warn("Connection failed!");
      if (throw_exception)
        throw reference_->exception();
      else
        return false;
    }
    return true;
  }

  template <typename T>
  T As()
  {
    LOG_STACK_TRACE_POINT;
    if (!Wait())
    {
      TODO_FAIL("Timeout or connection lost");
    }

    serializer_type ser(reference_->value());
    T               ret;
    ser >> ret;
    return ret;
  }

  template <typename T>
  void As(T &ret)
  {
    LOG_STACK_TRACE_POINT;
    if (!Wait())
    {
      TODO_FAIL("Timeout or connection lost");
    }

    serializer_type ser(reference_->value());
    ser >> ret;
  }

  template <typename T>
  operator T()
  {
    LOG_STACK_TRACE_POINT;
    return As<T>();
  }

  bool is_fulfilled() const { return reference_->is_fulfilled(); }
  bool has_failed() const { return reference_->has_failed(); }
  bool is_connection_closed() const
  {
    return reference_->is_connection_closed();
  }

  shared_promise_type  reference() { return reference_; }
  promise_counter_type id() const { return reference_->id(); }

private:
  shared_promise_type                   reference_;
  std::chrono::system_clock::time_point created_;
};
<<<<<<< HEAD
}  // namespace service
}  // namespace fetch

#endif
=======
}
}
>>>>>>> 9d7af97f
<|MERGE_RESOLUTION|>--- conflicted
+++ resolved
@@ -194,12 +194,5 @@
   shared_promise_type                   reference_;
   std::chrono::system_clock::time_point created_;
 };
-<<<<<<< HEAD
 }  // namespace service
 }  // namespace fetch
-
-#endif
-=======
-}
-}
->>>>>>> 9d7af97f
