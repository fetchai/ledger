--- conflicted
+++ resolved
@@ -42,13 +42,6 @@
 
 class ServiceClientInterface
 {
-<<<<<<< HEAD
-  class Subscription;
-
-  using subscriptions_type = std::unordered_map<SubscriptionHandlerType, Subscription>;
-
-=======
->>>>>>> ce169764
 public:
   static constexpr char const *LOGGING_NAME = "ServiceClientInterface";
 
@@ -56,130 +49,21 @@
   ServiceClientInterface()          = default;
   virtual ~ServiceClientInterface() = default;
 
-<<<<<<< HEAD
-  template <typename... arguments>
-  Promise Call(uint32_t /*network_id*/, ProtocolHandlerType const &protocol,
-               FunctionHandlerType const &function, arguments &&... args)
-  {
-    FETCH_LOG_DEBUG(LOGGING_NAME, "Service Client Calling ", protocol, ":", function);
-
-    Promise prom = MakePromise(protocol, function);
-
-    SerializerType params;
-
-    serializers::SizeCounter counter;
-    counter << SERVICE_FUNCTION_CALL << prom->id();
-
-    PackCall(counter, protocol, function, args...);
-
-    params.Reserve(counter.size());
-
-    params << SERVICE_FUNCTION_CALL << prom->id();
-
-    FETCH_LOG_DEBUG(LOGGING_NAME, "Registering promise ", prom->id(), " with ", protocol, ':',
-                    function, " (call)", &promises_);
-
-    AddPromise(prom);
-
-    PackCall(params, protocol, function, std::forward<arguments>(args)...);
-
-    if (!DeliverRequest(params.data()))
-    {
-      FETCH_LOG_WARN(LOGGING_NAME, "Call to ", protocol, ":", function, " prom=", prom->id(),
-                     " failed!");
-
-      prom->Fail(serializers::SerializableException(
-          error::COULD_NOT_DELIVER,
-          byte_array::ConstByteArray("Could not deliver request in " __FILE__)));
-
-      RemovePromise(prom->id());
-    }
-
-    return prom;
-  }
-
-  Promise CallWithPackedArguments(ProtocolHandlerType const &  protocol,
-                                  FunctionHandlerType const &  function,
-                                  byte_array::ByteArray const &args);
-
-  /// @name Subscriptions
-  /// @{
-  SubscriptionHandlerType Subscribe(ProtocolHandlerType const &protocol,
-                                    FeedHandlerType const &feed, AbstractCallable *callback);
-  void                    Unsubscribe(SubscriptionHandlerType id);
-  /// @}
-
-protected:
-  virtual bool DeliverRequest(network::MessageType const &request) = 0;
-=======
 protected:
   using CallId           = uint64_t;
   using CallIdPromiseMap = std::unordered_map<CallId, Promise>;
   using PromiseMap       = std::unordered_map<PromiseCounter, Promise>;
->>>>>>> ce169764
 
   bool ProcessServerMessage(network::MessageType const &msg);
   void ProcessRPCResult(network::MessageType const &msg, service::SerializerType &params);
 
-<<<<<<< HEAD
-private:
-  SubscriptionHandlerType CreateSubscription(ProtocolHandlerType const &protocol,
-                                             FeedHandlerType const &feed, AbstractCallable *cb);
-
-  class Subscription
-  {
-  public:
-    Subscription()
-    {
-      protocol = 0;
-      feed     = 0;
-      callback = nullptr;
-    }
-    Subscription(ProtocolHandlerType protocol, FeedHandlerType feed, AbstractCallable *callback)
-    {
-      this->protocol = protocol;
-      this->feed     = feed;
-      this->callback = callback;
-    }
-
-    Subscription(const Subscription &) = default;
-    Subscription(Subscription &&)      = default;
-    Subscription &operator=(const Subscription &) = default;
-    Subscription &operator=(Subscription &&) = default;
-
-    std::string summarise()
-    {
-      char  buffer[1000];
-      char *p = buffer;
-      p += std::sprintf(p, " Subscription protocol=%d handler=%d callback=%p ", int(protocol),
-                        int(feed), ((void *)(callback)));
-      return std::string(buffer);
-    }
-
-    ProtocolHandlerType protocol = 0;
-    FeedHandlerType     feed     = 0;
-    AbstractCallable *  callback = nullptr;
-  };
-
-=======
   // Pending promise issues
->>>>>>> ce169764
   void    AddPromise(Promise const &promise);
   Promise ExtractPromise(PromiseCounter id);
   void    RemovePromise(PromiseCounter id);
 
-<<<<<<< HEAD
-  subscriptions_type                 subscriptions_;
-  std::list<SubscriptionHandlerType> cancelled_subscriptions_;
-  Mutex                              subscription_mutex_;
-  SubscriptionHandlerType            subscription_index_counter_;
-
-  std::map<PromiseCounter, Promise> promises_;
-  Mutex                             promises_mutex_;
-=======
   PromiseMap promises_;
   Mutex      promises_mutex_;
->>>>>>> ce169764
 };
 }  // namespace service
 }  // namespace fetch