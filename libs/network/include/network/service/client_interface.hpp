--- conflicted
+++ resolved
@@ -54,13 +54,8 @@
   using CallIdPromiseMap = std::unordered_map<CallId, Promise>;
   using PromiseMap       = std::unordered_map<PromiseCounter, Promise>;
 
-<<<<<<< HEAD
-  bool ProcessServerMessage(network::message_type const &msg);
-  void ProcessRPCResult(network::message_type const &msg, service::serializer_type &params);
-=======
   bool ProcessServerMessage(network::MessageType const &msg);
   void ProcessRPCResult(network::MessageType const &msg, service::SerializerType &params);
->>>>>>> 85ff7359
 
   // Pending promise issues
   void    AddPromise(Promise const &promise);
