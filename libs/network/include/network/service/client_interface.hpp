--- conflicted
+++ resolved
@@ -1,9 +1,4 @@
 #pragma once
-<<<<<<< HEAD
-
-#include <list>
-#include <map>
-=======
 //------------------------------------------------------------------------------
 //
 //   Copyright 2018 Fetch.AI Limited
@@ -21,7 +16,9 @@
 //   limitations under the License.
 //
 //------------------------------------------------------------------------------
->>>>>>> ad00e57c
+
+#include <list>
+#include <map>
 
 #include "core/serializers/byte_array.hpp"
 #include "core/serializers/counter.hpp"
@@ -357,7 +354,6 @@
         Subscription& operator=(const Subscription&) = default;
         Subscription& operator=(Subscription&&) = default;
 
-<<<<<<< HEAD
         std::string summarise()
         {
             char buffer[1000];
@@ -376,18 +372,6 @@
   std::list<subscription_handler_type> cancelled_subscriptions_;
   subscription_mutex_type subscription_mutex_;
   subscription_handler_type subscription_index_counter;
-=======
-  struct Subscription
-  {
-    protocol_handler_type protocol = 0;
-    feed_handler_type     feed     = 0;
-    AbstractCallable *    callback = nullptr;
-    fetch::mutex::Mutex   mutex;
-  };
-
-  Subscription        subscriptions_[256];  // TODO(issue 7): make centrally configurable;
-  fetch::mutex::Mutex subscription_mutex_;
->>>>>>> ad00e57c
 
   std::map<Promise::promise_counter_type, Promise::shared_promise_type> promises_;
   fetch::mutex::Mutex                                                   promises_mutex_;
