--- conflicted
+++ resolved
@@ -54,11 +54,9 @@
   virtual ~ServiceClientInterface() = default;
 
   template <typename... arguments>
-<<<<<<< HEAD
-  Promise Call(uint32_t /*network_id*/, protocol_handler_type const &protocol,
-=======
-  Promise Call(NetworkId network_id, protocol_handler_type const &protocol,
->>>>>>> 7b45489a
+
+  Promise Call(NetworkId /*network_id*/, protocol_handler_type const &protocol,
+
                function_handler_type const &function, arguments &&... args)
   {
     LOG_STACK_TRACE_POINT;
