--- conflicted
+++ resolved
@@ -140,99 +140,6 @@
   virtual void ConnectionDropped(connection_handle_type /*connection_handle*/)
   {}
 
-<<<<<<< HEAD
-=======
-  /* Registers a feed from an implementation.
-   * @feed is the unique feed identifier.
-   * @publisher is a class that subclasses <AbstractPublicationFeed>.
-   *
-   */
-  void RegisterFeed(feed_handler_type const &feed, AbstractPublicationFeed *publisher)
-  {
-    feeds_.push_back(std::make_shared<FeedSubscriptionManager>(feed, publisher));
-  }
-
-  /* Subscribe client to feed.
-   * @client is the client id.
-   * @feed is the feed identifier.
-   * @id is the subscription id allocated on the client side.
-   *
-   * This function is intended to be used by the service to subscribe
-   * its clients to the feed.
-   */
-  void Subscribe(uint64_t client,  // TODO(issue 21): Standardize client type over the code.
-                 feed_handler_type const &feed, subscription_handler_type const &id)
-  {
-    FETCH_LOG_DEBUG(LOGGING_NAME, "Making subscription for ", client, " ", feed, " ", id);
-
-    FETCH_LOCK(feeds_mutex_);
-    std::size_t i = 0;
-    for (; i < feeds_.size(); ++i)
-    {
-      if (feeds_[i]->feed() == feed)
-      {
-        break;
-      }
-    }
-    if (i == feeds_.size())
-    {
-      TODO_FAIL("make serializable error, feed not found");
-    }
-
-    feeds_[i]->Subscribe(client, id);
-  }
-
-  /* Unsubscribe client to feed.
-   * @client is the client id.
-   * @feed is the feed identifier.
-   * @id is the subscription id allocated on the client side.
-   *
-   * This function is intended to be used by the service to unsubscribe
-   * its clients to the feed.
-   */
-  void Unsubscribe(uint64_t client,  // TODO(issue 21): Standardize client type over the code.
-                   feed_handler_type const &feed, subscription_handler_type const &id)
-  {
-    FETCH_LOCK(feeds_mutex_);
-
-    std::size_t i = 0;
-    for (; i < feeds_.size(); ++i)
-    {
-      if (feeds_[i]->feed() == feed)
-      {
-        break;
-      }
-    }
-    if (i == feeds_.size())
-    {
-      TODO_FAIL("make serializable error, feed not found");
-    }
-    feeds_[i]->Unsubscribe(client, id);
-  }
-
-  /* Access memeber to the feeds in the protocol.
-   *
-   * @return a reference to the feeds.
-   */
-  std::vector<std::shared_ptr<FeedSubscriptionManager>> &feeds()
-  {
-    return feeds_;
-  }
-
-  void AddMiddleware(middleware_type const &m)
-  {
-    middleware_.push_back(m);
-  }
-
-  void ApplyMiddleware(connection_handle_type const &id, byte_array::ByteArray const &msg)
-  {
-    for (auto &m : middleware_)
-    {
-      m(id, msg);
-    }
-  }
-
->>>>>>> 892a5dc0
   void DumpMemberTable()
   {
     FETCH_LOG_INFO(LOGGING_NAME, "Contents of function table");
@@ -244,14 +151,7 @@
   }
 
 private:
-<<<<<<< HEAD
   std::map<function_handler_type, stored_type> members_;
-=======
-  std::vector<middleware_type>                          middleware_;
-  std::map<function_handler_type, stored_type>          members_;
-  std::vector<std::shared_ptr<FeedSubscriptionManager>> feeds_;
-  Mutex                                                 feeds_mutex_{__LINE__, __FILE__};
->>>>>>> 892a5dc0
 };
 }  // namespace service
 }  // namespace fetch