--- conflicted
+++ resolved
@@ -106,37 +106,22 @@
    * TODO(issue 21):
    */
   template <typename C, typename R, typename... Args>
-<<<<<<< HEAD
-  void Expose(function_handler_type const &n, C *instance, R (C::*function)(Args...))
-  {
-    stored_type fnc(new service::CallableClassMember<C, R(Args...)>(instance, function));
-=======
   void Expose(FunctionHandlerType const &n, C *instance, R (C::*function)(Args...))
   {
     StoredType fnc(new service::CallableClassMember<C, R(Args...)>(instance, function));
->>>>>>> 85ff7359
 
     auto iter = members_.find(n);
     if (iter != members_.end())
     {
       throw serializers::SerializableException(
-<<<<<<< HEAD
-          error::MEMBER_EXISTS, byte_array_type("Protocol member function already exists: "));
-=======
           error::MEMBER_EXISTS, ByteArrayType("Protocol member function already exists: "));
->>>>>>> 85ff7359
     }
 
     members_[n] = fnc;
   }
 
   template <typename C, typename R, typename... Args>
-<<<<<<< HEAD
-  void ExposeWithClientContext(function_handler_type const &n, C *instance,
-                               R (C::*function)(Args...))
-=======
   void ExposeWithClientContext(FunctionHandlerType const &n, C *instance, R (C::*function)(Args...))
->>>>>>> 85ff7359
   {
     StoredType fnc(new service::CallableClassMember<C, R(Args...), 1>(Callable::CLIENT_CONTEXT_ARG,
                                                                       instance, function));
@@ -165,11 +150,7 @@
   }
 
 private:
-<<<<<<< HEAD
-  std::map<function_handler_type, stored_type> members_;
-=======
   std::map<FunctionHandlerType, StoredType> members_;
->>>>>>> 85ff7359
 };
 }  // namespace service
 }  // namespace fetch