#pragma once

#include <functional>
#include <map>
#include <memory>
#include <vector>

#include "core/assert.hpp"
#include "core/mutex.hpp"
#include "core/serializers/byte_array.hpp"
#include "network/management/abstract_connection.hpp"
#include "network/service/callable_class_member.hpp"
#include "network/service/error_codes.hpp"
#include "network/service/feed_subscription_manager.hpp"
#include "network/service/types.hpp"

namespace fetch {
namespace service {
/* A class that defines a generic protocol.
 *
 * This class is used for defining a general protocol with
 * remote-function-calls (SERVICEs) and data feeds. The SERVICEs are defined
 * from a C++ function signature using any sub class of
 * <service::AbstractCallable> including <service::Function> and
 * <service::CallableClassMember>. The feeds are available from any
 * functionality implementation that sub-classes
 * <service::HasPublicationFeed>.
 *
 * A current limitation of the implementation is that there is only
 * support for 256 SERVICE functions. It the next version of this class,
 * this should be changed to be variable and allocated at construction
 * time (TODO).
 */
class Protocol
{
public:
  typedef AbstractCallable           callable_type;
  typedef byte_array::ConstByteArray byte_array_type;
  typedef typename network::AbstractConnection::connection_handle_type
      connection_handle_type;
  typedef std::function<void(connection_handle_type const &,
                             byte_array::ByteArray const &)>
      middleware_type;

  Protocol()
  {
    for (std::size_t i = 0; i < 256; ++i)
    {
      members_[i] = nullptr;
    }
  }

  ~Protocol()
  {
    for (std::size_t i = 0; i < 256; ++i)
    {
      if (members_[i] != nullptr)
      {
        delete members_[i];
      }
    }
  }

  /* Operator to access the different functions in the protocol.
   * @n is the idnex of callable in the protocol.
   *
   * The result of this operator is a <callable_type> that can be
   * invoked in accodance with the definition of an
   * <service::AbstractCallable>.
   *
   * This operator throws a <SerializableException> if the index does
   * not map to a callable
   *
   * @return a reference to the call.
   */
  callable_type &operator[](function_handler_type const &n)
  {
    LOG_STACK_TRACE_POINT;

    if ((n >= 256) || (members_[n] == nullptr))
      throw serializers::SerializableException(
          error::MEMBER_NOT_FOUND,
          byte_array_type("Could not find protocol member function"));
    return *members_[n];
  }

  /* Exposes a function or class member function.
   * @n is a unique identifier for the callable being exposed
   * @instance is instance of an implementation.
   * @fnc is a pointer to the callable function.
   *
   * The pointer provided is used to invoke the callable when a call
   * matching the identifier is recieved by a service.
   *
   * In the next implementation of this, one should use unique_ptr
   * rather than a raw pointer. This will have no impact on the rest of
   * the code as it is always a reference return and not the raw pointer
   * (TODO).
   */
  template <typename C, typename R, typename... Args>
  void Expose(function_handler_type const &n, C *instance,
              R (C::*function)(Args...))
  {
    callable_type *fnc =
        new service::CallableClassMember<C, R(Args...)>(instance, function);

    if (members_[n] != nullptr)
      throw serializers::SerializableException(
          error::MEMBER_EXISTS,
          byte_array_type("Protocol member function already exists: "));

    members_[n] = fnc;
  }

  template <typename C, typename R, typename... Args>
  void ExposeWithClientArg(function_handler_type const &n, C *instance,
                           R (C::*function)(Args...))
  {
    callable_type *fnc = new service::CallableClassMember<C, R(Args...), 1>(
        Callable::CLIENT_ID_ARG, instance, function);

    if (members_[n] != nullptr)
      throw serializers::SerializableException(
          error::MEMBER_EXISTS,
          byte_array_type("Protocol member function already exists: "));

    members_[n] = fnc;
  }

  /* Registers a feed from an implementation.
   * @feed is the unique feed identifier.
   * @publisher is a class that subclasses <AbstractPublicationFeed>.
   *
   */
  void RegisterFeed(feed_handler_type const &feed,
                    AbstractPublicationFeed *publisher)
  {
    LOG_STACK_TRACE_POINT;

    feeds_.push_back(
        std::make_shared<FeedSubscriptionManager>(feed, publisher));
  }

  /* Subscribe client to feed.
   * @client is the client id.
   * @feed is the feed identifier.
   * @id is the subscription id allocated on the client side.
   *
   * This function is intended to be used by the service to subscribe
   * its clients to the feed.
   */
  void Subscribe(
      uint64_t const &client,  // TODO: Standardize client type over the code.
      feed_handler_type const &feed, subscription_handler_type const &id)
  {
    LOG_STACK_TRACE_POINT;

    fetch::logger.Debug("Making subscription for ", client, " ", feed, " ", id);

    feeds_mutex_.lock();
    std::size_t i = 0;
    for (; i < feeds_.size(); ++i)
    {
      if (feeds_[i]->feed() == feed) break;
    }
    if (i == feeds_.size())
    {
      TODO_FAIL("make serializable error, feed not found");
    }
    auto &f = feeds_[i];
    feeds_mutex_.unlock();

    f->Subscribe(client, id);
  }

  /* Unsubscribe client to feed.
   * @client is the client id.
   * @feed is the feed identifier.
   * @id is the subscription id allocated on the client side.
   *
   * This function is intended to be used by the service to unsubscribe
   * its clients to the feed.
   */
  void Unsubscribe(
      uint64_t const &client,  // TODO: Standardize client type over the code.
      feed_handler_type const &feed, subscription_handler_type const &id)
  {
    LOG_STACK_TRACE_POINT;

    feeds_mutex_.lock();
    std::size_t i = 0;
    for (; i < feeds_.size(); ++i)
    {
      if (feeds_[i]->feed() == feed) break;
    }
    if (i == feeds_.size())
    {
      TODO_FAIL("make serializable error, feed not found");
    }
    auto &f = feeds_[i];
    feeds_mutex_.unlock();

    f->Unsubscribe(client, id);
  }

  /* Access memeber to the feeds in the protocol.
   *
   * @return a reference to the feeds.
   */
  std::vector<std::shared_ptr<FeedSubscriptionManager>> &feeds()
  {
    return feeds_;
  }

  void AddMiddleware(middleware_type const &m) { middleware_.push_back(m); }

  void ApplyMiddleware(connection_handle_type const &id,
                       byte_array::ByteArray const & msg)
  {
    for (auto &m : middleware_)
    {
      m(id, msg);
    }
  }

private:
  std::vector<middleware_type> middleware_;

  callable_type *members_[256] = {nullptr};
  std::vector<std::shared_ptr<FeedSubscriptionManager>> feeds_;
  fetch::mutex::Mutex                                   feeds_mutex_;
};
<<<<<<< HEAD
}  // namespace service
}  // namespace fetch

#endif
=======
}
}
>>>>>>> 9d7af97f
<|MERGE_RESOLUTION|>--- conflicted
+++ resolved
@@ -230,12 +230,5 @@
   std::vector<std::shared_ptr<FeedSubscriptionManager>> feeds_;
   fetch::mutex::Mutex                                   feeds_mutex_;
 };
-<<<<<<< HEAD
 }  // namespace service
 }  // namespace fetch
-
-#endif
-=======
-}
-}
->>>>>>> 9d7af97f
