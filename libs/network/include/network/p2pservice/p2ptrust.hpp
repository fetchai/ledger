#pragma once
//------------------------------------------------------------------------------
//
//   Copyright 2018 Fetch.AI Limited
//
//   Licensed under the Apache License, Version 2.0 (the "License");
//   you may not use this file except in compliance with the License.
//   You may obtain a copy of the License at
//
//       http://www.apache.org/licenses/LICENSE-2.0
//
//   Unless required by applicable law or agreed to in writing, software
//   distributed under the License is distributed on an "AS IS" BASIS,
//   WITHOUT WARRANTIES OR CONDITIONS OF ANY KIND, either express or implied.
//   See the License for the specific language governing permissions and
//   limitations under the License.
//
//------------------------------------------------------------------------------

#include "core/byte_array/const_byte_array.hpp"
#include "core/byte_array/encoders.hpp"
#include "core/mutex.hpp"
#include "network/p2pservice/p2ptrust_interface.hpp"

#include <algorithm>
#include <array>
#include <cmath>
#include <ctime>
#include <iostream>
#include <map>
#include <random>
#include <string>
#include <vector>

namespace fetch {
namespace p2p {

struct TrustModifier
{
  double delta;
  double min;
  double max;
};

class TrustModifier2
{
public:
  TrustModifier2()
  {
    this->delta = 19.73;
  }
  TrustModifier2(double delta, double min, double max)
  {
    this->delta = delta;
    this->min   = min;
    this->max   = max;
  }
  double delta, min, max;

  ~TrustModifier2()
  {}
};

using trust_modifiers_type = std::array<std::array<TrustModifier, 4>, 3>;
extern const trust_modifiers_type trust_modifiers_;

inline TrustModifier const &LookupTrustModifier(TrustSubject subject, TrustQuality quality)
{
  return trust_modifiers_.at(static_cast<std::size_t>(subject))
      .at(static_cast<std::size_t>(quality));
}

template <typename IDENTITY>
class P2PTrust : public P2PTrustInterface<IDENTITY>
{
protected:
  struct PeerTrustRating
  {
    IDENTITY peer_identity;
    double   trust;
    time_t   last_modified;

    double ComputeCurrentTrust(time_t current_time) const
    {
      double const time_delta = double(std::max(0L, last_modified + 100 - current_time)) / 300.0;
      return trust * time_delta;
    }

    void SetCurrentTrust(time_t current_time)
    {
      trust         = ComputeCurrentTrust(current_time);
      last_modified = current_time;
    }
  };

  using TrustStore   = std::vector<PeerTrustRating>;
  using RankingStore = std::unordered_map<IDENTITY, size_t>;
  using Mutex        = mutex::Mutex;
  using PeerTrusts   = typename P2PTrustInterface<IDENTITY>::PeerTrusts;

public:
  using ConstByteArray = byte_array::ConstByteArray;
  using IdentitySet    = typename P2PTrustInterface<IDENTITY>::IdentitySet;
  using PeerTrust      = typename P2PTrustInterface<IDENTITY>::PeerTrust;

  static constexpr char const *LOGGING_NAME = "Trust";

  // Construction / Destruction
  P2PTrust()                    = default;
  P2PTrust(const P2PTrust &rhs) = delete;
  P2PTrust(P2PTrust &&rhs)      = delete;
  ~P2PTrust() override          = default;

  virtual void Debug() const override
  {
<<<<<<< HEAD
=======
    for (std::size_t pos = 0; pos < trust_store_.size(); ++pos)
    {
      //  FETCH_LOG_WARN(LOGGING_NAME, "KLL: trust_store_ ",
      //  byte_array::ToBase64(trust_store_[pos].peer_identity), " => ",
      //               trust_store_[pos].);
    }
>>>>>>> 9ee250bb
  }

  void AddFeedback(IDENTITY const &peer_ident, TrustSubject subject, TrustQuality quality) override
  {
    AddFeedback(peer_ident, ConstByteArray{}, subject, quality);
  }

  void AddFeedback(IDENTITY const &peer_ident, ConstByteArray const &object_ident,
                   TrustSubject subject, TrustQuality quality) override
  {
    FETCH_LOCK(mutex_);

    auto ranking      = ranking_store_.find(peer_ident);
    auto current_time = GetCurrentTime();

    size_t pos;
    if (ranking == ranking_store_.end())
    {
      PeerTrustRating new_record{peer_ident, 0.0, current_time};
      pos = trust_store_.size();
      trust_store_.push_back(new_record);
    }
    else
    {
      pos = ranking->second;
    }

    TrustModifier const &update = LookupTrustModifier(subject, quality);
    auto                 trust  = trust_store_[pos].ComputeCurrentTrust(current_time);

    if ((std::isnan(update.max) || (trust < update.max)) &&
        (std::isnan(update.min) || (trust > update.min)))
    {
      trust += update.delta;
    }

    trust_store_[pos].trust         = trust;
    trust_store_[pos].last_modified = current_time;

    dirty_ = true;
    SortIfNeeded();
  }

  bool IsPeerKnown(IDENTITY const &peer_ident) const override
  {
    FETCH_LOCK(mutex_);
    return ranking_store_.find(peer_ident) != ranking_store_.end();
  }

  IdentitySet GetRandomPeers(std::size_t maximum_count, double minimum_trust) const override
  {
    IdentitySet result;
    result.reserve(maximum_count);

    std::random_device rd;
    std::mt19937       g(rd());

    {
      FETCH_LOCK(mutex_);

      for (size_t pos = 0; pos < trust_store_.size(); pos++)
      {
        if (trust_store_[pos].trust < minimum_trust)
        {
          break;
        }

        result.insert(trust_store_[pos].peer_identity);
      }
    }

    return result;
  }

  PeerTrusts GetPeersAndTrusts() const override
  {
    FETCH_LOCK(mutex_);

    PeerTrusts trust_list;

    for (std::size_t pos = 0, end = trust_store_.size(); pos < end; ++pos)
    {
      PeerTrust pt;
      pt.address = trust_store_[pos].peer_identity;
      pt.name    = std::string(byte_array::ToBase64(pt.address));
      pt.trust   = trust_store_[pos].trust;
      trust_list.push_back(pt);
    }

    return trust_list;
  }

  IdentitySet GetBestPeers(std::size_t maximum) const override
  {
    IdentitySet result;
    result.reserve(maximum);

    {
      FETCH_LOCK(mutex_);

      for (std::size_t pos = 0, end = std::min(maximum, trust_store_.size()); pos < end; ++pos)
      {
        if (trust_store_[pos].trust < 0.0)
        {
          break;
        }

        result.insert(trust_store_[pos].peer_identity);
      }
    }

    return result;
  }

  std::size_t GetRankOfPeer(IDENTITY const &peer_ident) const override
  {
    FETCH_LOCK(mutex_);

    auto const ranking_it = ranking_store_.find(peer_ident);
    if (ranking_it == ranking_store_.end())
    {
      return trust_store_.size() + 1;
    }
    else
    {
      return ranking_it->second;
    }
  }

  double GetTrustRatingOfPeer(IDENTITY const &peer_ident) const override
  {
    double ranking = 0.0;

    FETCH_LOCK(mutex_);

    auto ranking_it = ranking_store_.find(peer_ident);
    if (ranking_it != ranking_store_.end())
    {
      if (ranking_it->second < trust_store_.size())
      {
        ranking = trust_store_[ranking_it->second].ComputeCurrentTrust(GetCurrentTime());
      }
    }

    return ranking;
  }

  bool IsPeerTrusted(IDENTITY const &peer_ident) const override
  {
    return GetTrustRatingOfPeer(peer_ident) > 0.0;
  }

  // Operators
  P2PTrust operator=(const P2PTrust &rhs) = delete;
  P2PTrust operator=(P2PTrust &&rhs) = delete;

protected:
  void SortIfNeeded() const
  {
    auto const current_time = GetCurrentTime();

    if (!dirty_)
    {
      return;
    }
    dirty_ = false;

    for (size_t pos = 0; pos < trust_store_.size(); pos++)
    {
      trust_store_[pos].SetCurrentTrust(current_time);
    }

    std::sort(trust_store_.begin(), trust_store_.end(),
              [](const PeerTrustRating &a, const PeerTrustRating &b) {
                if (a.trust < b.trust)
                {
                  return true;
                }
                if (a.trust > b.trust)
                {
                  return false;
                }
                return a.peer_identity < b.peer_identity;
              });

    ranking_store_.clear();
    for (std::size_t pos = 0; pos < trust_store_.size(); ++pos)
    {
      ranking_store_[trust_store_[pos].peer_identity] = pos;
    }
  }

  static time_t GetCurrentTime()
  {
    return std::time(nullptr);
  }

private:
  mutable bool         dirty_ = false;
  mutable Mutex        mutex_{__LINE__, __FILE__};
  mutable TrustStore   trust_store_;
  mutable RankingStore ranking_store_;
};

}  // namespace p2p
}  // namespace fetch<|MERGE_RESOLUTION|>--- conflicted
+++ resolved
@@ -113,15 +113,6 @@
 
   virtual void Debug() const override
   {
-<<<<<<< HEAD
-=======
-    for (std::size_t pos = 0; pos < trust_store_.size(); ++pos)
-    {
-      //  FETCH_LOG_WARN(LOGGING_NAME, "KLL: trust_store_ ",
-      //  byte_array::ToBase64(trust_store_[pos].peer_identity), " => ",
-      //               trust_store_[pos].);
-    }
->>>>>>> 9ee250bb
   }
 
   void AddFeedback(IDENTITY const &peer_ident, TrustSubject subject, TrustQuality quality) override
