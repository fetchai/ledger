--- conflicted
+++ resolved
@@ -44,23 +44,14 @@
   using TrustSystem = P2PTrustInterface<Muddle::Address>;
   using Miner       = miner::MinerInterface;
 
-  static constexpr char const *LOGGING_NAME = "P2PHttpInterface";
-
   P2PHttpInterface(uint32_t log2_num_lanes, MainChain &chain, Muddle &muddle,
-<<<<<<< HEAD
-                   P2PService &p2p_service)
-=======
                    P2PService &p2p_service, TrustSystem &trust, Miner &miner)
->>>>>>> f87b0003
     : log2_num_lanes_(log2_num_lanes)
     , chain_(chain)
     , muddle_(muddle)
     , p2p_(p2p_service)
-<<<<<<< HEAD
-=======
     , trust_(trust)
     , miner_(miner)
->>>>>>> f87b0003
   {
     Get("/api/status/chain",
         [this](http::ViewParameters const &params, http::HTTPRequest const &request) {
@@ -303,11 +294,7 @@
   MainChain &  chain_;
   Muddle &     muddle_;
   P2PService & p2p_;
-<<<<<<< HEAD
-=======
-  TrustSystem &trust_;
   Miner &      miner_;
->>>>>>> f87b0003
 };
 
 }  // namespace p2p
