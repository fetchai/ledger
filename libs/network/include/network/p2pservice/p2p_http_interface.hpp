#pragma once
//------------------------------------------------------------------------------
//
//   Copyright 2018-2019 Fetch.AI Limited
//
//   Licensed under the Apache License, Version 2.0 (the "License");
//   you may not use this file except in compliance with the License.
//   You may obtain a copy of the License at
//
//       http://www.apache.org/licenses/LICENSE-2.0
//
//   Unless required by applicable law or agreed to in writing, software
//   distributed under the License is distributed on an "AS IS" BASIS,
//   WITHOUT WARRANTIES OR CONDITIONS OF ANY KIND, either express or implied.
//   See the License for the specific language governing permissions and
//   limitations under the License.
//
//------------------------------------------------------------------------------

#include "core/assert.hpp"
#include "core/byte_array/decoders.hpp"
#include "core/byte_array/encoders.hpp"
#include "core/json/document.hpp"
#include "core/logger.hpp"
#include "http/json_response.hpp"
#include "http/module.hpp"
#include "ledger/chain/main_chain.hpp"
#include "ledger/chaincode/token_contract.hpp"
#include "ledger/protocols/main_chain_rpc_service.hpp"
#include "ledger/storage_unit/storage_unit_client.hpp"
#include "miner/resource_mapper.hpp"
#include "network/p2pservice/p2p_service.hpp"
#include "network/p2pservice/p2ptrust_interface.hpp"

#include <random>
#include <sstream>

namespace fetch {
namespace p2p {

class P2PHttpInterface : public http::HTTPModule
{
public:
<<<<<<< HEAD
  using MainChain        = chain::MainChain;
  using Muddle           = muddle::Muddle;
  using TrustSystem      = P2PTrustInterface<Muddle::Address>;
  using Miner            = miner::MinerInterface;
  using MainChainService = std::shared_ptr<ledger::MainChainRpcService>;
=======
  using MainChain   = ledger::MainChain;
  using Muddle      = muddle::Muddle;
  using TrustSystem = P2PTrustInterface<Muddle::Address>;
  using Miner       = miner::MinerInterface;
>>>>>>> 12018c62

  static constexpr char const *LOGGING_NAME = "P2PHttpInterface";

  P2PHttpInterface(uint32_t log2_num_lanes, MainChain &chain, Muddle &muddle,
                   P2PService &p2p_service, TrustSystem &trust, Miner &miner,
                   MainChainService main_chain_service)
    : log2_num_lanes_(log2_num_lanes)
    , chain_(chain)
    , muddle_(muddle)
    , p2p_(p2p_service)
    , trust_(trust)
    , miner_(miner)
    , main_chain_service_(std::move(main_chain_service))
  {
    Get("/api/status/chain",
        [this](http::ViewParameters const &params, http::HTTPRequest const &request) {
          return GetChainStatus(params, request);
        });
    Get("/api/status/muddle",
        [this](http::ViewParameters const &params, http::HTTPRequest const &request) {
          return GetMuddleStatus(params, request);
        });
    Get("/api/status/p2p",
        [this](http::ViewParameters const &params, http::HTTPRequest const &request) {
          return GetP2PStatus(params, request);
        });
    Get("/api/status/trust",
        [this](http::ViewParameters const &params, http::HTTPRequest const &request) {
          return GetTrustStatus(params, request);
        });
    Get("/api/status/backlog",
        [this](http::ViewParameters const &params, http::HTTPRequest const &request) {
          return GetBacklogStatus(params, request);
        });
  }

private:
  using Variant = variant::Variant;

  http::HTTPResponse GetChainStatus(http::ViewParameters const & /*params*/,
                                    http::HTTPRequest const &request)
  {
    std::size_t chain_length         = 20;
    bool        include_transactions = false;

    if (request.query().Has("size"))
    {
      chain_length = static_cast<std::size_t>(request.query()["size"].AsInt());
    }

    if (request.query().Has("tx"))
    {
      include_transactions = true;
    }

    Variant response     = Variant::Object();
    response["chain"]    = GenerateBlockList(include_transactions, chain_length);
    response["identity"] = fetch::byte_array::ToBase64(muddle_.identity().identifier());
    response["block"]    = fetch::byte_array::ToBase64(chain_.HeaviestBlock().body.hash);

    // TODO(private issue 532): Remove legacy API
    response["i_am"]      = fetch::byte_array::ToBase64(muddle_.identity().identifier());
    response["block_hex"] = fetch::byte_array::ToHex(chain_.HeaviestBlock().body.hash);
    response["i_am_hex"]  = fetch::byte_array::ToHex(muddle_.identity().identifier());

    Variant history       = Variant::Object();
    auto    block_history = main_chain_service_->GetBlockHistory();
    for (auto &d : block_history)
    {
      Variant details = Variant::Array(d.second.size());  //(details_tmp.size());
      for (std::size_t i = 0; i < d.second.size(); ++i)
      {
        Variant e        = Variant::Object();
        e["from"]        = byte_array::ToBase64(d.second[i].from);
        e["transmitter"] = byte_array::ToBase64(d.second[i].transmitter);
        e["time"]        = d.second[i].time;
        e["type"]        = ledger::MainChainRpcService::ToString(d.second[i].type);
        e["first"]       = d.second[i].first;
        details[i]       = e;
      }
      std::string block_hash = static_cast<std::string>(ToBase64(d.first));
      history[block_hash]    = details;
    }
    response["history"] = history;

    return http::CreateJsonResponse(response);
  }

  http::HTTPResponse GetMuddleStatus(http::ViewParameters const & /*params*/,
                                     http::HTTPRequest const & /*request*/)
  {
    auto const connections = muddle_.GetConnections(true);

    std::vector<variant::Variant> connections_output_list;

    for (auto const &entry : connections)
    {
      if (muddle_.IsConnected(entry.first))
      {
        continue;
      }

      Variant object     = Variant::Object();
      object["identity"] = byte_array::ToBase64(entry.first);
      object["uri"]      = entry.second.uri();
      connections_output_list.push_back(object);
    }

    variant::Variant response = variant::Variant::Array(connections_output_list.size());
    for (std::size_t i = 0; i < connections_output_list.size(); i++)
    {
      response[i] = connections_output_list[i];
    }

    return http::CreateJsonResponse(response);
  }

  http::HTTPResponse GetP2PStatus(http::ViewParameters const & /*params*/,
                                  http::HTTPRequest const & /*request*/)
  {
    Variant response          = Variant::Object();
    response["identityCache"] = GenerateIdentityCache();

    // TODO(private issue 532): Remove legacy API
    response["identity_cache"] = GenerateIdentityCache();

    return http::CreateJsonResponse(response);
  }

  http::HTTPResponse GetTrustStatus(http::ViewParameters const & /*params*/,
                                    http::HTTPRequest const & /*request*/)
  {
    auto peers_trusts = trust_.GetPeersAndTrusts();

    std::vector<variant::Variant> peer_data_list;

    for (const auto &pt : peers_trusts)
    {
      variant::Variant peer_data = variant::Variant::Object();
      peer_data["target"]        = pt.name;
      peer_data["value"]         = pt.trust;
      peer_data["source"]        = byte_array::ToBase64(muddle_.identity().identifier());
      peer_data["blacklisted"]   = muddle_.IsBlacklisted(pt.address);
      peer_data["active"]        = muddle_.IsConnected(pt.address);
      peer_data["desired"]       = p2p_.IsDesired(pt.address);
      peer_data["experimental"]  = p2p_.IsExperimental(pt.address);
      peer_data_list.emplace_back(std::move(peer_data));
    }

    variant::Variant trust_list = variant::Variant::Array(peers_trusts.size());
    for (std::size_t i = 0; i < peer_data_list.size(); i++)
    {
      trust_list[i] = peer_data_list[i];
    }

    Variant response     = Variant::Object();
    response["identity"] = fetch::byte_array::ToBase64(muddle_.identity().identifier());
    response["trusts"]   = trust_list;

    // TODO(private issue 532): Remove legacy API
    response["i_am"]      = fetch::byte_array::ToBase64(muddle_.identity().identifier());
    response["block"]     = fetch::byte_array::ToBase64(chain_.HeaviestBlock().body.hash);
    response["block_hex"] = fetch::byte_array::ToHex(chain_.HeaviestBlock().body.hash);
    response["i_am_hex"]  = fetch::byte_array::ToHex(muddle_.identity().identifier());

    return http::CreateJsonResponse(response);
  }

  http::HTTPResponse GetBacklogStatus(http::ViewParameters const & /*params*/,
                                      http::HTTPRequest const & /*request*/)
  {
    variant::Variant data = variant::Variant::Object();
    data["backlog"]       = miner_.GetBacklog();

    return http::CreateJsonResponse(data);
  }

  Variant GenerateBlockList(bool include_transactions, std::size_t length)
  {
    using byte_array::ToBase64;

    // lookup the blocks from the heaviest chain
    auto blocks = chain_.HeaviestChain(length);

    Variant block_list = Variant::Array(blocks.size());

    // loop through and generate the complete block list
    std::size_t block_idx{0};
    for (auto &b : blocks)
    {
      // format the block number
      auto block = Variant::Object();

      block["hash"]         = byte_array::ToBase64(b.body.hash);
      block["previousHash"] = byte_array::ToBase64(b.body.previous_hash);
      block["merkleHash"]   = byte_array::ToBase64(b.body.merkle_hash);
      block["proof"]        = byte_array::ToBase64(b.proof.header());
      block["miner"]        = byte_array::ToBase64(b.body.miner);
      block["blockNumber"]  = b.body.block_number;

      // TODO(private issue 532): Remove legacy API
      block["currentHash"] = byte_array::ToBase64(b.body.hash);

      if (include_transactions)
      {
        auto const &slices = b.body.slices;

        Variant slice_list = Variant::Array(slices.size());

        std::size_t slice_idx{0};
        for (auto const &slice : slices)
        {
          Variant transaction_list = Variant::Array(slice.size());

          std::size_t tx_idx{0};
          for (auto const &transaction : slice)
          {
            Variant tx_obj         = Variant::Object();
            tx_obj["digest"]       = ToBase64(transaction.transaction_hash);
            tx_obj["fee"]          = transaction.fee;
            tx_obj["contractName"] = transaction.contract_name;

            Variant resources_array = Variant::Array(transaction.resources.size());

            std::size_t res_idx{0};
            for (auto const &resource : transaction.resources)
            {
              Variant res_obj     = Variant::Object();
              res_obj["resource"] = ToBase64(resource);
              res_obj["lane"] =
                  miner::MapResourceToLane(resource, transaction.contract_name, log2_num_lanes_);

              resources_array[res_idx++] = res_obj;
            }

            tx_obj["resources"]        = resources_array;
            transaction_list[tx_idx++] = tx_obj;
          }

          slice_list[slice_idx++] = transaction_list;
        }

        block["slices"] = slice_list;
      }

      // store the block in the array
      block_list[block_idx++] = block;
    }

    return block_list;
  }

  Variant GenerateIdentityCache()
  {
    // make a copy of the identity cache
    IdentityCache::Cache cache_copy;
    p2p_.identity_cache().VisitCache(
        [&cache_copy](IdentityCache::Cache const &cache) { cache_copy = cache; });

    auto cache = Variant::Array(cache_copy.size());

    std::size_t index = 0;
    for (auto const &entry : cache_copy)
    {
      // format the individual entries
      auto cache_entry        = Variant::Object();
      cache_entry["identity"] = byte_array::ToBase64(entry.first);
      cache_entry["uri"]      = entry.second.uri.uri();

      // add it to the main cache representation
      cache[index++] = cache_entry;
    }

    return cache;
  }

  uint32_t    log2_num_lanes_;
  MainChain & chain_;
  Muddle &    muddle_;
  P2PService &p2p_;

  TrustSystem &    trust_;
  Miner &          miner_;
  MainChainService main_chain_service_;
};

}  // namespace p2p
}  // namespace fetch<|MERGE_RESOLUTION|>--- conflicted
+++ resolved
@@ -41,18 +41,11 @@
 class P2PHttpInterface : public http::HTTPModule
 {
 public:
-<<<<<<< HEAD
-  using MainChain        = chain::MainChain;
+  using MainChain        = ledger::MainChain;
   using Muddle           = muddle::Muddle;
   using TrustSystem      = P2PTrustInterface<Muddle::Address>;
   using Miner            = miner::MinerInterface;
   using MainChainService = std::shared_ptr<ledger::MainChainRpcService>;
-=======
-  using MainChain   = ledger::MainChain;
-  using Muddle      = muddle::Muddle;
-  using TrustSystem = P2PTrustInterface<Muddle::Address>;
-  using Miner       = miner::MinerInterface;
->>>>>>> 12018c62
 
   static constexpr char const *LOGGING_NAME = "P2PHttpInterface";
 
