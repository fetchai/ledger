#pragma once
//------------------------------------------------------------------------------
//
//   Copyright 2018 Fetch.AI Limited
//
//   Licensed under the Apache License, Version 2.0 (the "License");
//   you may not use this file except in compliance with the License.
//   You may obtain a copy of the License at
//
//       http://www.apache.org/licenses/LICENSE-2.0
//
//   Unless required by applicable law or agreed to in writing, software
//   distributed under the License is distributed on an "AS IS" BASIS,
//   WITHOUT WARRANTIES OR CONDITIONS OF ANY KIND, either express or implied.
//   See the License for the specific language governing permissions and
//   limitations under the License.
//
//------------------------------------------------------------------------------

#include "core/assert.hpp"
#include "core/byte_array/decoders.hpp"
#include "core/byte_array/encoders.hpp"
#include "core/json/document.hpp"
#include "core/logger.hpp"
#include "http/json_response.hpp"
#include "http/module.hpp"
#include "ledger/chain/main_chain.hpp"
#include "ledger/chaincode/token_contract.hpp"
#include "ledger/storage_unit/storage_unit_client.hpp"
#include "miner/resource_mapper.hpp"
#include "network/p2pservice/p2p_service.hpp"

#include <random>
#include <sstream>

namespace fetch {
namespace p2p {

class P2PHttpInterface : public http::HTTPModule
{
public:
  using MainChain   = chain::MainChain;
  using Muddle      = muddle::Muddle;
  using TrustSystem = P2PTrustInterface<Muddle::Address>;
  using Miner       = miner::MinerInterface;

<<<<<<< HEAD
  P2PHttpInterface(MainChain &chain, Muddle &muddle, P2PService &p2p_service, TrustSystem &trust,
                   Miner &miner)
    : chain_(chain)
=======
  P2PHttpInterface(uint32_t log2_num_lanes, MainChain &chain, Muddle &muddle,
                   P2PService &p2p_service, TrustSystem &trust)
    : log2_num_lanes_(log2_num_lanes)
    , chain_(chain)
>>>>>>> 044cd984
    , muddle_(muddle)
    , p2p_(p2p_service)
    , trust_(trust)
    , miner_(miner)
  {
    Get("/api/status/chain",
        [this](http::ViewParameters const &params, http::HTTPRequest const &request) {
          return GetChainStatus(params, request);
        });
    Get("/api/status/muddle",
        [this](http::ViewParameters const &params, http::HTTPRequest const &request) {
          return GetMuddleStatus(params, request);
        });
    Get("/api/status/p2p",
        [this](http::ViewParameters const &params, http::HTTPRequest const &request) {
          return GetP2PStatus(params, request);
        });
    Get("/api/status/trust",
        [this](http::ViewParameters const &params, http::HTTPRequest const &request) {
          return GetTrustStatus(params, request);
        });
    Get("/api/status/backlog",
        [this](http::ViewParameters const &params, http::HTTPRequest const &request) {
          return GetBacklogStatus(params, request);
        });
  }

private:
  using Variant = script::Variant;

  http::HTTPResponse GetChainStatus(http::ViewParameters const &params,
                                    http::HTTPRequest const &   request)
  {
    std::size_t chain_length         = 20;
    bool        include_transactions = false;

    if (request.query().Has("size"))
    {
      chain_length = static_cast<std::size_t>(request.query()["size"].AsInt());
    }

    if (request.query().Has("tx"))
    {
      include_transactions = true;
    }

    Variant response     = Variant::Object();
    response["identity"] = byte_array::ToBase64(muddle_.identity().identifier());
    response["chain"]    = GenerateBlockList(include_transactions, chain_length);

    return http::CreateJsonResponse(response);
  }

  http::HTTPResponse GetMuddleStatus(http::ViewParameters const &params,
                                     http::HTTPRequest const &   request)
  {
    auto const connections = muddle_.GetConnections();

    Variant response = Variant::Array(connections.size());

    std::size_t index = 0;
    for (auto const &entry : connections)
    {
      Variant object = Variant::Object();

      object["identity"] = byte_array::ToBase64(entry.first);
      object["uri"]      = entry.second.uri();

      response[index++] = object;
    }

    return http::CreateJsonResponse(response);
  }

  http::HTTPResponse GetP2PStatus(http::ViewParameters const &params,
                                  http::HTTPRequest const &   request)
  {
    Variant response           = Variant::Object();
    response["identity_cache"] = GenerateIdentityCache();

    return http::CreateJsonResponse(response);
  }

  http::HTTPResponse GetTrustStatus(http::ViewParameters const &params,
                                    http::HTTPRequest const &   request)
  {
    auto const best_peers = trust_.GetBestPeers(100);

    Variant response = Variant::Array(best_peers.size());

    // populate the response
    std::size_t index = 0;
    for (auto const &peer : best_peers)
    {
      Variant peer_data     = Variant::Object();
      peer_data["identity"] = byte_array::ToBase64(peer);
      peer_data["trust"]    = trust_.GetTrustRatingOfPeer(peer);
      peer_data["rank"]     = trust_.GetRankOfPeer(peer);

      response[index++] = peer_data;
    }

    return http::CreateJsonResponse(response);
  }

<<<<<<< HEAD
  http::HTTPResponse GetBacklogStatus(http::ViewParameters const &params,
                                      http::HTTPRequest const &   request)
  {
    script::Variant data;
    data.MakeObject();

    data["success"] = true;
    data["backlog"] = miner_.backlog();

    std::ostringstream oss;

    oss << data;
    return http::CreateJsonResponse(oss.str(), http::Status::SUCCESS_OK);
  }

  Variant GenerateBlockList()
=======
  Variant GenerateBlockList(bool include_transactions, std::size_t length)
>>>>>>> 044cd984
  {
    using byte_array::ToBase64;

    // lookup the blocks from the heaviest chain
    auto blocks = chain_.HeaviestChain(length);

    Variant block_list = Variant::Array(blocks.size());

    // loop through and generate the complete block list
    std::size_t block_idx{0};
    for (auto &b : blocks)
    {
      // format the block number
      auto block            = Variant::Object();
      block["previousHash"] = byte_array::ToBase64(b.prev());
      block["currentHash"]  = byte_array::ToBase64(b.hash());
      block["proof"]        = byte_array::ToBase64(b.proof());
      block["blockNumber"]  = b.body().block_number;

      if (include_transactions)
      {
        auto const &slices = b.body().slices;

        Variant slice_list = Variant::Array(slices.size());

        std::size_t slice_idx{0};
        for (auto const &slice : slices)
        {
          Variant transaction_list = Variant::Array(slice.transactions.size());

          std::size_t tx_idx{0};
          for (auto const &transaction : slice.transactions)
          {
            Variant tx_obj         = Variant::Object();
            tx_obj["digest"]       = ToBase64(transaction.transaction_hash);
            tx_obj["fee"]          = transaction.fee;
            tx_obj["contractName"] = transaction.contract_name;

            Variant resources_array = Variant::Array(transaction.resources.size());

            std::size_t res_idx{0};
            for (auto const &resource : transaction.resources)
            {
              Variant res_obj     = Variant::Object();
              res_obj["resource"] = ToBase64(resource);
              res_obj["lane"] =
                  miner::MapResourceToLane(resource, transaction.contract_name, log2_num_lanes_);

              resources_array[res_idx++] = res_obj;
            }

            tx_obj["resources"]        = resources_array;
            transaction_list[tx_idx++] = tx_obj;
          }

          slice_list[slice_idx++] = transaction_list;
        }

        block["slices"] = slice_list;
      }

      // store the block in the array
      block_list[block_idx++] = block;
    }

    return block_list;
  }

  Variant GenerateIdentityCache()
  {
    // make a copy of the identity cache
    IdentityCache::Cache cache_copy;
    p2p_.identity_cache().VisitCache(
        [&cache_copy](IdentityCache::Cache const &cache) { cache_copy = cache; });

    auto cache = Variant::Array(cache_copy.size());

    std::size_t index = 0;
    for (auto const &entry : cache_copy)
    {
      // format the individual entries
      auto cache_entry        = Variant::Object();
      cache_entry["identity"] = byte_array::ToBase64(entry.first);
      cache_entry["uri"]      = entry.second.uri.uri();

      // add it to the main cache representation
      cache[index++] = cache_entry;
    }

    return cache;
  }

  uint32_t     log2_num_lanes_;
  MainChain &  chain_;
  Muddle &     muddle_;
  P2PService & p2p_;
  TrustSystem &trust_;
  Miner &      miner_;
};

}  // namespace p2p
}  // namespace fetch<|MERGE_RESOLUTION|>--- conflicted
+++ resolved
@@ -44,16 +44,10 @@
   using TrustSystem = P2PTrustInterface<Muddle::Address>;
   using Miner       = miner::MinerInterface;
 
-<<<<<<< HEAD
-  P2PHttpInterface(MainChain &chain, Muddle &muddle, P2PService &p2p_service, TrustSystem &trust,
-                   Miner &miner)
-    : chain_(chain)
-=======
   P2PHttpInterface(uint32_t log2_num_lanes, MainChain &chain, Muddle &muddle,
-                   P2PService &p2p_service, TrustSystem &trust)
+                   P2PService &p2p_service, TrustSystem &trust, Miner &miner)
     : log2_num_lanes_(log2_num_lanes)
     , chain_(chain)
->>>>>>> 044cd984
     , muddle_(muddle)
     , p2p_(p2p_service)
     , trust_(trust)
@@ -159,7 +153,6 @@
     return http::CreateJsonResponse(response);
   }
 
-<<<<<<< HEAD
   http::HTTPResponse GetBacklogStatus(http::ViewParameters const &params,
                                       http::HTTPRequest const &   request)
   {
@@ -175,10 +168,7 @@
     return http::CreateJsonResponse(oss.str(), http::Status::SUCCESS_OK);
   }
 
-  Variant GenerateBlockList()
-=======
   Variant GenerateBlockList(bool include_transactions, std::size_t length)
->>>>>>> 044cd984
   {
     using byte_array::ToBase64;
 
