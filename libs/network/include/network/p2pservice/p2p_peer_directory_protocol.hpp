<<<<<<< HEAD
#ifndef NETWORK_P2PSERVICE_P2P_PEER_DIRECTORY_PROTOCOL_HPP
#define NETWORK_P2PSERVICE_P2P_PEER_DIRECTORY_PROTOCOL_HPP
#include "network/p2pservice/p2p_peer_directory.hpp"
=======
#pragma once
#include"network/p2pservice/p2p_peer_directory.hpp"
>>>>>>> 9d7af97f

namespace fetch {
namespace p2p {

class P2PPeerDirectoryProtocol : public fetch::service::Protocol
{
public:
  enum
  {
    SUGGEST_PEERS      = P2PPeerDirectory::SUGGEST_PEERS,
    NEED_CONNECTIONS   = P2PPeerDirectory::NEED_CONNECTIONS,
    ENOUGH_CONNECTIONS = P2PPeerDirectory::ENOUGH_CONNECTIONS
  };

  P2PPeerDirectoryProtocol(P2PPeerDirectory &directory) : directory_(&directory)
  {

    // RPC
    Protocol::ExposeWithClientArg(NEED_CONNECTIONS, directory_,
                                  &P2PPeerDirectory::NeedConnections);
    Protocol::ExposeWithClientArg(ENOUGH_CONNECTIONS, directory_,
                                  &P2PPeerDirectory::EnoughConnections);
    Protocol::Expose(SUGGEST_PEERS, directory_,
                     &P2PPeerDirectory::SuggestPeersToConnectTo);

    // Feeds
    Protocol::RegisterFeed(P2PPeerDirectory::FEED_REQUEST_CONNECTIONS,
                           directory_);
    Protocol::RegisterFeed(P2PPeerDirectory::FEED_ENOUGH_CONNECTIONS,
                           directory_);
  }

private:
  P2PPeerDirectory *directory_;
};

<<<<<<< HEAD
}  // namespace p2p
}  // namespace fetch

#endif
=======

}
}
>>>>>>> 9d7af97f
<|MERGE_RESOLUTION|>--- conflicted
+++ resolved
@@ -1,11 +1,5 @@
-<<<<<<< HEAD
-#ifndef NETWORK_P2PSERVICE_P2P_PEER_DIRECTORY_PROTOCOL_HPP
-#define NETWORK_P2PSERVICE_P2P_PEER_DIRECTORY_PROTOCOL_HPP
+#pragma once
 #include "network/p2pservice/p2p_peer_directory.hpp"
-=======
-#pragma once
-#include"network/p2pservice/p2p_peer_directory.hpp"
->>>>>>> 9d7af97f
 
 namespace fetch {
 namespace p2p {
@@ -42,13 +36,5 @@
   P2PPeerDirectory *directory_;
 };
 
-<<<<<<< HEAD
 }  // namespace p2p
 }  // namespace fetch
-
-#endif
-=======
-
-}
-}
->>>>>>> 9d7af97f
