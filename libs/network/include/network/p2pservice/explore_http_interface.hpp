#pragma once

#include "core/assert.hpp"
#include "core/byte_array/decoders.hpp"
#include "core/byte_array/encoders.hpp"
#include "core/json/document.hpp"
#include "core/logger.hpp"
#include "http/json_response.hpp"
#include "http/module.hpp"
#include "ledger/chaincode/token_contract.hpp"
#include "ledger/storage_unit/storage_unit_client.hpp"
#include "network/p2pservice/p2p_service.hpp"

#include <random>
#include <sstream>

namespace fetch {
namespace p2p {

class ExploreHttpInterface : public http::HTTPModule
{
public:
  ExploreHttpInterface(
      p2p::P2PService *                                            p2p,
      /* , ledger::StorageUnitClient *storage,*/ chain::MainChain *chain)
      : p2p_(p2p)
      ,
      //    storage_(storage),
      chain_(chain)
  {
    // register all the routes
    Get("/node-entry-points", [this](http::ViewParameters const &params,
                                     http::HTTPRequest const &   request) {
      return OnGetEntryPoints(params, request);
    });

    Get("/peer-connections/", [this](http::ViewParameters const &params,
                                     http::HTTPRequest const &   request) {
      return OnPeerConnections(params, request);
    });

    Get("/get-chain", [this](http::ViewParameters const &params,
                             http::HTTPRequest const &   request) {
      return OnGetChain(params, request);
    });
  }

private:
  p2p::P2PService *p2p_;
  //  ledger::StorageUnitClient *storage_;
  chain::MainChain *chain_;

  http::HTTPResponse OnGetEntryPoints(http::ViewParameters const &params,
                                      http::HTTPRequest const &   request)
  {
    auto profile = p2p_->Profile();

    // TODO(Troels): Note to self - nested accessors does not work:
    // ret["identity"]["xx"] = 2
    script::Variant ident = script::Variant::Object();
    ident["identifier"]   = byte_array::ToBase64(profile.identity.identifier());
    ident["parameters"]   = profile.identity.parameters();

    script::Variant ret = script::Variant::Object();
    ret["identity"]     = ident;
    // TODO: This does not work: ret["identity"]["test"] = "blah";

    ret["entry_points"] = script::Variant::Array(profile.entry_points.size());
    for (std::size_t i = 0; i < profile.entry_points.size(); ++i)
    {
      auto            ep  = profile.entry_points[i];
      script::Variant jep = script::Variant::Object();

      script::Variant id = script::Variant::Object();
      id["identifier"]   = byte_array::ToBase64(ep.identity.identifier());
      id["parameters"]   = ep.identity.parameters();

      script::Variant host = script::Variant::Array(ep.host.size());
      std::size_t     j    = 0;
      for (auto &h : ep.host)
      {
        host[j++] = h;
      }

      jep["host"]            = host;
      jep["port"]            = ep.port;
      jep["lane_id"]         = uint32_t(ep.lane_id);
      jep["is_lane"]         = bool(ep.is_lane);
      jep["is_discovery"]    = bool(ep.is_discovery);
      jep["is_mainchain"]    = bool(ep.is_mainchain);
      jep["identity"]        = id;
      ret["entry_points"][i] = jep;
    }

    return http::CreateJsonResponse(ret);
  }

  http::HTTPResponse OnGetChain(http::ViewParameters const &params,
                                http::HTTPRequest const &   request)
  {
    auto blocks = chain_->HeaviestChain(20);

    script::Variant ret = script::Variant::Array(blocks.size());
    std::size_t     i   = 0;
    for (auto &b : blocks)
    {
      script::Variant block  = script::Variant::Object();
      block["previous_hash"] = byte_array::ToBase64(b.prev());
      block["hash"]          = byte_array::ToBase64(b.hash());
      block["proof"]         = byte_array::ToBase64(b.proof());
      block["block_number"]  = b.body().block_number;
      block["miner_number"]  = b.body().miner_number;
      ret[i]                 = block;
      ++i;
    }

    return http::CreateJsonResponse(ret);
  }

  http::HTTPResponse OnPeerConnections(http::ViewParameters const &params,
                                       http::HTTPRequest const &   request)
  {

    return http::CreateJsonResponse(script::Variant());
  }
};

<<<<<<< HEAD
}  // namespace p2p
}  // namespace fetch

#endif  // FETCH_WALLET_HTTP_INTERFACE_HPP
=======
} // namespace p2p
} // namespace fetch
>>>>>>> 9d7af97f
<|MERGE_RESOLUTION|>--- conflicted
+++ resolved
@@ -125,12 +125,5 @@
   }
 };
 
-<<<<<<< HEAD
 }  // namespace p2p
 }  // namespace fetch
-
-#endif  // FETCH_WALLET_HTTP_INTERFACE_HPP
-=======
-} // namespace p2p
-} // namespace fetch
->>>>>>> 9d7af97f
