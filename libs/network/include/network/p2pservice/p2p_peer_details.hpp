--- conflicted
+++ resolved
@@ -1,6 +1,4 @@
-<<<<<<< HEAD
-#ifndef NETWORK_P2PSERVICE_P2P_PEER_DETAILS_HPP
-#define NETWORK_P2PSERVICE_P2P_PEER_DETAILS_HPP
+#pragma once
 #include "core/byte_array/byte_array.hpp"
 #include "crypto/fnv.hpp"
 #include "crypto/identity.hpp"
@@ -10,20 +8,6 @@
 
 namespace fetch {
 namespace p2p {
-=======
-#pragma once
-#include"core/byte_array/byte_array.hpp"
-#include"crypto/fnv.hpp"
-#include"crypto/identity.hpp"
-#include"crypto/prover.hpp"
-#include"crypto/verifier.hpp"
-#include<atomic>
-
-namespace fetch
-{
-namespace p2p
-{
->>>>>>> 9d7af97f
 
 struct EntryPoint
 {
@@ -223,13 +207,5 @@
   return serializer;
 }
 
-<<<<<<< HEAD
 }  // namespace p2p
-}  // namespace fetch
-#endif
-=======
-
-
-}
-}
->>>>>>> 9d7af97f
+}  // namespace fetch