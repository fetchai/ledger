--- conflicted
+++ resolved
@@ -14,14 +14,10 @@
 #include "network/p2pservice/p2p_peer_directory.hpp"
 #include "network/p2pservice/p2p_peer_directory_protocol.hpp"
 
-<<<<<<< HEAD
 #include <memory>
 #include <unordered_set>
 #include <unordered_map>
-=======
 #include "network/p2pservice/p2ptrust.hpp"
-//#include "network/p2pservice/p2p_trust_protocol.hpp"
->>>>>>> 4e7b6bda
 
 namespace fetch {
 namespace p2p {
@@ -50,9 +46,7 @@
   using p2p_directory_protocol_type       = std::unique_ptr<P2PPeerDirectoryProtocol>;
   using callback_peer_update_profile_type = std::function<void(EntryPoint const &)>;
   using certificate_type = std::unique_ptr<crypto::Prover>;
-
   using p2p_trust_type                = std::unique_ptr<P2PTrust<byte_array::ConstByteArray>>;
-  //using p2p_trust_protocol_type       = std::unique_ptr<P2PTrustProtocol<>>; // TODO(kll)
 
   enum
   {
@@ -102,7 +96,6 @@
     directory_protocol_ = std::make_unique<P2PPeerDirectoryProtocol>(*directory_);
     this->Add(DIRECTORY, directory_protocol_.get());
 
-    // P2P Peer Directory
     p2p_trust_.reset(new P2PTrust<byte_array::ConstByteArray>());
     // p2p_trust_protocol_.reset(new TrustModelProtocol(*directory_)); // TODO(kll)
     // this->Add(DIRECTORY, p2p_trust_protocol_.get()); // TODO(kll)
