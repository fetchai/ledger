--- conflicted
+++ resolved
@@ -77,11 +77,7 @@
 
   // Construction / Destruction
   P2PService(Muddle &muddle, LaneManagement &lane_management, TrustInterface &trust,
-<<<<<<< HEAD
-             std::size_t max_peers, std::size_t fidgety_peers, uint32_t process_cycle_ms);
-=======
              std::size_t max_peers, std::size_t transient_peers);
->>>>>>> 97c5cd17
   ~P2PService() = default;
 
   void Start(UriList const &initial_peer_list);
@@ -166,12 +162,8 @@
   ///@}
 
   std::size_t max_peers_;
-<<<<<<< HEAD
-  std::size_t fidgety_peers_;
-  uint32_t process_cycle_ms_;
-=======
   std::size_t transient_peers_;
->>>>>>> 97c5cd17
+	 uint32_t process_cycle_ms_;
 };
 
 }  // namespace p2p
