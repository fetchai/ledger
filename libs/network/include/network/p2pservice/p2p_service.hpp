--- conflicted
+++ resolved
@@ -72,74 +72,8 @@
     DIRECTORY
   };
 
-<<<<<<< HEAD
   P2PService(certificate_type &&certificate, uint16_t port,
              fetch::network::NetworkManager const &tm);
-=======
-  P2PService(uint16_t port, fetch::network::NetworkManager const &tm)
-    : super_type(port, tm)
-    , manager_(tm)
-  {
-    running_     = false;
-    thread_pool_ = network::MakeThreadPool(1);
-    fetch::logger.Warn("Establishing P2P Service on rpc://0.0.0.0:", port);
-
-    // TODO(issue 24): Load from somewhere
-    crypto::ECDSASigner *certificate = new crypto::ECDSASigner();
-    certificate->GenerateKeys();
-    certificate_.reset(certificate);
-
-    // Listening for new connections
-    this->SetConnectionRegister(register_);
-
-    // Identity
-    identity_          = std::make_unique<P2PIdentity>(IDENTITY, register_, tm);
-    my_details_        = identity_->my_details();
-    identity_protocol_ = std::make_unique<P2PIdentityProtocol>(identity_.get());
-    this->Add(IDENTITY, identity_protocol_.get());
-
-    {
-      EntryPoint discovery_ep;
-      discovery_ep.identity     = certificate_->identity();
-      discovery_ep.is_discovery = true;
-      discovery_ep.port         = port;
-      std::lock_guard<mutex::Mutex> lock(my_details_->mutex);
-      my_details_->details.entry_points.push_back(discovery_ep);
-      my_details_->details.identity = certificate_->identity();
-
-      my_details_->details.Sign(certificate_.get());
-#if 0
-      // TODO(issue 24): ECDSA verifier broke
-      crypto::ECDSAVerifier verifier(certificate->identity());
-      if(!my_details_->details.Verify(&verifier) ) {
-        TODO_FAIL("Could not verify own identity");
-      }
-#endif
-    }
-
-    // P2P Peer Directory
-    directory_ =
-        std::make_unique<P2PPeerDirectory>(DIRECTORY, register_, thread_pool_, my_details_);
-    directory_protocol_ = std::make_unique<P2PPeerDirectoryProtocol>(*directory_);
-    this->Add(DIRECTORY, directory_protocol_.get());
-
-    // Adding hooks for listening to feeds etc
-    register_.OnClientEnter([](connection_handle_type const &i) {
-      std::cout << "\rNew connection " << i << std::endl;
-    });
-
-    register_.OnClientLeave(
-        [](connection_handle_type const &i) { std::cout << "\rPeer left " << i << std::endl; });
-
-    // TODO(issue 7): Get from settings
-    min_connections_ = 2;
-    max_connections_ = 3;
-    tracking_peers_  = false;
-
-    // TODO(issue 24): Remove long term
-    Start();
-  }
->>>>>>> c3d0aa37
 
   /// Events for new peer discovery
   /// @{
@@ -151,53 +85,16 @@
 
   /// Methods to interact with peers
   /// @{
-<<<<<<< HEAD
   void Start();
   void Stop();
-=======
-  void Start()
-  {
-    thread_pool_->Start();
-    directory_->Start();
 
-    if (running_)
-    {
-      return;
-    }
-    running_ = true;
-
-    NextServiceCycle();
-  }
-
-  void Stop()
-  {
-    if (!running_)
-    {
-      return;
-    }
-    running_ = false;
-
-    directory_->Stop();
-    thread_pool_->Stop();
-  }
->>>>>>> c3d0aa37
-
-  client_register_type connection_register()
-  {
-    return register_;
-  };
+  client_register_type connection_register() { return register_; };
 
   ///
   /// @{
-  void RequestPeers()
-  {
-    directory_->RequestPeersForThisNode();
-  }
+  void RequestPeers() { directory_->RequestPeersForThisNode(); }
 
-  void EnoughPeers()
-  {
-    directory_->EnoughPeersForThisNode();
-  }
+  void EnoughPeers() { directory_->EnoughPeersForThisNode(); }
 
   P2PPeerDirectory::peer_details_map_type SuggestPeersToConnectTo();
   /// @}
@@ -212,10 +109,7 @@
 
   void AddMainChain(byte_array::ConstByteArray const &host, uint16_t const &port);
 
-  void PublishProfile()
-  {
-    identity_->PublishProfile();
-  }
+  void PublishProfile() { identity_->PublishProfile(); }
   /// @}
 
   /// Methods to get profile information
@@ -234,211 +128,15 @@
 
   /// Service maintainance
   /// @{
-<<<<<<< HEAD
   void NextServiceCycle();
   void ManageIncomingConnections();
   void ConnectToNewPeers();
   void TryConnect(EntryPoint const &e);
-=======
-  void NextServiceCycle()
-  {
-    std::vector<EntryPoint> orchestration;
-
-    {
-      std::lock_guard<mutex::Mutex> lock(maintainance_mutex_);
-      if (!running_)
-      {
-        return;
-      }
-
-      // Updating lists of incoming and outgoing
-      using map_type = client_register_type::connection_map_type;
-      incoming_.clear();
-      outgoing_.clear();
-
-      register_.WithConnections([this, &orchestration](map_type const &map) {
-        for (auto &c : map)
-        {
-          auto conn = c.second.lock();
-          if (conn)
-          {
-            auto                          details = register_.GetDetails(conn->handle());
-            std::lock_guard<mutex::Mutex> lock(*details);
-
-            switch (conn->Type())
-            {
-            case network::AbstractConnection::TYPE_OUTGOING:
-              outgoing_.insert(details->identity.identifier());
-              for (auto &e : details->entry_points)
-              {
-                if (!e.was_promoted)
-                {
-                  orchestration.push_back(e);
-                  e.was_promoted = true;
-                }
-              }
-
-              break;
-            case network::AbstractConnection::TYPE_INCOMING:
-              incoming_.insert(details->identity.identifier());
-              break;
-            }
-          }
-        }
-      });
-    }
-
-    for (auto &e : orchestration)
-    {
-      thread_pool_->Post([this, e]() {
-        if (!e.is_discovery)
-        {
-          if (callback_peer_update_profile_)
-          {
-            callback_peer_update_profile_(e);
-          }
-        }
-      });
-    }
-
-    thread_pool_->Post([this]() { this->ManageIncomingConnections(); },
-                       1000);  // TODO(issue 7): add to config
-  }
-
-  void ManageIncomingConnections()
-  {
-    std::lock_guard<mutex::Mutex> lock(maintainance_mutex_);
-
-    // Timeout to send out a new tracking signal if needed
-    // TODO(issue 7): Pull from settings
-    {
-      std::chrono::system_clock::time_point end = std::chrono::system_clock::now();
-      double                                ms =
-          double(std::chrono::duration_cast<std::chrono::milliseconds>(end - track_start_).count());
-      if (ms > 5000)
-      {
-        tracking_peers_ = false;
-      }
-    }
-
-    // Requesting new connections as needed
-    if (incoming_.size() < min_connections_)
-    {
-      if (!tracking_peers_)
-      {
-        track_start_    = std::chrono::system_clock::now();
-        tracking_peers_ = true;
-        directory_->RequestPeersForThisNode();
-      }
-    }
-    else if (incoming_.size() >= min_connections_)
-    {
-      if (tracking_peers_)
-      {
-        tracking_peers_ = false;
-        directory_->EnoughPeersForThisNode();
-      }
-    }
-
-    // Kicking random peers if needed
-    if (incoming_.size() > max_connections_)
-    {
-      std::cout << "Too many incoming connections" << std::endl;
-      // TODO(issue 24):
-    }
-
-    thread_pool_->Post([this]() { this->ConnectToNewPeers(); });
-  }
-
-  void ConnectToNewPeers()
-  {
-    std::lock_guard<mutex::Mutex> lock(maintainance_mutex_);
-
-    if (!running_)
-    {
-      return;
-    }
-    uint64_t create_count = 0;
-
-    if (outgoing_.size() < min_connections_)
-    {
-      create_count = min_connections_ - outgoing_.size();
-    }
-    else if (outgoing_.size() < max_connections_)
-    {
-      create_count = 1;
-    }
-
-    byte_array::ConstByteArray my_pk;
-    {
-      std::lock_guard<mutex::Mutex> lock(my_details_->mutex);
-      my_pk = my_details_->details.identity.identifier().Copy();
-    }
-
-    // Creating list of endpoints
-    P2PPeerDirectory::peer_details_map_type suggest = directory_->SuggestPeersToConnectTo();
-    std::vector<EntryPoint>                 endpoints;
-    for (auto &s : suggest)
-    {
-      for (auto &e : s.second.entry_points)
-      {
-        if (e.identity.identifier() == my_pk)
-        {
-          continue;
-        }
-
-        if (e.is_discovery)
-        {
-          if (outgoing_.find(e.identity.identifier()) == outgoing_.end())
-          {
-            endpoints.push_back(e);
-          }
-        }
-      }
-    }
-    std::random_shuffle(endpoints.begin(), endpoints.end());
-
-    // Connecting to peers who need connection
-    for (auto e : endpoints)
-    {
-      if (create_count == 0)
-      {
-        break;
-      }
-      thread_pool_->Post([this, e]() { this->TryConnect(e); });
-      --create_count;
-    }
-
-    // Connecting to other peers if needed
-    // TODO(issue 24):
-
-    thread_pool_->Post([this]() { this->NextServiceCycle(); });
-  }
-
-  void TryConnect(EntryPoint const &e)
-  {
-    if (e.identity.identifier() == "")
-    {
-      fetch::logger.Error("Encountered empty identifier");
-      return;
-    }
-
-    fetch::logger.Debug("Trying to connect to ", byte_array::ToBase64(e.identity.identifier()));
-    for (auto &h : e.host)
-    {
-      if (Connect(h, e.port))
-      {
-        break;
-      }
-    }
-  }
-
->>>>>>> c3d0aa37
   /// @}
 
 private:
   using connected_identity_type = byte_array::ConstByteArray;
-  using connected_identities_type = std::unordered_set<connected_identity_type, crypto::CallableFNV>;
+  using connected_identities_type = std::unordered_set<connected_identity_type>;
 
   network_manager_type manager_;
   client_register_type register_;
@@ -468,18 +166,11 @@
   std::atomic<bool>                     tracking_peers_;
   std::chrono::system_clock::time_point track_start_;
 
-<<<<<<< HEAD
-  
+
   connected_identities_type incoming_;
   connected_identities_type outgoing_;
   std::vector<connection_handle_type>                                 incoming_handles_;
   std::vector<connection_handle_type>                                 outgoing_handles_;
-=======
-  std::unordered_set<byte_array::ConstByteArray> incoming_;
-  std::unordered_set<byte_array::ConstByteArray> outgoing_;
-  std::vector<connection_handle_type>            incoming_handles_;
-  std::vector<connection_handle_type>            outgoing_handles_;
->>>>>>> c3d0aa37
 };
 
 }  // namespace p2p
