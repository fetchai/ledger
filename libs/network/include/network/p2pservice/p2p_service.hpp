--- conflicted
+++ resolved
@@ -108,11 +108,7 @@
     return identity_cache_;
   }
 
-<<<<<<< HEAD
-    std::list<PeerTrust>  GetPeersAndTrusts() const;
-=======
   bool IsDesired(Address const &address);
->>>>>>> c7692dc5
 
 private:
   struct PairHash
@@ -180,11 +176,7 @@
   std::size_t min_peers_ = 2;
   std::size_t max_peers_;
   std::size_t transient_peers_;
-<<<<<<< HEAD
-  uint32_t process_cycle_ms_;
-=======
   uint32_t    process_cycle_ms_;
->>>>>>> c7692dc5
 
   static constexpr std::size_t MAX_PEERS_PER_CYCLE = 32;
 };
