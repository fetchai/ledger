--- conflicted
+++ resolved
@@ -1,7 +1,4 @@
 #pragma once
-<<<<<<< HEAD
-
-=======
 //------------------------------------------------------------------------------
 //
 //   Copyright 2018 Fetch.AI Limited
@@ -21,7 +18,6 @@
 //------------------------------------------------------------------------------
 
 #include <memory>
->>>>>>> ad00e57c
 
 #include "network/details/thread_pool.hpp"
 #include "network/management/connection_register.hpp"
@@ -80,15 +76,7 @@
     running_     = false;
     thread_pool_ = network::MakeThreadPool(1);
     fetch::logger.Warn("Establishing P2P Service on rpc://0.0.0.0:", port);
-<<<<<<< HEAD
     fetch::logger.Warn("P2P Identity: ", byte_array::ToBase64(certificate_->identity().identifier()));
-=======
-
-    // TODO(issue 24): Load from somewhere
-    crypto::ECDSASigner *certificate = new crypto::ECDSASigner();
-    certificate->GenerateKeys();
-    certificate_.reset(certificate);
->>>>>>> ad00e57c
 
     // Listening for new connections
     this->SetConnectionRegister(register_);
@@ -109,15 +97,6 @@
       my_details_->details.identity = certificate_->identity();
 
       my_details_->details.Sign(certificate_.get());
-<<<<<<< HEAD
-
-      //TODO: ECDSA verifier broke
-      //crypto::ECDSAVerifier verifier(certificate->identity());
-      //if(!my_details_->details.Verify(&verifier) ) {
-      //  TODO_FAIL("Could not verify own identity");
-      //}
-
-=======
 #if 0
       // TODO(issue 24): ECDSA verifier broke
       crypto::ECDSAVerifier verifier(certificate->identity());
@@ -125,7 +104,6 @@
         TODO_FAIL("Could not verify own identity");
       }
 #endif
->>>>>>> ad00e57c
     }
 
     // P2P Peer Directory
@@ -219,13 +197,8 @@
 
     if (n >= 10)
     {
-<<<<<<< HEAD
       fetch::logger.Error("Connection never came to live in P2P module. Host: ", host, " port: ", port);
-      // TODO: throw error?
-=======
-      fetch::logger.Error("Connection never came to live in P2P module");
       // TODO(issue 11): throw error?
->>>>>>> ad00e57c
       client.reset();
       return false;
     }
@@ -253,12 +226,8 @@
       {
         if (e.is_discovery)
         {
-<<<<<<< HEAD
-          // TODO: Make mechanim for verifying address
+          // TODO(issue 25): Make mechanim for verifying address
           std::lock_guard<mutex::Mutex> lock(my_details_->mutex);
-=======
-          // TODO(issue 25): Make mechanim for verifying address
->>>>>>> ad00e57c
           e.host.insert(address);
         }
       }
