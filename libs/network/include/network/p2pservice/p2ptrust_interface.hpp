--- conflicted
+++ resolved
@@ -18,10 +18,6 @@
 //------------------------------------------------------------------------------
 
 #include "core/byte_array/const_byte_array.hpp"
-<<<<<<< HEAD
-=======
-#include "network/muddle/muddle.hpp"
->>>>>>> 1f57806a
 #include "variant/variant.hpp"
 
 #include <iostream>
@@ -46,11 +42,7 @@
   BAD_CONNECTION  = 1,
   DUPLICATE       = 2,
   NEW_INFORMATION = 3,
-<<<<<<< HEAD
-  NEW_PEER        = 4
-=======
   NEW_PEER        = 4,
->>>>>>> 1f57806a
 };
 
 
@@ -67,8 +59,7 @@
     bool        has_transacted;
     bool        active;
   };
-  using PeerTrusts = std::vector<PeerTrust>;
-
+  using PeerTrusts     = std::vector<PeerTrust>;
   using IdentitySet    = typename std::unordered_set<IDENTITY>;
   using ConstByteArray = byte_array::ConstByteArray;
 
