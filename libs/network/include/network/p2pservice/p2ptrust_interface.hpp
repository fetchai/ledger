#pragma once
//------------------------------------------------------------------------------
//
//   Copyright 2018 Fetch.AI Limited
//
//   Licensed under the Apache License, Version 2.0 (the "License");
//   you may not use this file except in compliance with the License.
//   You may obtain a copy of the License at
//
//       http://www.apache.org/licenses/LICENSE-2.0
//
//   Unless required by applicable law or agreed to in writing, software
//   distributed under the License is distributed on an "AS IS" BASIS,
//   WITHOUT WARRANTIES OR CONDITIONS OF ANY KIND, either express or implied.
//   See the License for the specific language governing permissions and
//   limitations under the License.
//
//------------------------------------------------------------------------------

#include "core/byte_array/const_byte_array.hpp"
<<<<<<< HEAD
#include "variant/variant.hpp"
#include "network/muddle/muddle.hpp"
=======
#include "network/muddle/muddle.hpp"
#include "variant/variant.hpp"
>>>>>>> 84531e85

#include <iostream>
#include <list>
#include <string>
#include <list>
#include <unordered_set>

namespace fetch {
namespace p2p {

enum class TrustSubject
{
  BLOCK       = 0,
  TRANSACTION = 1,
  PEER        = 2
};

enum class TrustQuality
{
  LIED            = 0,
  BAD_CONNECTION  = 1,
  DUPLICATE       = 2,
  NEW_INFORMATION = 3,
<<<<<<< HEAD
  INTRODUCTION    = 4,
=======
  NEW_PEER        = 4,
>>>>>>> 84531e85
};



template <typename IDENTITY>
class P2PTrustInterface
{
public:
  struct PeerTrust
  {
<<<<<<< HEAD
    IDENTITY address;
    std::string name;
    double trust;
    bool has_transacted;
    bool active;
  };
  //using PeerTrust = fetch::p2p::PeerTrust;
=======
    IDENTITY    address;
    std::string name;
    double      trust;
    bool        has_transacted;
  };
  using PeerTrusts = std::vector<PeerTrust>;
>>>>>>> 84531e85

  using IdentitySet    = typename std::unordered_set<IDENTITY>;
  using ConstByteArray = byte_array::ConstByteArray;

  P2PTrustInterface(const P2PTrustInterface &rhs) = delete;
  P2PTrustInterface(P2PTrustInterface &&rhs)      = delete;
  P2PTrustInterface &operator=(const P2PTrustInterface &rhs) = delete;
  P2PTrustInterface &operator=(P2PTrustInterface &&rhs)             = delete;
  bool               operator==(const P2PTrustInterface &rhs) const = delete;
  bool               operator<(const P2PTrustInterface &rhs) const  = delete;

  P2PTrustInterface()          = default;
  virtual ~P2PTrustInterface() = default;

  virtual void AddFeedback(IDENTITY const &peer_ident, TrustSubject subject,
                           TrustQuality quality) = 0;

  virtual void AddFeedback(IDENTITY const &peer_ident, ConstByteArray const &object_ident,
                           TrustSubject subject, TrustQuality quality) = 0;

  virtual IdentitySet GetBestPeers(size_t maximum) const = 0;
<<<<<<< HEAD
  virtual std::list<PeerTrust> GetPeersAndTrusts() const=0;
=======
  virtual PeerTrusts  GetPeersAndTrusts() const          = 0;
>>>>>>> 84531e85

  virtual IdentitySet GetRandomPeers(size_t maximum_count, double minimum_trust) const = 0;

  virtual std::size_t GetRankOfPeer(IDENTITY const &peer_ident) const        = 0;
  virtual double      GetTrustRatingOfPeer(IDENTITY const &peer_ident) const = 0;
  virtual bool        IsPeerTrusted(IDENTITY const &peer_ident) const        = 0;
  virtual bool        IsPeerKnown(IDENTITY const &peer_ident) const          = 0;
};

inline char const *ToString(TrustSubject subject)
{
  switch (subject)
  {
  case TrustSubject::BLOCK:
    return "Block";
  case TrustSubject::TRANSACTION:
    return "Transaction";
  case TrustSubject::PEER:
    return "Peer";
  default:
    return "Unknown";
  }
}

inline char const *ToString(TrustQuality quality)
{
  switch (quality)
  {
  case TrustQuality::LIED:
    return "Lied";
  case TrustQuality::BAD_CONNECTION:
    return "Bad Connection";
  case TrustQuality::DUPLICATE:
    return "Duplicate";
  case TrustQuality::NEW_INFORMATION:
    return "New Information";
  case TrustQuality::INTRODUCTION:
    return "Introduction";
  default:
    return "Unknown";
  }
}

}  // namespace p2p
}  // namespace fetch<|MERGE_RESOLUTION|>--- conflicted
+++ resolved
@@ -18,18 +18,12 @@
 //------------------------------------------------------------------------------
 
 #include "core/byte_array/const_byte_array.hpp"
-<<<<<<< HEAD
-#include "variant/variant.hpp"
-#include "network/muddle/muddle.hpp"
-=======
 #include "network/muddle/muddle.hpp"
 #include "variant/variant.hpp"
->>>>>>> 84531e85
 
 #include <iostream>
 #include <list>
 #include <string>
-#include <list>
 #include <unordered_set>
 
 namespace fetch {
@@ -48,11 +42,7 @@
   BAD_CONNECTION  = 1,
   DUPLICATE       = 2,
   NEW_INFORMATION = 3,
-<<<<<<< HEAD
-  INTRODUCTION    = 4,
-=======
   NEW_PEER        = 4,
->>>>>>> 84531e85
 };
 
 
@@ -63,22 +53,12 @@
 public:
   struct PeerTrust
   {
-<<<<<<< HEAD
-    IDENTITY address;
-    std::string name;
-    double trust;
-    bool has_transacted;
-    bool active;
-  };
-  //using PeerTrust = fetch::p2p::PeerTrust;
-=======
     IDENTITY    address;
     std::string name;
     double      trust;
     bool        has_transacted;
   };
   using PeerTrusts = std::vector<PeerTrust>;
->>>>>>> 84531e85
 
   using IdentitySet    = typename std::unordered_set<IDENTITY>;
   using ConstByteArray = byte_array::ConstByteArray;
@@ -100,11 +80,7 @@
                            TrustSubject subject, TrustQuality quality) = 0;
 
   virtual IdentitySet GetBestPeers(size_t maximum) const = 0;
-<<<<<<< HEAD
-  virtual std::list<PeerTrust> GetPeersAndTrusts() const=0;
-=======
   virtual PeerTrusts  GetPeersAndTrusts() const          = 0;
->>>>>>> 84531e85
 
   virtual IdentitySet GetRandomPeers(size_t maximum_count, double minimum_trust) const = 0;
 
