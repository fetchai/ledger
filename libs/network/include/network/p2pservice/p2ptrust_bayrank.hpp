#pragma once
//------------------------------------------------------------------------------
//
//   Copyright 2018 Fetch.AI Limited
//
//   Licensed under the Apache License, Version 2.0 (the "License");
//   you may not use this file except in compliance with the License.
//   You may obtain a copy of the License at
//
//       http://www.apache.org/licenses/LICENSE-2.0
//
//   Unless required by applicable law or agreed to in writing, software
//   distributed under the License is distributed on an "AS IS" BASIS,
//   WITHOUT WARRANTIES OR CONDITIONS OF ANY KIND, either express or implied.
//   See the License for the specific language governing permissions and
//   limitations under the License.
//
//------------------------------------------------------------------------------

#include "core/byte_array/const_byte_array.hpp"
#include "core/byte_array/encoders.hpp"
#include "core/mutex.hpp"
#include "math/free_functions/statistics/normal.hpp"
#include "network/p2pservice/p2ptrust_interface.hpp"

#include <algorithm>
#include <array>
#include <cmath>
#include <ctime>
#include <iostream>
#include <map>
#include <random>
#include <string>
#include <vector>

namespace fetch {
namespace p2p {

using reference_players_type = std::array<math::statistics::Gaussian<double>, 4>;
extern const reference_players_type reference_players_;

inline math::statistics::Gaussian<double> const &LookupReferencePlayer(TrustQuality quality)
{
  return reference_players_.at(static_cast<std::size_t>(quality));
}

template <typename IDENTITY>
class P2PTrustBayRank : public P2PTrustInterface<IDENTITY>
{
protected:
  const double threshold_ = 20.0;
  using Gaussian          = math::statistics::Gaussian<double>;
  struct PeerTrustRating
  {
    IDENTITY peer_identity;
    Gaussian g;
    double   score;

    void update_score()
    {
      score = g.mu() - 3 * g.sigma();
    }
    bool scored = false;
  };
  using TrustStore   = std::vector<PeerTrustRating>;
  using RankingStore = std::unordered_map<IDENTITY, size_t>;
  using Mutex        = mutex::Mutex;
  using PeerTrusts   = typename P2PTrustInterface<IDENTITY>::PeerTrusts;

public:
  using ConstByteArray = byte_array::ConstByteArray;
  using IdentitySet    = typename P2PTrustInterface<IDENTITY>::IdentitySet;
  using PeerTrust      = typename P2PTrustInterface<IDENTITY>::PeerTrust;

  static constexpr char const *LOGGING_NAME = "TrustBayRank";

  // Construction / Destruction
  P2PTrustBayRank()                           = default;
  P2PTrustBayRank(const P2PTrustBayRank &rhs) = delete;
  P2PTrustBayRank(P2PTrustBayRank &&rhs)      = delete;
  ~P2PTrustBayRank() override                 = default;

  void AddFeedback(IDENTITY const &peer_ident, TrustSubject subject, TrustQuality quality) override
  {
    AddFeedback(peer_ident, ConstByteArray{}, subject, quality);
  }

  void AddFeedback(IDENTITY const &peer_ident, ConstByteArray const &object_ident,
                   TrustSubject subject, TrustQuality quality) override
  {
    FETCH_LOCK(mutex_);

    FETCH_LOG_WARN(LOGGING_NAME, "KLL: Feedback: ", byte_array::ToBase64(peer_ident),
                   " subj=", ToString(subject), " qual=", ToString(quality));

    auto ranking = ranking_store_.find(peer_ident);

    size_t pos;
    if (ranking == ranking_store_.end())
    {
      PeerTrustRating new_record{peer_ident, Gaussian::ClassicForm(100., 100 / 6.), 0, false};
      pos = trust_store_.size();
      trust_store_.push_back(new_record);
    }
    else
    {
      pos = ranking->second;
    }

    if (quality == TrustQuality::NEW_PEER)
    {
      trust_store_[pos].update_score();
      dirty_ = true;
      SortIfNeeded();
      return;  // we're introducing this element, not rating it.
    }

    Gaussian const &reference_player = LookupReferencePlayer(quality);
    bool honest = quality == TrustQuality::NEW_INFORMATION || quality == TrustQuality::DUPLICATE;
    trust_store_[pos].scored = true;
    updateGaussian(honest, trust_store_[pos].g, reference_player, 100 / 12., 1 / 6., 0.2);
    trust_store_[pos].update_score();

    dirty_ = true;
    SortIfNeeded();
  }

  bool IsPeerKnown(IDENTITY const &peer_ident) const override
  {
    FETCH_LOCK(mutex_);
    return ranking_store_.find(peer_ident) != ranking_store_.end();
  }

  IdentitySet GetRandomPeers(std::size_t maximum_count, double minimum_trust) const override
  {
    if (maximum_count > trust_store_.size())
    {
      return GetBestPeers(maximum_count);
    }

    IdentitySet result;
    result.reserve(maximum_count);

    size_t                                max_trial = maximum_count * 1000;
    std::random_device                    rd;
    std::mt19937                          g(rd());
    std::uniform_int_distribution<size_t> distribution(0, trust_store_.size() - 1);

    {
      FETCH_LOCK(mutex_);

      for (std::size_t i = 0, pos = 0, inserted_element_counter = 0; i < max_trial; ++i)
      {
        pos = distribution(g);
        if (trust_store_[pos].score < minimum_trust)
        {
          continue;
        }

        result.insert(trust_store_[pos].peer_identity);
        inserted_element_counter += 1;
        if (inserted_element_counter >= maximum_count)
        {
          break;
        }
      }
    }

    return result;
  }

  IdentitySet GetBestPeers(std::size_t maximum) const override
  {
    IdentitySet result;
    result.reserve(maximum);

    {
      FETCH_LOCK(mutex_);

      for (std::size_t pos = 0, end = std::min(maximum, trust_store_.size()); pos < end; ++pos)
      {
        if (trust_store_[pos].score < threshold_)
        {
          break;
        }

        result.insert(trust_store_[pos].peer_identity);
      }
    }

    return result;
  }

  std::size_t GetRankOfPeer(IDENTITY const &peer_ident) const override
  {
    FETCH_LOCK(mutex_);

    auto const ranking_it = ranking_store_.find(peer_ident);
    if (ranking_it == ranking_store_.end())
    {
      return trust_store_.size() + 1;
    }
    else
    {
      return ranking_it->second;
    }
  }

  PeerTrusts GetPeersAndTrusts() const override
  {
    FETCH_LOCK(mutex_);
    PeerTrusts trust_list;

    for (std::size_t pos = 0, end = trust_store_.size(); pos < end; ++pos)
    {
      PeerTrust pt;
      pt.address        = trust_store_[pos].peer_identity;
      pt.name           = std::string(byte_array::ToBase64(pt.address));
      pt.trust          = trust_store_[pos].score;
      pt.has_transacted = trust_store_[pos].scored;
      trust_list.push_back(pt);
    }

    return trust_list;
  }

  double GetTrustRatingOfPeer(IDENTITY const &peer_ident) const override
  {
    double ranking = 0.0;

    FETCH_LOCK(mutex_);

    auto ranking_it = ranking_store_.find(peer_ident);
    if (ranking_it != ranking_store_.end())
    {
      if (ranking_it->second < trust_store_.size())
      {
        ranking = trust_store_[ranking_it->second].score;
      }
    }

    return ranking;
  }

  bool IsPeerTrusted(IDENTITY const &peer_ident) const override
  {
    return GetTrustRatingOfPeer(peer_ident) > threshold_;
  }

  virtual void Debug() const override
  {
<<<<<<< HEAD
    FETCH_LOCK(mutex_);
    for (std::size_t pos = 0; pos < trust_store_.size(); ++pos)
    {
      FETCH_LOG_WARN(LOGGING_NAME, "KLL: trust_store_ ", byte_array::ToBase64(trust_store_[pos].peer_identity), " => ",
=======
    for (std::size_t pos = 0; pos < trust_store_.size(); ++pos)
    {
      FETCH_LOG_WARN(LOGGING_NAME, "KLL: trust_store_ ",
                     byte_array::ToBase64(trust_store_[pos].peer_identity), " => ",
>>>>>>> 9ee250bb
                     trust_store_[pos].score);
    }
  }

  // Operators
  P2PTrustBayRank operator=(const P2PTrustBayRank &rhs) = delete;
  P2PTrustBayRank operator=(P2PTrustBayRank &&rhs) = delete;

protected:
  Gaussian truncate(Gaussian const &g, double beta, double eps)
  {
    // Calculate approximated truncated Gaussian
    double m =
        std::sqrt(2) * beta * math::statistics::normal::quantile<double>(0, 1, (eps + 1.) / 2.);
    double k = sqrt(g.pi());
    double r = g.tau() / k - m * k;
    double v = math::statistics::normal::pdf<double>(0, 1, r) /
               math::statistics::normal::cdf<double>(0, 1, r);
    double w = v * (v + r);

    double   new_pi  = g.pi() / (1 - w);
    double   new_tau = (g.tau() + k * v) / (1 - w);
    Gaussian t       = Gaussian(new_pi, new_tau);

    return t / g;
  }

  void updateGaussian(bool honest, Gaussian &s, Gaussian const &ref, double beta, double drift,
                      double eps)
  {
    // Calculate new distribution for g1 assuming that g1 won with g2.
    // beta corresponds to a measure of how difficult the game is to master.
    // drift corresponds to a natural drift of your score between "games".
    // eps is a draw margin by which you must be "better" to beat your opponent.
    s *= drift;
    Gaussian s_ref = ref * drift;
    Gaussian h     = s * beta;
    Gaussian h_ref = s_ref * beta;

    if (honest)
    {
      Gaussian u = truncate(h - h_ref, beta, eps);
      s *= (u + h_ref) * beta;
    }
    else
    {
      Gaussian u = truncate(h_ref - h, beta, eps);
      s *= (-u + h_ref) * beta;
    }
  }

  void SortIfNeeded()
  {
    if (!dirty_)
    {
      return;
    }
    dirty_ = false;

    std::sort(trust_store_.begin(), trust_store_.end(),
              [](const PeerTrustRating &a, const PeerTrustRating &b) {
                if (a.score < b.score)
                {
                  return true;
                }
                if (a.score > b.score)
                {
                  return false;
                }
                return a.peer_identity < b.peer_identity;
              });

    ranking_store_.clear();
    for (std::size_t pos = 0; pos < trust_store_.size(); ++pos)
    {
      ranking_store_[trust_store_[pos].peer_identity] = pos;
    }
  }

protected:
  bool          dirty_ = false;
  mutable Mutex mutex_{__LINE__, __FILE__};
  TrustStore    trust_store_;
  RankingStore  ranking_store_;
};

}  // namespace p2p
}  // namespace fetch<|MERGE_RESOLUTION|>--- conflicted
+++ resolved
@@ -249,17 +249,10 @@
 
   virtual void Debug() const override
   {
-<<<<<<< HEAD
     FETCH_LOCK(mutex_);
     for (std::size_t pos = 0; pos < trust_store_.size(); ++pos)
     {
       FETCH_LOG_WARN(LOGGING_NAME, "KLL: trust_store_ ", byte_array::ToBase64(trust_store_[pos].peer_identity), " => ",
-=======
-    for (std::size_t pos = 0; pos < trust_store_.size(); ++pos)
-    {
-      FETCH_LOG_WARN(LOGGING_NAME, "KLL: trust_store_ ",
-                     byte_array::ToBase64(trust_store_[pos].peer_identity), " => ",
->>>>>>> 9ee250bb
                      trust_store_[pos].score);
     }
   }
