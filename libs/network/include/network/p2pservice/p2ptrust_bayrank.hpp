#pragma once
//------------------------------------------------------------------------------
//
//   Copyright 2018 Fetch.AI Limited
//
//   Licensed under the Apache License, Version 2.0 (the "License");
//   you may not use this file except in compliance with the License.
//   You may obtain a copy of the License at
//
//       http://www.apache.org/licenses/LICENSE-2.0
//
//   Unless required by applicable law or agreed to in writing, software
//   distributed under the License is distributed on an "AS IS" BASIS,
//   WITHOUT WARRANTIES OR CONDITIONS OF ANY KIND, either express or implied.
//   See the License for the specific language governing permissions and
//   limitations under the License.
//
//------------------------------------------------------------------------------

#include "core/byte_array/const_byte_array.hpp"
#include "core/byte_array/encoders.hpp"
#include "core/mutex.hpp"
#include "math/free_functions/statistics/normal.hpp"
#include "network/p2pservice/p2ptrust_interface.hpp"
#include "network/p2pservice/bayrank/buffer.hpp"
#include "network/p2pservice/bayrank/good_place.hpp"
#include "network/p2pservice/bayrank/bad_place.hpp"
#include "network/p2pservice/bayrank/object_cache.hpp"

#include <algorithm>
#include <array>
#include <cmath>
#include <ctime>
#include <iostream>
#include <map>
#include <random>
#include <string>
#include <vector>
#include <ostream>


namespace fetch {
namespace p2p {


using reference_players_type = std::array<math::statistics::Gaussian<double>, 4>;
extern const reference_players_type reference_players_;

inline math::statistics::Gaussian<double> const &LookupReferencePlayer(TrustQuality quality)
{
  return reference_players_.at(static_cast<std::size_t>(quality));
}

std::ostream& operator<<(std::ostream& o, const fetch::p2p::TrustQuality& q);

template <typename IDENTITY>
class P2PTrustBayRank : public P2PTrustInterface<IDENTITY>
{
<<<<<<< HEAD
public:
  using IDStore               = std::unordered_map<IDENTITY, std::size_t>;
  using Mutex                 = mutex::Mutex;
  using ConstByteArray        = byte_array::ConstByteArray;
  using TrustStorageInterface = bayrank::TrustStorageInterface<IDENTITY>;
  using GoodPlace             = bayrank::GoodPlace<IDENTITY>;
  using BadPlace              = bayrank::BadPlace<IDENTITY>;
  using TrustBuffer           = bayrank::TrustBuffer<IDENTITY>;
  using ObjectStore           = bayrank::ObjectCache<ConstByteArray, IDENTITY>;
  using IdentitySet           = typename P2PTrustInterface<IDENTITY>::IdentitySet;
  using PeerTrust             = typename P2PTrustInterface<IDENTITY>::PeerTrust;
  using Gaussian              = typename TrustStorageInterface::Gaussian;
=======
protected:
  const double threshold_ = 20.0;
  using Gaussian          = math::statistics::Gaussian<double>;
  struct PeerTrustRating
  {
    IDENTITY peer_identity;
    Gaussian g;
    double   score;

    void     update_score()
    {
      score = g.mu() - 3 * g.sigma();
    }
    bool scored = false;
  };
  using TrustStore   = std::vector<PeerTrustRating>;
  using RankingStore = std::unordered_map<IDENTITY, size_t>;
  using Mutex        = mutex::Mutex;
  using PeerTrusts   = typename P2PTrustInterface<IDENTITY>::PeerTrusts;

public:
  using ConstByteArray = byte_array::ConstByteArray;
  using IdentitySet    = typename P2PTrustInterface<IDENTITY>::IdentitySet;
  using PeerTrust      = typename P2PTrustInterface<IDENTITY>::PeerTrust;
>>>>>>> 1f57806a

  static constexpr char const *LOGGING_NAME = "TrustBayRank";

  // Construction / Destruction
  P2PTrustBayRank() : buffer_(good_place_, bad_place_)
  {
  }
  P2PTrustBayRank(const P2PTrustBayRank &rhs) = delete;
  P2PTrustBayRank(P2PTrustBayRank &&rhs)      = delete;
  ~P2PTrustBayRank() override                 = default;

  void AddFeedback(IDENTITY const &peer_ident, TrustSubject subject, TrustQuality quality) override
  {
    AddFeedback(peer_ident, ConstByteArray{}, subject, quality);
  }

  void AddFeedback(IDENTITY const &peer_ident, ConstByteArray const &object_ident,
                   TrustSubject subject, TrustQuality quality) override
  {
    FETCH_LOG_INFO(LOGGING_NAME, "AddFeedback: peer: ", ToBase64(peer_ident), ", quality: ", quality);
    FETCH_LOCK(mutex_);

<<<<<<< HEAD
    auto id_it = id_store_.find(peer_ident);
    if (id_it==id_store_.end())
    {
      id_store_[peer_ident] = 0;
      buffer_.NewPeer(peer_ident);
      id_it = id_store_.find(peer_ident);
    }
    if (quality == TrustQuality::NEW_PEER)
    {
      return;
    }
    
    Gaussian const &reference_player = LookupReferencePlayer(quality);
=======
    FETCH_LOG_WARN(LOGGING_NAME, "KLL: Feedback: ", byte_array::ToBase64(peer_ident), " subj=", ToString(subject), " qual=", ToString(quality));
>>>>>>> 1f57806a

    bool honest = quality == TrustQuality::NEW_INFORMATION || quality == TrustQuality::DUPLICATE;

    if (honest && object_ident.size()>0)
    {
<<<<<<< HEAD
      AddObject(object_ident, peer_ident);
=======
      PeerTrustRating new_record{peer_ident, Gaussian::ClassicForm(100., 100 / 6.), 0, false};
      pos = trust_store_.size();
      trust_store_.push_back(new_record);
>>>>>>> 1f57806a
    }
    
    auto sp       = stores_[id_it->second];
    auto peer_it  = sp->GetPeer(peer_ident);
    if (peer_it==sp->end())
    {
      FETCH_LOG_WARN(LOGGING_NAME, "Peer ", ToBase64(peer_ident), " not found in the storage (id=", id_it->second, ")!");
      return;
    }
    
    updateGaussian(honest, peer_it->g, reference_player);
    peer_it->update_score();
    peer_it->last_modified = GetCurrentTime();
    FETCH_LOG_WARN(LOGGING_NAME,  "(AB): ",  ToBase64(peer_ident), " updated: score=", peer_it->score);

    auto s_idx = buffer_.MovePeerIfEligible(peer_ident);
    if (s_idx>-1)
    {
      id_store_[peer_ident] = static_cast<std::size_t>(s_idx);
    }
  }

<<<<<<< HEAD
  void AddObjectFeedback(ConstByteArray const &object_ident, TrustSubject subject, TrustQuality quality) override
  {
    object_store_.Iterate(object_ident, [this, subject, quality](IDENTITY const &identity){
      AddFeedback(identity, subject, quality);
    });
  }

  void AddObject(ConstByteArray const &object_ident, IDENTITY const &peer_ident) override
  {
    object_store_.Add(object_ident, peer_ident);
  }
=======
    if (quality == TrustQuality::NEW_PEER)
    {
      trust_store_[pos].update_score();
      dirty_ = true;
      SortIfNeeded();
      return; // we're introducing this element, not rating it.
    }

    Gaussian const &reference_player = LookupReferencePlayer(quality);
    bool honest = quality == TrustQuality::NEW_INFORMATION || quality == TrustQuality::DUPLICATE;
    trust_store_[pos].scored = true;
    updateGaussian(honest, trust_store_[pos].g, reference_player, 100 / 12., 1 / 6., 0.2);
    trust_store_[pos].update_score();
>>>>>>> 1f57806a

  void RemoveObject(ConstByteArray const &object_ident) override
  {
    object_store_.Remove(object_ident);
  }

  bool IsPeerKnown(IDENTITY const &peer_ident) const override
  {
    FETCH_LOCK(mutex_);
    return id_store_.find(peer_ident) != id_store_.end();
  }

  IdentitySet GetRandomPeers(std::size_t maximum_count, double minimum_trust) const override
  {
    auto gps                  = good_place_.size();
    auto good_and_buffer_size = gps+buffer_.size();
    if (maximum_count > good_and_buffer_size)
    {
      return GetBestPeers(maximum_count);
    }

    IdentitySet result;
    result.reserve(maximum_count);

    size_t                                max_trial = maximum_count * 1000;
    std::random_device                    rd;
    std::mt19937                          g(rd());
    std::uniform_int_distribution<std::size_t> distribution(0, good_and_buffer_size - 1);

    {
      FETCH_LOCK(mutex_);

      for (std::size_t i = 0, pos = 0, inserted_element_counter = 0; i < max_trial; ++i)
      {
        pos = distribution(g);
        auto it = good_place_.begin();
        if (pos<gps)
        {
          it = it + static_cast<long>(pos);
          if (it==good_place_.end() || it->score<minimum_trust)
          {
            continue;
          }
        }
        else
        {
          it = buffer_.begin()+static_cast<long>(pos-gps);
          if (it==buffer_.end() || it->score<minimum_trust)
          {
            continue;
          }
        }

        result.insert(it->peer_identity);
        inserted_element_counter += 1;
        if (inserted_element_counter >= maximum_count)
        {
          break;
        }
      }
    }

    return result;
  }

  IdentitySet GetBestPeers(std::size_t maximum) const override
  {
    IdentitySet result;

    auto max = std::min(maximum, buffer_.size()+good_place_.size());
    if (max<1)
    {
      return result;
    }
    result.reserve(max);

<<<<<<< HEAD
    {
      FETCH_LOCK(mutex_);

      std::size_t pos = 0, end = 0;
      auto good_it = good_place_.begin();
      for (end = std::min(max, good_place_.size()); pos < end; ++pos)
=======
      for (std::size_t pos = 0, end = std::min(maximum, trust_store_.size()); pos < end; ++pos)
>>>>>>> 1f57806a
      {
        result.insert((good_it+static_cast<long>(pos))->peer_identity);
      }
      if (pos<max)
      {
        auto buffer_it = buffer_.begin();
        for(end=std::min(max-pos,buffer_.size()),pos=0;pos<end;++pos)
        {
          auto it = buffer_it+static_cast<long>(pos);
          if (it->score<TrustStorageInterface::SCORE_THRESHOLD)
          {
            break;
          }
          result.insert(it->peer_identity);
        }
      }
    }

    return result;
  }

  std::size_t GetRankOfPeer(IDENTITY const &peer_ident) const override
  {
    FETCH_LOCK(mutex_);
<<<<<<< HEAD
    auto const id_it = id_store_.find(peer_ident);
    if (id_it == id_store_.end())
=======

    auto const ranking_it = ranking_store_.find(peer_ident);
    if (ranking_it == ranking_store_.end())
>>>>>>> 1f57806a
    {
      FETCH_LOG_WARN(LOGGING_NAME, "Peer ", peer_ident, " not in the trust system!");
      return good_place_.size()+buffer_.size()-1;
    }
    if (id_it->second==1)
    {
      return good_place_.index(peer_ident);
    }
    if (id_it->second==0)
    {
      return good_place_.size()+buffer_.index(peer_ident);
    }
    FETCH_LOG_WARN(LOGGING_NAME, "Peer ", peer_ident, " not in good place or in buffer! Ranking of someone from the bad place doesn't make sense!");
    return good_place_.size()+buffer_.size()-1;
  }

  PeerTrusts GetPeersAndTrusts() const override
  {
    FETCH_LOCK(mutex_);
    PeerTrusts trust_list;

    for(std::size_t store_id = 0; store_id<stores_.size();++store_id)
    {
<<<<<<< HEAD
      for (std::size_t pos = 0, end = stores_[store_id]->size(); pos < end; ++pos)
      {
        PeerTrust pt;
        auto const &p = stores_[store_id]->begin()+static_cast<long>(pos);
        pt.address = p->peer_identity;
        pt.name = std::string(byte_array::ToBase64(pt.address));
        pt.trust = p->score;
        trust_list.push_back(pt);
      }
=======
      PeerTrust pt;
      pt.address        = trust_store_[pos].peer_identity;
      pt.name           = std::string(byte_array::ToBase64(pt.address));
      pt.trust          = trust_store_[pos].score;
      pt.has_transacted = trust_store_[pos].scored;
      trust_list.push_back(pt);
>>>>>>> 1f57806a
    }
    return trust_list;
  }

  double GetTrustRatingOfPeer(IDENTITY const &peer_ident) const override
  {
    double ranking = 0.0;

    FETCH_LOCK(mutex_);

    auto id_it = id_store_.find(peer_ident);
    if (id_it != id_store_.end())
    {
<<<<<<< HEAD
      ranking = stores_[id_it->second]->GetPeer(peer_ident)->score;
    }
    return ranking;
  }

  double GetTrustUncertaintyOfPeer(IDENTITY const &peer_ident) const override
  {
    double sigma = 0.0;

    FETCH_LOCK(mutex_);

    auto id_it = id_store_.find(peer_ident);
    if (id_it != id_store_.end())
    {
      sigma = stores_[id_it->second]->GetPeer(peer_ident)->g.sigma();
    }

    return sigma;
=======
      if (ranking_it->second < trust_store_.size())
      {
        ranking = trust_store_[ranking_it->second].score;
      }
    }

    return ranking;
>>>>>>> 1f57806a
  }

  bool IsPeerTrusted(IDENTITY const &peer_ident) const override
  {
    FETCH_LOCK(mutex_);

    auto id_it = id_store_.find(peer_ident);
    if (id_it != id_store_.end())
    {
      if (id_it->second==0)
      {
        return buffer_.GetPeer(peer_ident)->score>TrustStorageInterface::SCORE_THRESHOLD;
      }
      return id_it->second==1;
    }
    return false;
  }

  // Operators
  P2PTrustBayRank operator=(const P2PTrustBayRank &rhs) = delete;
  P2PTrustBayRank operator=(P2PTrustBayRank &&rhs) = delete;

protected:
  Gaussian truncate(Gaussian const &g, double beta, double eps)
  {
    // Calculate approximated truncated Gaussian
    double m =
        std::sqrt(2) * beta * math::statistics::normal::quantile<double>(0, 1, (eps + 1.) / 2.);
    double k = sqrt(g.pi());
    double r = g.tau() / k - m * k;
    double v = math::statistics::normal::pdf<double>(0, 1, r) /
               math::statistics::normal::cdf<double>(0, 1, r);
    double w = v * (v + r);

    double   new_pi  = g.pi() / (1 - w);
    double   new_tau = (g.tau() + k * v) / (1 - w);
    Gaussian t       = Gaussian(new_pi, new_tau);

    return t / g;
  }

  void updateGaussian(bool honest, Gaussian &s, Gaussian const &ref)
  {
    // Calculate new distribution for g1 assuming that g1 won with g2.
    // beta corresponds to a measure of how difficult the game is to master.
    // drift corresponds to a natural drift of your score between "games".
    // eps is a draw margin by which you must be "better" to beat your opponent.
    s *= drift;
    Gaussian s_ref = ref * drift;
    Gaussian h     = s * beta;
    Gaussian h_ref = s_ref * beta;

    if (honest)
    {
      Gaussian u = truncate(h - h_ref, beta, eps);
      s *= (u + h_ref) * beta;
    }
    else
    {
      Gaussian u = truncate(h_ref - h, beta, eps);
      s *= (-u + h_ref) * beta;
    }
  }

<<<<<<< HEAD
  static inline time_t GetCurrentTime()
  {
    return std::time(nullptr);
  }

protected:
  mutable Mutex mutex_{__LINE__, __FILE__};

  GoodPlace   good_place_;
  BadPlace    bad_place_;
  TrustBuffer buffer_;
  IDStore     id_store_;
  ObjectStore object_store_;
  
  std::array<TrustStorageInterface*, 3> stores_{{
      &buffer_, 
      &good_place_, 
      &bad_place_
  }};


  /**
   * Constants
   */
  double const beta             = 100 / 12.;
  double const drift            = 1 / 6.;
  double const eps              = 0.2;
=======
  void SortIfNeeded()
  {
    if (!dirty_)
    {
      return;
    }
    dirty_ = false;

    std::sort(trust_store_.begin(), trust_store_.end(),
              [](const PeerTrustRating &a, const PeerTrustRating &b) {
                if (a.score < b.score)
                {
                  return true;
                }
                if (a.score > b.score)
                {
                  return false;
                }
                return a.peer_identity < b.peer_identity;
              });

    ranking_store_.clear();
    for (std::size_t pos = 0; pos < trust_store_.size(); ++pos)
    {
      ranking_store_[trust_store_[pos].peer_identity] = pos;
      FETCH_LOG_WARN(LOGGING_NAME, "KLL: trust_store_ ", byte_array::ToBase64(trust_store_[pos].peer_identity), " => ", pos);
    }
  }

protected:
  bool          dirty_ = false;
  mutable Mutex mutex_{__LINE__, __FILE__};
  TrustStore    trust_store_;
  RankingStore  ranking_store_;
>>>>>>> 1f57806a
};

}  // namespace p2p
}  // namespace fetch<|MERGE_RESOLUTION|>--- conflicted
+++ resolved
@@ -56,7 +56,6 @@
 template <typename IDENTITY>
 class P2PTrustBayRank : public P2PTrustInterface<IDENTITY>
 {
-<<<<<<< HEAD
 public:
   using IDStore               = std::unordered_map<IDENTITY, std::size_t>;
   using Mutex                 = mutex::Mutex;
@@ -68,33 +67,8 @@
   using ObjectStore           = bayrank::ObjectCache<ConstByteArray, IDENTITY>;
   using IdentitySet           = typename P2PTrustInterface<IDENTITY>::IdentitySet;
   using PeerTrust             = typename P2PTrustInterface<IDENTITY>::PeerTrust;
+  using PeerTrusts            = typename P2PTrustInterface<IDENTITY>::PeerTrusts;
   using Gaussian              = typename TrustStorageInterface::Gaussian;
-=======
-protected:
-  const double threshold_ = 20.0;
-  using Gaussian          = math::statistics::Gaussian<double>;
-  struct PeerTrustRating
-  {
-    IDENTITY peer_identity;
-    Gaussian g;
-    double   score;
-
-    void     update_score()
-    {
-      score = g.mu() - 3 * g.sigma();
-    }
-    bool scored = false;
-  };
-  using TrustStore   = std::vector<PeerTrustRating>;
-  using RankingStore = std::unordered_map<IDENTITY, size_t>;
-  using Mutex        = mutex::Mutex;
-  using PeerTrusts   = typename P2PTrustInterface<IDENTITY>::PeerTrusts;
-
-public:
-  using ConstByteArray = byte_array::ConstByteArray;
-  using IdentitySet    = typename P2PTrustInterface<IDENTITY>::IdentitySet;
-  using PeerTrust      = typename P2PTrustInterface<IDENTITY>::PeerTrust;
->>>>>>> 1f57806a
 
   static constexpr char const *LOGGING_NAME = "TrustBayRank";
 
@@ -117,7 +91,6 @@
     FETCH_LOG_INFO(LOGGING_NAME, "AddFeedback: peer: ", ToBase64(peer_ident), ", quality: ", quality);
     FETCH_LOCK(mutex_);
 
-<<<<<<< HEAD
     auto id_it = id_store_.find(peer_ident);
     if (id_it==id_store_.end())
     {
@@ -131,21 +104,12 @@
     }
     
     Gaussian const &reference_player = LookupReferencePlayer(quality);
-=======
-    FETCH_LOG_WARN(LOGGING_NAME, "KLL: Feedback: ", byte_array::ToBase64(peer_ident), " subj=", ToString(subject), " qual=", ToString(quality));
->>>>>>> 1f57806a
 
     bool honest = quality == TrustQuality::NEW_INFORMATION || quality == TrustQuality::DUPLICATE;
 
     if (honest && object_ident.size()>0)
     {
-<<<<<<< HEAD
       AddObject(object_ident, peer_ident);
-=======
-      PeerTrustRating new_record{peer_ident, Gaussian::ClassicForm(100., 100 / 6.), 0, false};
-      pos = trust_store_.size();
-      trust_store_.push_back(new_record);
->>>>>>> 1f57806a
     }
     
     auto sp       = stores_[id_it->second];
@@ -168,7 +132,6 @@
     }
   }
 
-<<<<<<< HEAD
   void AddObjectFeedback(ConstByteArray const &object_ident, TrustSubject subject, TrustQuality quality) override
   {
     object_store_.Iterate(object_ident, [this, subject, quality](IDENTITY const &identity){
@@ -180,21 +143,6 @@
   {
     object_store_.Add(object_ident, peer_ident);
   }
-=======
-    if (quality == TrustQuality::NEW_PEER)
-    {
-      trust_store_[pos].update_score();
-      dirty_ = true;
-      SortIfNeeded();
-      return; // we're introducing this element, not rating it.
-    }
-
-    Gaussian const &reference_player = LookupReferencePlayer(quality);
-    bool honest = quality == TrustQuality::NEW_INFORMATION || quality == TrustQuality::DUPLICATE;
-    trust_store_[pos].scored = true;
-    updateGaussian(honest, trust_store_[pos].g, reference_player, 100 / 12., 1 / 6., 0.2);
-    trust_store_[pos].update_score();
->>>>>>> 1f57806a
 
   void RemoveObject(ConstByteArray const &object_ident) override
   {
@@ -271,16 +219,12 @@
     }
     result.reserve(max);
 
-<<<<<<< HEAD
     {
       FETCH_LOCK(mutex_);
 
       std::size_t pos = 0, end = 0;
       auto good_it = good_place_.begin();
       for (end = std::min(max, good_place_.size()); pos < end; ++pos)
-=======
-      for (std::size_t pos = 0, end = std::min(maximum, trust_store_.size()); pos < end; ++pos)
->>>>>>> 1f57806a
       {
         result.insert((good_it+static_cast<long>(pos))->peer_identity);
       }
@@ -305,14 +249,8 @@
   std::size_t GetRankOfPeer(IDENTITY const &peer_ident) const override
   {
     FETCH_LOCK(mutex_);
-<<<<<<< HEAD
     auto const id_it = id_store_.find(peer_ident);
     if (id_it == id_store_.end())
-=======
-
-    auto const ranking_it = ranking_store_.find(peer_ident);
-    if (ranking_it == ranking_store_.end())
->>>>>>> 1f57806a
     {
       FETCH_LOG_WARN(LOGGING_NAME, "Peer ", peer_ident, " not in the trust system!");
       return good_place_.size()+buffer_.size()-1;
@@ -336,7 +274,6 @@
 
     for(std::size_t store_id = 0; store_id<stores_.size();++store_id)
     {
-<<<<<<< HEAD
       for (std::size_t pos = 0, end = stores_[store_id]->size(); pos < end; ++pos)
       {
         PeerTrust pt;
@@ -344,16 +281,9 @@
         pt.address = p->peer_identity;
         pt.name = std::string(byte_array::ToBase64(pt.address));
         pt.trust = p->score;
+        pt.has_transacted = true;
         trust_list.push_back(pt);
       }
-=======
-      PeerTrust pt;
-      pt.address        = trust_store_[pos].peer_identity;
-      pt.name           = std::string(byte_array::ToBase64(pt.address));
-      pt.trust          = trust_store_[pos].score;
-      pt.has_transacted = trust_store_[pos].scored;
-      trust_list.push_back(pt);
->>>>>>> 1f57806a
     }
     return trust_list;
   }
@@ -367,7 +297,6 @@
     auto id_it = id_store_.find(peer_ident);
     if (id_it != id_store_.end())
     {
-<<<<<<< HEAD
       ranking = stores_[id_it->second]->GetPeer(peer_ident)->score;
     }
     return ranking;
@@ -386,15 +315,6 @@
     }
 
     return sigma;
-=======
-      if (ranking_it->second < trust_store_.size())
-      {
-        ranking = trust_store_[ranking_it->second].score;
-      }
-    }
-
-    return ranking;
->>>>>>> 1f57806a
   }
 
   bool IsPeerTrusted(IDENTITY const &peer_ident) const override
@@ -459,7 +379,6 @@
     }
   }
 
-<<<<<<< HEAD
   static inline time_t GetCurrentTime()
   {
     return std::time(nullptr);
@@ -473,10 +392,10 @@
   TrustBuffer buffer_;
   IDStore     id_store_;
   ObjectStore object_store_;
-  
+
   std::array<TrustStorageInterface*, 3> stores_{{
-      &buffer_, 
-      &good_place_, 
+      &buffer_,
+      &good_place_,
       &bad_place_
   }};
 
@@ -487,42 +406,6 @@
   double const beta             = 100 / 12.;
   double const drift            = 1 / 6.;
   double const eps              = 0.2;
-=======
-  void SortIfNeeded()
-  {
-    if (!dirty_)
-    {
-      return;
-    }
-    dirty_ = false;
-
-    std::sort(trust_store_.begin(), trust_store_.end(),
-              [](const PeerTrustRating &a, const PeerTrustRating &b) {
-                if (a.score < b.score)
-                {
-                  return true;
-                }
-                if (a.score > b.score)
-                {
-                  return false;
-                }
-                return a.peer_identity < b.peer_identity;
-              });
-
-    ranking_store_.clear();
-    for (std::size_t pos = 0; pos < trust_store_.size(); ++pos)
-    {
-      ranking_store_[trust_store_[pos].peer_identity] = pos;
-      FETCH_LOG_WARN(LOGGING_NAME, "KLL: trust_store_ ", byte_array::ToBase64(trust_store_[pos].peer_identity), " => ", pos);
-    }
-  }
-
-protected:
-  bool          dirty_ = false;
-  mutable Mutex mutex_{__LINE__, __FILE__};
-  TrustStore    trust_store_;
-  RankingStore  ranking_store_;
->>>>>>> 1f57806a
 };
 
 }  // namespace p2p
