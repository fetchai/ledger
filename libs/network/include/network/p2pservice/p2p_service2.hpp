--- conflicted
+++ resolved
@@ -36,11 +36,7 @@
   };
 
   // Construction / Destruction
-<<<<<<< HEAD
-  P2PService2(muddle_service_type muddle);
-=======
-  P2PService2(CertificatePtr &&certificate, NetworkManager const &nm);
->>>>>>> ef97da29
+  P2PService2(Muddle::CertificatePtr &&certificate, Muddle::NetworkManager const &nm);
   ~P2PService2() = default;
 
   void Start(PeerList const & initial_peer_list = PeerList{});
@@ -57,15 +53,9 @@
   void WorkCycle();
 private:
 
-<<<<<<< HEAD
   muddle_service_type muddle_;
-  ThreadPool thread_pool_ = network::MakeThreadPool(1);
-  RpcServer rpc_server_{muddle_ -> AsEndpoint(), 1};
-=======
-  Muddle      muddle_;
   ThreadPool  thread_pool_ = network::MakeThreadPool(1);
-  RpcServer   rpc_server_{muddle_.AsEndpoint(), SERVICE_P2P, CHANNEL_RPC};
->>>>>>> ef97da29
+  RpcServer rpc_server_{muddle_.AsEndpoint(), 1};
 
   // address resolution service
   Resolver resolver_;
@@ -74,11 +64,7 @@
   std::shared_ptr<TrustInterface> trustSystem;
   std::map<Identity, Manifest> discoveredPeers;
 
-<<<<<<< HEAD
   std::set
-
-=======
->>>>>>> ef97da29
   PeerList possibles_; // addresses we might use in the future.
   PeerList currently_trying_; // addresses we think we have inflight at the moment.
 };
