#pragma once

#include "ledger/chain/main_chain.hpp"
#include "network/protocols/fetch_protocols.hpp"

namespace fetch {
namespace protocols {
class MainChainProtocol;
}

namespace ledger {

class MainChainNodeInterface
{
public:
  typedef fetch::chain::MainChain::proof_type proof_type;
  typedef fetch::chain::MainChain::block_type block_type;
  typedef fetch::chain::MainChain::block_hash block_hash;

  enum
  {
    protocol_number = fetch::protocols::FetchProtocols::MAIN_CHAIN
  };
  typedef fetch::protocols::MainChainProtocol protocol_class_type;

  MainChainNodeInterface()          = default;
  virtual ~MainChainNodeInterface() = default;

  virtual std::pair<bool, block_type> GetHeader(const block_hash &hash)  = 0;
  virtual std::vector<block_type>     GetHeaviestChain(uint32_t maxsize) = 0;
};

<<<<<<< HEAD
}  // namespace ledger
}  // namespace fetch

#endif  // MAIN_CHAIN_NODE_INTERFACE_HPP
=======
}
}
>>>>>>> 9d7af97f
<|MERGE_RESOLUTION|>--- conflicted
+++ resolved
@@ -30,12 +30,5 @@
   virtual std::vector<block_type>     GetHeaviestChain(uint32_t maxsize) = 0;
 };
 
-<<<<<<< HEAD
 }  // namespace ledger
 }  // namespace fetch
-
-#endif  // MAIN_CHAIN_NODE_INTERFACE_HPP
-=======
-}
-}
->>>>>>> 9d7af97f
