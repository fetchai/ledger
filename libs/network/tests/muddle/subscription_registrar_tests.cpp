//------------------------------------------------------------------------------
//
//   Copyright 2018-2019 Fetch.AI Limited
//
//   Licensed under the Apache License, Version 2.0 (the "License");
//   you may not use this file except in compliance with the License.
//   You may obtain a copy of the License at
//
//       http://www.apache.org/licenses/LICENSE-2.0
//
//   Unless required by applicable law or agreed to in writing, software
//   distributed under the License is distributed on an "AS IS" BASIS,
//   WITHOUT WARRANTIES OR CONDITIONS OF ANY KIND, either express or implied.
//   See the License for the specific language governing permissions and
//   limitations under the License.
//
//------------------------------------------------------------------------------

#include "core/byte_array/decoders.hpp"
#include "core/byte_array/encoders.hpp"
#include "core/logger.hpp"
#include "network/muddle/subscription_registrar.hpp"
#include "network/uri.hpp"

#include <gmock/gmock.h>
#include <memory>

static const auto SAMPLE_ADDRESS = fetch::byte_array::FromBase64(
    "wvV0DQgjcMNsmtkTTTZtX0JSAGA9+bHi7iRTczWDZsVJznK4c5enNJFSUyZScG40D3Dp2gdpT2WmnZO1lkUheQ==");

// static constexpr char const *LOGGING_NAME = "SubTests";

class SubscriptionManagerTests : public ::testing::Test
{
protected:
  using Packet                   = fetch::muddle::Packet;
  using Address                  = Packet::Address;
  using PacketPtr                = std::shared_ptr<Packet>;
  using SubscriptionRegistrar    = fetch::muddle::SubscriptionRegistrar;
  using SubscriptionRegistrarPtr = std::unique_ptr<SubscriptionRegistrar>;

  void SetUp() override
  {
    registrar_ = std::make_unique<SubscriptionRegistrar>();
  }

  PacketPtr CreatePacket(uint16_t service, uint16_t channel,
                         Packet::Address const &address = Packet::Address{})
  {
    auto packet = std::make_shared<Packet>();

    packet->SetService(service);
    packet->SetProtocol(channel);

    if (address.size() > 0)
    {
      packet->SetTarget(address);
    }

    return packet;
  }

  SubscriptionRegistrarPtr registrar_;
};

TEST_F(SubscriptionManagerTests, SingleHandler)
{
  auto subscription = registrar_->Register(1, 2);

  // register the message handler for the subscription
  uint32_t dispatches = 0;
  subscription->SetMessageHandler([&dispatches](Address const &, uint16_t, uint16_t, uint16_t,
<<<<<<< HEAD
                                                Packet::Payload const &, Address const &) { ++dispatches; });
=======
                                                Packet::Payload const &,
                                                Address const &) { ++dispatches; });
>>>>>>> c7692dc5

  // create the packet
  auto packet = CreatePacket(1, 2);

  EXPECT_EQ(dispatches, 0);

  // dispatch the packet to the registrar
  registrar_->Dispatch(packet, Address());

  EXPECT_EQ(dispatches, 1);

  // dispatch the packet to the registrar
  registrar_->Dispatch(packet, Address());

  EXPECT_EQ(dispatches, 2);
}

TEST_F(SubscriptionManagerTests, MultipleHandlers)
{
  auto subscription1 = registrar_->Register(1, 2);
  auto subscription2 = registrar_->Register(1, 2);

  // register the message handler for the subscription
  uint32_t dispatches = 0;
  subscription1->SetMessageHandler([&dispatches](Address const &, uint16_t, uint16_t, uint16_t,
<<<<<<< HEAD
                                                 Packet::Payload const &, Address const &) { ++dispatches; });
  subscription2->SetMessageHandler([&dispatches](Address const &, uint16_t, uint16_t, uint16_t,
                                                 Packet::Payload const &, Address const &) { ++dispatches; });
=======
                                                 Packet::Payload const &,
                                                 Address const &) { ++dispatches; });
  subscription2->SetMessageHandler([&dispatches](Address const &, uint16_t, uint16_t, uint16_t,
                                                 Packet::Payload const &,
                                                 Address const &) { ++dispatches; });
>>>>>>> c7692dc5

  // create the packet
  auto packet = CreatePacket(1, 2);

  EXPECT_EQ(dispatches, 0);

  // dispatch the packet to the registrar
  registrar_->Dispatch(packet, Address());

  EXPECT_EQ(dispatches, 2);

  // dispatch the packet to the registrar
  registrar_->Dispatch(packet, Address());

  EXPECT_EQ(dispatches, 4);

  // cancel the subscription
  subscription2.reset();

  // dispatch the packet to the registrar
  registrar_->Dispatch(packet, Address());

  EXPECT_EQ(dispatches, 5);
}

TEST_F(SubscriptionManagerTests, MultipleDifferentHandlers)
{
  auto subscription1 = registrar_->Register(1, 2);
  auto subscription2 = registrar_->Register(SAMPLE_ADDRESS, 1, 2);

  // register the message handler for the subscription
  uint32_t dispatches = 0;
  subscription1->SetMessageHandler([&dispatches](Address const &, uint16_t, uint16_t, uint16_t,
<<<<<<< HEAD
                                                 Packet::Payload const &, Address const &) { ++dispatches; });
  subscription2->SetMessageHandler([&dispatches](Address const &, uint16_t, uint16_t, uint16_t,
                                                 Packet::Payload const &, Address const &) { ++dispatches; });
=======
                                                 Packet::Payload const &,
                                                 Address const &) { ++dispatches; });
  subscription2->SetMessageHandler([&dispatches](Address const &, uint16_t, uint16_t, uint16_t,
                                                 Packet::Payload const &,
                                                 Address const &) { ++dispatches; });
>>>>>>> c7692dc5

  // create the packet
  auto packet = CreatePacket(1, 2, SAMPLE_ADDRESS);

  EXPECT_EQ(dispatches, 0);

  // dispatch the packet to the registrar
  registrar_->Dispatch(packet, Address());

  EXPECT_EQ(dispatches, 2);

  // dispatch the packet to the registrar
  registrar_->Dispatch(packet, Address());

  EXPECT_EQ(dispatches, 4);

  // cancel the subscription
  subscription2.reset();

  // dispatch the packet to the registrar
  registrar_->Dispatch(packet, Address());

  EXPECT_EQ(dispatches, 5);
}<|MERGE_RESOLUTION|>--- conflicted
+++ resolved
@@ -70,12 +70,8 @@
   // register the message handler for the subscription
   uint32_t dispatches = 0;
   subscription->SetMessageHandler([&dispatches](Address const &, uint16_t, uint16_t, uint16_t,
-<<<<<<< HEAD
-                                                Packet::Payload const &, Address const &) { ++dispatches; });
-=======
                                                 Packet::Payload const &,
                                                 Address const &) { ++dispatches; });
->>>>>>> c7692dc5
 
   // create the packet
   auto packet = CreatePacket(1, 2);
@@ -101,17 +97,11 @@
   // register the message handler for the subscription
   uint32_t dispatches = 0;
   subscription1->SetMessageHandler([&dispatches](Address const &, uint16_t, uint16_t, uint16_t,
-<<<<<<< HEAD
-                                                 Packet::Payload const &, Address const &) { ++dispatches; });
-  subscription2->SetMessageHandler([&dispatches](Address const &, uint16_t, uint16_t, uint16_t,
-                                                 Packet::Payload const &, Address const &) { ++dispatches; });
-=======
                                                  Packet::Payload const &,
                                                  Address const &) { ++dispatches; });
   subscription2->SetMessageHandler([&dispatches](Address const &, uint16_t, uint16_t, uint16_t,
                                                  Packet::Payload const &,
                                                  Address const &) { ++dispatches; });
->>>>>>> c7692dc5
 
   // create the packet
   auto packet = CreatePacket(1, 2);
@@ -145,17 +135,11 @@
   // register the message handler for the subscription
   uint32_t dispatches = 0;
   subscription1->SetMessageHandler([&dispatches](Address const &, uint16_t, uint16_t, uint16_t,
-<<<<<<< HEAD
-                                                 Packet::Payload const &, Address const &) { ++dispatches; });
-  subscription2->SetMessageHandler([&dispatches](Address const &, uint16_t, uint16_t, uint16_t,
-                                                 Packet::Payload const &, Address const &) { ++dispatches; });
-=======
                                                  Packet::Payload const &,
                                                  Address const &) { ++dispatches; });
   subscription2->SetMessageHandler([&dispatches](Address const &, uint16_t, uint16_t, uint16_t,
                                                  Packet::Payload const &,
                                                  Address const &) { ++dispatches; });
->>>>>>> c7692dc5
 
   // create the packet
   auto packet = CreatePacket(1, 2, SAMPLE_ADDRESS);
