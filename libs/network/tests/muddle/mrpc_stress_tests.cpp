//------------------------------------------------------------------------------
//
//   Copyright 2018 Fetch.AI Limited
//
//   Licensed under the Apache License, Version 2.0 (the "License");
//   you may not use this file except in compliance with the License.
//   You may obtain a copy of the License at
//
//       http://www.apache.org/licenses/LICENSE-2.0
//
//   Unless required by applicable law or agreed to in writing, software
//   distributed under the License is distributed on an "AS IS" BASIS,
//   WITHOUT WARRANTIES OR CONDITIONS OF ANY KIND, either express or implied.
//   See the License for the specific language governing permissions and
//   limitations under the License.
//
//------------------------------------------------------------------------------

#include <chrono>
#include <gtest/gtest.h>
#include <thread>

#include "core/byte_array/decoders.hpp"
#include "crypto/ecdsa.hpp"
#include "network/management/network_manager.hpp"
#include "network/muddle/muddle.hpp"
#include "network/muddle/rpc/client.hpp"
#include "network/muddle/rpc/server.hpp"
#include "network/peer.hpp"
#include "network/service/protocol.hpp"

using std::this_thread::sleep_for;
using std::chrono::seconds;
using fetch::byte_array::ByteArray;
using fetch::byte_array::ConstByteArray;
using fetch::byte_array::FromBase64;
using fetch::byte_array::ToBase64;

class TestProtocol : public fetch::service::Protocol
{
public:
  enum
  {
    EXCHANGE = 0xEF
  };

  TestProtocol()
  {
    Expose(EXCHANGE, this, &TestProtocol::Exchange);
  }

private:
  ConstByteArray Exchange(ConstByteArray const &value)
  {
    return value;
  }
};

<<<<<<< HEAD
static constexpr uint16_t    SERVICE      = 10;
static constexpr uint16_t    CHANNEL      = 12;
=======
static constexpr uint16_t SERVICE = 10;
static constexpr uint16_t CHANNEL = 12;
>>>>>>> f87b0003

class MuddleRpcStressTests : public ::testing::Test
{
protected:
  static constexpr char const *NETWORK_A_PUBLIC_KEY =
      "rOA3MfBt0DdRtZRSo/gBFP2aD/YQTsd9lOh/Oc/Pzchrzz1wfhTUMpf9z8cc1kRltUpdlWznGzwroO8/rbdPXA==";
  static constexpr char const *NETWORK_A_PRIVATE_KEY =
      "BEb+rF65Dg+59XQyKcu9HLl5tJc9wAZDX+V0ud07iDQ=";
  static constexpr char const *NETWORK_B_PUBLIC_KEY =
      "646y3U97FbC8Q5MYTO+elrKOFWsMqwqpRGieAC7G0qZUeRhJN+xESV/PJ4NeDXtkp6KkVLzoqRmNKTXshBIftA==";
  static constexpr char const *NETWORK_B_PRIVATE_KEY =
      "4DW/sW8JLey8Z9nqi2yJJHaGzkLXIqaYc/fwHfK0w0Y=";
  static constexpr char const *LOGGING_NAME = "MuddleRpcStressTests";

  using NetworkManager    = fetch::network::NetworkManager;
  using NetworkManagerPtr = std::unique_ptr<NetworkManager>;
  using Muddle            = fetch::muddle::Muddle;
  using MuddlePtr         = std::unique_ptr<Muddle>;
  using MuddleEndpoint    = fetch::muddle::MuddleEndpoint;
  using CertificatePtr    = Muddle::CertificatePtr;
  using Peer              = fetch::network::Peer;
  using Uri               = Muddle::Uri;
  using UriList           = Muddle::UriList;
  using RpcServer         = fetch::muddle::rpc::Server;
  using RpcClient         = fetch::muddle::rpc::Client;
  using Flag              = std::atomic<bool>;
  using Promise           = fetch::service::Promise;

  static CertificatePtr LoadIdentity(char const *private_key)
  {
    using Signer = fetch::crypto::ECDSASigner;

    // load the key
    auto signer = std::make_unique<Signer>();
    signer->Load(FromBase64(private_key));

    FETCH_LOG_INFO(LOGGING_NAME, private_key);
    FETCH_LOG_INFO(LOGGING_NAME, ToBase64(signer->public_key()));

    return signer;
  }

  void SetUp() override
  {
    managerA_ = std::make_unique<NetworkManager>(1);
<<<<<<< HEAD
    networkA_ = std::make_unique<Muddle>(Muddle::CreateNetworkId("Test"), LoadIdentity(NETWORK_A_PRIVATE_KEY), *managerA_);

    managerB_ = std::make_unique<NetworkManager>(1);
    networkB_ = std::make_unique<Muddle>(Muddle::CreateNetworkId("Test"), LoadIdentity(NETWORK_B_PRIVATE_KEY), *managerB_);
=======
    networkA_ = std::make_unique<Muddle>(Muddle::CreateNetworkId("Test"),
                                         LoadIdentity(NETWORK_A_PRIVATE_KEY), *managerA_);

    managerB_ = std::make_unique<NetworkManager>(1);
    networkB_ = std::make_unique<Muddle>(Muddle::CreateNetworkId("Test"),
                                         LoadIdentity(NETWORK_B_PRIVATE_KEY), *managerB_);
>>>>>>> f87b0003

    managerA_->Start();
    managerB_->Start();

    networkA_->Start({8000});
    networkB_->Start({9000}, {Uri{"tcp://127.0.0.1:8000"}});

    sleep_for(seconds{1});
  }

  void TearDown() override
  {
    networkB_->Stop();
    networkA_->Stop();
    managerB_->Stop();
    managerA_->Stop();

    networkB_.reset();
    managerB_.reset();

    networkA_.reset();
    managerA_.reset();
  }

  static ConstByteArray GenerateData(std::size_t length, uint8_t fill)
  {
    ByteArray buffer;
    buffer.Resize(length);
    for (std::size_t i = 0; i < length; ++i)
    {
      buffer[i] = fill;
    }
    return buffer;
  }

  static void ClientServer(MuddleEndpoint &endpoint, char const *target)
  {
    static constexpr std::size_t NUM_MESSAGES   = 200;
    static constexpr std::size_t PAYLOAD_LENGTH = 5;
    static constexpr uint64_t    PROTOCOL       = 0xEF;

    // create the server
    TestProtocol protocol;
<<<<<<< HEAD
    auto server = std::make_shared<RpcServer>(endpoint, SERVICE, CHANNEL);
    server -> Add(PROTOCOL, &protocol);
=======
    auto         server = std::make_shared<RpcServer>(endpoint, SERVICE, CHANNEL);
    server->Add(PROTOCOL, &protocol);
>>>>>>> f87b0003

    // create the client
    auto client = std::make_shared<RpcClient>(endpoint, FromBase64(target), SERVICE, CHANNEL);

    if (NETWORK_A_PUBLIC_KEY == target)
    {
      sleep_for(seconds{2});
    }

    std::vector<Promise> pending;
    for (std::size_t loop = 0; loop < NUM_MESSAGES; ++loop)
    {
      // generate a big load of data
      uint8_t const        fill = static_cast<uint8_t>(loop);
      ConstByteArray const data = GenerateData(PAYLOAD_LENGTH, fill);

<<<<<<< HEAD
      auto promise = client -> CallSpecificAddress(target, PROTOCOL, TestProtocol::EXCHANGE, data);
=======
      auto promise = client->Call(endpoint.network_id(), PROTOCOL, TestProtocol::EXCHANGE, data);
>>>>>>> f87b0003
      promise->WithHandlers()
          .Then([promise, fill]() {
            auto const result = promise->As<ConstByteArray>();
            EXPECT_EQ(PAYLOAD_LENGTH, result.size());

            for (std::size_t i = 0; i < result.size(); ++i)
            {
              EXPECT_EQ(result[i], fill);
            }
          })
          .Catch([]() { FAIL(); });

      pending.push_back(promise);
    }

    while (!pending.empty())
    {
      if (!pending.back()->IsWaiting())
      {
        // FETCH_LOG_WARN(LOGGING_NAME, "Discarding promise: ", pending.back()->id());
        pending.pop_back();
        continue;
      }

      sleep_for(seconds{1});
    }

    sleep_for(seconds{5});
  }

  NetworkManagerPtr managerA_;
  MuddlePtr         networkA_;

  NetworkManagerPtr managerB_;
  MuddlePtr         networkB_;
};

TEST_F(MuddleRpcStressTests, ContinuousBiDirectionalTraffic)
{
  std::thread nodeA([this]() { ClientServer(networkA_->AsEndpoint(), NETWORK_B_PUBLIC_KEY); });
  std::thread nodeB([this]() { ClientServer(networkB_->AsEndpoint(), NETWORK_A_PUBLIC_KEY); });

  nodeB.join();
  nodeA.join();
}<|MERGE_RESOLUTION|>--- conflicted
+++ resolved
@@ -56,13 +56,8 @@
   }
 };
 
-<<<<<<< HEAD
-static constexpr uint16_t    SERVICE      = 10;
-static constexpr uint16_t    CHANNEL      = 12;
-=======
 static constexpr uint16_t SERVICE = 10;
 static constexpr uint16_t CHANNEL = 12;
->>>>>>> f87b0003
 
 class MuddleRpcStressTests : public ::testing::Test
 {
@@ -108,19 +103,12 @@
   void SetUp() override
   {
     managerA_ = std::make_unique<NetworkManager>(1);
-<<<<<<< HEAD
-    networkA_ = std::make_unique<Muddle>(Muddle::CreateNetworkId("Test"), LoadIdentity(NETWORK_A_PRIVATE_KEY), *managerA_);
-
-    managerB_ = std::make_unique<NetworkManager>(1);
-    networkB_ = std::make_unique<Muddle>(Muddle::CreateNetworkId("Test"), LoadIdentity(NETWORK_B_PRIVATE_KEY), *managerB_);
-=======
     networkA_ = std::make_unique<Muddle>(Muddle::CreateNetworkId("Test"),
                                          LoadIdentity(NETWORK_A_PRIVATE_KEY), *managerA_);
 
     managerB_ = std::make_unique<NetworkManager>(1);
     networkB_ = std::make_unique<Muddle>(Muddle::CreateNetworkId("Test"),
                                          LoadIdentity(NETWORK_B_PRIVATE_KEY), *managerB_);
->>>>>>> f87b0003
 
     managerA_->Start();
     managerB_->Start();
@@ -164,13 +152,8 @@
 
     // create the server
     TestProtocol protocol;
-<<<<<<< HEAD
-    auto server = std::make_shared<RpcServer>(endpoint, SERVICE, CHANNEL);
-    server -> Add(PROTOCOL, &protocol);
-=======
     auto         server = std::make_shared<RpcServer>(endpoint, SERVICE, CHANNEL);
     server->Add(PROTOCOL, &protocol);
->>>>>>> f87b0003
 
     // create the client
     auto client = std::make_shared<RpcClient>(endpoint, FromBase64(target), SERVICE, CHANNEL);
@@ -187,11 +170,7 @@
       uint8_t const        fill = static_cast<uint8_t>(loop);
       ConstByteArray const data = GenerateData(PAYLOAD_LENGTH, fill);
 
-<<<<<<< HEAD
-      auto promise = client -> CallSpecificAddress(target, PROTOCOL, TestProtocol::EXCHANGE, data);
-=======
       auto promise = client->Call(endpoint.network_id(), PROTOCOL, TestProtocol::EXCHANGE, data);
->>>>>>> f87b0003
       promise->WithHandlers()
           .Then([promise, fill]() {
             auto const result = promise->As<ConstByteArray>();
