--- conflicted
+++ resolved
@@ -117,13 +117,6 @@
   }
 
 
-<<<<<<< HEAD
-=======
-  void ConnectionFailed() override
-  {
-
-  }
->>>>>>> abbf972c
 };
 
 std::vector<message_type> globalMessages{};
@@ -141,7 +134,7 @@
     Connect(host, port);
     this->OnMessage([](message_type const &value) {
         {
-          std::lock_guard<fetch::mutex::Mutex> lock(mutex_);
+          std::lock_guard<std::mutex> lock(mutex_);
           globalMessages.push_back(std::move(value));
         }
         clientReceivedCount++;
@@ -154,17 +147,6 @@
     TCPClient::Cleanup();
   }
 
-<<<<<<< HEAD
-=======
-  void PushMessage(message_type const &value) override
-  {
-    {
-      std::lock_guard<std::mutex> lock(mutex_);
-      globalMessages.push_back(std::move(value));
-    }
-    clientReceivedCount++;
-  }
->>>>>>> abbf972c
 
 };
 
