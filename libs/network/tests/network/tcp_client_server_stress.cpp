--- conflicted
+++ resolved
@@ -47,20 +47,12 @@
 class Server : public TCPServer
 {
 public:
-<<<<<<< HEAD
-  Server(uint16_t port, NetworkManager nmanager) : TCPServer(port, nmanager)
+  Server(uint16_t port, NetworkManager nmanager) : TCPServer(port, nmanager) {}
+    : TCPServer(port, nmanager)
   {
     Start();
   }
   ~Server() = default;
-=======
-  Server(uint16_t port, NetworkManager nmanager)
-    : TCPServer(port, nmanager)
-  {}
-
-  ~Server()
-  {}
->>>>>>> c3d0aa37
 
   void PushRequest(connection_handle_type client, message_type const &msg) override
   {
