--- conflicted
+++ resolved
@@ -253,27 +253,7 @@
   MuddlePtr             muddle;
   std::atomic<uint16_t> delivered_msgs{0};
 
-<<<<<<< HEAD
-  RbcMember(uint16_t port_number, uint16_t index,
-            const std::vector<FaultyRbc::Failures> &failures = {})
-    : muddle_port{port_number}
-    , network_manager{"NetworkManager" + std::to_string(index), 1}
-    , muddle_certificate{CreateCertificate()}
-    , muddle{CreateMuddle("Test", muddle_certificate, network_manager, "127.0.0.1")}
-    , rbc{muddle->GetEndpoint(), muddle_certificate->identity().identifier(), cabinet,
-          [this](ConstByteArray const &, ConstByteArray const &payload) -> void {
-            OnRbcMessage(payload);
-          },
-          failures}
-  {
-    network_manager.Start();
-    muddle->Start({muddle_port});
-  }
-
-  ~RbcMember()
-=======
   virtual ~RbcMember()
->>>>>>> 8bdb4910
   {
     muddle->Stop();
     network_manager.Stop();
@@ -308,7 +288,7 @@
     , muddle{CreateMuddle("Test", muddle_certificate, network_manager, "127.0.0.1")}
   {
     network_manager.Start();
-    muddle->Start({}, {muddle_port});
+    muddle->Start({muddle_port});
   }
 };
 
