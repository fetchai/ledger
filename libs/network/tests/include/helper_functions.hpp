#pragma once

#include "core/byte_array/byte_array.hpp"
#include "core/random/lfg.hpp"
#include "core/serializers/counter.hpp"
#include "ledger/chain/mutable_transaction.hpp"
#include "ledger/chain/transaction.hpp"
#include "network/service/types.hpp"
#include <random>

namespace fetch {
namespace common {

uint32_t GetRandom()
{
  static std::random_device                      rd;
  static std::mt19937                            gen(rd());
  static std::uniform_int_distribution<uint32_t> dis(
      0, std::numeric_limits<uint32_t>::max());

  return dis(gen);
}

byte_array::ConstByteArray GetRandomByteArray(std::size_t length)
{
  // convert to byte array
  byte_array::ByteArray data;
  data.Resize(length);

  for (std::size_t i = 0; i < length; ++i)
  {
    data[i] = static_cast<uint8_t>(GetRandom());
  }

  return {data};
}

// Time related functionality
typedef std::chrono::high_resolution_clock::time_point time_point;

time_point TimePoint() { return std::chrono::high_resolution_clock::now(); }

double TimeDifference(time_point t1, time_point t2)
{
  // If t1 before t2
  if (t1 < t2)
  {
    return std::chrono::duration_cast<std::chrono::duration<double>>(t2 - t1)
        .count();
  }
  return std::chrono::duration_cast<std::chrono::duration<double>>(t1 - t2)
      .count();
}

//  TODO: (`HUT`) : seperate helper functions by submodule
class NoCopyClass
{
public:
  NoCopyClass() {}

  NoCopyClass(int val) : classValue_{val} {}

  NoCopyClass(NoCopyClass &rhs) = delete;
  NoCopyClass &operator=(NoCopyClass &rhs) = delete;
  NoCopyClass(NoCopyClass &&rhs)           = delete;
  NoCopyClass &operator=(NoCopyClass &&rhs) = delete;

  int classValue_ = 0;
};

template <typename T>
inline void Serialize(T &serializer, NoCopyClass const &b)
{
  serializer << b.classValue_;
}

template <typename T>
inline void Deserialize(T &serializer, NoCopyClass &b)
{
  serializer >> b.classValue_;
}

template <typename T>
void MakeString(T &str, std::size_t N = 4)
{
  static fetch::random::LaggedFibonacciGenerator<> lfg;
  byte_array::ByteArray                            entry;
  entry.Resize(N);

  for (std::size_t j = 0; j < N; ++j)
  {
    entry[j] = uint8_t(lfg() & 0xFF);
  }
  str = entry;
}

template <typename T>
std::size_t Size(const T &item)
{
  serializers::SizeCounter<service::serializer_type> counter;
  counter << item;
  return counter.size();
}

template <typename T>
T NextTransaction(std::size_t bytesToAdd = 0)
{
  fetch::chain::MutableTransaction trans;

  trans.PushResource(GetRandomByteArray(64));

  byte_array::ByteArray sig1, contract_name, data;
  MakeString(sig1);
  MakeString(contract_name);
  MakeString(data, 1 + bytesToAdd);

  trans.set_signature(sig1);
  trans.set_contract_name(
      std::string{contract_name.char_pointer(), contract_name.size()});
  trans.set_data(data);

  return T::Create(trans);
}

template <typename T, typename... Args>
std::unique_ptr<T> make_unique(Args &&... args)
{
  return std::unique_ptr<T>(new T(std::forward<Args>(args)...));
}

std::size_t Hash(fetch::byte_array::ConstByteArray const &arr)
{
  std::size_t hash = 2166136261;
  for (std::size_t i = 0; i < arr.size(); ++i)
  {
    hash = (hash * 16777619) ^ arr[i];
  }
  return hash;
}

void BlockUntilTime(uint64_t startTime)
{
  // get time as epoch, wait until that time to start
  std::time_t t          = static_cast<std::time_t>(startTime);
  std::tm *   timeout_tm = std::localtime(&t);

  time_t                                timeout_time_t = mktime(timeout_tm);
  std::chrono::system_clock::time_point timeout_tp =
      std::chrono::system_clock::from_time_t(timeout_time_t);

  std::this_thread::sleep_until(timeout_tp);
}

}  // namespace common

namespace network_benchmark {

// Transactions are packaged up into blocks and referred to using a hash
typedef fetch::chain::Transaction         transaction_type;
typedef std::size_t                       block_hash;
typedef std::vector<transaction_type>     block_type;
typedef std::pair<block_hash, block_type> network_block;

}  // namespace network_benchmark

<<<<<<< HEAD
}  // namespace fetch

#endif
=======
}
>>>>>>> 9d7af97f
<|MERGE_RESOLUTION|>--- conflicted
+++ resolved
@@ -163,10 +163,4 @@
 
 }  // namespace network_benchmark
 
-<<<<<<< HEAD
 }  // namespace fetch
-
-#endif
-=======
-}
->>>>>>> 9d7af97f
