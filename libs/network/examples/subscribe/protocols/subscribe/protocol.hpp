--- conflicted
+++ resolved
@@ -28,12 +28,5 @@
   }
 };
 
-<<<<<<< HEAD
 }  // namespace protocols
 }  // namespace fetch
-
-#endif
-=======
-}
-}
->>>>>>> 9d7af97f
