--- conflicted
+++ resolved
@@ -10,13 +10,8 @@
 
 int main() {
   // Client setup
-<<<<<<< HEAD
-  fetch::network::ThreadManager tm(2);
+  fetch::network::NetworkManager tm(2);
   typedef  fetch::network::TCPClient client_type;
-=======
-  fetch::network::NetworkManager tm(2);
-  typedef ServiceClient< fetch::network::TCPClient > client_type;
->>>>>>> d3c55dfc
   fetch::network::ConnectionRegister<fetch::NodeDetails> creg;
   
   tm.Start();
