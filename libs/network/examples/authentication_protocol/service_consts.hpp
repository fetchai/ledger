<<<<<<< HEAD
#ifndef SERVICE_CONSTS
#define SERVICE_CONSTS
enum
{
=======
#pragma once
enum {
>>>>>>> 9d7af97f
  GREET = 1,
  ADD,

  PING,
  HELLO,
  GET_CHALLENGE,
  RESPOND_TO_CHALLENGE
};

enum
{
  AUTH = 1,
  TEST = 2
};<|MERGE_RESOLUTION|>--- conflicted
+++ resolved
@@ -1,12 +1,6 @@
-<<<<<<< HEAD
-#ifndef SERVICE_CONSTS
-#define SERVICE_CONSTS
+#pragma once
 enum
 {
-=======
-#pragma once
-enum {
->>>>>>> 9d7af97f
   GREET = 1,
   ADD,
 
