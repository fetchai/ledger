#ifndef NODE_FUNCTIONALITY_HPP
#define NODE_FUNCTIONALITY_HPP
#include"commands.hpp"
#include"network/service/client.hpp"
#include"network/service/publication_feed.hpp"
#include"core/assert.hpp"

#include<vector>
#include<string>
#include<iostream>
#include<memory>

class NodeToNodeFunctionality : public fetch::service::HasPublicationFeed {
public:
  typedef fetch::service::ServiceClient client_type;
  
  NodeToNodeFunctionality(fetch::network::NetworkManager network_manager) :
    network_manager_(network_manager)
  {  }

  void Tick() {
    this->Publish(PeerToPeerFeed::NEW_MESSAGE, "tick");
  }
  
  void Tock() {
    this->Publish(PeerToPeerFeed::NEW_MESSAGE, "tock");
  }  
  
  void SendMessage(std::string message) {
   std::cout << "Received message: " << message  << std::endl;
   messages_.push_back(message);
  }

  std::vector< std::string > messages() {
    return messages_;
  }

  void Connect(std::string host, uint16_t port) {
    std::cout << "Node connecting to " << host << " on " << port << std::endl;

    this->Publish(PeerToPeerFeed::CONNECTING, host, port);

<<<<<<< HEAD
    fetch::network::TCPClient connection(thread_manager_);
    connection.Connect(host,port);
    
    connections_.push_back( std::make_shared< client_type >(connection, thread_manager_ ) );
=======
    connections_.push_back( std::make_shared< client_type >(host, port, network_manager_ ) );
>>>>>>> d3c55dfc
  }


private:
  fetch::network::NetworkManager network_manager_;  
  std::vector< std::string > messages_;
  std::vector< std::shared_ptr< client_type> > connections_;  
};

#endif<|MERGE_RESOLUTION|>--- conflicted
+++ resolved
@@ -40,14 +40,10 @@
 
     this->Publish(PeerToPeerFeed::CONNECTING, host, port);
 
-<<<<<<< HEAD
-    fetch::network::TCPClient connection(thread_manager_);
+    fetch::network::TCPClient connection(network_manager_);
     connection.Connect(host,port);
     
-    connections_.push_back( std::make_shared< client_type >(connection, thread_manager_ ) );
-=======
-    connections_.push_back( std::make_shared< client_type >(host, port, network_manager_ ) );
->>>>>>> d3c55dfc
+    connections_.push_back( std::make_shared< client_type >(connection, network_manager_ ) );
   }
 
 
