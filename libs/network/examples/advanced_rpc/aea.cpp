
/* Below we illustrate the architecture of the advanced RPC example:
 *       ┌─────────────────┐      ┌─────────────────┐                         
 *       │    TCP client   │  ... │    TCP client   │                         
 *       └───────────────▲─┘      └───▲─────────────┘                         
 *                        ╲          ╱                          ┌───┐         
 *                         ╲        ╱                           │ T │         
 *  aea_functionality.hpp   ╲      ╱  node_functionality.hpp    │ C │         
 *  ┌────────────────────┐┌──╳────╳────────────┐     ┌───┐      │ P │         
 *  │  AEA operation     ││  Node to node      │     │ T │  (2) │   │         
 *  │  implementation    ││  functionality     │     │ C │◀═════▶ c │         
 *  └──────────┬─────────┘└──────────┬─────────┘     │ P │      │ l │         
 *             │      ┌──────────────┼───────────────▶   │      │ . │         
 *  aea_protocol.hpp  │              │   ┌───────────▶ s │      └──▲┘         
 *  ┌──────────▼──────▼──┐┌──────────▼───▼─────┐     │ e │(1)┌───┐ │          
 *  │    AEA Protocol    ││ Node to node proto.│     │ . ◀═══▶ T │ │          
 *  └────────────────────┘└────────────────────┘     └───┘   │ C │ │          
 *             │                     │    node_protocol.hpp  │ P │ │          
 *             └────────┐ ┌──────────┘                       │   │ │          
 *  ┌───────────────────▼─▼────────────────────┐             │ c │ │          
 *  │             Fetch service                │             │ l │ └───┐      
 *  └─────────────────────┬────────────────────┘             │ . │     │      
 *                        │              service.hpp         └───┘     │      
 *  ┌─────────────────────▼────────────────────┐               ▲       │      
 *  │              Node main program           │               │       │      
 *  └──────────────────────────────────────────┘       ┌───────┘       │      
 *                    node.cpp                         │               │      
 *                                             ┌───────▼────────┐┌─────▼─────┐
 *  (1) use AEA protocol                       │   AEA client   ││   Node    │
 *  (2) use NodeToNode protocol                └────────────────┘└───────────┘
 *                                                  aea.cpp                   
 */                                                          


#include"vector_serialize.hpp"
#include"commands.hpp"
#include"network/service/function.hpp"
#include"network/service/client.hpp"
#include"core/commandline/parameter_parser.hpp"
#include"core/commandline/vt100.hpp"
#include<iostream>


using namespace fetch::service;
using namespace fetch::commandline;


int main(int argc, char const **argv) {
  ParamsParser params;
  params.Parse(argc, argv);
  
  if(params.arg_size() <= 1) {
    std::cout << "usage: ./" << argv[0] << " [command] [args ...]" << std::endl;
    std::cout << std::endl << "Commands are: " << std::endl;
    std::cout << "  connect [host] [[port=8080]]" << std::endl;
    std::cout << "  info" << std::endl;
    std::cout << "  listen" << std::endl;
    std::cout << "  sendmsg [msg]" << std::endl;
    std::cout << "  messages" << std::endl;
    std::cout << std::endl << "Params are" << std::endl;
    std::cout << "  --port=[1337]" << std::endl;
    std::cout << "  --host=[localhost]" << std::endl;
    std::cout << std::endl;
    
    return -1;
  }

  std::string command = params.GetArg(1);
  std::cout << std::endl;
  std::cout << "Executing command: " << command << std::endl;

  // Connecting to server
  uint16_t port = params.GetParam<uint16_t>("port", 1337);
  std::string host = params.GetParam("host", "localhost");

  std::cout << "Connecting to server " << host << " on " << port << std::endl;

<<<<<<< HEAD
  fetch::network::ThreadManager tm;  
  fetch::network::TCPClient connection(tm);
  connection.Connect(host, port);
  
  ServiceClient client(connection, tm);  


=======
  fetch::network::NetworkManager tm;  
  ServiceClient< fetch::network::TCPClient > client(host, port, tm);  
>>>>>>> d3c55dfc

  tm.Start();
  
  std::this_thread::sleep_for( std::chrono::milliseconds(300) );

  // Using the command protocol
  if(command == "connect" ) {
    if(params.arg_size() <= 2) {
      std::cout << "usage: ./" << argv[0] << " connect [host] [[port=8080]]" << std::endl;
      return -1;
    }
    
    std::string h = params.GetArg(2);    
    uint16_t p = params.GetArg<uint16_t>(3, 8080);
    std::cout << "Sending 'connect' command with parameters " << h << " " << p << std::endl;

    auto prom = client.Call(FetchProtocols::AEA_PROTOCOL, AEACommands::CONNECT, h, p);
    prom.Wait();
  }


  // Using the getinfo protocol
  if(command == "info" ) {

    std::cout << "Sending 'info' command with no parameters "<< std::endl;

    auto prom = client.Call(FetchProtocols::AEA_PROTOCOL, AEACommands::GET_INFO);
    std::cout << "Info about the node: " << std::endl;
    std::cout << prom.As< std::string >() << std::endl << std::endl;
  }


  if(command == "listen" ) {
    std::cout << "Listening to " << std::endl;
    auto handle1 = client.Subscribe(FetchProtocols::PEER_TO_PEER, PeerToPeerFeed::NEW_MESSAGE, new Function< void(std::string) >([](std::string const&msg) {
          std::cout << VT100::GetColor("blue", "default") << "Got message: " << msg << VT100::DefaultAttributes() <<  std::endl;
        }) );
    
    client.Subscribe(FetchProtocols::PEER_TO_PEER, PeerToPeerFeed::NEW_MESSAGE, new Function< void(std::string) >([](std::string const&msg) {
          std::cout << VT100::GetColor("red", "default") << "Got message 2: " << msg << VT100::DefaultAttributes() <<  std::endl;
        }) );    
    
    std::this_thread::sleep_for( std::chrono::milliseconds( 5000 ) );
    
    client.Unsubscribe( handle1 );
    std::this_thread::sleep_for( std::chrono::milliseconds( 5000 ) );
    // Ungracefully leaving

  }
  
  // Testing the send message
  if(command == "sendmsg" ) {
    std::string msg = params.GetArg(2);    
    std::cout << "Peer-to-peer command 'sendmsg' command with "<< msg << std::endl;
    
    auto prom = client.Call(FetchProtocols::PEER_TO_PEER, PeerToPeerCommands::SEND_MESSAGE, msg);

    prom.Wait();
  }

  // Testing the send message
  if(command == "messages" ) {
    std::cout << "Peer-to-peer command 'messages' command with no parameters "<< std::endl;
    auto prom = client.Call(FetchProtocols::PEER_TO_PEER, PeerToPeerCommands::GET_MESSAGES);

    std::vector< std::string > msgs =  prom.As< std::vector< std::string > >();
    for(auto &msg: msgs) {
      std::cout << "  - " << msg << std::endl;
    }
  }
  
  tm.Stop(); 

  return 0;
}<|MERGE_RESOLUTION|>--- conflicted
+++ resolved
@@ -75,18 +75,13 @@
 
   std::cout << "Connecting to server " << host << " on " << port << std::endl;
 
-<<<<<<< HEAD
-  fetch::network::ThreadManager tm;  
+  fetch::network::NetworkManager tm;  
   fetch::network::TCPClient connection(tm);
   connection.Connect(host, port);
   
   ServiceClient client(connection, tm);  
 
 
-=======
-  fetch::network::NetworkManager tm;  
-  ServiceClient< fetch::network::TCPClient > client(host, port, tm);  
->>>>>>> d3c55dfc
 
   tm.Start();
   
