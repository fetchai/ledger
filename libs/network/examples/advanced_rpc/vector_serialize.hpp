--- conflicted
+++ resolved
@@ -1,13 +1,6 @@
-<<<<<<< HEAD
-#ifndef VECTOR_SERIALIZE_HPP
-#define VECTOR_SERIALIZE_HPP
+#pragma once
 #include "core/serializers/stl_types.hpp"
 #include <vector>
-=======
-#pragma once
-#include"core/serializers/stl_types.hpp"
-#include<vector>
->>>>>>> 9d7af97f
 namespace fetch {
 namespace serializers {
 
@@ -38,11 +31,5 @@
   for (auto &a : vec) serializer >> a;
 }
 
-<<<<<<< HEAD
 }  // namespace serializers
-}  // namespace fetch
-#endif
-=======
-}
-}
->>>>>>> 9d7af97f
+}  // namespace fetch