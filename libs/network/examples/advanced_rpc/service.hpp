#pragma once
//------------------------------------------------------------------------------
//
//   Copyright 2018 Fetch.AI Limited
//
//   Licensed under the Apache License, Version 2.0 (the "License");
//   you may not use this file except in compliance with the License.
//   You may obtain a copy of the License at
//
//       http://www.apache.org/licenses/LICENSE-2.0
//
//   Unless required by applicable law or agreed to in writing, software
//   distributed under the License is distributed on an "AS IS" BASIS,
//   WITHOUT WARRANTIES OR CONDITIONS OF ANY KIND, either express or implied.
//   See the License for the specific language governing permissions and
//   limitations under the License.
//
//------------------------------------------------------------------------------

#include "aea_protocol.hpp"
#include "node_protocol.hpp"

class FetchService
{
public:
  FetchService(uint16_t port, std::string const &info)
    : network_manager_(8)
    , service_(port, network_manager_)
  {

    aea_  = new AEAProtocol(info);
    node_ = new NodeToNodeProtocol(network_manager_);

    aea_->set_node(node_);

    service_.Add(FetchProtocols::AEA_PROTOCOL, aea_);
    service_.Add(FetchProtocols::PEER_TO_PEER, node_);
  }

  ~FetchService()
  {
    delete aea_;
    delete node_;
  }

  void Tick()
  {
    node_->Tick();
  }

  void Tock()
  {
    node_->Tock();
  }

  void Start()
  {
    network_manager_.Start();
<<<<<<< HEAD
    service_.Start();
=======
>>>>>>> c3d0aa37
  }

  void Stop()
  {
<<<<<<< HEAD
    service_.Stop();
=======
>>>>>>> c3d0aa37
    network_manager_.Stop();
  }

private:
  fetch::network::NetworkManager network_manager_;

  fetch::service::ServiceServer<fetch::network::TCPServer> service_;
  AEAProtocol *                                            aea_;
  NodeToNodeProtocol *                                     node_;
};<|MERGE_RESOLUTION|>--- conflicted
+++ resolved
@@ -56,18 +56,12 @@
   void Start()
   {
     network_manager_.Start();
-<<<<<<< HEAD
     service_.Start();
-=======
->>>>>>> c3d0aa37
   }
 
   void Stop()
   {
-<<<<<<< HEAD
     service_.Stop();
-=======
->>>>>>> c3d0aa37
     network_manager_.Stop();
   }
 
