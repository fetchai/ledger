--- conflicted
+++ resolved
@@ -46,16 +46,6 @@
   tm.Start();
   auto client_muddle = Muddle::CreateMuddle(Muddle::CreateNetworkId("TEST"), tm);
 
-<<<<<<< HEAD
-  client_muddle -> Start({});
-  auto peer = fetch::network::Uri("tcp://127.0.0.1:8080");
-  client_muddle -> AddPeer(peer);
-  auto client = std::make_shared<Client>(client_muddle->AsEndpoint(), Muddle::Address(), SERVICE_TEST,
-                                          CHANNEL_RPC);
-  std::this_thread::sleep_for(std::chrono::milliseconds(100));
-  Muddle::Address target_address;
-  if (!client_muddle->GetOutgoingConnectionAddress(peer, target_address))
-=======
   client_muddle->Start({});
   auto peer = fetch::network::Uri("tcp://127.0.0.1:8080");
   client_muddle->AddPeer(peer);
@@ -63,8 +53,6 @@
                                          SERVICE_TEST, CHANNEL_RPC);
   std::this_thread::sleep_for(std::chrono::milliseconds(100));
   Muddle::Address target_address;
-  if (!client_muddle->UriToDirectAddress(peer, target_address))
->>>>>>> f87b0003
   {
     std::cout << "Can't connect" << std::endl;
     exit(1);
