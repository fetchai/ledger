--- conflicted
+++ resolved
@@ -56,30 +56,19 @@
   auto p3 = client.Call(MYPROTO, SLOWFUNCTION);
   //  client.WithDecorators(aes, ... ).Call( MYPROTO,SLOWFUNCTION, 4, 3 );
 
-<<<<<<< HEAD
-  if (p1->IsWaiting()) std::cout << "p1 is not yet fulfilled" << std::endl;
-=======
-  if (!p1.is_fulfilled())
+  if (p1->IsWaiting())
   {
     std::cout << "p1 is not yet fulfilled" << std::endl;
   }
->>>>>>> c3d0aa37
 
   FETCH_LOG_PROMISE();
   p1->Wait();
 
   // Converting to a type implicitly invokes Wait (as is the case for p2)
-<<<<<<< HEAD
   std::cout << "Result is: " << p1->As<int>() << " " << p2->As<int>() << std::endl;
   try
   {
     p3->Wait();
-=======
-  std::cout << "Result is: " << int(p1) << " " << int(p2) << std::endl;
-  try
-  {
-    p3.Wait();
->>>>>>> c3d0aa37
   }
   catch (fetch::serializers::SerializableException const &e)
   {
