--- conflicted
+++ resolved
@@ -100,15 +100,17 @@
   return 0;
 
 }
-<<<<<<< HEAD
-=======
 
 int xmain() {
 
 
   fetch::network::NetworkManager tm(1);
   tm.Start(); // Started thread manager before client construction!
-  ServiceClient< fetch::network::TCPClient > client("localhost", 8080, tm);
+
+  fetch::network::TCPClient connection(tm);
+  connection.Connect("localhost", 8080);
+
+  ServiceClient client(connection, tm);
 
   auto promise = client.Call( MYPROTO,SLOWFUNCTION, 2, 7 );
 
@@ -122,5 +124,4 @@
   tm.Stop();
 
   return 0;
-}
->>>>>>> d3c55dfc
+}