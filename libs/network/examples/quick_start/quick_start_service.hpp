#pragma once

#include "./node.hpp"
#include "./protocols/fetch_protocols.hpp"  // defines QUICK_START enum
#include "core/logger.hpp"
#include "network/service/server.hpp"
#include <memory>

namespace fetch {
namespace quick_start {

template <typename T, typename... Args>
std::unique_ptr<T> make_unique(Args &&... args)
{
  return std::unique_ptr<T>(new T(std::forward<Args>(args)...));
}

/*
 * Class containing one or more protocols, thus defining a service. Inherits
 * from ServiceServer to provide network functionality
 */
class QuickStartService
    : public service::ServiceServer<fetch::network::TCPServer>
{
public:
  /*
   * Constructor for QuickStartService, will create a server to respond to rpc
   * calls
   */
  QuickStartService(fetch::network::NetworkManager tm, uint16_t tcpPort)
      : ServiceServer(tcpPort, tm)
  {
    // Macro used for debugging
    LOG_STACK_TRACE_POINT;

    // Prints when compiled in debug mode. Options: logger.Debug logger.Info
    // logger.Error
    fetch::logger.Debug("Constructing test node service with TCP port: ",
                        tcpPort);

    // We construct our node, and attach it to the protocol
    node_ = std::make_shared<Node>(tm);
    quickStartProtocol_ =
        make_unique<protocols::QuickStartProtocol<Node>>(node_);

    // We 'Add' these protocols under our QUICK_START enum
    this->Add(protocols::QuickStartProtocols::QUICK_START,
              quickStartProtocol_.get());
  }

  // We can use this to send messages from node to node
  void sendMessage(std::string const &mes, uint16_t port)
  {
    node_->sendMessage(mes, port);
  }

private:
  std::shared_ptr<Node>                                node_;
  std::unique_ptr<protocols::QuickStartProtocol<Node>> quickStartProtocol_;
};
<<<<<<< HEAD
}  // namespace quick_start
}  // namespace fetch

#endif
=======
}
}
>>>>>>> 9d7af97f
<|MERGE_RESOLUTION|>--- conflicted
+++ resolved
@@ -58,12 +58,5 @@
   std::shared_ptr<Node>                                node_;
   std::unique_ptr<protocols::QuickStartProtocol<Node>> quickStartProtocol_;
 };
-<<<<<<< HEAD
 }  // namespace quick_start
 }  // namespace fetch
-
-#endif
-=======
-}
-}
->>>>>>> 9d7af97f
