#pragma once

namespace fetch {
namespace protocols {

struct QuickStart
{
  enum
  {
    PING = 127,
    SEND_MESSAGE,
    SEND_DATA
  };
};
<<<<<<< HEAD
}  // namespace protocols
}  // namespace fetch

#endif
=======
}
}
>>>>>>> 9d7af97f
<|MERGE_RESOLUTION|>--- conflicted
+++ resolved
@@ -12,12 +12,5 @@
     SEND_DATA
   };
 };
-<<<<<<< HEAD
 }  // namespace protocols
 }  // namespace fetch
-
-#endif
-=======
-}
-}
->>>>>>> 9d7af97f
