--- conflicted
+++ resolved
@@ -19,12 +19,8 @@
                       PUBLIC fetch-core
                              fetch-crypto
                              fetch-math
-<<<<<<< HEAD
+                             fetch-version
                              fetch-json
-=======
-                             fetch-version
-                             fetch-muddle # remove
->>>>>>> 011afc53
                              vendor-asio
                              fetch-logging
                              pthread)
