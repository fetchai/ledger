--- conflicted
+++ resolved
@@ -19,11 +19,8 @@
                       PUBLIC fetch-core
                              fetch-crypto
                              fetch-math
-<<<<<<< HEAD
                              fetch-json
-=======
                              fetch-muddle # remove
->>>>>>> b25f0ef7
                              vendor-asio
                              fetch-logging
                              pthread)
