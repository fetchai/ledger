//------------------------------------------------------------------------------
//
//   Copyright 2018-2019 Fetch.AI Limited
//
//   Licensed under the Apache License, Version 2.0 (the "License");
//   you may not use this file except in compliance with the License.
//   You may obtain a copy of the License at
//
//       http://www.apache.org/licenses/LICENSE-2.0
//
//   Unless required by applicable law or agreed to in writing, software
//   distributed under the License is distributed on an "AS IS" BASIS,
//   WITHOUT WARRANTIES OR CONDITIONS OF ANY KIND, either express or implied.
//   See the License for the specific language governing permissions and
//   limitations under the License.
//
//------------------------------------------------------------------------------

#include "network/tcp/client_connection.hpp"
#include "network/tcp/tcp_server.hpp"

#include <chrono>
#include <exception>
#include <memory>
#include <new>
#include <system_error>
#include <thread>
#include <utility>

namespace fetch {
namespace network {

TCPServer::TCPServer(uint16_t port, NetworkManagerType const &network_manager)
  : network_manager_{network_manager}
  , port_{port}
{
  FETCH_LOG_DEBUG(LOGGING_NAME, "Creating TCP server on tcp://0.0.0.0:", port);

  manager_ = std::make_shared<ClientManager>(*this);
}

TCPServer::~TCPServer()
{
  std::weak_ptr<AcceptorType> acceptorWeak = acceptor_;

  network_manager_.Post([acceptorWeak] {
    auto acceptorStrong = acceptorWeak.lock();
    if (acceptorStrong)
    {
      std::error_code ec;
      acceptorStrong->close(ec);

      if (ec)
      {
        FETCH_LOG_INFO(LOGGING_NAME, "Closed TCP server server acceptor: ", ec.message());
      }
    }
    else
    {
      FETCH_LOG_WARN(LOGGING_NAME, "Failed to close acceptor");
    }
  });

  // Need to block until the acceptor has expired as it refers back to this class.
  while (!acceptor_.expired())
  {
    std::this_thread::sleep_for(std::chrono::milliseconds(5));
  }
}

void TCPServer::Start()
{
  std::shared_ptr<int> closure_alive = std::make_shared<int>(-1);

  {
    auto closure = [this, closure_alive] {
      std::shared_ptr<AcceptorType> acceptor;
      FETCH_LOG_DEBUG(LOGGING_NAME, "Opening TCP server");

      try
      {
        acceptor = network_manager_.CreateIO<AcceptorType>(
            asio::ip::tcp::endpoint(asio::ip::tcp::v4(), port_));

        acceptor_ = acceptor;

        // always update the port with the "correct" listening port
        port_ = acceptor->local_endpoint().port();

        FETCH_LOG_DEBUG(LOGGING_NAME, "Starting TCP server acceptor loop");

        if (acceptor)
        {
          Accept(acceptor);

          FETCH_LOG_DEBUG(LOGGING_NAME, "Accepting TCP server connections");
        }
      }
      catch (std::exception const &e)
      {
        FETCH_LOG_ERROR(LOGGING_NAME, "Failed to open socket: ", port_, " with error: ", e.what());
      }

      counter_.Completed();
    };

    if (!network_manager_.Running())
    {
      FETCH_LOG_WARN(LOGGING_NAME,
                     "TCP server trying to start with non-running network manager. This will block "
                     "until the network manager starts!");
    }

    network_manager_.Post(closure);
  }  // end of scope for closure which would hold closure_alive.use_count() at 2

  // Guarantee posted closure has either executed or will never execute
  for (std::size_t loop = 0; closure_alive.use_count() != 1; ++loop)
  {
    // allow start up time before showing warnings
    if (loop > 5)
    {
      FETCH_LOG_WARN(LOGGING_NAME,
                     "TCP server is waiting to open. Use count: ", closure_alive.use_count(),
                     " NM running: ", network_manager_.Running());
    }

    std::this_thread::sleep_for(std::chrono::milliseconds(100));
  }

  FETCH_LOG_INFO(LOGGING_NAME, "Listening for incoming connections on tcp://0.0.0.0:", port_);
}

void TCPServer::Stop()
{
<<<<<<< HEAD
  // TODO(EJF): Hmmmmmm...???
}

uint16_t TCPServer::GetListeningPort() const
{
  return port_;
=======
  // TODO(EJF): Hmmmmmm...?
>>>>>>> 85ff7359
}

uint16_t TCPServer::GetListeningPort() const
{
  return port_;
}

void TCPServer::PushRequest(ConnectionHandleType client, MessageType const &msg)
{
  FETCH_LOG_DEBUG(LOGGING_NAME, "Got request from ", client);

  FETCH_LOCK(request_mutex_);
  requests_.push_back({client, msg});
}

void TCPServer::Broadcast(MessageType const &msg)
{
  manager_->Broadcast(msg);
}

bool TCPServer::Send(ConnectionHandleType const &client, MessageType const &msg)
{
  return manager_->Send(client, msg);
}

bool TCPServer::has_requests()
{
  FETCH_LOCK(request_mutex_);
  return !requests_.empty();
}

TCPServer::Request TCPServer::Top()
{
  FETCH_LOCK(request_mutex_);
  Request top = requests_.front();
  return top;
}

void TCPServer::Pop()
{
  FETCH_LOCK(request_mutex_);
  requests_.pop_front();
}

std::string TCPServer::GetAddress(ConnectionHandleType const &client)
{
  return manager_->GetAddress(client);
}

void TCPServer::Accept(std::shared_ptr<asio::ip::tcp::tcp::acceptor> const &acceptor)
{
  auto strongSocket                = network_manager_.CreateIO<asio::ip::tcp::tcp::socket>();
  std::weak_ptr<ClientManager> man = manager_;

  auto cb = [this, man, acceptor, strongSocket](std::error_code ec) {
    auto lock_ptr = man.lock();
    if (!lock_ptr)
    {
      return;
    }

    if (!ec)
    {
      auto conn = std::make_shared<ClientConnection>(strongSocket, manager_, network_manager_);
      auto ptr  = connection_register_.lock();

      if (ptr)
      {
        ptr->Enter(conn->connection_pointer());
        conn->SetConnectionManager(ptr);
      }

      conn->Start();
      Accept(acceptor);
    }
    else if (asio::error::operation_aborted == ec.value())
    {
      FETCH_LOG_INFO(LOGGING_NAME, "Shutting down server on tcp://0.0.0.0:", port_);
    }
    else
    {
      FETCH_LOG_WARN(LOGGING_NAME, "Error generated in acceptor: ", ec.message());
    }
  };

  acceptor->async_accept(*strongSocket, cb);
}

}  // namespace network
}  // namespace fetch<|MERGE_RESOLUTION|>--- conflicted
+++ resolved
@@ -133,16 +133,12 @@
 
 void TCPServer::Stop()
 {
-<<<<<<< HEAD
   // TODO(EJF): Hmmmmmm...???
 }
 
 uint16_t TCPServer::GetListeningPort() const
 {
   return port_;
-=======
-  // TODO(EJF): Hmmmmmm...?
->>>>>>> 85ff7359
 }
 
 uint16_t TCPServer::GetListeningPort() const
