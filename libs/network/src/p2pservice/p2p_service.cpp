//------------------------------------------------------------------------------
//
//   Copyright 2018 Fetch.AI Limited
//
//   Licensed under the Apache License, Version 2.0 (the "License");
//   you may not use this file except in compliance with the License.
//   You may obtain a copy of the License at
//
//       http://www.apache.org/licenses/LICENSE-2.0
//
//   Unless required by applicable law or agreed to in writing, software
//   distributed under the License is distributed on an "AS IS" BASIS,
//   WITHOUT WARRANTIES OR CONDITIONS OF ANY KIND, either express or implied.
//   See the License for the specific language governing permissions and
//   limitations under the License.
//
//------------------------------------------------------------------------------

#include "network/p2pservice/p2p_service.hpp"
#include "core/containers/set_difference.hpp"
#include "network/p2pservice/manifest.hpp"

#include <algorithm>
#include <iterator>
#include <unordered_set>

namespace fetch {
namespace p2p {

  P2PService::FutureTimepoint start_mistrust;

  P2PService::P2PService(Muddle &muddle, LaneManagement &lane_management, TrustInterface &trust,
<<<<<<< HEAD
                         std::size_t max_peers, std::size_t fidgety_peers, uint32_t process_cycle_ms)
=======
                         std::size_t max_peers, std::size_t transient_peers)
>>>>>>> 97c5cd17
  : muddle_(muddle)
  , muddle_ep_(muddle.AsEndpoint())
  , lane_management_{lane_management}
  , trust_system_{trust}
  , address_(muddle.identity().identifier())
  , identity_cache_{}
  , resolver_{identity_cache_}
  , resolver_proto_{resolver_, *this}
  , client_(muddle_ep_, Muddle::Address(), SERVICE_P2P, CHANNEL_RPC)
  , local_services_(lane_management_)
  , max_peers_(max_peers)
<<<<<<< HEAD
  , fidgety_peers_(fidgety_peers)
  , process_cycle_ms_(process_cycle_ms)
=======
  , transient_peers_(transient_peers)
>>>>>>> 97c5cd17
{
  // register the services with the rpc server
  rpc_server_.Add(RPC_P2P_RESOLVER, &resolver_proto_);
}

void P2PService::Start(UriList const &initial_peer_list)
{
  Uri const p2p_uri = manifest_.GetUri(ServiceIdentifier{ServiceType::P2P});

  resolver_.Setup(address_, p2p_uri);

  FETCH_LOG_INFO(LOGGING_NAME, "P2P URI: ", p2p_uri.uri());
  FETCH_LOG_INFO(LOGGING_NAME, "Num Initial Peers: ", initial_peer_list.size());
  for (auto const &uri : initial_peer_list)
  {
    FETCH_LOG_INFO(LOGGING_NAME, "Initial Peer: ", uri.uri());

    // trust this peer
    muddle_.AddPeer(uri);
  }

  FETCH_LOG_INFO(LOGGING_NAME, "Establishing P2P Service on tcp://127.0.0.1:", "??",
                 " ID: ", byte_array::ToBase64(muddle_.identity().identifier()));

  if (process_cycle_ms_ > 0)
  {
    thread_pool_->SetIdleInterval(100);
    thread_pool_->Start();
    thread_pool_->PostIdle([this]() { WorkCycle(); });
  }

  start_mistrust.Set(std::chrono::milliseconds(10000));
}

void P2PService::Stop()
{
  thread_pool_->Clear();
  thread_pool_->Stop();
}

void P2PService::WorkCycle()
{
  // get the summary of all the current connections
  ConnectionMap active_connections;
  AddressSet    active_addresses;
  GetConnectionStatus(active_connections, active_addresses);

  // update our identity cache (address -> uri mapping)
  identity_cache_.Update(active_connections);

  // update the trust system with current connection information
  UpdateTrustStatus(active_connections);

  // discover new good peers on the network
  PeerDiscovery(active_addresses);

  // make the decisions about which peers are desired and which ones we now need to drop
  RenewDesiredPeers(active_addresses);

  // perform connections updates and drops based on previous step
  UpdateMuddlePeers(active_addresses);

  // collect up manifests from connected peers
  UpdateManifests(active_addresses);

  // increment the work cycle counter (used for scheduling of periodic events)
}

void P2PService::GetConnectionStatus(ConnectionMap &active_connections,
                                     AddressSet &   active_addresses)
{
  muddle_.Debug("P2PService::GetConnectionStatus,");

  // get a summary of addresses and associated URIs
  active_connections = muddle_.GetConnections(true);

  // generate the set of addresses to whom we are currently connected
  active_addresses.reserve(active_connections.size());
  std::transform(active_connections.begin(), active_connections.end(),
                 std::inserter(active_addresses, active_addresses.end()),
                 [](auto const &e) { return e.first; });
}


void P2PService::UpdateTrustStatus(ConnectionMap const &active_connections)
{
  for (auto const &element : active_connections)
  {
    auto const &address = element.first;

    //ensure that the trust system is informed of new addresses
    if (!trust_system_.IsPeerKnown(address))
    {
      trust_system_.AddFeedback(address, TrustSubject::PEER, TrustQuality::INTRODUCTION);
    }

  }

  for(auto const &pt : trust_system_.GetPeersAndTrusts())
  {
    auto address = pt.address;
    std::string name(ToBase64(address));

    //FETCH_LOG_INFO(LOGGING_NAME, "Trust update on ", std::string(ToBase64(muddle_.identity().identifier())) ," for ", name);

    if (start_mistrust.IsDue())
    {
      if (name[0]=='Z' || name[1]=='Z')
      {
        FETCH_LOG_INFO(LOGGING_NAME, "KLL: Trust (fake) negging!! ", name);
        trust_system_.AddFeedback(address, TrustSubject::PEER, TrustQuality::LIED);
        trust_system_.AddFeedback(address, TrustSubject::PEER, TrustQuality::LIED);
        trust_system_.AddFeedback(address, TrustSubject::PEER, TrustQuality::LIED);
        trust_system_.AddFeedback(address, TrustSubject::PEER, TrustQuality::LIED);
        trust_system_.AddFeedback(address, TrustSubject::PEER, TrustQuality::LIED);
      }
    }

    // update our desired
    bool const new_peer     = desired_peers_.find(address) == desired_peers_.end();
    bool const trusted_peer = trust_system_.IsPeerTrusted(address);

    if (new_peer && trusted_peer)
    {
      FETCH_LOG_INFO(LOGGING_NAME, "Trusting: ", ToBase64(address));
      desired_peers_.insert(address);
    }

    if (!trusted_peer)
    {
      FETCH_LOG_WARN(LOGGING_NAME, "Untrusting ", ToBase64(address), " because trust=", trust_system_.GetTrustRatingOfPeer(address));
      desired_peers_.erase(address);
      if (trust_system_.GetTrustRatingOfPeer(address) < 0.0)
      {
        FETCH_LOG_WARN(LOGGING_NAME, "Blacklisting ", ToBase64(address), " because trust=", trust_system_.GetTrustRatingOfPeer(address));
        blacklisted_peers_.insert(address);
      }
    }
  }

  // for the moment we should provide the trust system with some "fake" information to ensure peers
  // are trusted
  //for (auto const &peer : desired_peers_)
  //{
    //trust_system_.AddFeedback(peer, TrustSubject::PEER, TrustQuality::NEW_INFORMATION);
  //  }
}

void P2PService::PeerDiscovery(AddressSet const &active_addresses)
{
  for (auto const &address : pending_peer_lists_.FilterOutInFlight(active_addresses))
  {
    FETCH_LOG_DEBUG(LOGGING_NAME, "Discover new peers from: ", ToBase64(address));

    auto prom = network::PromiseOf<AddressSet>(client_.CallSpecificAddress(
        address, RPC_P2P_RESOLVER, ResolverProtocol::GET_RANDOM_GOOD_PEERS));
    pending_peer_lists_.Add(address, prom);
  }

  // resolve the any remaining promises
  pending_peer_lists_.Resolve();

  // process any peer discovery updates that are returned from the queue
  for (auto &result : pending_peer_lists_.Get(32))
  {
    Address const &from      = result.key;
    AddressSet &   addresses = result.promised;

    // ensure that our own address is removed if included in the address set
    addresses.erase(address_);

    if (!addresses.empty())
    {
      for (auto const &new_address : addresses)
      {
        // update the trust
        if (!trust_system_.IsPeerKnown(new_address))
        {
          FETCH_LOG_INFO(LOGGING_NAME, "Discovered peer: ", ToBase64(new_address),
                         " (from: ", ToBase64(from), ")");

          trust_system_.AddFeedback(new_address, TrustSubject::PEER, TrustQuality::INTRODUCTION);

          trust_system_.AddFeedback(from, TrustSubject::PEER, TrustQuality::NEW_INFORMATION);
        }
      }
    }
  }
}

std::list<P2PService::PeerTrust>  P2PService::GetPeersAndTrusts() const
{
  auto peersAndTrusts = trust_system_.GetPeersAndTrusts();
  std::list<PeerTrust> r;
  for(auto const &pt : peersAndTrusts)
  {
      r.push_back(pt);
      r.back().active = (desired_peers_.find(pt.address) != desired_peers_.end());
  }
  return r;
}

void P2PService::RenewDesiredPeers(AddressSet const &active_addresses)
{
<<<<<<< HEAD
  auto static_peers = trust_system_.GetBestPeers(max_peers_ - fidgety_peers_);
  auto fidget_peers = trust_system_.GetRandomPeers(fidgety_peers_, 0.0);
=======
  auto static_peers = trust_system_.GetBestPeers(max_peers_ - transient_peers_);
  auto experimental_peers = trust_system_.GetBestPeers(transient_peers_);
>>>>>>> 97c5cd17

  desired_peers_.clear();

  for(auto const &p : static_peers)
  {
    desired_peers_.insert(p);
  }
  for(auto const &p : experimental_peers)
  {
    desired_peers_.insert(p);
  }
}

void P2PService::UpdateMuddlePeers(AddressSet const &active_addresses)
{
  static constexpr std::size_t MAX_RESOLUTIONS_PER_CYCLE = 20;

  AddressSet const outgoing_peers = identity_cache_.FilterOutUnresolved(active_addresses);

  AddressSet const new_peers     = desired_peers_ - active_addresses;
  AddressSet const dropped_peers = outgoing_peers - desired_peers_;

  for(auto const &d : desired_peers_)
  {
    FETCH_LOG_INFO(LOGGING_NAME, "Muddle Update: KEEP: ", ToBase64(d));
  }
  for(auto const &d : dropped_peers)
  {
    FETCH_LOG_INFO(LOGGING_NAME, "Muddle Update: LOSE: ", ToBase64(d));
  }
  for(auto const &d : new_peers)
  {
    FETCH_LOG_INFO(LOGGING_NAME, "Muddle Update: GAIN: ", ToBase64(d));
  }

  // process pending resolutions
  pending_resolutions_.Resolve();
  for (auto const &result : pending_resolutions_.Get(MAX_RESOLUTIONS_PER_CYCLE))
  {
    FETCH_LOG_INFO(LOGGING_NAME, "Resolve: ", ToBase64(result.key), ": ", result.promised.uri());

    identity_cache_.Update(result.key, result.promised);
    muddle_.AddPeer(result.promised);
  }

  // process all additional peer requests
  Uri uri;
  for (auto const &address : pending_resolutions_.FilterOutInFlight(new_peers))
  {
    bool resolve = true;

    // once the identity has been resolved it can be added as a peer
    if (identity_cache_.Lookup(address, uri) && (uri.scheme() != Uri::Scheme::Muddle))
    {
      FETCH_LOG_INFO(LOGGING_NAME, "Add peer: ", ToBase64(address));
      muddle_.AddPeer(uri);
      resolve = false;
    }

    // if we need to resolve this address
    if (resolve)
    {
      FETCH_LOG_INFO(LOGGING_NAME, "Resolve Peer: ", ToBase64(address));

      auto prom = network::PromiseOf<Uri>(
          client_.CallSpecificAddress(address, RPC_P2P_RESOLVER, ResolverProtocol::QUERY, address));
      pending_resolutions_.Add(address, prom);
    }
  }

  // dropping peers
  for (auto const &address : dropped_peers)
  {
    if (identity_cache_.Lookup(address, uri) && (uri.scheme() != Uri::Scheme::Muddle))
    {
      FETCH_LOG_INFO(LOGGING_NAME, "Drop peer: ", ToBase64(address), " -> ", uri.uri());

      muddle_.DropPeer(uri);
    }
    else
    {
      FETCH_LOG_WARN(LOGGING_NAME, "Failed to drop peer: ", ToBase64(address));
    }
  }
  for (auto const &address : blacklisted_peers_)
  {
    FETCH_LOG_WARN(LOGGING_NAME, "Blacklisting: ", ToBase64(address));
    muddle_.Blacklist(address);
  }
}

void P2PService::UpdateManifests(AddressSet const &active_addresses)
{
  // determine which of the nodes that we are talking too, require an update. This might be
  // because we haven't seen this address before or the information is stale. In either case we need
  // to request an update.
  auto const all_manifest_update_addresses = manifest_cache_.GetUpdatesNeeded(active_addresses);

  // in order to prevent duplicating requests, filter the initial list to only the ones that we have
  // not already requested this information.
  auto const new_manifest_update_addresses =
      outstanding_manifests_.FilterOutInFlight(all_manifest_update_addresses);

  // from the remaining set of addresses schedule a manifest request
  for (auto const &address : new_manifest_update_addresses)
  {
    FETCH_LOG_DEBUG(LOGGING_NAME, "Requesting manifest from: ", ToBase64(address));

    // make the RPC call
    auto prom = network::PromiseOf<network::Manifest>(
        client_.CallSpecificAddress(address, RPC_P2P_RESOLVER, ResolverProtocol::GET_MANIFEST));

    // store the request in our processing queue
    outstanding_manifests_.Add(address, prom);
  }

  // scan through the existing set of outstanding RPC promises and evaluate all the completed items
  outstanding_manifests_.Resolve();

  // process through the completed responses
  auto const manifest_updates = outstanding_manifests_.Get(20);

  for (auto const &result : manifest_updates)
  {
    auto const &address  = result.key;
    auto const &manifest = result.promised;

    // update the manifest cache with the information
    manifest_cache_.ProvideUpdate(address, manifest, 120);

    // distribute the updated manifest at a later point
    DistributeUpdatedManifest(address);
  }
}

void P2PService::DistributeUpdatedManifest(Address const &address)
{
  Manifest manifest;

  if (manifest_cache_.Get(address, manifest))
  {
    local_services_.DistributeManifest(manifest);

    Refresh();
  }
}

void P2PService::Refresh()
{
  local_services_.Refresh();
}

network::Manifest P2PService::GetLocalManifest()
{
  FETCH_LOG_DEBUG(LOGGING_NAME, "P2PService::GetLocalManifest", manifest_.ToString());
  return manifest_;
}

P2PService::AddressSet P2PService::GetRandomGoodPeers()
{
  FETCH_LOG_DEBUG(LOGGING_NAME, "GetRandomGoodPeers...");

  AddressSet const result = trust_system_.GetRandomPeers(20, 0.0);

  FETCH_LOG_DEBUG(LOGGING_NAME, "GetRandomGoodPeers...num: ", result.size());

  return result;
}

void P2PService::SetLocalManifest(Manifest const &manifest)
{
  manifest_ = manifest;
  local_services_.MakeFromManifest(manifest_);

  thread_pool_->Post([this]() { this->Refresh(); });
}

}  // namespace p2p
}  // namespace fetch<|MERGE_RESOLUTION|>--- conflicted
+++ resolved
@@ -30,11 +30,7 @@
   P2PService::FutureTimepoint start_mistrust;
 
   P2PService::P2PService(Muddle &muddle, LaneManagement &lane_management, TrustInterface &trust,
-<<<<<<< HEAD
-                         std::size_t max_peers, std::size_t fidgety_peers, uint32_t process_cycle_ms)
-=======
-                         std::size_t max_peers, std::size_t transient_peers)
->>>>>>> 97c5cd17
+                         std::size_t max_peers, std::size_t fidgety_peers)
   : muddle_(muddle)
   , muddle_ep_(muddle.AsEndpoint())
   , lane_management_{lane_management}
@@ -46,12 +42,8 @@
   , client_(muddle_ep_, Muddle::Address(), SERVICE_P2P, CHANNEL_RPC)
   , local_services_(lane_management_)
   , max_peers_(max_peers)
-<<<<<<< HEAD
-  , fidgety_peers_(fidgety_peers)
+  , transient_peers_(transient_peers)
   , process_cycle_ms_(process_cycle_ms)
-=======
-  , transient_peers_(transient_peers)
->>>>>>> 97c5cd17
 {
   // register the services with the rpc server
   rpc_server_.Add(RPC_P2P_RESOLVER, &resolver_proto_);
@@ -256,13 +248,8 @@
 
 void P2PService::RenewDesiredPeers(AddressSet const &active_addresses)
 {
-<<<<<<< HEAD
-  auto static_peers = trust_system_.GetBestPeers(max_peers_ - fidgety_peers_);
-  auto fidget_peers = trust_system_.GetRandomPeers(fidgety_peers_, 0.0);
-=======
   auto static_peers = trust_system_.GetBestPeers(max_peers_ - transient_peers_);
   auto experimental_peers = trust_system_.GetBestPeers(transient_peers_);
->>>>>>> 97c5cd17
 
   desired_peers_.clear();
 
