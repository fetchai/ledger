//------------------------------------------------------------------------------
//
//   Copyright 2018-2019 Fetch.AI Limited
//
//   Licensed under the Apache License, Version 2.0 (the "License");
//   you may not use this file except in compliance with the License.
//   You may obtain a copy of the License at
//
//       http://www.apache.org/licenses/LICENSE-2.0
//
//   Unless required by applicable law or agreed to in writing, software
//   distributed under the License is distributed on an "AS IS" BASIS,
//   WITHOUT WARRANTIES OR CONDITIONS OF ANY KIND, either express or implied.
//   See the License for the specific language governing permissions and
//   limitations under the License.
//
//------------------------------------------------------------------------------

#include "network/p2pservice/p2p_service.hpp"
#include "core/containers/set_difference.hpp"
#include "network/p2pservice/manifest.hpp"

#include <algorithm>
#include <iterator>
#include <unordered_set>

namespace fetch {
namespace p2p {

P2PService::P2PService(Muddle &muddle, LaneManagement &lane_management, TrustInterface &trust,
                       std::size_t max_peers, std::size_t transient_peers,
                       uint32_t process_cycle_ms)
  : muddle_(muddle)
  , muddle_ep_(muddle.AsEndpoint())
  , lane_management_{lane_management}
  , trust_system_{trust}
  , address_(muddle.identity().identifier())
  , identity_cache_{}
  , resolver_{identity_cache_}
  , resolver_proto_{resolver_, *this}
  , client_(muddle_ep_, Muddle::Address(), SERVICE_P2P, CHANNEL_RPC)
  , local_services_(lane_management_)
  , max_peers_(max_peers)
  , transient_peers_(transient_peers)
  , process_cycle_ms_(process_cycle_ms)
{
  // register the services with the rpc server
  rpc_server_.Add(RPC_P2P_RESOLVER, &resolver_proto_);
}

void P2PService::Start(UriList const &initial_peer_list)
{
  Uri const p2p_uri = manifest_.GetUri(ServiceIdentifier{ServiceType::CORE});

  resolver_.Setup(address_, p2p_uri);

  FETCH_LOG_INFO(LOGGING_NAME, "CORE URI: ", p2p_uri.uri());
  FETCH_LOG_INFO(LOGGING_NAME, "Num Initial Peers: ", initial_peer_list.size());
  for (auto const &uri : initial_peer_list)
  {
    FETCH_LOG_INFO(LOGGING_NAME, "Initial Peer: ", uri.uri());

    // trust this peer
    muddle_.AddPeer(uri);
  }

  FETCH_LOG_INFO(LOGGING_NAME, "Establishing CORE Service on tcp://127.0.0.1:", "??",
                 " ID: ", byte_array::ToBase64(muddle_.identity().identifier()));

  thread_pool_->SetIdleInterval(process_cycle_ms_);
  thread_pool_->Start();
  if (process_cycle_ms_ > 0)
  {
    thread_pool_->PostIdle([this]() { WorkCycle(); });
  }
}

void P2PService::Stop()
{
  thread_pool_->Clear();
  thread_pool_->Stop();
}

void P2PService::WorkCycle()
{
  // get the summary of all the current connections
  ConnectionMap active_connections;
  AddressSet    active_addresses;
  GetConnectionStatus(active_connections, active_addresses);

  // update our identity cache (address -> uri mapping)
  identity_cache_.Update(active_connections);

  // update the trust system with current connection information
  UpdateTrustStatus(active_connections);

  // discover new good peers on the network
  PeerDiscovery(active_addresses);

  // make the decisions about which peers are desired and which ones we now need to drop
  RenewDesiredPeers(active_addresses);

  // perform connections updates and drops based on previous step
  UpdateMuddlePeers(active_addresses);

  // collect up manifests from connected peers
  UpdateManifests(active_addresses);

  // increment the work cycle counter (used for scheduling of periodic events)
}

void P2PService::GetConnectionStatus(ConnectionMap &active_connections,
                                     AddressSet &   active_addresses)
{
  // get a summary of addresses and associated URIs
  active_connections = muddle_.GetConnections();

  // generate the set of addresses to whom we are currently connected
  active_addresses.reserve(active_connections.size());

  for (const auto &c : active_connections)
  {
    if (muddle_.IsConnected(c.first))
    {
      active_addresses.insert(c.first);
    }
  }
}

void P2PService::UpdateTrustStatus(ConnectionMap const &active_connections)
{
  for (auto const &element : active_connections)
  {
    auto const &address = element.first;

    // ensure that the trust system is informed of new addresses
    if (!trust_system_.IsPeerKnown(address))
    {
      trust_system_.AddFeedback(address, TrustSubject::PEER, TrustQuality::NEW_PEER);
    }
  }

  for (auto const &pt : trust_system_.GetPeersAndTrusts())
  {
    auto        address = pt.address;
    std::string name(ToBase64(address));

    // update our desired
    bool const new_peer     = desired_peers_.find(address) == desired_peers_.end();
    bool const trusted_peer = trust_system_.IsPeerTrusted(address);

    if (new_peer && trusted_peer)
    {
      FETCH_LOG_INFO(LOGGING_NAME, "Trusting: ", ToBase64(address));
      desired_peers_.insert(address);
    }

    if (!trusted_peer)
    {
      FETCH_LOG_WARN(LOGGING_NAME, "Untrusting ", ToBase64(address),
                     " because trust=", trust_system_.GetTrustRatingOfPeer(address));
      desired_peers_.erase(address);
      if (trust_system_.GetTrustRatingOfPeer(address) < 0.0)
      {
        FETCH_LOG_WARN(LOGGING_NAME, "Blacklisting ", ToBase64(address),
                       " because trust=", trust_system_.GetTrustRatingOfPeer(address));
        blacklisted_peers_.insert(address);
      }
    }
  }
}

void P2PService::PeerDiscovery(AddressSet const &active_addresses)
{
  for (auto const &address : pending_peer_lists_.FilterOutInFlight(active_addresses))
  {
    FETCH_LOG_DEBUG(LOGGING_NAME, "Discover new peers from: ", ToBase64(address));

    auto prom = network::PromiseOf<AddressSet>(client_.CallSpecificAddress(
        address, RPC_P2P_RESOLVER, ResolverProtocol::GET_RANDOM_GOOD_PEERS));
    pending_peer_lists_.Add(address, prom);
  }

  // resolve the any remaining promises
  pending_peer_lists_.Resolve();

  // process any peer discovery updates that are returned from the queue
  for (auto &result : pending_peer_lists_.Get(MAX_PEERS_PER_CYCLE))
  {
    Address const &from      = result.key;
    AddressSet &   addresses = result.promised;

    // ensure that our own address is removed if included in the address set
    addresses.erase(address_);

    if (!addresses.empty())
    {
      for (auto const &new_address : addresses)
      {
        // update the trust
        if (!trust_system_.IsPeerKnown(new_address))
        {
          FETCH_LOG_INFO(LOGGING_NAME, "Discovered peer: ", ToBase64(new_address),
                         " (from: ", ToBase64(from), ")");

          trust_system_.AddFeedback(new_address, TrustSubject::PEER, TrustQuality::NEW_PEER);

          trust_system_.AddFeedback(from, TrustSubject::PEER, TrustQuality::NEW_INFORMATION);
        }
      }
    }
  }
}

<<<<<<< HEAD
void P2PService::RenewDesiredPeers(AddressSet const & /*active_addresses*/)
=======
bool P2PService::IsDesired(Address const &address)
{
  return desired_peers_.find(address) != desired_peers_.end();
}

void P2PService::RenewDesiredPeers(AddressSet const &active_addresses)
>>>>>>> 7b45489a
{
  auto static_peers       = trust_system_.GetBestPeers(max_peers_ - transient_peers_);
  auto experimental_peers = trust_system_.GetRandomPeers(transient_peers_, 0.0);

  desired_peers_.clear();

  for (auto const &p : static_peers)
  {
    desired_peers_.insert(p);
  }
  for (auto const &p : experimental_peers)
  {
    desired_peers_.insert(p);
  }
}

void P2PService::UpdateMuddlePeers(AddressSet const &active_addresses)
{
  static constexpr std::size_t MAX_RESOLUTIONS_PER_CYCLE = 20;

  AddressSet const outgoing_peers = identity_cache_.FilterOutUnresolved(active_addresses);

  AddressSet const new_peers     = desired_peers_ - active_addresses;
  AddressSet const dropped_peers = outgoing_peers - desired_peers_;

  for (auto const &d : desired_peers_)
  {
    FETCH_LOG_INFO(LOGGING_NAME, "Muddle Update: KEEP: ", ToBase64(d));
    Uri uri;
    if (identity_cache_.Lookup(d, uri) && uri.IsDirectlyConnectable())
    {
      muddle_.AddPeer(uri);
    }
  }
  for (auto const &d : dropped_peers)
  {
    FETCH_LOG_INFO(LOGGING_NAME, "Muddle Update: LOSE: ", ToBase64(d));
  }
  for (auto const &d : new_peers)
  {
    FETCH_LOG_INFO(LOGGING_NAME, "Muddle Update: GAIN: ", ToBase64(d));
  }

  // process pending resolutions
  pending_resolutions_.Resolve();
  for (auto const &result : pending_resolutions_.Get(MAX_RESOLUTIONS_PER_CYCLE))
  {
    FETCH_LOG_DEBUG(LOGGING_NAME, "Resolve: ", ToBase64(result.key.second), ": ",
                    result.promised.uri());
    Uri uri;
    if (result.promised.IsDirectlyConnectable())
    {
      identity_cache_.Update(result.key.second, result.promised);
      muddle_.AddPeer(result.promised);
    }
    else
    {
      FETCH_LOG_DEBUG(LOGGING_NAME,
                      "Discarding resolution for peer: ", ToBase64(result.key.second));
    }
  }

  // process all additional peer requests
  Uri uri;
  for (auto const &address : new_peers)
  {
    bool resolve = true;

    // once the identity has been resolved it can be added as a peer
    if (identity_cache_.Lookup(address, uri) && uri.IsDirectlyConnectable())
    {
      FETCH_LOG_INFO(LOGGING_NAME, "Add peer: ", ToBase64(address));
      muddle_.AddPeer(uri);
      resolve = false;
    }

    // if we need to resolve this address
    if (resolve)
    {
      FETCH_LOG_INFO(LOGGING_NAME, "Resolve Peer: ", ToBase64(address));
      for (const auto &addr : active_addresses)
      {
        auto key = std::make_pair(addr, address);
        if (pending_resolutions_.IsInFlight(key))
        {
          continue;
        }
        auto prom = network::PromiseOf<Uri>(
            client_.CallSpecificAddress(addr, RPC_P2P_RESOLVER, ResolverProtocol::QUERY, address));
        FETCH_LOG_INFO(LOGGING_NAME, "Resolve Peer: ", ToBase64(address),
                       ", promise id=", prom.id());
        pending_resolutions_.Add(key, prom);
      }
    }
  }

  auto num_of_active_cons = active_addresses.size();
  // dropping peers
  if (num_of_active_cons > min_peers_)
  {
    for (auto const &address : dropped_peers)
    {
      if (identity_cache_.Lookup(address, uri) && uri.IsDirectlyConnectable())
      {
        FETCH_LOG_INFO(LOGGING_NAME, "Drop peer: ", ToBase64(address), " -> ", uri.uri());

        muddle_.DropPeer(uri);
      }
      else
      {
        FETCH_LOG_WARN(LOGGING_NAME, "Failed to drop peer: ", ToBase64(address));
      }
    }
  }
  for (auto const &address : blacklisted_peers_)
  {
    FETCH_LOG_WARN(LOGGING_NAME, "Blacklisting: ", ToBase64(address));
    muddle_.Blacklist(address);
  }
}

void P2PService::UpdateManifests(AddressSet const &active_addresses)
{
  // determine which of the nodes that we are talking too, require an update. This might be
  // because we haven't seen this address before or the information is stale. In either case we need
  // to request an update.
  auto const all_manifest_update_addresses = manifest_cache_.GetUpdatesNeeded(active_addresses);

  // in order to prevent duplicating requests, filter the initial list to only the ones that we have
  // not already requested this information.
  auto const new_manifest_update_addresses =
      outstanding_manifests_.FilterOutInFlight(all_manifest_update_addresses);

  // from the remaining set of addresses schedule a manifest request
  for (auto const &address : new_manifest_update_addresses)
  {
    FETCH_LOG_DEBUG(LOGGING_NAME, "Requesting manifest from: ", ToBase64(address));

    // make the RPC call
    auto prom = network::PromiseOf<network::Manifest>(
        client_.CallSpecificAddress(address, RPC_P2P_RESOLVER, ResolverProtocol::GET_MANIFEST));

    // store the request in our processing queue
    outstanding_manifests_.Add(address, prom);
  }

  // scan through the existing set of outstanding RPC promises and evaluate all the completed items
  outstanding_manifests_.Resolve();

  // process through the completed responses
  auto const manifest_updates = outstanding_manifests_.Get(20);

  for (auto const &result : manifest_updates)
  {
    auto const &address  = result.key;
    auto const &manifest = result.promised;

    // update the manifest cache with the information
    manifest_cache_.ProvideUpdate(address, manifest, 120);

    // distribute the updated manifest at a later point
    DistributeUpdatedManifest(address);
  }
}

void P2PService::DistributeUpdatedManifest(Address const &address)
{
  Manifest manifest;

  if (manifest_cache_.Get(address, manifest))
  {
    local_services_.DistributeManifest(manifest);

    Refresh();
  }
}

void P2PService::Refresh()
{
  local_services_.Refresh();
}

network::Manifest P2PService::GetLocalManifest()
{
  FETCH_LOG_DEBUG(LOGGING_NAME, "P2PService::GetLocalManifest", manifest_.ToString());
  return manifest_;
}

P2PService::AddressSet P2PService::GetRandomGoodPeers()
{
  FETCH_LOG_DEBUG(LOGGING_NAME, "GetRandomGoodPeers...");

  AddressSet const result = trust_system_.GetRandomPeers(20, 0.0);

  FETCH_LOG_DEBUG(LOGGING_NAME, "GetRandomGoodPeers...num: ", result.size());

  return result;
}

void P2PService::SetLocalManifest(Manifest const &manifest)
{
  manifest_ = manifest;
  local_services_.MakeFromManifest(manifest_);

  thread_pool_->Post([this]() { this->Refresh(); });
}

}  // namespace p2p
}  // namespace fetch<|MERGE_RESOLUTION|>--- conflicted
+++ resolved
@@ -212,16 +212,12 @@
   }
 }
 
-<<<<<<< HEAD
-void P2PService::RenewDesiredPeers(AddressSet const & /*active_addresses*/)
-=======
 bool P2PService::IsDesired(Address const &address)
 {
   return desired_peers_.find(address) != desired_peers_.end();
 }
 
-void P2PService::RenewDesiredPeers(AddressSet const &active_addresses)
->>>>>>> 7b45489a
+void P2PService::RenewDesiredPeers(AddressSet const &/*active_addresses*/)
 {
   auto static_peers       = trust_system_.GetBestPeers(max_peers_ - transient_peers_);
   auto experimental_peers = trust_system_.GetRandomPeers(transient_peers_, 0.0);
