//------------------------------------------------------------------------------
//
//   Copyright 2018-2019 Fetch.AI Limited
//
//   Licensed under the Apache License, Version 2.0 (the "License");
//   you may not use this file except in compliance with the License.
//   You may obtain a copy of the License at
//
//       http://www.apache.org/licenses/LICENSE-2.0
//
//   Unless required by applicable law or agreed to in writing, software
//   distributed under the License is distributed on an "AS IS" BASIS,
//   WITHOUT WARRANTIES OR CONDITIONS OF ANY KIND, either express or implied.
//   See the License for the specific language governing permissions and
//   limitations under the License.
//
//------------------------------------------------------------------------------

#include "network/p2pservice/p2p_service.hpp"
#include "core/containers/set_difference.hpp"
#include "network/p2pservice/manifest.hpp"

#include <algorithm>
#include <iterator>
#include <unordered_set>

namespace fetch {
namespace p2p {

P2PService::P2PService(Muddle &muddle, LaneManagement &lane_management, TrustInterface &trust,
<<<<<<< HEAD
                       std::size_t max_peers, std::size_t transient_peers, uint32_t process_cycle_ms)
=======
                       std::size_t max_peers, std::size_t transient_peers,
                       uint32_t process_cycle_ms)
>>>>>>> c7692dc5
  : muddle_(muddle)
  , muddle_ep_(muddle.AsEndpoint())
  , lane_management_{lane_management}
  , trust_system_{trust}
  , address_(muddle.identity().identifier())
  , identity_cache_{}
  , resolver_{identity_cache_}
  , resolver_proto_{resolver_, *this}
  , client_(muddle_ep_, Muddle::Address(), SERVICE_P2P, CHANNEL_RPC)
  , local_services_(lane_management_)
  , max_peers_(max_peers)
  , transient_peers_(transient_peers)
  , process_cycle_ms_(process_cycle_ms)
{
  // register the services with the rpc server
  rpc_server_.Add(RPC_P2P_RESOLVER, &resolver_proto_);
}

void P2PService::Start(UriList const &initial_peer_list)
{
  Uri const p2p_uri = manifest_.GetUri(ServiceIdentifier{ServiceType::CORE});

  resolver_.Setup(address_, p2p_uri);

  FETCH_LOG_INFO(LOGGING_NAME, "CORE URI: ", p2p_uri.uri());
  FETCH_LOG_INFO(LOGGING_NAME, "Num Initial Peers: ", initial_peer_list.size());
  for (auto const &uri : initial_peer_list)
  {
    FETCH_LOG_INFO(LOGGING_NAME, "Initial Peer: ", uri.uri());

    // trust this peer
    muddle_.AddPeer(uri);
  }

  FETCH_LOG_INFO(LOGGING_NAME, "Establishing CORE Service on tcp://127.0.0.1:", "??",
                 " ID: ", byte_array::ToBase64(muddle_.identity().identifier()));

  thread_pool_->SetIdleInterval(process_cycle_ms_);
  thread_pool_->Start();
  if (process_cycle_ms_ > 0)
  {
    thread_pool_->PostIdle([this]() { WorkCycle(); });
  }
}

void P2PService::Stop()
{
  thread_pool_->Clear();
  thread_pool_->Stop();
}

void P2PService::WorkCycle()
{
  // get the summary of all the current connections
  ConnectionMap active_connections;
  AddressSet    active_addresses;
  GetConnectionStatus(active_connections, active_addresses);

  FETCH_LOG_WARN(LOGGING_NAME, "(AB): active connections: ");
  for(auto& aa : active_addresses)
  {
    FETCH_LOG_INFO(LOGGING_NAME, ToBase64(aa));
  }
  // update our identity cache (address -> uri mapping)
  identity_cache_.Update(active_connections);

  // update the trust system with current connection information
  UpdateTrustStatus(active_connections);

  // discover new good peers on the network
  PeerDiscovery(active_addresses);

  // make the decisions about which peers are desired and which ones we now need to drop
  RenewDesiredPeers(active_addresses);

  // perform connections updates and drops based on previous step
  UpdateMuddlePeers(active_addresses);

  // collect up manifests from connected peers
  UpdateManifests(active_addresses);

  // increment the work cycle counter (used for scheduling of periodic events)
}

void P2PService::GetConnectionStatus(ConnectionMap &active_connections,
                                     AddressSet &   active_addresses)
{
  muddle_.Debug("P2PService::GetConnectionStatus,");

  // get a summary of addresses and associated URIs
  active_connections = muddle_.GetConnections(true);

  // generate the set of addresses to whom we are currently connected
  active_addresses.reserve(active_connections.size());

  for (const auto &c : active_connections)
  {
    if (muddle_.IsConnected(c.first))
    {
      active_addresses.insert(c.first);
    }
  }
}


void P2PService::UpdateTrustStatus(ConnectionMap const &active_connections)
{
  for (auto const &element : active_connections)
  {
    auto const &address = element.first;

    //ensure that the trust system is informed of new addresses
    if (!trust_system_.IsPeerKnown(address))
    {
      trust_system_.AddFeedback(address, TrustSubject::PEER, TrustQuality::NEW_PEER);
    }
  }

  for (auto const &pt : trust_system_.GetPeersAndTrusts())
  {
    auto        address = pt.address;
    std::string name(ToBase64(address));

    // update our desired
    bool const new_peer     = desired_peers_.find(address) == desired_peers_.end();
    bool const trusted_peer = trust_system_.IsPeerTrusted(address);

    if (new_peer && trusted_peer)
    {
      FETCH_LOG_INFO(LOGGING_NAME, "Trusting: ", ToBase64(address));
      desired_peers_.insert(address);
    }

    if (!trusted_peer)
    {
      FETCH_LOG_WARN(LOGGING_NAME, "Untrusting ", ToBase64(address),
                     " because trust=", trust_system_.GetTrustRatingOfPeer(address));
      desired_peers_.erase(address);
      if (trust_system_.GetTrustRatingOfPeer(address) < 0.0)
      {
        FETCH_LOG_WARN(LOGGING_NAME, "Blacklisting ", ToBase64(address),
                       " because trust=", trust_system_.GetTrustRatingOfPeer(address));
        blacklisted_peers_.insert(address);
        trust_system_.AddObjectFeedback(address, TrustSubject::PEER, TrustQuality::LIED);
      }
    }
  }
}

void P2PService::PeerDiscovery(AddressSet const &active_addresses)
{
  for (auto const &address : pending_peer_lists_.FilterOutInFlight(active_addresses))
  {
    FETCH_LOG_DEBUG(LOGGING_NAME, "Discover new peers from: ", ToBase64(address));

    auto prom = network::PromiseOf<AddressSet>(client_.CallSpecificAddress(
        address, RPC_P2P_RESOLVER, ResolverProtocol::GET_RANDOM_GOOD_PEERS));
    pending_peer_lists_.Add(address, prom);
  }

  // resolve the any remaining promises
  pending_peer_lists_.Resolve();

  // process any peer discovery updates that are returned from the queue
  for (auto &result : pending_peer_lists_.Get(32))
  {
    Address const &from      = result.key;
    AddressSet &   addresses = result.promised;

    // ensure that our own address is removed if included in the address set
    addresses.erase(address_);

    if (!addresses.empty())
    {
      for (auto const &new_address : addresses)
      {
        // update the trust
        if (!trust_system_.IsPeerKnown(new_address))
        {
          FETCH_LOG_INFO(LOGGING_NAME, "Discovered peer: ", ToBase64(new_address),
                         " (from: ", ToBase64(from), ")");

          trust_system_.AddFeedback(new_address, TrustSubject::PEER, TrustQuality::NEW_PEER);
          trust_system_.AddFeedback(from, new_address, TrustSubject::PEER, TrustQuality::NEW_INFORMATION);
        }
      }
    }
  }
}

<<<<<<< HEAD
std::list<P2PService::PeerTrust>  P2PService::GetPeersAndTrusts() const
{
  auto peersAndTrusts = trust_system_.GetPeersAndTrusts();
  std::list<PeerTrust> r;
  for(auto const &pt : peersAndTrusts)
  {
      r.push_back(pt);
      r.back().active = (desired_peers_.find(pt.address) != desired_peers_.end());
  }
  return r;
=======
bool P2PService::IsDesired(Address const &address)
{
  return desired_peers_.find(address) != desired_peers_.end();
>>>>>>> c7692dc5
}

void P2PService::RenewDesiredPeers(AddressSet const &active_addresses)
{
  auto static_peers       = trust_system_.GetBestPeers(max_peers_ - transient_peers_);
<<<<<<< HEAD
  auto experimental_peers = trust_system_.GetRandomPeers(transient_peers_, 20.);
=======
  auto experimental_peers = trust_system_.GetRandomPeers(transient_peers_, 0.0);
>>>>>>> c7692dc5

  desired_peers_.clear();

  for (auto const &p : static_peers)
  {
    desired_peers_.insert(p);
  }
  for (auto const &p : experimental_peers)
  {
    desired_peers_.insert(p);
  }
}

void P2PService::UpdateMuddlePeers(AddressSet const &active_addresses)
{
  static constexpr std::size_t MAX_RESOLUTIONS_PER_CYCLE = 20;

  AddressSet const outgoing_peers = identity_cache_.FilterOutUnresolved(active_addresses);

  AddressSet const new_peers     = desired_peers_ - active_addresses;
  AddressSet const dropped_peers = outgoing_peers - desired_peers_;

  for (auto const &d : desired_peers_)
  {
    FETCH_LOG_INFO(LOGGING_NAME, "Muddle Update: KEEP: ", ToBase64(d));
    Uri uri;
    if (identity_cache_.Lookup(d, uri) && uri.IsDirectlyConnectable())
    {
      muddle_.AddPeer(uri);
    }
  }
  for (auto const &d : dropped_peers)
  {
    FETCH_LOG_INFO(LOGGING_NAME, "Muddle Update: LOSE: ", ToBase64(d));
  }
  for (auto const &d : new_peers)
  {
    FETCH_LOG_INFO(LOGGING_NAME, "Muddle Update: GAIN: ", ToBase64(d));
  }

  // process pending resolutions
  pending_resolutions_.Resolve();
  for (auto const &result : pending_resolutions_.Get(MAX_RESOLUTIONS_PER_CYCLE))
  {
    FETCH_LOG_DEBUG(LOGGING_NAME, "Resolve: ", ToBase64(result.key.second), ": ",
                    result.promised.uri());
    Uri uri;
    if (result.promised.IsDirectlyConnectable())
    {
      identity_cache_.Update(result.key.second, result.promised);
      muddle_.AddPeer(result.promised);
    }
    else
    {
      FETCH_LOG_DEBUG(LOGGING_NAME,
                      "Discarding resolution for peer: ", ToBase64(result.key.second));
    }
  }

  // process all additional peer requests
  Uri uri;
  for (auto const &address : new_peers)
  {
    bool resolve = true;

    // once the identity has been resolved it can be added as a peer
    if (identity_cache_.Lookup(address, uri) && uri.IsDirectlyConnectable())
    {
      FETCH_LOG_INFO(LOGGING_NAME, "Add peer: ", ToBase64(address));
      muddle_.AddPeer(uri);
      resolve = false;
    }

    // if we need to resolve this address
    if (resolve)
    {
      FETCH_LOG_INFO(LOGGING_NAME, "Resolve Peer: ", ToBase64(address));
      for (const auto &addr : active_addresses)
      {
        auto key = std::make_pair(addr, address);
        if (pending_resolutions_.IsInFlight(key))
        {
          continue;
        }
        auto prom = network::PromiseOf<Uri>(
            client_.CallSpecificAddress(addr, RPC_P2P_RESOLVER, ResolverProtocol::QUERY, address));
        FETCH_LOG_INFO(LOGGING_NAME, "Resolve Peer: ", ToBase64(address),
                       ", promise id=", prom.id());
        pending_resolutions_.Add(key, prom);
      }
    }
  }

  auto num_of_active_cons = active_addresses.size();
  // dropping peers
  if (num_of_active_cons > min_peers_)
  {
    for (auto const &address : dropped_peers)
    {
      if (identity_cache_.Lookup(address, uri) && uri.IsDirectlyConnectable())
      {
        FETCH_LOG_INFO(LOGGING_NAME, "Drop peer: ", ToBase64(address), " -> ", uri.uri());

        muddle_.DropPeer(uri);
      }
      else
      {
        FETCH_LOG_WARN(LOGGING_NAME, "Failed to drop peer: ", ToBase64(address));
      }
    }
  }
  for (auto const &address : blacklisted_peers_)
  {
    FETCH_LOG_WARN(LOGGING_NAME, "Blacklisting: ", ToBase64(address));
    muddle_.Blacklist(address);
  }
}

void P2PService::UpdateManifests(AddressSet const &active_addresses)
{
  // determine which of the nodes that we are talking too, require an update. This might be
  // because we haven't seen this address before or the information is stale. In either case we need
  // to request an update.
  auto const all_manifest_update_addresses = manifest_cache_.GetUpdatesNeeded(active_addresses);

  // in order to prevent duplicating requests, filter the initial list to only the ones that we have
  // not already requested this information.
  auto const new_manifest_update_addresses =
      outstanding_manifests_.FilterOutInFlight(all_manifest_update_addresses);

  // from the remaining set of addresses schedule a manifest request
  for (auto const &address : new_manifest_update_addresses)
  {
    FETCH_LOG_DEBUG(LOGGING_NAME, "Requesting manifest from: ", ToBase64(address));

    // make the RPC call
    auto prom = network::PromiseOf<network::Manifest>(
        client_.CallSpecificAddress(address, RPC_P2P_RESOLVER, ResolverProtocol::GET_MANIFEST));

    // store the request in our processing queue
    outstanding_manifests_.Add(address, prom);
  }

  // scan through the existing set of outstanding RPC promises and evaluate all the completed items
  outstanding_manifests_.Resolve();

  // process through the completed responses
  auto const manifest_updates = outstanding_manifests_.Get(20);

  for (auto const &result : manifest_updates)
  {
    auto const &address  = result.key;
    auto const &manifest = result.promised;

    // update the manifest cache with the information
    manifest_cache_.ProvideUpdate(address, manifest, 120);

    // distribute the updated manifest at a later point
    DistributeUpdatedManifest(address);
  }
}

void P2PService::DistributeUpdatedManifest(Address const &address)
{
  Manifest manifest;

  if (manifest_cache_.Get(address, manifest))
  {
    local_services_.DistributeManifest(manifest);

    Refresh();
  }
}

void P2PService::Refresh()
{
  local_services_.Refresh();
}

network::Manifest P2PService::GetLocalManifest()
{
  FETCH_LOG_DEBUG(LOGGING_NAME, "P2PService::GetLocalManifest", manifest_.ToString());
  return manifest_;
}

P2PService::AddressSet P2PService::GetRandomGoodPeers()
{
  FETCH_LOG_DEBUG(LOGGING_NAME, "GetRandomGoodPeers...");

  AddressSet const result = trust_system_.GetRandomPeers(20, 0.0); //TODO(ATTILA): Why is 20 hardcoded?

  FETCH_LOG_INFO(LOGGING_NAME, "GetRandomGoodPeers...num: ", result.size());

  return result;
}

void P2PService::SetLocalManifest(Manifest const &manifest)
{
  manifest_ = manifest;
  local_services_.MakeFromManifest(manifest_);

  thread_pool_->Post([this]() { this->Refresh(); });
}

}  // namespace p2p
}  // namespace fetch<|MERGE_RESOLUTION|>--- conflicted
+++ resolved
@@ -28,12 +28,8 @@
 namespace p2p {
 
 P2PService::P2PService(Muddle &muddle, LaneManagement &lane_management, TrustInterface &trust,
-<<<<<<< HEAD
-                       std::size_t max_peers, std::size_t transient_peers, uint32_t process_cycle_ms)
-=======
                        std::size_t max_peers, std::size_t transient_peers,
                        uint32_t process_cycle_ms)
->>>>>>> c7692dc5
   : muddle_(muddle)
   , muddle_ep_(muddle.AsEndpoint())
   , lane_management_{lane_management}
@@ -224,32 +220,15 @@
   }
 }
 
-<<<<<<< HEAD
-std::list<P2PService::PeerTrust>  P2PService::GetPeersAndTrusts() const
-{
-  auto peersAndTrusts = trust_system_.GetPeersAndTrusts();
-  std::list<PeerTrust> r;
-  for(auto const &pt : peersAndTrusts)
-  {
-      r.push_back(pt);
-      r.back().active = (desired_peers_.find(pt.address) != desired_peers_.end());
-  }
-  return r;
-=======
 bool P2PService::IsDesired(Address const &address)
 {
   return desired_peers_.find(address) != desired_peers_.end();
->>>>>>> c7692dc5
 }
 
 void P2PService::RenewDesiredPeers(AddressSet const &active_addresses)
 {
   auto static_peers       = trust_system_.GetBestPeers(max_peers_ - transient_peers_);
-<<<<<<< HEAD
-  auto experimental_peers = trust_system_.GetRandomPeers(transient_peers_, 20.);
-=======
   auto experimental_peers = trust_system_.GetRandomPeers(transient_peers_, 0.0);
->>>>>>> c7692dc5
 
   desired_peers_.clear();
 
