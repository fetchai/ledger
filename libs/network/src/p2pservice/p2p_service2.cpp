#include "network/p2pservice/p2p_service2.hpp"
#include "network/p2pservice/p2ptrust.hpp"

namespace fetch {
namespace p2p {

P2PService2::P2PService2(Muddle &muddle, LaneManagement &lane_management)
  : muddle_(muddle)
  , muddle_ep_(muddle . AsEndpoint())
  , lane_management_{lane_management}
  , resolver_proto_{resolver_, *this}
  , client_(muddle_ep_, Muddle::Address(), SERVICE_P2P, CHANNEL_RPC)
  , local_services_(lane_management_)
{
  // register the services with the rpc server
  rpc_server_.Add(PROTOCOL_RESOLVER, &resolver_proto_);
  trust_system = std::make_shared<P2PTrust<Identity>>();

  counter = 0;

  // create all the remote control instances
}

void P2PService2::Start(P2PService2::PeerList const &initial_peer_list, int my_port_number)
{
  for(auto &peer : initial_peer_list)
  {
    possibles_.push_back(peer . ToUri());
  }

  thread_pool_ -> SetInterval(1000);
  thread_pool_ -> Start();

  port_number = my_port_number;
  thread_pool_ -> PostIdle([this](){ this -> WorkCycle(); });
}

void P2PService2::Stop()
{
  thread_pool_ -> clear();
  thread_pool_ -> Stop();
}

void P2PService2::WorkCycle()
{
  FETCH_LOG_DEBUG(LOGGING_NAME,"P2PService2::WorkCycle");

  // see how many peers we have.

  std::set<Uri> used;
  std::list<Identity> connected_peers;

<<<<<<< HEAD
  auto connections = muddle_.GetConnections(); // address/uri/state tuples.
  FETCH_LOG_WARN(LOGGING_NAME,"P2PService2::WorkCycle: Conncount = ", connections.size());
  for(auto const &connection : connections)
=======
  auto connections = muddle_ . GetConnections(); // address/uri/state tuples.
  FETCH_LOG_DEBUG(LOGGING_NAME,"P2PService2::WorkCycle: Conncount = ", connections.size());
  for(auto connection : connections)
>>>>>>> 4a32f3e7
  {
    // need to do some filtering based on channels and services and protocols.

    // decompose the tuple
    auto const &address = std::get<0>(connection);
    auto const &uri     = std::get<1>(connection);
    auto const &state   = std::get<2>(connection);

    FETCH_LOG_WARN(LOGGING_NAME,"P2PService2::WorkCycle: Conn:", ToBase64(address), " / ", uri.ToString(), " / ", state);

<<<<<<< HEAD
=======
    FETCH_LOG_DEBUG(LOGGING_NAME,"P2PService2::WorkCycle: Conn:", ToHex(addr), " / ", uri.ToString(), " / ", state);
>>>>>>> 4a32f3e7
    used.insert(uri);
    connected_peers.push_back(Identity{"", address});
  }
  FETCH_LOG_WARN(LOGGING_NAME,"P2PService2::WorkCycle: port_number ", port_number);

  // not enough, schedule some connects.
  while((connections.size() < 1000) && (possibles_.size() > 0))
  {
    auto next = possibles_ . front();
    possibles_.pop_front();
    FETCH_LOG_DEBUG(LOGGING_NAME,"P2PService2::WorkCycle: PULLED ", next.ToString());

    if (next.GetProtocol() == "tcp")
    {
      auto s = next.GetRemainder();
<<<<<<< HEAD
      FETCH_LOG_WARN(LOGGING_NAME,"Converting: ", next.ToString(), " -> ", s);

=======
      FETCH_LOG_DEBUG(LOGGING_NAME,"Converting: ", next.ToString(), " -> ", s);
>>>>>>> 4a32f3e7
      auto nextp = next.AsPeer();
      switch (muddle_.useClients().GetStateForPeer(nextp))
      {
      case muddle::PeerConnectionList::UNKNOWN:
        FETCH_LOG_DEBUG(LOGGING_NAME,"P2PService2::WorkCycle: AddPeer  ", nextp.ToString());
        muddle_ . AddPeer(nextp);
        break;
      case muddle::PeerConnectionList::CONNECTED:
        FETCH_LOG_DEBUG(LOGGING_NAME,"P2PService2::WorkCycle: Considered, but in use:  ", next.ToString());
        break;
      case muddle::PeerConnectionList::TRYING:
        FETCH_LOG_DEBUG(LOGGING_NAME,"P2PService2::WorkCycle: Considered, but being tried:  ", next.ToString());
        break;
      case muddle::PeerConnectionList::BACKOFF:
      default:
        FETCH_LOG_DEBUG(LOGGING_NAME,"P2PService2::WorkCycle: Considered, but in backoff:  ", next.ToString());
        break;
      }
    }
    else
    {
      FETCH_LOG_WARN(LOGGING_NAME,"P2PService2::WorkCycle: No Go on ", next.ToString(), ">>", next.GetProtocol());
    }
  }

  if (port_number > 8019)
  {
    counter ++;

    //if (counter<10)
    //{
    //  return;
    //}
  }
  // too many? schedule some kickoffs.

  // handle manifest updates.

  auto manifest_update_needed_from = manifest_cache_.GetUpdatesNeeded( connected_peers );
  for( auto& identity : manifest_update_needed_from)
  {
    if (
        (promised_manifests_ . find(identity) == promised_manifests_.end())
        &&
        (promised_manifests_ . size() < 1)
      )
    {
      FETCH_LOG_WARN(LOGGING_NAME,"P2PService2::WorkCycle: get manifest from ", ToHex(identity.identifier()));
      //FETCH_LOG_WARN(LOGGING_NAME,"P2PService2:: Would get manifest from ", ToHex(identity.identifier()));
      client_ . SetAddress(identity.identifier());

      auto prom = network::PromiseOf<network::Manifest>(
        client_ . Call(PROTOCOL_RESOLVER, ResolverProtocol::GET_MANIFEST)
      );
      promised_manifests_.insert(
        std::make_pair(
          identity,
          prom
        )
      );
    }
    else
    {
      FETCH_LOG_WARN(LOGGING_NAME,"P2PService2::WorkCycle: INFLIGHT get manifest from ", ToBase64(identity.identifier()));
    }
  }

  PromisedManifests::iterator it = promised_manifests_.begin();
  while(it != promised_manifests_.end())
  {
    auto status = it -> second.GetState();
    if (status !=  network::PromiseOf<network::Manifest>::State::WAITING)
    {
      if (status == network::PromiseOf<network::Manifest>::State::SUCCESS)
      {
        FETCH_LOG_WARN(LOGGING_NAME,"P2PService2::WorkCycle: Reading promised manifest from ",
                       it -> second.id(),".",
                       it -> second.GetInnerPromise() -> protocol(),".",
                       it -> second.GetInnerPromise() -> function()
                       );
        try
        {
          FETCH_LOG_WARN(LOGGING_NAME,"P2PService2::WorkCycle: Reading promised manifest from ", it->second.GetInnerPromise() -> Schmoo());

          auto new_manifest = it->second.Get();
          auto moo_identity = it->first;

          manifest_cache_ . ProvideUpdate(moo_identity, new_manifest, 10);
          auto cb = [ this, moo_identity ](){ this -> DistributeUpdatedManifest(moo_identity); };
          thread_pool_ -> Post( cb );

          it = promised_manifests_ . erase(it);
          FETCH_LOG_WARN(LOGGING_NAME,"P2PService2::WorkCycle: Success");
        }
        catch(...)
        {
          FETCH_LOG_WARN(LOGGING_NAME,"P2PService2::WorkCycle: ERK! whole reading/updating");
          it = promised_manifests_ . erase(it);
          throw;
        }
      }
      else
      {
        FETCH_LOG_WARN(LOGGING_NAME,"P2PService2::WorkCycle: NEW MANIFEST FAILED*****************");
        it = promised_manifests_ . erase(it);
      }
    }
    else
    {
      ++it;
    }
  }

  FETCH_LOG_WARN(LOGGING_NAME,"P2PService2::WorkCycle: COMPLETE.");
}

void P2PService2::DistributeUpdatedManifest(Identity identity_of_updated_peer)
{
  auto possible_manifest = manifest_cache_ . Get( identity_of_updated_peer );
  if (!possible_manifest.first)
  {
    return;
  }
  local_services_ . DistributeManifest(possible_manifest.second);
  thread_pool_ -> Post( [this](){
      this -> Refresh();
    });
}

void P2PService2::Refresh()
{
  local_services_ . Refresh();
}

network::Manifest P2PService2::GetLocalManifest()
{
  FETCH_LOG_WARN(LOGGING_NAME,"P2PService2::GetLocalManifest", manifest_ . ToString());
  return manifest_;
}

void P2PService2::PeerIdentificationSucceeded(const P2PService2::Peer &peer, const P2PService2::Identity &identity)
{
}

void P2PService2::PeerIdentificationFailed   (const P2PService2::Peer &peer)
{
}

void P2PService2::PeerTrustEvent(const Identity &          identity
                                 , P2PTrustFeedbackSubject subject
                                 , P2PTrustFeedbackQuality quality)
{
}

void P2PService2::SetLocalManifest(const Manifest &manifest)
{
  manifest_ = manifest;
  local_services_ . MakeFromManifest(manifest);

  thread_pool_ -> Post([this](){ this -> Refresh(); });
}



} // namespace p2p
} // namespace fetc<|MERGE_RESOLUTION|>--- conflicted
+++ resolved
@@ -50,15 +50,9 @@
   std::set<Uri> used;
   std::list<Identity> connected_peers;
 
-<<<<<<< HEAD
   auto connections = muddle_.GetConnections(); // address/uri/state tuples.
-  FETCH_LOG_WARN(LOGGING_NAME,"P2PService2::WorkCycle: Conncount = ", connections.size());
+  FETCH_LOG_DEBUG(LOGGING_NAME,"P2PService2::WorkCycle: Conncount = ", connections.size());
   for(auto const &connection : connections)
-=======
-  auto connections = muddle_ . GetConnections(); // address/uri/state tuples.
-  FETCH_LOG_DEBUG(LOGGING_NAME,"P2PService2::WorkCycle: Conncount = ", connections.size());
-  for(auto connection : connections)
->>>>>>> 4a32f3e7
   {
     // need to do some filtering based on channels and services and protocols.
 
@@ -67,12 +61,8 @@
     auto const &uri     = std::get<1>(connection);
     auto const &state   = std::get<2>(connection);
 
-    FETCH_LOG_WARN(LOGGING_NAME,"P2PService2::WorkCycle: Conn:", ToBase64(address), " / ", uri.ToString(), " / ", state);
-
-<<<<<<< HEAD
-=======
     FETCH_LOG_DEBUG(LOGGING_NAME,"P2PService2::WorkCycle: Conn:", ToHex(addr), " / ", uri.ToString(), " / ", state);
->>>>>>> 4a32f3e7
+
     used.insert(uri);
     connected_peers.push_back(Identity{"", address});
   }
@@ -88,12 +78,8 @@
     if (next.GetProtocol() == "tcp")
     {
       auto s = next.GetRemainder();
-<<<<<<< HEAD
-      FETCH_LOG_WARN(LOGGING_NAME,"Converting: ", next.ToString(), " -> ", s);
-
-=======
       FETCH_LOG_DEBUG(LOGGING_NAME,"Converting: ", next.ToString(), " -> ", s);
->>>>>>> 4a32f3e7
+
       auto nextp = next.AsPeer();
       switch (muddle_.useClients().GetStateForPeer(nextp))
       {
