#include <network/p2pservice/p2p_service2.hpp>
#include "network/p2pservice/p2p_service2.hpp"
#include "network/p2pservice/p2ptrust.hpp"

namespace fetch {
namespace p2p {

P2PService2::P2PService2(Muddle::CertificatePtr &&certificate, Muddle::NetworkManager const &nm)
  : muddle_(std::move(certificate), nm)
{
  // register the services with the rpc server
<<<<<<< HEAD
  rpc_server_.Add(PROTOCOL_RESOLVER, &resolver_proto_);
=======
  rpc_server_.Add(1, &resolver_proto_);
  trustSystem = std::make_shared<P2PTrust<Identity>>();
>>>>>>> 87690ca5
}


void P2PService2::Start(P2PService2::PortList const &ports,
                        P2PService2::PeerList const &initial_peer_list)
{
  // start the muddle server up
  muddle_.Start(ports); //, initial_peer_list);

  for(auto &peer : initial_peer_list)
  {
    possibles_.push_back(peer);
  }
}

void P2PService2::Stop()
{
  muddle_.Stop();
}

void P2PService2::WorkCycle()
{
  // see how many peers we have.
  // not enough, schedule some connects.
  // too many? schedule some kickoffs.
}

void P2PService2::PeerIdentificationSucceeded(const P2PService2::Peer &peer, const P2PService2::Identity &identity)
{
}

void P2PService2::PeerIdentificationFailed   (const P2PService2::Peer &peer)
{
}

void P2PService2::PeerTrustEvent(const Identity &          identity
                                 , P2PTrustFeedbackSubject subject
                                 , P2PTrustFeedbackQuality quality)
{
}


} // namespace p2p
} // namespace fetch
<|MERGE_RESOLUTION|>--- conflicted
+++ resolved
@@ -1,4 +1,3 @@
-#include <network/p2pservice/p2p_service2.hpp>
 #include "network/p2pservice/p2p_service2.hpp"
 #include "network/p2pservice/p2ptrust.hpp"
 
@@ -9,12 +8,8 @@
   : muddle_(std::move(certificate), nm)
 {
   // register the services with the rpc server
-<<<<<<< HEAD
   rpc_server_.Add(PROTOCOL_RESOLVER, &resolver_proto_);
-=======
-  rpc_server_.Add(1, &resolver_proto_);
   trustSystem = std::make_shared<P2PTrust<Identity>>();
->>>>>>> 87690ca5
 }
 
 
