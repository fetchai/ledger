--- conflicted
+++ resolved
@@ -6,11 +6,8 @@
 
 P2PService2::P2PService2(Muddle &muddle, LaneManagement &lane_management)
   : muddle_(muddle)
-<<<<<<< HEAD
   , lane_management_{lane_management}
-=======
   , resolver_proto_{resolver_, *this}
->>>>>>> 4118e44a
 {
   // register the services with the rpc server
   rpc_server_.Add(PROTOCOL_RESOLVER, &resolver_proto_);
