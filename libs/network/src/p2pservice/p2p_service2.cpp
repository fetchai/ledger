--- conflicted
+++ resolved
@@ -10,13 +10,9 @@
 {
   // register the services with the rpc server
   rpc_server_.Add(PROTOCOL_RESOLVER, &resolver_proto_);
-<<<<<<< HEAD
-  trustSystem = std::make_shared<P2PTrust<Identity>>();
+  trust_system = std::make_shared<P2PTrust<Identity>>();
 
   // create all the remote control instances
-=======
-  trust_system = std::make_shared<P2PTrust<Identity>>();
->>>>>>> 91dc18c5
 }
 
 void P2PService2::Start(P2PService2::PeerList const &initial_peer_list)
@@ -94,4 +90,4 @@
 
 
 } // namespace p2p
-} // namespace fetch
+} // namespace fetc