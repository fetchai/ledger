--- conflicted
+++ resolved
@@ -54,18 +54,10 @@
 using Gaussian = math::statistics::Gaussian<double>;
 
 const reference_players_type reference_players_ = {
-<<<<<<< HEAD
-    /* LIED             */ Gaussian::ClassicForm(0, 100 / 24.),
-    /* BAD_CONNECTION   */ Gaussian::ClassicForm(50, 100 / 2.),
-    /* DUPLICATE        */ Gaussian::ClassicForm(80, 100 / 6.),
-    /* NEW_INFORMATION  */ Gaussian::ClassicForm(100, 100 / 16.)
-=======
     {/* LIED             */ Gaussian::ClassicForm(0, 100 / 24.),
      /* BAD_CONNECTION   */ Gaussian::ClassicForm(50, 100 / 2.),
      /* DUPLICATE        */ Gaussian::ClassicForm(80, 100 / 6.),
      /* NEW_INFORMATION  */ Gaussian::ClassicForm(100, 100 / 6.)
->>>>>>> 1f57806a
-
     }};
 }  // namespace p2p
 }  // namespace fetch