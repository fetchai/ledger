//------------------------------------------------------------------------------
//
//   Copyright 2018-2019 Fetch.AI Limited
//
//   Licensed under the Apache License, Version 2.0 (the "License");
//   you may not use this file except in compliance with the License.
//   You may obtain a copy of the License at
//
//       http://www.apache.org/licenses/LICENSE-2.0
//
//   Unless required by applicable law or agreed to in writing, software
//   distributed under the License is distributed on an "AS IS" BASIS,
//   WITHOUT WARRANTIES OR CONDITIONS OF ANY KIND, either express or implied.
//   See the License for the specific language governing permissions and
//   limitations under the License.
//
//------------------------------------------------------------------------------

#include "network/service/client_interface.hpp"

#include <algorithm>

namespace fetch {
namespace service {

<<<<<<< HEAD
void ServiceClientInterface::ProcessRPCResult(network::message_type const &msg,
                                              service::serializer_type &   params)
{
  // extract the promise counter (or request number)
=======
ServiceClientInterface::ServiceClientInterface()
  : subscription_mutex_(__LINE__, __FILE__)
  , promises_mutex_(__LINE__, __FILE__)
{}

Promise ServiceClientInterface::CallWithPackedArguments(protocol_handler_type const &protocol,
                                                        function_handler_type const &function,
                                                        byte_array::ByteArray const &args)
{
  FETCH_LOG_DEBUG(LOGGING_NAME, "Service Client Calling (2) ", protocol, ":", function);

  Promise         prom = MakePromise();
  serializer_type params;

  serializers::SizeCounter counter;
  counter << SERVICE_FUNCTION_CALL << prom->id();
  PackCallWithPackedArguments(counter, protocol, function, args);

  params.Reserve(counter.size());

  params << SERVICE_FUNCTION_CALL << prom->id();

  FETCH_LOG_DEBUG(LOGGING_NAME, "Registering promise ", prom->id(), " with ", protocol, ':',
                  function, " (packed)", &promises_);

  AddPromise(prom);

  PackCallWithPackedArguments(params, protocol, function, args);

  if (!DeliverRequest(params.data()))
  {
    // HMM(KLL) - I suspect we should kill all the other promises as    well here.
    FETCH_LOG_DEBUG(LOGGING_NAME, "Call failed!");
    prom->Fail(serializers::SerializableException(
        error::COULD_NOT_DELIVER,
        byte_array::ConstByteArray("Could not deliver request in " __FILE__)));
  }

  return prom;
}

subscription_handler_type ServiceClientInterface::Subscribe(protocol_handler_type const &protocol,
                                                            feed_handler_type const &    feed,
                                                            AbstractCallable *           callback)
{
  FETCH_LOG_INFO(LOGGING_NAME, "PubSub: SUBSCRIBE ", int(protocol), ":", int(feed));

  subscription_handler_type subid = CreateSubscription(protocol, feed, callback);
  serializer_type           params;

  serializers::SizeCounter counter;
  counter << SERVICE_SUBSCRIBE << protocol << feed << subid;
  params.Reserve(counter.size());

  params << SERVICE_SUBSCRIBE << protocol << feed << subid;
  DeliverRequest(params.data());
  return subid;
}

void ServiceClientInterface::Unsubscribe(subscription_handler_type id)
{
  FETCH_LOG_INFO(LOGGING_NAME, "PubSub: Unsub ", int(id));
  Subscription sub;
  {
    FETCH_LOCK(subscription_mutex_);
    auto subscr = subscriptions_.find(id);
    if (subscr == subscriptions_.end())
    {
      if (std::find(cancelled_subscriptions_.begin(), cancelled_subscriptions_.end(), id) !=
          cancelled_subscriptions_.end())
      {
        FETCH_LOG_ERROR(LOGGING_NAME, "PubSub: Trying to unsubscribe previously cancelled ID ", id);
      }
      else
      {
        FETCH_LOG_ERROR(LOGGING_NAME, "PubSub: Trying to unsubscribe unknown ID ", id);
      }
      return;
    }

    sub = subscriptions_[id];

    cancelled_subscriptions_.push_back(id);
    if (cancelled_subscriptions_.size() > 30)
    {
      cancelled_subscriptions_.pop_front();
    }
    subscriptions_.erase(id);
  }
  if (sub.callback)
  {
    serializer_type params;

    serializers::SizeCounter counter;
    counter << SERVICE_UNSUBSCRIBE << sub.protocol << sub.feed << id;
    params.Reserve(counter.size());

    params << SERVICE_UNSUBSCRIBE << sub.protocol << sub.feed << id;
    DeliverRequest(params.data());
  }
}

void ServiceClientInterface::ProcessRPCResult(network::message_type const &msg,
                                              service::serializer_type &   params)
{
>>>>>>> 892a5dc0
  PromiseCounter id;
  params >> id;

  // lookup the promise
  Promise p = ExtractPromise(id);

  // There is a chance that this message will not belong to this client. In this case we will
  // simply ignore the message
  if (p)
  {
    auto ret = msg.SubArray(params.tell(), msg.size() - params.tell());
    p->Fulfill(ret);
  }
}

bool ServiceClientInterface::ProcessServerMessage(network::message_type const &msg)
{
  bool ret = true;

  serializer_type params(msg);

  service_classification_type type;
  params >> type;

  FETCH_LOG_TRACE(LOGGING_NAME, "ProcessServerMessage: type: ", type, " msg: ", msg.ToHex());

  if (type == SERVICE_RESULT)
  {
    ProcessRPCResult(msg, params);
  }
  else if (type == SERVICE_ERROR)
  {
    PromiseCounter id;
    params >> id;

    serializers::SerializableException e;
    params >> e;

    // lookup the promise and fail it
    Promise p = ExtractPromise(id);
    p->Fail(e);

    FETCH_LOG_DEBUG(LOGGING_NAME, "Binning promise ", id,
                    " due to finishing delivering the response (error)");
  }
<<<<<<< HEAD
=======
  else if (type == SERVICE_FEED)
  {
    feed_handler_type         feed;
    subscription_handler_type sub;
    params >> feed >> sub;

    FETCH_LOG_INFO(LOGGING_NAME, "PubSub: message ", int(feed), ":", int(sub));

    AbstractCallable *cb = nullptr;
    {
      FETCH_LOCK(subscription_mutex_);
      auto subscr = subscriptions_.find(sub);
      if (subscr == subscriptions_.end())
      {
        if (std::find(cancelled_subscriptions_.begin(), cancelled_subscriptions_.end(), sub) ==
            cancelled_subscriptions_.end())
        {
          FETCH_LOG_ERROR(LOGGING_NAME,
                          "PubSub:  We were sent a subscription ID we never allocated: ", int(sub));
          return false;
        }
        else
        {
          FETCH_LOG_INFO(LOGGING_NAME, "PubSub: Ignoring message for old subscription.", int(sub));
          return true;
        }
      }

      if ((*subscr).second.feed != feed)
      {
        FETCH_LOG_ERROR(LOGGING_NAME,
                        "PubSub: Subscription's feed ID is different from message feed ID.");
        return false;
      }

      cb = (*subscr).second.callback;
    }

    if (cb)
    {
      serializer_type result;
      try
      {
        (*cb)(result, params);
      }
      catch (serializers::SerializableException const &e)
      {
        e.StackTrace();
        FETCH_LOG_ERROR(LOGGING_NAME, "PubSub: Serialization error: ", e.what());
        throw e;
      }
    }
    else
    {
      FETCH_LOG_ERROR(LOGGING_NAME, "PubSub: Callback is null for feed ", feed, " in subscription ",
                      int(sub));
    }
  }
>>>>>>> 892a5dc0
  else
  {
    PromiseCounter id;
    params >> id;
    FETCH_LOG_WARN(LOGGING_NAME, " type not recognised ", type, "  promise=", id);
    ret = false;
  }

  return ret;
}

void ServiceClientInterface::AddPromise(Promise const &promise)
{
  FETCH_LOCK(promises_mutex_);
  promises_[promise->id()] = promise;
}

Promise ServiceClientInterface::ExtractPromise(PromiseCounter id)
{
  Promise promise{};

  FETCH_LOCK(promises_mutex_);
  auto it = promises_.find(id);
  if (it != promises_.end())
  {
    promise = it->second;
    promises_.erase(it);
  }

  return promise;
}

void ServiceClientInterface::RemovePromise(PromiseCounter id)
{
  FETCH_LOCK(promises_mutex_);
  promises_.erase(id);
}

<<<<<<< HEAD
=======
subscription_handler_type ServiceClientInterface::CreateSubscription(
    protocol_handler_type const &protocol, feed_handler_type const &feed, AbstractCallable *cb)
{
  FETCH_LOCK(subscription_mutex_);
  subscription_index_counter_++;
  subscriptions_[subscription_index_counter_] = Subscription(protocol, feed, cb);

  return subscription_handler_type(subscription_index_counter_);
}

>>>>>>> 892a5dc0
}  // namespace service
}  // namespace fetch<|MERGE_RESOLUTION|>--- conflicted
+++ resolved
@@ -23,118 +23,10 @@
 namespace fetch {
 namespace service {
 
-<<<<<<< HEAD
 void ServiceClientInterface::ProcessRPCResult(network::message_type const &msg,
                                               service::serializer_type &   params)
 {
   // extract the promise counter (or request number)
-=======
-ServiceClientInterface::ServiceClientInterface()
-  : subscription_mutex_(__LINE__, __FILE__)
-  , promises_mutex_(__LINE__, __FILE__)
-{}
-
-Promise ServiceClientInterface::CallWithPackedArguments(protocol_handler_type const &protocol,
-                                                        function_handler_type const &function,
-                                                        byte_array::ByteArray const &args)
-{
-  FETCH_LOG_DEBUG(LOGGING_NAME, "Service Client Calling (2) ", protocol, ":", function);
-
-  Promise         prom = MakePromise();
-  serializer_type params;
-
-  serializers::SizeCounter counter;
-  counter << SERVICE_FUNCTION_CALL << prom->id();
-  PackCallWithPackedArguments(counter, protocol, function, args);
-
-  params.Reserve(counter.size());
-
-  params << SERVICE_FUNCTION_CALL << prom->id();
-
-  FETCH_LOG_DEBUG(LOGGING_NAME, "Registering promise ", prom->id(), " with ", protocol, ':',
-                  function, " (packed)", &promises_);
-
-  AddPromise(prom);
-
-  PackCallWithPackedArguments(params, protocol, function, args);
-
-  if (!DeliverRequest(params.data()))
-  {
-    // HMM(KLL) - I suspect we should kill all the other promises as    well here.
-    FETCH_LOG_DEBUG(LOGGING_NAME, "Call failed!");
-    prom->Fail(serializers::SerializableException(
-        error::COULD_NOT_DELIVER,
-        byte_array::ConstByteArray("Could not deliver request in " __FILE__)));
-  }
-
-  return prom;
-}
-
-subscription_handler_type ServiceClientInterface::Subscribe(protocol_handler_type const &protocol,
-                                                            feed_handler_type const &    feed,
-                                                            AbstractCallable *           callback)
-{
-  FETCH_LOG_INFO(LOGGING_NAME, "PubSub: SUBSCRIBE ", int(protocol), ":", int(feed));
-
-  subscription_handler_type subid = CreateSubscription(protocol, feed, callback);
-  serializer_type           params;
-
-  serializers::SizeCounter counter;
-  counter << SERVICE_SUBSCRIBE << protocol << feed << subid;
-  params.Reserve(counter.size());
-
-  params << SERVICE_SUBSCRIBE << protocol << feed << subid;
-  DeliverRequest(params.data());
-  return subid;
-}
-
-void ServiceClientInterface::Unsubscribe(subscription_handler_type id)
-{
-  FETCH_LOG_INFO(LOGGING_NAME, "PubSub: Unsub ", int(id));
-  Subscription sub;
-  {
-    FETCH_LOCK(subscription_mutex_);
-    auto subscr = subscriptions_.find(id);
-    if (subscr == subscriptions_.end())
-    {
-      if (std::find(cancelled_subscriptions_.begin(), cancelled_subscriptions_.end(), id) !=
-          cancelled_subscriptions_.end())
-      {
-        FETCH_LOG_ERROR(LOGGING_NAME, "PubSub: Trying to unsubscribe previously cancelled ID ", id);
-      }
-      else
-      {
-        FETCH_LOG_ERROR(LOGGING_NAME, "PubSub: Trying to unsubscribe unknown ID ", id);
-      }
-      return;
-    }
-
-    sub = subscriptions_[id];
-
-    cancelled_subscriptions_.push_back(id);
-    if (cancelled_subscriptions_.size() > 30)
-    {
-      cancelled_subscriptions_.pop_front();
-    }
-    subscriptions_.erase(id);
-  }
-  if (sub.callback)
-  {
-    serializer_type params;
-
-    serializers::SizeCounter counter;
-    counter << SERVICE_UNSUBSCRIBE << sub.protocol << sub.feed << id;
-    params.Reserve(counter.size());
-
-    params << SERVICE_UNSUBSCRIBE << sub.protocol << sub.feed << id;
-    DeliverRequest(params.data());
-  }
-}
-
-void ServiceClientInterface::ProcessRPCResult(network::message_type const &msg,
-                                              service::serializer_type &   params)
-{
->>>>>>> 892a5dc0
   PromiseCounter id;
   params >> id;
 
@@ -180,67 +72,6 @@
     FETCH_LOG_DEBUG(LOGGING_NAME, "Binning promise ", id,
                     " due to finishing delivering the response (error)");
   }
-<<<<<<< HEAD
-=======
-  else if (type == SERVICE_FEED)
-  {
-    feed_handler_type         feed;
-    subscription_handler_type sub;
-    params >> feed >> sub;
-
-    FETCH_LOG_INFO(LOGGING_NAME, "PubSub: message ", int(feed), ":", int(sub));
-
-    AbstractCallable *cb = nullptr;
-    {
-      FETCH_LOCK(subscription_mutex_);
-      auto subscr = subscriptions_.find(sub);
-      if (subscr == subscriptions_.end())
-      {
-        if (std::find(cancelled_subscriptions_.begin(), cancelled_subscriptions_.end(), sub) ==
-            cancelled_subscriptions_.end())
-        {
-          FETCH_LOG_ERROR(LOGGING_NAME,
-                          "PubSub:  We were sent a subscription ID we never allocated: ", int(sub));
-          return false;
-        }
-        else
-        {
-          FETCH_LOG_INFO(LOGGING_NAME, "PubSub: Ignoring message for old subscription.", int(sub));
-          return true;
-        }
-      }
-
-      if ((*subscr).second.feed != feed)
-      {
-        FETCH_LOG_ERROR(LOGGING_NAME,
-                        "PubSub: Subscription's feed ID is different from message feed ID.");
-        return false;
-      }
-
-      cb = (*subscr).second.callback;
-    }
-
-    if (cb)
-    {
-      serializer_type result;
-      try
-      {
-        (*cb)(result, params);
-      }
-      catch (serializers::SerializableException const &e)
-      {
-        e.StackTrace();
-        FETCH_LOG_ERROR(LOGGING_NAME, "PubSub: Serialization error: ", e.what());
-        throw e;
-      }
-    }
-    else
-    {
-      FETCH_LOG_ERROR(LOGGING_NAME, "PubSub: Callback is null for feed ", feed, " in subscription ",
-                      int(sub));
-    }
-  }
->>>>>>> 892a5dc0
   else
   {
     PromiseCounter id;
@@ -279,18 +110,5 @@
   promises_.erase(id);
 }
 
-<<<<<<< HEAD
-=======
-subscription_handler_type ServiceClientInterface::CreateSubscription(
-    protocol_handler_type const &protocol, feed_handler_type const &feed, AbstractCallable *cb)
-{
-  FETCH_LOCK(subscription_mutex_);
-  subscription_index_counter_++;
-  subscriptions_[subscription_index_counter_] = Subscription(protocol, feed, cb);
-
-  return subscription_handler_type(subscription_index_counter_);
-}
-
->>>>>>> 892a5dc0
 }  // namespace service
 }  // namespace fetch