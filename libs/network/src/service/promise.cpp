--- conflicted
+++ resolved
@@ -44,9 +44,7 @@
 }  // namespace
 
 PromiseImplementation::Counter PromiseImplementation::counter_{0};
-<<<<<<< HEAD
-PromiseImplementation::Mutex   PromiseImplementation::PromiseImplementation::counter_lock_{__LINE__,
-                                                                                         __FILE__};
+Mutex                          PromiseImplementation::counter_lock_{__LINE__, __FILE__};
 
 std::chrono::seconds const PromiseImplementation::DEFAULT_TIMEOUT{30};
 
@@ -109,9 +107,6 @@
 {
   return (State::FAILED == state());
 }
-=======
-Mutex                          PromiseImplementation::counter_lock_{__LINE__, __FILE__};
->>>>>>> 892a5dc0
 
 PromiseBuilder PromiseImplementation::WithHandlers()
 {
@@ -139,7 +134,6 @@
 
 bool PromiseImplementation::Wait(bool throw_exception) const
 {
-<<<<<<< HEAD
   State state_copy{state()};
 
   if (Clock::now() >= deadline_)
@@ -148,11 +142,6 @@
     return false;
   }
   else
-=======
-  bool const has_timeout = timeout_ms > 0;
-  State      state_copy{state_};
-  if (has_timeout)
->>>>>>> 892a5dc0
   {
     std::unique_lock<std::mutex> lock(notify_lock_);
     while (State::WAITING == state())
@@ -265,112 +254,7 @@
   return counter_++;
 }
 
-PromiseImplementation::PromiseImplementation(uint64_t pro, uint64_t func)
-  : protocol_(pro)
-  , function_(func)
-{}
-
-PromiseImplementation::ConstByteArray const &PromiseImplementation::value() const
-{
-  return value_;
-}
-
-PromiseImplementation::Counter PromiseImplementation::id() const
-{
-  return id_;
-}
-
-uint64_t PromiseImplementation::protocol() const
-{
-  return protocol_;
-}
-
-uint64_t PromiseImplementation::function() const
-{
-  return function_;
-}
-
-PromiseImplementation::State PromiseImplementation::state() const
-{
-  return state_;
-}
-
-PromiseImplementation::SerializableException const &PromiseImplementation::exception() const
-{
-  return (*exception_);
-}
-
-bool PromiseImplementation::IsWaiting() const
-{
-  return (State::WAITING == state_);
-}
-
-bool PromiseImplementation::IsSuccessful() const
-{
-  return (State::SUCCESS == state_);
-}
-
-bool PromiseImplementation::IsFailed() const
-{
-  return (State::FAILED == state_);
-}
-
-void PromiseImplementation::SetSuccessCallback(Callback const &cb)
-{
-  FETCH_LOCK(callback_lock_);
-  callback_success_ = cb;
-}
-
-void PromiseImplementation::SetFailureCallback(Callback const &cb)
-{
-  FETCH_LOCK(callback_lock_);
-  callback_failure_ = cb;
-}
-
-void PromiseImplementation::SetCompletionCallback(Callback const &cb)
-{
-  FETCH_LOCK(callback_lock_);
-  callback_completion_ = cb;
-}
-
-void PromiseImplementation::Fulfill(ConstByteArray const &value)
-{
-  value_ = value;
-
-  UpdateState(State::SUCCESS);
-}
-
-void PromiseImplementation::Fail(SerializableException const &exception)
-{
-  exception_ = std::make_unique<SerializableException>(exception);
-
-  UpdateState(State::FAILED);
-}
-
-void PromiseImplementation::Fail()
-{
-  UpdateState(State::FAILED);
-}
-
-std::string &PromiseImplementation::name()
-{
-  return name_;
-}
-
-const std::string &PromiseImplementation::name() const
-{
-  return name_;
-}
-
-PromiseImplementation::State PromiseImplementation::GetState() const
-{
-  return state_;
-}
-
-bool PromiseImplementation::Wait(bool throw_exception) const
-{
-  return Wait(FOREVER, throw_exception);
-}
+// promise builder
 
 PromiseBuilder::PromiseBuilder(PromiseImplementation &promise)
   : promise_(promise)
