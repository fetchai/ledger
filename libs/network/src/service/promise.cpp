//------------------------------------------------------------------------------
//
//   Copyright 2018-2019 Fetch.AI Limited
//
//   Licensed under the Apache License, Version 2.0 (the "License");
//   you may not use this file except in compliance with the License.
//   You may obtain a copy of the License at
//
//       http://www.apache.org/licenses/LICENSE-2.0
//
//   Unless required by applicable law or agreed to in writing, software
//   distributed under the License is distributed on an "AS IS" BASIS,
//   WITHOUT WARRANTIES OR CONDITIONS OF ANY KIND, either express or implied.
//   See the License for the specific language governing permissions and
//   limitations under the License.
//
//------------------------------------------------------------------------------

#include "core/serializers/exception.hpp"
#include "network/service/promise.hpp"

#include <chrono>

namespace fetch {
namespace service {
namespace details {
namespace {

using byte_array::ConstByteArray;
using serializers::SerializableException;

using Counter = PromiseImplementation::Counter;
using State   = PromiseImplementation::State;

template <typename NAME, typename ID>
void LogTimout(NAME const &name, ID const &id)
{
  if (name.length() > 0)
  {
    FETCH_LOG_WARN(PromiseImplementation::LOGGING_NAME, "Promise '", name, "'timed out!");
  }
  else
  {
    FETCH_LOG_WARN(PromiseImplementation::LOGGING_NAME, "Promise ", id, " timed out!");
  }
}
}  // namespace

PromiseImplementation::Counter PromiseImplementation::counter_{0};
Mutex                          PromiseImplementation::counter_lock_;

std::chrono::seconds const PromiseImplementation::DEFAULT_TIMEOUT{30};

PromiseImplementation::PromiseImplementation(uint64_t pro, uint64_t func)
  : protocol_{pro}
  , function_{func}
{}

ConstByteArray const &PromiseImplementation::value() const
{
  return value_;
}

Counter PromiseImplementation::id() const
{
  return id_;
}

<<<<<<< HEAD
=======
PromiseImplementation::Timepoint const &PromiseImplementation::created_at() const
{
  return created_;
}

PromiseImplementation::Timepoint const &PromiseImplementation::deadline() const
{
  return deadline_;
}

>>>>>>> 85ff7359
uint64_t PromiseImplementation::protocol() const
{
  return protocol_;
}

uint64_t PromiseImplementation::function() const
{
  return function_;
}

State PromiseImplementation::state() const
{
  if (Clock::now() >= deadline_)
  {
    UpdateState(State::TIMEDOUT);
  }

  return state_;
}

<<<<<<< HEAD
SerializableException const &PromiseImplementation::exception() const
{
  return (*exception_);
}

const std::string &PromiseImplementation::name() const
=======
std::string const &PromiseImplementation::name() const
>>>>>>> 85ff7359
{
  return name_;
}

bool PromiseImplementation::IsWaiting() const
{
  return (State::WAITING == state());
}

bool PromiseImplementation::IsSuccessful() const
{
  return (State::SUCCESS == state());
}

bool PromiseImplementation::IsFailed() const
{
  return (State::FAILED == state());
}

PromiseBuilder PromiseImplementation::WithHandlers()
{
  return PromiseBuilder{*this};
}

void PromiseImplementation::Fulfill(ConstByteArray const &value)
<<<<<<< HEAD
{
  value_ = value;

  UpdateState(State::SUCCESS);
}

void PromiseImplementation::Fail(SerializableException const &exception)
{
  exception_ = std::make_unique<SerializableException>(exception);

  UpdateState(State::FAILED);
}

void PromiseImplementation::Fail()
{
  UpdateState(State::FAILED);
}

bool PromiseImplementation::Wait(bool throw_exception) const
{
=======
{
  value_ = value;

  UpdateState(State::SUCCESS);
}

void PromiseImplementation::Fail(SerializableException const &exception)
{
  exception_ = std::make_unique<SerializableException>(exception);

  UpdateState(State::FAILED);
}

void PromiseImplementation::Timeout()
{
  UpdateState(State::TIMEDOUT);
}

void PromiseImplementation::Fail()
{
  UpdateState(State::FAILED);
}

bool PromiseImplementation::Wait(bool throw_exception) const
{
>>>>>>> 85ff7359
  State state_copy{state()};

  if (Clock::now() >= deadline_)
  {
    LogTimout(name_, id_);
    return false;
  }
  else
  {
    std::unique_lock<std::mutex> lock(notify_lock_);
    while (State::WAITING == state())
    {
      if (std::cv_status::timeout == notify_.wait_until(lock, deadline_))
      {
        LogTimout(name_, id_);
        return false;
      }
    }
    state_copy = state();
  }

  if (State::FAILED == state_copy)
  {
    FETCH_LOG_WARN(LOGGING_NAME, "Promise ", id_, " failed!");

    if (throw_exception && exception_)
    {
      throw SerializableException{*exception_};
    }

    return false;
  }

  return true;
}

void PromiseImplementation::SetSuccessCallback(Callback const &cb)
{
  FETCH_LOCK(callback_lock_);
  callback_success_ = cb;
}

void PromiseImplementation::SetFailureCallback(Callback const &cb)
{
  FETCH_LOCK(callback_lock_);
  callback_failure_ = cb;
}

void PromiseImplementation::SetCompletionCallback(Callback const &cb)
{
  FETCH_LOCK(callback_lock_);
  callback_completion_ = cb;
}

void PromiseImplementation::UpdateState(State state) const
{
  assert(state != State::WAITING);

  bool dispatch = false;

  {
    FETCH_LOCK(notify_lock_);
    if (state_ == State::WAITING)
    {
      state_   = state;
      dispatch = true;
    }
  }

  if (dispatch)
  {
    // wake up all the pending threads
    notify_.notify_all();
    DispatchCallbacks();
  }
}

void PromiseImplementation::DispatchCallbacks() const
{
  FETCH_LOCK(callback_lock_);

  Callback const *handler = nullptr;

  switch (state())
  {
  case State::SUCCESS:
    handler = &callback_success_;
    break;
  case State::FAILED:
    handler = &callback_failure_;
    break;
  default:
    break;
  }

  // dispatch the event
  if (handler && *handler)
  {
    // call the success or failure handler
    (*handler)();
  }

  // call the finally handler
  if (callback_completion_)
  {
    callback_completion_();
  }

  // invalidate the callbacks
  callback_success_    = nullptr;
  callback_failure_    = nullptr;
  callback_completion_ = nullptr;
}

PromiseImplementation::Counter PromiseImplementation::GetNextId()
{
  FETCH_LOCK(counter_lock_);
  return counter_++;
}

// promise builder

PromiseBuilder::PromiseBuilder(PromiseImplementation &promise)
  : promise_(promise)
{}

PromiseBuilder::~PromiseBuilder()
{
  promise_.SetSuccessCallback(callback_success_);
  promise_.SetFailureCallback(callback_failure_);
  promise_.SetCompletionCallback(callback_complete_);

  // in the rare (probably failure case) when the promise has been resolved during before the
  // responses have been set
  if (!promise_.IsWaiting())
  {
    promise_.DispatchCallbacks();
  }
}

PromiseBuilder &PromiseBuilder::Then(Callback const &cb)
{
  callback_success_ = cb;
  return *this;
}

PromiseBuilder &PromiseBuilder::Catch(Callback const &cb)
{
  callback_failure_ = cb;
  return *this;
}

PromiseBuilder &PromiseBuilder::Finally(Callback const &cb)
{
  callback_complete_ = cb;
  return *this;
}

}  // namespace details

/**
 * Converts the state of the promise to a string
 *
 * @param state The specified state to translate
 * @return
 */
char const *ToString(PromiseState state)
{
  char const *name = "Unknown";
  switch (state)
  {
  case details::PromiseImplementation::State::TIMEDOUT:
    name = "Timedout";
    break;
  case details::PromiseImplementation::State::WAITING:
    name = "Waiting";
    break;
  case details::PromiseImplementation::State::SUCCESS:
    name = "Success";
    break;
  case details::PromiseImplementation::State::FAILED:
    name = "Failed";
    break;
  }

  return name;
}

static const std::array<PromiseState, 4> promise_states{
    {PromiseState::WAITING, PromiseState::SUCCESS, PromiseState::FAILED, PromiseState::TIMEDOUT}};

const std::array<PromiseState, 4> &GetAllPromiseStates()
{
  return promise_states;
}

Promise MakePromise()
{
  return std::make_shared<details::PromiseImplementation>();
}

Promise MakePromise(uint64_t pro, uint64_t func)
{
  return std::make_shared<details::PromiseImplementation>(pro, func);
}

}  // namespace service
}  // namespace fetch<|MERGE_RESOLUTION|>--- conflicted
+++ resolved
@@ -66,8 +66,6 @@
   return id_;
 }
 
-<<<<<<< HEAD
-=======
 PromiseImplementation::Timepoint const &PromiseImplementation::created_at() const
 {
   return created_;
@@ -78,7 +76,6 @@
   return deadline_;
 }
 
->>>>>>> 85ff7359
 uint64_t PromiseImplementation::protocol() const
 {
   return protocol_;
@@ -99,16 +96,7 @@
   return state_;
 }
 
-<<<<<<< HEAD
-SerializableException const &PromiseImplementation::exception() const
-{
-  return (*exception_);
-}
-
-const std::string &PromiseImplementation::name() const
-=======
 std::string const &PromiseImplementation::name() const
->>>>>>> 85ff7359
 {
   return name_;
 }
@@ -134,7 +122,6 @@
 }
 
 void PromiseImplementation::Fulfill(ConstByteArray const &value)
-<<<<<<< HEAD
 {
   value_ = value;
 
@@ -148,6 +135,11 @@
   UpdateState(State::FAILED);
 }
 
+void PromiseImplementation::Timeout()
+{
+  UpdateState(State::TIMEDOUT);
+}
+
 void PromiseImplementation::Fail()
 {
   UpdateState(State::FAILED);
@@ -155,33 +147,6 @@
 
 bool PromiseImplementation::Wait(bool throw_exception) const
 {
-=======
-{
-  value_ = value;
-
-  UpdateState(State::SUCCESS);
-}
-
-void PromiseImplementation::Fail(SerializableException const &exception)
-{
-  exception_ = std::make_unique<SerializableException>(exception);
-
-  UpdateState(State::FAILED);
-}
-
-void PromiseImplementation::Timeout()
-{
-  UpdateState(State::TIMEDOUT);
-}
-
-void PromiseImplementation::Fail()
-{
-  UpdateState(State::FAILED);
-}
-
-bool PromiseImplementation::Wait(bool throw_exception) const
-{
->>>>>>> 85ff7359
   State state_copy{state()};
 
   if (Clock::now() >= deadline_)
