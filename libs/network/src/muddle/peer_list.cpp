--- conflicted
+++ resolved
@@ -87,22 +87,13 @@
 PeerConnectionList::Handle PeerConnectionList::UriToHandle(const Uri &uri) const
 {
   FETCH_LOCK(lock_);
+  Handle handle = 0;
   auto it = peer_connections_.find(uri);
-  if (it==peer_connections_.end())
-  {
-<<<<<<< HEAD
-    return false;
-  }
-  handle = it->second->handle();
-  return true;
-=======
-    if (element.first == uri)
-    {
-      return element.second->handle();
-    }
-  }
-  return 0;
->>>>>>> c7692dc5
+  if (it != peer_connections_.end())
+  {
+    handle = it->second->handle();
+  }
+  return handle;
 }
 
 PeerConnectionList::UriMap PeerConnectionList::GetUriMap() const
