//------------------------------------------------------------------------------
//
//   Copyright 2018-2019 Fetch.AI Limited
//
//   Licensed under the Apache License, Version 2.0 (the "License");
//   you may not use this file except in compliance with the License.
//   You may obtain a copy of the License at
//
//       http://www.apache.org/licenses/LICENSE-2.0
//
//   Unless required by applicable law or agreed to in writing, software
//   distributed under the License is distributed on an "AS IS" BASIS,
//   WITHOUT WARRANTIES OR CONDITIONS OF ANY KIND, either express or implied.
//   See the License for the specific language governing permissions and
//   limitations under the License.
//
//------------------------------------------------------------------------------

#include "network/muddle/peer_list.hpp"
#include "core/serializers/byte_array_buffer.hpp"
#include "core/service_ids.hpp"
#include "network/muddle/packet.hpp"
#include "network/muddle/router.hpp"

static constexpr std::size_t MAX_LOG2_BACKOFF = 11;  // 2048

namespace fetch {
namespace muddle {

/**
 * Create the peer connection list
 *
 * @param router The reference to the router
 */
PeerConnectionList::PeerConnectionList(Router &router)
  : Blackset(lock_)
  , router_(router)
{}

PeerConnectionList::PeerConnectionList(Router &router, PeerSet blacklisted)
  : Blackset(lock_, std::move(blacklisted))
  , router_(router)
{}

bool PeerConnectionList::AddPersistentPeer(Uri const &peer)
{
  FETCH_LOCK(lock_);
  if (Blacklisted(peer))
  {
    return false;
  }
  persistent_peers_.emplace(peer);
  return true;
}

void PeerConnectionList::RemovePersistentPeer(Uri const &peer)
{
  FETCH_LOCK(lock_);
  persistent_peers_.erase(peer);
}

void PeerConnectionList::RemovePersistentPeer(Handle handle)
{
  FETCH_LOCK(lock_);
  for (auto it = peer_connections_.begin(); it != peer_connections_.end(); ++it)
  {
    if (it->second->handle() == handle)
    {
      persistent_peers_.erase(it->first);
      break;
    }
  }
}

std::size_t PeerConnectionList::GetNumPeers() const
{
  FETCH_LOCK(lock_);
  return persistent_peers_.size();
}

bool PeerConnectionList::AddConnection(Uri const &peer, ConnectionPtr const &conn)
{
  FETCH_LOCK(lock_);
  if (Blacklisted(peer))
  {
    return false;
  }
  // update the metadata
  auto &metadata     = peer_metadata_[peer];
  metadata.connected = false;
  ++metadata.attempts;

  // When this assignment comes AFTER metadata update, we have an invariant:
  // whenever there's a connection, there's metadata.
  peer_connections_[peer] = conn;
  return true;
}

PeerConnectionList::PeerMap PeerConnectionList::GetCurrentPeers() const
{
  FETCH_LOCK(lock_);
  return peer_connections_;
}

PeerConnectionList::Handle PeerConnectionList::UriToHandle(const Uri &uri) const
{
  FETCH_LOCK(lock_);
  auto element = peer_connections_.find(uri);
  if (element == peer_connections_.end())
  {
<<<<<<< HEAD
    return false;
  }
  handle = element->second->handle();
  return true;
=======
    if (element.first == uri)
    {
      return element.second->handle();
    }
  }
  return 0;
>>>>>>> 7b45489a
}

PeerConnectionList::UriMap PeerConnectionList::GetUriMap() const
{
  UriMap map;

  // build the reverse map
  {
    FETCH_LOCK(lock_);
    for (auto const &element : peer_connections_)
    {
      map[element.second->handle()] = element.first;
    }
  }

  return map;
}

void PeerConnectionList::Debug(std::string const &prefix) const
{
  FETCH_LOG_WARN(LOGGING_NAME, prefix,
                 "PeerConnectionList: --------------------------------------");

  FETCH_LOG_WARN(LOGGING_NAME, prefix,
                 "PeerConnectionList:peer_connections_ = ", peer_connections_.size(), " entries.");

  for (auto const &element : peer_connections_)
  {
    auto uri    = element.first;
    auto handle = element.second->handle();

    auto metadata = peer_metadata_.find(uri) != peer_metadata_.end();

    FETCH_LOG_WARN(LOGGING_NAME, prefix,
                   "PeerConnectionList:peer_connections_ Uri=", uri.ToString(), "  Handle=", handle,
                   "  MetaData?=", metadata);
  }

  FETCH_LOG_WARN(LOGGING_NAME, prefix,
                 "PeerConnectionList:persistent_peers_ = ", persistent_peers_.size(), " entries.");
  for (auto const &uri : persistent_peers_)
  {
    FETCH_LOG_WARN(LOGGING_NAME, prefix,
                   "PeerConnectionList:persistent_peers__ Uri=", uri.ToString());
  }

  FETCH_LOG_WARN(LOGGING_NAME, prefix,
                 "PeerConnectionList: --------------------------------------");
}

PeerConnectionList::ConnectionState PeerConnectionList::GetStateForPeer(Uri const &peer) const
{
  FETCH_LOCK(lock_);
  auto metadataiter = peer_metadata_.find(peer);
  if (metadataiter == peer_metadata_.end())
  {
    return ConnectionState::UNKNOWN;
  }
  auto const &metadata = metadataiter->second;

  if (metadata.connected)
  {
    return ConnectionState::CONNECTED;
  }

  if (ReadyForRetry(metadata))
  {
    return ConnectionState::TRYING;
  }

  return ConnectionState(int(ConnectionState::BACKOFF) + metadata.consecutive_failures);
}

void PeerConnectionList::OnConnectionEstablished(Uri const &peer)
{
  Handle connection_handle = 0;

  // update the connection metadata
  {
    FETCH_LOCK(lock_);

    auto it = peer_connections_.find(peer);
    if (it != peer_connections_.end())
    {
      connection_handle = it->second->handle();
    }

    auto &metadata = peer_metadata_[peer];
    ++metadata.successes;
    metadata.connected            = true;
    metadata.consecutive_failures = 0;
  }

  // send an identity message
  if (connection_handle)
  {
    router_.AddConnection(connection_handle);
  }

  FETCH_LOG_INFO(LOGGING_NAME, "Connection to ", peer.uri(), " established");
}

void PeerConnectionList::RemoveConnection(Uri const &peer)
{
  FETCH_LOCK(lock_);

  // remove the active connection
  peer_connections_.erase(peer);

  // update the metadata
  auto mt_it = peer_metadata_.find(peer);
  if (mt_it != peer_metadata_.end())
  {
    auto &metadata = mt_it->second;
    ++metadata.consecutive_failures;
    ++metadata.total_failures;
    metadata.connected              = false;
    metadata.last_failed_connection = Clock::now();
  }
}

void PeerConnectionList::RemoveConnection(Handle handle)
{
  FETCH_LOCK(lock_);

  for (auto it = peer_connections_.begin(); it != peer_connections_.end(); ++it)
  {
    if (it->second->handle() == handle)
    {
      FETCH_LOG_INFO(LOGGING_NAME, "(AB): Connection to ", it->first.uri(), " lost");
      auto metadata = peer_metadata_.find(it->first);
      if (metadata != peer_metadata_.end())
      {
        metadata->second.connected = false;
      }
      peer_connections_.erase(it);
      break;
    }
  }
}

void PeerConnectionList::Disconnect(Uri const &peer)
{
  FETCH_LOCK(lock_);

  if (peer_metadata_.erase(peer))
  {
    peer_connections_.erase(peer);
  }

  persistent_peers_.erase(peer);

  FETCH_LOG_INFO(LOGGING_NAME, "Connection to ", peer.uri(), " shut down");
}

bool PeerConnectionList::ReadyForRetry(const PeerMetadata &metadata) const
{
  std::size_t const log2_backoff = std::min(metadata.consecutive_failures, MAX_LOG2_BACKOFF);
  Timepoint const   backoff_deadline =
      metadata.last_failed_connection + std::chrono::seconds{1 << log2_backoff};
  return (Clock::now() >= backoff_deadline);
}

PeerConnectionList::PeerList PeerConnectionList::GetPeersToConnectTo() const
{
  PeerList peers;

  FETCH_LOCK(lock_);

  // determine which of the persistent peers are no longer active
  for (auto const &peer : persistent_peers_)
  {
    bool const inactive = peer_connections_.find(peer) == peer_connections_.end();

    if (inactive)
    {
      auto it = peer_metadata_.find(peer);

      // determine if this is an initial connection, or if we should try and apply some
      // type of backoff.
      bool const is_first_connection = it == peer_metadata_.end();

      if (is_first_connection)
      {
        // on a first attempt, a connection attempt should always be made
        peers.push_back(peer);
      }
      else
      {
        // lookup the connection metadata
        auto const &metadata = it->second;

        // determine if this connection should be connected again
        if (ReadyForRetry(metadata))
        {
          peers.push_back(peer);
        }
      }
    }
  }

  return peers;
}

}  // namespace muddle
}  // namespace fetch<|MERGE_RESOLUTION|>--- conflicted
+++ resolved
@@ -106,21 +106,11 @@
 {
   FETCH_LOCK(lock_);
   auto element = peer_connections_.find(uri);
-  if (element == peer_connections_.end())
-  {
-<<<<<<< HEAD
-    return false;
-  }
-  handle = element->second->handle();
-  return true;
-=======
-    if (element.first == uri)
-    {
-      return element.second->handle();
-    }
+  if (element != peer_connections_.end())
+  {
+    return element.second->handle();
   }
   return 0;
->>>>>>> 7b45489a
 }
 
 PeerConnectionList::UriMap PeerConnectionList::GetUriMap() const
