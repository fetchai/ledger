--- conflicted
+++ resolved
@@ -37,7 +37,6 @@
   , router_(router)
 {}
 
-<<<<<<< HEAD
 PeerConnectionList::PeerConnectionList(Router &router, PeerSet blacklisted)
   : Parent(lock_, std::move(blacklisted))
   , router_(router)
@@ -50,15 +49,7 @@
   {
     return false;
   }
-  persistent_peers_.emplace(peer);
-  return true;
-=======
-bool PeerConnectionList::AddPersistentPeer(Uri const &peer)
-{
-  FETCH_LOCK(lock_);
-  auto const result = persistent_peers_.emplace(peer);
-  return result.second;
->>>>>>> 1bf3d1ac
+  return persistent_peers_.emplace(peer).second;
 }
 
 void PeerConnectionList::RemovePersistentPeer(Uri const &peer)
