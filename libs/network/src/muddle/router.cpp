--- conflicted
+++ resolved
@@ -106,19 +106,6 @@
   return buffer;
 }
 
-std::string DescribePacket(Packet const &packet)
-{
-  std::ostringstream oss;
-
-  oss << "To: " << ToBase64(packet.GetTarget()) << " From: " << ToBase64(packet.GetSender())
-      << " Route: " << packet.GetService() << ':' << packet.GetProtocol() << ':'
-      << packet.GetMessageNum() << " Type: " << (packet.IsDirect() ? 'D' : 'R')
-      << (packet.IsBroadcast() ? 'B' : 'T') << (packet.IsExchange() ? 'X' : 'F')
-      << " TTL: " << static_cast<std::size_t>(packet.GetTTL());
-
-  return oss.str();
-}
-
 /**
  * Generate a direct packet
  *
@@ -127,16 +114,10 @@
  * @param channel The channel identifier
  * @return The packet
  */
-<<<<<<< HEAD
-Router::PacketPtr FormatDirect(Router::Address const &address, uint16_t service, uint16_t channel)
-{
-  auto packet = std::make_shared<Packet>(address);
-=======
 Router::PacketPtr FormatDirect(Packet::Address const &from, NetworkId const &network,
                                uint16_t service, uint16_t channel)
 {
   auto packet = std::make_shared<Packet>(from, network.value());
->>>>>>> 457e7144
   packet->SetService(service);
   packet->SetProtocol(channel);
   packet->SetDirect(true);
@@ -155,18 +136,11 @@
  * @param payload The reference to the payload to be send
  * @return A new packet with common field populated
  */
-<<<<<<< HEAD
-Router::PacketPtr FormatPacket(Router::Address const &address, uint16_t service, uint16_t channel,
-                               uint16_t counter, uint8_t ttl, Packet::Payload const &payload)
-{
-  auto packet = std::make_shared<Packet>(address);
-=======
 Router::PacketPtr FormatPacket(Packet::Address const &from, NetworkId const &network,
                                uint16_t service, uint16_t channel, uint16_t counter, uint8_t ttl,
                                Packet::Payload const &payload)
 {
   auto packet = std::make_shared<Packet>(from, network.value());
->>>>>>> 457e7144
   packet->SetService(service);
   packet->SetProtocol(channel);
   packet->SetMessageNum(counter);
@@ -176,8 +150,6 @@
   return packet;
 }
 
-<<<<<<< HEAD
-=======
 std::string DescribePacket(Packet const &packet)
 {
   std::ostringstream oss;
@@ -191,7 +163,6 @@
   return oss.str();
 }
 
->>>>>>> 457e7144
 }  // namespace
 
 /**
@@ -236,12 +207,8 @@
   , address_raw_(ConvertAddress(address_))
   , register_(reg)
   , dispatcher_(dispatcher)
-<<<<<<< HEAD
   , network_id_(std::move(network_id))
   , prover_(prover)
-=======
-  , network_id_(network_id)
->>>>>>> 457e7144
   , dispatch_thread_pool_(network::MakeThreadPool(NUMBER_OF_ROUTER_THREADS, "Router"))
 {}
 
@@ -350,15 +317,9 @@
 void Router::AddConnection(Handle handle)
 {
   // create and format the packet
-<<<<<<< HEAD
-  auto packet = FormatDirect(address_, SERVICE_MUDDLE, CHANNEL_ROUTING);
-  packet->SetExchange();  // signal that this is the request half of a direct message
-  Sign(packet);
-  FETCH_LOG_WARN(LOGGING_NAME, "Packet verified: ", packet->Verify());
-=======
   auto packet = FormatDirect(address_, network_id_, SERVICE_MUDDLE, CHANNEL_ROUTING);
   packet->SetExchange(true);  // signal that this is the request half of a direct message
->>>>>>> 457e7144
+  Sign(packet);
 
   // send it
   SendToConnection(handle, packet);
@@ -942,12 +903,8 @@
       // send back a direct response if that is required
       if (packet->IsExchange())
       {
-<<<<<<< HEAD
-        SendToConnection(handle, Sign(FormatDirect(address_, SERVICE_MUDDLE, CHANNEL_ROUTING)));
-=======
         SendToConnection(handle,
-                         FormatDirect(address_, network_id_, SERVICE_MUDDLE, CHANNEL_ROUTING));
->>>>>>> 457e7144
+                         Sign(FormatDirect(address_, network_id_, SERVICE_MUDDLE, CHANNEL_ROUTING)));
       }
     }
   }
