//------------------------------------------------------------------------------
//
//   Copyright 2018-2019 Fetch.AI Limited
//
//   Licensed under the Apache License, Version 2.0 (the "License");
//   you may not use this file except in compliance with the License.
//   You may obtain a copy of the License at
//
//       http://www.apache.org/licenses/LICENSE-2.0
//
//   Unless required by applicable law or agreed to in writing, software
//   distributed under the License is distributed on an "AS IS" BASIS,
//   WITHOUT WARRANTIES OR CONDITIONS OF ANY KIND, either express or implied.
//   See the License for the specific language governing permissions and
//   limitations under the License.
//
//------------------------------------------------------------------------------

#include "network/muddle/router.hpp"
#include "core/byte_array/encoders.hpp"
#include "core/serializers/byte_array.hpp"
#include "core/serializers/byte_array_buffer.hpp"
#include "core/serializers/stl_types.hpp"
#include "core/service_ids.hpp"
#include "crypto/fnv.hpp"
#include "network/muddle/dispatcher.hpp"
#include "network/muddle/muddle_register.hpp"
#include "network/muddle/packet.hpp"

#include <cstring>
#include <iomanip>
#include <memory>
#include <random>
#include <sstream>
#include <utility>

static constexpr uint8_t DEFAULT_TTL = 40;

using fetch::byte_array::ToBase64;
using fetch::byte_array::ByteArray;
using fetch::byte_array::ConstByteArray;

namespace fetch {
namespace muddle {

namespace {

/**
 * Generate an id for echo cancellation id
 *
 * @param packet The input packet to generate the echo id
 * @return
 */
std::size_t GenerateEchoId(Packet const &packet)
{
  LOG_STACK_TRACE_POINT;
  crypto::FNV hash;
  hash.Reset();

  auto const service = packet.GetService();
  auto const channel = packet.GetProtocol();
  auto const counter = packet.GetMessageNum();

  hash.Update(packet.GetSenderRaw().data(), packet.GetSenderRaw().size());
  hash.Update(reinterpret_cast<uint8_t const *>(&service), sizeof(service));
  hash.Update(reinterpret_cast<uint8_t const *>(&channel), sizeof(channel));
  hash.Update(reinterpret_cast<uint8_t const *>(&counter), sizeof(counter));

  return hash.Final<std::size_t>();
}

/**
 * Internal; Function used to compare two fixed size addresses
 *
 * @param a The pointer to the start of one of the addresses
 * @param b The pointer to the start of the other address
 * @return true if the two sequences are the same length, otherwise false
 */
bool CompareAddress(uint8_t const *a, uint8_t const *b)
{
<<<<<<< HEAD
  LOG_STACK_TRACE_POINT;
  bool equal = true;

  for (std::size_t i = 0; i < Packet::ADDRESS_SIZE; ++i)
  {
    if (a[i] != b[i])
    {
      equal = false;
      break;
    }
  }

  return equal;
=======
  return std::memcmp(a, b, Packet::ADDRESS_SIZE * sizeof(uint8_t)) == 0;
>>>>>>> 40c797e8
}

/**
 * Comparison operation
 *
 * @param lhs Reference initial address to compare
 * @param rhs Reference to the other address to compare
 * @return true if the addresses are the same, otherwise false
 */
bool operator==(Packet::RawAddress const &lhs, Packet::Address const &rhs)
{
  return CompareAddress(lhs.data(), rhs.pointer());
}

/**
 * Convert a raw address into a byte array
 *
 * @param addr The reference to the address to convert
 * @return The converted (output) byte array
 */
ConstByteArray ToConstByteArray(Packet::RawAddress const &addr)
{
  LOG_STACK_TRACE_POINT;  
  ByteArray buffer;
  buffer.Resize(addr.size());
  std::memcpy(buffer.pointer(), addr.data(), addr.size());
  return std::move(buffer);
}

/**
 * Generate a direct packet
 *
 * @param from The address of the sender
 * @param service The service identifier
 * @param channel The channel identifier
 * @return The packet
 */
Router::PacketPtr FormatDirect(Packet::Address const &from, NetworkId const &network,
                               uint16_t service, uint16_t channel)
{
  auto packet = std::make_shared<Packet>(from, network.value());
  packet->SetService(service);
  packet->SetProtocol(channel);
  packet->SetDirect(true);

  return packet;
}

/**
 * Generate a create a initial packet format
 *
 * @param from The address of the sender
 * @param service The service identifier
 * @param channel The channel / protocol identifier
 * @param counter The message number / counter
 * @param ttl  The value of the TTL
 * @param payload The reference to the payload to be send
 * @return A new packet with common field populated
 */
Router::PacketPtr FormatPacket(Packet::Address const &from, NetworkId const &network,
                               uint16_t service, uint16_t channel, uint16_t counter, uint8_t ttl,
                               Packet::Payload const &payload)
{
  auto packet = std::make_shared<Packet>(from, network.value());
  packet->SetService(service);
  packet->SetProtocol(channel);
  packet->SetMessageNum(counter);
  packet->SetTTL(ttl);
  packet->SetPayload(payload); 

  return packet;
}

std::string DescribePacket(Packet const &packet)
{
  LOG_STACK_TRACE_POINT;  
  std::ostringstream oss;

  oss << "To: " << ToBase64(packet.GetTarget()) << " From: " << ToBase64(packet.GetSender())
      << " Route: " << NetworkId{packet.GetNetworkId()}.ToString() << ':' << packet.GetService()
      << ':' << packet.GetProtocol() << ':' << packet.GetMessageNum()
      << " Type: " << (packet.IsDirect() ? 'D' : 'R') << (packet.IsBroadcast() ? 'B' : 'T')
      << (packet.IsExchange() ? 'X' : 'F') << " TTL: " << static_cast<std::size_t>(packet.GetTTL());

  return oss.str();
}

}  // namespace

/**
 * Convert one address format to another
 *
 * @param address The input address
 * @return The output address
 */
Packet::RawAddress Router::ConvertAddress(Packet::Address const &address)
{
  LOG_STACK_TRACE_POINT;  
  Packet::RawAddress raw_address;

  if (raw_address.size() != address.size())
  {
    throw std::runtime_error(
        "Unable to convert one address to another: raw:" + std::to_string(raw_address.size()) +
        ", actual: " + std::to_string(address.size()));
  }

  for (std::size_t i = 0; i < address.size(); ++i)
  {
    raw_address[i] = address[i];
  }

  return raw_address;
}

Packet::Address Router::ConvertAddress(Packet::RawAddress const &address)
{
  return {address.data(), address.size()};
}

/**
 * Constructs a muddle router instance
 *
 * @param address The address of the current node
 * @param reg The connection register
 */
Router::Router(NetworkId network_id, Address address, MuddleRegister const &reg,
               Dispatcher &dispatcher, Prover *prover, bool sign_broadcasts)
  : address_(std::move(address))
  , address_raw_(ConvertAddress(address_))
  , register_(reg)
  , dispatcher_(dispatcher)
  , network_id_(std::move(network_id))
  , prover_(prover)
  , sign_broadcasts_(prover && sign_broadcasts)
  , dispatch_thread_pool_(network::MakeThreadPool(NUMBER_OF_ROUTER_THREADS, "Router"))
{}

/**
 * Starts the routers internal dispatch thread pool
 */
void Router::Start()
{
  dispatch_thread_pool_->Start();
}

/**
 * Stops the routers internal dispatch thread pool
 */
void Router::Stop()
{
  dispatch_thread_pool_->Stop();
}

inline bool Router::Genuine(PacketPtr const &p) const
{
  if (p->IsBroadcast())
  {
    // broadcasts are only verified if really needed
    return !sign_broadcasts_ || p->Verify();
  }
  if (p->IsStamped())
  {
    // stamped packages are verified in any circumstances
    return p->Verify();
  }
  // non-stamped packages are genuine in a trusted network
  return !prover_;
}

Router::PacketPtr const &Router::Sign(PacketPtr const &p) const
{
  if (prover_ && (sign_broadcasts_ || !p->IsBroadcast()))
  {
    p->Sign(*prover_);
  }
  return p;
}

/**
 * Takes an input packet from the network layer and routes it across the network
 *
 * @param handle The handle of the receiving connection for the packet
 * @param packet The input packet to route
 */
void Router::Route(Handle handle, PacketPtr packet)
{
  LOG_STACK_TRACE_POINT;  
  FETCH_LOG_DEBUG(LOGGING_NAME, "Routing packet: ", DescribePacket(*packet));

  // discard all foreign packets
  if (packet->GetNetworkId() != network_id_.value())
  {
    FETCH_LOG_WARN(LOGGING_NAME, "Discarding foreign packet: ", DescribePacket(*packet), " at ",
                   ToBase64(address_), ":", network_id_.ToString());
    return;
  }

  if (!Genuine(packet))
  {
    FETCH_LOG_WARN(LOGGING_NAME, "Packet's authenticity not verified:", DescribePacket(*packet));
    return;
  }

  if (packet->IsDirect())
  {
    // when it is a direct message we must handle this
    DispatchDirect(handle, packet);
  }
  else if (packet->GetTargetRaw() == address_)
  {
    // when the message is targetted at us we must handle it
    Address transmitter;

    if (HandleToDirectAddress(handle, transmitter))
    {
      DispatchPacket(packet, transmitter);
    }
    else
    {
      // The connection has gone away while we were processing things so far.
      FETCH_LOG_WARN(LOGGING_NAME,
                     "Cannot get transmitter address for packet: ", DescribePacket(*packet));
    }
  }
  else
  {
    // update the routing table if required
    // TODO(KLL): this may not be the association we're looking for.
    AssociateHandleWithAddress(handle, packet->GetSenderRaw(), false);

    // if this message does not belong to us we must route it along the path
    RoutePacket(packet);
  }
}

/**
 * tells the router that it should add a connection. In practise this means that it should
 * begin identity exchange with the node and update the routing table accordingly.
 *
 * Before calling this function, the handle must be registered with the connection register. If
 * it isn't then the router will be unable to lookup the pointer to the `AbstractConnection` and
 * will not send the message.
 *
 * @param handle The handle to the connection
 */
void Router::AddConnection(Handle handle)
{
  LOG_STACK_TRACE_POINT;  
  // create and format the packet
  auto packet = FormatDirect(address_, network_id_, SERVICE_MUDDLE, CHANNEL_ROUTING);
  packet->SetExchange(true);  // signal that this is the request half of a direct message
  Sign(packet);

  // send it
  SendToConnection(handle, packet);
}

void Router::RemoveConnection(Handle /*handle*/)
{
  // TODO(EJF): Need to tear down handle routes etc. Also in more complicated scenario implement
  //            alternative routing
}

/**
 * Send an message to a target address
 *
 * @param address The address (public key) of the target machine
 * @param service The service identifier
 * @param channel The channel identifier
 * @param message The message to be sent
 */
void Router::Send(Address const &address, uint16_t service, uint16_t channel,
                  Payload const &message)
{
  LOG_STACK_TRACE_POINT;  
  // get the next counter for this message
  uint16_t const counter = dispatcher_.GetNextCounter();

  // format the packet
  auto packet =
      FormatPacket(address_, network_id_, service, channel, counter, DEFAULT_TTL, message);
  packet->SetTarget(address);
  Sign(packet);

  RoutePacket(packet, false);
}

/**
 * Send a message to a target address
 *
 * @param address The address (public key) of the target machine
 * @param service The service identifier
 * @param channel The channel identifier
 * @param message_num The message number of the request
 * @param payload The message payload to be sent
 */
void Router::Send(Address const &address, uint16_t service, uint16_t channel, uint16_t message_num,
                  Payload const &payload)
{
  LOG_STACK_TRACE_POINT;  
  // format the packet
  auto packet =
      FormatPacket(address_, network_id_, service, channel, message_num, DEFAULT_TTL, payload);
  packet->SetTarget(address);
  Sign(packet);

  FETCH_LOG_DEBUG(LOGGING_NAME, "Exchange Response: ", ToBase64(address), " (", service, '-',
                  channel, '-', message_num, ")");

  RoutePacket(packet, false);
}

/**
 * Broadcast a message to all peers in the network
 *
 * @param service The service identifier
 * @param channel The channel identifier
 * @param message The message to be sent across the network
 */
void Router::Broadcast(uint16_t service, uint16_t channel, Payload const &payload)
{
  LOG_STACK_TRACE_POINT;  
  // get the next counter for this message
  uint16_t const counter = dispatcher_.GetNextCounter();

  auto packet =
      FormatPacket(address_, network_id_, service, channel, counter, DEFAULT_TTL, payload);
  packet->SetBroadcast(true);
  Sign(packet);

  RoutePacket(packet, false);
}

/**
 * Get a copy of the current routing table
 *
 * @return List of IDs from the routing table.
 */
Router::RoutingTable Router::GetRoutingTable() const
{
  FETCH_LOCK(routing_table_lock_);
  return routing_table_;
}

/**
 * Lookup a routing
 *
 * @return The address corresponding to a handle in the table.
 */
bool Router::HandleToDirectAddress(const Router::Handle &handle, Router::Address &address) const
{
  FETCH_LOCK(routing_table_lock_);
  auto address_it = direct_address_map_.find(handle);
  if (address_it != direct_address_map_.end())
  {
    address = address_it->second;
    return true;
  }
  return false;
}

/**
 * Helper function which prints out the content of the routing table and the direct_addres_map
 * @param prefix The prefix which will be used in the logging.
 */
void Router::Debug(std::string const &prefix) const
{
  FETCH_LOCK(routing_table_lock_);
  FETCH_LOG_WARN(LOGGING_NAME, prefix,
                 "direct_address_map_: --------------------------------------");
  for (const auto &routing : direct_address_map_)
  {
    auto output = ToBase64(routing.second);
    FETCH_LOG_WARN(LOGGING_NAME, prefix, static_cast<std::string>(output),
                   " -> handle=", std::to_string(routing.first), " direct=by definition");
  }
  FETCH_LOG_WARN(LOGGING_NAME, prefix,
                 "direct_address_map_: --------------------------------------");

  FETCH_LOG_WARN(LOGGING_NAME, prefix, "routing_table_: --------------------------------------");
  for (const auto &routing : routing_table_)
  {
    ByteArray output(routing.first.size());
    std::copy(routing.first.begin(), routing.first.end(), output.pointer());
    FETCH_LOG_WARN(LOGGING_NAME, prefix, static_cast<std::string>(ToBase64(output)),
                   " -> handle=", std::to_string(routing.second.handle),
                   " direct=", routing.second.direct);
  }
  FETCH_LOG_WARN(LOGGING_NAME, prefix, "routing_table_: --------------------------------------");
  registrar_.Debug(prefix);
}

/**
 * Periodic call initiated from the main muddle instance used for periodic maintenance of the
 * router
 */
void Router::Cleanup()
{
  CleanEchoCache();
}

/**
 * Send a request and expect a response back from the target address
 *
 * @param request The request to be sent
 * @param service The service identifier
 * @param channel The channel identifier
 * @return The promise of a response back from the target address
 */
Router::Response Router::Exchange(Address const &address, uint16_t service, uint16_t channel,
                                  Payload const &request)
{
  LOG_STACK_TRACE_POINT;
  // get the next counter for this message
  uint16_t const counter = dispatcher_.GetNextCounter();

  // register with the dispatcher that we are expecting a response
  auto promise = dispatcher_.RegisterExchange(service, channel, counter, address);

  FETCH_LOG_DEBUG(LOGGING_NAME, "Exchange Request: ", ToBase64(address), " (", service, '-',
                  channel, '-', counter, ") prom: ", promise->id());

  // format the packet and route the packet
  auto packet =
      FormatPacket(address_, network_id_, service, channel, counter, DEFAULT_TTL, request);
  packet->SetTarget(address);
  packet->SetExchange();
  Sign(packet);

  RoutePacket(packet, false);

  // return the response
  return Response(std::move(promise));
}

/**
 * Subscribes to messages from network with a given service and channel
 *
 * @param service The identifier for the service
 * @param channel The identifier for the channel
 * @return A valid pointer if the successful, otherwise an invalid pointer
 */
MuddleEndpoint::SubscriptionPtr Router::Subscribe(uint16_t service, uint16_t channel)
{
  return registrar_.Register(service, channel);
}

/**
 * Subscribes to messages from network with a given service and channel
 *
 * @param address The reference to the address
 * @param service The identifier for the service
 * @param channel The identifier for the channel
 * @return A valid pointer if the successful, otherwise an invalid pointer
 */
MuddleEndpoint::SubscriptionPtr Router::Subscribe(Address const &address, uint16_t service,
                                                  uint16_t channel)
{
  return registrar_.Register(address, service, channel);
}

MuddleEndpoint::AddressList Router::GetDirectlyConnectedPeers() const
{
  AddressList addresses{};

  FETCH_LOCK(routing_table_lock_);
  for (auto const &entry : routing_table_)
  {
    if (entry.second.direct)
    {
      // lookup the connection
      auto connection = register_.LookupConnection(entry.second.handle).lock();

      if (connection && connection->is_alive())
      {
        addresses.emplace_back(ConvertAddress(entry.first));
      }
    }
  }

  return addresses;
}

/**
 * Checks if there is an active connection with the given address.
 * @param target The address of the peer we want to check
 * @return true if there is an active connection
 */
bool Router::IsConnected(Address const &target) const
{
  LOG_STACK_TRACE_POINT;
  auto raw_address = ConvertAddress(target);
  auto iter        = routing_table_.find(raw_address);
  bool connected   = false;
  if (iter != routing_table_.end())
  {
    auto conn = register_.LookupConnection(iter->second.handle).lock();
    if (conn)
    {
      connected = conn->is_alive();
    }
  }
  return connected;
}

/**
 * Internal: Add an entry into the routing table for the given address and handle.
 *
 * This call might override an existing routing table entry in the case that the connection
 * becomes direct, or is updated to an alternate direct connection.
 *
 * @param handle The handle to the connection
 * @param address The address associated with that handle
 * @param direct Signal that this connection is a direct connection
 * @return true if an update was performed, otherwise false
 */
bool Router::AssociateHandleWithAddress(Handle handle, Packet::RawAddress const &address,
                                        bool direct)
{
  LOG_STACK_TRACE_POINT;
  bool update_complete = false;

  // At the moment these updates (and by extension the routing logic) works on a first
  // come first served basis. This is not reliable longer term and will need tweaking

  // sanity check
  assert(handle);

  // never allow the current node address to be added to the routing table
  if (address != address_raw_)
  {
    FETCH_LOCK(routing_table_lock_);

    // lookup (or create) the routing table entry
    auto &routing_data = routing_table_[address];

    bool const is_empty = (routing_data.handle == 0);

    // an update is only valid when the connection is direct.
    bool const is_different = (routing_data.handle != handle) || (routing_data.direct != direct);
    bool const is_update    = (routing_data.handle && direct && is_different);

    // update the routing table if required
    if (is_empty || is_update)
    {
      // replacing an existing entry
      Handle prev_handle = routing_data.handle;

      // update the table
      routing_data.handle = handle;
      routing_data.direct = direct;

      // remove association of the previous handle with the address (if required)
      if (prev_handle)
      {
        routing_table_handles_[prev_handle].erase(address);
      }

      // associate the new handle with the address
      routing_table_handles_[handle].insert(address);

      // signal an update was made to the table
      update_complete = true;

      if (direct)
      {
        direct_address_map_[handle] = ToConstByteArray(address);
        if (prev_handle)
        {
          direct_address_map_.erase(prev_handle);
        }
      }
    }
  }

  if (update_complete)
  {
    char const *route_type = (direct) ? "direct" : "normal";

    FETCH_LOG_INFO(LOGGING_NAME, "Adding ", route_type,
                   " route for: ", ToBase64(ToConstByteArray(address)));
  }

  return update_complete;
}

/**
 * Internal: Looks up the specified connection handle from a given address
 *
 * @param address The address to lookup the handle for.
 * @return The target handle for the connection, or zero on failure.
 */
Router::Handle Router::LookupHandleFromAddress(Packet::Address const &address) const
{
  auto raddr = ConvertAddress(address);
  return LookupHandle(raddr);
}

/**
 * Internal: Looks up the specified connection handle from a given address
 *
 * @param address The address to lookup the handle for.
 * @return The target handle for the connection, or zero on failure.
 */
Router::Handle Router::LookupHandle(Packet::RawAddress const &address) const
{
  LOG_STACK_TRACE_POINT;
  Handle handle = 0;

  {
    FETCH_LOCK(routing_table_lock_);

    auto address_it = routing_table_.find(address);
    if (address_it != routing_table_.end())
    {
      auto const &routing_data = address_it->second;

      handle = routing_data.handle;
    }
  }

  return handle;
}

/**
 * Looks up a random handle from the routing table.
 * @param address paremeter not used
 * @return The random handle, or zero if the routing table is empty
 */
Router::Handle Router::LookupRandomHandle(Packet::RawAddress const & /*address*/) const
{
<<<<<<< HEAD
  LOG_STACK_TRACE_POINT;  
  Handle handle = 0;

  std::random_device rd;
  std::mt19937       rng(rd());
=======
  static std::random_device rd;
  static std::mt19937       rng(rd());
>>>>>>> 40c797e8

  {
    FETCH_LOCK(routing_table_lock_);

    if (!routing_table_.empty())
    {
      // decide the random index to access
      std::uniform_int_distribution<decltype(routing_table_)::size_type> distro(
          0, routing_table_.size());
      std::size_t const element = distro(rng);

      // advance the iterator to the correct offset
      auto it = routing_table_.cbegin();
      std::advance(it, static_cast<std::ptrdiff_t>(element));

      return it->second.handle;
    }
  }

  return 0;
}

/**
 * Kills active connection by closing the socket and removing the peer from the data structures.
 * @param handle The connection handle we want to remove
 * @param peer The address of the peer
 */
void Router::KillConnection(Handle handle, Address const &peer)
{
  LOG_STACK_TRACE_POINT;  
  auto conn = register_.LookupConnection(handle).lock();
  if (conn)
  {
    FETCH_LOCK(routing_table_lock_);
    conn->Close();
    routing_table_.erase(ConvertAddress(peer));
    direct_address_map_.erase(handle);
  }
  else
  {
    FETCH_LOG_WARN(LOGGING_NAME, "No connection object available to KillConnection(", handle, ")");
  }
}

/**
 * Kills active connection by closing the socket and removing the peer from the data structures.
 * @param handle The connection handle we want to remove
 */
void Router::KillConnection(Handle handle)
{
  LOG_STACK_TRACE_POINT;  
  Address address;
  {
    FETCH_LOCK(routing_table_lock_);
    auto it = direct_address_map_.find(handle);
    if (it != direct_address_map_.end())
    {
      address = it->second;
    }
  }
  if (address.size() > 0)
  {
    KillConnection(handle, address);
  }
  else
  {
    FETCH_LOG_WARN(LOGGING_NAME, "Address not found for handle ", handle);
  }
}

/**
 * Internal: Takes a given packet and sends it to the connection specified by the handle
 *
 * @param handle The handle to the network connection
 * @param packet The packet to be routed
 */
void Router::SendToConnection(Handle handle, PacketPtr packet)
{
  LOG_STACK_TRACE_POINT;  
  // internal method, we expect all inputs be valid at this stage
  assert(static_cast<bool>(packet));

  // lookup the connection
  auto conn = register_.LookupConnection(handle).lock();
  if (conn)
  {
    // determine if this packet originated from this node and that we are expecting an exchange
    if (packet->IsExchange() && (address_ == packet->GetSender()))
    {
      // notify the dispatcher about the message so that it can associate the connection handle
      // with any pending promises. This is required to ensure clean handling of promises which
      // fail due to connection loss.
      dispatcher_.NotifyMessage(handle, packet->GetService(), packet->GetProtocol(),
                                packet->GetMessageNum());
    }

    // serialize the packet to the buffer
    serializers::ByteArrayBuffer buffer;
    buffer << *packet;

    FETCH_LOG_DEBUG(LOGGING_NAME, "Sending out", DescribePacket(*packet));

    // dispatch to the connection object
    conn->Send(buffer.data());
  }
  else
  {
    FETCH_LOG_WARN(LOGGING_NAME, "Unable to route packet to handle: ", handle);
  }
}

/**
 * Attempt to route the packet to the require address(es)
 *
 * @param packet The packet to be routed
 * @param external Flag to signal that this packet originated from the network
 */
void Router::RoutePacket(PacketPtr packet, bool external)
{
  LOG_STACK_TRACE_POINT;
  /// Step 1. Determine if we should drop this packet (for whatever reason)
  if (external)
  {
    FETCH_LOG_DEBUG(LOGGING_NAME, "Routing external packet.");    
    // Handle TTL based routing timeout
    if (packet->GetTTL() <= 2u)
    {
      FETCH_LOG_INFO(LOGGING_NAME, "Message has timed out (TTL): ", DescribePacket(*packet));
      return;
    }
    // decrement the TTL
    packet->SetTTL(static_cast<uint8_t>(packet->GetTTL() - 1u));

    // if this packet is a broadcast echo we should no longer route this packet
    if (packet->IsBroadcast() && IsEcho(*packet))
    {
      return;
    }
  }

  /// Step 2. Route and dispatch the packet

  // broadcast packet
  if (packet->IsBroadcast())
  {
    FETCH_LOG_DEBUG(LOGGING_NAME, "Routing packet.");
    if (packet->GetSender() != address_)
    {
      DispatchPacket(packet, address_);
    }

    // serialize the packet to the buffer
    serializers::ByteArrayBuffer buffer;
    buffer << *packet;

    // broadcast the data across the network
    register_.Broadcast(buffer.data());
  }
  else
  {
    // attempt to route to one of our direct peers
    Handle handle = LookupHandle(packet->GetTargetRaw());
    if (handle)
    {
      // one of our direct connections is the target address, route and complete
      SendToConnection(handle, packet);
      return;
    }

    // if direct routing fails then randomly select a handle. In future a better routing scheme
    // should be implemented.
    handle = LookupRandomHandle(packet->GetTargetRaw());
    if (handle)
    {
      FETCH_LOG_WARN(LOGGING_NAME, "Speculative routing to peer: ", ToBase64(packet->GetTarget()));
      SendToConnection(handle, packet);
    }
  }
}

/**
 * Dispatch / Handle the direct packet from a single hop peer
 *
 * @param handle The handle to the originating connection
 * @param packet The packet that was received
 */
void Router::DispatchDirect(Handle handle, PacketPtr packet)
{
  LOG_STACK_TRACE_POINT;  
  FETCH_LOG_DEBUG(LOGGING_NAME, "==> Direct message sent to router");

  if (SERVICE_MUDDLE == packet->GetService())
  {
    if (CHANNEL_ROUTING == packet->GetProtocol())
    {
      if (blacklist_.Contains(packet->GetSenderRaw()))
      {
        // this is where we prevent incoming connections.
        FETCH_LOG_WARN(LOGGING_NAME, "Blacklisting:", ToBase64(packet->GetSender()),
                       "  killing handle=", handle);
        KillConnection(handle);
        return;
      }

      // make the association with
      AssociateHandleWithAddress(handle, packet->GetSenderRaw(), true);

      // send back a direct response if that is required
      if (packet->IsExchange())
      {
        SendToConnection(
            handle, Sign(FormatDirect(address_, network_id_, SERVICE_MUDDLE, CHANNEL_ROUTING)));
      }
    }
  }
}

/**
 * Dispatch / Handle a normally (routed) packet
 *
 * @param packet The packet that was received
 */
void Router::DispatchPacket(PacketPtr packet, Address transmitter)
{
  LOG_STACK_TRACE_POINT;  
  dispatch_thread_pool_->Post([this, packet, transmitter]() {
    bool const isPossibleExchangeResponse = !packet->IsExchange();

    // determine if this was an exchange based node
    if (isPossibleExchangeResponse && dispatcher_.Dispatch(packet))
    {
      // the dispatcher has "claimed" this packet as there was an outstanding promise waiting for it
      return;
    }

    // If no exchange message has claimed this then attempt to dispatch it through our normal system
    // of message subscriptions.
    if (registrar_.Dispatch(packet, transmitter))
    {
      return;
    }

    FETCH_LOG_WARN(LOGGING_NAME,
                   "Unable to locate handler for routed message. Net: ", packet->GetNetworkId(),
                   " Service: ", packet->GetService(), " Channel: ", packet->GetProtocol());
  });
}

/**
 * Check to see if the packet packet is an echo
 *
 * @param packet The reference to the packet
 * @param register_echo Signal if the echo should be registered (if not already in cache)
 * @return true if the packet is an echo, otherwise false
 */
bool Router::IsEcho(Packet const &packet, bool register_echo)
{
  LOG_STACK_TRACE_POINT;
  bool is_echo = true;

  // combine the 3 fields together into a single index
  std::size_t const index = GenerateEchoId(packet);

  {
    FETCH_LOCK(echo_cache_lock_);

    // lookup if the echo is in the cache
    auto it = echo_cache_.find(index);
    if (it == echo_cache_.end())
    {
      // register the echo (in needed)
      if (register_echo)
      {
        echo_cache_[index] = Clock::now();
      }

      is_echo = false;
    }
  }

  return is_echo;
}

/**
 * Periodic function used to trim the echo cache
 */
void Router::CleanEchoCache()
{
  LOG_STACK_TRACE_POINT;  
  FETCH_LOCK(echo_cache_lock_);

  auto const now = Clock::now();

  auto it = echo_cache_.begin();
  while (it != echo_cache_.end())
  {
    // calculate the time delta
    auto const delta = now - it->second;

    if (delta > std::chrono::seconds{30})
    {
      // remove the element
      it = echo_cache_.erase(it);
    }
    else
    {
      // move on to the next element in the cache
      ++it;
    }
  }
}

void Router::Blacklist(Address const &target)
{
  blacklist_.Add(target);
}

void Router::Whitelist(Address const &target)
{
  blacklist_.Remove(target);
}

bool Router::IsBlacklisted(Address const &target) const
{
  return blacklist_.Contains(target);
}

void Router::DropPeer(Address const &peer)
{
  LOG_STACK_TRACE_POINT;  
  FETCH_LOG_WARN(LOGGING_NAME, "Dropping peer from router: ", ToBase64(peer));
  Handle h = LookupHandle(ConvertAddress(peer));
  if (h)
  {
    KillConnection(h, peer);
  }
  else
  {
    FETCH_LOG_WARN(LOGGING_NAME, "Not dropping ", ToBase64(peer), " -- not connected");
  }
}

void Router::DropHandle(Router::Handle handle, Address const &peer)
{
  if (handle)
  {
    FETCH_LOG_WARN(LOGGING_NAME, "Dropping peer from router: ", ToBase64(peer));
    KillConnection(handle, peer);
  }
  else
  {
    FETCH_LOG_WARN(LOGGING_NAME, "DropHandle got invalid handle: ", handle);
  }
}

}  // namespace muddle
}  // namespace fetch<|MERGE_RESOLUTION|>--- conflicted
+++ resolved
@@ -78,23 +78,7 @@
  */
 bool CompareAddress(uint8_t const *a, uint8_t const *b)
 {
-<<<<<<< HEAD
-  LOG_STACK_TRACE_POINT;
-  bool equal = true;
-
-  for (std::size_t i = 0; i < Packet::ADDRESS_SIZE; ++i)
-  {
-    if (a[i] != b[i])
-    {
-      equal = false;
-      break;
-    }
-  }
-
-  return equal;
-=======
   return std::memcmp(a, b, Packet::ADDRESS_SIZE * sizeof(uint8_t)) == 0;
->>>>>>> 40c797e8
 }
 
 /**
@@ -727,16 +711,8 @@
  */
 Router::Handle Router::LookupRandomHandle(Packet::RawAddress const & /*address*/) const
 {
-<<<<<<< HEAD
-  LOG_STACK_TRACE_POINT;  
-  Handle handle = 0;
-
-  std::random_device rd;
-  std::mt19937       rng(rd());
-=======
   static std::random_device rd;
   static std::mt19937       rng(rd());
->>>>>>> 40c797e8
 
   {
     FETCH_LOCK(routing_table_lock_);
