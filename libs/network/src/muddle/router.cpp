--- conflicted
+++ resolved
@@ -101,11 +101,7 @@
  */
 ConstByteArray ToConstByteArray(Packet::RawAddress const &addr)
 {
-<<<<<<< HEAD
-  LOG_STACK_TRACE_POINT;
-=======
-  LOG_STACK_TRACE_POINT;  
->>>>>>> 46b82dfb
+  LOG_STACK_TRACE_POINT;  
   ByteArray buffer;
   buffer.Resize(addr.size());
   std::memcpy(buffer.pointer(), addr.data(), addr.size());
@@ -158,11 +154,7 @@
 
 std::string DescribePacket(Packet const &packet)
 {
-<<<<<<< HEAD
-  LOG_STACK_TRACE_POINT;
-=======
-  LOG_STACK_TRACE_POINT;  
->>>>>>> 46b82dfb
+  LOG_STACK_TRACE_POINT;  
   std::ostringstream oss;
 
   oss << "To: " << ToBase64(packet.GetTarget()) << " From: " << ToBase64(packet.GetSender())
@@ -184,11 +176,7 @@
  */
 Packet::RawAddress Router::ConvertAddress(Packet::Address const &address)
 {
-<<<<<<< HEAD
-  LOG_STACK_TRACE_POINT;
-=======
-  LOG_STACK_TRACE_POINT;  
->>>>>>> 46b82dfb
+  LOG_STACK_TRACE_POINT;  
   Packet::RawAddress raw_address;
 
   if (raw_address.size() != address.size())
@@ -278,11 +266,7 @@
  */
 void Router::Route(Handle handle, PacketPtr packet)
 {
-<<<<<<< HEAD
-  LOG_STACK_TRACE_POINT;
-=======
-  LOG_STACK_TRACE_POINT;  
->>>>>>> 46b82dfb
+  LOG_STACK_TRACE_POINT;  
   FETCH_LOG_DEBUG(LOGGING_NAME, "Routing packet: ", DescribePacket(*packet));
 
   // discard all foreign packets
@@ -343,11 +327,7 @@
  */
 void Router::AddConnection(Handle handle)
 {
-<<<<<<< HEAD
-  LOG_STACK_TRACE_POINT;
-=======
-  LOG_STACK_TRACE_POINT;  
->>>>>>> 46b82dfb
+  LOG_STACK_TRACE_POINT;  
   // create and format the packet
   auto packet = FormatDirect(address_, network_id_, SERVICE_MUDDLE, CHANNEL_ROUTING);
   packet->SetExchange(true);  // signal that this is the request half of a direct message
@@ -374,11 +354,7 @@
 void Router::Send(Address const &address, uint16_t service, uint16_t channel,
                   Payload const &message)
 {
-<<<<<<< HEAD
-  LOG_STACK_TRACE_POINT;
-=======
-  LOG_STACK_TRACE_POINT;  
->>>>>>> 46b82dfb
+  LOG_STACK_TRACE_POINT;  
   // get the next counter for this message
   uint16_t const counter = dispatcher_.GetNextCounter();
 
@@ -403,11 +379,7 @@
 void Router::Send(Address const &address, uint16_t service, uint16_t channel, uint16_t message_num,
                   Payload const &payload)
 {
-<<<<<<< HEAD
-  LOG_STACK_TRACE_POINT;
-=======
-  LOG_STACK_TRACE_POINT;  
->>>>>>> 46b82dfb
+  LOG_STACK_TRACE_POINT;  
   // format the packet
   auto packet =
       FormatPacket(address_, network_id_, service, channel, message_num, DEFAULT_TTL, payload);
@@ -429,11 +401,7 @@
  */
 void Router::Broadcast(uint16_t service, uint16_t channel, Payload const &payload)
 {
-<<<<<<< HEAD
-  LOG_STACK_TRACE_POINT;
-=======
-  LOG_STACK_TRACE_POINT;  
->>>>>>> 46b82dfb
+  LOG_STACK_TRACE_POINT;  
   // get the next counter for this message
   uint16_t const counter = dispatcher_.GetNextCounter();
 
@@ -597,22 +565,15 @@
 
 /**
  * Checks if there is an active connection with the given address.
- *
  * @param target The address of the peer we want to check
  * @return true if there is an active connection
  */
 bool Router::IsConnected(Address const &target) const
 {
   LOG_STACK_TRACE_POINT;
-<<<<<<< HEAD
-  FETCH_LOCK(routing_table_lock_);
-
-=======
->>>>>>> 46b82dfb
   auto raw_address = ConvertAddress(target);
   auto iter        = routing_table_.find(raw_address);
   bool connected   = false;
-
   if (iter != routing_table_.end())
   {
     auto conn = register_.LookupConnection(iter->second.handle).lock();
@@ -621,7 +582,6 @@
       connected = conn->is_alive();
     }
   }
-
   return connected;
 }
 
@@ -782,11 +742,7 @@
  */
 void Router::KillConnection(Handle handle, Address const &peer)
 {
-<<<<<<< HEAD
-  LOG_STACK_TRACE_POINT;
-=======
-  LOG_STACK_TRACE_POINT;  
->>>>>>> 46b82dfb
+  LOG_STACK_TRACE_POINT;  
   auto conn = register_.LookupConnection(handle).lock();
   if (conn)
   {
@@ -807,11 +763,7 @@
  */
 void Router::KillConnection(Handle handle)
 {
-<<<<<<< HEAD
-  LOG_STACK_TRACE_POINT;
-=======
-  LOG_STACK_TRACE_POINT;  
->>>>>>> 46b82dfb
+  LOG_STACK_TRACE_POINT;  
   Address address;
   {
     FETCH_LOCK(routing_table_lock_);
@@ -839,11 +791,7 @@
  */
 void Router::SendToConnection(Handle handle, PacketPtr packet)
 {
-<<<<<<< HEAD
-  LOG_STACK_TRACE_POINT;
-=======
-  LOG_STACK_TRACE_POINT;  
->>>>>>> 46b82dfb
+  LOG_STACK_TRACE_POINT;  
   // internal method, we expect all inputs be valid at this stage
   assert(static_cast<bool>(packet));
 
@@ -888,11 +836,7 @@
   /// Step 1. Determine if we should drop this packet (for whatever reason)
   if (external)
   {
-<<<<<<< HEAD
-    FETCH_LOG_DEBUG(LOGGING_NAME, "Routing external packet.");
-=======
     FETCH_LOG_DEBUG(LOGGING_NAME, "Routing external packet.");    
->>>>>>> 46b82dfb
     // Handle TTL based routing timeout
     if (packet->GetTTL() <= 2u)
     {
@@ -957,11 +901,7 @@
  */
 void Router::DispatchDirect(Handle handle, PacketPtr packet)
 {
-<<<<<<< HEAD
-  LOG_STACK_TRACE_POINT;
-=======
-  LOG_STACK_TRACE_POINT;  
->>>>>>> 46b82dfb
+  LOG_STACK_TRACE_POINT;  
   FETCH_LOG_DEBUG(LOGGING_NAME, "==> Direct message sent to router");
 
   if (SERVICE_MUDDLE == packet->GetService())
@@ -997,11 +937,7 @@
  */
 void Router::DispatchPacket(PacketPtr packet, Address transmitter)
 {
-<<<<<<< HEAD
-  LOG_STACK_TRACE_POINT;
-=======
-  LOG_STACK_TRACE_POINT;  
->>>>>>> 46b82dfb
+  LOG_STACK_TRACE_POINT;  
   dispatch_thread_pool_->Post([this, packet, transmitter]() {
     bool const isPossibleExchangeResponse = !packet->IsExchange();
 
@@ -1065,11 +1001,7 @@
  */
 void Router::CleanEchoCache()
 {
-<<<<<<< HEAD
-  LOG_STACK_TRACE_POINT;
-=======
-  LOG_STACK_TRACE_POINT;  
->>>>>>> 46b82dfb
+  LOG_STACK_TRACE_POINT;  
   FETCH_LOCK(echo_cache_lock_);
 
   auto const now = Clock::now();
@@ -1110,11 +1042,7 @@
 
 void Router::DropPeer(Address const &peer)
 {
-<<<<<<< HEAD
-  LOG_STACK_TRACE_POINT;
-=======
-  LOG_STACK_TRACE_POINT;  
->>>>>>> 46b82dfb
+  LOG_STACK_TRACE_POINT;  
   FETCH_LOG_WARN(LOGGING_NAME, "Dropping peer from router: ", ToBase64(peer));
   Handle h = LookupHandle(ConvertAddress(peer));
   if (h)
