--- conflicted
+++ resolved
@@ -620,16 +620,12 @@
   return handle;
 }
 
-<<<<<<< HEAD
-Router::Handle Router::LookupRandomHandle(Packet::RawAddress const & /*address*/) const
-=======
 /**
  * Looks up a random handle from the routing table.
  * @param address paremeter not used
  * @return The random handle, or zero if the routing table is empty
  */
-Router::Handle Router::LookupRandomHandle(Packet::RawAddress const &address) const
->>>>>>> 7b45489a
+Router::Handle Router::LookupRandomHandle(Packet::RawAddress const & /*address*/) const
 {
   Handle handle = 0;
 
