--- conflicted
+++ resolved
@@ -247,13 +247,9 @@
     // when the message is targetted at us we must handle it
     Address transmitter;
 
-<<<<<<< HEAD
-    HandleToAddress(handle, transmitter);
+    if (HandleToDirectAddress(handle, transmitter))
+    {
     DispatchPacket(packet, transmitter);
-=======
-    if (HandleToDirectAddress(handle, transmitter))
-    {
-      DispatchPacket(packet, transmitter);
     }
     else
     {
@@ -261,7 +257,6 @@
       FETCH_LOG_WARN(LOGGING_NAME,
                      "Cannot get transmitter address for packet: ", DescribePacket(*packet));
     }
->>>>>>> 84531e85
   }
   else
   {
@@ -401,16 +396,11 @@
   return false;
 }
 
-<<<<<<< HEAD
 void Router::Debug(std::string const &prefix) const
-=======
-void Router::Debug(std::string const &prefix)
->>>>>>> 84531e85
 {
   FETCH_LOCK(routing_table_lock_);
   FETCH_LOG_WARN(LOGGING_NAME, prefix,
                  "routing_table_handles_direct_addr_: --------------------------------------");
-<<<<<<< HEAD
   for (const auto &routing : routing_table_handles_direct_addr_)
   {
     auto output = ToBase64(routing.second);
@@ -421,7 +411,22 @@
 
   FETCH_LOG_WARN(LOGGING_NAME, prefix,
                  "routing_table_: --------------------------------------");
-=======
+  for (const auto &routing : routing_table_)
+  {
+    ByteArray output(routing.first.size());
+    std::copy(routing.first.begin(), routing.first.end(), output.pointer());
+    FETCH_LOG_WARN(LOGGING_NAME, prefix, static_cast<std::string>(ToBase64(output)), " -> handle=", std::to_string(routing.second.handle), " direct=", routing.second.direct);
+  }
+  FETCH_LOG_WARN(LOGGING_NAME, prefix,
+                 "routing_table_: --------------------------------------");
+  registrar_.Debug(prefix);
+}
+
+void Router::Debug(std::string const &prefix)
+{
+  FETCH_LOCK(routing_table_lock_);
+  FETCH_LOG_WARN(LOGGING_NAME, prefix,
+                 "routing_table_handles_direct_addr_: --------------------------------------");
   for (const auto &routing : direct_address_map_)
   {
     auto output = ToBase64(routing.second);
@@ -432,23 +437,15 @@
                  "direct_address_map_: --------------------------------------");
 
   FETCH_LOG_WARN(LOGGING_NAME, prefix, "routing_table_: --------------------------------------");
->>>>>>> 84531e85
   for (const auto &routing : routing_table_)
   {
     ByteArray output(routing.first.size());
     std::copy(routing.first.begin(), routing.first.end(), output.pointer());
-<<<<<<< HEAD
-    FETCH_LOG_WARN(LOGGING_NAME, prefix, static_cast<std::string>(ToBase64(output)), " -> handle=", std::to_string(routing.second.handle), " direct=", routing.second.direct);
-  }
-  FETCH_LOG_WARN(LOGGING_NAME, prefix,
-                 "routing_table_: --------------------------------------");
-=======
     FETCH_LOG_WARN(LOGGING_NAME, prefix, static_cast<std::string>(ToBase64(output)),
                    " -> handle=", std::to_string(routing.second.handle),
                    " direct=", routing.second.direct);
   }
   FETCH_LOG_WARN(LOGGING_NAME, prefix, "routing_table_: --------------------------------------");
->>>>>>> 84531e85
   registrar_.Debug(prefix);
 }
 
@@ -519,19 +516,6 @@
 
 bool Router::IsConnected(Address const &target) const
 {
-<<<<<<< HEAD
-  auto raw_address = ConvertAddress(target);
-  auto iter = routing_table_.find(raw_address);
-  if (iter == routing_table_.end())
-  {
-    return false;
-  }
-  if (!iter->second.direct)
-  {
-    return false;
-  }
-  return true;
-=======
   auto raw_address  = ConvertAddress(target);
   auto iter         = routing_table_.find(raw_address);
   bool is_connected = false;
@@ -541,7 +525,6 @@
   }
 
   return is_connected;
->>>>>>> 84531e85
 }
 
 /**
@@ -574,11 +557,7 @@
 
     if (direct)
     {
-<<<<<<< HEAD
-      routing_table_handles_direct_addr_[handle] = ToConstByteArray(address);
-=======
       direct_address_map_[handle] = ToConstByteArray(address);
->>>>>>> 84531e85
     }
 
     // lookup (or create) the routing table entry
@@ -682,11 +661,7 @@
   auto conn = register_.LookupConnection(handle).lock();
   if (conn)
   {
-<<<<<<< HEAD
-    conn -> Close();
-=======
     conn->Close();
->>>>>>> 84531e85
   }
 }
 
@@ -769,12 +744,9 @@
     if (packet->GetSender() != address_)
     {
       DispatchPacket(packet, address_);
-<<<<<<< HEAD
     }
     else
     {
-=======
->>>>>>> 84531e85
     }
 
     // serialize the packet to the buffer
@@ -823,12 +795,8 @@
       if (blacklist_.Contains(packet->GetSenderRaw()))
       {
         // this is where we prevent incoming connections.
-<<<<<<< HEAD
-        FETCH_LOG_WARN(LOGGING_NAME, "Blacklisting:", ToBase64(packet->GetSender()), "  killing handle=", handle);
-=======
         FETCH_LOG_WARN(LOGGING_NAME, "Blacklisting:", ToBase64(packet->GetSender()),
                        "  killing handle=", handle);
->>>>>>> 84531e85
         KillConnection(handle);
         return;
       }
