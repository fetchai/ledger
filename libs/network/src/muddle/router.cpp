--- conflicted
+++ resolved
@@ -385,13 +385,8 @@
 bool Router::HandleToDirectAddress(const Router::Handle &handle, Router::Address &address) const
 {
   FETCH_LOCK(routing_table_lock_);
-<<<<<<< HEAD
-  auto address_it = routing_table_handles_direct_addr_.find(handle);
-  if (address_it != routing_table_handles_direct_addr_.end())
-=======
   auto address_it = direct_address_map_.find(handle);
   if (address_it != direct_address_map_.end())
->>>>>>> 1f57806a
   {
     address = address_it->second;
     return true;
@@ -576,11 +571,6 @@
       // associate the new handle with the address
       routing_table_handles_[handle].insert(address);
 
-      if (direct)
-      {
-        routing_table_handles_direct_addr_[handle] = ToConstByteArray(address);
-      }
-
       // signal an update was made to the table
       update_complete = true;
     }
@@ -785,8 +775,6 @@
   {
     if (CHANNEL_ROUTING == packet->GetProtocol())
     {
-<<<<<<< HEAD
-=======
       if (blacklist_.Contains(packet->GetSenderRaw()))
       {
         // this is where we prevent incoming connections.
@@ -796,7 +784,6 @@
         return;
       }
 
->>>>>>> 1f57806a
       // make the association with
       AssociateHandleWithAddress(handle, packet->GetSenderRaw(), true);
 
