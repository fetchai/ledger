--- conflicted
+++ resolved
@@ -34,11 +34,7 @@
   , service_(service)
   , channel_(channel)
 {
-<<<<<<< HEAD
-  LOG_STACK_TRACE_POINT;
-=======
   LOG_STACK_TRACE_POINT;    
->>>>>>> 46b82dfb
   handler_ = std::make_shared<Handler>([this](Promise promise) {
     LOG_STACK_TRACE_POINT;
 
@@ -47,7 +43,7 @@
     {
       ProcessServerMessage(promise->value());
     }
-    catch (std::exception const &ex)
+    catch (std::exception &ex)
     {
       FETCH_LOG_ERROR(LOGGING_NAME, "Client::ProcessServerMessage EX ", ex.what());
     }
@@ -64,11 +60,7 @@
 
 Client::~Client()
 {
-<<<<<<< HEAD
-  LOG_STACK_TRACE_POINT;
-=======
   LOG_STACK_TRACE_POINT;  
->>>>>>> 46b82dfb
   FETCH_LOG_WARN(LOGGING_NAME, "Client teardown...");
   // clear that handler
   handler_.reset();
@@ -83,11 +75,7 @@
 
 bool Client::DeliverRequest(network::message_type const &data)
 {
-<<<<<<< HEAD
-  LOG_STACK_TRACE_POINT;
-=======
   LOG_STACK_TRACE_POINT;  
->>>>>>> 46b82dfb
   FETCH_LOG_DEBUG(LOGGING_NAME, "Please send this packet to the server  ", service_, ",", channel_);
 
   unsigned long long int ident = 0;
@@ -132,7 +120,7 @@
 
     return true;
   }
-  catch (std::exception const &e)
+  catch (std::exception &e)
   {
     FETCH_LOG_ERROR(LOGGING_NAME, "Erk! Exception in endpoint_.Exchange ", "@prom=", ident, " ",
                     e.what());
@@ -142,11 +130,7 @@
 
 void Client::BackgroundWorker()
 {
-<<<<<<< HEAD
-  LOG_STACK_TRACE_POINT;
-=======
   LOG_STACK_TRACE_POINT;    
->>>>>>> 46b82dfb
   using PromiseState = service::PromiseState;
 
   SetThreadName(name_);
