//------------------------------------------------------------------------------
//
//   Copyright 2018-2019 Fetch.AI Limited
//
//   Licensed under the Apache License, Version 2.0 (the "License");
//   you may not use this file except in compliance with the License.
//   You may obtain a copy of the License at
//
//       http://www.apache.org/licenses/LICENSE-2.0
//
//   Unless required by applicable law or agreed to in writing, software
//   distributed under the License is distributed on an "AS IS" BASIS,
//   WITHOUT WARRANTIES OR CONDITIONS OF ANY KIND, either express or implied.
//   See the License for the specific language governing permissions and
//   limitations under the License.
//
//------------------------------------------------------------------------------

#include "network/muddle/muddle.hpp"
#include "core/logger.hpp"
#include "core/serializers/byte_array.hpp"
#include "core/serializers/byte_array_buffer.hpp"
#include "core/serializers/stl_types.hpp"
#include "network/muddle/muddle_register.hpp"
#include "network/muddle/muddle_server.hpp"
#include "network/tcp/tcp_client.hpp"
#include "network/tcp/tcp_server.hpp"

#include <chrono>
#include <iomanip>
#include <sstream>
#include <thread>

using fetch::byte_array::ByteArray;
using fetch::byte_array::ConstByteArray;

namespace fetch {
namespace muddle {

static ConstByteArray ConvertAddress(Packet::RawAddress const &address)
{
  ByteArray output(address.size());
  std::copy(address.begin(), address.end(), output.pointer());

  return ConstByteArray{output};
}

static std::string GenerateThreadPoolName(NetworkId const &identity)
{
  std::ostringstream oss;
  oss << "Mdl-" << identity.ToString();

  return oss.str();
}

static const auto        CLEANUP_INTERVAL        = std::chrono::seconds{10};
static std::size_t const MAINTENANCE_INTERVAL_MS = 2500;
static std::size_t const NUM_THREADS             = 1;

/**
 * Constructs the muddle node instances
 *
 * @param certificate The certificate/identity of this node
 */
<<<<<<< HEAD
Muddle::Muddle(NetworkId network_id, Muddle::CertificatePtr certificate, NetworkManager const &nm)
=======
Muddle::Muddle(NetworkId network_id, CertificatePtr certificate, NetworkManager const &nm,
               bool sign_packets)
>>>>>>> 1bf3d1ac
  : certificate_(std::move(certificate))
  , identity_(certificate_->identity())
  , network_manager_(nm)
  , dispatcher_()
  , register_(std::make_shared<MuddleRegister>(dispatcher_))
  , router_(network_id, identity_.identifier(), *register_, dispatcher_,
            sign_packets ? certificate_.get() : nullptr)
  , thread_pool_(network::MakeThreadPool(NUM_THREADS, GenerateThreadPoolName(network_id)))
  , clients_(router_)
{}

/**
 * Starts the muddle node and attaches it to the network
 *
 * @param initial_peer_list
 */
void Muddle::Start(PortList const &ports, UriList const &initial_peer_list)
{
  // start the thread pool
  thread_pool_->Start();
  router_.Start();

  // create all the muddle servers
  for (uint16_t port : ports)
  {
    CreateTcpServer(port);
  }

  // make the initial connections to the remote hosts
  for (auto const &peer : initial_peer_list)
  {
    // mark this peer as a persistent one
    clients_.AddPersistentPeer(peer);
  }

  // schedule the maintenance (which shall force the connection of the peers)
  RunPeriodicMaintenance();
}

/**
 * Stops the muddle node and removes it from the network
 */
void Muddle::Stop()
{
  thread_pool_->Stop();
  router_.Stop();

  // tear down all the servers
  servers_.clear();

  // tear down all the clients
  // TODO(EJF): Need to have a nice shutdown method
  // clients_.clear();
}

/**
 * Fails all the pending promises.
 */
void Muddle::Shutdown()
{
  dispatcher_.FailAllPendingPromises();
}

/**
 * Resolve the URI into an address if an identity-verifing connection has been made.
 * @param uri URI to obtain the address for
 * @param address the result if obtainable
 * @return true if an address was found
 */
bool Muddle::UriToDirectAddress(const Uri &uri, Address &address) const
{
  PeerConnectionList::Handle handle = clients_.UriToHandle(uri);
  if (handle == 0)
  {
    return false;
  }
  return router_.HandleToDirectAddress(handle, address);
}

/**
 * Returns all the active connections.
 * @param direct_only if true only direct addresses will be returned, false by default
 * @return map of connections
 */
Muddle::ConnectionMap Muddle::GetConnections(bool direct_only)
{
  ConnectionMap connection_map;

  auto const routing_table = router_.GetRoutingTable();
  auto const uri_map       = clients_.GetUriMap();

  for (auto const &entry : routing_table)
  {
    if (direct_only && !entry.second.direct)
    {
      continue;
    }

    auto connection = register_->LookupConnection(entry.second.handle).lock();
    if (!connection)
    {
      // do not care about connections that we are not connected too
      continue;
    }

    if (!connection->is_alive())
    {
      // do not care about connections to whom we have not yet fully connected
      continue;
    }

    // convert the address to a byte array
    ConstByteArray address = ConvertAddress(entry.first);

    // based on the handle lookup the uri
    auto it = uri_map.find(entry.second.handle);
    if (it != uri_map.end())
    {
      // define the identity with a tcp:// or similar URI
      connection_map[address] = it->second;
    }
    else
    {
      // in the case that we do not have one then define it with a muddle URI
      connection_map[address] = Uri{"muddle://" + ToBase64(address)};
    }
  }

  return connection_map;
}

void Muddle::DropPeer(Address const &peer)
{
  FETCH_LOG_INFO(LOGGING_NAME, "Drop address peer: ", ToBase64(peer));
  Handle h = router_.LookupHandle(Router::ConvertAddress(peer));
  if (h)
  {
    router_.DropHandle(h, peer);
    clients_.RemovePersistentPeer(h);
    clients_.RemoveConnection(h);
  }
  else
  {
    FETCH_LOG_INFO(LOGGING_NAME, "Not dropping ", ToBase64(peer), " -- not connected");
  }
}

/**
 * Called periodically internally in order to co-ordinate network connections and clean up
 */
void Muddle::RunPeriodicMaintenance()
{
  FETCH_LOG_DEBUG(LOGGING_NAME, "Running periodic maintenance");

  try
  {
    // connect to all the required peers
    for (Uri const &peer : clients_.GetPeersToConnectTo())
    {
      switch (peer.scheme())
      {
      case Uri::Scheme::Tcp:
        CreateTcpClient(peer);
        break;
      default:
        FETCH_LOG_ERROR(LOGGING_NAME, "Unable to create client connection to ", peer.uri());
        break;
      }
    }

    // run periodic cleanup
    Duration const time_since_last_cleanup = Clock::now() - last_cleanup_;
    if (time_since_last_cleanup >= CLEANUP_INTERVAL)
    {
      // clean up and pending message handlers and also trigger the timeout logic
      dispatcher_.Cleanup();

      // clean up echo caches and other temporary stored objects
      router_.Cleanup();

      last_cleanup_ = Clock::now();
    }
  }
  catch (std::exception &e)
  {
    FETCH_LOG_WARN(LOGGING_NAME, "Exception in periodic maintenance: ", e.what());
  }
  // schedule ourselves again a short time in the future
  thread_pool_->Post([this]() { RunPeriodicMaintenance(); }, MAINTENANCE_INTERVAL_MS);
}

/**
 * Creates a new TCP server to accept connections from specified port
 *
 * @param port The specified port to listen on
 * @return The newly created server
 */
void Muddle::CreateTcpServer(uint16_t port)
{
  using ServerImpl = MuddleServer<network::TCPServer>;

  // create the server
  auto server = std::make_shared<ServerImpl>(router_, port, network_manager_);

  // mark the server as managed by the register
  server->SetConnectionRegister(
      std::static_pointer_cast<network::AbstractConnectionRegister>(register_));

  FETCH_LOG_DEBUG(LOGGING_NAME, "Start about to start server on port: ", port);

  // start it listening
  server->Start();

  servers_.emplace_back(std::static_pointer_cast<network::AbstractNetworkServer>(server));
}

/**
 * Create a new TCP client connection to the specified peer
 *
 * @param peer The peer to connect to
 */
void Muddle::CreateTcpClient(Uri const &peer)
{
  if (clients_.IsBlacklisted(peer))
  {
    return;
  }

  using ClientImpl       = network::TCPClient;
  using ConnectionRegPtr = std::shared_ptr<network::AbstractConnectionRegister>;

  FETCH_LOG_INFO(LOGGING_NAME, "Creating TCP Client connection to ", peer.ToString());

  ClientImpl client(network_manager_);
  auto       conn = client.connection_pointer();

  auto strong_conn = conn.lock();
  assert(strong_conn);
  auto conn_handle = strong_conn->handle();

  ConnectionRegPtr reg = std::static_pointer_cast<network::AbstractConnectionRegister>(register_);

  // register the connection with the register
  strong_conn->SetConnectionManager(reg);

  // manually trigger the connection enter phase
  reg->Enter(conn);

  // also add the connection to the client list
  clients_.AddConnection(peer, strong_conn);

  // debug handlers
  strong_conn->OnConnectionSuccess([this, peer]() { clients_.OnConnectionEstablished(peer); });

  strong_conn->OnConnectionFailed([this, peer]() {
    FETCH_LOG_INFO(LOGGING_NAME, "Connection to ", peer.ToString(), " failed");
    clients_.RemoveConnection(peer);
  });

  strong_conn->OnLeave([this, peer]() {
    FETCH_LOG_INFO(LOGGING_NAME, "Connection to ", peer.ToString(), " left");
    clients_.Disconnect(peer);
  });

  strong_conn->OnMessage([this, peer, conn_handle](network::message_type const &msg) {
    try
    {
      // un-marshall the data
      serializers::ByteArrayBuffer buffer(msg);

      auto packet = std::make_shared<Packet>();
      buffer >> *packet;

      // dispatch the message to router
      router_.Route(conn_handle, packet);
    }
    catch (std::exception const &ex)
    {
      FETCH_LOG_ERROR(LOGGING_NAME, "Error processing packet from ", peer.ToString(),
                      " error: ", ex.what());
    }
  });

  auto const &tcp_peer = peer.AsPeer();

  client.Connect(tcp_peer.address(), tcp_peer.port());
}

void Muddle::Blacklist(Address target)
{
  router_.Blacklist(std::move(target));
}

void Muddle::Quarantine(Timepoint until, Address target)
{
  router_.Quarantine(until, std::move(target));
}

bool Muddle::IsBlacklisted(Address const &target) const
{
  return router_.IsBlacklisted(target);
}

void Muddle::Whitelist(Address const &target)
{
  router_.Whitelist(target);
}

void Muddle::Disconnect(Address const &target)
{
  router_.Disconnect(target);
}

}  // namespace muddle
}  // namespace fetch<|MERGE_RESOLUTION|>--- conflicted
+++ resolved
@@ -62,12 +62,8 @@
  *
  * @param certificate The certificate/identity of this node
  */
-<<<<<<< HEAD
-Muddle::Muddle(NetworkId network_id, Muddle::CertificatePtr certificate, NetworkManager const &nm)
-=======
 Muddle::Muddle(NetworkId network_id, CertificatePtr certificate, NetworkManager const &nm,
                bool sign_packets)
->>>>>>> 1bf3d1ac
   : certificate_(std::move(certificate))
   , identity_(certificate_->identity())
   , network_manager_(nm)
