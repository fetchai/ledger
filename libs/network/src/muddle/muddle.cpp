//------------------------------------------------------------------------------
//
//   Copyright 2018-2019 Fetch.AI Limited
//
//   Licensed under the Apache License, Version 2.0 (the "License");
//   you may not use this file except in compliance with the License.
//   You may obtain a copy of the License at
//
//       http://www.apache.org/licenses/LICENSE-2.0
//
//   Unless required by applicable law or agreed to in writing, software
//   distributed under the License is distributed on an "AS IS" BASIS,
//   WITHOUT WARRANTIES OR CONDITIONS OF ANY KIND, either express or implied.
//   See the License for the specific language governing permissions and
//   limitations under the License.
//
//------------------------------------------------------------------------------

#include "network/muddle/muddle.hpp"
#include "core/logger.hpp"
#include "core/serializers/byte_array.hpp"
#include "core/serializers/byte_array_buffer.hpp"
#include "core/serializers/stl_types.hpp"
#include "network/muddle/muddle_register.hpp"
#include "network/muddle/muddle_server.hpp"
#include "network/tcp/tcp_client.hpp"
#include "network/tcp/tcp_server.hpp"

#include <chrono>
#include <iomanip>
#include <sstream>
#include <thread>

using fetch::byte_array::ByteArray;
using fetch::byte_array::ConstByteArray;

namespace fetch {
namespace muddle {

static ConstByteArray ConvertAddress(Packet::RawAddress const &address)
{
  ByteArray output(address.size());
  std::copy(address.begin(), address.end(), output.pointer());

  return ConstByteArray{output};
}

static std::string GenerateThreadPoolName(NetworkId const &identity)
{
  std::ostringstream oss;
  oss << "Mdl-" << identity.ToString();

  return oss.str();
}

static const auto        CLEANUP_INTERVAL        = std::chrono::seconds{10};
static std::size_t const MAINTENANCE_INTERVAL_MS = 2500;
static std::size_t const NUM_THREADS             = 1;

/**
 * Constructs the muddle node instances
 *
 * @param certificate The certificate/identity of this node
 */
<<<<<<< HEAD
Muddle::Muddle(NetworkId network_id, Muddle::CertificatePtr certificate, NetworkManager const &nm, bool sign_packets)
=======
Muddle::Muddle(NetworkId network_id, CertificatePtr certificate, NetworkManager const &nm)
>>>>>>> 457e7144
  : certificate_(std::move(certificate))
  , identity_(certificate_->identity())
  , network_manager_(nm)
  , dispatcher_()
  , register_(std::make_shared<MuddleRegister>(dispatcher_))
<<<<<<< HEAD
  , router_(network_id, identity_.identifier(), *register_, dispatcher_, sign_packets? certificate_.get() : nullptr)
  , thread_pool_(
        network::MakeThreadPool(NUM_THREADS, "Muddle " + static_cast<std::string>(network_id)))
=======
  , router_(network_id, identity_.identifier(), *register_, dispatcher_)
  , thread_pool_(network::MakeThreadPool(NUM_THREADS, GenerateThreadPoolName(network_id)))
>>>>>>> 457e7144
  , clients_(router_)
{}

/**
 * Starts the muddle node and attaches it to the network
 *
 * @param initial_peer_list
 */
void Muddle::Start(PortList const &ports, UriList const &initial_peer_list)
{
  // start the thread pool
  thread_pool_->Start();
  router_.Start();

  // create all the muddle servers
  for (uint16_t port : ports)
  {
    CreateTcpServer(port);
  }

  // make the initial connections to the remote hosts
  for (auto const &peer : initial_peer_list)
  {
    // mark this peer as a persistent one
    clients_.AddPersistentPeer(peer);
  }

  // schedule the maintenance (which shall force the connection of the peers)
  RunPeriodicMaintenance();
}

/**
 * Stops the muddle node and removes it from the network
 */
void Muddle::Stop()
{
  thread_pool_->Stop();
  router_.Stop();

  // tear down all the servers
  servers_.clear();

  // tear down all the clients
  // TODO(EJF): Need to have a nice shutdown method
  // clients_.clear();
}

/**
 * Fails all the pending promises.
 */
void Muddle::Shutdown()
{
  dispatcher_.FailAllPendingPromises();
}

/**
 * Resolve the URI into an address if an identity-verifing connection has been made.
 * @param uri URI to obtain the address for
 * @param address the result if obtainable
 * @return true if an address was found
 */
bool Muddle::UriToDirectAddress(const Uri &uri, Address &address) const
{
  PeerConnectionList::Handle handle = clients_.UriToHandle(uri);
  if (handle == 0)
  {
    return false;
  }
  return router_.HandleToDirectAddress(handle, address);
}

/**
 * Returns all the active connections.
 * @param direct_only if true only direct addresses will be returned, false by default
 * @return map of connections
 */
Muddle::ConnectionMap Muddle::GetConnections(bool direct_only)
{
  ConnectionMap connection_map;

  auto const routing_table = router_.GetRoutingTable();
  auto const uri_map       = clients_.GetUriMap();

  for (auto const &entry : routing_table)
  {
    if (direct_only && !entry.second.direct)
    {
      continue;
    }

    auto connection = register_->LookupConnection(entry.second.handle).lock();
    if (!connection)
    {
      // do not care about connections that we are not connected too
      continue;
    }

    if (!connection->is_alive())
    {
      // do not care about connections to whom we have not yet fully connected
      continue;
    }

    // convert the address to a byte array
    ConstByteArray address = ConvertAddress(entry.first);

    // based on the handle lookup the uri
    auto it = uri_map.find(entry.second.handle);
    if (it != uri_map.end())
    {
      // define the identity with a tcp:// or similar URI
      connection_map[address] = it->second;
    }
    else
    {
      // in the case that we do not have one then define it with a muddle URI
      connection_map[address] = Uri{"muddle://" + ToBase64(address)};
    }
  }

  return connection_map;
}

void Muddle::DropPeer(Address const &peer)
{
  FETCH_LOG_INFO(LOGGING_NAME, "Drop address peer: ", ToBase64(peer));
  Handle h = router_.LookupHandle(Router::ConvertAddress(peer));
  if (h)
  {
    router_.DropHandle(h, peer);
    clients_.RemovePersistentPeer(h);
    clients_.RemoveConnection(h);
  }
  else
  {
    FETCH_LOG_INFO(LOGGING_NAME, "Not dropping ", ToBase64(peer), " -- not connected");
  }
}

/**
 * Called periodically internally in order to co-ordinate network connections and clean up
 */
void Muddle::RunPeriodicMaintenance()
{
  FETCH_LOG_DEBUG(LOGGING_NAME, "Running periodic maintenance");

  try
  {
    // connect to all the required peers
    for (Uri const &peer : clients_.GetPeersToConnectTo())
    {
      switch (peer.scheme())
      {
      case Uri::Scheme::Tcp:
        CreateTcpClient(peer);
        break;
      default:
        FETCH_LOG_ERROR(LOGGING_NAME, "Unable to create client connection to ", peer.uri());
        break;
      }
    }

    // run periodic cleanup
    Duration const time_since_last_cleanup = Clock::now() - last_cleanup_;
    if (time_since_last_cleanup >= CLEANUP_INTERVAL)
    {
      // clean up and pending message handlers and also trigger the timeout logic
      dispatcher_.Cleanup();

      // clean up echo caches and other temporary stored objects
      router_.Cleanup();

      last_cleanup_ = Clock::now();
    }
  }
  catch (std::exception &e)
  {
    FETCH_LOG_WARN(LOGGING_NAME, "Exception in periodic maintenance: ", e.what());
  }
  // schedule ourselves again a short time in the future
  thread_pool_->Post([this]() { RunPeriodicMaintenance(); }, MAINTENANCE_INTERVAL_MS);
}

/**
 * Creates a new TCP server to accept connections from specified port
 *
 * @param port The specified port to listen on
 * @return The newly created server
 */
void Muddle::CreateTcpServer(uint16_t port)
{
  using ServerImpl = MuddleServer<network::TCPServer>;

  // create the server
  auto server = std::make_shared<ServerImpl>(router_, port, network_manager_);

  // mark the server as managed by the register
  server->SetConnectionRegister(
      std::static_pointer_cast<network::AbstractConnectionRegister>(register_));

  FETCH_LOG_DEBUG(LOGGING_NAME, "Start about to start server on port: ", port);

  // start it listening
  server->Start();

  servers_.emplace_back(std::static_pointer_cast<network::AbstractNetworkServer>(server));
}

/**
 * Create a new TCP client connection to the specified peer
 *
 * @param peer The peer to connect to
 */
void Muddle::CreateTcpClient(Uri const &peer)
{
  using ClientImpl       = network::TCPClient;
  using ConnectionRegPtr = std::shared_ptr<network::AbstractConnectionRegister>;

  FETCH_LOG_INFO(LOGGING_NAME, "Creating TCP Client connection to ", peer.ToString());

  ClientImpl client(network_manager_);
  auto       conn = client.connection_pointer();

  auto strong_conn = conn.lock();
  assert(strong_conn);
  auto conn_handle = strong_conn->handle();

  ConnectionRegPtr reg = std::static_pointer_cast<network::AbstractConnectionRegister>(register_);

  // register the connection with the register
  strong_conn->SetConnectionManager(reg);

  // manually trigger the connection enter phase
  reg->Enter(conn);

  // also add the connection to the client list
  clients_.AddConnection(peer, strong_conn);

  // debug handlers
  strong_conn->OnConnectionSuccess([this, peer]() { clients_.OnConnectionEstablished(peer); });

  strong_conn->OnConnectionFailed([this, peer]() {
    FETCH_LOG_INFO(LOGGING_NAME, "Connection to ", peer.ToString(), " failed");
    clients_.RemoveConnection(peer);
  });

  strong_conn->OnLeave([this, peer]() {
    FETCH_LOG_INFO(LOGGING_NAME, "Connection to ", peer.ToString(), " left");
    clients_.Disconnect(peer);
  });

  strong_conn->OnMessage([this, peer, conn_handle](network::message_type const &msg) {
    try
    {
      // un-marshall the data
      serializers::ByteArrayBuffer buffer(msg);

      auto packet = std::make_shared<Packet>();
      buffer >> *packet;

      // dispatch the message to router
      router_.Route(conn_handle, packet);
    }
    catch (std::exception &ex)
    {
      FETCH_LOG_ERROR(LOGGING_NAME, "Error processing packet from ", peer.ToString(),
                      " error: ", ex.what());
    }
  });

  auto const &tcp_peer = peer.AsPeer();

  client.Connect(tcp_peer.address(), tcp_peer.port());
}

void Muddle::Blacklist(Address const &target)
{
  DropPeer(target);
  router_.Blacklist(target);
}

void Muddle::Whitelist(Address const &target)
{
  router_.Whitelist(target);
}

bool Muddle::IsBlacklisted(Address const &target) const
{
  return router_.IsBlacklisted(target);
}

}  // namespace muddle
}  // namespace fetch<|MERGE_RESOLUTION|>--- conflicted
+++ resolved
@@ -62,24 +62,14 @@
  *
  * @param certificate The certificate/identity of this node
  */
-<<<<<<< HEAD
-Muddle::Muddle(NetworkId network_id, Muddle::CertificatePtr certificate, NetworkManager const &nm, bool sign_packets)
-=======
-Muddle::Muddle(NetworkId network_id, CertificatePtr certificate, NetworkManager const &nm)
->>>>>>> 457e7144
+Muddle::Muddle(NetworkId network_id, CertificatePtr certificate, NetworkManager const &nm, bool sign_packets)
   : certificate_(std::move(certificate))
   , identity_(certificate_->identity())
   , network_manager_(nm)
   , dispatcher_()
   , register_(std::make_shared<MuddleRegister>(dispatcher_))
-<<<<<<< HEAD
   , router_(network_id, identity_.identifier(), *register_, dispatcher_, sign_packets? certificate_.get() : nullptr)
-  , thread_pool_(
-        network::MakeThreadPool(NUM_THREADS, "Muddle " + static_cast<std::string>(network_id)))
-=======
-  , router_(network_id, identity_.identifier(), *register_, dispatcher_)
   , thread_pool_(network::MakeThreadPool(NUM_THREADS, GenerateThreadPoolName(network_id)))
->>>>>>> 457e7144
   , clients_(router_)
 {}
 
