//------------------------------------------------------------------------------
//
//   Copyright 2018 Fetch.AI Limited
//
//   Licensed under the Apache License, Version 2.0 (the "License");
//   you may not use this file except in compliance with the License.
//   You may obtain a copy of the License at
//
//       http://www.apache.org/licenses/LICENSE-2.0
//
//   Unless required by applicable law or agreed to in writing, software
//   distributed under the License is distributed on an "AS IS" BASIS,
//   WITHOUT WARRANTIES OR CONDITIONS OF ANY KIND, either express or implied.
//   See the License for the specific language governing permissions and
//   limitations under the License.
//
//------------------------------------------------------------------------------

#include "network/muddle/muddle.hpp"
#include "core/logger.hpp"
#include "core/serializers/byte_array.hpp"
#include "core/serializers/byte_array_buffer.hpp"
#include "core/serializers/stl_types.hpp"
#include "network/muddle/muddle_register.hpp"
#include "network/muddle/muddle_server.hpp"
#include "network/tcp/tcp_client.hpp"
#include "network/tcp/tcp_server.hpp"

#include <chrono>
#include <thread>

using fetch::byte_array::ByteArray;
using fetch::byte_array::ConstByteArray;

namespace fetch {
namespace muddle {

static ConstByteArray ConvertAddress(Packet::RawAddress const &address)
{
  ByteArray output(address.size());
  std::copy(address.begin(), address.end(), output.pointer());

  return ConstByteArray{output};
}

static const auto        CLEANUP_INTERVAL        = std::chrono::seconds{10};
static std::size_t const MAINTENANCE_INTERVAL_MS = 2500;

/**
 * Constructs the muddle node instances
 *
 * @param certificate The certificate/identity of this node
 */
Muddle::Muddle(NetworkId network_id, Muddle::CertificatePtr &&certificate, NetworkManager const &nm)
  : certificate_(std::move(certificate))
  , identity_(certificate_->identity())
  , network_manager_(nm)
  , dispatcher_()
  , register_(std::make_shared<MuddleRegister>(dispatcher_))
  , router_(network_id, identity_.identifier(), *register_, dispatcher_)
  , thread_pool_(network::MakeThreadPool(1))
  , clients_(router_)
{
  char tmp[5];

  tmp[4] = 0;
  tmp[3] = char(network_id & 0xFF);
  network_id >>= 8;
  tmp[2] = char(network_id & 0xFF);
  network_id >>= 8;
  tmp[1] = char(network_id & 0xFF);
  network_id >>= 8;
  tmp[0] = char(network_id & 0xFF);

  network_id_str_ = std::string(tmp);
}

/**
 * Starts the muddle node and attaches it to the network
 *
 * @param initial_peer_list
 */
void Muddle::Start(PortList const &ports, UriList const &initial_peer_list)
{
  // start the thread pool
  thread_pool_->Start();
  router_.Start();

<<<<<<< HEAD
  FETCH_LOG_WARN(LOGGING_NAME, "MUDDLE START ", NetworkIdStr());
=======
  FETCH_LOG_WARN(LOGGING_NAME, "MUDDLE START ");
>>>>>>> f87b0003

  // create all the muddle servers
  for (uint16_t port : ports)
  {
    CreateTcpServer(port);
  }

  // make the initial connections to the remote hosts
  for (auto const &peer : initial_peer_list)
  {
    // mark this peer as a persistent one
    clients_.AddPersistentPeer(peer);
  }

  // schedule the maintenance (which shall force the connection of the peers)
  RunPeriodicMaintenance();
}

const std::string &Muddle::NetworkIdStr()
{
  return network_id_str_;
}

/**
 * Stops the muddle node and removes it from the network
 */
void Muddle::Stop()
{
  thread_pool_->Stop();
  router_.Stop();

  // tear down all the servers
  servers_.clear();

  // tear down all the clients
  // TODO(EJF): Need to have a nice shutdown method
  // clients_.clear();
}

<<<<<<< HEAD
bool Muddle::GetOutgoingConnectionAddress(const Uri &uri, Address &address) const
=======
/**
 * Fails all the pending promises.
 */
void Muddle::Shutdown()
{
  dispatcher_.FailAllPendingPromises();
}

/**
 * Resolve the URI into an address if an identity-verifing connection has been made.
 * @param uri URI to obtain the address for
 * @param address the result if obtainable
 * @return true if an address was found
 */
bool Muddle::UriToDirectAddress(const Uri &uri, Address &address) const
>>>>>>> f87b0003
{
  PeerConnectionList::Handle handle;
  if (!clients_.UriToHandle(uri, handle))
  {
    return false;
  }
<<<<<<< HEAD
  return router_.HandleToAddress(handle, address);
}

bool Muddle::IsConnected(Address const &target) const
{
  return router_.IsConnected(target);
}

Muddle::ConnectionMap Muddle::GetConnections(bool direct_only)
=======
  return router_.HandleToDirectAddress(handle, address);
}

/**
 * Returns all the active connections.
 * @return map of connections
 */
Muddle::ConnectionMap Muddle::GetConnections()
>>>>>>> f87b0003
{
  ConnectionMap connection_map;

  auto const routing_table = router_.GetRoutingTable();
  auto const uri_map       = clients_.GetUriMap();

  for (auto const &entry : routing_table)
  {
    if (!entry.second.direct)
    {
      continue;
    }

    // convert the address to a byte array
    ConstByteArray address = ConvertAddress(entry.first);

    if (direct_only && !entry.second.direct)
    {
      FETCH_LOG_INFO(LOGGING_NAME, "GetConnections:GetRoutingTable:Filtering out non-direct ", ToBase64(address));
      continue;
    }

    FETCH_LOG_INFO(LOGGING_NAME, "GetConnections:GetRoutingTable:Got ", ToBase64(address));

    // based on the handle lookup the uri
    auto it = uri_map.find(entry.second.handle);
    if (it != uri_map.end())
    {
      // define the identity with a tcp:// or similar URI
      connection_map[address] = it->second;
    }
    else
    {
      // in the case that we do not have one then define it with a muddle URI
      connection_map[address] = Uri{"muddle://" + ToBase64(address)};
    }
  }

  

  return connection_map;
}

void Muddle::DropPeer(Address const &peer)
{
  router_.DropPeer(peer);
}

/**
 * Called periodically internally in order to co-ordinate network connections and clean up
 */
void Muddle::RunPeriodicMaintenance()
{
  FETCH_LOG_DEBUG(LOGGING_NAME, "Running periodic maintenance");

  // connect to all the required peers
  for (Uri const &peer : clients_.GetPeersToConnectTo())
  {
    switch (peer.scheme())
    {
    case Uri::Scheme::Tcp:
      CreateTcpClient(peer);
      break;
    default:
      FETCH_LOG_ERROR(LOGGING_NAME, "Unable to create client connection to ", peer.uri());
      break;
    }
  }

  // run periodic cleanup
  Duration const time_since_last_cleanup = Clock::now() - last_cleanup_;
  if (time_since_last_cleanup >= CLEANUP_INTERVAL)
  {
    // clean up and pending message handlers and also trigger the timeout logic
    dispatcher_.Cleanup();

    // clean up echo caches and other temporary stored objects
    router_.Cleanup();

    last_cleanup_ = Clock::now();
  }

  // schedule ourselves again a short time in the future
  thread_pool_->Post([this]() { RunPeriodicMaintenance(); }, MAINTENANCE_INTERVAL_MS);
}

/**
 * Creates a new TCP server to accept connections from specified port
 *
 * @param port The specified port to listen on
 * @return The newly created server
 */
void Muddle::CreateTcpServer(uint16_t port)
{
  using ServerImpl = MuddleServer<network::TCPServer>;

  // create the server
  auto server = std::make_shared<ServerImpl>(router_, port, network_manager_);

  // mark the server as managed by the register
  server->SetConnectionRegister(
      std::static_pointer_cast<network::AbstractConnectionRegister>(register_));

  FETCH_LOG_DEBUG(LOGGING_NAME, "Start about to start server on port: ", port);

  // start it listening
  server->Start();

  servers_.emplace_back(std::static_pointer_cast<network::AbstractNetworkServer>(server));
}

/**
 * Create a new TCP client connection to the specified peer
 *
 * @param peer The peer to connect to
 */
void Muddle::CreateTcpClient(Uri const &peer)
{
  using ClientImpl       = network::TCPClient;
  using ConnectionRegPtr = std::shared_ptr<network::AbstractConnectionRegister>;

  ClientImpl client(network_manager_);
  auto       conn = client.connection_pointer();

  auto strong_conn = conn.lock();
  assert(strong_conn);
  auto conn_handle = strong_conn->handle();

  ConnectionRegPtr reg = std::static_pointer_cast<network::AbstractConnectionRegister>(register_);

  // register the connection with the register
  strong_conn->SetConnectionManager(reg);

  // manually trigger the connection enter phase
  reg->Enter(conn);

  // also add the connection to the client list
  clients_.AddConnection(peer, strong_conn);

  // debug handlers
  strong_conn->OnConnectionSuccess([this, peer]() { clients_.OnConnectionEstablished(peer); });

  strong_conn->OnConnectionFailed([this, peer]() {
    FETCH_LOG_DEBUG(LOGGING_NAME, "Connection failed...");
    clients_.RemoveConnection(peer);
  });

  strong_conn->OnLeave([this, peer]() {
    FETCH_LOG_DEBUG(LOGGING_NAME, "Connection left...to go where?");
    clients_.Disconnect(peer);
  });

  strong_conn->OnMessage([this, conn_handle](network::message_type const &msg) {
    try
    {
      // un-marshall the data
      serializers::ByteArrayBuffer buffer(msg);

      auto packet = std::make_shared<Packet>();
      buffer >> *packet;

      // dispatch the message to router
      router_.Route(conn_handle, packet);
    }
    catch (std::exception &ex)
    {
      FETCH_LOG_ERROR(LOGGING_NAME, "Error processing packet from ", conn_handle,
                      " error: ", ex.what());
    }
  });

  auto const &tcp_peer = peer.AsPeer();

  client.Connect(tcp_peer.address(), tcp_peer.port());
}

void Muddle::Blacklist(Address const &target)
{
  FETCH_LOG_WARN(LOGGING_NAME, "KLL:Blacklist", ToBase64(target));
  DropPeer(target);
  router_.Blacklist(target);
}

void Muddle::Whitelist(Address const &target)
{
  router_.Whitelist(target);
}


bool Muddle::IsBlacklisted(Address const &target) const
{
  return router_.IsBlacklisted(target);
}

}  // namespace muddle
}  // namespace fetch<|MERGE_RESOLUTION|>--- conflicted
+++ resolved
@@ -86,11 +86,7 @@
   thread_pool_->Start();
   router_.Start();
 
-<<<<<<< HEAD
-  FETCH_LOG_WARN(LOGGING_NAME, "MUDDLE START ", NetworkIdStr());
-=======
   FETCH_LOG_WARN(LOGGING_NAME, "MUDDLE START ");
->>>>>>> f87b0003
 
   // create all the muddle servers
   for (uint16_t port : ports)
@@ -130,9 +126,6 @@
   // clients_.clear();
 }
 
-<<<<<<< HEAD
-bool Muddle::GetOutgoingConnectionAddress(const Uri &uri, Address &address) const
-=======
 /**
  * Fails all the pending promises.
  */
@@ -148,24 +141,12 @@
  * @return true if an address was found
  */
 bool Muddle::UriToDirectAddress(const Uri &uri, Address &address) const
->>>>>>> f87b0003
 {
   PeerConnectionList::Handle handle;
   if (!clients_.UriToHandle(uri, handle))
   {
     return false;
   }
-<<<<<<< HEAD
-  return router_.HandleToAddress(handle, address);
-}
-
-bool Muddle::IsConnected(Address const &target) const
-{
-  return router_.IsConnected(target);
-}
-
-Muddle::ConnectionMap Muddle::GetConnections(bool direct_only)
-=======
   return router_.HandleToDirectAddress(handle, address);
 }
 
@@ -174,7 +155,6 @@
  * @return map of connections
  */
 Muddle::ConnectionMap Muddle::GetConnections()
->>>>>>> f87b0003
 {
   ConnectionMap connection_map;
 
