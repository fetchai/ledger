--- conflicted
+++ resolved
@@ -60,13 +60,8 @@
   , router_(network_id, identity_.identifier(), *register_, dispatcher_)
   , thread_pool_(network::MakeThreadPool(1, "Muddle " + static_cast<std::string>(network_id)))
   , clients_(router_)
-<<<<<<< HEAD
-{
-}
-=======
   , network_id_{network_id}
 {}
->>>>>>> c7692dc5
 
 /**
  * Starts the muddle node and attaches it to the network
@@ -162,18 +157,9 @@
 
     if (direct_only && !entry.second.direct)
     {
-<<<<<<< HEAD
-      FETCH_LOG_INFO(LOGGING_NAME, "GetConnections:GetRoutingTable:Filtering out non-direct ", ToBase64(address));
       continue;
     }
 
-    FETCH_LOG_INFO(LOGGING_NAME, "GetConnections:GetRoutingTable:Got ", ToBase64(address));
-
-=======
-      continue;
-    }
-
->>>>>>> c7692dc5
     // based on the handle lookup the uri
     auto it = uri_map.find(entry.second.handle);
     if (it != uri_map.end())
@@ -214,71 +200,56 @@
 {
   FETCH_LOG_DEBUG(LOGGING_NAME, "Running periodic maintenance");
 
-  try
-  {
+  try {
     // connect to all the required peers
-    for (Uri const &peer : clients_.GetPeersToConnectTo())
-    {
-      switch (peer.scheme())
-      {
-      case Uri::Scheme::Tcp:
-        CreateTcpClient(peer);
-        break;
-      default:
-        FETCH_LOG_ERROR(LOGGING_NAME, "Unable to create client connection to ", peer.uri());
-        break;
+    for (Uri const &peer : clients_.GetPeersToConnectTo()) {
+      switch (peer.scheme()) {
+        case Uri::Scheme::Tcp:
+          CreateTcpClient(peer);
+          break;
+        default:
+          FETCH_LOG_ERROR(LOGGING_NAME, "Unable to create client connection to ", peer.uri());
+          break;
       }
     }
 
-<<<<<<< HEAD
-  // run periodic cleanup
-  Duration const time_since_last_cleanup = Clock::now() - last_cleanup_;
-  if (time_since_last_cleanup >= CLEANUP_INTERVAL)
-  {
-    // clean up and pending message handlers and also trigger the timeout logic
-    auto bad_connections = dispatcher_.Cleanup();
-    if (trust_system_ != nullptr)
-    {
-      PeerConnectionList::UriMap  uri_map;
-      if (bad_connections.size()>0)
-      {
-        uri_map = clients_.GetUriMap();
-      }
-      for (auto &handle : bad_connections)
-      {
-        Packet::Address address;
-        if (!router_.HandleToDirectAddress(handle, address))
+    // run periodic cleanup
+    Duration const time_since_last_cleanup = Clock::now() - last_cleanup_;
+    if (time_since_last_cleanup >= CLEANUP_INTERVAL)
+    {
+      // clean up and pending message handlers and also trigger the timeout logic
+      auto bad_connections = dispatcher_.Cleanup();
+      if (trust_system_ != nullptr) {
+        PeerConnectionList::UriMap uri_map;
+        if (bad_connections.size() > 0)
         {
-          continue;
+          uri_map = clients_.GetUriMap();
         }
-        FETCH_LOG_INFO(LOGGING_NAME,
-                       "Adding BAD_CONNECTION feedback for peer: ", ToBase64(address));
-        trust_system_->AddFeedback(address, p2p::TrustSubject::PEER,
-                                   p2p::TrustQuality::BAD_CONNECTION);
-        auto uri_it = uri_map.find(handle);
-        if (uri_it != uri_map.end())
+        for (auto &handle : bad_connections)
         {
-          auto status = clients_.GetStateForPeer(uri_it->second);
-          if (status>PeerConnectionList::ConnectionState::BACKOFF && status<=PeerConnectionList::ConnectionState::BACKOFF_5)
+          Packet::Address address;
+          if (!router_.HandleToDirectAddress(handle, address))
           {
-            trust_system_->AddObjectFeedback(address, p2p::TrustSubject::PEER, p2p::TrustQuality::BAD_CONNECTION);
+            continue;
+          }
+          FETCH_LOG_INFO(LOGGING_NAME,
+                         "Adding BAD_CONNECTION feedback for peer: ", ToBase64(address));
+          trust_system_->AddFeedback(address, p2p::TrustSubject::PEER,
+                                     p2p::TrustQuality::BAD_CONNECTION);
+          auto uri_it = uri_map.find(handle);
+          if (uri_it != uri_map.end())
+          {
+            auto status = clients_.GetStateForPeer(uri_it->second);
+            if (status > PeerConnectionList::ConnectionState::BACKOFF &&
+                status <= PeerConnectionList::ConnectionState::BACKOFF_5)
+            {
+              trust_system_->AddObjectFeedback(address, p2p::TrustSubject::PEER, p2p::TrustQuality::BAD_CONNECTION);
+            }
           }
         }
       }
-    }
-    // clean up echo caches and other temporary stored objects
-    router_.Cleanup();
-=======
-    // run periodic cleanup
-    Duration const time_since_last_cleanup = Clock::now() - last_cleanup_;
-    if (time_since_last_cleanup >= CLEANUP_INTERVAL)
-    {
-      // clean up and pending message handlers and also trigger the timeout logic
-      dispatcher_.Cleanup();
-
       // clean up echo caches and other temporary stored objects
       router_.Cleanup();
->>>>>>> c7692dc5
 
       last_cleanup_ = Clock::now();
     }
