//------------------------------------------------------------------------------
//
//   Copyright 2018 Fetch.AI Limited
//
//   Licensed under the Apache License, Version 2.0 (the "License");
//   you may not use this file except in compliance with the License.
//   You may obtain a copy of the License at
//
//       http://www.apache.org/licenses/LICENSE-2.0
//
//   Unless required by applicable law or agreed to in writing, software
//   distributed under the License is distributed on an "AS IS" BASIS,
//   WITHOUT WARRANTIES OR CONDITIONS OF ANY KIND, either express or implied.
//   See the License for the specific language governing permissions and
//   limitations under the License.
//
//------------------------------------------------------------------------------

#include "network/muddle/subscription_registrar.hpp"

namespace fetch {
namespace muddle {
namespace {

/**
 * Combine the service and channel identifiers
 *
 * @param service The service identifier
 * @param channel The channel identifier
 * @return
 */
uint32_t Combine(uint16_t service, uint16_t channel)
{
  uint32_t index = 0;
  index |= static_cast<uint32_t>(service) << 16;
  index |= static_cast<uint32_t>(channel);
  return index;
}

}  // namespace

/**
 * Register a subscription with an address, service and channel identifier
 *
 * @param address The target address
 * @param service The target service
 * @param channel The target channel
 * @return A valid subscription pointer if successful, otherwise an invalid pointer
 */
SubscriptionRegistrar::SubscriptionPtr SubscriptionRegistrar::Register(Address const &address,
                                                                       uint16_t       service,
                                                                       uint16_t       channel)
{
  SubscriptionPtr subscription;

  AddressIndex const index{Combine(service, channel), address};

  {
    FETCH_LOCK(lock_);

    auto &feed   = address_dispatch_map_[index];
    subscription = feed.Subscribe();
  }

  return subscription;
}

/**
 * Register a subscription with a service and channel identifier
 *
 * @param service The target service
 * @param channel The target channel
 * @return A valid subscription pointer if successful, otherwise an invalid pointer
 */
SubscriptionRegistrar::SubscriptionPtr SubscriptionRegistrar::Register(uint16_t service,
                                                                       uint16_t channel)
{
  SubscriptionPtr subscription;

  Index const index = Combine(service, channel);

  {
    FETCH_LOCK(lock_);

    auto &feed   = dispatch_map_[index];
    subscription = feed.Subscribe();
  }

  return subscription;
}

/**
 * Dispatch the packet to subscriptions
 *
 * @param packet The packet
 * @return true if successfully dispatched, otherwise false
 */
bool SubscriptionRegistrar::Dispatch(PacketPtr packet, Address transmitter)
{
  bool success = false;

  Index const  index = Combine(packet->GetService(), packet->GetProtocol());
  AddressIndex address_index{index, packet->GetTarget()};

  {
    FETCH_LOCK(lock_);
    auto it = dispatch_map_.find(index);
    if (it != dispatch_map_.end())
    {
      // dispatch the packet to the subscription feed
      success =
          it->second.Dispatch(packet->GetSender(), packet->GetService(), packet->GetProtocol(),
                              packet->GetMessageNum(), packet->GetPayload(), transmitter);

      if (!success)
      {
        FETCH_LOG_WARN(LOGGING_NAME, "Failed to dispatch message to a given subscription");
      }
    }
  }

  {
    FETCH_LOCK(lock_);
    auto it = address_dispatch_map_.find(address_index);
    if (it != address_dispatch_map_.end())
    {
      // dispatch the packet to the subscription feed
      success =
          it->second.Dispatch(packet->GetSender(), packet->GetService(), packet->GetProtocol(),
                              packet->GetMessageNum(), packet->GetPayload(), transmitter);

      if (!success)
      {
        FETCH_LOG_WARN(LOGGING_NAME, "Failed to dispatch message to a given subscription2");
      }
    }
  }

  if (!success)
  {
    Debug("While dispatching");
  }

  return success;
}

<<<<<<< HEAD
void SubscriptionRegistrar::Debug(std::string const &prefix) const
=======
void SubscriptionRegistrar::Debug(std::string const &prefix)
>>>>>>> f87b0003
{
  FETCH_LOG_WARN(LOGGING_NAME, prefix,
                 "SubscriptionRegistrar: --------------------------------------");

  FETCH_LOG_WARN(LOGGING_NAME, prefix,
                 "SubscriptionRegistrar:dispatch_map_ = ", dispatch_map_.size(), " entries.");
  FETCH_LOG_WARN(LOGGING_NAME, prefix,
                 "SubscriptionRegistrar:address_dispatch_map_ = ", address_dispatch_map_.size(),
                 " entries.");

  for (const auto &mapping : address_dispatch_map_)
  {
    auto numb = std::get<0>(mapping.first);
    auto addr = std::get<1>(mapping.first);
    FETCH_LOG_WARN(LOGGING_NAME, prefix,
                   "SubscriptionRegistrar:address_dispatch_map_ Addr=", ToBase64(addr),
                   "  Service=", ((numb >> 16) & 0xFFFF));
  }
  for (const auto &mapping : dispatch_map_)
  {
    auto numb = mapping.first;
    auto serv = (numb >> 16) & 0xFFFF;
    auto chan = numb & 0xFFFF;
    FETCH_LOG_WARN(LOGGING_NAME, prefix, "SubscriptionRegistrar:dispatch_map_ Serv=", serv,
                   "  Chan=", chan);
  }
  FETCH_LOG_WARN(LOGGING_NAME, prefix,
<<<<<<< HEAD
                 "SubscriptionRegistrar: --------------------------------------");
=======
                 ":ubscriptionRegistrar: --------------------------------------");
>>>>>>> f87b0003
}

}  // namespace muddle
}  // namespace fetch<|MERGE_RESOLUTION|>--- conflicted
+++ resolved
@@ -144,11 +144,7 @@
   return success;
 }
 
-<<<<<<< HEAD
-void SubscriptionRegistrar::Debug(std::string const &prefix) const
-=======
 void SubscriptionRegistrar::Debug(std::string const &prefix)
->>>>>>> f87b0003
 {
   FETCH_LOG_WARN(LOGGING_NAME, prefix,
                  "SubscriptionRegistrar: --------------------------------------");
@@ -176,11 +172,7 @@
                    "  Chan=", chan);
   }
   FETCH_LOG_WARN(LOGGING_NAME, prefix,
-<<<<<<< HEAD
-                 "SubscriptionRegistrar: --------------------------------------");
-=======
-                 ":ubscriptionRegistrar: --------------------------------------");
->>>>>>> f87b0003
+                 ":subscriptionRegistrar: --------------------------------------");
 }
 
 }  // namespace muddle
