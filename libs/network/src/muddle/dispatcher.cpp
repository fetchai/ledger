--- conflicted
+++ resolved
@@ -34,11 +34,7 @@
  */
 uint64_t Combine(uint16_t service, uint16_t channel, uint16_t counter)
 {
-<<<<<<< HEAD
-  LOG_STACK_TRACE_POINT;
-=======
-  LOG_STACK_TRACE_POINT;  
->>>>>>> 46b82dfb
+  LOG_STACK_TRACE_POINT;  
   uint64_t id = 0;
 
   id |= static_cast<uint64_t>(service) << 32u;
@@ -61,11 +57,7 @@
 Dispatcher::Promise Dispatcher::RegisterExchange(uint16_t service, uint16_t channel,
                                                  uint16_t counter, Packet::Address const &address)
 {
-<<<<<<< HEAD
-  LOG_STACK_TRACE_POINT;
-=======
-  LOG_STACK_TRACE_POINT;  
->>>>>>> 46b82dfb
+  LOG_STACK_TRACE_POINT;  
   FETCH_LOCK(promises_lock_);
 
   uint64_t const id = Combine(service, channel, counter);
@@ -91,11 +83,7 @@
  */
 bool Dispatcher::Dispatch(PacketPtr packet)
 {
-<<<<<<< HEAD
-  LOG_STACK_TRACE_POINT;
-=======
-  LOG_STACK_TRACE_POINT;  
->>>>>>> 46b82dfb
+  LOG_STACK_TRACE_POINT;  
   bool success = false;
 
   FETCH_LOCK(promises_lock_);
@@ -133,11 +121,7 @@
  */
 void Dispatcher::NotifyMessage(Handle handle, uint16_t service, uint16_t channel, uint16_t counter)
 {
-<<<<<<< HEAD
-  LOG_STACK_TRACE_POINT;
-=======
-  LOG_STACK_TRACE_POINT;  
->>>>>>> 46b82dfb
+  LOG_STACK_TRACE_POINT;  
   FETCH_LOCK(handles_lock_);
   uint64_t const id = Combine(service, channel, counter);
 
@@ -152,11 +136,7 @@
  */
 void Dispatcher::NotifyConnectionFailure(Handle handle)
 {
-<<<<<<< HEAD
-  LOG_STACK_TRACE_POINT;
-=======
-  LOG_STACK_TRACE_POINT;  
->>>>>>> 46b82dfb
+  LOG_STACK_TRACE_POINT;  
   PromiseSet affected_promises{};
 
   // lookup all the affected promises
@@ -193,11 +173,7 @@
  */
 void Dispatcher::Cleanup(Timepoint const &now)
 {
-<<<<<<< HEAD
-  LOG_STACK_TRACE_POINT;
-=======
-  LOG_STACK_TRACE_POINT;  
->>>>>>> 46b82dfb
+  LOG_STACK_TRACE_POINT;  
   FETCH_LOCK(promises_lock_);
   FETCH_LOCK(handles_lock_);
 
@@ -250,11 +226,7 @@
 
 void Dispatcher::FailAllPendingPromises()
 {
-<<<<<<< HEAD
-  LOG_STACK_TRACE_POINT;
-=======
-  LOG_STACK_TRACE_POINT;  
->>>>>>> 46b82dfb
+  LOG_STACK_TRACE_POINT;  
   FETCH_LOCK(promises_lock_);
   FETCH_LOCK(handles_lock_);
   for (auto promise_it = promises_.begin(); promise_it != promises_.end();)
