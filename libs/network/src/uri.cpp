//------------------------------------------------------------------------------
//
//   Copyright 2018-2019 Fetch.AI Limited
//
//   Licensed under the Apache License, Version 2.0 (the "License");
//   you may not use this file except in compliance with the License.
//   You may obtain a copy of the License at
//
//       http://www.apache.org/licenses/LICENSE-2.0
//
//   Unless required by applicable law or agreed to in writing, software
//   distributed under the License is distributed on an "AS IS" BASIS,
//   WITHOUT WARRANTIES OR CONDITIONS OF ANY KIND, either express or implied.
//   See the License for the specific language governing permissions and
//   limitations under the License.
//
//------------------------------------------------------------------------------

#include "network/uri.hpp"

#include <istream>
#include <ostream>
#include <regex>
#include <stdexcept>

namespace fetch {
namespace network {

static const std::regex URI_FORMAT("^([a-z]+)://(.*)$");
static const std::regex IDENTITY_FORMAT("^[a-zA-Z0-9/+]{86}==$");

static const std::regex PEER_FORMAT("^[0-9]+\\.[0-9]+\\.[0-9]+\\.[0-9]+:[0-9]+$");
static const std::regex TCP_FORMAT("^tcp://([^:]+):([0-9]+)$");

Uri::Uri(Peer const &peer)
  : uri_(peer.ToUri())
  , scheme_(Scheme::Tcp)
  , authority_(peer.ToString())
  , tcp_(peer)
{}

Uri::Uri(ConstByteArray const &uri)
{
  if (!Parse(uri))
  {
    throw std::runtime_error("Unable to parse URI: " + std::string(uri));
  }
}

bool Uri::Parse(char const *uri)
{
  return Parse(std::string{uri});
}

bool Uri::Parse(ConstByteArray const &uri)
{
<<<<<<< HEAD
  if (uri.empty())
  {
    return false;
  }
  bool success = false;

  auto const data = static_cast<std::string>(uri);
=======
  return Parse(static_cast<std::string>(uri));
}

bool Uri::Parse(std::string const &data)
{
  bool success = false;

  if (data.empty())
  {
    return false;
  }
>>>>>>> ce169764

  std::smatch matches;
  std::regex_match(data, matches, URI_FORMAT);
  if (matches.size() == 3)
  {
    std::string const &scheme    = matches[1];
    std::string const &authority = matches[2];

    if (scheme == "tcp")
    {
      success    = tcp_.Parse(authority);
      scheme_    = Scheme::Tcp;
      authority_ = authority;
    }
    else if (scheme == "muddle")
    {
      success    = std::regex_match(authority, IDENTITY_FORMAT);
      scheme_    = Scheme::Muddle;
      authority_ = authority;
    }
  }

  // only update the URI if value
  if (success)
  {
    uri_ = data;
  }

  return success;
}

bool Uri::IsTcpPeer() const
{
  return scheme_ == Scheme::Tcp;
}

bool Uri::IsMuddleAddress() const
{
  return scheme_ == Scheme::Muddle;
}

Peer const &Uri::GetTcpPeer() const
{
  assert(scheme_ == Scheme::Tcp);
  return tcp_;
}

byte_array::ConstByteArray const &Uri::GetMuddleAddress() const
{
  assert(scheme_ == Scheme::Muddle);
  return authority_;
}

std::string Uri::ToString() const
{
  switch (scheme_)
  {
  case Scheme::Tcp:
    return std::string("tcp://") + tcp_.ToString();
  case Scheme::Muddle:
    return std::string("muddle://") + std::string(authority_);
  case Scheme::Unknown:
  default:
    return "unknown:";
  }
}

std::ostream &operator<<(std::ostream &stream, Uri const &uri)
{
  stream << uri.ToString();
  return stream;
}

std::istream &operator>>(std::istream &stream, Uri &uri)
{
  std::string value{};
  stream >> value;

  if (!stream.fail())
  {
    if (!uri.Parse(value))
    {
      throw std::runtime_error("Failed to parse input peer: " + value);
    }
  }

  return stream;
}

}  // namespace network
}  // namespace fetch<|MERGE_RESOLUTION|>--- conflicted
+++ resolved
@@ -54,15 +54,6 @@
 
 bool Uri::Parse(ConstByteArray const &uri)
 {
-<<<<<<< HEAD
-  if (uri.empty())
-  {
-    return false;
-  }
-  bool success = false;
-
-  auto const data = static_cast<std::string>(uri);
-=======
   return Parse(static_cast<std::string>(uri));
 }
 
@@ -74,7 +65,6 @@
   {
     return false;
   }
->>>>>>> ce169764
 
   std::smatch matches;
   std::regex_match(data, matches, URI_FORMAT);
