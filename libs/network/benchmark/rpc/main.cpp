//------------------------------------------------------------------------------
//
//   Copyright 2018 Fetch.AI Limited
//
//   Licensed under the Apache License, Version 2.0 (the "License");
//   you may not use this file except in compliance with the License.
//   You may obtain a copy of the License at
//
//       http://www.apache.org/licenses/LICENSE-2.0
//
//   Unless required by applicable law or agreed to in writing, software
//   distributed under the License is distributed on an "AS IS" BASIS,
//   WITHOUT WARRANTIES OR CONDITIONS OF ANY KIND, either express or implied.
//   See the License for the specific language governing permissions and
//   limitations under the License.
//
//------------------------------------------------------------------------------

#include "core/random/lfg.hpp"
#include "core/serializers/byte_array.hpp"
#include "core/serializers/byte_array_buffer.hpp"
#include "core/serializers/counter.hpp"
#include "core/serializers/stl_types.hpp"
#include "network/service/server.hpp"
#include "network/service/service_client.hpp"

#include "helper_functions.hpp"
#include "ledger/chain/transaction.hpp"
#include "ledger/chain/transaction_serialization.hpp"

#include <chrono>
#include <random>
#include <vector>
using namespace fetch::serializers;
using namespace fetch::byte_array;
using namespace fetch::service;
using namespace fetch::common;
using namespace std::chrono;
using namespace fetch;

#include "network/muddle/rpc/muddle_test_client.hpp"
#include "network/muddle/rpc/muddle_test_server.hpp"

using transaction_type = fetch::chain::VerifiedTransaction;

std::size_t                         sizeOfTxMin = 0;  // base size of Tx
ByteArray                           TestString;
std::vector<transaction_type>       TestData;
const std::vector<transaction_type> RefVec;

template <typename T, std::size_t N = 256>
std::size_t MakeTransactionVector(std::vector<T> &vec, std::size_t payload, std::size_t txPerCall)
{
  vec.clear();
  for (std::size_t i = 0; i < txPerCall - 1; ++i)
  {
    vec.push_back(
        NextTransaction<transaction_type>((payload - Size(RefVec)) / txPerCall - sizeOfTxMin));
  }
  vec.push_back(NextTransaction<transaction_type>(payload - Size(RefVec) -
                                                  (txPerCall - 1) * Size(vec[0]) - sizeOfTxMin));

  return payload;
}

enum
{
  PULL    = 1,
  PUSH    = 2,
  SERVICE = 2,
  SETUP   = 3
};

class Implementation
{
public:
  const std::vector<transaction_type> &PullData()
  {
    return TestData;
  }

  void PushData(std::vector<transaction_type> &data)
  {
    volatile std::vector<transaction_type> hold = std::move(data);
  }

  std::size_t Setup(std::size_t payload, std::size_t txPerCall, bool isMaster)
  {
    return MakeTransactionVector(TestData, payload, txPerCall);
  }
};

class ServiceProtocol : public Implementation, public Protocol
{
public:
  ServiceProtocol()
    : Protocol()
  {
    this->Expose(PULL, (Implementation *)this, &Implementation::PullData);
    this->Expose(PUSH, (Implementation *)this, &Implementation::PushData);
    this->Expose(SETUP, (Implementation *)this, &Implementation::Setup);
  }
};

class BenchmarkService : public ServiceServer<fetch::network::TCPServer>
{
public:
  BenchmarkService(uint16_t port, fetch::network::NetworkManager tm)
    : ServiceServer(port, tm)
  {
    this->Add(SERVICE, &serviceProtocol_);
  }

private:
  ServiceProtocol serviceProtocol_;
};

std::ostringstream finalResult;
double             mbps_running       = 0;
double             mbps_running_count = 0;
double             mbps_peak          = 0;
double             mbps_min           = 0;

void RunTest(std::size_t payload, std::size_t txPerCall, const std::string &IP, uint16_t port,
             bool isMaster, bool pullTest)
{

  if (payload / txPerCall < sizeOfTxMin)
  {
    return;
  }

<<<<<<< HEAD
  std::size_t                    txData       = 0;
  std::size_t                    rpcCalls     = 0;
  std::size_t                    setupPayload = 0;
=======
  std::size_t txData       = 0;
  std::size_t rpcCalls     = 0;
  std::size_t setupPayload = 0;
>>>>>>> f87b0003

  TClientPtr client = MuddleTestClient::CreateTestClient(IP, port);

  if (!pullTest)
  {
    setupPayload = MakeTransactionVector(TestData, payload, txPerCall);
  }
  else
  {
    auto p = client->Call(SERVICE, SETUP, payload, txPerCall, isMaster);

    FETCH_LOG_PROMISE();
    p->Wait();
    p->As(setupPayload);
  }

  if (0 == setupPayload)
  {
    std::cerr << "Failed to setup for payload: " << payload << " TX/call: " << txPerCall
              << std::endl;
    return;
  }

  std::vector<transaction_type>     data;
  std::size_t                       stopCondition = std::size_t(1 * pow(10, 6));
  high_resolution_clock::time_point t0, t1;

  if (pullTest)
  {
    t0 = high_resolution_clock::now();

    while (payload * rpcCalls < stopCondition)
    {
      auto p1 = client->Call(SERVICE, PULL);

      FETCH_LOG_PROMISE();
      p1->Wait();
      p1->As(data);
      txData += txPerCall;
      rpcCalls++;
    }

    t1 = high_resolution_clock::now();
  }
  else
  {
    t0 = high_resolution_clock::now();

    while (payload * rpcCalls < stopCondition)
    {
      auto p1 = client->Call(SERVICE, PUSH, TestData);

      FETCH_LOG_PROMISE();
      p1->Wait();
      txData += txPerCall;
      rpcCalls++;
    }

    t1 = high_resolution_clock::now();
  }

  double seconds = duration_cast<duration<double>>(t1 - t0).count();
  double mbps    = (double(rpcCalls * setupPayload * 8) / seconds) / 1000000;

  mbps_running += mbps;
  mbps_running_count += 1;
  if (mbps > mbps_peak)
  {
    mbps_peak = mbps;
  }
  if (mbps < mbps_min || mbps_min == 0)
  {
    mbps_min = mbps;
  }

  std::ostringstream result;
  result << std::left << std::setw(10) << double(setupPayload) / 1000 << std::left << std::setw(10)
         << txPerCall << std::left << std::setw(10) << double(txData) / seconds << std::left
         << std::setw(10) << mbps << std::left << std::setw(10) << seconds << std::endl;

  std::cout << result.str();
  finalResult << result.str();
}

int main(int argc, char *argv[])
{
  sizeOfTxMin = Size(NextTransaction<transaction_type>(0));
  std::cout << "Base tx size: " << sizeOfTxMin << std::endl;

  std::string                    IP;
  uint16_t                       port     = 8080;  // Default for all benchmark tests
  bool                           pullTest = true;
  fetch::network::NetworkManager tm(8);
  std::thread                    benchmarkThread;

  if (argc > 1)
  {
    std::stringstream s(argv[1]);
    s >> IP;
  }

  if (argc > 2)
  {
    std::string       result;
    std::stringstream s(argv[2]);
    s >> result;
    pullTest = result.compare("--push") == 0 ? false : true;
  }

  std::cout << "test IP:port " << pullTest << " " << IP << ":" << port << std::endl;

  if (IP.size() == 0 || IP.compare("localhost") == 0)
  {
    std::cout << "Starting server" << std::endl;

    // TODO(issue 28): refactor closures to use explicit copy
    benchmarkThread = std::thread([=]() {
      fetch::network::NetworkManager networkManager(8);
      BenchmarkService               serv(port, networkManager);
      networkManager.Start();
      std::string dummy;
      std::cin >> dummy;
      networkManager.Stop();
    });
  }

  if (IP.size() != 0)
  {
    std::cout << std::left << std::setw(10) << "Pay_kB" << std::left << std::setw(10) << "TX/rpc"
              << std::left << std::setw(10) << "Tx/sec" << std::left << std::setw(10) << "Mbps"
              << std::left << std::setw(10) << "time" << std::endl;

    for (std::size_t i = 0; i <= 10; ++i)
    {
      for (std::size_t j = 0; j <= 20; ++j)
      {
        std::size_t payload   = 100000 * (1 << i);
        std::size_t txPerCall = 100 * (1 << j);

        RunTest(payload, txPerCall, IP, port, true, pullTest);
      }
      std::cout << std::endl;
      finalResult << std::endl;
    }

    // std::cout << finalResult.str();
    std::cout << "Average Mb/s: " << mbps_running / mbps_running_count << std::endl;
    std::cout << "Peak Mb/s: " << mbps_peak << std::endl;
    std::cout << "Min Mb/s: " << mbps_min << std::endl;
  }

  tm.Stop();
  if (benchmarkThread.joinable())
  {
    std::cout << "Press key to exit" << std::endl;
    benchmarkThread.join();
  }

  return 0;
}<|MERGE_RESOLUTION|>--- conflicted
+++ resolved
@@ -130,15 +130,9 @@
     return;
   }
 
-<<<<<<< HEAD
-  std::size_t                    txData       = 0;
-  std::size_t                    rpcCalls     = 0;
-  std::size_t                    setupPayload = 0;
-=======
   std::size_t txData       = 0;
   std::size_t rpcCalls     = 0;
   std::size_t setupPayload = 0;
->>>>>>> f87b0003
 
   TClientPtr client = MuddleTestClient::CreateTestClient(IP, port);
 
