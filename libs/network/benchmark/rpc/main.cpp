--- conflicted
+++ resolved
@@ -103,18 +103,13 @@
   std::size_t txData       = 0;
   std::size_t rpcCalls     = 0;
   std::size_t setupPayload = 0;
-<<<<<<< HEAD
-  fetch::network::ThreadManager tm;
+  fetch::network::NetworkManager tm;
 
   fetch::network::TCPClient connection(tm);
   connection.Connect(IP, port);
   
   ServiceClient client(connection, tm);  
 
-=======
-  fetch::network::NetworkManager tm;
-  ServiceClient<fetch::network::TCPClient> client(IP, port, tm);
->>>>>>> d3c55dfc
   tm.Start();
 
   while(!client.is_alive())
