--- conflicted
+++ resolved
@@ -195,11 +195,5 @@
       "JSON!\"}"};
 };
 
-<<<<<<< HEAD
 }  // namespace network_mine_test
-}  // namespace fetch
-#endif
-=======
-}
-}
->>>>>>> 9d7af97f
+}  // namespace fetch