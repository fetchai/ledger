--- conflicted
+++ resolved
@@ -37,17 +37,13 @@
   using hasher_type = std::hash<byte_array::ConstByteArray>;
 
 public:
-<<<<<<< HEAD
 
   static constexpr char const *LOGGING_NAME = "TransactionList";
 
-  TransactionList() { validArray_.fill(0); }
-=======
   TransactionList()
   {
     validArray_.fill(0);
   }
->>>>>>> c3d0aa37
 
   TransactionList(TransactionList &rhs)  = delete;
   TransactionList(TransactionList &&rhs) = delete;
