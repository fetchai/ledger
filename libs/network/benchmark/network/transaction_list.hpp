<<<<<<< HEAD
#ifndef TRANSACTION_LIST_BASIC_HPP
#define TRANSACTION_LIST_BASIC_HPP
#include "../tests/include/helper_functions.hpp"
#include "crypto/fnv.hpp"
#include <set>
#include <type_traits>
#include <unordered_map>
#include <utility>
=======
#pragma once
#include<type_traits>
#include<unordered_map>
#include<utility>
#include<set>
#include"crypto/fnv.hpp"
#include"../tests/include/helper_functions.hpp"
>>>>>>> 9d7af97f

// Thread safe non blocking structure used to store and verify transaction
// blocks

namespace fetch {
namespace network_benchmark {

template <typename FirstT, typename SecondT>
class TransactionList
{

  typedef crypto::CallableFNV hasher_type;

public:
  TransactionList() { validArray_.fill(0); }

  TransactionList(TransactionList &rhs)  = delete;
  TransactionList(TransactionList &&rhs) = delete;
  TransactionList operator=(TransactionList &rhs) = delete;
  TransactionList operator=(TransactionList &&rhs) = delete;

  inline bool GetWriteIndex(std::size_t &index, FirstT const &hash)
  {
    std::lock_guard<fetch::mutex::Mutex> lock(mutex_);
    if (Contains(hash))
    {
      return false;
    }

    index = getIndex_++;
    return true;
  }

  template <typename T>
  bool Add(FirstT const &hash, T &&block)
  {
    std::size_t index{0};

    if (!GetWriteIndex(index, hash))
    {
      fetch::logger.Info("Failed to add hash", hash);
      return false;
    }

    std::cerr << "Writing new index: " << index << std::endl;

    hashArray_[index]  = hash;
    blockArray_[index] = std::forward<T>(block);
    validArray_[index] = 1;
    return true;
  }

  SecondT &Get(FirstT const &hash)
  {
    for (std::size_t i = 0; i < arrayMax_; ++i)
    {
      if (validArray_[i] == 1 && hashArray_[i] == hash)
      {
        auto &ref = blockArray_[i];
        return ref;
      }
    }
    fetch::logger.Error("Warning: block not found for hash: ", hash);
    exit(1);
    auto &ref = blockArray_[0];
    return ref;
  }

  bool Contains(FirstT const &hash) const
  {
    for (std::size_t i = 0; i < arrayMax_; ++i)
    {
      if (validArray_[i] == 1 && hashArray_[i] == hash)
      {
        return true;
      }
    }
    return false;
  }

  bool Seen(FirstT const &hash) const
  {
    std::lock_guard<fetch::mutex::Mutex> lock(seenMutex_);
    if (seen_.find(hash) == seen_.end())
    {
      seen_.insert(hash);
      return false;
    }
    return true;
  }

  std::size_t size() const
  {
    std::size_t count = 0;
    for (std::size_t i = 0; i < arrayMax_; ++i)
    {
      if (validArray_[i])
      {
        count++;
      }
    }
    return count;
  }

  void WaitFor(std::size_t stopCondition)
  {
    auto waitTime = std::chrono::milliseconds(1);
    while (!(size() >= stopCondition))
    {
      std::this_thread::sleep_for(waitTime);
    }
  }

  //////////////////////////////////////////////
  // Below not performance-critical
  void reset()
  {
    getIndex_ = 0;
    validArray_.fill(0);
  }

  std::set<transaction_type> GetTransactions()
  {
    std::set<transaction_type> ret;

    int tempCounter = 0;

    for (std::size_t i = 0; i < arrayMax_; ++i)
    {
      if (validArray_[i])
      {
        for (auto &j : blockArray_[i])
        {
          ret.insert(j);
          tempCounter++;
        }
      }
    }

    return ret;
  }

  std::pair<uint64_t, uint64_t> TransactionsHash()
  {
    auto     trans = GetTransactions();
    uint32_t hash  = 5;

    hasher_type hashStruct;

    for (auto &i : trans)
    {
      hash = hash ^
             static_cast<uint32_t>(hashStruct(i.summary().transaction_hash));
    }

    fetch::logger.Info("Hash is now::", hash);
    return std::pair<uint64_t, uint64_t>(size(), hash);
  }

private:
  const std::size_t        arrayMax_{200};
  std::array<FirstT, 200>  hashArray_;
  std::array<SecondT, 200> blockArray_;
  std::array<int, 200>     validArray_;
  std::size_t              getIndex_{0};
  fetch::mutex::Mutex      mutex_;

  fetch::mutex::Mutex seenMutex_;
  std::set<FirstT>    seen_;
};

<<<<<<< HEAD
}  // namespace network_benchmark
}  // namespace fetch
#endif
=======
}
}
>>>>>>> 9d7af97f
<|MERGE_RESOLUTION|>--- conflicted
+++ resolved
@@ -1,21 +1,10 @@
-<<<<<<< HEAD
-#ifndef TRANSACTION_LIST_BASIC_HPP
-#define TRANSACTION_LIST_BASIC_HPP
+#pragma once
 #include "../tests/include/helper_functions.hpp"
 #include "crypto/fnv.hpp"
 #include <set>
 #include <type_traits>
 #include <unordered_map>
 #include <utility>
-=======
-#pragma once
-#include<type_traits>
-#include<unordered_map>
-#include<utility>
-#include<set>
-#include"crypto/fnv.hpp"
-#include"../tests/include/helper_functions.hpp"
->>>>>>> 9d7af97f
 
 // Thread safe non blocking structure used to store and verify transaction
 // blocks
@@ -187,11 +176,5 @@
   std::set<FirstT>    seen_;
 };
 
-<<<<<<< HEAD
 }  // namespace network_benchmark
-}  // namespace fetch
-#endif
-=======
-}
-}
->>>>>>> 9d7af97f
+}  // namespace fetch