#pragma once

// This file holds and manages connections to other nodes
// Not for long-term use

#include "../tests/include/helper_functions.hpp"
#include "./network_classes.hpp"
#include "./protocols/fetch_protocols.hpp"
#include "./protocols/network_benchmark/commands.hpp"
#include "./protocols/network_mine_test/commands.hpp"
#include "core/logger.hpp"
#include "ledger/chain/transaction.hpp"
#include "network/service/client.hpp"
#include "network/service/server.hpp"

#include "core/byte_array/byte_array.hpp"

#include <set>
#include <utility>

namespace fetch {
namespace network_benchmark {

class NodeDirectory
{
public:
  using clientType = service::ServiceClient;

  NodeDirectory(network::NetworkManager tm) : tm_{tm} {}

  NodeDirectory(NodeDirectory &rhs)  = delete;
  NodeDirectory(NodeDirectory &&rhs) = delete;
  NodeDirectory operator=(NodeDirectory &rhs) = delete;
  NodeDirectory operator=(NodeDirectory &&rhs) = delete;

  ~NodeDirectory()
  {
    for (auto &i : serviceClients_)
    {
      delete i.second;
    }
  }

  // Only call this during node setup (not thread safe)
  void AddEndpoint(const Endpoint &endpoint)
  {
    LOG_STACK_TRACE_POINT;
    if (serviceClients_.find(endpoint) == serviceClients_.end())
    {
      fetch::network::TCPClient connection(tm_);
      connection.Connect(endpoint.IP(), endpoint.TCPPort());

      auto client = new clientType(connection, tm_);

      serviceClients_[endpoint] = client;
    }
  }

  // push headers to the rest of the network
  template <typename T>
  void PushBlock(T block)
  {
    LOG_STACK_TRACE_POINT;

    for (auto &i : serviceClients_)
    {
      auto client = i.second;

      if (!client->is_alive())
      {
        std::cerr << "Client has died (pushing)!\n\n" << std::endl;
        fetch::logger.Error("Client has died in node direc");
      }

      client->Call(protocols::FetchProtocols::NETWORK_MINE_TEST,
                   protocols::NetworkMineTest::PUSH_NEW_HEADER, block);
    }
  }

  template <typename H, typename T>
  bool GetHeader(H hash, T &block)
  {
    LOG_STACK_TRACE_POINT;

    for (auto &i : serviceClients_)
    {
      auto client = i.second;

      if (!client->is_alive())
      {
        std::cerr << "Client has died (pulling)!\n\n" << std::endl;
        fetch::logger.Error("Client has died in node direc");
      }

      std::pair<bool, T> result =
          client->Call(protocols::FetchProtocols::NETWORK_MINE_TEST,
                       protocols::NetworkMineTest::PROVIDE_HEADER, hash);

      if (result.first)
      {
        result.second.UpdateDigest();
        block = result.second;
        return true;
      }
    }

    return false;
  }

  // temporarily replicate invite functionality for easier debugging
  void InviteAllForw(block_hash const &blockHash, block_type &block)
  {
    LOG_STACK_TRACE_POINT;

    for (auto &i : serviceClients_)
    {
      auto client = i.second;

      if (!client->is_alive())
      {
        std::cerr << "Client has died (forw)!\n\n" << std::endl;
      }

      bool clientWants =
          client->Call(protocols::FetchProtocols::NETWORK_BENCHMARK,
                       protocols::NetworkBenchmark::INVITE_PUSH, blockHash);

      if (clientWants)
      {
        fetch::logger.Info("Client wants forwarded push");
        client->Call(protocols::FetchProtocols::NETWORK_BENCHMARK,
                     protocols::NetworkBenchmark::PUSH, blockHash, block);
      }
    }
  }

  void InviteAllDirect(block_hash const &blockHash, block_type const &block)
  {
    LOG_STACK_TRACE_POINT;

    for (auto &i : serviceClients_)
    {
      auto client = i.second;

      if (!client->is_alive())
      {
        std::cerr << "Client has died!\n\n" << std::endl;
        exit(1);
      }

      client->Call(protocols::FetchProtocols::NETWORK_BENCHMARK,
                   protocols::NetworkBenchmark::PUSH_CONFIDENT, blockHash,
                   block);
    }
  }

  void InviteAllBlocking(block_hash const &blockHash, block_type const &block)
  {
    LOG_STACK_TRACE_POINT;

    for (auto &i : serviceClients_)
    {
      auto client = i.second;

      if (!client->is_alive())
      {
        std::cerr << "Client has died!\n\n" << std::endl;
        exit(1);
      }

      auto p1 = client->Call(protocols::FetchProtocols::NETWORK_BENCHMARK,
                             protocols::NetworkBenchmark::PUSH_CONFIDENT,
                             blockHash, block);
      p1.Wait();
    }
  }

  void ControlSlaves()
  {
    LOG_STACK_TRACE_POINT;

    for (auto &i : serviceClients_)
    {
      auto client = i.second;

      if (!client->is_alive())
      {
        std::cerr << "Client to slave has died!\n\n" << std::endl;
        exit(1);
      }

      while (client
                 ->Call(protocols::FetchProtocols::NETWORK_BENCHMARK,
                        protocols::NetworkBenchmark::SEND_NEXT)
                 .As<bool>())
      {
      }
    }
  }

  void Reset()
  {
    for (auto &i : serviceClients_)
    {
      delete i.second;
    }
    serviceClients_.clear();
  }

private:
  fetch::network::NetworkManager   tm_;
  std::map<Endpoint, clientType *> serviceClients_;
};

<<<<<<< HEAD
}  // namespace network_benchmark
}  // namespace fetch
#endif
=======
}
}
>>>>>>> 9d7af97f
<|MERGE_RESOLUTION|>--- conflicted
+++ resolved
@@ -212,11 +212,5 @@
   std::map<Endpoint, clientType *> serviceClients_;
 };
 
-<<<<<<< HEAD
 }  // namespace network_benchmark
-}  // namespace fetch
-#endif
-=======
-}
-}
->>>>>>> 9d7af97f
+}  // namespace fetch