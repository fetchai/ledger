#pragma once
//------------------------------------------------------------------------------
//
//   Copyright 2018 Fetch.AI Limited
//
//   Licensed under the Apache License, Version 2.0 (the "License");
//   you may not use this file except in compliance with the License.
//   You may obtain a copy of the License at
//
//       http://www.apache.org/licenses/LICENSE-2.0
//
//   Unless required by applicable law or agreed to in writing, software
//   distributed under the License is distributed on an "AS IS" BASIS,
//   WITHOUT WARRANTIES OR CONDITIONS OF ANY KIND, either express or implied.
//   See the License for the specific language governing permissions and
//   limitations under the License.
//
//------------------------------------------------------------------------------

// This file holds and manages connections to other nodes
// Not for long-term use

#include "core/logger.hpp"
#include "helper_functions.hpp"
#include "ledger/chain/transaction.hpp"
#include "network/service/server.hpp"
#include "network/service/service_client.hpp"
#include "network_classes.hpp"
#include "protocols/fetch_protocols.hpp"
#include "protocols/network_benchmark/commands.hpp"
#include "protocols/network_mine_test/commands.hpp"

#include "core/byte_array/byte_array.hpp"

<<<<<<< HEAD

=======
>>>>>>> f87b0003
#include "network/muddle/rpc/muddle_test_client.hpp"
#include "network/muddle/rpc/muddle_test_server.hpp"

#include <set>
#include <utility>

namespace fetch {
namespace network_benchmark {

class NodeDirectory
{
public:
  static constexpr char const *LOGGING_NAME = "NodeDirectory";

<<<<<<< HEAD
  NodeDirectory()
  {}
=======
  NodeDirectory() = default;
>>>>>>> f87b0003

  NodeDirectory(NodeDirectory &rhs)  = delete;
  NodeDirectory(NodeDirectory &&rhs) = delete;
  NodeDirectory operator=(NodeDirectory &rhs) = delete;
  NodeDirectory operator=(NodeDirectory &&rhs) = delete;

<<<<<<< HEAD
  ~NodeDirectory()
  {
  }
=======
  ~NodeDirectory() = default;
>>>>>>> f87b0003

  // Only call this during node setup (not thread safe)
  void AddEndpoint(const Endpoint &endpoint)
  {
    LOG_STACK_TRACE_POINT;
    if (serviceClients_.find(endpoint) == serviceClients_.end())
    {
      auto client = MuddleTestClient::CreateTestClient(endpoint.IP(), endpoint.TCPPort());
      serviceClients_[endpoint] = client;
    }
  }

  // push headers to the rest of the network
  template <typename T>
  void PushBlock(T block)
  {
    LOG_STACK_TRACE_POINT;

    for (auto &i : serviceClients_)
    {
      auto client = i.second;

      if (!client->is_alive())
      {
        std::cerr << "Client has died (pushing)!\n\n" << std::endl;
        FETCH_LOG_ERROR(LOGGING_NAME, "Client has died in node direc");
      }

      client->Call(protocols::FetchProtocols::NETWORK_MINE_TEST,
                   protocols::NetworkMineTest::PUSH_NEW_HEADER, block);
    }
  }

  template <typename H, typename T>
  bool GetHeader(H hash, T &block)
  {
    LOG_STACK_TRACE_POINT;

    for (auto &i : serviceClients_)
    {
      auto client = i.second;

      if (!client->is_alive())
      {
        std::cerr << "Client has died (pulling)!\n\n" << std::endl;
        FETCH_LOG_ERROR(LOGGING_NAME, "Client has died in node direc");
      }

      std::pair<bool, T> result = client
                                      ->Call(protocols::FetchProtocols::NETWORK_MINE_TEST,
                                             protocols::NetworkMineTest::PROVIDE_HEADER, hash)
                                      ->template As<std::pair<bool, T>>();

      if (result.first)
      {
        result.second.UpdateDigest();
        block = result.second;
        return true;
      }
    }

    return false;
  }

  // temporarily replicate invite functionality for easier debugging
  void InviteAllForw(block_hash const &blockHash, block_type &block)
  {
    LOG_STACK_TRACE_POINT;

    for (auto &i : serviceClients_)
    {
      auto client = i.second;

      if (!client->is_alive())
      {
        std::cerr << "Client has died (forw)!\n\n" << std::endl;
      }

      bool clientWants = client
                             ->Call(protocols::FetchProtocols::NETWORK_BENCHMARK,
                                    protocols::NetworkBenchmark::INVITE_PUSH, blockHash)
                             ->As<bool>();

      if (clientWants)
      {
        FETCH_LOG_INFO(LOGGING_NAME, "Client wants forwarded push");
        client->Call(protocols::FetchProtocols::NETWORK_BENCHMARK,
                     protocols::NetworkBenchmark::PUSH, blockHash, block);
      }
    }
  }

  void InviteAllDirect(block_hash const &blockHash, block_type const &block)
  {
    LOG_STACK_TRACE_POINT;

    for (auto &i : serviceClients_)
    {
      auto client = i.second;

      if (!client->is_alive())
      {
        std::cerr << "Client has died!\n\n" << std::endl;
        exit(1);
      }

      client->Call(protocols::FetchProtocols::NETWORK_BENCHMARK,
                   protocols::NetworkBenchmark::PUSH_CONFIDENT, blockHash, block);
    }
  }

  void InviteAllBlocking(block_hash const &blockHash, block_type const &block)
  {
    LOG_STACK_TRACE_POINT;

    for (auto &i : serviceClients_)
    {
      auto client = i.second;

      if (!client->is_alive())
      {
        std::cerr << "Client has died!\n\n" << std::endl;
        exit(1);
      }

      auto p1 = client->Call(protocols::FetchProtocols::NETWORK_BENCHMARK,
                             protocols::NetworkBenchmark::PUSH_CONFIDENT, blockHash, block);

      FETCH_LOG_PROMISE();
      p1->Wait();
    }
  }

  void ControlSlaves()
  {
    LOG_STACK_TRACE_POINT;

    for (auto &i : serviceClients_)
    {
      auto client = i.second;

      if (!client->is_alive())
      {
        std::cerr << "Client to slave has died!\n\n" << std::endl;
        exit(1);
      }

      while (client
                 ->Call(protocols::FetchProtocols::NETWORK_BENCHMARK,
                        protocols::NetworkBenchmark::SEND_NEXT)
                 ->As<bool>())
      {
      }
    }
  }

  void Reset()
  {
    serviceClients_.clear();
  }

private:
  std::map<Endpoint, TClientPtr> serviceClients_;
};

}  // namespace network_benchmark
}  // namespace fetch<|MERGE_RESOLUTION|>--- conflicted
+++ resolved
@@ -32,10 +32,7 @@
 
 #include "core/byte_array/byte_array.hpp"
 
-<<<<<<< HEAD
-
-=======
->>>>>>> f87b0003
+
 #include "network/muddle/rpc/muddle_test_client.hpp"
 #include "network/muddle/rpc/muddle_test_server.hpp"
 
@@ -50,25 +47,14 @@
 public:
   static constexpr char const *LOGGING_NAME = "NodeDirectory";
 
-<<<<<<< HEAD
-  NodeDirectory()
-  {}
-=======
   NodeDirectory() = default;
->>>>>>> f87b0003
 
   NodeDirectory(NodeDirectory &rhs)  = delete;
   NodeDirectory(NodeDirectory &&rhs) = delete;
   NodeDirectory operator=(NodeDirectory &rhs) = delete;
   NodeDirectory operator=(NodeDirectory &&rhs) = delete;
 
-<<<<<<< HEAD
-  ~NodeDirectory()
-  {
-  }
-=======
   ~NodeDirectory() = default;
->>>>>>> f87b0003
 
   // Only call this during node setup (not thread safe)
   void AddEndpoint(const Endpoint &endpoint)
