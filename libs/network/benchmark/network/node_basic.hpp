#pragma once
//------------------------------------------------------------------------------
//
//   Copyright 2018 Fetch.AI Limited
//
//   Licensed under the Apache License, Version 2.0 (the "License");
//   you may not use this file except in compliance with the License.
//   You may obtain a copy of the License at
//
//       http://www.apache.org/licenses/LICENSE-2.0
//
//   Unless required by applicable law or agreed to in writing, software
//   distributed under the License is distributed on an "AS IS" BASIS,
//   WITHOUT WARRANTIES OR CONDITIONS OF ANY KIND, either express or implied.
//   See the License for the specific language governing permissions and
//   limitations under the License.
//
//------------------------------------------------------------------------------

// This represents the API to the network test
#include <chrono>
#include <ctime>
#include <fstream>
#include <iostream>
#include <limits>
#include <memory>
#include <random>
#include <set>
#include <stdlib.h>
#include <utility>
#include <vector>

#include "core/byte_array/const_byte_array.hpp"
#include "core/logger.hpp"
#include "core/random/lfg.hpp"
#include "helper_functions.hpp"
#include "ledger/chain/transaction.hpp"
#include "network_classes.hpp"
#include "node_directory.hpp"
#include "transaction_list.hpp"

namespace fetch {
namespace network_benchmark {

using time_point = std::chrono::high_resolution_clock::time_point;

class NodeBasic
{
public:
<<<<<<< HEAD

  static constexpr char const *LOGGING_NAME = "NodeBasic";

  explicit NodeBasic(network::NetworkManager tm) : nodeDirectory_{tm} {}
=======
  explicit NodeBasic(network::NetworkManager tm)
    : nodeDirectory_{tm}
  {}
>>>>>>> c3d0aa37

  NodeBasic(NodeBasic &rhs)  = delete;
  NodeBasic(NodeBasic &&rhs) = delete;
  NodeBasic operator=(NodeBasic &rhs) = delete;
  NodeBasic operator=(NodeBasic &&rhs) = delete;

  ~NodeBasic()
  {
    destructing_ = true;

    if (thread_.joinable())
    {
      thread_.join();
    }

    if (forwardQueueThread_.joinable())
    {
      forwardQueueThread_.join();
    }
  }

  ///////////////////////////////////////////////////////////
  // HTTP calls for setup
  void AddEndpoint(const Endpoint &endpoint)
  {
    LOG_STACK_TRACE_POINT;
    std::lock_guard<std::mutex> mlock(mutex_);
    FETCH_LOG_INFO(LOGGING_NAME,"Adding endpoint");
    nodeDirectory_.AddEndpoint(endpoint);
  }

  void transactionsPerCall(uint64_t tpc)
  {
    LOG_STACK_TRACE_POINT;
    std::lock_guard<std::mutex> mlock(mutex_);
    transactionsPerCall_ = tpc;
    FETCH_LOG_INFO(LOGGING_NAME,"set transactions per call to ", tpc);
  }

  void TransactionsToSync(uint64_t transactionsToSync)
  {
    LOG_STACK_TRACE_POINT;
    std::lock_guard<std::mutex> mlock(mutex_);
    FETCH_LOG_INFO(LOGGING_NAME,"set transactions to sync to ", transactionsToSync);
    FETCH_LOG_INFO(LOGGING_NAME,"Building...");
    PrecreateTrans(transactionsToSync);
    AddTransToList();
  }

  void stopCondition(uint64_t stopCondition)
  {
    LOG_STACK_TRACE_POINT;
    stopCondition_ = stopCondition;
  }

  void isSlave()
  {
    slave_ = true;
  }

  void StartTime(uint64_t startTime)
  {
    LOG_STACK_TRACE_POINT;
    FETCH_LOG_INFO(LOGGING_NAME,"setting start time to ", startTime);
    startTime_ = startTime;

    if (thread_.joinable())
    {
      thread_.join();
    }

    thread_ = std::thread([this]() { SendTransactions(); });
  }

  // TODO(issue 28): get rid of start in fn names
  void StartTestAsMaster(uint64_t startTime)
  {
    if (thread_.joinable())
    {
      thread_.join();
    }

    thread_ = std::thread([this]() { TestAsMaster(); });
  }

  double TimeToComplete()
  {
    LOG_STACK_TRACE_POINT;
    return std::chrono::duration_cast<std::chrono::duration<double>>(finishTimePoint_ -
                                                                     startTimePoint_)
        .count();
  }

  void Reset()
  {
    LOG_STACK_TRACE_POINT;
    transactionList_.reset();
    nodeDirectory_.Reset();
    finished_  = false;
    slave_     = false;
    sendIndex_ = 0;
  }

  bool finished() const
  {
    std::cerr << "Trans list: " << transactionList_.size() << " of " << stopCondition_ << std::endl;
    return finished_;
  }

  void TransactionSize(uint32_t transactionSize)
  {
    std::size_t baseTxSize = common::Size(common::NextTransaction<transaction_type>(0));
    int32_t     pad        = (int32_t(transactionSize) - int32_t(baseTxSize));
    if (pad < 0)
    {
      FETCH_LOG_INFO(LOGGING_NAME,"Failed to set tx size to: ", transactionSize,
                         ". Less than base size: ", baseTxSize);
      exit(1);
    }
    txPad_ = uint32_t(pad);
  }

  ///////////////////////////////////////////////////////////
  // RPC calls

  // Nodes will invite this node to be pushed their transactions
  bool InvitePush(block_hash const &hash)
  {
    FETCH_LOG_INFO(LOGGING_NAME,"Responding to invite: ", !transactionList_.Contains(hash));
    return !transactionList_.Contains(hash);
  }

  void PushConfident(block_hash const &blockHash, block_type &block)
  {
    transactionList_.Add(blockHash, std::move(block));
    auto cb = [&] { nodeDirectory_.InviteAllForw(blockHash, transactionList_.Get(blockHash)); };
    std::async(std::launch::async, cb);
  }

  inline std::size_t GetNextIndex()
  {
    std::unique_lock<std::mutex> lock(forwardQueueMutex_);
    static std::size_t           index = 0;
    return index++;
  }

  inline void IndexIsSafe(std::size_t index)
  {
    forwardQueueSafe_[index] = 5;
    std::unique_lock<std::mutex> lock(forwardQueueMutex_);
    wakeMe = true;
    forwardQueueCond_.notify_one();
  }

  void Push(block_hash const &blockHash, block_type &block)
  {
    std::size_t thisIndex = GetNextIndex();

    forwardQueueHash_[thisIndex] = blockHash;
    forwardQueue_[thisIndex]     = std::move(block);

    IndexIsSafe(thisIndex);
  }

  bool SendNext()
  {
    std::size_t sendIndex = sendIndex_++;
    std::cerr << "Sending: " << sendIndex << std::endl;
    if (sendIndex >= premadeTrans_.size())
    {
      return false;
    }

    network_block &transBlock = premadeTrans_[sendIndex];
    nodeDirectory_.InviteAllBlocking(transBlock.first, transBlock.second);
    return true;
  }

  int ping()
  {
    return 4;
  }

  ///////////////////////////////////////////////////////////
  // HTTP functions to check that synchronisation was successful
  std::set<transaction_type> GetTransactions()
  {
    LOG_STACK_TRACE_POINT;
    return transactionList_.GetTransactions();
  }

  std::pair<uint64_t, uint64_t> TransactionsHash()
  {
    LOG_STACK_TRACE_POINT;
    return transactionList_.TransactionsHash();
  }

private:
  NodeDirectory                           nodeDirectory_;    // Manage connections to other nodes
  TransactionList<block_hash, block_type> transactionList_;  // List of all transactions
  fetch::mutex::Mutex                     mutex_{__LINE__, __FILE__};

  // Transmitting thread
  std::thread                thread_;
  uint64_t                   transactionsPerCall_ = 1000;
  uint32_t                   txPad_               = 0;
  std::vector<network_block> premadeTrans_;
  uint64_t                   stopCondition_{0};
  uint64_t                   startTime_{0};
  time_point                 startTimePoint_  = std::chrono::high_resolution_clock::now();
  time_point                 finishTimePoint_ = std::chrono::high_resolution_clock::now();
  bool                       finished_        = false;
  bool                       slave_           = false;
  bool                       destructing_     = false;
  std::atomic<std::size_t>   sendIndex_{0};

  mutable std::condition_variable forwardQueueCond_;
  std::mutex                      forwardQueueMutex_;
  bool                            wakeMe{false};
  std::thread                     forwardQueueThread_{[this]() { ForwardThread(); }};
  std::array<block_type, 10000>   forwardQueue_;
  std::array<block_hash, 10000>   forwardQueueHash_;
  std::array<int, 10000>          forwardQueueSafe_;

  void PrecreateTrans(uint64_t total)
  {
    if (total % transactionsPerCall_ != 0)
    {
      std::cerr << "Incorrect setup." << std::endl;
      std::cerr << "Total not integer multiple of tx per call. Exiting." << std::endl;
      exit(1);
    }

    std::size_t blocks = total / transactionsPerCall_;

    premadeTrans_.resize(blocks);

    for (uint64_t i = 0; i < blocks; ++i)
    {
      network_block &transBlock = premadeTrans_[i];
      transBlock.second.resize(transactionsPerCall_);

      for (std::size_t j = 0; j < transactionsPerCall_; j++)
      {
        transBlock.second[j] = common::NextTransaction<transaction_type>(txPad_);
      }

      // Use the first Tx for the block hash, should be adequate to avoid
      // collisions (sha256)
      transBlock.first = common::Hash(transBlock.second[0].summary().transaction_hash);
    }
  }

  void AddTransToList()
  {
    for (auto &netBlock : premadeTrans_)
    {
      transactionList_.Add(netBlock.first, netBlock.second);
    }
  }

  ///////////////////////////////////////////////////////////
  // Threads
  void SendTransactions()
  {
    LOG_STACK_TRACE_POINT;
    finished_ = false;
    common::BlockUntilTime(startTime_);
    startTimePoint_ = std::chrono::high_resolution_clock::now();

    if (!slave_)
    {
      for (auto &i : premadeTrans_)
      {
        // transactionList_.Add(i); // No need since this has been done pre-test
        nodeDirectory_.InviteAllDirect(i.first, i.second);
      }
    }

    transactionList_.WaitFor(stopCondition_);

    finishTimePoint_ = std::chrono::high_resolution_clock::now();
    finished_        = true;

    std::cerr << "Time: "
              << std::chrono::duration_cast<std::chrono::duration<double>>(finishTimePoint_ -
                                                                           startTimePoint_)
                     .count()
              << std::endl;
  }

  // Thread for forwarding incoming transaction blocks
  void ForwardThread()
  {
    forwardQueueSafe_.fill(0);

    static std::size_t queueIndex = 0;
    while (!destructing_)
    {
      std::unique_lock<std::mutex> lock(forwardQueueMutex_);
      forwardQueueCond_.wait(lock, [this] { return wakeMe; });
      wakeMe = false;
      lock.unlock();

      while (forwardQueueSafe_[queueIndex] == 5)
      {
        auto  hash     = forwardQueueHash_[queueIndex];
        auto &netBlock = forwardQueue_[queueIndex++];

        if (transactionList_.Add(hash, std::move(netBlock)))
        {
          nodeDirectory_.InviteAllForw(hash, transactionList_.Get(hash));
        }
      }
    }
  }

  // Control all the other nodes to select the order they transmit blocks
  void TestAsMaster()
  {
    LOG_STACK_TRACE_POINT;
    finished_ = false;
    common::BlockUntilTime(startTime_);
    startTimePoint_ = std::chrono::high_resolution_clock::now();

    nodeDirectory_.ControlSlaves();

    finishTimePoint_ = std::chrono::high_resolution_clock::now();
    finished_        = true;

    std::cerr << "Time: "
              << std::chrono::duration_cast<std::chrono::duration<double>>(finishTimePoint_ -
                                                                           startTimePoint_)
                     .count()
              << std::endl;
  }
};
}  // namespace network_benchmark
}  // namespace fetch<|MERGE_RESOLUTION|>--- conflicted
+++ resolved
@@ -47,16 +47,12 @@
 class NodeBasic
 {
 public:
-<<<<<<< HEAD
 
   static constexpr char const *LOGGING_NAME = "NodeBasic";
 
-  explicit NodeBasic(network::NetworkManager tm) : nodeDirectory_{tm} {}
-=======
   explicit NodeBasic(network::NetworkManager tm)
     : nodeDirectory_{tm}
   {}
->>>>>>> c3d0aa37
 
   NodeBasic(NodeBasic &rhs)  = delete;
   NodeBasic(NodeBasic &&rhs) = delete;
