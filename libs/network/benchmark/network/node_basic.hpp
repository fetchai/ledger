#pragma once

// This represents the API to the network test
#include <chrono>
#include <ctime>
#include <fstream>
#include <iostream>
#include <limits>
#include <memory>
#include <random>
#include <set>
#include <stdlib.h>
#include <utility>
#include <vector>

#include "../tests/include/helper_functions.hpp"
#include "./network_classes.hpp"
#include "./node_directory.hpp"
#include "./transaction_list.hpp"
#include "core/byte_array/const_byte_array.hpp"
#include "core/logger.hpp"
#include "core/random/lfg.hpp"
#include "ledger/chain/transaction.hpp"

namespace fetch {
namespace network_benchmark {

typedef std::chrono::high_resolution_clock::time_point time_point;

class NodeBasic
{
public:
  explicit NodeBasic(network::NetworkManager tm) : nodeDirectory_{tm} {}

  NodeBasic(NodeBasic &rhs)  = delete;
  NodeBasic(NodeBasic &&rhs) = delete;
  NodeBasic operator=(NodeBasic &rhs) = delete;
  NodeBasic operator=(NodeBasic &&rhs) = delete;

  ~NodeBasic()
  {
    destructing_ = true;

    if (thread_.joinable())
    {
      thread_.join();
    }

    if (forwardQueueThread_.joinable())
    {
      forwardQueueThread_.join();
    }
  }

  ///////////////////////////////////////////////////////////
  // HTTP calls for setup
  void AddEndpoint(const Endpoint &endpoint)
  {
    LOG_STACK_TRACE_POINT;
    std::lock_guard<std::mutex> mlock(mutex_);
    fetch::logger.Info("Adding endpoint");
    nodeDirectory_.AddEndpoint(endpoint);
  }

  void transactionsPerCall(uint64_t tpc)
  {
    LOG_STACK_TRACE_POINT;
    std::lock_guard<std::mutex> mlock(mutex_);
    transactionsPerCall_ = tpc;
    fetch::logger.Info("set transactions per call to ", tpc);
  }

  void TransactionsToSync(uint64_t transactionsToSync)
  {
    LOG_STACK_TRACE_POINT;
    std::lock_guard<std::mutex> mlock(mutex_);
    fetch::logger.Info("set transactions to sync to ", transactionsToSync);
    fetch::logger.Info("Building...");
    PrecreateTrans(transactionsToSync);
    AddTransToList();
  }

  void stopCondition(uint64_t stopCondition)
  {
    LOG_STACK_TRACE_POINT;
    stopCondition_ = stopCondition;
  }

  void isSlave() { slave_ = true; }

  void StartTime(uint64_t startTime)
  {
    LOG_STACK_TRACE_POINT;
    fetch::logger.Info("setting start time to ", startTime);
    startTime_ = startTime;

    if (thread_.joinable())
    {
      thread_.join();
    }

    thread_ = std::thread([this]() { SendTransactions(); });
  }

  // TODO: (`HUT`) : get rid of start in fn names
  void StartTestAsMaster(uint64_t startTime)
  {
    if (thread_.joinable())
    {
      thread_.join();
    }

    thread_ = std::thread([this]() { TestAsMaster(); });
  }

  double TimeToComplete()
  {
    LOG_STACK_TRACE_POINT;
    return std::chrono::duration_cast<std::chrono::duration<double>>(
               finishTimePoint_ - startTimePoint_)
        .count();
  }

  void Reset()
  {
    LOG_STACK_TRACE_POINT;
    transactionList_.reset();
    nodeDirectory_.Reset();
    finished_  = false;
    slave_     = false;
    sendIndex_ = 0;
  }

  bool finished() const
  {
    std::cerr << "Trans list: " << transactionList_.size() << " of "
              << stopCondition_ << std::endl;
    return finished_;
  }

  void TransactionSize(uint32_t transactionSize)
  {
    std::size_t baseTxSize =
        common::Size(common::NextTransaction<transaction_type>(0));
    int32_t pad = (int32_t(transactionSize) - int32_t(baseTxSize));
    if (pad < 0)
    {
      fetch::logger.Info("Failed to set tx size to: ", transactionSize,
                         ". Less than base size: ", baseTxSize);
      exit(1);
    }
    txPad_ = uint32_t(pad);
  }

  ///////////////////////////////////////////////////////////
  // RPC calls

  // Nodes will invite this node to be pushed their transactions
  bool InvitePush(block_hash const &hash)
  {
    fetch::logger.Info("Responding to invite: ",
                       !transactionList_.Contains(hash));
    return !transactionList_.Contains(hash);
  }

  void PushConfident(block_hash const &blockHash, block_type &block)
  {
    transactionList_.Add(blockHash, std::move(block));
    auto cb = [&] {
      nodeDirectory_.InviteAllForw(blockHash, transactionList_.Get(blockHash));
    };
    std::async(std::launch::async, cb);
  }

  inline std::size_t GetNextIndex()
  {
    std::unique_lock<std::mutex> lock(forwardQueueMutex_);
    static std::size_t           index = 0;
    return index++;
  }

  inline void IndexIsSafe(std::size_t index)
  {
    forwardQueueSafe_[index] = 5;
    std::unique_lock<std::mutex> lock(forwardQueueMutex_);
    wakeMe = true;
    forwardQueueCond_.notify_one();
  }

  void Push(block_hash const &blockHash, block_type &block)
  {
    std::size_t thisIndex = GetNextIndex();

    forwardQueueHash_[thisIndex] = blockHash;
    forwardQueue_[thisIndex]     = std::move(block);

    IndexIsSafe(thisIndex);
  }

  bool SendNext()
  {
    std::size_t sendIndex = sendIndex_++;
    std::cerr << "Sending: " << sendIndex << std::endl;
    if (sendIndex >= premadeTrans_.size())
    {
      return false;
    }

    network_block &transBlock = premadeTrans_[sendIndex];
    nodeDirectory_.InviteAllBlocking(transBlock.first, transBlock.second);
    return true;
  }

  int ping() { return 4; }

  ///////////////////////////////////////////////////////////
  // HTTP functions to check that synchronisation was successful
  std::set<transaction_type> GetTransactions()
  {
    LOG_STACK_TRACE_POINT;
    return transactionList_.GetTransactions();
  }

  std::pair<uint64_t, uint64_t> TransactionsHash()
  {
    LOG_STACK_TRACE_POINT;
    return transactionList_.TransactionsHash();
  }

private:
  NodeDirectory nodeDirectory_;  // Manage connections to other nodes
  TransactionList<block_hash, block_type>
                      transactionList_;  // List of all transactions
  fetch::mutex::Mutex mutex_;

  // Transmitting thread
  std::thread                thread_;
  uint64_t                   transactionsPerCall_ = 1000;
  uint32_t                   txPad_               = 0;
  std::vector<network_block> premadeTrans_;
  uint64_t                   stopCondition_{0};
  uint64_t                   startTime_{0};
  time_point startTimePoint_  = std::chrono::high_resolution_clock::now();
  time_point finishTimePoint_ = std::chrono::high_resolution_clock::now();
  bool       finished_        = false;
  bool       slave_           = false;
  bool       destructing_     = false;
  std::atomic<std::size_t> sendIndex_{0};

  mutable std::condition_variable forwardQueueCond_;
  std::mutex                      forwardQueueMutex_;
  bool                            wakeMe{false};
  std::thread forwardQueueThread_{[this]() { ForwardThread(); }};
  std::array<block_type, 10000> forwardQueue_;
  std::array<block_hash, 10000> forwardQueueHash_;
  std::array<int, 10000>        forwardQueueSafe_;

  void PrecreateTrans(uint64_t total)
  {
    if (total % transactionsPerCall_ != 0)
    {
      std::cerr << "Incorrect setup." << std::endl;
      std::cerr << "Total not integer multiple of tx per call. Exiting."
                << std::endl;
      exit(1);
    }

    std::size_t blocks = total / transactionsPerCall_;

    premadeTrans_.resize(blocks);

    for (uint64_t i = 0; i < blocks; ++i)
    {
      network_block &transBlock = premadeTrans_[i];
      transBlock.second.resize(transactionsPerCall_);

      for (std::size_t j = 0; j < transactionsPerCall_; j++)
      {
        transBlock.second[j] =
            common::NextTransaction<transaction_type>(txPad_);
      }

      // Use the first Tx for the block hash, should be adequate to avoid
      // collisions (sha256)
      transBlock.first =
          common::Hash(transBlock.second[0].summary().transaction_hash);
    }
  }

  void AddTransToList()
  {
    for (auto &netBlock : premadeTrans_)
    {
      transactionList_.Add(netBlock.first, netBlock.second);
    }
  }

  ///////////////////////////////////////////////////////////
  // Threads
  void SendTransactions()
  {
    LOG_STACK_TRACE_POINT;
    finished_ = false;
    common::BlockUntilTime(startTime_);
    startTimePoint_ = std::chrono::high_resolution_clock::now();

    if (!slave_)
    {
      for (auto &i : premadeTrans_)
      {
        // transactionList_.Add(i); // No need since this has been done pre-test
        nodeDirectory_.InviteAllDirect(i.first, i.second);
      }
    }

    transactionList_.WaitFor(stopCondition_);

    finishTimePoint_ = std::chrono::high_resolution_clock::now();
    finished_        = true;

    std::cerr << "Time: "
              << std::chrono::duration_cast<std::chrono::duration<double>>(
                     finishTimePoint_ - startTimePoint_)
                     .count()
              << std::endl;
  }

  // Thread for forwarding incoming transaction blocks
  void ForwardThread()
  {
    forwardQueueSafe_.fill(0);

    static std::size_t queueIndex = 0;
    while (!destructing_)
    {
      std::unique_lock<std::mutex> lock(forwardQueueMutex_);
      forwardQueueCond_.wait(lock, [this] { return wakeMe; });
      wakeMe = false;
      lock.unlock();

      while (forwardQueueSafe_[queueIndex] == 5)
      {
        auto  hash     = forwardQueueHash_[queueIndex];
        auto &netBlock = forwardQueue_[queueIndex++];

        if (transactionList_.Add(hash, std::move(netBlock)))
        {
          nodeDirectory_.InviteAllForw(hash, transactionList_.Get(hash));
        }
      }
    }
  }

  // Control all the other nodes to select the order they transmit blocks
  void TestAsMaster()
  {
    LOG_STACK_TRACE_POINT;
    finished_ = false;
    common::BlockUntilTime(startTime_);
    startTimePoint_ = std::chrono::high_resolution_clock::now();

    nodeDirectory_.ControlSlaves();

    finishTimePoint_ = std::chrono::high_resolution_clock::now();
    finished_        = true;

    std::cerr << "Time: "
              << std::chrono::duration_cast<std::chrono::duration<double>>(
                     finishTimePoint_ - startTimePoint_)
                     .count()
              << std::endl;
  }
};
<<<<<<< HEAD
}  // namespace network_benchmark
}  // namespace fetch
#endif
=======
} // namespace network_benchmark
} // namespace fetch
>>>>>>> 9d7af97f
<|MERGE_RESOLUTION|>--- conflicted
+++ resolved
@@ -371,11 +371,5 @@
               << std::endl;
   }
 };
-<<<<<<< HEAD
 }  // namespace network_benchmark
-}  // namespace fetch
-#endif
-=======
-} // namespace network_benchmark
-} // namespace fetch
->>>>>>> 9d7af97f
+}  // namespace fetch