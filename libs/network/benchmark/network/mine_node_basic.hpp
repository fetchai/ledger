#pragma once
//------------------------------------------------------------------------------
//
//   Copyright 2018 Fetch.AI Limited
//
//   Licensed under the Apache License, Version 2.0 (the "License");
//   you may not use this file except in compliance with the License.
//   You may obtain a copy of the License at
//
//       http://www.apache.org/licenses/LICENSE-2.0
//
//   Unless required by applicable law or agreed to in writing, software
//   distributed under the License is distributed on an "AS IS" BASIS,
//   WITHOUT WARRANTIES OR CONDITIONS OF ANY KIND, either express or implied.
//   See the License for the specific language governing permissions and
//   limitations under the License.
//
//------------------------------------------------------------------------------

// This represents the API to the network test
#include <chrono>
#include <ctime>
#include <fstream>
#include <iostream>
#include <limits>
#include <memory>
#include <random>
#include <set>
#include <stdlib.h>
#include <utility>
#include <vector>

#include "core/byte_array/const_byte_array.hpp"
#include "core/logger.hpp"
#include "network_classes.hpp"
#include "node_directory.hpp"

#include "ledger/chain/consensus/dummy_miner.hpp"
#include "ledger/chain/main_chain.hpp"

namespace fetch {
namespace network_mine_test {

class MineNodeBasic
{

  // Main chain
  using BlockType = chain::MainChain::BlockType;
  using BlockHash = chain::MainChain::BlockHash;
  using body_type = chain::MainChain::BlockType::body_type;
  using miner     = fetch::chain::consensus::DummyMiner;

public:
  static constexpr char const *LOGGING_NAME = "MineNodeBasic";

<<<<<<< HEAD
  explicit MineNodeBasic(uint64_t minerNumber)
    : minerNumber_{minerNumber}
=======
  explicit MineNodeBasic(uint64_t miner_number)
    : miner_number_{miner_number}
>>>>>>> f87b0003
  {}

  MineNodeBasic(MineNodeBasic &rhs)  = delete;
  MineNodeBasic(MineNodeBasic &&rhs) = delete;
  MineNodeBasic operator=(MineNodeBasic &rhs) = delete;
  MineNodeBasic operator=(MineNodeBasic &&rhs) = delete;

  ~MineNodeBasic() = default;

  ///////////////////////////////////////////////////////////
  // RPC calls
  void ReceiveNewHeader(BlockType &block)
  {
    block.UpdateDigest();

    // Verify the block
    block.proof().SetTarget(target_);

    if (!block.proof()())
    {
      FETCH_LOG_WARN(LOGGING_NAME, "Received not verified");
    }
    else
    {
      main_chain_.AddBlock(block);

      // The main chain will set whether that block was loose. If it was, try
      // and walk down until it touches the main chain
      if (block.loose())
      {
        std::thread{[this, block] {
          BlockType copy = block;
          this->SyncBlock(copy);
        }}
            .detach();
      }
    }
  }

  // Called async. when we see a new block that's loose, work to connect it to
  // the main chain
  void SyncBlock(BlockType &block)
  {
    BlockType walkBlock;
    BlockHash hash = block.body().previous_hash;

    do
    {
      bool success = node_directory_.GetHeader(hash, walkBlock);
      if (!success)
      {
        break;
      }

      walkBlock.UpdateDigest();  // critical we update the hash after transmission
      hash = walkBlock.body().previous_hash;

    } while (main_chain_.AddBlock(walkBlock));
  }

  // Nodes will provide each other with headers
  std::pair<bool, BlockType> ProvideHeader(BlockHash hash)
  {
    BlockType block;
    bool      success = main_chain_.Get(hash, block);

    return std::make_pair(success, block);
  }

  ///////////////////////////////////////////////////////////
  // HTTP calls for setup
  void AddEndpoint(const network_benchmark::Endpoint &endpoint)
  {
    LOG_STACK_TRACE_POINT;
    std::lock_guard<std::mutex> mlock(mutex_);
    FETCH_LOG_INFO(LOGGING_NAME, "Adding endpoint");
    node_directory_.AddEndpoint(endpoint);
  }

  void reset()
  {
    FETCH_LOG_INFO(LOGGING_NAME, "Resetting miner");
    main_chain_.reset();
    stopped_ = true;
  }

  ///////////////////////////////////////////////////////////
  // Mining loop
  void startMining()
  {
    fetch::chain::consensus::DummyMiner miner;
    auto                                closure = [this, &miner] {
      // Loop code
      while (!stopped_)
      {
        // Get heaviest block
        auto &block = main_chain_.HeaviestBlock();

        // Create another block sequential to previous
        BlockType nextBlock;
        body_type nextBody;
        nextBody.block_number  = block.body().block_number + 1;
        nextBody.previous_hash = block.hash();
        nextBody.miner_number  = miner_number_;

        nextBlock.SetBody(nextBody);
        nextBlock.UpdateDigest();

        // Mine the block
        nextBlock.proof().SetTarget(target_);
        miner.Mine(nextBlock);

        if (stopped_)
        {
          break;
        }

        // Add the block
        main_chain_.AddBlock(nextBlock);

        // Pass the block to other miners
        node_directory_.PushBlock(nextBlock);
      }
    };

    std::thread{closure}.detach();
  }

  void stopMining()
  {
    FETCH_LOG_INFO(LOGGING_NAME, "Stopping mining");
    stopped_ = true;
  }

  ///////////////////////////////////////////////////////////////
  // HTTP functions to check that synchronisation was successful
  std::vector<BlockType> HeaviestChain()
  {
    return main_chain_.HeaviestChain();
  }

  // std::pair<BlockType, std::vector<std::vector<BlockType>>> AllChain()
  //{
  //  return main_chain_.AllChain();
  //}

private:
  network_benchmark::NodeDirectory node_directory_;  // Manage connections to other nodes
  fetch::mutex::Mutex              mutex_{__LINE__, __FILE__};
  bool                             stopped_{false};
  std::size_t                      target_ = 16;  // 16 = roughly one block every 0.18s
  uint64_t                         miner_number_{1};

  chain::MainChain main_chain_{uint32_t(miner_number_)};
};
}  // namespace network_mine_test
}  // namespace fetch<|MERGE_RESOLUTION|>--- conflicted
+++ resolved
@@ -53,13 +53,8 @@
 public:
   static constexpr char const *LOGGING_NAME = "MineNodeBasic";
 
-<<<<<<< HEAD
-  explicit MineNodeBasic(uint64_t minerNumber)
-    : minerNumber_{minerNumber}
-=======
   explicit MineNodeBasic(uint64_t miner_number)
     : miner_number_{miner_number}
->>>>>>> f87b0003
   {}
 
   MineNodeBasic(MineNodeBasic &rhs)  = delete;
