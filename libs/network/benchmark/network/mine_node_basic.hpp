--- conflicted
+++ resolved
@@ -186,11 +186,5 @@
 
   chain::MainChain mainChain{uint32_t(minerNumber_)};
 };
-<<<<<<< HEAD
 }  // namespace network_mine_test
-}  // namespace fetch
-#endif
-=======
-} // namespace network_mine_test
-} // namespace fetch
->>>>>>> 9d7af97f
+}  // namespace fetch