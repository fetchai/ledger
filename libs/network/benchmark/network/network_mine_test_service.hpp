--- conflicted
+++ resolved
@@ -37,15 +37,9 @@
   using NetworkManager = network::NetworkManager;
 
   static constexpr char const *LOGGING_NAME = "NetworkMineTestService";
-<<<<<<< HEAD
-  TServerPtr server;
-
-  NetworkMineTestService(uint16_t tcpPort, uint16_t httpPort)
-=======
   TServerPtr                   server;
 
   NetworkMineTestService(NetworkManager const &tm, uint16_t tcpPort, uint16_t httpPort)
->>>>>>> f87b0003
     : HTTPServer(tm)
     , http_port_(httpPort)
   {
