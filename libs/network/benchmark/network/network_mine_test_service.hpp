--- conflicted
+++ resolved
@@ -38,12 +38,9 @@
   static constexpr char const *LOGGING_NAME = "NetworkMineTestService";
 
   NetworkMineTestService(fetch::network::NetworkManager tm, uint16_t tcpPort, uint16_t httpPort)
-<<<<<<< HEAD
-    : ServiceServer(tcpPort, tm), HTTPServer(tm), http_port_(httpPort)
-=======
     : ServiceServer(tcpPort, tm)
-    , HTTPServer(httpPort, tm)
->>>>>>> c3d0aa37
+    , HTTPServer(tm)
+    , http_port_(httpPort)
   {
     LOG_STACK_TRACE_POINT;
     FETCH_LOG_DEBUG(LOGGING_NAME,"Constructing test node service with TCP port: ", tcpPort,
