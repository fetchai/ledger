--- conflicted
+++ resolved
@@ -17,8 +17,8 @@
 //
 //------------------------------------------------------------------------------
 
-#include "semanticsearch/schema/vocabulary_abstract_field.hpp"
-#include "semanticsearch/schema/vocabulary_object_field.hpp"
+#include "semanticsearch/schema/abstract_schema_field.hpp"
+#include "semanticsearch/schema/object_schema_field.hpp"
 
 #include <memory>
 
@@ -30,8 +30,8 @@
 class ModelInterfaceBuilder
 {
 public:
-  using ModelField          = std::shared_ptr<VocabularyAbstractField>;
-  using VocabularySchemaPtr = std::shared_ptr<VocabularyObjectField>;
+  using ModelField          = std::shared_ptr<AbstractSchemaField>;
+  using VocabularySchemaPtr = std::shared_ptr<ObjectSchemaField>;
 
   explicit ModelInterfaceBuilder(VocabularySchemaPtr   model   = nullptr,
                                  SemanticSearchModule *factory = nullptr);
@@ -43,11 +43,7 @@
 
   ModelInterfaceBuilder Vocabulary(std::string const &name);
 
-<<<<<<< HEAD
   VocabularySchemaPtr const &vocabulary_schema() const
-=======
-  VocabularySchema const &vocabulary_schema() const
->>>>>>> c06babc4
   {
     return model_;
   }
