--- conflicted
+++ resolved
@@ -19,16 +19,11 @@
                       PUBLIC utf8cpp
                              fetch-math
                              fetch-core
-<<<<<<< HEAD
                              fetch-variant
                              fetch-address
                              fetch-logging)
-=======
-                             fetch-ledger)
-
 if (_is_clang_compiler)
   target_compile_options(fetch-vm PRIVATE -Wshadow)
 endif ()
 
-add_test_target()
->>>>>>> 6e328a00
+add_test_target()