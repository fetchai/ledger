#
# F E T C H   V M   L I B R A R Y
#
cmake_minimum_required(VERSION 3.10 FATAL_ERROR)
project(fetch-vm)

# CMake Configuration
include(${FETCH_ROOT_CMAKE_DIR}/BuildTools.cmake)

# Compiler Configuration
setup_compiler()

# ------------------------------------------------------------------------------
# Main Library Target
# ------------------------------------------------------------------------------

setup_library(fetch-vm)
target_link_libraries(fetch-vm
                      PUBLIC utf8cpp
                             fetch-math
                             fetch-core
<<<<<<< HEAD
                             fetch-ledger)
=======
                             fetch-variant
                             fetch-chain
                             fetch-logging)
if (_is_clang_compiler)
  target_compile_options(fetch-vm PRIVATE -Wshadow)
endif ()
>>>>>>> 4e7d1014

add_test_target()<|MERGE_RESOLUTION|>--- conflicted
+++ resolved
@@ -19,15 +19,11 @@
                       PUBLIC utf8cpp
                              fetch-math
                              fetch-core
-<<<<<<< HEAD
-                             fetch-ledger)
-=======
                              fetch-variant
                              fetch-chain
                              fetch-logging)
 if (_is_clang_compiler)
   target_compile_options(fetch-vm PRIVATE -Wshadow)
 endif ()
->>>>>>> 4e7d1014
 
 add_test_target()