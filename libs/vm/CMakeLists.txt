#
# F E T C H   V M   L I B R A R Y
#
cmake_minimum_required(VERSION 3.10 FATAL_ERROR)
project(fetch-vm)

# CMake Configuration
include(${FETCH_ROOT_CMAKE_DIR}/BuildTools.cmake)

# Compiler Configuration
setup_compiler()

# ------------------------------------------------------------------------------
# Main Library Target
# ------------------------------------------------------------------------------

setup_library(fetch-vm)
target_link_libraries(fetch-vm
                      PUBLIC utf8cpp
                             fetch-math
                             fetch-core
<<<<<<< HEAD
                             fetch-ledger)

add_subdirectory(benchmark)
=======
                             fetch-variant
                             fetch-chain
                             fetch-logging)
if (_is_clang_compiler)
  target_compile_options(fetch-vm PRIVATE -Wshadow)
endif ()

add_test_target()
>>>>>>> 1563d0b8
<|MERGE_RESOLUTION|>--- conflicted
+++ resolved
@@ -19,11 +19,7 @@
                       PUBLIC utf8cpp
                              fetch-math
                              fetch-core
-<<<<<<< HEAD
-                             fetch-ledger)
-
-add_subdirectory(benchmark)
-=======
+			     fetch-ledger	
                              fetch-variant
                              fetch-chain
                              fetch-logging)
@@ -31,5 +27,6 @@
   target_compile_options(fetch-vm PRIVATE -Wshadow)
 endif ()
 
-add_test_target()
->>>>>>> 1563d0b8
+add_subdirectory(benchmark)
+
+add_test_target()