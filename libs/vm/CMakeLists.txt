#
# F E T C H   V M   L I B R A R Y
#
cmake_minimum_required(VERSION 3.10 FATAL_ERROR)
project(fetch-vm)

# CMake Configuration
include(${FETCH_ROOT_CMAKE_DIR}/BuildTools.cmake)

# Compiler Configuration
setup_compiler()

# ------------------------------------------------------------------------------
# Main Library Target
# ------------------------------------------------------------------------------

setup_library(fetch-vm)
target_link_libraries(fetch-vm
                      PUBLIC utf8cpp
                             fetch-math
                             fetch-core
                             fetch-ledger)

<<<<<<< HEAD
add_test_target()
=======
if (_is_clang_compiler)
  target_compile_options(fetch-vm PRIVATE -Wshadow)
endif ()
>>>>>>> 954c65fa
<|MERGE_RESOLUTION|>--- conflicted
+++ resolved
@@ -21,10 +21,8 @@
                              fetch-core
                              fetch-ledger)
 
-<<<<<<< HEAD
-add_test_target()
-=======
 if (_is_clang_compiler)
   target_compile_options(fetch-vm PRIVATE -Wshadow)
 endif ()
->>>>>>> 954c65fa
+
+add_test_target()