//------------------------------------------------------------------------------
//
//   Copyright 2018-2019 Fetch.AI Limited
//
//   Licensed under the Apache License, Version 2.0 (the "License");
//   you may not use this file except in compliance with the License.
//   You may obtain a copy of the License at
//
//       http://www.apache.org/licenses/LICENSE-2.0
//
//   Unless required by applicable law or agreed to in writing, software
//   distributed under the License is distributed on an "AS IS" BASIS,
//   WITHOUT WARRANTIES OR CONDITIONS OF ANY KIND, either express or implied.
//   See the License for the specific language governing permissions and
//   limitations under the License.
//
//------------------------------------------------------------------------------

#include "vm/analyser.hpp"
#include "vm/array.hpp"
#include "vm/map.hpp"
#include "vm/matrix.hpp"
#include "vm/sharded_state.hpp"
#include "vm/state.hpp"
#include "vm/string.hpp"

#include <cstddef>
#include <cstdint>
#include <ostream>

namespace fetch {
namespace vm {

std::string Analyser::CONSTRUCTOR       = "[Constructor]";
std::string Analyser::GET_INDEXED_VALUE = "[GetIndexedValue]";
std::string Analyser::SET_INDEXED_VALUE = "[SetIndexedValue]";

void Analyser::Initialise()
{
  operator_map_        = {{NodeKind::Equal, Operator::Equal},
                   {NodeKind::NotEqual, Operator::NotEqual},
                   {NodeKind::LessThan, Operator::LessThan},
                   {NodeKind::LessThanOrEqual, Operator::LessThanOrEqual},
                   {NodeKind::GreaterThan, Operator::GreaterThan},
                   {NodeKind::GreaterThanOrEqual, Operator::GreaterThanOrEqual},
                   {NodeKind::Negate, Operator::Negate},
                   {NodeKind::Add, Operator::Add},
                   {NodeKind::Subtract, Operator::Subtract},
                   {NodeKind::Multiply, Operator::Multiply},
                   {NodeKind::Divide, Operator::Divide},
                   {NodeKind::InplaceAdd, Operator::InplaceAdd},
                   {NodeKind::InplaceSubtract, Operator::InplaceSubtract},
                   {NodeKind::InplaceMultiply, Operator::InplaceMultiply},
                   {NodeKind::InplaceDivide, Operator::InplaceDivide}};
  type_map_            = TypeMap();
  type_info_array_     = TypeInfoArray(TypeIds::NumReserved);
  type_info_map_       = TypeInfoMap();
  registered_types_    = RegisteredTypes();
  function_info_array_ = FunctionInfoArray();
  symbols_             = CreateSymbolTable();
  CreatePrimitiveType("Null", TypeIndex(typeid(std::nullptr_t)), false, TypeIds::Null, null_type_);
  CreatePrimitiveType("Void", TypeIndex(typeid(void)), false, TypeIds::Void, void_type_);
  CreatePrimitiveType("Bool", TypeIndex(typeid(bool)), true, TypeIds::Bool, bool_type_);
  CreatePrimitiveType("Int8", TypeIndex(typeid(int8_t)), true, TypeIds::Int8, int8_type_);
  CreatePrimitiveType("UInt8", TypeIndex(typeid(uint8_t)), true, TypeIds::UInt8, uint8_type_);
  CreatePrimitiveType("Int16", TypeIndex(typeid(int16_t)), true, TypeIds::Int16, int16_type_);
  CreatePrimitiveType("UInt16", TypeIndex(typeid(uint16_t)), true, TypeIds::UInt16, uint16_type_);
  CreatePrimitiveType("Int32", TypeIndex(typeid(int32_t)), true, TypeIds::Int32, int32_type_);
  CreatePrimitiveType("UInt32", TypeIndex(typeid(uint32_t)), true, TypeIds::UInt32, uint32_type_);
  CreatePrimitiveType("Int64", TypeIndex(typeid(int64_t)), true, TypeIds::Int64, int64_type_);
  CreatePrimitiveType("UInt64", TypeIndex(typeid(uint64_t)), true, TypeIds::UInt64, uint64_type_);
  CreatePrimitiveType("Float32", TypeIndex(typeid(float)), true, TypeIds::Float32, float32_type_);
  CreatePrimitiveType("Float64", TypeIndex(typeid(double)), true, TypeIds::Float64, float64_type_);
  CreateClassType("String", TypeIndex(typeid(String)), TypeIds::String, string_type_);
  EnableOperator(string_type_, Operator::Equal);
  EnableOperator(string_type_, Operator::NotEqual);
  EnableOperator(string_type_, Operator::LessThan);
  EnableOperator(string_type_, Operator::LessThanOrEqual);
  EnableOperator(string_type_, Operator::GreaterThan);
  EnableOperator(string_type_, Operator::GreaterThanOrEqual);
  EnableOperator(string_type_, Operator::Add);

  CreateClassType("Address", TypeIndex(typeid(Address)), TypeIds::Address, address_type_);
  EnableOperator(address_type_, Operator::Equal);
  EnableOperator(address_type_, Operator::NotEqual);

  CreateMetaType("[TemplateParameter1]", TypeIndex(typeid(TemplateParameter1)), TypeIds::Unknown,
                 template_parameter1_type_);
  CreateMetaType("[TemplateParameter2]", TypeIndex(typeid(TemplateParameter2)), TypeIds::Unknown,
                 template_parameter2_type_);
  CreateMetaType("[Any]", TypeIndex(typeid(Any)), TypeIds::Unknown, any_type_);
  CreateMetaType("[AnyPrimitive]", TypeIndex(typeid(AnyPrimitive)), TypeIds::Unknown,
                 any_primitive_type_);

  EnableOperator(bool_type_, Operator::Equal);
  EnableOperator(bool_type_, Operator::NotEqual);

  TypePtrArray const integer_types = {int8_type_,  uint8_type_,  int16_type_, uint16_type_,
                                      int32_type_, uint32_type_, int64_type_, uint64_type_};
  TypePtrArray const number_types  = {int8_type_,    uint8_type_,  int16_type_, uint16_type_,
                                     int32_type_,   uint32_type_, int64_type_, uint64_type_,
                                     float32_type_, float64_type_};
  for (auto const &type : number_types)
  {
    EnableOperator(type, Operator::Equal);
    EnableOperator(type, Operator::NotEqual);
    EnableOperator(type, Operator::LessThan);
    EnableOperator(type, Operator::LessThanOrEqual);
    EnableOperator(type, Operator::GreaterThan);
    EnableOperator(type, Operator::GreaterThanOrEqual);
    EnableOperator(type, Operator::Negate);
    EnableOperator(type, Operator::Add);
    EnableOperator(type, Operator::Subtract);
    EnableOperator(type, Operator::Multiply);
    EnableOperator(type, Operator::Divide);
    EnableOperator(type, Operator::InplaceAdd);
    EnableOperator(type, Operator::InplaceSubtract);
    EnableOperator(type, Operator::InplaceMultiply);
    EnableOperator(type, Operator::InplaceDivide);
  }
  CreateGroupType("[AnyInteger]", TypeIndex(typeid(AnyInteger)), integer_types, TypeIds::Unknown,
                  any_integer_type_);
  CreateGroupType("[AnyFloatingPoint]", TypeIndex(typeid(AnyFloatingPoint)),
                  {float32_type_, float64_type_}, TypeIds::Unknown, any_floating_point_type_);
  CreateTemplateType("Matrix", TypeIndex(typeid(IMatrix)), {any_floating_point_type_},
                     TypeIds::Unknown, matrix_type_);
  EnableOperator(matrix_type_, Operator::Negate);
  EnableOperator(matrix_type_, Operator::Add);
  EnableOperator(matrix_type_, Operator::Subtract);
  EnableOperator(matrix_type_, Operator::Multiply);
  EnableOperator(matrix_type_, Operator::InplaceAdd);
  EnableOperator(matrix_type_, Operator::InplaceSubtract);
  EnableLeftOperator(matrix_type_, Operator::Multiply);
  EnableRightOperator(matrix_type_, Operator::Add);
  EnableRightOperator(matrix_type_, Operator::Subtract);
  EnableRightOperator(matrix_type_, Operator::Multiply);
  EnableRightOperator(matrix_type_, Operator::Divide);
  EnableRightOperator(matrix_type_, Operator::InplaceAdd);
  EnableRightOperator(matrix_type_, Operator::InplaceSubtract);
  EnableRightOperator(matrix_type_, Operator::InplaceMultiply);
  EnableRightOperator(matrix_type_, Operator::InplaceDivide);
  CreateTemplateType("Array", TypeIndex(typeid(IArray)), {any_type_}, TypeIds::Unknown,
                     array_type_);
  CreateTemplateType("Map", TypeIndex(typeid(IMap)), {any_type_, any_type_}, TypeIds::Unknown,
                     map_type_);
  CreateTemplateType("State", TypeIndex(typeid(IState)), {any_type_}, TypeIds::Unknown,
                     state_type_);

  CreateTemplateType("ShardedState", TypeIndex(typeid(IShardedState)), {any_type_},
                     TypeIds::Unknown, sharded_state_type_);
}

void Analyser::UnInitialise()
{
  operator_map_ = OperatorMap();
  type_map_.Reset();
  type_map_            = TypeMap();
  type_info_array_     = TypeInfoArray();
  type_info_map_       = TypeInfoMap();
  registered_types_    = RegisteredTypes();
  function_info_array_ = FunctionInfoArray();
  if (symbols_)
  {
    symbols_->Reset();
    symbols_ = nullptr;
  }
  null_type_                = nullptr;
  void_type_                = nullptr;
  bool_type_                = nullptr;
  int8_type_                = nullptr;
  uint8_type_               = nullptr;
  int16_type_               = nullptr;
  uint16_type_              = nullptr;
  int32_type_               = nullptr;
  uint32_type_              = nullptr;
  int64_type_               = nullptr;
  uint64_type_              = nullptr;
  float32_type_             = nullptr;
  float64_type_             = nullptr;
  string_type_              = nullptr;
  address_type_             = nullptr;
  template_parameter1_type_ = nullptr;
  template_parameter2_type_ = nullptr;
  any_type_                 = nullptr;
  any_primitive_type_       = nullptr;
  any_integer_type_         = nullptr;
  any_floating_point_type_  = nullptr;
  matrix_type_              = nullptr;
  array_type_               = nullptr;
  map_type_                 = nullptr;
  state_type_               = nullptr;
  address_type_             = nullptr;
  sharded_state_type_       = nullptr;
}

void Analyser::CreateClassType(std::string const &name, TypeIndex type_index)
{
  TypePtr type;
  CreateClassType(name, type_index, TypeIds::Unknown, type);
}

void Analyser::CreateInstantiationType(TypeIndex type_index, TypeIndex template_type_index,
                                       TypeIndexArray const &parameter_type_index_array)
{
  TypePtr type;
  CreateInstantiationType(type_index, GetType(template_type_index),
                          GetTypes(parameter_type_index_array), TypeIds::Unknown, type);
}

void Analyser::CreateFreeFunction(std::string const &   name,
                                  TypeIndexArray const &parameter_type_index_array,
                                  TypeIndex return_type_index, Handler const &handler)
{
  CreateFreeFunction(name, GetTypes(parameter_type_index_array), GetType(return_type_index),
                     handler);
}

void Analyser::CreateConstructor(TypeIndex             type_index,
                                 TypeIndexArray const &parameter_type_index_array,
                                 Handler const &       handler)
{
  CreateConstructor(GetType(type_index), GetTypes(parameter_type_index_array), handler);
}


void Analyser::CreateStaticMemberFunction(TypeIndex type_index, std::string const &function_name,
                                          TypeIndexArray const &parameter_type_index_array,
                                          TypeIndex return_type_index, Handler const &handler)
{
  CreateStaticMemberFunction(GetType(type_index), function_name,
                             GetTypes(parameter_type_index_array), GetType(return_type_index),
                             handler);
}

void Analyser::CreateMemberFunction(TypeIndex type_index, std::string const &function_name,
                                    TypeIndexArray const &parameter_type_index_array,
                                    TypeIndex return_type_index, Handler const &handler)
{
  CreateMemberFunction(GetType(type_index), function_name, GetTypes(parameter_type_index_array),
                       GetType(return_type_index), handler);
}

void Analyser::EnableOperator(TypeIndex type_index, Operator op)
{
  EnableOperator(GetType(type_index), op);
}

void Analyser::EnableIndexOperator(TypeIndex             type_index,
                                   TypeIndexArray const &input_type_index_array,
                                   TypeIndex output_type_index, Handler const &get_handler,
                                   Handler const &set_handler)
{
  EnableIndexOperator(GetType(type_index), GetTypes(input_type_index_array),
                      GetType(output_type_index), get_handler, set_handler);
}

bool Analyser::Analyse(BlockNodePtr const &root, std::vector<std::string> &errors)
{
  root_ = root;
  blocks_.clear();
  loops_.clear();
  function_ = nullptr;
  errors_.clear();

  root_->symbols = CreateSymbolTable();

  // Create symbol tables for all blocks
  // Check function prototypes
  BuildBlock(root_);

  if (!errors_.empty())
  {
    errors = std::move(errors_);
    root_  = nullptr;
    blocks_.clear();
    loops_.clear();
    function_ = nullptr;
    errors_.clear();
    return false;
  }

  AnnotateBlock(root_);

  root_ = nullptr;
  blocks_.clear();
  loops_.clear();
  function_ = nullptr;

  if (!errors_.empty())
  {
    errors = std::move(errors_);
    errors_.clear();
    return false;
  }
  errors.clear();
  return true;
}

void Analyser::AddError(uint16_t line, std::string const &message)
{
  std::stringstream stream;
  stream << "line " << line << ": "
         << "error: " << message;
  errors_.push_back(stream.str());
}

void Analyser::BuildBlock(BlockNodePtr const &block_node)
{
  blocks_.push_back(block_node);
  for (NodePtr const &child : block_node->block_children)
  {
    switch (child->node_kind)
    {
    case NodeKind::File:
    {
      BuildFile(ConvertToBlockNodePtr(child));
      break;
    }
    case NodeKind::FunctionDefinitionStatement:
    {
      BuildFunctionDefinition(block_node, ConvertToBlockNodePtr(child));
      break;
    }
    case NodeKind::WhileStatement:
    {
      BuildWhileStatement(ConvertToBlockNodePtr(child));
      break;
    }
    case NodeKind::ForStatement:
    {
      BuildForStatement(ConvertToBlockNodePtr(child));
      break;
    }
    case NodeKind::IfStatement:
    {
      BuildIfStatement(child);
      break;
    }
    default:
    {
      break;
    }
    }  // switch
  }
  blocks_.pop_back();
}

void Analyser::BuildFile(BlockNodePtr const &file_node)
{
  file_node->symbols = CreateSymbolTable();
  BuildBlock(file_node);
}

void Analyser::BuildFunctionDefinition(BlockNodePtr const &parent_block_node,
                                       BlockNodePtr const &function_definition_node)
{
  function_definition_node->symbols = CreateSymbolTable();
  ExpressionNodePtr identifier_node =
      ConvertToExpressionNodePtr(function_definition_node->children[1]);
  std::string const &name  = identifier_node->text;
  int const          count = static_cast<int>(function_definition_node->children.size());
  VariablePtrArray   parameter_variables;
  TypePtrArray       parameter_types;
  int const          num_parameters = int((count - 3) / 2);
  int                problems       = 0;
  for (int i = 0; i < num_parameters; ++i)
  {
    ExpressionNodePtr parameter_node =
        ConvertToExpressionNodePtr(function_definition_node->children[std::size_t(2 + i * 2)]);
    std::string const &parameter_name = parameter_node->text;
    SymbolPtr          symbol         = function_definition_node->symbols->Find(parameter_name);
    if (symbol)
    {
      std::stringstream stream;
      AddError(parameter_node->line, "parameter name '" + parameter_name + "' is already defined");
      ++problems;
      continue;
    }
    ExpressionNodePtr parameter_type_node =
        ConvertToExpressionNodePtr(function_definition_node->children[std::size_t(3 + i * 2)]);
    TypePtr parameter_type = FindType(parameter_type_node);
    if (parameter_type == nullptr)
    {
      AddError(parameter_type_node->line, "unknown type '" + parameter_type_node->text + "'");
      ++problems;
      continue;
    }
    VariablePtr parameter_variable = CreateVariable(VariableKind::Parameter, parameter_name);
    parameter_variable->type       = parameter_type;
    function_definition_node->symbols->Add(parameter_variable);
    parameter_node->variable = parameter_variable;
    parameter_node->type     = parameter_variable->type;
    parameter_variables.push_back(parameter_variable);
    parameter_types.push_back(parameter_type);
  }
  TypePtr           return_type;
  ExpressionNodePtr return_type_node =
      ConvertToExpressionNodePtr(function_definition_node->children[std::size_t(count - 1)]);
  if (return_type_node)
  {
    return_type = FindType(return_type_node);
    if (return_type == nullptr)
    {
      AddError(return_type_node->line, "unknown type '" + return_type_node->text + "'");
      ++problems;
    }
  }
  else
  {
    return_type = void_type_;
  }
  if (problems)
  {
    return;
  }
  FunctionGroupPtr fg;
  SymbolPtr        symbol = parent_block_node->symbols->Find(name);
  if (symbol)
  {
    fg = ConvertToFunctionGroupPtr(symbol);
    TypePtrArray dummy;
    if (FindFunction(nullptr, fg, parameter_types, dummy))
    {
      AddError(function_definition_node->line,
               "function '" + name + "' is already defined with the same parameter types");
      return;
    }
  }
  else
  {
    fg = CreateFunctionGroup(name);
    parent_block_node->symbols->Add(fg);
  }
  FunctionPtr function =
      CreateUserDefinedFreeFunction(name, parameter_types, parameter_variables, return_type);
  fg->functions.push_back(function);
  identifier_node->function = function;
  BuildBlock(function_definition_node);
}

void Analyser::BuildWhileStatement(BlockNodePtr const &while_statement_node)
{
  while_statement_node->symbols = CreateSymbolTable();
  BuildBlock(while_statement_node);
}

void Analyser::BuildForStatement(BlockNodePtr const &for_statement_node)
{
  for_statement_node->symbols = CreateSymbolTable();
  BuildBlock(for_statement_node);
}

void Analyser::BuildIfStatement(NodePtr const &if_statement_node)
{
  for (NodePtr const &child : if_statement_node->children)
  {
    BlockNodePtr block_node = ConvertToBlockNodePtr(child);
    block_node->symbols     = CreateSymbolTable();
    BuildBlock(block_node);
  }
}

void Analyser::AnnotateBlock(BlockNodePtr const &block_node)
{
  blocks_.push_back(block_node);
  bool const is_loop = ((block_node->node_kind == NodeKind::WhileStatement) ||
                        (block_node->node_kind == NodeKind::ForStatement));
  if (is_loop)
  {
    loops_.push_back(block_node);
  }
  for (NodePtr const &child : block_node->block_children)
  {
    switch (child->node_kind)
    {
    case NodeKind::File:
    {
      AnnotateFile(ConvertToBlockNodePtr(child));
      break;
    }
    case NodeKind::FunctionDefinitionStatement:
    {
      AnnotateFunctionDefinitionStatement(ConvertToBlockNodePtr(child));
      break;
    }
    case NodeKind::WhileStatement:
    {
      AnnotateWhileStatement(ConvertToBlockNodePtr(child));
      break;
    }
    case NodeKind::ForStatement:
    {
      AnnotateForStatement(ConvertToBlockNodePtr(child));
      break;
    }
    case NodeKind::IfStatement:
    {
      AnnotateIfStatement(child);
      break;
    }
    case NodeKind::VarDeclarationStatement:
    case NodeKind::VarDeclarationTypedAssignmentStatement:
    case NodeKind::VarDeclarationTypelessAssignmentStatement:
    {
      AnnotateVarStatement(block_node, child);
      break;
    }
    case NodeKind::ReturnStatement:
    {
      AnnotateReturnStatement(child);
      break;
    }
    case NodeKind::BreakStatement:
    {
      if (!loops_.empty())
      {
        AddError(child->line, "break statement is not inside a while or for loop");
      }
      break;
    }
    case NodeKind::ContinueStatement:
    {
      if (!loops_.empty())
      {
        AddError(child->line, "continue statement is not inside a while or for loop");
      }
      break;
    }
    case NodeKind::Assign:
    {
      AnnotateAssignOp(ConvertToExpressionNodePtr(child));
      break;
    }
    case NodeKind::InplaceAdd:
    case NodeKind::InplaceSubtract:
    case NodeKind::InplaceMultiply:
    case NodeKind::InplaceDivide:
    {
      AnnotateInplaceArithmeticOp(ConvertToExpressionNodePtr(child));
      break;
    }
    case NodeKind::InplaceModulo:
    {
      AnnotateInplaceModuloOp(ConvertToExpressionNodePtr(child));
      break;
    }
    default:
    {
      AnnotateExpression(ConvertToExpressionNodePtr(child));
      break;
    }
    }  // switch
  }
  if (is_loop)
  {
    loops_.pop_back();
  }
  blocks_.pop_back();
}

void Analyser::AnnotateFile(BlockNodePtr const &file_node)
{
  AnnotateBlock(file_node);
}

void Analyser::AnnotateFunctionDefinitionStatement(BlockNodePtr const &function_definition_node)
{
  ExpressionNodePtr identifier_node =
      ConvertToExpressionNodePtr(function_definition_node->children[1]);
  function_ = identifier_node->function;
  AnnotateBlock(function_definition_node);
  if (errors_.size() == 0)
  {
    if (function_->return_type->IsVoid() == false)
    {
      if (TestBlock(function_definition_node))
      {
        AddError(identifier_node->line,
                 "control reaches end of function without returning a value");
      }
    }
  }
  function_ = nullptr;
}

void Analyser::AnnotateWhileStatement(BlockNodePtr const &while_statement_node)
{
  AnnotateConditionalBlock(while_statement_node);
}

void Analyser::AnnotateForStatement(BlockNodePtr const &for_statement_node)
{
  ExpressionNodePtr  identifier_node = ConvertToExpressionNodePtr(for_statement_node->children[0]);
  std::string const &name            = identifier_node->text;
  // Note: variable is created with no type
  VariablePtr variable = CreateVariable(VariableKind::For, name);
  for_statement_node->symbols->Add(variable);
  identifier_node->variable            = variable;
  std::size_t const              count = for_statement_node->children.size() - 1;
  std::vector<ExpressionNodePtr> nodes;
  int                            problems = 0;
  for (std::size_t i = 1; i <= count; ++i)
  {
    NodePtr const &   child      = for_statement_node->children[i];
    ExpressionNodePtr child_node = ConvertToExpressionNodePtr(child);
    if (AnnotateExpression(child_node) == false)
    {
      ++problems;
      continue;
    }
    if (MatchType(child_node->type, any_integer_type_) == false)
    {
      ++problems;
      AddError(child_node->line, "integral type expected");
      continue;
    }
    nodes.push_back(child_node);
  }
  if (problems == 0)
  {
    if (nodes[0]->type == nodes[1]->type)
    {
      if ((count == 3) && (nodes[1]->type != nodes[2]->type))
      {
        AddError(nodes[1]->line, "incompatible types");
        ++problems;
      }
    }
    else
    {
      AddError(nodes[0]->line, "incompatible types");
      ++problems;
    }
  }
  if (problems == 0)
  {
    TypePtr inferred_for_variable_type = nodes[0]->type;
    identifier_node->variable->type    = inferred_for_variable_type;
  }
  AnnotateBlock(for_statement_node);
}

void Analyser::AnnotateIfStatement(NodePtr const &if_statement_node)
{
  for (NodePtr const &child : if_statement_node->children)
  {
    BlockNodePtr child_block_node = ConvertToBlockNodePtr(child);
    if (child_block_node->node_kind != NodeKind::Else)
    {
      AnnotateConditionalBlock(child_block_node);
    }
    else
    {
      AnnotateBlock(child_block_node);
    }
  }
}

void Analyser::AnnotateVarStatement(BlockNodePtr const &parent_block_node,
                                    NodePtr const &     var_statement_node)
{
  ExpressionNodePtr  identifier_node = ConvertToExpressionNodePtr(var_statement_node->children[0]);
  std::string const &name            = identifier_node->text;
  SymbolPtr          symbol          = parent_block_node->symbols->Find(name);
  if (symbol)
  {
    AddError(identifier_node->line, "variable '" + name + "' is already defined");
    return;
  }
  // Note: variable is created with no type
  VariablePtr variable = CreateVariable(VariableKind::Local, name);
  parent_block_node->symbols->Add(variable);
  identifier_node->variable = variable;
  if (var_statement_node->node_kind == NodeKind::VarDeclarationStatement)
  {
    ExpressionNodePtr type_node = ConvertToExpressionNodePtr(var_statement_node->children[1]);
    if (AnnotateTypeExpression(type_node) == false)
    {
      return;
    }
    variable->type = type_node->type;
  }
  else if (var_statement_node->node_kind == NodeKind::VarDeclarationTypedAssignmentStatement)
  {
    ExpressionNodePtr type_node = ConvertToExpressionNodePtr(var_statement_node->children[1]);
    if (AnnotateTypeExpression(type_node) == false)
    {
      return;
    }
    ExpressionNodePtr expression_node = ConvertToExpressionNodePtr(var_statement_node->children[2]);
    if (AnnotateExpression(expression_node) == false)
    {
      return;
    }
    if (expression_node->type->IsNull() == false)
    {
      if (type_node->type != expression_node->type)
      {
        AddError(type_node->line, "incompatible types");
        return;
      }
    }
    else
    {
      if (type_node->type->IsPrimitive())
      {
        // Can't assign null to a primitive type
        AddError(type_node->line, "unable to assign null to primitive type");
        return;
      }
      // Convert the null type to the declared type
      expression_node->type = type_node->type;
    }
    variable->type = type_node->type;
  }
  else
  {
    ExpressionNodePtr expression_node = ConvertToExpressionNodePtr(var_statement_node->children[1]);
    if (AnnotateExpression(expression_node) == false)
    {
      return;
    }
    if (expression_node->type->IsVoid() || expression_node->type->IsNull())
    {
      AddError(expression_node->line, "unable to infer type");
      return;
    }
    variable->type = expression_node->type;
  }
}

void Analyser::AnnotateReturnStatement(NodePtr const &return_statement_node)
{
  if (return_statement_node->children.size() == 1)
  {
    ExpressionNodePtr expression_node =
        ConvertToExpressionNodePtr(return_statement_node->children[0]);
    if (AnnotateExpression(expression_node) == false)
    {
      return;
    }
    if (expression_node->type->IsNull() == false)
    {
      // note: function_->return_type can be Void
      if (expression_node->type != function_->return_type)
      {
        AddError(expression_node->line, "type does not match function return type");
        return;
      }
    }
    else
    {
      // note: function_->return_type can be Void
      if (function_->return_type->IsPrimitive())
      {
        AddError(expression_node->line, "unable to return null");
        return;
      }
      // Convert the null type to the known return type of the function
      expression_node->type = function_->return_type;
    }
  }
  else
  {
    if (function_->return_type->IsVoid() == false)
    {
      AddError(return_statement_node->line, "return does not supply a value");
      return;
    }
  }
}

void Analyser::AnnotateConditionalBlock(BlockNodePtr const &conditional_node)
{
  ExpressionNodePtr expression_node = ConvertToExpressionNodePtr(conditional_node->children[0]);
  if (AnnotateExpression(expression_node))
  {
    if (expression_node->type != bool_type_)
    {
      AddError(expression_node->line, "boolean type expected");
    }
  }
  AnnotateBlock(conditional_node);
}

bool Analyser::AnnotateTypeExpression(ExpressionNodePtr const &node)
{
  TypePtr type = FindType(node);
  if (type == nullptr)
  {
    AddError(node->line, "unknown type '" + node->text + "'");
    return false;
  }
  SetTypeExpression(node, type);
  return true;
}

bool Analyser::AnnotateAssignOp(ExpressionNodePtr const &node)
{
  ExpressionNodePtr lhs = ConvertToExpressionNodePtr(node->children[0]);
  ExpressionNodePtr rhs = ConvertToExpressionNodePtr(node->children[1]);
  if (AnnotateLHSExpression(node, lhs) == false)
  {
    return false;
  }
  if (AnnotateExpression(rhs) == false)
  {
    return false;
  }
  if (rhs->type->IsVoid())
  {
    // Can't assign from a function with no return value
    AddError(node->line, "incompatible types");
    return false;
  }
  if (rhs->type->IsNull() == false)
  {
    if (lhs->type != rhs->type)
    {
      AddError(node->line, "incompatible types");
      return false;
    }
  }
  else
  {
    if (lhs->type->IsPrimitive())
    {
      // Can't assign null to a primitive type
      AddError(node->line, "incompatible types");
      return false;
    }
    // Convert the null type to the correct type
    rhs->type = lhs->type;
  }
  SetRVExpression(node, lhs->type);
  return true;
}

bool Analyser::AnnotateInplaceArithmeticOp(ExpressionNodePtr const &node)
{
  ExpressionNodePtr lhs = ConvertToExpressionNodePtr(node->children[0]);
  ExpressionNodePtr rhs = ConvertToExpressionNodePtr(node->children[1]);
  if (AnnotateLHSExpression(node, lhs) == false)
  {
    return false;
  }
  if (AnnotateExpression(rhs) == false)
  {
    return false;
  }
  return AnnotateArithmetic(node, lhs, rhs);
}

bool Analyser::AnnotateInplaceModuloOp(ExpressionNodePtr const &node)
{
  ExpressionNodePtr lhs = ConvertToExpressionNodePtr(node->children[0]);
  ExpressionNodePtr rhs = ConvertToExpressionNodePtr(node->children[1]);
  if (AnnotateLHSExpression(node, lhs) == false)
  {
    return false;
  }
  if (AnnotateExpression(rhs) == false)
  {
    return false;
  }
  if ((lhs->type != rhs->type) || (MatchType(lhs->type, any_integer_type_) == false))
  {
    AddError(node->line, "integral operands expected");
    return false;
  }
  SetRVExpression(node, lhs->type);
  return true;
}

bool Analyser::AnnotateLHSExpression(ExpressionNodePtr const &parent, ExpressionNodePtr const &lhs)
{
  if (AnnotateExpression(lhs) == false)
  {
    return false;
  }
  if (IsWriteable(lhs) == false)
  {
    return false;
  }
  bool const assigning_to_variable = lhs->IsVariableExpression();
  if (assigning_to_variable)
  {
    return true;
  }

  // lhs->node_kind == NodeKind::Index
  // Assigning to an indexed value...

  ExpressionNodePtr container_node = ConvertToExpressionNodePtr(lhs->children[0]);
  TypePtr           type;
  if (container_node->type->IsInstantiation())
  {
    type = container_node->type->template_type;
  }
  else
  {
    type = container_node->type;
  }

  std::size_t const num_supplied_indexes = lhs->children.size() - 1;
  TypePtrArray      supplied_index_types;
  for (std::size_t i = 1; i <= num_supplied_indexes; ++i)
  {
    NodePtr const &   supplied_index      = lhs->children[i];
    ExpressionNodePtr supplied_index_node = ConvertToExpressionNodePtr(supplied_index);
    supplied_index_types.push_back(supplied_index_node->type);
  }

  SymbolPtr setter_symbol = type->symbols->Find(SET_INDEXED_VALUE);
  if (setter_symbol == nullptr)
  {
    AddError(container_node->line, "unable to find matching index operator for type '" +
                                       container_node->type->name + "'");
    return false;
  }

  FunctionGroupPtr setter_fg = ConvertToFunctionGroupPtr(setter_symbol);

  TypePtrArray dummy;
  TypePtrArray setter_supplied_types = supplied_index_types;
  setter_supplied_types.push_back(lhs->type);
  FunctionPtr setter_f =
      FindFunction(container_node->type, setter_fg, setter_supplied_types, dummy);
  if (setter_f == nullptr)
  {
    AddError(container_node->line, "unable to find matching index operator for type '" +
                                       container_node->type->name + "'");
    return false;
  }

  parent->function = setter_f;
  return true;
}

bool Analyser::AnnotateExpression(ExpressionNodePtr const &node)
{
  switch (node->node_kind)
  {
  case NodeKind::Identifier:
  case NodeKind::Template:
  {
    SymbolPtr symbol = FindSymbol(node);
    if (symbol == nullptr)
    {
      AddError(node->line, "unknown symbol '" + node->text + "'");
      return false;
    }
    if (symbol->IsVariable() == false)
    {
      // Type name or function name
      AddError(node->line, "symbol '" + node->text + "' is not a variable");
      return false;
    }
    VariablePtr variable = ConvertToVariablePtr(symbol);
    if (variable->type == nullptr)
    {
      AddError(node->line, "variable '" + node->text + "' has unresolved type");
      return false;
    }
    SetVariableExpression(node, variable);
    break;
  }
  case NodeKind::Integer8:
  {
    SetRVExpression(node, int8_type_);
    break;
  }
  case NodeKind::UnsignedInteger8:
  {
    SetRVExpression(node, uint8_type_);
    break;
  }
  case NodeKind::Integer16:
  {
    SetRVExpression(node, int16_type_);
    break;
  }
  case NodeKind::UnsignedInteger16:
  {
    SetRVExpression(node, uint16_type_);
    break;
  }
  case NodeKind::Integer32:
  {
    SetRVExpression(node, int32_type_);
    break;
  }
  case NodeKind::UnsignedInteger32:
  {
    SetRVExpression(node, uint32_type_);
    break;
  }
  case NodeKind::Integer64:
  {
    SetRVExpression(node, int64_type_);
    break;
  }
  case NodeKind::UnsignedInteger64:
  {
    SetRVExpression(node, uint64_type_);
    break;
  }
  case NodeKind::Float32:
  {
    SetRVExpression(node, float32_type_);
    break;
  }
  case NodeKind::Float64:
  {
    SetRVExpression(node, float64_type_);
    break;
  }
  case NodeKind::String:
  {
    SetRVExpression(node, string_type_);
    break;
  }
  case NodeKind::True:
  case NodeKind::False:
  {
    SetRVExpression(node, bool_type_);
    break;
  }
  case NodeKind::Null:
  {
    SetRVExpression(node, null_type_);
    break;
  }
  case NodeKind::Equal:
  case NodeKind::NotEqual:
  {
    if (AnnotateEqualityOp(node) == false)
    {
      return false;
    }
    break;
  }
  case NodeKind::LessThan:
  case NodeKind::LessThanOrEqual:
  case NodeKind::GreaterThan:
  case NodeKind::GreaterThanOrEqual:
  {
    if (AnnotateRelationalOp(node) == false)
    {
      return false;
    }
    break;
  }
  case NodeKind::And:
  case NodeKind::Or:
  {
    if (AnnotateBinaryLogicalOp(node) == false)
    {
      return false;
    }
    break;
  }
  case NodeKind::Not:
  {
    if (AnnotateUnaryLogicalOp(node) == false)
    {
      return false;
    }
    break;
  }
  case NodeKind::PrefixInc:
  case NodeKind::PrefixDec:
  case NodeKind::PostfixInc:
  case NodeKind::PostfixDec:
  {
    if (AnnotatePrefixPostfixOp(node) == false)
    {
      return false;
    }
    break;
  }
  case NodeKind::Negate:
  {
    if (AnnotateNegateOp(node) == false)
    {
      return false;
    }
    break;
  }
  case NodeKind::Add:
  case NodeKind::Subtract:
  case NodeKind::Multiply:
  case NodeKind::Divide:
  {
    if (AnnotateArithmeticOp(node) == false)
    {
      return false;
    }
    break;
  }
  case NodeKind::Modulo:
  {
    if (AnnotateModuloOp(node) == false)
    {
      return false;
    }
    break;
  }
  case NodeKind::Index:
  {
    if (AnnotateIndexOp(node) == false)
    {
      return false;
    }
    break;
  }
  case NodeKind::Dot:
  {
    if (AnnotateDotOp(node) == false)
    {
      return false;
    }
    break;
  }
  case NodeKind::Invoke:
  {
    if (AnnotateInvokeOp(node) == false)
    {
      return false;
    }
    break;
  }
  default:
  {
    AddError(node->line, "internal error at '" + node->text + "'");
    return false;
  }
  }  // switch
  return true;
}

bool Analyser::AnnotateEqualityOp(ExpressionNodePtr const &node)
{
  Operator const op = GetOperator(node->node_kind);
  for (NodePtr const &child : node->children)
  {
    if (AnnotateExpression(ConvertToExpressionNodePtr(child)) == false)
    {
      return false;
    }
  }
  ExpressionNodePtr lhs = ConvertToExpressionNodePtr(node->children[0]);
  ExpressionNodePtr rhs = ConvertToExpressionNodePtr(node->children[1]);
  if (lhs->type->IsVoid() || rhs->type->IsVoid())
  {
    AddError(node->line, "unable to compare operand(s) of type Void");
    return false;
  }
  bool const lhs_is_concrete_type = !lhs->type->IsNull();
  bool const rhs_is_concrete_type = !rhs->type->IsNull();
  if (lhs_is_concrete_type)
  {
    bool const lhs_is_primitive = lhs->type->IsPrimitive();
    if (rhs_is_concrete_type)
    {
      if (lhs->type != rhs->type)
      {
        AddError(node->line, "incompatible types");
        return false;
      }
      bool const enabled = IsOperatorEnabled(lhs->type, op);
      if (enabled == false)
      {
        AddError(node->line, "operator not supported");
        return false;
      }
    }
    else
    {
      if (lhs_is_primitive)
      {
        // unable to compare LHS primitive type to RHS null
        AddError(node->line, "incompatible types");
        return false;
      }
      // Convert the RHS null type to the correct type
      rhs->type = lhs->type;
    }
  }
  else
  {
    if (rhs_is_concrete_type)
    {
      bool const rhs_is_primitive = rhs->type->IsPrimitive();
      if (rhs_is_primitive)
      {
        // unable to compare LHS null to RHS primitive type
        AddError(node->line, "incompatible types");
        return false;
      }
      // Convert the LHS null type to the correct type
      lhs->type = rhs->type;
    }
    else
    {
      // Comparing two nulls...
      // Type-uninferable nulls will be transformed to boolean true
      lhs->type = bool_type_;
      rhs->type = bool_type_;
    }
  }
  SetRVExpression(node, bool_type_);
  return true;
}

bool Analyser::AnnotateRelationalOp(ExpressionNodePtr const &node)
{
  Operator const op = GetOperator(node->node_kind);
  for (NodePtr const &child : node->children)
  {
    if (AnnotateExpression(ConvertToExpressionNodePtr(child)) == false)
    {
      return false;
    }
  }
  ExpressionNodePtr lhs = ConvertToExpressionNodePtr(node->children[0]);
  ExpressionNodePtr rhs = ConvertToExpressionNodePtr(node->children[1]);
  if (lhs->type != rhs->type)
  {
    AddError(node->line, "incompatible types");
    return false;
  }
  bool const enabled = IsOperatorEnabled(lhs->type, op);
  if (enabled == false)
  {
    AddError(node->line, "operator not supported");
    return false;
  }
  SetRVExpression(node, bool_type_);
  return true;
}

bool Analyser::AnnotateBinaryLogicalOp(ExpressionNodePtr const &node)
{
  for (NodePtr const &child : node->children)
  {
    if (AnnotateExpression(ConvertToExpressionNodePtr(child)) == false)
    {
      return false;
    }
  }
  ExpressionNodePtr lhs = ConvertToExpressionNodePtr(node->children[0]);
  ExpressionNodePtr rhs = ConvertToExpressionNodePtr(node->children[1]);
  if ((lhs->type != bool_type_) || (rhs->type != bool_type_))
  {
    AddError(node->line, "boolean operands expected");
    return false;
  }
  SetRVExpression(node, bool_type_);
  return true;
}

bool Analyser::AnnotateUnaryLogicalOp(ExpressionNodePtr const &node)
{
  ExpressionNodePtr operand = ConvertToExpressionNodePtr(node->children[0]);
  if (AnnotateExpression(operand) == false)
  {
    return false;
  }
  if (operand->type != bool_type_)
  {
    AddError(node->line, "boolean operand expected");
    return false;
  }
  SetRVExpression(node, bool_type_);
  return true;
}

bool Analyser::AnnotatePrefixPostfixOp(ExpressionNodePtr const &node)
{
  ExpressionNodePtr operand = ConvertToExpressionNodePtr(node->children[0]);
  if (AnnotateLHSExpression(node, operand) == false)
  {
    return false;
  }
  if (MatchType(operand->type, any_integer_type_) == false)
  {
    AddError(node->line, "integral type expected");
    return false;
  }
  SetRVExpression(node, operand->type);
  return true;
}

bool Analyser::AnnotateNegateOp(ExpressionNodePtr const &node)
{
  Operator const    op      = GetOperator(node->node_kind);
  ExpressionNodePtr operand = ConvertToExpressionNodePtr(node->children[0]);
  if (AnnotateExpression(operand) == false)
  {
    return false;
  }
  if (IsOperatorEnabled(operand->type, op) == false)
  {
    AddError(node->line, "operator not supported");
    return false;
  }
  SetRVExpression(node, operand->type);
  return true;
}

bool Analyser::AnnotateArithmeticOp(ExpressionNodePtr const &node)
{
  for (NodePtr const &child : node->children)
  {
    if (AnnotateExpression(ConvertToExpressionNodePtr(child)) == false)
    {
      return false;
    }
  }
  ExpressionNodePtr lhs = ConvertToExpressionNodePtr(node->children[0]);
  ExpressionNodePtr rhs = ConvertToExpressionNodePtr(node->children[1]);
  return AnnotateArithmetic(node, lhs, rhs);
}

bool Analyser::AnnotateModuloOp(ExpressionNodePtr const &node)
{
  for (NodePtr const &child : node->children)
  {
    if (AnnotateExpression(ConvertToExpressionNodePtr(child)) == false)
    {
      return false;
    }
  }
  ExpressionNodePtr lhs = ConvertToExpressionNodePtr(node->children[0]);
  ExpressionNodePtr rhs = ConvertToExpressionNodePtr(node->children[1]);
  if ((lhs->type != rhs->type) || (MatchType(lhs->type, any_integer_type_) == false))
  {
    AddError(node->line, "integral operands expected");
    return false;
  }
  SetRVExpression(node, lhs->type);
  return true;
}

bool Analyser::AnnotateIndexOp(ExpressionNodePtr const &node)
{
  ExpressionNodePtr lhs = ConvertToExpressionNodePtr(node->children[0]);
  if ((lhs->node_kind == NodeKind::Identifier) || (lhs->node_kind == NodeKind::Template))
  {
    SymbolPtr symbol = FindSymbol(lhs);
    if (symbol == nullptr)
    {
      AddError(lhs->line, "unknown symbol '" + lhs->text + "'");
      return false;
    }
    if (symbol->IsVariable() == false)
    {
      // Type name or function name
      AddError(lhs->line, "operand does not support index operator");
      return false;
    }
    VariablePtr variable = ConvertToVariablePtr(symbol);
    if (variable->type == nullptr)
    {
      AddError(lhs->line, "variable '" + lhs->text + "' has unresolved type");
      return false;
    }
    SetVariableExpression(lhs, variable);
  }
  else
  {
    if (AnnotateExpression(lhs) == false)
    {
      return false;
    }
  }

  if (lhs->IsTypeExpression() || lhs->IsFunctionGroupExpression())
  {
    AddError(lhs->line, "operand does not support index operator");
    return false;
  }

  TypePtr type;
  if (lhs->type->IsInstantiation())
  {
    type = lhs->type->template_type;
  }
  else
  {
    type = lhs->type;
  }

  std::size_t const num_supplied_indexes = node->children.size() - 1;
  TypePtrArray      supplied_index_types;
  for (std::size_t i = 1; i <= num_supplied_indexes; ++i)
  {
    NodePtr const &   supplied_index      = node->children[i];
    ExpressionNodePtr supplied_index_node = ConvertToExpressionNodePtr(supplied_index);
    if (AnnotateExpression(supplied_index_node) == false)
    {
      return false;
    }
    supplied_index_types.push_back(supplied_index_node->type);
  }

  SymbolPtr symbol = type->symbols->Find(GET_INDEXED_VALUE);
  if (symbol == nullptr)
  {
    AddError(lhs->line,
             "unable to find matching index operator for type '" + lhs->type->name + "'");
    return false;
  }

  FunctionGroupPtr fg = ConvertToFunctionGroupPtr(symbol);

  TypePtrArray actual_index_types;
  FunctionPtr  f = FindFunction(lhs->type, fg, supplied_index_types, actual_index_types);
  if (f == nullptr)
  {
    AddError(lhs->line,
             "unable to find matching index operator for type '" + lhs->type->name + "'");
    return false;
  }

  for (std::size_t i = 1; i <= num_supplied_indexes; ++i)
  {
    NodePtr const &   supplied_index      = node->children[i];
    ExpressionNodePtr supplied_index_node = ConvertToExpressionNodePtr(supplied_index);
    supplied_index_node->type             = actual_index_types[i - 1];
  }

  TypePtr output_type = ConvertType(f->return_type, lhs->type);
  SetLVExpression(node, output_type);
  node->function = f;
  return true;
}

bool Analyser::AnnotateDotOp(ExpressionNodePtr const &node)
{
  ExpressionNodePtr  lhs         = ConvertToExpressionNodePtr(node->children[0]);
  ExpressionNodePtr  rhs         = ConvertToExpressionNodePtr(node->children[1]);
  std::string const &member_name = rhs->text;
  if ((lhs->node_kind == NodeKind::Identifier) || (lhs->node_kind == NodeKind::Template))
  {
    SymbolPtr symbol = FindSymbol(lhs);
    if (symbol == nullptr)
    {
      AddError(lhs->line, "unknown symbol '" + lhs->text + "'");
      return false;
    }
    if (symbol->IsVariable())
    {
      // Variable name
      VariablePtr variable = ConvertToVariablePtr(symbol);
      if (variable->type == nullptr)
      {
        AddError(lhs->line, "variable '" + lhs->text + "' has unresolved type");
        return false;
      }
      SetVariableExpression(lhs, variable);
    }
    else if (symbol->IsType())
    {
      // Type name
      TypePtr type = ConvertToTypePtr(symbol);
      SetTypeExpression(lhs, type);
    }
    else
    {
      // Function name
      AddError(lhs->line, "operand does not support member-access operator");
      return false;
    }
  }
  else
  {
    if (AnnotateExpression(lhs) == false)
    {
      return false;
    }
  }

  if (lhs->IsFunctionGroupExpression())
  {
    AddError(lhs->line, "operand does not support member-access operator");
    return false;
  }

  bool const lhs_is_instance =
      (lhs->IsVariableExpression()) || (lhs->IsLVExpression()) || (lhs->IsRVExpression());

  if (lhs->type->IsPrimitive())
  {
    AddError(lhs->line,
             "primitive type '" + lhs->type->name + "' does not support member-access operator");
    return false;
  }
  SymbolPtr member_symbol;
  if (lhs->type->IsInstantiation())
  {
    member_symbol = lhs->type->template_type->symbols->Find(member_name);
  }
  else
  {
    member_symbol = lhs->type->symbols->Find(member_name);
  }
  if (member_symbol == nullptr)
  {
    AddError(lhs->line, "type '" + lhs->type->name + "' has no member named '" + member_name + "'");
    return false;
  }
  if (member_symbol->IsFunctionGroup())
  {
    // member is a function name
    // static member function  lhs_is_instance == false
    // member function         lhs_is_instance == true
    FunctionGroupPtr fg = ConvertToFunctionGroupPtr(member_symbol);
    SetFunctionGroupExpression(node, fg, lhs->type, lhs_is_instance);
    return true;
  }
  else if (member_symbol->IsVariable())
  {
    // member is a variable name
    // static member variable  lhs_is_instance == false
    // member variable         lhs_is_instance == true
    AddError(lhs->line, "not supported");
    return false;
  }
  else
  {
    // member is a type name
    AddError(lhs->line, "not supported");
    return false;
  }
}

bool Analyser::AnnotateInvokeOp(ExpressionNodePtr const &node)
{
  ExpressionNodePtr lhs = ConvertToExpressionNodePtr(node->children[0]);
  if ((lhs->node_kind == NodeKind::Identifier) || (lhs->node_kind == NodeKind::Template))
  {
    SymbolPtr symbol = FindSymbol(lhs);
    if (symbol == nullptr)
    {
      AddError(lhs->line, "unknown symbol '" + lhs->text + "'");
      return false;
    }
    if (symbol->IsFunctionGroup())
    {
      // Function name
      FunctionGroupPtr fg = ConvertToFunctionGroupPtr(symbol);
      SetFunctionGroupExpression(lhs, fg, nullptr, false);
    }
    else if (symbol->IsType())
    {
      // Type name
      TypePtr type = ConvertToTypePtr(symbol);
      SetTypeExpression(lhs, type);
    }
    else
    {
      // Variable name
      AddError(lhs->line, "operand does not support function-call operator");
      return false;
    }
  }
  else
  {
    if (AnnotateExpression(lhs) == false)
    {
      return false;
    }
  }

  TypePtrArray supplied_parameter_types;
  for (std::size_t i = 1; i < node->children.size(); ++i)
  {
    NodePtr const &   supplied_parameter      = node->children[i];
    ExpressionNodePtr supplied_parameter_node = ConvertToExpressionNodePtr(supplied_parameter);
    if (AnnotateExpression(supplied_parameter_node) == false)
    {
      return false;
    }
    supplied_parameter_types.push_back(supplied_parameter_node->type);
  }

  if (lhs->IsFunctionGroupExpression())
  {
    // Opcode-invoked free function (lhs->type is nullptr)
    // Opcode-invoked static member function
    // Opcode-invoked member function
    // User-defined free function   (lhs->type is nullptr)
    TypePtrArray actual_parameter_types;
    FunctionPtr  f =
        FindFunction(lhs->type, lhs->fg, supplied_parameter_types, actual_parameter_types);
    if (f == nullptr)
    {
      // No matching function, or ambiguous
      AddError(lhs->line, "unable to find matching function for '" + lhs->fg->name + "'");
      return false;
    }

    if (f->function_kind == FunctionKind::StaticMemberFunction)
    {
      if (lhs->function_invoked_on_instance)
      {
        AddError(lhs->line, "function '" + lhs->fg->name + "' is a static member function");
        return false;
      }
    }
    else if (f->function_kind == FunctionKind::MemberFunction)
    {
      if (lhs->function_invoked_on_instance == false)
      {
        AddError(lhs->line, "function '" + lhs->fg->name + "' is a non-static member function");
        return false;
      }
    }

    for (std::size_t i = 1; i < node->children.size(); ++i)
    {
      NodePtr const &   supplied_parameter      = node->children[i];
      ExpressionNodePtr supplied_parameter_node = ConvertToExpressionNodePtr(supplied_parameter);
      supplied_parameter_node->type             = actual_parameter_types[i - 1];
    }

    TypePtr return_type = ConvertType(f->return_type, lhs->type);
    SetRVExpression(node, return_type);
    node->function = f;
    return true;
  }
  else if (lhs->IsTypeExpression())
  {
    // Type constructor
    if (lhs->type->IsPrimitive())
    {
      AddError(lhs->line, "primitive type '" + lhs->type->name + "' is not constructible");
      return false;
    }
    SymbolPtr symbol;
    if (lhs->type->IsInstantiation())
    {
      symbol = lhs->type->template_type->symbols->Find(CONSTRUCTOR);
    }
    else
    {
      symbol = lhs->type->symbols->Find(CONSTRUCTOR);
    }
    if (symbol == nullptr)
    {
      AddError(lhs->line, "unable to find matching constructor for type '" + lhs->type->name + "'");
      return false;
    }
    FunctionGroupPtr fg = ConvertToFunctionGroupPtr(symbol);
    TypePtrArray     actual_parameter_types;
    FunctionPtr f = FindFunction(lhs->type, fg, supplied_parameter_types, actual_parameter_types);
    if (f == nullptr)
    {
      // No matching constructor, or ambiguous
      AddError(lhs->line, "unable to find matching constructor for type '" + lhs->type->name + "'");
      return false;
    }

    for (std::size_t i = 1; i < node->children.size(); ++i)
    {
      NodePtr const &   supplied_parameter      = node->children[i];
      ExpressionNodePtr supplied_parameter_node = ConvertToExpressionNodePtr(supplied_parameter);
      supplied_parameter_node->type             = actual_parameter_types[i - 1];
    }

    SetRVExpression(node, lhs->type);
    node->function = f;
    return true;
  }
  else
  {
    // e.g.
    // (a + b)();
    // array[index]();
    AddError(lhs->line, "operand does not support function-call operator");
    return false;
  }
}

// Returns true if control is able to reach the end of the block
bool Analyser::TestBlock(BlockNodePtr const &block_node)
{
  for (NodePtr const &child : block_node->block_children)
  {
    switch (child->node_kind)
    {
    case NodeKind::ReturnStatement:
    case NodeKind::BreakStatement:
    case NodeKind::ContinueStatement:
    {
      return false;
    }
    case NodeKind::IfStatement:
    {
      bool const got_else = child->children.back()->node_kind == NodeKind::Else;
      if (got_else)
      {
        bool able_to_reach_end_of_if_statement = false;
        for (NodePtr const &nodeptr : child->children)
        {
          BlockNodePtr node                             = ConvertToBlockNodePtr(nodeptr);
          bool const   able_to_reach_reach_end_of_block = TestBlock(node);
          able_to_reach_end_of_if_statement |= able_to_reach_reach_end_of_block;
        }
        if (able_to_reach_end_of_if_statement == false)
        {
          return false;
        }
      }
      break;
    }
    case NodeKind::If:
    case NodeKind::ElseIf:
    case NodeKind::Else:
    {
      return TestBlock(ConvertToBlockNodePtr(child));
    }
    default:
    {
      break;
    }
    }  // switch
  }
  // No child returned false, so we are indeed able to reach the end of the block
  return true;
}

bool Analyser::IsWriteable(ExpressionNodePtr const &lhs)
{
  bool const is_variable_expression = lhs->IsVariableExpression();
  bool const is_lv_expression       = lhs->IsLVExpression();
  if ((is_variable_expression == false) && (is_lv_expression == false))
  {
    AddError(lhs->line, "assignment operand is not writeable");
    return false;
  }
  if (is_variable_expression)
  {
    if ((lhs->variable->variable_kind == VariableKind::Parameter) ||
        (lhs->variable->variable_kind == VariableKind::For))
    {
      AddError(lhs->line, "assignment operand is not writeable");
      return false;
    }
  }
  return true;
}

bool Analyser::AnnotateArithmetic(ExpressionNodePtr const &node, ExpressionNodePtr const &lhs,
                                  ExpressionNodePtr const &rhs)
{
  Operator const op = GetOperator(node->node_kind);
  if (lhs->type->IsVoid() || lhs->type->IsNull())
  {
    AddError(node->line, "incompatible types");
    return false;
  }
  if (rhs->type->IsVoid() || rhs->type->IsNull())
  {
    AddError(node->line, "incompatible types");
    return false;
  }
  bool const lhs_is_primitive     = lhs->type->IsPrimitive();
  bool const rhs_is_primitive     = rhs->type->IsPrimitive();
  bool const lhs_is_instantiation = lhs->type->IsInstantiation();
  bool const rhs_is_instantiation = rhs->type->IsInstantiation();
  if (lhs_is_primitive)
  {
    if (rhs_is_primitive)
    {
      // primitive op primitive
      if ((lhs->type == rhs->type) && IsOperatorEnabled(lhs->type, op))
      {
        SetRVExpression(node, lhs->type);
        return true;
      }
    }
    else
    {
      // primitive op object
      if (rhs_is_instantiation && IsLeftOperatorEnabled(rhs->type, op))
      {
        TypePtr const &rhs_type = rhs->type->types[0];
        if (lhs->type == rhs_type)
        {
          SetRVExpression(node, rhs->type);
          return true;
        }
      }
    }
  }
  else
  {
    if (rhs_is_primitive)
    {
      // object op primitive
      if (lhs_is_instantiation && IsRightOperatorEnabled(lhs->type, op))
      {
        TypePtr const &lhs_type = lhs->type->types[0];
        if (lhs_type == rhs->type)
        {
          SetRVExpression(node, lhs->type);
          return true;
        }
      }
    }
    else
    {
      // object op object
      if ((lhs->type == rhs->type) && IsOperatorEnabled(lhs->type, op))
      {
        SetRVExpression(node, lhs->type);
        return true;
      }
    }
  }
  AddError(node->line, "incompatible types");
  return false;
}

TypePtr Analyser::ConvertType(TypePtr const &type, TypePtr const &instantiated_template_type)
{
  TypePtr converted_type;
  if (type->type_kind == TypeKind::Template)
  {
    converted_type = instantiated_template_type;
  }
  else if (type == template_parameter1_type_)
  {
    converted_type = instantiated_template_type->types[0];
  }
  else if (type == template_parameter2_type_)
  {
    converted_type = instantiated_template_type->types[1];
  }
  else
  {
    converted_type = type;
  }
  return converted_type;
}

bool Analyser::MatchType(TypePtr const &supplied_type, TypePtr const &expected_type) const
{
  if (expected_type == any_type_)
  {
    return true;
  }
  else if (expected_type == any_primitive_type_)
  {
    return supplied_type->IsPrimitive();
  }
  else if (expected_type->IsGroup())
  {
    for (auto const &possible_type : expected_type->types)
    {
      if (supplied_type == possible_type)
      {
        return true;
      }
    }
  }
  else if (supplied_type == expected_type)
  {
    return true;
  }
  return false;
}

bool Analyser::MatchTypes(TypePtr const &type, TypePtrArray const &supplied_types,
                          TypePtrArray const &expected_types, TypePtrArray &actual_types)
{
  actual_types.clear();
  std::size_t const num_types = expected_types.size();
  if (supplied_types.size() != num_types)
  {
    // Not a match
    return false;
  }
  for (std::size_t i = 0; i < num_types; ++i)
  {
    TypePtr const &supplied_type = supplied_types[i];
    if (supplied_type->IsVoid())
    {
      // Not a match
      return false;
    }
    TypePtr expected_type = ConvertType(expected_types[i], type);
    if (supplied_type->IsNull())
    {
      if (expected_type->IsPrimitive())
      {
        // Not a match
        return false;
      }
      actual_types.push_back(expected_type);
    }
    else
    {
      if (MatchType(supplied_type, expected_type) == false)
      {
        // Not a match
        return false;
      }
      actual_types.push_back(supplied_type);
    }
  }
  // Got a match
  return true;
}

FunctionPtr Analyser::FindFunction(TypePtr const &type, FunctionGroupPtr const &fg,
                                   TypePtrArray const &supplied_types, TypePtrArray &actual_types)
{
  // type is nullptr if fg is an opcode-invoked free function or a user-defined free function
  FunctionPtrArray          functions;
  std::vector<TypePtrArray> array;
  for (FunctionPtr const &function : fg->functions)
  {
    TypePtrArray temp_actual_types;
    if (MatchTypes(type, supplied_types, function->parameter_types, temp_actual_types))
    {
      array.push_back(temp_actual_types);
      functions.push_back(function);
    }
  }
  if (functions.size() == 1)
  {
    actual_types = array[0];
    return functions[0];
  }
  // Matching function not found, or ambiguous
  return nullptr;
}

TypePtr Analyser::FindType(ExpressionNodePtr const &node)
{
  SymbolPtr symbol = FindSymbol(node);
  if (symbol == nullptr)
  {
    return nullptr;
  }
  if (symbol->IsType() == false)
  {
    return nullptr;
  }
  return ConvertToTypePtr(symbol);
}

SymbolPtr Analyser::FindSymbol(ExpressionNodePtr const &node)
{
  SymbolPtr symbol;
  if (node->node_kind == NodeKind::Template)
  {
    symbol = SearchSymbols(node->text);
    if (symbol)
    {
      // Template instantiation already exists
      return ConvertToTypePtr(symbol);
    }
    ExpressionNodePtr  identifier_node = ConvertToExpressionNodePtr(node->children[0]);
    std::string const &name            = identifier_node->text;
    symbol                             = SearchSymbols(name);
    if (symbol == nullptr)
    {
      // Template type doesn't exist
      return nullptr;
    }
    TypePtr           template_type                = ConvertToTypePtr(symbol);
    std::size_t const num_supplied_parameter_types = node->children.size() - 1;
    std::size_t const num_expected_parameter_types = template_type->types.size();
    TypePtrArray      parameter_types;
    if (num_supplied_parameter_types != num_expected_parameter_types)
    {
      return nullptr;
    }
    for (std::size_t i = 1; i <= num_expected_parameter_types; ++i)
    {
      ExpressionNodePtr parameter_type_node = ConvertToExpressionNodePtr(node->children[i]);
      TypePtr           parameter_type      = FindType(parameter_type_node);
      if (parameter_type == nullptr)
      {
        return nullptr;
      }
      TypePtr const &expected_parameter_type = template_type->types[i - 1];
      if (MatchType(parameter_type, expected_parameter_type) == false)
      {
        return nullptr;
      }
      // Need to check here that parameter_type does in fact support any operator(s)
      // required by the template_type's i'th type parameter...
      parameter_types.push_back(parameter_type);
    }
    TypePtr type = InternalCreateInstantiationType(TypeKind::UserDefinedInstantiation,
                                                   template_type, parameter_types);
    root_->symbols->Add(type);
    return type;
  }
  else  // (node->node_kind == NodeKind::Identifier)
  {
    std::string const &name = node->text;
    symbol                  = SearchSymbols(name);
    if (symbol)
    {
      return symbol;
    }
    return nullptr;
  }
}

SymbolPtr Analyser::SearchSymbols(std::string const &name)
{
  SymbolPtr symbol = symbols_->Find(name);
  if (symbol)
  {
    return symbol;
  }
  auto it  = blocks_.rbegin();
  auto end = blocks_.rend();
  while (it != end)
  {
    BlockNodePtr const &block_node = *it;
    symbol                         = block_node->symbols->Find(name);
    if (symbol)
    {
      return symbol;
    }
    ++it;
  }
  // Name not found in any symbol table
  return nullptr;
}

void Analyser::SetVariableExpression(ExpressionNodePtr const &node, VariablePtr const &variable)
{
  node->expression_kind = ExpressionKind::Variable;
  node->variable        = variable;
  node->type            = variable->type;
}

void Analyser::SetLVExpression(ExpressionNodePtr const &node, TypePtr const &type)
{
  node->expression_kind = ExpressionKind::LV;
  node->type            = type;
}

void Analyser::SetRVExpression(ExpressionNodePtr const &node, TypePtr const &type)
{
  node->expression_kind = ExpressionKind::RV;
  node->type            = type;
}

void Analyser::SetTypeExpression(ExpressionNodePtr const &node, TypePtr const &type)
{
  node->expression_kind = ExpressionKind::Type;
  node->type            = type;
}

void Analyser::SetFunctionGroupExpression(ExpressionNodePtr const &node, FunctionGroupPtr const &fg,
                                          TypePtr const &fg_owner,
                                          bool           function_invoked_on_instance)
{
  node->expression_kind              = ExpressionKind::FunctionGroup;
  node->type                         = fg_owner;
  node->fg                           = fg;
  node->function_invoked_on_instance = function_invoked_on_instance;
}

void Analyser::CreatePrimitiveType(std::string const &type_name, TypeIndex type_index,
                                   bool add_to_symbol_table, TypeId type_id, TypePtr &type)
{
  if (type_map_.Find(type_index))
  {
    // Already created
    return;
  }
  type = CreateType(TypeKind::Primitive, type_name);
  type_map_.Add(type_index, type);
  AddTypeInfo(TypeInfo(TypeKind::Primitive, type_name, TypeIds::Unknown, {}), type_id, type);
  registered_types_.Add(type_index, type->id);
  if (add_to_symbol_table)
  {
    symbols_->Add(type);
  }
}

void Analyser::CreateMetaType(std::string const &type_name, TypeIndex type_index, TypeId type_id,
                              TypePtr &type)
{
  if (type_map_.Find(type_index))
  {
    // Already created
    return;
  }
  type = CreateType(TypeKind::Meta, type_name);
  type_map_.Add(type_index, type);
  AddTypeInfo(TypeInfo(TypeKind::Meta, type_name, TypeIds::Unknown, {}), type_id, type);
  registered_types_.Add(type_index, type->id);
}

void Analyser::CreateClassType(std::string const &type_name, TypeIndex type_index, TypeId type_id,
                               TypePtr &type)
{
  if (type_map_.Find(type_index))
  {
    // Already created
    return;
  }
  type          = CreateType(TypeKind::Class, type_name);
  type->symbols = CreateSymbolTable();
  type_map_.Add(type_index, type);
  AddTypeInfo(TypeInfo(TypeKind::Class, type_name, TypeIds::Unknown, {}), type_id, type);
  registered_types_.Add(type_index, type->id);
  symbols_->Add(type);
}

void Analyser::CreateTemplateType(std::string const &type_name, TypeIndex type_index,
                                  TypePtrArray const &allowed_types, TypeId type_id, TypePtr &type)
{
  if (type_map_.Find(type_index))
  {
    // Already created
    return;
  }
  type          = CreateType(TypeKind::Template, type_name);
  type->symbols = CreateSymbolTable();
  type->types   = allowed_types;
  type_map_.Add(type_index, type);
  AddTypeInfo(TypeInfo(TypeKind::Template, type_name, TypeIds::Unknown, {}), type_id, type);
  registered_types_.Add(type_index, type->id);
  symbols_->Add(type);
}

void Analyser::CreateInstantiationType(TypeIndex type_index, TypePtr const &template_type,
                                       TypePtrArray const &parameter_types, TypeId type_id,
                                       TypePtr &type)
{
  if (type_map_.Find(type_index))
  {
    // Already created
    return;
  }
  type = InternalCreateInstantiationType(TypeKind::Instantiation, template_type, parameter_types);
  TypeIdArray parameter_type_ids;
  for (auto const &parameter_type : parameter_types)
  {
    parameter_type_ids.push_back(parameter_type->id);
  }
  type_map_.Add(type_index, type);
<<<<<<< HEAD
  AddTypeInfo(TypeInfo(TypeKind::Instantiation, type->name, parameter_type_ids), type_id, type);

=======
  AddTypeInfo(TypeInfo(TypeKind::Instantiation, type->name, template_type->id, parameter_type_ids),
              type_id, type);
>>>>>>> 5f7ecda8
  registered_types_.Add(type_index, type->id);
  symbols_->Add(type);
}

void Analyser::CreateGroupType(std::string const &type_name, TypeIndex type_index,
                               TypePtrArray const &allowed_types, TypeId type_id, TypePtr &type)
{
  if (type_map_.Find(type_index))
  {
    // Already created
    return;
  }
  type        = CreateType(TypeKind::Group, type_name);
  type->types = allowed_types;
  type_map_.Add(type_index, type);
  AddTypeInfo(TypeInfo(TypeKind::Group, type_name, TypeIds::Unknown, {}), type_id, type);
  registered_types_.Add(type_index, type->id);
}

TypePtr Analyser::InternalCreateInstantiationType(TypeKind type_kind, TypePtr const &template_type,
                                                  TypePtrArray const &parameter_types)
{
  std::stringstream stream;
  stream << template_type->name + "<";
  std::size_t const count = parameter_types.size();
  for (std::size_t i = 0; i < count; ++i)
  {
    stream << parameter_types[i]->name;
    if (i + 1 < count)
    {
      stream << ",";
    }
  }
  stream << ">";
  std::string name    = stream.str();
  TypePtr     type    = CreateType(type_kind, name);
  type->template_type = template_type;
  type->types         = parameter_types;
  return type;
}

void Analyser::CreateFreeFunction(std::string const &name, TypePtrArray const &parameter_types,
                                  TypePtr const &return_type, Handler const &handler)
{
  std::string unique_id = BuildUniqueId(nullptr, name, parameter_types, return_type);
  FunctionPtr f = CreateFunction(FunctionKind::FreeFunction, name, unique_id, parameter_types,
                                 VariablePtrArray(), return_type);
  AddFunctionToSymbolTable(symbols_, f);
  AddFunctionInfo(f, handler);
}

void Analyser::CreateConstructor(TypePtr const &type, TypePtrArray const &parameter_types,
                                 Handler const &handler)
{
  std::string unique_id = BuildUniqueId(type, CONSTRUCTOR, parameter_types, type);
  FunctionPtr f = CreateFunction(FunctionKind::Constructor, CONSTRUCTOR, unique_id, parameter_types,
                                 VariablePtrArray(), type);
  AddFunctionToSymbolTable(type->symbols, f);
  AddFunctionInfo(f, handler);
}

void Analyser::CreateStaticMemberFunction(TypePtr const &type, std::string const &name,
                                          TypePtrArray const &parameter_types,
                                          TypePtr const &return_type, Handler const &handler)
{
  std::string unique_id = BuildUniqueId(type, name, parameter_types, return_type);
  FunctionPtr f         = CreateFunction(FunctionKind::StaticMemberFunction, name, unique_id,
                                 parameter_types, VariablePtrArray(), return_type);
  AddFunctionToSymbolTable(type->symbols, f);
  AddFunctionInfo(f, handler);
}

void Analyser::CreateMemberFunction(TypePtr const &type, std::string const &name,
                                    TypePtrArray const &parameter_types, TypePtr const &return_type,
                                    Handler const &handler)
{
  std::string unique_id = BuildUniqueId(type, name, parameter_types, return_type);
  FunctionPtr f = CreateFunction(FunctionKind::MemberFunction, name, unique_id, parameter_types,
                                 VariablePtrArray(), return_type);
  AddFunctionToSymbolTable(type->symbols, f);
  AddFunctionInfo(f, handler);
}

FunctionPtr Analyser::CreateUserDefinedFreeFunction(std::string const &     name,
                                                    TypePtrArray const &    parameter_types,
                                                    VariablePtrArray const &parameter_variables,
                                                    TypePtr const &         return_type)
{
  return CreateFunction(FunctionKind::UserDefinedFreeFunction, name, name, parameter_types,
                        parameter_variables, return_type);
}

void Analyser::EnableIndexOperator(TypePtr const &type, TypePtrArray const &input_types,
                                   TypePtr const &output_type, Handler const &get_handler,
                                   Handler const &set_handler)
{
  std::string g_unique_id = BuildUniqueId(type, GET_INDEXED_VALUE, input_types, output_type);
  FunctionPtr gf = CreateFunction(FunctionKind::MemberFunction, GET_INDEXED_VALUE, g_unique_id,
                                  input_types, VariablePtrArray(), output_type);
  AddFunctionInfo(gf, get_handler);
  AddFunctionToSymbolTable(type->symbols, gf);

  TypePtrArray s_input_types = input_types;
  s_input_types.push_back(output_type);
  std::string s_unique_id = BuildUniqueId(type, SET_INDEXED_VALUE, s_input_types, void_type_);
  FunctionPtr sf = CreateFunction(FunctionKind::MemberFunction, SET_INDEXED_VALUE, s_unique_id,
                                  s_input_types, VariablePtrArray(), void_type_);
  AddFunctionInfo(sf, set_handler);
  AddFunctionToSymbolTable(type->symbols, sf);
}

void Analyser::AddTypeInfo(TypeInfo const &info, TypeId type_id, TypePtr const &type)
{
  TypeId id;
  if (type_id == TypeIds::Unknown)
  {
    id = TypeId(type_info_array_.size());
    type_info_array_.push_back(info);
  }
  else
  {
    id                   = type_id;
    type_info_array_[id] = info;
  }
  type->id                   = id;
  type_info_map_[type->name] = id;
}

void Analyser::AddFunctionInfo(FunctionPtr const &function, Handler const &handler)
{
  FunctionInfo info(function->function_kind, function->unique_id, handler);
  function_info_array_.push_back(info);
}



std::string Analyser::BuildUniqueId(TypePtr const &type, std::string const &function_name,
                                    TypePtrArray const &parameter_types, TypePtr const &return_type)
{
  std::stringstream stream;
  if (type)
  {
    stream << type->name;
  }
  stream << "::" << function_name << "^";
  std::size_t const count = parameter_types.size();
  for (std::size_t i = 0; i < count; ++i)
  {
    stream << parameter_types[i]->name;
    if (i + 1 < count)
    {
      stream << ",";
    }
  }
  stream << "^" << return_type->name;
  std::string unique_id = stream.str();
  return unique_id;
}

void Analyser::AddFunctionToSymbolTable(SymbolTablePtr const &symbols, FunctionPtr const &function)
{
  FunctionGroupPtr fg;
  SymbolPtr        symbol = symbols->Find(function->name);
  if (symbol)
  {
    fg = ConvertToFunctionGroupPtr(symbol);
  }
  else
  {
    // Create new function group
    fg = CreateFunctionGroup(function->name);
    symbols->Add(fg);
  }
  // Add the function to the function group
  fg->functions.push_back(function);
}

}  // namespace vm
}  // namespace fetch<|MERGE_RESOLUTION|>--- conflicted
+++ resolved
@@ -2154,13 +2154,8 @@
     parameter_type_ids.push_back(parameter_type->id);
   }
   type_map_.Add(type_index, type);
-<<<<<<< HEAD
-  AddTypeInfo(TypeInfo(TypeKind::Instantiation, type->name, parameter_type_ids), type_id, type);
-
-=======
   AddTypeInfo(TypeInfo(TypeKind::Instantiation, type->name, template_type->id, parameter_type_ids),
               type_id, type);
->>>>>>> 5f7ecda8
   registered_types_.Add(type_index, type->id);
   symbols_->Add(type);
 }
