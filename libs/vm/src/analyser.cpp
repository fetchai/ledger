--- conflicted
+++ resolved
@@ -215,11 +215,6 @@
                                GetTypePtr(return_type_id));
 }
 
-<<<<<<< HEAD
-void Analyser::EnableIndexOperator(TypeId type_id, TypeIdArray index_ids, TypeId return_type_id)
-{
-  EnableIndexOperator(GetTypePtr(type_id), GetTypePtrs(index_ids), GetTypePtr(return_type_id));
-=======
 void Analyser::EnableOperator(TypeId type_id, Operator op)
 {
   EnableOperator(GetTypePtr(type_id), op);
@@ -229,7 +224,6 @@
                                    TypeId const &output_type_id)
 {
   EnableIndexOperator(GetTypePtr(type_id), GetTypePtrs(input_type_ids), GetTypePtr(output_type_id));
->>>>>>> 1c29954e
 }
 
 bool Analyser::Analyse(BlockNodePtr const &root, TypeInfoTable &type_info_table, Strings &errors)
