//------------------------------------------------------------------------------
//
//   Copyright 2018-2019 Fetch.AI Limited
//
//   Licensed under the Apache License, Version 2.0 (the "License");
//   you may not use this file except in compliance with the License.
//   You may obtain a copy of the License at
//
//       http://www.apache.org/licenses/LICENSE-2.0
//
//   Unless required by applicable law or agreed to in writing, software
//   distributed under the License is distributed on an "AS IS" BASIS,
//   WITHOUT WARRANTIES OR CONDITIONS OF ANY KIND, either express or implied.
//   See the License for the specific language governing permissions and
//   limitations under the License.
//
//------------------------------------------------------------------------------

#include "vm/analyser.hpp"
#include "vm/array.hpp"
#include "vm/map.hpp"
#include "vm/matrix.hpp"
#include "vm/state.hpp"
#include "vm/string.hpp"

namespace fetch {
namespace vm {

std::string Analyser::CONSTRUCTOR       = "[Constructor]";
std::string Analyser::GET_INDEXED_VALUE = "[GetIndexedValue]";
std::string Analyser::SET_INDEXED_VALUE = "[SetIndexedValue]";

void Analyser::Initialise()
{
  operator_map_        = {{NodeKind::Equal, Operator::Equal},
                   {NodeKind::NotEqual, Operator::NotEqual},
                   {NodeKind::LessThan, Operator::LessThan},
                   {NodeKind::LessThanOrEqual, Operator::LessThanOrEqual},
                   {NodeKind::GreaterThan, Operator::GreaterThan},
                   {NodeKind::GreaterThanOrEqual, Operator::GreaterThanOrEqual},
                   {NodeKind::Negate, Operator::Negate},
                   {NodeKind::Add, Operator::Add},
                   {NodeKind::Subtract, Operator::Subtract},
                   {NodeKind::Multiply, Operator::Multiply},
                   {NodeKind::Divide, Operator::Divide},
                   {NodeKind::InplaceAdd, Operator::InplaceAdd},
                   {NodeKind::InplaceSubtract, Operator::InplaceSubtract},
                   {NodeKind::InplaceMultiply, Operator::InplaceMultiply},
                   {NodeKind::InplaceDivide, Operator::InplaceDivide}};
  type_map_            = TypeMap();
  type_info_array_     = TypeInfoArray(TypeIds::NumReserved);
  type_info_map_       = TypeInfoMap();
  registered_types_    = RegisteredTypes();
  function_info_array_ = FunctionInfoArray();
  symbols_             = CreateSymbolTable();
  CreatePrimitiveType("Null", TypeIndex(typeid(std::nullptr_t)), false, TypeIds::Null, null_type_);
  CreatePrimitiveType("Void", TypeIndex(typeid(void)), false, TypeIds::Void, void_type_);
  CreatePrimitiveType("Bool", TypeIndex(typeid(bool)), true, TypeIds::Bool, bool_type_);
  CreatePrimitiveType("Int8", TypeIndex(typeid(int8_t)), true, TypeIds::Int8, int8_type_);
  CreatePrimitiveType("Byte", TypeIndex(typeid(uint8_t)), true, TypeIds::Byte, byte_type_);
  CreatePrimitiveType("Int16", TypeIndex(typeid(int16_t)), true, TypeIds::Int16, int16_type_);
  CreatePrimitiveType("UInt16", TypeIndex(typeid(uint16_t)), true, TypeIds::UInt16, uint16_type_);
  CreatePrimitiveType("Int32", TypeIndex(typeid(int32_t)), true, TypeIds::Int32, int32_type_);
  CreatePrimitiveType("UInt32", TypeIndex(typeid(uint32_t)), true, TypeIds::UInt32, uint32_type_);
  CreatePrimitiveType("Int64", TypeIndex(typeid(int64_t)), true, TypeIds::Int64, int64_type_);
  CreatePrimitiveType("UInt64", TypeIndex(typeid(uint64_t)), true, TypeIds::UInt64, uint64_type_);
  CreatePrimitiveType("Float32", TypeIndex(typeid(float)), true, TypeIds::Float32, float32_type_);
  CreatePrimitiveType("Float64", TypeIndex(typeid(double)), true, TypeIds::Float64, float64_type_);
  CreateClassType("String", TypeIndex(typeid(String)), TypeIds::String, string_type_);
  EnableOperator(string_type_, Operator::Equal);
  EnableOperator(string_type_, Operator::NotEqual);
  EnableOperator(string_type_, Operator::LessThan);
  EnableOperator(string_type_, Operator::LessThanOrEqual);
  EnableOperator(string_type_, Operator::GreaterThan);
  EnableOperator(string_type_, Operator::GreaterThanOrEqual);
  EnableOperator(string_type_, Operator::Add);

  CreateClassType("Address", TypeIndex(typeid(Address)), TypeIds::Address, address_type_);
  EnableOperator(address_type_, Operator::Equal);
  EnableOperator(address_type_, Operator::NotEqual);

  CreateMetaType("[TemplateParameter1]", TypeIndex(typeid(TemplateParameter1)), TypeIds::Unknown,
                 template_parameter1_type_);
  CreateMetaType("[TemplateParameter2]", TypeIndex(typeid(TemplateParameter2)), TypeIds::Unknown,
                 template_parameter2_type_);
  CreateMetaType("[Any]", TypeIndex(typeid(Any)), TypeIds::Unknown, any_type_);
  CreateMetaType("[AnyPrimitive]", TypeIndex(typeid(AnyPrimitive)), TypeIds::Unknown,
                 any_primitive_type_);
  TypePtrArray const integer_types = {int8_type_,  byte_type_,   int16_type_, uint16_type_,
                                      int32_type_, uint32_type_, int64_type_, uint64_type_};
  TypePtrArray const number_types  = {int8_type_,    byte_type_,   int16_type_, uint16_type_,
                                     int32_type_,   uint32_type_, int64_type_, uint64_type_,
                                     float32_type_, float64_type_};
  for (auto const &type : number_types)
  {
    EnableOperator(type, Operator::Equal);
    EnableOperator(type, Operator::NotEqual);
    EnableOperator(type, Operator::LessThan);
    EnableOperator(type, Operator::LessThanOrEqual);
    EnableOperator(type, Operator::GreaterThan);
    EnableOperator(type, Operator::GreaterThanOrEqual);
    EnableOperator(type, Operator::Negate);
    EnableOperator(type, Operator::Add);
    EnableOperator(type, Operator::Subtract);
    EnableOperator(type, Operator::Multiply);
    EnableOperator(type, Operator::Divide);
    EnableOperator(type, Operator::InplaceAdd);
    EnableOperator(type, Operator::InplaceSubtract);
    EnableOperator(type, Operator::InplaceMultiply);
    EnableOperator(type, Operator::InplaceDivide);
  }
  CreateGroupType("[AnyInteger]", TypeIndex(typeid(AnyInteger)), integer_types, TypeIds::Unknown,
                  any_integer_type_);
  CreateGroupType("[AnyFloatingPoint]", TypeIndex(typeid(AnyFloatingPoint)),
                  {float32_type_, float64_type_}, TypeIds::Unknown, any_floating_point_type_);
  CreateTemplateType("Matrix", TypeIndex(typeid(IMatrix)), {any_floating_point_type_},
                     TypeIds::Unknown, matrix_type_);
  EnableOperator(matrix_type_, Operator::Negate);
  EnableOperator(matrix_type_, Operator::Add);
  EnableOperator(matrix_type_, Operator::Subtract);
  EnableOperator(matrix_type_, Operator::Multiply);
  EnableOperator(matrix_type_, Operator::InplaceAdd);
  EnableOperator(matrix_type_, Operator::InplaceSubtract);
  EnableLeftOperator(matrix_type_, Operator::Multiply);
  EnableRightOperator(matrix_type_, Operator::Add);
  EnableRightOperator(matrix_type_, Operator::Subtract);
  EnableRightOperator(matrix_type_, Operator::Multiply);
  EnableRightOperator(matrix_type_, Operator::Divide);
<<<<<<< HEAD
  EnableRightOperator(matrix_type_, Operator::AddAssign);
  EnableRightOperator(matrix_type_, Operator::SubtractAssign);
  EnableRightOperator(matrix_type_, Operator::MultiplyAssign);
  EnableRightOperator(matrix_type_, Operator::DivideAssign);

  CreateTemplateType("Array", TypeIds::IArray, {any_type_}, array_type_);
  EnableIndexOperator(array_type_, {integer_variant_type_}, template_parameter1_type_);

  CreateTemplateType("Map", TypeIds::IMap, {any_type_, any_type_}, map_type_);
  EnableIndexOperator(map_type_, {template_parameter1_type_}, template_parameter2_type_);

  // ledger specific
  CreateClassType("Address", TypeIds::Address, address_type_);
  EnableOperator(address_type_, Operator::Equal);
  EnableOperator(address_type_, Operator::NotEqual);

  CreateTemplateType("State", TypeIds::IState, {any_type_}, state_type_);

  CreateTemplateType("PersistentMap", TypeIds::IPersistentMap, {any_type_, any_type_},
                     persistent_map_type_);
  EnableIndexOperator(persistent_map_type_, {template_parameter1_type_}, template_parameter2_type_);
=======
  EnableRightOperator(matrix_type_, Operator::InplaceAdd);
  EnableRightOperator(matrix_type_, Operator::InplaceSubtract);
  EnableRightOperator(matrix_type_, Operator::InplaceMultiply);
  EnableRightOperator(matrix_type_, Operator::InplaceDivide);
  CreateTemplateType("Array", TypeIndex(typeid(IArray)), {any_type_}, TypeIds::Unknown,
                     array_type_);
  CreateTemplateType("Map", TypeIndex(typeid(IMap)), {any_type_, any_type_}, TypeIds::Unknown,
                     map_type_);
  CreateTemplateType("State", TypeIndex(typeid(IState)), {any_type_}, TypeIds::Unknown,
                     state_type_);
>>>>>>> 2ac9ac44
}

void Analyser::UnInitialise()
{
  operator_map_ = OperatorMap();
  type_map_.Reset();
  type_map_            = TypeMap();
  type_info_array_     = TypeInfoArray();
  type_info_map_       = TypeInfoMap();
  registered_types_    = RegisteredTypes();
  function_info_array_ = FunctionInfoArray();
  if (symbols_)
  {
    symbols_->Reset();
    symbols_ = nullptr;
  }
  null_type_                = nullptr;
  void_type_                = nullptr;
  bool_type_                = nullptr;
  int8_type_                = nullptr;
  byte_type_                = nullptr;
  int16_type_               = nullptr;
  uint16_type_              = nullptr;
  int32_type_               = nullptr;
  uint32_type_              = nullptr;
  int64_type_               = nullptr;
  uint64_type_              = nullptr;
  float32_type_             = nullptr;
  float64_type_             = nullptr;
  string_type_              = nullptr;
  address_type_             = nullptr;
  template_parameter1_type_ = nullptr;
  template_parameter2_type_ = nullptr;
  any_type_                 = nullptr;
  any_primitive_type_       = nullptr;
  any_integer_type_         = nullptr;
  any_floating_point_type_  = nullptr;
  matrix_type_              = nullptr;
  array_type_               = nullptr;
  map_type_                 = nullptr;
  state_type_               = nullptr;
<<<<<<< HEAD
  string_type_              = nullptr;
  address_type_             = nullptr;
  persistent_map_type_      = nullptr;
  op_table_.clear();
  left_op_table_.clear();
  right_op_table_.clear();
=======
>>>>>>> 2ac9ac44
}

void Analyser::CreateClassType(std::string const &name, TypeIndex type_index)
{
  TypePtr type;
  CreateClassType(name, type_index, TypeIds::Unknown, type);
}

void Analyser::CreateInstantiationType(TypeIndex type_index, TypeIndex template_type_index,
                                       TypeIndexArray const &parameter_type_index_array)
{
  TypePtr type;
  CreateInstantiationType(type_index, GetType(template_type_index),
                          GetTypes(parameter_type_index_array), TypeIds::Unknown, type);
}

void Analyser::CreateFreeFunction(std::string const &   name,
                                  TypeIndexArray const &parameter_type_index_array,
                                  TypeIndex return_type_index, Handler const &handler)
{
  CreateFreeFunction(name, GetTypes(parameter_type_index_array), GetType(return_type_index),
                     handler);
}

void Analyser::CreateConstructor(TypeIndex             type_index,
                                 TypeIndexArray const &parameter_type_index_array,
                                 Handler const &       handler)
{
  CreateConstructor(GetType(type_index), GetTypes(parameter_type_index_array), handler);
}

void Analyser::CreateStaticMemberFunction(TypeIndex type_index, std::string const &function_name,
                                          TypeIndexArray const &parameter_type_index_array,
                                          TypeIndex return_type_index, Handler const &handler)
{
  CreateStaticMemberFunction(GetType(type_index), function_name,
                             GetTypes(parameter_type_index_array), GetType(return_type_index),
                             handler);
}

void Analyser::CreateMemberFunction(TypeIndex type_index, std::string const &function_name,
                                    TypeIndexArray const &parameter_type_index_array,
                                    TypeIndex return_type_index, Handler const &handler)
{
  CreateMemberFunction(GetType(type_index), function_name, GetTypes(parameter_type_index_array),
                       GetType(return_type_index), handler);
}

void Analyser::EnableOperator(TypeIndex type_index, Operator op)
{
  EnableOperator(GetType(type_index), op);
}

void Analyser::EnableIndexOperator(TypeIndex             type_index,
                                   TypeIndexArray const &input_type_index_array,
                                   TypeIndex output_type_index, Handler const &get_handler,
                                   Handler const &set_handler)
{
  EnableIndexOperator(GetType(type_index), GetTypes(input_type_index_array),
                      GetType(output_type_index), get_handler, set_handler);
}

bool Analyser::Analyse(BlockNodePtr const &root, std::vector<std::string> &errors)
{
  root_ = root;
  blocks_.clear();
  loops_.clear();
  function_ = nullptr;
  errors_.clear();

  root_->symbols = CreateSymbolTable();

  // Create symbol tables for all blocks
  // Check function prototypes
  BuildBlock(root_);

  if (errors_.size() != 0)
  {
    errors = std::move(errors_);
    root_  = nullptr;
    blocks_.clear();
    loops_.clear();
    function_ = nullptr;
    errors_.clear();
    return false;
  }

  AnnotateBlock(root_);

  root_ = nullptr;
  blocks_.clear();
  loops_.clear();
  function_ = nullptr;

  if (errors_.size() != 0)
  {
    errors = std::move(errors_);
    errors_.clear();
    return false;
  }
  errors.clear();
  return true;
}

void Analyser::AddError(uint16_t line, std::string const &message)
{
  std::stringstream stream;
  stream << "line " << line << ": "
         << "error: " << message;
  errors_.push_back(stream.str());
}

void Analyser::BuildBlock(BlockNodePtr const &block_node)
{
  for (NodePtr const &child : block_node->block_children)
  {
    switch (child->node_kind)
    {
    case NodeKind::File:
    {
      BuildFile(ConvertToBlockNodePtr(child));
      break;
    }
    case NodeKind::FunctionDefinitionStatement:
    {
      BuildFunctionDefinition(block_node, ConvertToBlockNodePtr(child));
      break;
    }
    case NodeKind::WhileStatement:
    {
      BuildWhileStatement(ConvertToBlockNodePtr(child));
      break;
    }
    case NodeKind::ForStatement:
    {
      BuildForStatement(ConvertToBlockNodePtr(child));
      break;
    }
    case NodeKind::IfStatement:
    {
      BuildIfStatement(child);
      break;
    }
    default:
    {
      break;
    }
    }  // switch
  }
}

void Analyser::BuildFile(BlockNodePtr const &file_node)
{
  file_node->symbols = CreateSymbolTable();
  BuildBlock(file_node);
}

void Analyser::BuildFunctionDefinition(BlockNodePtr const &parent_block_node,
                                       BlockNodePtr const &function_definition_node)
{
  function_definition_node->symbols = CreateSymbolTable();
  ExpressionNodePtr identifier_node =
      ConvertToExpressionNodePtr(function_definition_node->children[1]);
  std::string const &name  = identifier_node->text;
  int const          count = static_cast<int>(function_definition_node->children.size());
  VariablePtrArray   parameter_variables;
  TypePtrArray       parameter_types;
  int const          num_parameters = int((count - 3) / 2);
  int                problems       = 0;
  for (int i = 0; i < num_parameters; ++i)
  {
    ExpressionNodePtr parameter_node =
        ConvertToExpressionNodePtr(function_definition_node->children[size_t(2 + i * 2)]);
    std::string const &parameter_name = parameter_node->text;
    SymbolPtr          symbol         = function_definition_node->symbols->Find(parameter_name);
    if (symbol)
    {
      std::stringstream stream;
      AddError(parameter_node->line, "parameter name '" + parameter_name + "' is already defined");
      ++problems;
      continue;
    }
    ExpressionNodePtr parameter_type_node =
        ConvertToExpressionNodePtr(function_definition_node->children[size_t(3 + i * 2)]);
    TypePtr parameter_type = FindType(parameter_type_node);
    if (parameter_type == nullptr)
    {
      AddError(parameter_type_node->line, "unknown type '" + parameter_type_node->text + "'");
      ++problems;
      continue;
    }
    VariablePtr parameter_variable = CreateVariable(VariableKind::Parameter, parameter_name);
    parameter_variable->type       = parameter_type;
    function_definition_node->symbols->Add(parameter_variable);
    parameter_node->variable = parameter_variable;
    parameter_node->type     = parameter_variable->type;
    parameter_variables.push_back(parameter_variable);
    parameter_types.push_back(parameter_type);
  }
  TypePtr           return_type;
  ExpressionNodePtr return_type_node =
      ConvertToExpressionNodePtr(function_definition_node->children[size_t(count - 1)]);
  if (return_type_node)
  {
    return_type = FindType(return_type_node);
    if (return_type == nullptr)
    {
      AddError(return_type_node->line, "unknown type '" + return_type_node->text + "'");
      ++problems;
    }
  }
  else
  {
    return_type = void_type_;
  }
  if (problems)
  {
    return;
  }
  FunctionGroupPtr fg;
  SymbolPtr        symbol = parent_block_node->symbols->Find(name);
  if (symbol)
  {
    fg = ConvertToFunctionGroupPtr(symbol);
    TypePtrArray dummy;
    if (FindFunction(nullptr, fg, parameter_types, dummy))
    {
      AddError(function_definition_node->line,
               "function '" + name + "' is already defined with the same parameter types");
      return;
    }
  }
  else
  {
    fg = CreateFunctionGroup(name);
    parent_block_node->symbols->Add(fg);
  }
  FunctionPtr function =
      CreateUserDefinedFreeFunction(name, parameter_types, parameter_variables, return_type);
  fg->functions.push_back(function);
  identifier_node->function = function;
  BuildBlock(function_definition_node);
}

void Analyser::BuildWhileStatement(BlockNodePtr const &while_statement_node)
{
  while_statement_node->symbols = CreateSymbolTable();
  BuildBlock(while_statement_node);
}

void Analyser::BuildForStatement(BlockNodePtr const &for_statement_node)
{
  for_statement_node->symbols = CreateSymbolTable();
  BuildBlock(for_statement_node);
}

void Analyser::BuildIfStatement(NodePtr const &if_statement_node)
{
  for (NodePtr const &child : if_statement_node->children)
  {
    BlockNodePtr block_node = ConvertToBlockNodePtr(child);
    block_node->symbols     = CreateSymbolTable();
    BuildBlock(block_node);
  }
}

void Analyser::AnnotateBlock(BlockNodePtr const &block_node)
{
  blocks_.push_back(block_node);
  bool const is_loop = ((block_node->node_kind == NodeKind::WhileStatement) ||
                        (block_node->node_kind == NodeKind::ForStatement));
  if (is_loop)
  {
    loops_.push_back(block_node);
  }
  for (NodePtr const &child : block_node->block_children)
  {
    switch (child->node_kind)
    {
    case NodeKind::File:
    {
      AnnotateFile(ConvertToBlockNodePtr(child));
      break;
    }
    case NodeKind::FunctionDefinitionStatement:
    {
      AnnotateFunctionDefinitionStatement(ConvertToBlockNodePtr(child));
      break;
    }
    case NodeKind::WhileStatement:
    {
      AnnotateWhileStatement(ConvertToBlockNodePtr(child));
      break;
    }
    case NodeKind::ForStatement:
    {
      AnnotateForStatement(ConvertToBlockNodePtr(child));
      break;
    }
    case NodeKind::IfStatement:
    {
      AnnotateIfStatement(child);
      break;
    }
    case NodeKind::VarDeclarationStatement:
    case NodeKind::VarDeclarationTypedAssignmentStatement:
    case NodeKind::VarDeclarationTypelessAssignmentStatement:
    {
      AnnotateVarStatement(block_node, child);
      break;
    }
    case NodeKind::ReturnStatement:
    {
      AnnotateReturnStatement(child);
      break;
    }
    case NodeKind::BreakStatement:
    {
      if (loops_.size() == 0)
      {
        AddError(child->line, "break statement is not inside a while or for loop");
      }
      break;
    }
    case NodeKind::ContinueStatement:
    {
      if (loops_.size() == 0)
      {
        AddError(child->line, "continue statement is not inside a while or for loop");
      }
      break;
    }
    case NodeKind::Assign:
    {
      AnnotateAssignOp(ConvertToExpressionNodePtr(child));
      break;
    }
    case NodeKind::InplaceAdd:
    case NodeKind::InplaceSubtract:
    case NodeKind::InplaceMultiply:
    case NodeKind::InplaceDivide:
    {
      AnnotateInplaceArithmeticOp(ConvertToExpressionNodePtr(child));
      break;
    }
    case NodeKind::InplaceModulo:
    {
      AnnotateInplaceModuloOp(ConvertToExpressionNodePtr(child));
      break;
    }
    default:
    {
      AnnotateExpression(ConvertToExpressionNodePtr(child));
      break;
    }
    }  // switch
  }
  if (is_loop)
  {
    loops_.pop_back();
  }
  blocks_.pop_back();
}

void Analyser::AnnotateFile(BlockNodePtr const &file_node)
{
  AnnotateBlock(file_node);
}

void Analyser::AnnotateFunctionDefinitionStatement(BlockNodePtr const &function_definition_node)
{
  ExpressionNodePtr identifier_node =
      ConvertToExpressionNodePtr(function_definition_node->children[1]);
  function_ = identifier_node->function;
  AnnotateBlock(function_definition_node);
  if (errors_.size() == 0)
  {
    if (function_->return_type->IsVoid() == false)
    {
      if (TestBlock(function_definition_node))
      {
        AddError(identifier_node->line,
                 "control reaches end of function without returning a value");
      }
    }
  }
  function_ = nullptr;
}

void Analyser::AnnotateWhileStatement(BlockNodePtr const &while_statement_node)
{
  AnnotateConditionalBlock(while_statement_node);
}

void Analyser::AnnotateForStatement(BlockNodePtr const &for_statement_node)
{
  ExpressionNodePtr  identifier_node = ConvertToExpressionNodePtr(for_statement_node->children[0]);
  std::string const &name            = identifier_node->text;
  // Note: variable is created with no type
  VariablePtr variable = CreateVariable(VariableKind::For, name);
  for_statement_node->symbols->Add(variable);
  identifier_node->variable            = variable;
  size_t const                   count = for_statement_node->children.size() - 1;
  std::vector<ExpressionNodePtr> nodes;
  int                            problems = 0;
  for (size_t i = 1; i <= count; ++i)
  {
    NodePtr const &   child      = for_statement_node->children[i];
    ExpressionNodePtr child_node = ConvertToExpressionNodePtr(child);
    if (AnnotateExpression(child_node) == false)
    {
      ++problems;
      continue;
    }
    if (MatchType(child_node->type, any_integer_type_) == false)
    {
      ++problems;
      AddError(child_node->line, "integral type expected");
      continue;
    }
    nodes.push_back(child_node);
  }
  if (problems == 0)
  {
    if (nodes[0]->type == nodes[1]->type)
    {
      if ((count == 3) && (nodes[1]->type != nodes[2]->type))
      {
        AddError(nodes[1]->line, "incompatible types");
        ++problems;
      }
    }
    else
    {
      AddError(nodes[0]->line, "incompatible types");
      ++problems;
    }
  }
  if (problems == 0)
  {
    TypePtr inferred_for_variable_type = nodes[0]->type;
    identifier_node->variable->type    = inferred_for_variable_type;
  }
  AnnotateBlock(for_statement_node);
}

void Analyser::AnnotateIfStatement(NodePtr const &if_statement_node)
{
  for (NodePtr const &child : if_statement_node->children)
  {
    BlockNodePtr child_block_node = ConvertToBlockNodePtr(child);
    if (child_block_node->node_kind != NodeKind::Else)
    {
      AnnotateConditionalBlock(child_block_node);
    }
    else
    {
      AnnotateBlock(child_block_node);
    }
  }
}

void Analyser::AnnotateVarStatement(BlockNodePtr const &parent_block_node,
                                    NodePtr const &     var_statement_node)
{
  ExpressionNodePtr  identifier_node = ConvertToExpressionNodePtr(var_statement_node->children[0]);
  std::string const &name            = identifier_node->text;
  SymbolPtr          symbol          = parent_block_node->symbols->Find(name);
  if (symbol)
  {
    AddError(identifier_node->line, "variable '" + name + "' is already defined");
    return;
  }
  // Note: variable is created with no type
  VariablePtr variable = CreateVariable(VariableKind::Local, name);
  parent_block_node->symbols->Add(variable);
  identifier_node->variable = variable;
  if (var_statement_node->node_kind == NodeKind::VarDeclarationStatement)
  {
    ExpressionNodePtr type_node = ConvertToExpressionNodePtr(var_statement_node->children[1]);
    if (AnnotateTypeExpression(type_node) == false)
    {
      return;
    }
    variable->type = type_node->type;
  }
  else if (var_statement_node->node_kind == NodeKind::VarDeclarationTypedAssignmentStatement)
  {
    ExpressionNodePtr type_node = ConvertToExpressionNodePtr(var_statement_node->children[1]);
    if (AnnotateTypeExpression(type_node) == false)
    {
      return;
    }
    ExpressionNodePtr expression_node = ConvertToExpressionNodePtr(var_statement_node->children[2]);
    if (AnnotateExpression(expression_node) == false)
    {
      return;
    }
    if (expression_node->type->IsNull() == false)
    {
      if (type_node->type != expression_node->type)
      {
        AddError(type_node->line, "incompatible types");
        return;
      }
    }
    else
    {
      if (type_node->type->IsPrimitive())
      {
        // Can't assign null to a primitive type
        AddError(type_node->line, "unable to assign null to primitive type");
        return;
      }
      // Convert the null type to the declared type
      expression_node->type = type_node->type;
    }
    variable->type = type_node->type;
  }
  else
  {
    ExpressionNodePtr expression_node = ConvertToExpressionNodePtr(var_statement_node->children[1]);
    if (AnnotateExpression(expression_node) == false)
    {
      return;
    }
    if (expression_node->type->IsVoid() || expression_node->type->IsNull())
    {
      AddError(expression_node->line, "unable to infer type");
      return;
    }
    variable->type = expression_node->type;
  }
}

void Analyser::AnnotateReturnStatement(NodePtr const &return_statement_node)
{
  if (return_statement_node->children.size() == 1)
  {
    ExpressionNodePtr expression_node =
        ConvertToExpressionNodePtr(return_statement_node->children[0]);
    if (AnnotateExpression(expression_node) == false)
    {
      return;
    }
    if (expression_node->type->IsNull() == false)
    {
      // note: function_->return_type can be Void
      if (expression_node->type != function_->return_type)
      {
        AddError(expression_node->line, "type does not match function return type");
        return;
      }
    }
    else
    {
      // note: function_->return_type can be Void
      if (function_->return_type->IsPrimitive())
      {
        AddError(expression_node->line, "unable to return null");
        return;
      }
      // Convert the null type to the known return type of the function
      expression_node->type = function_->return_type;
    }
  }
  else
  {
    if (function_->return_type->IsVoid() == false)
    {
      AddError(return_statement_node->line, "return does not supply a value");
      return;
    }
  }
}

void Analyser::AnnotateConditionalBlock(BlockNodePtr const &conditional_node)
{
  ExpressionNodePtr expression_node = ConvertToExpressionNodePtr(conditional_node->children[0]);
  if (AnnotateExpression(expression_node))
  {
    if (expression_node->type != bool_type_)
    {
      AddError(expression_node->line, "boolean type expected");
    }
  }
  AnnotateBlock(conditional_node);
}

bool Analyser::AnnotateTypeExpression(ExpressionNodePtr const &node)
{
  TypePtr type = FindType(node);
  if (type == nullptr)
  {
    AddError(node->line, "unknown type '" + node->text + "'");
    return false;
  }
  SetTypeExpression(node, type);
  return true;
}

bool Analyser::AnnotateAssignOp(ExpressionNodePtr const &node)
{
  ExpressionNodePtr lhs = ConvertToExpressionNodePtr(node->children[0]);
  ExpressionNodePtr rhs = ConvertToExpressionNodePtr(node->children[1]);
  if (AnnotateLHSExpression(node, lhs) == false)
  {
    return false;
  }
  if (AnnotateExpression(rhs) == false)
  {
    return false;
  }
  if (rhs->type->IsVoid())
  {
    // Can't assign from a function with no return value
    AddError(node->line, "incompatible types");
    return false;
  }
  if (rhs->type->IsNull() == false)
  {
    if (lhs->type != rhs->type)
    {
      AddError(node->line, "incompatible types");
      return false;
    }
  }
  else
  {
    if (lhs->type->IsPrimitive())
    {
      // Can't assign null to a primitive type
      AddError(node->line, "incompatible types");
      return false;
    }
    // Convert the null type to the correct type
    rhs->type = lhs->type;
  }
  SetRVExpression(node, lhs->type);
  return true;
}

bool Analyser::AnnotateInplaceArithmeticOp(ExpressionNodePtr const &node)
{
  ExpressionNodePtr lhs = ConvertToExpressionNodePtr(node->children[0]);
  ExpressionNodePtr rhs = ConvertToExpressionNodePtr(node->children[1]);
  if (AnnotateLHSExpression(node, lhs) == false)
  {
    return false;
  }
  if (AnnotateExpression(rhs) == false)
  {
    return false;
  }
  return AnnotateArithmetic(node, lhs, rhs);
}

bool Analyser::AnnotateInplaceModuloOp(ExpressionNodePtr const &node)
{
  ExpressionNodePtr lhs = ConvertToExpressionNodePtr(node->children[0]);
  ExpressionNodePtr rhs = ConvertToExpressionNodePtr(node->children[1]);
  if (AnnotateLHSExpression(node, lhs) == false)
  {
    return false;
  }
  if (AnnotateExpression(rhs) == false)
  {
    return false;
  }
  if ((lhs->type != rhs->type) || (MatchType(lhs->type, any_integer_type_) == false))
  {
    AddError(node->line, "integral operands expected");
    return false;
  }
  SetRVExpression(node, lhs->type);
  return true;
}

bool Analyser::AnnotateLHSExpression(ExpressionNodePtr const &parent, ExpressionNodePtr const &lhs)
{
  if (AnnotateExpression(lhs) == false)
  {
    return false;
  }
  if (IsWriteable(lhs) == false)
  {
    return false;
  }
  bool const assigning_to_variable = lhs->IsVariableExpression();
  if (assigning_to_variable)
  {
    return true;
  }

  // lhs->node_kind == NodeKind::Index
  // Assigning to an indexed value...

  ExpressionNodePtr container_node = ConvertToExpressionNodePtr(lhs->children[0]);
  TypePtr           type;
  if (container_node->type->IsInstantiation())
  {
    type = container_node->type->template_type;
  }
  else
  {
    type = container_node->type;
  }

  size_t const num_supplied_indexes = lhs->children.size() - 1;
  TypePtrArray supplied_index_types;
  for (size_t i = 1; i <= num_supplied_indexes; ++i)
  {
    NodePtr const &   supplied_index      = lhs->children[i];
    ExpressionNodePtr supplied_index_node = ConvertToExpressionNodePtr(supplied_index);
    supplied_index_types.push_back(supplied_index_node->type);
  }

  SymbolPtr setter_symbol = type->symbols->Find(SET_INDEXED_VALUE);
  if (setter_symbol == nullptr)
  {
    AddError(container_node->line, "unable to find matching index operator for type '" +
                                       container_node->type->name + "'");
    return false;
  }

  FunctionGroupPtr setter_fg = ConvertToFunctionGroupPtr(setter_symbol);

  TypePtrArray dummy;
  TypePtrArray setter_supplied_types = supplied_index_types;
  setter_supplied_types.push_back(lhs->type);
  FunctionPtr setter_f =
      FindFunction(container_node->type, setter_fg, setter_supplied_types, dummy);
  if (setter_f == nullptr)
  {
    AddError(container_node->line, "unable to find matching index operator for type '" +
                                       container_node->type->name + "'");
    return false;
  }

  parent->function = setter_f;
  return true;
}

bool Analyser::AnnotateExpression(ExpressionNodePtr const &node)
{
  switch (node->node_kind)
  {
  case NodeKind::Identifier:
  case NodeKind::Template:
  {
    SymbolPtr symbol = FindSymbol(node);
    if (symbol == nullptr)
    {
      AddError(node->line, "unknown symbol '" + node->text + "'");
      return false;
    }
    if (symbol->IsVariable() == false)
    {
      // Type name or function name
      AddError(node->line, "symbol '" + node->text + "' is not a variable");
      return false;
    }
    VariablePtr variable = ConvertToVariablePtr(symbol);
    if (variable->type == nullptr)
    {
      AddError(node->line, "variable '" + node->text + "' has unresolved type");
      return false;
    }
    SetVariableExpression(node, variable);
    break;
  }
  case NodeKind::Integer8:
  {
    SetRVExpression(node, int8_type_);
    break;
  }
  case NodeKind::UnsignedInteger8:
  {
    SetRVExpression(node, byte_type_);
    break;
  }
  case NodeKind::Integer16:
  {
    SetRVExpression(node, int16_type_);
    break;
  }
  case NodeKind::UnsignedInteger16:
  {
    SetRVExpression(node, uint16_type_);
    break;
  }
  case NodeKind::Integer32:
  {
    SetRVExpression(node, int32_type_);
    break;
  }
  case NodeKind::UnsignedInteger32:
  {
    SetRVExpression(node, uint32_type_);
    break;
  }
  case NodeKind::Integer64:
  {
    SetRVExpression(node, int64_type_);
    break;
  }
  case NodeKind::UnsignedInteger64:
  {
    SetRVExpression(node, uint64_type_);
    break;
  }
  case NodeKind::Float32:
  {
    SetRVExpression(node, float32_type_);
    break;
  }
  case NodeKind::Float64:
  {
    SetRVExpression(node, float64_type_);
    break;
  }
  case NodeKind::String:
  {
    SetRVExpression(node, string_type_);
    break;
  }
  case NodeKind::True:
  case NodeKind::False:
  {
    SetRVExpression(node, bool_type_);
    break;
  }
  case NodeKind::Null:
  {
    SetRVExpression(node, null_type_);
    break;
  }
  case NodeKind::Equal:
  case NodeKind::NotEqual:
  {
    if (AnnotateEqualityOp(node) == false)
    {
      return false;
    }
    break;
  }
  case NodeKind::LessThan:
  case NodeKind::LessThanOrEqual:
  case NodeKind::GreaterThan:
  case NodeKind::GreaterThanOrEqual:
  {
    if (AnnotateRelationalOp(node) == false)
    {
      return false;
    }
    break;
  }
  case NodeKind::And:
  case NodeKind::Or:
  {
    if (AnnotateBinaryLogicalOp(node) == false)
    {
      return false;
    }
    break;
  }
  case NodeKind::Not:
  {
    if (AnnotateUnaryLogicalOp(node) == false)
    {
      return false;
    }
    break;
  }
  case NodeKind::PrefixInc:
  case NodeKind::PrefixDec:
  case NodeKind::PostfixInc:
  case NodeKind::PostfixDec:
  {
    if (AnnotatePrefixPostfixOp(node) == false)
    {
      return false;
    }
    break;
  }
  case NodeKind::Negate:
  {
    if (AnnotateNegateOp(node) == false)
    {
      return false;
    }
    break;
  }
  case NodeKind::Add:
  case NodeKind::Subtract:
  case NodeKind::Multiply:
  case NodeKind::Divide:
  {
    if (AnnotateArithmeticOp(node) == false)
    {
      return false;
    }
    break;
  }
  case NodeKind::Modulo:
  {
    if (AnnotateModuloOp(node) == false)
    {
      return false;
    }
    break;
  }
  case NodeKind::Index:
  {
    if (AnnotateIndexOp(node) == false)
    {
      return false;
    }
    break;
  }
  case NodeKind::Dot:
  {
    if (AnnotateDotOp(node) == false)
    {
      return false;
    }
    break;
  }
  case NodeKind::Invoke:
  {
    if (AnnotateInvokeOp(node) == false)
    {
      return false;
    }
    break;
  }
  default:
  {
    AddError(node->line, "internal error at '" + node->text + "'");
    return false;
  }
  }  // switch
  return true;
}

bool Analyser::AnnotateEqualityOp(ExpressionNodePtr const &node)
{
  Operator const op = GetOperator(node->node_kind);
  for (NodePtr const &child : node->children)
  {
    if (AnnotateExpression(ConvertToExpressionNodePtr(child)) == false)
    {
      return false;
    }
  }
  ExpressionNodePtr lhs = ConvertToExpressionNodePtr(node->children[0]);
  ExpressionNodePtr rhs = ConvertToExpressionNodePtr(node->children[1]);
  if (lhs->type->IsVoid() || rhs->type->IsVoid())
  {
    AddError(node->line, "unable to compare operand(s) of type Void");
    return false;
  }
  bool const lhs_is_concrete_type = !lhs->type->IsNull();
  bool const rhs_is_concrete_type = !rhs->type->IsNull();
  if (lhs_is_concrete_type)
  {
    bool const lhs_is_primitive = lhs->type->IsPrimitive();
    if (rhs_is_concrete_type)
    {
      if (lhs->type != rhs->type)
      {
        AddError(node->line, "incompatible types");
        return false;
      }
      bool const enabled = IsOperatorEnabled(lhs->type, op);
      if (enabled == false)
      {
        AddError(node->line, "operator not supported");
        return false;
      }
    }
    else
    {
      if (lhs_is_primitive)
      {
        // unable to compare LHS primitive type to RHS null
        AddError(node->line, "incompatible types");
        return false;
      }
      // Convert the RHS null type to the correct type
      rhs->type = lhs->type;
    }
  }
  else
  {
    if (rhs_is_concrete_type)
    {
      bool const rhs_is_primitive = rhs->type->IsPrimitive();
      if (rhs_is_primitive)
      {
        // unable to compare LHS null to RHS primitive type
        AddError(node->line, "incompatible types");
        return false;
      }
      // Convert the LHS null type to the correct type
      lhs->type = rhs->type;
    }
    else
    {
      // Comparing two nulls...
      // Type-uninferable nulls will be transformed to boolean true
      lhs->type = bool_type_;
      rhs->type = bool_type_;
    }
  }
  SetRVExpression(node, bool_type_);
  return true;
}

bool Analyser::AnnotateRelationalOp(ExpressionNodePtr const &node)
{
  Operator const op = GetOperator(node->node_kind);
  for (NodePtr const &child : node->children)
  {
    if (AnnotateExpression(ConvertToExpressionNodePtr(child)) == false)
    {
      return false;
    }
  }
  ExpressionNodePtr lhs = ConvertToExpressionNodePtr(node->children[0]);
  ExpressionNodePtr rhs = ConvertToExpressionNodePtr(node->children[1]);
  if (lhs->type != rhs->type)
  {
    AddError(node->line, "incompatible types");
    return false;
  }
  bool const enabled = IsOperatorEnabled(lhs->type, op);
  if (enabled == false)
  {
    AddError(node->line, "operator not supported");
    return false;
  }
  SetRVExpression(node, bool_type_);
  return true;
}

bool Analyser::AnnotateBinaryLogicalOp(ExpressionNodePtr const &node)
{
  for (NodePtr const &child : node->children)
  {
    if (AnnotateExpression(ConvertToExpressionNodePtr(child)) == false)
    {
      return false;
    }
  }
  ExpressionNodePtr lhs = ConvertToExpressionNodePtr(node->children[0]);
  ExpressionNodePtr rhs = ConvertToExpressionNodePtr(node->children[1]);
  if ((lhs->type != bool_type_) || (rhs->type != bool_type_))
  {
    AddError(node->line, "boolean operands expected");
    return false;
  }
  SetRVExpression(node, bool_type_);
  return true;
}

bool Analyser::AnnotateUnaryLogicalOp(ExpressionNodePtr const &node)
{
  ExpressionNodePtr operand = ConvertToExpressionNodePtr(node->children[0]);
  if (AnnotateExpression(operand) == false)
  {
    return false;
  }
  if (operand->type != bool_type_)
  {
    AddError(node->line, "boolean operand expected");
    return false;
  }
  SetRVExpression(node, bool_type_);
  return true;
}

bool Analyser::AnnotatePrefixPostfixOp(ExpressionNodePtr const &node)
{
  ExpressionNodePtr operand = ConvertToExpressionNodePtr(node->children[0]);
  if (AnnotateLHSExpression(node, operand) == false)
  {
    return false;
  }
  if (MatchType(operand->type, any_integer_type_) == false)
  {
    AddError(node->line, "integral type expected");
    return false;
  }
  SetRVExpression(node, operand->type);
  return true;
}

bool Analyser::AnnotateNegateOp(ExpressionNodePtr const &node)
{
  Operator const    op      = GetOperator(node->node_kind);
  ExpressionNodePtr operand = ConvertToExpressionNodePtr(node->children[0]);
  if (AnnotateExpression(operand) == false)
  {
    return false;
  }
  if (IsOperatorEnabled(operand->type, op) == false)
  {
    AddError(node->line, "operator not supported");
    return false;
  }
  SetRVExpression(node, operand->type);
  return true;
}

bool Analyser::AnnotateArithmeticOp(ExpressionNodePtr const &node)
{
  for (NodePtr const &child : node->children)
  {
    if (AnnotateExpression(ConvertToExpressionNodePtr(child)) == false)
    {
      return false;
    }
  }
  ExpressionNodePtr lhs = ConvertToExpressionNodePtr(node->children[0]);
  ExpressionNodePtr rhs = ConvertToExpressionNodePtr(node->children[1]);
  return AnnotateArithmetic(node, lhs, rhs);
}

bool Analyser::AnnotateModuloOp(ExpressionNodePtr const &node)
{
  for (NodePtr const &child : node->children)
  {
    if (AnnotateExpression(ConvertToExpressionNodePtr(child)) == false)
    {
      return false;
    }
  }
  ExpressionNodePtr lhs = ConvertToExpressionNodePtr(node->children[0]);
  ExpressionNodePtr rhs = ConvertToExpressionNodePtr(node->children[1]);
  if ((lhs->type != rhs->type) || (MatchType(lhs->type, any_integer_type_) == false))
  {
    AddError(node->line, "integral operands expected");
    return false;
  }
  SetRVExpression(node, lhs->type);
  return true;
}

bool Analyser::AnnotateIndexOp(ExpressionNodePtr const &node)
{
  ExpressionNodePtr lhs = ConvertToExpressionNodePtr(node->children[0]);
  if ((lhs->node_kind == NodeKind::Identifier) || (lhs->node_kind == NodeKind::Template))
  {
    SymbolPtr symbol = FindSymbol(lhs);
    if (symbol == nullptr)
    {
      AddError(lhs->line, "unknown symbol '" + lhs->text + "'");
      return false;
    }
    if (symbol->IsVariable() == false)
    {
      // Type name or function name
      AddError(lhs->line, "operand does not support index operator");
      return false;
    }
    VariablePtr variable = ConvertToVariablePtr(symbol);
    if (variable->type == nullptr)
    {
      AddError(lhs->line, "variable '" + lhs->text + "' has unresolved type");
      return false;
    }
    SetVariableExpression(lhs, variable);
  }
  else
  {
    if (AnnotateExpression(lhs) == false)
    {
      return false;
    }
  }

  if (lhs->IsTypeExpression() || lhs->IsFunctionGroupExpression())
  {
    AddError(lhs->line, "operand does not support index operator");
    return false;
  }

  TypePtr type;
  if (lhs->type->IsInstantiation())
  {
    type = lhs->type->template_type;
  }
  else
  {
    type = lhs->type;
  }

  size_t const num_supplied_indexes = node->children.size() - 1;
  TypePtrArray supplied_index_types;
  for (size_t i = 1; i <= num_supplied_indexes; ++i)
  {
    NodePtr const &   supplied_index      = node->children[i];
    ExpressionNodePtr supplied_index_node = ConvertToExpressionNodePtr(supplied_index);
    if (AnnotateExpression(supplied_index_node) == false)
    {
      return false;
    }
    supplied_index_types.push_back(supplied_index_node->type);
  }

  SymbolPtr symbol = type->symbols->Find(GET_INDEXED_VALUE);
  if (symbol == nullptr)
  {
    AddError(lhs->line,
             "unable to find matching index operator for type '" + lhs->type->name + "'");
    return false;
  }

  FunctionGroupPtr fg = ConvertToFunctionGroupPtr(symbol);

  TypePtrArray actual_index_types;
  FunctionPtr  f = FindFunction(lhs->type, fg, supplied_index_types, actual_index_types);
  if (f == nullptr)
  {
    AddError(lhs->line,
             "unable to find matching index operator for type '" + lhs->type->name + "'");
    return false;
  }

  for (size_t i = 1; i <= num_supplied_indexes; ++i)
  {
    NodePtr const &   supplied_index      = node->children[i];
    ExpressionNodePtr supplied_index_node = ConvertToExpressionNodePtr(supplied_index);
    supplied_index_node->type             = actual_index_types[i - 1];
  }

  TypePtr output_type = ConvertType(f->return_type, lhs->type);
  SetLVExpression(node, output_type);
  node->function = f;
  return true;
}

bool Analyser::AnnotateDotOp(ExpressionNodePtr const &node)
{
  ExpressionNodePtr  lhs         = ConvertToExpressionNodePtr(node->children[0]);
  ExpressionNodePtr  rhs         = ConvertToExpressionNodePtr(node->children[1]);
  std::string const &member_name = rhs->text;
  if ((lhs->node_kind == NodeKind::Identifier) || (lhs->node_kind == NodeKind::Template))
  {
    SymbolPtr symbol = FindSymbol(lhs);
    if (symbol == nullptr)
    {
      AddError(lhs->line, "unknown symbol '" + lhs->text + "'");
      return false;
    }
    if (symbol->IsVariable())
    {
      // Variable name
      VariablePtr variable = ConvertToVariablePtr(symbol);
      if (variable->type == nullptr)
      {
        AddError(lhs->line, "variable '" + lhs->text + "' has unresolved type");
        return false;
      }
      SetVariableExpression(lhs, variable);
    }
    else if (symbol->IsType())
    {
      // Type name
      TypePtr type = ConvertToTypePtr(symbol);
      SetTypeExpression(lhs, type);
    }
    else
    {
      // Function name
      AddError(lhs->line, "operand does not support member-access operator");
      return false;
    }
  }
  else
  {
    if (AnnotateExpression(lhs) == false)
    {
      return false;
    }
  }

  if (lhs->IsFunctionGroupExpression())
  {
    AddError(lhs->line, "operand does not support member-access operator");
    return false;
  }

  bool const lhs_is_instance =
      (lhs->IsVariableExpression()) || (lhs->IsLVExpression()) || (lhs->IsRVExpression());

  if (lhs->type->IsPrimitive())
  {
    AddError(lhs->line,
             "primitive type '" + lhs->type->name + "' does not support member-access operator");
    return false;
  }
  SymbolPtr member_symbol;
  if (lhs->type->IsInstantiation())
  {
    member_symbol = lhs->type->template_type->symbols->Find(member_name);
  }
  else
  {
    member_symbol = lhs->type->symbols->Find(member_name);
  }
  if (member_symbol == nullptr)
  {
    AddError(lhs->line, "type '" + lhs->type->name + "' has no member named '" + member_name + "'");
    return false;
  }
  if (member_symbol->IsFunctionGroup())
  {
    // member is a function name
    // static member function  lhs_is_instance == false
    // member function         lhs_is_instance == true
    FunctionGroupPtr fg = ConvertToFunctionGroupPtr(member_symbol);
    SetFunctionGroupExpression(node, fg, lhs->type, lhs_is_instance);
    return true;
  }
  else if (member_symbol->IsVariable())
  {
    // member is a variable name
    // static member variable  lhs_is_instance == false
    // member variable         lhs_is_instance == true
    AddError(lhs->line, "not supported");
    return false;
  }
  else
  {
    // member is a type name
    AddError(lhs->line, "not supported");
    return false;
  }
}

bool Analyser::AnnotateInvokeOp(ExpressionNodePtr const &node)
{
  ExpressionNodePtr lhs = ConvertToExpressionNodePtr(node->children[0]);
  if ((lhs->node_kind == NodeKind::Identifier) || (lhs->node_kind == NodeKind::Template))
  {
    SymbolPtr symbol = FindSymbol(lhs);
    if (symbol == nullptr)
    {
      AddError(lhs->line, "unknown symbol '" + lhs->text + "'");
      return false;
    }
    if (symbol->IsFunctionGroup())
    {
      // Function name
      FunctionGroupPtr fg = ConvertToFunctionGroupPtr(symbol);
      SetFunctionGroupExpression(lhs, fg, nullptr, false);
    }
    else if (symbol->IsType())
    {
      // Type name
      TypePtr type = ConvertToTypePtr(symbol);
      SetTypeExpression(lhs, type);
    }
    else
    {
      // Variable name
      AddError(lhs->line, "operand does not support function-call operator");
      return false;
    }
  }
  else
  {
    if (AnnotateExpression(lhs) == false)
    {
      return false;
    }
  }

  TypePtrArray supplied_parameter_types;
  for (size_t i = 1; i < node->children.size(); ++i)
  {
    NodePtr const &   supplied_parameter      = node->children[i];
    ExpressionNodePtr supplied_parameter_node = ConvertToExpressionNodePtr(supplied_parameter);
    if (AnnotateExpression(supplied_parameter_node) == false)
    {
      return false;
    }
    supplied_parameter_types.push_back(supplied_parameter_node->type);
  }

  if (lhs->IsFunctionGroupExpression())
  {
    // Opcode-invoked free function (lhs->type is nullptr)
    // Opcode-invoked static member function
    // Opcode-invoked member function
    // User-defined free function   (lhs->type is nullptr)
    TypePtrArray actual_parameter_types;
    FunctionPtr  f =
        FindFunction(lhs->type, lhs->fg, supplied_parameter_types, actual_parameter_types);
    if (f == nullptr)
    {
      // No matching function, or ambiguous
      AddError(lhs->line, "unable to find matching function for '" + lhs->fg->name + "'");
      return false;
    }

    if (f->function_kind == FunctionKind::StaticMemberFunction)
    {
      if (lhs->function_invoked_on_instance)
      {
        AddError(lhs->line, "function '" + lhs->fg->name + "' is a static member function");
        return false;
      }
    }
    else if (f->function_kind == FunctionKind::MemberFunction)
    {
      if (lhs->function_invoked_on_instance == false)
      {
        AddError(lhs->line, "function '" + lhs->fg->name + "' is a non-static member function");
        return false;
      }
    }

    for (size_t i = 1; i < node->children.size(); ++i)
    {
      NodePtr const &   supplied_parameter      = node->children[i];
      ExpressionNodePtr supplied_parameter_node = ConvertToExpressionNodePtr(supplied_parameter);
      supplied_parameter_node->type             = actual_parameter_types[i - 1];
    }

    TypePtr return_type = ConvertType(f->return_type, lhs->type);
    SetRVExpression(node, return_type);
    node->function = f;
    return true;
  }
  else if (lhs->IsTypeExpression())
  {
    // Type constructor
    if (lhs->type->IsPrimitive())
    {
      AddError(lhs->line, "primitive type '" + lhs->type->name + "' is not constructible");
      return false;
    }
    SymbolPtr symbol;
    if (lhs->type->IsInstantiation())
    {
      symbol = lhs->type->template_type->symbols->Find(CONSTRUCTOR);
    }
    else
    {
      symbol = lhs->type->symbols->Find(CONSTRUCTOR);
    }
    if (symbol == nullptr)
    {
      AddError(lhs->line, "unable to find matching constructor for type '" + lhs->type->name + "'");
      return false;
    }
    FunctionGroupPtr fg = ConvertToFunctionGroupPtr(symbol);
    TypePtrArray     actual_parameter_types;
    FunctionPtr f = FindFunction(lhs->type, fg, supplied_parameter_types, actual_parameter_types);
    if (f == nullptr)
    {
      // No matching constructor, or ambiguous
      AddError(lhs->line, "unable to find matching constructor for type '" + lhs->type->name + "'");
      return false;
    }

    for (size_t i = 1; i < node->children.size(); ++i)
    {
      NodePtr const &   supplied_parameter      = node->children[i];
      ExpressionNodePtr supplied_parameter_node = ConvertToExpressionNodePtr(supplied_parameter);
      supplied_parameter_node->type             = actual_parameter_types[i - 1];
    }

    SetRVExpression(node, lhs->type);
    node->function = f;
    return true;
  }
  else
  {
    // e.g.
    // (a + b)();
    // array[index]();
    AddError(lhs->line, "operand does not support function-call operator");
    return false;
  }
}

// Returns true if control is able to reach the end of the block
bool Analyser::TestBlock(BlockNodePtr const &block_node)
{
  for (NodePtr const &child : block_node->block_children)
  {
    switch (child->node_kind)
    {
    case NodeKind::ReturnStatement:
    case NodeKind::BreakStatement:
    case NodeKind::ContinueStatement:
    {
      return false;
    }
    case NodeKind::IfStatement:
    {
      bool const got_else = child->children.back()->node_kind == NodeKind::Else;
      if (got_else)
      {
        bool able_to_reach_end_of_if_statement = false;
        for (NodePtr const &nodeptr : child->children)
        {
          BlockNodePtr node                             = ConvertToBlockNodePtr(nodeptr);
          bool const   able_to_reach_reach_end_of_block = TestBlock(node);
          able_to_reach_end_of_if_statement |= able_to_reach_reach_end_of_block;
        }
        if (able_to_reach_end_of_if_statement == false)
        {
          return false;
        }
      }
      break;
    }
    case NodeKind::If:
    case NodeKind::ElseIf:
    case NodeKind::Else:
    {
      return TestBlock(ConvertToBlockNodePtr(child));
    }
    default:
    {
      break;
    }
    }  // switch
  }
  // No child returned false, so we are indeed able to reach the end of the block
  return true;
}

bool Analyser::IsWriteable(ExpressionNodePtr const &lhs)
{
  bool const is_variable_expression = lhs->IsVariableExpression();
  bool const is_lv_expression       = lhs->IsLVExpression();
  if ((is_variable_expression == false) && (is_lv_expression == false))
  {
    AddError(lhs->line, "assignment operand is not writeable");
    return false;
  }
  if (is_variable_expression)
  {
    if ((lhs->variable->variable_kind == VariableKind::Parameter) ||
        (lhs->variable->variable_kind == VariableKind::For))
    {
      AddError(lhs->line, "assignment operand is not writeable");
      return false;
    }
  }
  return true;
}

bool Analyser::AnnotateArithmetic(ExpressionNodePtr const &node, ExpressionNodePtr const &lhs,
                                  ExpressionNodePtr const &rhs)
{
  Operator const op = GetOperator(node->node_kind);
  if (lhs->type->IsVoid() || lhs->type->IsNull())
  {
    AddError(node->line, "incompatible types");
    return false;
  }
  if (rhs->type->IsVoid() || rhs->type->IsNull())
  {
    AddError(node->line, "incompatible types");
    return false;
  }
  bool const lhs_is_primitive     = lhs->type->IsPrimitive();
  bool const rhs_is_primitive     = rhs->type->IsPrimitive();
  bool const lhs_is_instantiation = lhs->type->IsInstantiation();
  bool const rhs_is_instantiation = rhs->type->IsInstantiation();
  if (lhs_is_primitive)
  {
    if (rhs_is_primitive)
    {
      // primitive op primitive
      if ((lhs->type == rhs->type) && IsOperatorEnabled(lhs->type, op))
      {
        SetRVExpression(node, lhs->type);
        return true;
      }
    }
    else
    {
      // primitive op object
      if (rhs_is_instantiation && IsLeftOperatorEnabled(rhs->type, op))
      {
        TypePtr const &rhs_type = rhs->type->types[0];
        if (lhs->type == rhs_type)
        {
          SetRVExpression(node, rhs->type);
          return true;
        }
      }
    }
  }
  else
  {
    if (rhs_is_primitive)
    {
      // object op primitive
      if (lhs_is_instantiation && IsRightOperatorEnabled(lhs->type, op))
      {
        TypePtr const &lhs_type = lhs->type->types[0];
        if (lhs_type == rhs->type)
        {
          SetRVExpression(node, lhs->type);
          return true;
        }
      }
    }
    else
    {
      // object op object
      if ((lhs->type == rhs->type) && IsOperatorEnabled(lhs->type, op))
      {
        SetRVExpression(node, lhs->type);
        return true;
      }
    }
  }
  AddError(node->line, "incompatible types");
  return false;
}

TypePtr Analyser::ConvertType(TypePtr const &type, TypePtr const &instantiated_template_type)
{
  TypePtr converted_type;
  if (type->type_kind == TypeKind::Template)
  {
    converted_type = instantiated_template_type;
  }
  else if (type == template_parameter1_type_)
  {
    converted_type = instantiated_template_type->types[0];
  }
  else if (type == template_parameter2_type_)
  {
    converted_type = instantiated_template_type->types[1];
  }
  else
  {
    converted_type = type;
  }
  return converted_type;
}

bool Analyser::MatchType(TypePtr const &supplied_type, TypePtr const &expected_type) const
{
  if (expected_type == any_type_)
  {
    return true;
  }
  else if (expected_type == any_primitive_type_)
  {
    return supplied_type->IsPrimitive();
  }
  else if (expected_type->IsGroup())
  {
    for (auto const &possible_type : expected_type->types)
    {
      if (supplied_type == possible_type)
      {
        return true;
      }
    }
  }
  else if (supplied_type == expected_type)
  {
    return true;
  }
  return false;
}

bool Analyser::MatchTypes(TypePtr const &type, TypePtrArray const &supplied_types,
                          TypePtrArray const &expected_types, TypePtrArray &actual_types)
{
  actual_types.clear();
  size_t const num_types = expected_types.size();
  if (supplied_types.size() != num_types)
  {
    // Not a match
    return false;
  }
  for (size_t i = 0; i < num_types; ++i)
  {
    TypePtr const &supplied_type = supplied_types[i];
    if (supplied_type->IsVoid())
    {
      // Not a match
      return false;
    }
    TypePtr expected_type = ConvertType(expected_types[i], type);
    if (supplied_type->IsNull())
    {
      if (expected_type->IsPrimitive())
      {
        // Not a match
        return false;
      }
      actual_types.push_back(expected_type);
    }
    else
    {
      if (MatchType(supplied_type, expected_type) == false)
      {
        // Not a match
        return false;
      }
      actual_types.push_back(supplied_type);
    }
  }
  // Got a match
  return true;
}

FunctionPtr Analyser::FindFunction(TypePtr const &type, FunctionGroupPtr const &fg,
                                   TypePtrArray const &supplied_types, TypePtrArray &actual_types)
{
  // type is nullptr if fg is an opcode-invoked free function or a user-defined free function
  FunctionPtrArray          functions;
  std::vector<TypePtrArray> array;
  for (FunctionPtr const &function : fg->functions)
  {
    TypePtrArray temp_actual_types;
    if (MatchTypes(type, supplied_types, function->parameter_types, temp_actual_types))
    {
      array.push_back(temp_actual_types);
      functions.push_back(function);
    }
  }
  if (functions.size() == 1)
  {
    actual_types = array[0];
    return functions[0];
  }
  // Matching function not found, or ambiguous
  return nullptr;
}

TypePtr Analyser::FindType(ExpressionNodePtr const &node)
{
  SymbolPtr symbol = FindSymbol(node);
  if (symbol == nullptr)
  {
    return nullptr;
  }
  if (symbol->IsType() == false)
  {
    return nullptr;
  }
  return ConvertToTypePtr(symbol);
}

SymbolPtr Analyser::FindSymbol(ExpressionNodePtr const &node)
{
  SymbolPtr symbol;
  if (node->node_kind == NodeKind::Template)
  {
    symbol = SearchSymbols(node->text);
    if (symbol)
    {
      // Template instantiation already exists
      return ConvertToTypePtr(symbol);
    }
    ExpressionNodePtr  identifier_node = ConvertToExpressionNodePtr(node->children[0]);
    std::string const &name            = identifier_node->text;
    symbol                             = SearchSymbols(name);
    if (symbol == nullptr)
    {
      // Template type doesn't exist
      return nullptr;
    }
    TypePtr      template_type                = ConvertToTypePtr(symbol);
    size_t const num_supplied_parameter_types = node->children.size() - 1;
    size_t const num_expected_parameter_types = template_type->types.size();
    TypePtrArray parameter_types;
    if (num_supplied_parameter_types != num_expected_parameter_types)
    {
      return nullptr;
    }
    for (size_t i = 1; i <= num_expected_parameter_types; ++i)
    {
      ExpressionNodePtr parameter_type_node = ConvertToExpressionNodePtr(node->children[i]);
      TypePtr           parameter_type      = FindType(parameter_type_node);
      if (parameter_type == nullptr)
      {
        return nullptr;
      }
      TypePtr const &expected_parameter_type = template_type->types[i - 1];
      if (MatchType(parameter_type, expected_parameter_type) == false)
      {
        return nullptr;
      }
      // Need to check here that parameter_type does in fact support any operator(s)
      // required by the template_type's i'th type parameter...
      parameter_types.push_back(parameter_type);
    }
    TypePtr type = InternalCreateInstantiationType(TypeKind::UserDefinedInstantiation,
                                                   template_type, parameter_types);
    root_->symbols->Add(type);
    return type;
  }
  else  // (node->node_kind == NodeKind::Identifier)
  {
    std::string const &name = node->text;
    symbol                  = SearchSymbols(name);
    if (symbol)
    {
      return symbol;
    }
    return nullptr;
  }
}

SymbolPtr Analyser::SearchSymbols(std::string const &name)
{
  SymbolPtr symbol = symbols_->Find(name);
  if (symbol)
  {
    return symbol;
  }
  auto it  = blocks_.rbegin();
  auto end = blocks_.rend();
  while (it != end)
  {
    BlockNodePtr const &block_node = *it;
    symbol                         = block_node->symbols->Find(name);
    if (symbol)
    {
      return symbol;
    }
    ++it;
  }
  // Name not found in any symbol table
  return nullptr;
}

void Analyser::SetVariableExpression(ExpressionNodePtr const &node, VariablePtr const &variable)
{
  node->expression_kind = ExpressionKind::Variable;
  node->variable        = variable;
  node->type            = variable->type;
}

void Analyser::SetLVExpression(ExpressionNodePtr const &node, TypePtr const &type)
{
  node->expression_kind = ExpressionKind::LV;
  node->type            = type;
}

void Analyser::SetRVExpression(ExpressionNodePtr const &node, TypePtr const &type)
{
  node->expression_kind = ExpressionKind::RV;
  node->type            = type;
}

void Analyser::SetTypeExpression(ExpressionNodePtr const &node, TypePtr const &type)
{
  node->expression_kind = ExpressionKind::Type;
  node->type            = type;
}

void Analyser::SetFunctionGroupExpression(ExpressionNodePtr const &node, FunctionGroupPtr const &fg,
                                          TypePtr const &fg_owner,
                                          bool           function_invoked_on_instance)
{
  node->expression_kind              = ExpressionKind::FunctionGroup;
  node->type                         = fg_owner;
  node->fg                           = fg;
  node->function_invoked_on_instance = function_invoked_on_instance;
}

void Analyser::CreatePrimitiveType(std::string const &type_name, TypeIndex type_index,
                                   bool add_to_symbol_table, TypeId type_id, TypePtr &type)
{
  if (type_map_.Find(type_index))
  {
    // Already created
    return;
  }
  type = CreateType(TypeKind::Primitive, type_name);
  type_map_.Add(type_index, type);
  AddTypeInfo(TypeInfo(TypeKind::Primitive, type_name, {}), type_id, type);
  registered_types_.Add(type_index, type->id);
  if (add_to_symbol_table)
  {
    symbols_->Add(type);
  }
}

void Analyser::CreateMetaType(std::string const &type_name, TypeIndex type_index, TypeId type_id,
                              TypePtr &type)
{
  if (type_map_.Find(type_index))
  {
    // Already created
    return;
  }
  type = CreateType(TypeKind::Meta, type_name);
  type_map_.Add(type_index, type);
  AddTypeInfo(TypeInfo(TypeKind::Meta, type_name, {}), type_id, type);
  registered_types_.Add(type_index, type->id);
}

void Analyser::CreateClassType(std::string const &type_name, TypeIndex type_index, TypeId type_id,
                               TypePtr &type)
{
  if (type_map_.Find(type_index))
  {
    // Already created
    return;
  }
  type          = CreateType(TypeKind::Class, type_name);
  type->symbols = CreateSymbolTable();
  type_map_.Add(type_index, type);
  AddTypeInfo(TypeInfo(TypeKind::Class, type_name, {}), type_id, type);
  registered_types_.Add(type_index, type->id);
  symbols_->Add(type);
}

void Analyser::CreateTemplateType(std::string const &type_name, TypeIndex type_index,
                                  TypePtrArray const &allowed_types, TypeId type_id, TypePtr &type)
{
  if (type_map_.Find(type_index))
  {
    // Already created
    return;
  }
  type          = CreateType(TypeKind::Template, type_name);
  type->symbols = CreateSymbolTable();
  type->types   = allowed_types;
  type_map_.Add(type_index, type);
  AddTypeInfo(TypeInfo(TypeKind::Template, type_name, {}), type_id, type);
  registered_types_.Add(type_index, type->id);
  symbols_->Add(type);
}

void Analyser::CreateInstantiationType(TypeIndex type_index, TypePtr const &template_type,
                                       TypePtrArray const &parameter_types, TypeId type_id,
                                       TypePtr &type)
{
  if (type_map_.Find(type_index))
  {
    // Already created
    return;
  }
  type = InternalCreateInstantiationType(TypeKind::Instantiation, template_type, parameter_types);
  TypeIdArray parameter_type_ids;
  for (auto const &parameter_type : parameter_types)
  {
    parameter_type_ids.push_back(parameter_type->id);
  }
  type_map_.Add(type_index, type);
  AddTypeInfo(TypeInfo(TypeKind::Instantiation, type->name, parameter_type_ids), type_id, type);
  registered_types_.Add(type_index, type->id);
  symbols_->Add(type);
}

void Analyser::CreateGroupType(std::string const &type_name, TypeIndex type_index,
                               TypePtrArray const &allowed_types, TypeId type_id, TypePtr &type)
{
  if (type_map_.Find(type_index))
  {
    // Already created
    return;
  }
  type        = CreateType(TypeKind::Group, type_name);
  type->types = allowed_types;
  type_map_.Add(type_index, type);
  AddTypeInfo(TypeInfo(TypeKind::Group, type_name, {}), type_id, type);
  registered_types_.Add(type_index, type->id);
}

TypePtr Analyser::InternalCreateInstantiationType(TypeKind type_kind, TypePtr const &template_type,
                                                  TypePtrArray const &parameter_types)
{
  std::stringstream stream;
  stream << template_type->name + "<";
  size_t const count = parameter_types.size();
  for (size_t i = 0; i < count; ++i)
  {
    stream << parameter_types[i]->name;
    if (i + 1 < count)
    {
      stream << ",";
    }
  }
  stream << ">";
  std::string name    = stream.str();
  TypePtr     type    = CreateType(type_kind, name);
  type->template_type = template_type;
  type->types         = parameter_types;
  return type;
}

void Analyser::CreateFreeFunction(std::string const &name, TypePtrArray const &parameter_types,
                                  TypePtr const &return_type, Handler const &handler)
{
  std::string unique_id = BuildUniqueId(nullptr, name, parameter_types, return_type);
  FunctionPtr f = CreateFunction(FunctionKind::FreeFunction, name, unique_id, parameter_types,
                                 VariablePtrArray(), return_type);
  AddFunctionToSymbolTable(symbols_, f);
  AddFunctionInfo(f, handler);
}

void Analyser::CreateConstructor(TypePtr const &type, TypePtrArray const &parameter_types,
                                 Handler const &handler)
{
  std::string unique_id = BuildUniqueId(type, CONSTRUCTOR, parameter_types, type);
  FunctionPtr f = CreateFunction(FunctionKind::Constructor, CONSTRUCTOR, unique_id, parameter_types,
                                 VariablePtrArray(), type);
  AddFunctionToSymbolTable(type->symbols, f);
  AddFunctionInfo(f, handler);
}

void Analyser::CreateStaticMemberFunction(TypePtr const &type, std::string const &name,
                                          TypePtrArray const &parameter_types,
                                          TypePtr const &return_type, Handler const &handler)
{
  std::string unique_id = BuildUniqueId(type, name, parameter_types, return_type);
  FunctionPtr f         = CreateFunction(FunctionKind::StaticMemberFunction, name, unique_id,
                                 parameter_types, VariablePtrArray(), return_type);
  AddFunctionToSymbolTable(type->symbols, f);
  AddFunctionInfo(f, handler);
}

void Analyser::CreateMemberFunction(TypePtr const &type, std::string const &name,
                                    TypePtrArray const &parameter_types, TypePtr const &return_type,
                                    Handler const &handler)
{
  std::string unique_id = BuildUniqueId(type, name, parameter_types, return_type);
  FunctionPtr f = CreateFunction(FunctionKind::MemberFunction, name, unique_id, parameter_types,
                                 VariablePtrArray(), return_type);
  AddFunctionToSymbolTable(type->symbols, f);
  AddFunctionInfo(f, handler);
}

FunctionPtr Analyser::CreateUserDefinedFreeFunction(std::string const &     name,
                                                    TypePtrArray const &    parameter_types,
                                                    VariablePtrArray const &parameter_variables,
                                                    TypePtr const &         return_type)
{
  return CreateFunction(FunctionKind::UserDefinedFreeFunction, name, name, parameter_types,
                        parameter_variables, return_type);
}

void Analyser::EnableIndexOperator(TypePtr const &type, TypePtrArray const &input_types,
                                   TypePtr const &output_type, Handler const &get_handler,
                                   Handler const &set_handler)
{
  std::string g_unique_id = BuildUniqueId(type, GET_INDEXED_VALUE, input_types, output_type);
  FunctionPtr gf = CreateFunction(FunctionKind::MemberFunction, GET_INDEXED_VALUE, g_unique_id,
                                  input_types, VariablePtrArray(), output_type);
  AddFunctionInfo(gf, get_handler);
  AddFunctionToSymbolTable(type->symbols, gf);

  TypePtrArray s_input_types = input_types;
  s_input_types.push_back(output_type);
  std::string s_unique_id = BuildUniqueId(type, SET_INDEXED_VALUE, s_input_types, void_type_);
  FunctionPtr sf = CreateFunction(FunctionKind::MemberFunction, SET_INDEXED_VALUE, s_unique_id,
                                  s_input_types, VariablePtrArray(), void_type_);
  AddFunctionInfo(sf, set_handler);
  AddFunctionToSymbolTable(type->symbols, sf);
}

void Analyser::AddTypeInfo(TypeInfo const &info, TypeId type_id, TypePtr const &type)
{
  TypeId id;
  if (type_id == TypeIds::Unknown)
  {
    id = TypeId(type_info_array_.size());
    type_info_array_.push_back(info);
  }
  else
  {
    id                   = type_id;
    type_info_array_[id] = info;
  }
  type->id                   = id;
  type_info_map_[type->name] = id;
}

void Analyser::AddFunctionInfo(FunctionPtr const &function, Handler const &handler)
{
  FunctionInfo info(function->function_kind, function->unique_id, handler);
  function_info_array_.push_back(info);
}

std::string Analyser::BuildUniqueId(TypePtr const &type, std::string const &function_name,
                                    TypePtrArray const &parameter_types, TypePtr const &return_type)
{
  std::stringstream stream;
  if (type)
  {
    stream << type->name;
  }
  stream << "::" << function_name << "^";
  size_t const count = parameter_types.size();
  for (size_t i = 0; i < count; ++i)
  {
    stream << parameter_types[i]->name;
    if (i + 1 < count)
    {
      stream << ",";
    }
  }
  stream << "^" << return_type->name;
  std::string unique_id = stream.str();
  return unique_id;
}

void Analyser::AddFunctionToSymbolTable(SymbolTablePtr const &symbols, FunctionPtr const &function)
{
  FunctionGroupPtr fg;
  SymbolPtr        symbol = symbols->Find(function->name);
  if (symbol)
  {
    fg = ConvertToFunctionGroupPtr(symbol);
  }
  else
  {
    // Create new function group
    fg = CreateFunctionGroup(function->name);
    symbols->Add(fg);
  }
  // Add the function to the function group
  fg->functions.push_back(function);
}

}  // namespace vm
}  // namespace fetch<|MERGE_RESOLUTION|>--- conflicted
+++ resolved
@@ -21,6 +21,7 @@
 #include "vm/map.hpp"
 #include "vm/matrix.hpp"
 #include "vm/state.hpp"
+#include "vm/persistent_map.hpp"
 #include "vm/string.hpp"
 
 namespace fetch {
@@ -126,29 +127,6 @@
   EnableRightOperator(matrix_type_, Operator::Subtract);
   EnableRightOperator(matrix_type_, Operator::Multiply);
   EnableRightOperator(matrix_type_, Operator::Divide);
-<<<<<<< HEAD
-  EnableRightOperator(matrix_type_, Operator::AddAssign);
-  EnableRightOperator(matrix_type_, Operator::SubtractAssign);
-  EnableRightOperator(matrix_type_, Operator::MultiplyAssign);
-  EnableRightOperator(matrix_type_, Operator::DivideAssign);
-
-  CreateTemplateType("Array", TypeIds::IArray, {any_type_}, array_type_);
-  EnableIndexOperator(array_type_, {integer_variant_type_}, template_parameter1_type_);
-
-  CreateTemplateType("Map", TypeIds::IMap, {any_type_, any_type_}, map_type_);
-  EnableIndexOperator(map_type_, {template_parameter1_type_}, template_parameter2_type_);
-
-  // ledger specific
-  CreateClassType("Address", TypeIds::Address, address_type_);
-  EnableOperator(address_type_, Operator::Equal);
-  EnableOperator(address_type_, Operator::NotEqual);
-
-  CreateTemplateType("State", TypeIds::IState, {any_type_}, state_type_);
-
-  CreateTemplateType("PersistentMap", TypeIds::IPersistentMap, {any_type_, any_type_},
-                     persistent_map_type_);
-  EnableIndexOperator(persistent_map_type_, {template_parameter1_type_}, template_parameter2_type_);
-=======
   EnableRightOperator(matrix_type_, Operator::InplaceAdd);
   EnableRightOperator(matrix_type_, Operator::InplaceSubtract);
   EnableRightOperator(matrix_type_, Operator::InplaceMultiply);
@@ -159,7 +137,9 @@
                      map_type_);
   CreateTemplateType("State", TypeIndex(typeid(IState)), {any_type_}, TypeIds::Unknown,
                      state_type_);
->>>>>>> 2ac9ac44
+
+  CreateTemplateType("PersistentMap", TypeIndex(typeid(IPersistentMap)), {any_type_, any_type_}, TypeIds::Unknown,
+                     persistent_map_type_);
 }
 
 void Analyser::UnInitialise()
@@ -201,15 +181,8 @@
   array_type_               = nullptr;
   map_type_                 = nullptr;
   state_type_               = nullptr;
-<<<<<<< HEAD
-  string_type_              = nullptr;
   address_type_             = nullptr;
   persistent_map_type_      = nullptr;
-  op_table_.clear();
-  left_op_table_.clear();
-  right_op_table_.clear();
-=======
->>>>>>> 2ac9ac44
 }
 
 void Analyser::CreateClassType(std::string const &name, TypeIndex type_index)
