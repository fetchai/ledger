--- conflicted
+++ resolved
@@ -785,8 +785,7 @@
   std::string identity = Ptr<String>(sv.object)->string();
   sv.Reset();
 
-<<<<<<< HEAD
-  if (!contract_invocation_handler_)
+  if (contract_invocation_handler_)
   {
     RuntimeError("Contract-to-contract calls not supported: invocation handler is null");
     return;
@@ -800,31 +799,10 @@
 
   if (!ok)
   {
-=======
-  if (contract_invocation_handler_)
-  {
-    RuntimeError("Contract-to-contract calls not supported: invocation handler is null");
-    return;
-  }
-
-  std::string error;
-  Variant     output;
-
-  bool ok =
-      contract_invocation_handler_(this, identity, contract, function, parameters, error, output);
-
-  if (!ok)
-  {
->>>>>>> 3831b3e6
     RuntimeError(error);
     return;
   }
 
-<<<<<<< HEAD
-  if (function.return_type_id != TypeIds::Void)
-  {
-    assert(output.type_id == function.return_type_id);
-=======
   if (output.type_id != function.return_type_id)
   {
     RuntimeError("Call to " + function.name + " in contract " + identity +
@@ -834,7 +812,6 @@
 
   if (function.return_type_id != TypeIds::Void)
   {
->>>>>>> 3831b3e6
     Variant &top = Push();
     top          = std::move(output);
   }
