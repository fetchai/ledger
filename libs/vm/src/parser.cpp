--- conflicted
+++ resolved
@@ -37,10 +37,9 @@
 
 BlockNodePtr Parser::Parse(SourceFiles const &files, std::vector<std::string> &errors)
 {
-  errors_.clear();
+ errors_.clear();
   blocks_.clear();
 
-<<<<<<< HEAD
   BlockNodePtr root = CreateBlockNode(NodeKind::Root, "", 0);
 
   for (auto const &file : files)
@@ -58,14 +57,7 @@
     ParseBlock(*file_node);
   }
 
-  bool const ok = errors_.size() == 0;
-=======
-  BlockNodePtr root      = CreateBlockNode(NodeKind::Root, "", 0);
-  BlockNodePtr file_node = CreateBlockNode(NodeKind::File, filename, 1);
-  root->block_children.push_back(file_node);
-  ParseBlock(*file_node);
   bool const ok = errors_.empty();
->>>>>>> 7cf078ca
   errors        = std::move(errors_);
 
   filename_.clear();
