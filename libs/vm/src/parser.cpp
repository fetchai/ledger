--- conflicted
+++ resolved
@@ -27,8 +27,9 @@
 namespace vm {
 
 Parser::Parser()
-  : template_names_{"Matrix", "Array", "Map", "State", "StateMap"}
-{}
+{
+  template_names_ = {"Matrix", "Array", "Map", "State"};
+}
 
 BlockNodePtr Parser::Parse(std::string const &filename, std::string const &source,
   std::vector<std::string> &errors)
@@ -58,7 +59,7 @@
   rpn_.clear();
   infix_stack_.clear();
 
-  if (!ok)
+  if (ok == false)
   {
     root = nullptr;
     return nullptr;
@@ -364,12 +365,12 @@
     function_definition_node->children.push_back(return_type_node);
     ok = true;
   } while (false);
-  if (!ok)
+  if (ok == false)
   {
     SkipFunctionDefinition();
     return nullptr;
   }
-  if (!ParseBlock(*function_definition_node))
+  if (ParseBlock(*function_definition_node) == false)
   {
     return nullptr;
   }
@@ -537,7 +538,7 @@
     return nullptr;
   }
   while_statement_node->children.push_back(std::move(expression));
-  if (!ParseBlock(*while_statement_node))
+  if (ParseBlock(*while_statement_node) == false)
   {
     return nullptr;
   }
@@ -609,7 +610,7 @@
     AddError("expected ')'");
     return nullptr;
   }
-  if (!ParseBlock(*for_statement_node))
+  if (ParseBlock(*for_statement_node) == false)
   {
     return nullptr;
   }
@@ -638,7 +639,7 @@
         return nullptr;
       }
       if_node->children.push_back(std::move(expression_node));
-      if (!ParseBlock(*if_node))
+      if (ParseBlock(*if_node) == false)
       {
         return nullptr;
       }
@@ -654,7 +655,7 @@
         return nullptr;
       }
       elseif_node->children.push_back(std::move(expression_node));
-      if (!ParseBlock(*elseif_node))
+      if (ParseBlock(*elseif_node) == false)
       {
         return nullptr;
       }
@@ -663,13 +664,8 @@
     }
     else if (token_->kind == Token::Kind::Else)
     {
-<<<<<<< HEAD
       BlockNodePtr else_node = CreateBlockNode(NodeKind::Else, token_->text, token_->line);
       if (ParseBlock(*else_node) == false)
-=======
-      BlockNodePtr else_node = std::make_shared<BlockNode>(BlockNode(Node::Kind::Else, token_));
-      if (!ParseBlock(*else_node))
->>>>>>> 6e3207f8
       {
         return nullptr;
       }
@@ -740,12 +736,12 @@
     }
     return nullptr;
   }
-  if (!type && !assign)
+  if ((type == false) && (assign == false))
   {
     AddError("expected ':' or '='");
     return nullptr;
   }
-  if (!type)
+  if (type == false)
   {
     var_statement_node->node_kind = NodeKind::VarDeclarationTypelessAssignmentStatement;
   }
@@ -949,14 +945,8 @@
     return nullptr;
   }
   std::string       name = token_->text;
-<<<<<<< HEAD
   ExpressionNodePtr identifier_node = CreateExpressionNode(NodeKind::Identifier, token_->text, token_->line);
   if (IsTemplateName(name) == false)
-=======
-  ExpressionNodePtr identifier_node =
-      std::make_shared<ExpressionNode>(ExpressionNode(Node::Kind::Identifier, token_));
-  if (!IsTemplateName(name))
->>>>>>> 6e3207f8
   {
     return identifier_node;
   }
@@ -1023,7 +1013,7 @@
     {
     case Token::Kind::Identifier:
     {
-      if (!HandleIdentifier())
+      if (HandleIdentifier() == false)
       {
         return nullptr;
       }
@@ -1031,7 +1021,7 @@
     }
     case Token::Kind::Integer8:
     {
-      if (!HandleLiteral(Node::Kind::Integer8))
+      if (HandleLiteral(NodeKind::Integer8) == false)
       {
         return nullptr;
       }
@@ -1039,7 +1029,7 @@
     }
     case Token::Kind::UnsignedInteger8:
     {
-      if (!HandleLiteral(Node::Kind::UnsignedInteger8))
+      if (HandleLiteral(NodeKind::UnsignedInteger8) == false)
       {
         return nullptr;
       }
@@ -1047,7 +1037,7 @@
     }
     case Token::Kind::Integer16:
     {
-      if (!HandleLiteral(Node::Kind::Integer16))
+      if (HandleLiteral(NodeKind::Integer16) == false)
       {
         return nullptr;
       }
@@ -1055,7 +1045,7 @@
     }
     case Token::Kind::UnsignedInteger16:
     {
-      if (!HandleLiteral(Node::Kind::UnsignedInteger16))
+      if (HandleLiteral(NodeKind::UnsignedInteger16) == false)
       {
         return nullptr;
       }
@@ -1063,11 +1053,7 @@
     }
     case Token::Kind::Integer32:
     {
-<<<<<<< HEAD
       if (HandleLiteral(NodeKind::Integer32) == false)
-=======
-      if (!HandleLiteral(Node::Kind::Integer32))
->>>>>>> 6e3207f8
       {
         return nullptr;
       }
@@ -1075,11 +1061,7 @@
     }
     case Token::Kind::UnsignedInteger32:
     {
-<<<<<<< HEAD
       if (HandleLiteral(NodeKind::UnsignedInteger32) == false)
-=======
-      if (!HandleLiteral(Node::Kind::UnsignedInteger32))
->>>>>>> 6e3207f8
       {
         return nullptr;
       }
@@ -1087,11 +1069,7 @@
     }
     case Token::Kind::Integer64:
     {
-<<<<<<< HEAD
       if (HandleLiteral(NodeKind::Integer64) == false)
-=======
-      if (!HandleLiteral(Node::Kind::Integer64))
->>>>>>> 6e3207f8
       {
         return nullptr;
       }
@@ -1099,11 +1077,7 @@
     }
     case Token::Kind::UnsignedInteger64:
     {
-<<<<<<< HEAD
       if (HandleLiteral(NodeKind::UnsignedInteger64) == false)
-=======
-      if (!HandleLiteral(Node::Kind::UnsignedInteger64))
->>>>>>> 6e3207f8
       {
         return nullptr;
       }
@@ -1111,11 +1085,7 @@
     }
     case Token::Kind::Float32:
     {
-<<<<<<< HEAD
       if (HandleLiteral(NodeKind::Float32) == false)
-=======
-      if (!HandleLiteral(Node::Kind::Float32))
->>>>>>> 6e3207f8
       {
         return nullptr;
       }
@@ -1123,11 +1093,7 @@
     }
     case Token::Kind::Float64:
     {
-<<<<<<< HEAD
       if (HandleLiteral(NodeKind::Float64) == false)
-=======
-      if (!HandleLiteral(Node::Kind::Float64))
->>>>>>> 6e3207f8
       {
         return nullptr;
       }
@@ -1135,11 +1101,7 @@
     }
     case Token::Kind::String:
     {
-<<<<<<< HEAD
       if (HandleLiteral(NodeKind::String) == false)
-=======
-      if (!HandleLiteral(Node::Kind::String))
->>>>>>> 6e3207f8
       {
         return nullptr;
       }
@@ -1147,11 +1109,7 @@
     }
     case Token::Kind::True:
     {
-<<<<<<< HEAD
       if (HandleLiteral(NodeKind::True) == false)
-=======
-      if (!HandleLiteral(Node::Kind::True))
->>>>>>> 6e3207f8
       {
         return nullptr;
       }
@@ -1159,11 +1117,7 @@
     }
     case Token::Kind::False:
     {
-<<<<<<< HEAD
       if (HandleLiteral(NodeKind::False) == false)
-=======
-      if (!HandleLiteral(Node::Kind::False))
->>>>>>> 6e3207f8
       {
         return nullptr;
       }
@@ -1171,10 +1125,33 @@
     }
     case Token::Kind::Null:
     {
-<<<<<<< HEAD
       if (HandleLiteral(NodeKind::Null) == false)
-=======
-      if (!HandleLiteral(Node::Kind::Null))
+      {
+        return nullptr;
+      }
+      break;
+    }
+    case Token::Kind::Plus:
+    {
+      HandlePlus();
+      break;
+    }
+    case Token::Kind::Minus:
+    {
+      HandleMinus();
+      break;
+    }
+    case Token::Kind::Multiply:
+    {
+      if (HandleBinaryOp(NodeKind::Multiply, OpInfo(6, Association::Left, 2)) == false)
+      {
+        return nullptr;
+      }
+      break;
+    }
+    case Token::Kind::Divide:
+    {
+      if (HandleBinaryOp(NodeKind::Divide, OpInfo(6, Association::Left, 2)) == false)
       {
         return nullptr;
       }
@@ -1182,50 +1159,7 @@
     }
     case Token::Kind::Modulo:
     {
-      if (!HandleBinaryOp(Node::Kind::ModuloOp, OpInfo(6, Association::Left, 2)))
->>>>>>> 6e3207f8
-      {
-        return nullptr;
-      }
-      break;
-    }
-    case Token::Kind::Plus:
-    {
-      HandlePlus();
-      break;
-    }
-    case Token::Kind::Minus:
-    {
-      HandleMinus();
-      break;
-    }
-    case Token::Kind::Multiply:
-    {
-<<<<<<< HEAD
-      if (HandleBinaryOp(NodeKind::Multiply, OpInfo(6, Association::Left, 2)) == false)
-=======
-      if (!HandleBinaryOp(Node::Kind::MultiplyOp, OpInfo(6, Association::Left, 2)))
->>>>>>> 6e3207f8
-      {
-        return nullptr;
-      }
-      break;
-    }
-    case Token::Kind::Divide:
-    {
-<<<<<<< HEAD
-      if (HandleBinaryOp(NodeKind::Divide, OpInfo(6, Association::Left, 2)) == false)
-      {
-        return nullptr;
-      }
-      break;
-    }
-    case Token::Kind::Modulo:
-    {
       if (HandleBinaryOp(NodeKind::Modulo, OpInfo(6, Association::Left, 2)) == false)
-=======
-      if (!HandleBinaryOp(Node::Kind::DivideOp, OpInfo(6, Association::Left, 2)))
->>>>>>> 6e3207f8
       {
         return nullptr;
       }
@@ -1233,11 +1167,7 @@
     }
     case Token::Kind::Equal:
     {
-<<<<<<< HEAD
       if (HandleBinaryOp(NodeKind::Equal, OpInfo(3, Association::Left, 2)) == false)
-=======
-      if (!HandleBinaryOp(Node::Kind::EqualOp, OpInfo(3, Association::Left, 2)))
->>>>>>> 6e3207f8
       {
         return nullptr;
       }
@@ -1245,11 +1175,7 @@
     }
     case Token::Kind::NotEqual:
     {
-<<<<<<< HEAD
       if (HandleBinaryOp(NodeKind::NotEqual, OpInfo(3, Association::Left, 2)) == false)
-=======
-      if (!HandleBinaryOp(Node::Kind::NotEqualOp, OpInfo(3, Association::Left, 2)))
->>>>>>> 6e3207f8
       {
         return nullptr;
       }
@@ -1257,11 +1183,7 @@
     }
     case Token::Kind::LessThan:
     {
-<<<<<<< HEAD
       if (HandleBinaryOp(NodeKind::LessThan, OpInfo(4, Association::Left, 2)) == false)
-=======
-      if (!HandleBinaryOp(Node::Kind::LessThanOp, OpInfo(4, Association::Left, 2)))
->>>>>>> 6e3207f8
       {
         return nullptr;
       }
@@ -1269,11 +1191,7 @@
     }
     case Token::Kind::LessThanOrEqual:
     {
-<<<<<<< HEAD
       if (HandleBinaryOp(NodeKind::LessThanOrEqual, OpInfo(4, Association::Left, 2)) == false)
-=======
-      if (!HandleBinaryOp(Node::Kind::LessThanOrEqualOp, OpInfo(4, Association::Left, 2)))
->>>>>>> 6e3207f8
       {
         return nullptr;
       }
@@ -1281,11 +1199,7 @@
     }
     case Token::Kind::GreaterThan:
     {
-<<<<<<< HEAD
       if (HandleBinaryOp(NodeKind::GreaterThan, OpInfo(4, Association::Left, 2)) == false)
-=======
-      if (!HandleBinaryOp(Node::Kind::GreaterThanOp, OpInfo(4, Association::Left, 2)))
->>>>>>> 6e3207f8
       {
         return nullptr;
       }
@@ -1302,11 +1216,7 @@
     }
     case Token::Kind::And:
     {
-<<<<<<< HEAD
       if (HandleBinaryOp(NodeKind::And, OpInfo(2, Association::Left, 2)) == false)
-=======
-      if (!HandleBinaryOp(Node::Kind::AndOp, OpInfo(2, Association::Left, 2)))
->>>>>>> 6e3207f8
       {
         return nullptr;
       }
@@ -1314,11 +1224,7 @@
     }
     case Token::Kind::Or:
     {
-<<<<<<< HEAD
       if (HandleBinaryOp(NodeKind::Or, OpInfo(1, Association::Left, 2)) == false)
-=======
-      if (!HandleBinaryOp(Node::Kind::OrOp, OpInfo(1, Association::Left, 2)))
->>>>>>> 6e3207f8
       {
         return nullptr;
       }
@@ -1343,13 +1249,8 @@
     }
     case Token::Kind::LeftParenthesis:
     {
-<<<<<<< HEAD
       if (HandleOpener(NodeKind::ParenthesisGroup, NodeKind::Invoke,
                        Token::Kind::RightParenthesis, ")") == false)
-=======
-      if (!HandleOpener(Node::Kind::ParenthesisGroup, Node::Kind::InvokeOp,
-                        Token::Kind::RightParenthesis, ")"))
->>>>>>> 6e3207f8
       {
         return nullptr;
       }
@@ -1357,13 +1258,8 @@
     }
     case Token::Kind::LeftSquareBracket:
     {
-<<<<<<< HEAD
       if (HandleOpener(NodeKind::Unknown, NodeKind::Index, Token::Kind::RightSquareBracket,
                        "]") == false)
-=======
-      if (!HandleOpener(Node::Kind::Unknown, Node::Kind::IndexOp, Token::Kind::RightSquareBracket,
-                        "]"))
->>>>>>> 6e3207f8
       {
         return nullptr;
       }
@@ -1372,7 +1268,7 @@
     case Token::Kind::RightParenthesis:
     case Token::Kind::RightSquareBracket:
     {
-      if (!HandleCloser(is_conditional_expression))
+      if (HandleCloser(is_conditional_expression) == false)
       {
         return nullptr;
       }
@@ -1380,7 +1276,7 @@
     }
     case Token::Kind::Dot:
     {
-      if (!HandleDot())
+      if (HandleDot() == false)
       {
         return nullptr;
       }
@@ -1388,7 +1284,7 @@
     }
     case Token::Kind::Comma:
     {
-      if (!HandleComma())
+      if (HandleComma() == false)
       {
         return nullptr;
       }
@@ -1412,7 +1308,7 @@
       break;
     }
     }  // switch
-  } while (!found_expression_terminator_);
+  } while (found_expression_terminator_ == false);
   if (groups_.size())
   {
     Expr const &groupop = operators_[groups_.back()];
@@ -1470,7 +1366,7 @@
     return true;
   }
   std::string name;
-  if (!ParseExpressionIdentifier(name))
+  if (ParseExpressionIdentifier(name) == false)
   {
     return false;
   }
@@ -1482,7 +1378,7 @@
 {
   AddOperand(NodeKind::Identifier);
   name = token_->text;
-  if (!IsTemplateName(name))
+  if (IsTemplateName(name) == false)
   {
     return true;
   }
@@ -1503,7 +1399,7 @@
       return false;
     }
     std::string subtypename;
-    if (!ParseExpressionIdentifier(subtypename))
+    if (ParseExpressionIdentifier(subtypename) == false)
     {
       return false;
     }
