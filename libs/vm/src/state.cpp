--- conflicted
+++ resolved
@@ -118,19 +118,14 @@
     return true;
   }
 
-<<<<<<< HEAD
-=======
+  if (val == nullptr)
+  {
+    vm->RuntimeError("Cannot serialise null reference");
+    return false;
+  }
+
   // convert the type into a byte stream
   MsgPackSerializer buffer;
->>>>>>> 6d59e8c5
-  if (val == nullptr)
-  {
-    vm->RuntimeError("Cannot serialise null reference");
-    return false;
-  }
-
-  // convert the type into a byte stream
-  ByteArrayBuffer buffer;
   if (!val->SerializeTo(buffer))
   {
     if (!vm->HasError())
