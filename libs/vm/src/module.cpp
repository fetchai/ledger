--- conflicted
+++ resolved
@@ -240,10 +240,6 @@
 
   GetClassInterface<Address>()
       .CreateSerializeDefaultConstructor<>()
-<<<<<<< HEAD
-      //      .CreateConstructor<>()
-=======
->>>>>>> 6d59e8c5
       .CreateConstructor<Ptr<String>>()
       .CreateMemberFunction("signedTx", &Address::HasSignedTx);
 
