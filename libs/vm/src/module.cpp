//------------------------------------------------------------------------------
//
//   Copyright 2018-2019 Fetch.AI Limited
//
//   Licensed under the Apache License, Version 2.0 (the "License");
//   you may not use this file except in compliance with the License.
//   You may obtain a copy of the License at
//
//       http://www.apache.org/licenses/LICENSE-2.0
//
//   Unless required by applicable law or agreed to in writing, software
//   distributed under the License is distributed on an "AS IS" BASIS,
//   WITHOUT WARRANTIES OR CONDITIONS OF ANY KIND, either express or implied.
//   See the License for the specific language governing permissions and
//   limitations under the License.
//
//------------------------------------------------------------------------------

#include "vectorise/fixed_point/fixed_point.hpp"
#include "vm/address.hpp"
#include "vm/array.hpp"
#include "vm/common.hpp"
#include "vm/map.hpp"
#include "vm/matrix.hpp"
#include "vm/module.hpp"
#include "vm/sharded_state.hpp"
#include "vm/state.hpp"
#include "vm/string.hpp"
#include "vm/variant.hpp"
#include "vm/vm.hpp"

#include <cstdint>

namespace fetch {
namespace vm {

namespace {

template <typename To>
To Cast(Variant const &from)
{
  To to;
  switch (from.type_id)
  {
  case TypeIds::Bool:
  {
    to = static_cast<To>(from.primitive.ui8);
    break;
  }
  case TypeIds::Int8:
  {
    to = static_cast<To>(from.primitive.i8);
    break;
  }
  case TypeIds::UInt8:
  {
    to = static_cast<To>(from.primitive.ui8);
    break;
  }
  case TypeIds::Int16:
  {
    to = static_cast<To>(from.primitive.i16);
    break;
  }
  case TypeIds::UInt16:
  {
    to = static_cast<To>(from.primitive.ui16);
    break;
  }
  case TypeIds::Int32:
  {
    to = static_cast<To>(from.primitive.i32);
    break;
  }
  case TypeIds::UInt32:
  {
    to = static_cast<To>(from.primitive.ui32);
    break;
  }
  case TypeIds::Int64:
  {
    to = static_cast<To>(from.primitive.i64);
    break;
  }
  case TypeIds::UInt64:
  {
    to = static_cast<To>(from.primitive.ui64);
    break;
  }
  case TypeIds::Float32:
  {
    to = static_cast<To>(from.primitive.f32);
    break;
  }
  case TypeIds::Float64:
  {
    to = static_cast<To>(from.primitive.f64);
    break;
  }
  case TypeIds::Fixed32:
  {
    to = static_cast<To>(fixed_point::fp32_t::FromBase(from.primitive.i32));
    break;
  }
  case TypeIds::Fixed64:
  {
    to = static_cast<To>(fixed_point::fp64_t::FromBase(from.primitive.i64));
    break;
  }
  default:
  {
    to = 0;
    // Not a primitive
    assert(false);
    break;
  }
  }  // switch
  return to;
}

int8_t toInt8(VM * /* vm */, AnyPrimitive const &from)
{
  return Cast<int8_t>(from);
}

uint8_t toUInt8(VM * /* vm */, AnyPrimitive const &from)
{
  return Cast<uint8_t>(from);
}

int16_t toInt16(VM * /* vm */, AnyPrimitive const &from)
{
  return Cast<int16_t>(from);
}

uint16_t toUInt16(VM * /* vm */, AnyPrimitive const &from)
{
  return Cast<uint16_t>(from);
}

int32_t toInt32(VM * /* vm */, AnyPrimitive const &from)
{
  return Cast<int32_t>(from);
}

uint32_t toUInt32(VM * /* vm */, AnyPrimitive const &from)
{
  return Cast<uint32_t>(from);
}

int64_t toInt64(VM * /* vm */, AnyPrimitive const &from)
{
  return Cast<int64_t>(from);
}

uint64_t toUInt64(VM * /* vm */, AnyPrimitive const &from)
{
  return Cast<uint64_t>(from);
}

float toFloat32(VM * /* vm */, AnyPrimitive const &from)
{
  return Cast<float>(from);
}

double toFloat64(VM * /* vm */, AnyPrimitive const &from)
{
  return Cast<double>(from);
}

fixed_point::fp32_t toFixed32(VM * /* vm */, AnyPrimitive const &from)
{
  return Cast<fixed_point::fp32_t>(from);
}

fixed_point::fp64_t toFixed64(VM * /* vm */, AnyPrimitive const &from)
{
  return Cast<fixed_point::fp64_t>(from);
}

}  // namespace

Module::Module()
{
  CreateFreeFunction("toInt8", &toInt8);
  CreateFreeFunction("toUInt8", &toUInt8);
  CreateFreeFunction("toInt16", &toInt16);
  CreateFreeFunction("toUInt16", &toUInt16);
  CreateFreeFunction("toInt32", &toInt32);
  CreateFreeFunction("toUInt32", &toUInt32);
  CreateFreeFunction("toInt64", &toInt64);
  CreateFreeFunction("toUInt64", &toUInt64);
  CreateFreeFunction("toFloat32", &toFloat32);
  CreateFreeFunction("toFloat64", &toFloat64);
  CreateFreeFunction("toFixed32", &toFixed32);
  CreateFreeFunction("toFixed64", &toFixed64);

  CreateTemplateType<IMatrix, AnyFloatingPoint>("Matrix")
      .CreateConstructor(&IMatrix::Constructor)
      .EnableIndexOperator(&IMatrix::GetIndexedValue, &IMatrix::SetIndexedValue)
      .CreateInstantiationType<Matrix<double>>()
      .CreateInstantiationType<Matrix<float>>()
      .EnableOperator(Operator::Negate)
      .EnableOperator(Operator::Add)
      .EnableOperator(Operator::Subtract)
      .EnableOperator(Operator::Multiply)
      .EnableOperator(Operator::InplaceAdd)
      .EnableOperator(Operator::InplaceSubtract)
      .EnableLeftOperator(Operator::Multiply)
      .EnableRightOperator(Operator::Add)
      .EnableRightOperator(Operator::Subtract)
      .EnableRightOperator(Operator::Multiply)
      .EnableRightOperator(Operator::Divide)
      .EnableRightOperator(Operator::InplaceAdd)
      .EnableRightOperator(Operator::InplaceSubtract)
      .EnableRightOperator(Operator::InplaceMultiply)
      .EnableRightOperator(Operator::InplaceDivide);

  GetClassInterface<IArray>()
      .CreateConstructor(&IArray::Constructor)
      .CreateSerializeDefaultConstructor(
          [](VM *vm, TypeId type_id) { return IArray::Constructor(vm, type_id, 0u); })
      .CreateMemberFunction("append", &IArray::Append)
      .CreateMemberFunction("count", &IArray::Count)
      .CreateMemberFunction("erase", &IArray::Erase)
      .CreateMemberFunction("extend", &IArray::Extend)
      .CreateMemberFunction("popBack", &IArray::PopBackOne)
      .CreateMemberFunction("popBack", &IArray::PopBackMany)
      .CreateMemberFunction("popFront", &IArray::PopFrontOne)
      .CreateMemberFunction("popFront", &IArray::PopFrontMany)
      .CreateMemberFunction("reverse", &IArray::Reverse)
      .EnableIndexOperator(&IArray::GetIndexedValue, &IArray::SetIndexedValue)
      .CreateInstantiationType<Array<bool>>()
      .CreateInstantiationType<Array<int8_t>>()
      .CreateInstantiationType<Array<uint8_t>>()
      .CreateInstantiationType<Array<int16_t>>()
      .CreateInstantiationType<Array<uint16_t>>()
      .CreateInstantiationType<Array<int32_t>>()
      .CreateInstantiationType<Array<uint32_t>>()
      .CreateInstantiationType<Array<int64_t>>()
      .CreateInstantiationType<Array<uint64_t>>()
      .CreateInstantiationType<Array<float>>()
      .CreateInstantiationType<Array<double>>()
      .CreateCPPCopyConstructor<std::vector<double>>(
          [](VM *vm, TypeId, std::vector<double> const &arr) -> Ptr<IArray> {
            auto ret = Ptr<Array<double>>(
                new Array<double>(vm, vm->GetTypeId<Array<double>>(), vm->GetTypeId<double>(), 0));
            ret->elements = arr;
            return ret;
          })
      .CreateCPPCopyConstructor<std::vector<std::vector<double>>>(
          [](VM *vm, TypeId, std::vector<std::vector<double>> const &arr) -> Ptr<IArray> {
<<<<<<< HEAD
            auto outerid = vm->GetTypeId<Array<Ptr<Object>>>();
            auto innerid = vm->GetTypeId<Array<double>>();
            std::cout << " " << vm->GetTypeId<Array<Ptr<Object>>>() << " "
                      << vm->GetTypeId<Array<Ptr<IArray>>>() << " " << vm->GetTypeId<IArray>()
                      << " " << vm->GetTypeId<Array<Ptr<Array<double>>>>() << " "
                      << vm->GetTypeId<Array<double>>() << std::endl;
            auto ret = Ptr<Array<Ptr<Object>>>(new Array<Ptr<Object>>(vm, outerid, innerid, 0));

            for (std::size_t i = 0; i < arr.size(); ++i)
=======
            auto outerid = vm->GetTypeId<Array<Ptr<Array<double>>>>();
            auto innerid = vm->GetTypeId<Array<double>>();
            std::cout << "ID: " << vm->GetTypeId<Array<Ptr<Array<double>>>>() << std::endl;
            auto ret = Ptr<Array<Ptr<Array<double>>>>(
                new Array<Ptr<Array<double>>>(vm, outerid, innerid, 0));

            for (auto &element : arr)
>>>>>>> 651d2dea
            {
              auto a = Ptr<Array<double>>(new Array<double>(vm, vm->GetTypeId<Array<double>>(),
                                                            vm->GetTypeId<double>(), 0));

<<<<<<< HEAD
              a->elements = arr[i];
              ret->elements.push_back(a);
=======
              a->elements = element;
              ret->elements.emplace_back(a);
>>>>>>> 651d2dea
            }

            return ret;
          })
      .CreateInstantiationType<Array<fixed_point::fp32_t>>()
      .CreateInstantiationType<Array<fixed_point::fp64_t>>()
      .CreateInstantiationType<Array<Ptr<String>>>()
      .CreateInstantiationType<Array<Ptr<Address>>>();
  /*
              std::cout << " " << vm->GetTypeId<Array<Ptr<Object>>>()
                        << " " << vm->GetTypeId<Array<Ptr<IArray>>>()
                        << " " << vm->GetTypeId<IArray>()
                        << " " << vm->GetTypeId<Array<Ptr<Array<double>>>>() << " "
                        << vm->GetTypeId<Array<double>>() << std::endl;

  */
  GetClassInterface<String>()
      .CreateSerializeDefaultConstructor(
          [](VM *vm, TypeId) -> Ptr<String> { return Ptr<String>{new String(vm, "")}; })
      .CreateCPPCopyConstructor<std::string>(
          [](VM *vm, TypeId, std::string const &s) -> Ptr<String> {
            return Ptr<String>{new String(vm, s)};
          })
      .CreateMemberFunction("find", &String::Find)
      .CreateMemberFunction("length", &String::Length)
      .CreateMemberFunction("sizeInBytes", &String::SizeInBytes)
      .CreateMemberFunction("reverse", &String::Reverse)
      .CreateMemberFunction("split", &String::Split)
      .CreateMemberFunction("substr", &String::Substring)
      .CreateMemberFunction("trim", &String::Trim);

  GetClassInterface<IMap>()
      .CreateConstructor(&IMap::Constructor)
      .CreateMemberFunction("count", &IMap::Count)
      .EnableIndexOperator(&IMap::GetIndexedValue, &IMap::SetIndexedValue);

  GetClassInterface<Address>()
      .CreateSerializeDefaultConstructor(&Address::Constructor)
      .CreateConstructor(&Address::ConstructorFromString)
      .CreateMemberFunction("signedTx", &Address::HasSignedTx);

  CreateFreeFunction("toString", &Address::ToString);

  GetClassInterface<IState>()
      .CreateConstructor(&IState::ConstructorFromString)
      .CreateConstructor(&IState::ConstructorFromAddress)
      .CreateMemberFunction("get", &IState::Get)
      .CreateMemberFunction("get", &IState::GetWithDefault)
      .CreateMemberFunction("set", &IState::Set)
      .CreateMemberFunction("existed", &IState::Existed);

  GetClassInterface<IShardedState>()
      .CreateConstructor(&IShardedState::ConstructorFromString)
      .CreateConstructor(&IShardedState::ConstructorFromAddress)
      // TODO (issue 1172): This will be enabled once the issue is resolved
      //.EnableIndexOperator<Ptr<String>, TemplateParameter1>()
      //.EnableIndexOperator<Ptr<Address>, TemplateParameter1>();
      .CreateMemberFunction("get", &IShardedState::GetFromString)
      .CreateMemberFunction("get", &IShardedState::GetFromAddress)
      .CreateMemberFunction("get", &IShardedState::GetFromStringWithDefault)
      .CreateMemberFunction("get", &IShardedState::GetFromAddressWithDefault)
      .CreateMemberFunction("set", &IShardedState::SetFromString)
      .CreateMemberFunction("set", &IShardedState::SetFromAddress);
}

}  // namespace vm
}  // namespace fetch<|MERGE_RESOLUTION|>--- conflicted
+++ resolved
@@ -250,17 +250,6 @@
           })
       .CreateCPPCopyConstructor<std::vector<std::vector<double>>>(
           [](VM *vm, TypeId, std::vector<std::vector<double>> const &arr) -> Ptr<IArray> {
-<<<<<<< HEAD
-            auto outerid = vm->GetTypeId<Array<Ptr<Object>>>();
-            auto innerid = vm->GetTypeId<Array<double>>();
-            std::cout << " " << vm->GetTypeId<Array<Ptr<Object>>>() << " "
-                      << vm->GetTypeId<Array<Ptr<IArray>>>() << " " << vm->GetTypeId<IArray>()
-                      << " " << vm->GetTypeId<Array<Ptr<Array<double>>>>() << " "
-                      << vm->GetTypeId<Array<double>>() << std::endl;
-            auto ret = Ptr<Array<Ptr<Object>>>(new Array<Ptr<Object>>(vm, outerid, innerid, 0));
-
-            for (std::size_t i = 0; i < arr.size(); ++i)
-=======
             auto outerid = vm->GetTypeId<Array<Ptr<Array<double>>>>();
             auto innerid = vm->GetTypeId<Array<double>>();
             std::cout << "ID: " << vm->GetTypeId<Array<Ptr<Array<double>>>>() << std::endl;
@@ -268,18 +257,12 @@
                 new Array<Ptr<Array<double>>>(vm, outerid, innerid, 0));
 
             for (auto &element : arr)
->>>>>>> 651d2dea
             {
               auto a = Ptr<Array<double>>(new Array<double>(vm, vm->GetTypeId<Array<double>>(),
                                                             vm->GetTypeId<double>(), 0));
 
-<<<<<<< HEAD
-              a->elements = arr[i];
-              ret->elements.push_back(a);
-=======
               a->elements = element;
               ret->elements.emplace_back(a);
->>>>>>> 651d2dea
             }
 
             return ret;
