//------------------------------------------------------------------------------
//
//   Copyright 2018-2019 Fetch.AI Limited
//
//   Licensed under the Apache License, Version 2.0 (the "License");
//   you may not use this file except in compliance with the License.
//   You may obtain a copy of the License at
//
//       http://www.apache.org/licenses/LICENSE-2.0
//
//   Unless required by applicable law or agreed to in writing, software
//   distributed under the License is distributed on an "AS IS" BASIS,
//   WITHOUT WARRANTIES OR CONDITIONS OF ANY KIND, either express or implied.
//   See the License for the specific language governing permissions and
//   limitations under the License.
//
//------------------------------------------------------------------------------

#include "vm/module.hpp"
#include "vm/sharded_state.hpp"

#include "vm/common.hpp"
#include "vm/variant.hpp"
#include "vm/vm.hpp"

#include <cstdint>

namespace fetch {
namespace vm {

namespace {

template <typename To>
To Cast(Variant const &from)
{
  To to;
  switch (from.type_id)
  {
  case TypeIds::Bool:
  {
    to = static_cast<To>(from.primitive.ui8);
    break;
  }
  case TypeIds::Int8:
  {
    to = static_cast<To>(from.primitive.i8);
    break;
  }
  case TypeIds::UInt8:
  {
    to = static_cast<To>(from.primitive.ui8);
    break;
  }
  case TypeIds::Int16:
  {
    to = static_cast<To>(from.primitive.i16);
    break;
  }
  case TypeIds::UInt16:
  {
    to = static_cast<To>(from.primitive.ui16);
    break;
  }
  case TypeIds::Int32:
  {
    to = static_cast<To>(from.primitive.i32);
    break;
  }
  case TypeIds::UInt32:
  {
    to = static_cast<To>(from.primitive.ui32);
    break;
  }
  case TypeIds::Int64:
  {
    to = static_cast<To>(from.primitive.i64);
    break;
  }
  case TypeIds::UInt64:
  {
    to = static_cast<To>(from.primitive.ui64);
    break;
  }
  case TypeIds::Float32:
  {
    to = static_cast<To>(from.primitive.f32);
    break;
  }
  case TypeIds::Float64:
  {
    to = static_cast<To>(from.primitive.f64);
    break;
  }
  default:
  {
    to = 0;
    break;
  }
  }  // switch
  return to;
}

int8_t toInt8(VM * /* vm */, AnyPrimitive const &from)
{
  return Cast<int8_t>(from);
}

uint8_t toUInt8(VM * /* vm */, AnyPrimitive const &from)
{
  return Cast<uint8_t>(from);
}

int16_t toInt16(VM * /* vm */, AnyPrimitive const &from)
{
  return Cast<int16_t>(from);
}

uint16_t toUInt16(VM * /* vm */, AnyPrimitive const &from)
{
  return Cast<uint16_t>(from);
}

int32_t toInt32(VM * /* vm */, AnyPrimitive const &from)
{
  return Cast<int32_t>(from);
}

uint32_t toUInt32(VM * /* vm */, AnyPrimitive const &from)
{
  return Cast<uint32_t>(from);
}

int64_t toInt64(VM * /* vm */, AnyPrimitive const &from)
{
  return Cast<int64_t>(from);
}

uint64_t toUInt64(VM * /* vm */, AnyPrimitive const &from)
{
  return Cast<uint64_t>(from);
}

float toFloat32(VM * /* vm */, AnyPrimitive const &from)
{
  return Cast<float>(from);
}

double toFloat64(VM * /* vm */, AnyPrimitive const &from)
{
  return Cast<double>(from);
}

}  // namespace

Module::Module()
{
  CreateFreeFunction("toInt8", &toInt8);
  CreateFreeFunction("toUInt8", &toUInt8);
  CreateFreeFunction("toInt16", &toInt16);
  CreateFreeFunction("toUInt16", &toUInt16);
  CreateFreeFunction("toInt32", &toInt32);
  CreateFreeFunction("toUInt32", &toUInt32);
  CreateFreeFunction("toInt64", &toInt64);
  CreateFreeFunction("toUInt64", &toUInt64);
  CreateFreeFunction("toFloat32", &toFloat32);
  CreateFreeFunction("toFloat64", &toFloat64);

<<<<<<< HEAD
  auto istring = GetClassInterface<String>();
  istring.CreateMemberFunction("length", &String::Length);
  istring.CreateMemberFunction("trim", &String::Trim);
  istring.CreateMemberFunction("find", &String::Find);
  istring.CreateMemberFunction("substr", &String::Substring);
  istring.CreateMemberFunction("reverse", &String::Reverse);

  auto imatrix = GetClassInterface<IMatrix>();
  imatrix.CreateConstuctor<int32_t, int32_t>();
  imatrix.EnableIndexOperator<AnyInteger, AnyInteger, TemplateParameter1>();
  imatrix.CreateInstantiationType<Matrix<double>>();
  imatrix.CreateInstantiationType<Matrix<float>>();

  auto iarray = GetClassInterface<IArray>();
  iarray.CreateConstuctor<int32_t>();
  iarray.CreateMemberFunction("count", &IArray::Count);
  iarray.CreateMemberFunction("append", &IArray::Append);
  iarray.CreateMemberFunction("popBack", &IArray::PopBackOne);
  iarray.CreateMemberFunction("popBack", &IArray::PopBackMany);
  iarray.CreateMemberFunction("popFront", &IArray::PopFrontOne);
  iarray.CreateMemberFunction("popFront", &IArray::PopFrontMany);
  iarray.CreateMemberFunction("reverse", &IArray::Reverse);
  iarray.CreateMemberFunction("extend", &IArray::Extend);
  iarray.EnableIndexOperator<AnyInteger, TemplateParameter1>();
  iarray.CreateInstantiationType<Array<bool>>();
  iarray.CreateInstantiationType<Array<int8_t>>();
  iarray.CreateInstantiationType<Array<uint8_t>>();
  iarray.CreateInstantiationType<Array<int16_t>>();
  iarray.CreateInstantiationType<Array<uint16_t>>();
  iarray.CreateInstantiationType<Array<int32_t>>();
  iarray.CreateInstantiationType<Array<uint32_t>>();
  iarray.CreateInstantiationType<Array<int64_t>>();
  iarray.CreateInstantiationType<Array<uint64_t>>();
  iarray.CreateInstantiationType<Array<float>>();
  iarray.CreateInstantiationType<Array<double>>();
  iarray.CreateInstantiationType<Array<Ptr<String>>>();

  auto imap = GetClassInterface<IMap>();
  imap.CreateConstuctor<>();
  imap.CreateMemberFunction("count", &IMap::Count);
  imap.EnableIndexOperator<TemplateParameter1, TemplateParameter2>();

  auto address = GetClassInterface<Address>();
  address.CreateConstuctor<>();
  address.CreateConstuctor<Ptr<String>>();
  address.CreateMemberFunction("signedTx", &Address::HasSignedTx);

  auto istate = GetClassInterface<IState>();
  istate.CreateConstuctor<Ptr<String>, TemplateParameter1>();
  istate.CreateConstuctor<Ptr<Address>, TemplateParameter1>();
  istate.CreateMemberFunction("get", &IState::Get);
  istate.CreateMemberFunction("set", &IState::Set);
  istate.CreateMemberFunction("existed", &IState::Existed);

  GetClassInterface<IShardedState>()
      .CreateConstuctor<Ptr<String>>()
      .CreateConstuctor<Ptr<Address>>()
      .EnableIndexOperator<Ptr<String>, TemplateParameter1>()
      .EnableIndexOperator<Ptr<Address>, TemplateParameter1>();
=======
  GetClassInterface<String>()
      .CreateMemberFunction("length", &String::Length)
      .CreateMemberFunction("trim", &String::Trim)
      .CreateMemberFunction("find", &String::Find)
      .CreateMemberFunction("substr", &String::Substring)
      .CreateMemberFunction("reverse", &String::Reverse);

  GetClassInterface<IMatrix>()
      .CreateConstuctor<int32_t, int32_t>()
      .EnableIndexOperator<AnyInteger, AnyInteger, TemplateParameter>()
      .CreateInstantiationType<Matrix<double>>()
      .CreateInstantiationType<Matrix<float>>();

  GetClassInterface<IArray>()
      .CreateConstuctor<int32_t>()
      .CreateMemberFunction("count", &IArray::Count)
      .CreateMemberFunction("append", &IArray::Append)
      .CreateMemberFunction("popBack", &IArray::PopBackOne)
      .CreateMemberFunction("popBack", &IArray::PopBackMany)
      .CreateMemberFunction("popFront", &IArray::PopFrontOne)
      .CreateMemberFunction("popFront", &IArray::PopFrontMany)
      .CreateMemberFunction("reverse", &IArray::Reverse)
      .CreateMemberFunction("extend", &IArray::Extend)
      .EnableIndexOperator<AnyInteger, TemplateParameter>()
      .CreateInstantiationType<Array<bool>>()
      .CreateInstantiationType<Array<int8_t>>()
      .CreateInstantiationType<Array<uint8_t>>()
      .CreateInstantiationType<Array<int16_t>>()
      .CreateInstantiationType<Array<uint16_t>>()
      .CreateInstantiationType<Array<int32_t>>()
      .CreateInstantiationType<Array<uint32_t>>()
      .CreateInstantiationType<Array<int64_t>>()
      .CreateInstantiationType<Array<uint64_t>>()
      .CreateInstantiationType<Array<float>>()
      .CreateInstantiationType<Array<double>>()
      .CreateInstantiationType<Array<Ptr<String>>>();

  GetClassInterface<IMap>()
      .CreateConstuctor<>()
      .CreateMemberFunction("count", &IMap::Count)
      .EnableIndexOperator<TemplateParameter1, TemplateParameter2>();

  GetClassInterface<Address>()
      .CreateConstuctor<>()
      .CreateConstuctor<Ptr<String>>()
      .CreateMemberFunction("signedTx", &Address::HasSignedTx);

  GetClassInterface<IState>()
      .CreateConstuctor<Ptr<String>, TemplateParameter>()
      .CreateConstuctor<Ptr<Address>, TemplateParameter>()
      .CreateMemberFunction("get", &IState::Get)
      .CreateMemberFunction("set", &IState::Set)
      .CreateMemberFunction("existed", &IState::Existed);
>>>>>>> 2aa68e05
}

}  // namespace vm
}  // namespace fetch<|MERGE_RESOLUTION|>--- conflicted
+++ resolved
@@ -165,67 +165,6 @@
   CreateFreeFunction("toFloat32", &toFloat32);
   CreateFreeFunction("toFloat64", &toFloat64);
 
-<<<<<<< HEAD
-  auto istring = GetClassInterface<String>();
-  istring.CreateMemberFunction("length", &String::Length);
-  istring.CreateMemberFunction("trim", &String::Trim);
-  istring.CreateMemberFunction("find", &String::Find);
-  istring.CreateMemberFunction("substr", &String::Substring);
-  istring.CreateMemberFunction("reverse", &String::Reverse);
-
-  auto imatrix = GetClassInterface<IMatrix>();
-  imatrix.CreateConstuctor<int32_t, int32_t>();
-  imatrix.EnableIndexOperator<AnyInteger, AnyInteger, TemplateParameter1>();
-  imatrix.CreateInstantiationType<Matrix<double>>();
-  imatrix.CreateInstantiationType<Matrix<float>>();
-
-  auto iarray = GetClassInterface<IArray>();
-  iarray.CreateConstuctor<int32_t>();
-  iarray.CreateMemberFunction("count", &IArray::Count);
-  iarray.CreateMemberFunction("append", &IArray::Append);
-  iarray.CreateMemberFunction("popBack", &IArray::PopBackOne);
-  iarray.CreateMemberFunction("popBack", &IArray::PopBackMany);
-  iarray.CreateMemberFunction("popFront", &IArray::PopFrontOne);
-  iarray.CreateMemberFunction("popFront", &IArray::PopFrontMany);
-  iarray.CreateMemberFunction("reverse", &IArray::Reverse);
-  iarray.CreateMemberFunction("extend", &IArray::Extend);
-  iarray.EnableIndexOperator<AnyInteger, TemplateParameter1>();
-  iarray.CreateInstantiationType<Array<bool>>();
-  iarray.CreateInstantiationType<Array<int8_t>>();
-  iarray.CreateInstantiationType<Array<uint8_t>>();
-  iarray.CreateInstantiationType<Array<int16_t>>();
-  iarray.CreateInstantiationType<Array<uint16_t>>();
-  iarray.CreateInstantiationType<Array<int32_t>>();
-  iarray.CreateInstantiationType<Array<uint32_t>>();
-  iarray.CreateInstantiationType<Array<int64_t>>();
-  iarray.CreateInstantiationType<Array<uint64_t>>();
-  iarray.CreateInstantiationType<Array<float>>();
-  iarray.CreateInstantiationType<Array<double>>();
-  iarray.CreateInstantiationType<Array<Ptr<String>>>();
-
-  auto imap = GetClassInterface<IMap>();
-  imap.CreateConstuctor<>();
-  imap.CreateMemberFunction("count", &IMap::Count);
-  imap.EnableIndexOperator<TemplateParameter1, TemplateParameter2>();
-
-  auto address = GetClassInterface<Address>();
-  address.CreateConstuctor<>();
-  address.CreateConstuctor<Ptr<String>>();
-  address.CreateMemberFunction("signedTx", &Address::HasSignedTx);
-
-  auto istate = GetClassInterface<IState>();
-  istate.CreateConstuctor<Ptr<String>, TemplateParameter1>();
-  istate.CreateConstuctor<Ptr<Address>, TemplateParameter1>();
-  istate.CreateMemberFunction("get", &IState::Get);
-  istate.CreateMemberFunction("set", &IState::Set);
-  istate.CreateMemberFunction("existed", &IState::Existed);
-
-  GetClassInterface<IShardedState>()
-      .CreateConstuctor<Ptr<String>>()
-      .CreateConstuctor<Ptr<Address>>()
-      .EnableIndexOperator<Ptr<String>, TemplateParameter1>()
-      .EnableIndexOperator<Ptr<Address>, TemplateParameter1>();
-=======
   GetClassInterface<String>()
       .CreateMemberFunction("length", &String::Length)
       .CreateMemberFunction("trim", &String::Trim)
@@ -235,7 +174,7 @@
 
   GetClassInterface<IMatrix>()
       .CreateConstuctor<int32_t, int32_t>()
-      .EnableIndexOperator<AnyInteger, AnyInteger, TemplateParameter>()
+      .EnableIndexOperator<AnyInteger, AnyInteger, TemplateParameter1>()
       .CreateInstantiationType<Matrix<double>>()
       .CreateInstantiationType<Matrix<float>>();
 
@@ -249,7 +188,7 @@
       .CreateMemberFunction("popFront", &IArray::PopFrontMany)
       .CreateMemberFunction("reverse", &IArray::Reverse)
       .CreateMemberFunction("extend", &IArray::Extend)
-      .EnableIndexOperator<AnyInteger, TemplateParameter>()
+      .EnableIndexOperator<AnyInteger, TemplateParameter1>()
       .CreateInstantiationType<Array<bool>>()
       .CreateInstantiationType<Array<int8_t>>()
       .CreateInstantiationType<Array<uint8_t>>()
@@ -274,12 +213,17 @@
       .CreateMemberFunction("signedTx", &Address::HasSignedTx);
 
   GetClassInterface<IState>()
-      .CreateConstuctor<Ptr<String>, TemplateParameter>()
-      .CreateConstuctor<Ptr<Address>, TemplateParameter>()
+      .CreateConstuctor<Ptr<String>, TemplateParameter1>()
+      .CreateConstuctor<Ptr<Address>, TemplateParameter1>()
       .CreateMemberFunction("get", &IState::Get)
       .CreateMemberFunction("set", &IState::Set)
       .CreateMemberFunction("existed", &IState::Existed);
->>>>>>> 2aa68e05
+
+  GetClassInterface<IShardedState>()
+      .CreateConstuctor<Ptr<String>>()
+      .CreateConstuctor<Ptr<Address>>()
+      .EnableIndexOperator<Ptr<String>, TemplateParameter1>()
+      .EnableIndexOperator<Ptr<Address>, TemplateParameter1>();
 }
 
 }  // namespace vm
