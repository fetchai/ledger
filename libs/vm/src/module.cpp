--- conflicted
+++ resolved
@@ -190,24 +190,14 @@
   CreateFreeFunction("toFixed64", &toFixed64);
 
   GetClassInterface<IMatrix>()
-<<<<<<< HEAD
-      .CreateConstuctor(&IMatrix::Constructor)
+      .CreateConstructor(&IMatrix::Constructor)
       .EnableIndexOperator()
-=======
-      .CreateConstructor<int32_t, int32_t>()
-      .EnableIndexOperator<AnyInteger, AnyInteger, TemplateParameter1>()
->>>>>>> 0c2a28ce
       .CreateInstantiationType<Matrix<double>>()
       .CreateInstantiationType<Matrix<float>>();
 
   GetClassInterface<IArray>()
-<<<<<<< HEAD
-      .CreateConstuctor(&IArray::Constructor)
-      .CreateSerializeDefaultConstuctor<int32_t>(static_cast<int32_t>(0))
-=======
-      .CreateConstructor<int32_t>()
+      .CreateConstructor(&IArray::Constructor)
       .CreateSerializeDefaultConstructor<int32_t>(static_cast<int32_t>(0))
->>>>>>> 0c2a28ce
       .CreateMemberFunction("append", &IArray::Append)
       .CreateMemberFunction("count", &IArray::Count)
       .CreateMemberFunction("erase", &IArray::Erase)
@@ -235,11 +225,7 @@
       .CreateInstantiationType<Array<Ptr<Address>>>();
 
   GetClassInterface<String>()
-<<<<<<< HEAD
-      .CreateSerializeDefaultConstuctor()
-=======
-      .CreateSerializeDefaultConstructor<>()
->>>>>>> 0c2a28ce
+      .CreateSerializeDefaultConstructor()
       .CreateMemberFunction("find", &String::Find)
       .CreateMemberFunction("length", &String::Length)
       .CreateMemberFunction("reverse", &String::Reverse)
@@ -248,49 +234,26 @@
       .CreateMemberFunction("trim", &String::Trim);
 
   GetClassInterface<IMap>()
-<<<<<<< HEAD
-      .CreateConstuctor(&IMap::Constructor)
-=======
-      .CreateConstructor<>()
->>>>>>> 0c2a28ce
+      .CreateConstructor(&IMap::Constructor)
       .CreateMemberFunction("count", &IMap::Count)
       .EnableIndexOperator();
 
   GetClassInterface<Address>()
-<<<<<<< HEAD
-      .CreateSerializeDefaultConstuctor()
-      .CreateConstuctor(&Address::ConstructorFromString)
+      .CreateSerializeDefaultConstructor()
+      .CreateConstructor(&Address::ConstructorFromString)
       .CreateMemberFunction("signedTx", &Address::HasSignedTx);
 
   GetClassInterface<IState>()
-      .CreateConstuctor(&IState::ConstructorFromString)
-      .CreateConstuctor(&IState::ConstructorFromAddress)
+      .CreateConstructor(&IState::ConstructorFromString)
+      .CreateConstructor(&IState::ConstructorFromAddress)
       .CreateMemberFunction("get", &IState::Get)
       .CreateMemberFunction("get", &IState::GetWithDefault)
-=======
-      .CreateSerializeDefaultConstructor<>()
-      .CreateConstructor<Ptr<String>>()
-      .CreateMemberFunction("signedTx", &Address::HasSignedTx);
-
-  GetClassInterface<IState>()
-      .CreateConstructor<Ptr<String>>()
-      .CreateConstructor<Ptr<Address>>()
-      .CreateMemberFunction("get", static_cast<TemplateParameter1 (IState::*)()>(&IState::Get))
-      .CreateMemberFunction(
-          "get",
-          static_cast<TemplateParameter1 (IState::*)(TemplateParameter1 const &)>(&IState::Get))
->>>>>>> 0c2a28ce
       .CreateMemberFunction("set", &IState::Set)
       .CreateMemberFunction("existed", &IState::Existed);
 
   GetClassInterface<IShardedState>()
-<<<<<<< HEAD
-      .CreateConstuctor(&IShardedState::ConstructorFromString)
-      .CreateConstuctor(&IShardedState::ConstructorFromAddress)
-=======
-      .CreateConstructor<Ptr<String>>()
-      .CreateConstructor<Ptr<Address>>()
->>>>>>> 0c2a28ce
+      .CreateConstructor(&IShardedState::ConstructorFromString)
+      .CreateConstructor(&IShardedState::ConstructorFromAddress)
       // TODO (issue 1172): This will be enabled once the issue is resolved
       //.EnableIndexOperator<Ptr<String>, TemplateParameter1>()
       //.EnableIndexOperator<Ptr<Address>, TemplateParameter1>();
