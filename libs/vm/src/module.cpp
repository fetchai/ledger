--- conflicted
+++ resolved
@@ -184,11 +184,6 @@
   return Cast<fixed_point::fp64_t>(from);
 }
 
-<<<<<<< HEAD
-fixed_point::fp128_t toFixed128(VM * /* vm */, AnyPrimitive const &from)
-{
-  return Cast<fixed_point::fp128_t>(from);
-=======
 Ptr<Fixed128> toFixed128(VM *vm, AnyPrimitive const &from)
 {
   fixed_point::fp128_t fixed;
@@ -269,7 +264,6 @@
   }  // switch
 
   return Ptr<Fixed128>(new Fixed128(vm, fixed));
->>>>>>> b5b130f3
 }
 
 }  // namespace
