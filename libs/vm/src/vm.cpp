--- conflicted
+++ resolved
@@ -268,62 +268,56 @@
   self_.Reset();
   error_.clear();
   error.clear();
-<<<<<<< HEAD
-
-  if (sp_ < STACK_SIZE)
-  {
-=======
   try
   {
-
->>>>>>> 534cd1a9
-    do
+    if (sp_ < STACK_SIZE)
     {
-      instruction_pc_ = pc_;
-      instruction_    = &function_->instructions[pc_++];
-
-      assert(instruction_->opcode < opcode_info_array_.size());
-
-      current_op_ = &opcode_info_array_[instruction_->opcode];
-
-      if (!current_op_->handler)
+      do
       {
-        RuntimeError("unknown opcode");
-        break;
-      }
-
-      // update the charge total (or set to max if it would overflow)
-      if ((std::numeric_limits<ChargeAmount>::max() - charge_total_) < current_op_->static_charge)
-      {
-        charge_total_ = std::numeric_limits<ChargeAmount>::max();
-      }
-      else
-      {
-        charge_total_ += current_op_->static_charge;
-      }
-
-      // check for charge limit being reached
-      if ((charge_limit_ != 0u) && (charge_total_ >= charge_limit_))
-      {
-        RuntimeError("Charge limit exceeded");
-        break;
-      }
-
-      // execute the handler for the op code
-      current_op_->handler(this);
-
-    } while (!stop_);
-  }
-<<<<<<< HEAD
-  else
-  {
-    RuntimeError("stack overflow");
-=======
+        instruction_pc_ = pc_;
+        instruction_    = &function_->instructions[pc_++];
+
+        assert(instruction_->opcode < opcode_info_array_.size());
+
+        current_op_ = &opcode_info_array_[instruction_->opcode];
+
+        if (!current_op_->handler)
+        {
+          RuntimeError("unknown opcode");
+          break;
+        }
+
+        // update the charge total (or set to max if it would overflow)
+        if ((std::numeric_limits<ChargeAmount>::max() - charge_total_) < current_op_->static_charge)
+        {
+          charge_total_ = std::numeric_limits<ChargeAmount>::max();
+        }
+        else
+        {
+          charge_total_ += current_op_->static_charge;
+        }
+
+        // check for charge limit being reached
+        if ((charge_limit_ != 0u) && (charge_total_ >= charge_limit_))
+        {
+          RuntimeError("Charge limit exceeded");
+          break;
+        }
+
+        // execute the handler for the op code
+        current_op_->handler(this);
+
+      } while (!stop_);
+    }
+    else
+    {
+      RuntimeError("stack overflow");
+    }
+  }
   catch (std::exception const &e)
   {
-    RuntimeError(static_cast<std::string>("Fatal error: ") + static_cast<std::string>(e.what()));
+    RuntimeError(std::string{"Fatal error: "} + e.what());
     stop_ = true;
->>>>>>> 534cd1a9
   }
 
   bool const ok = !HasError();
@@ -342,7 +336,6 @@
   }
 
   // We've got a runtime error
-
   // Reset all variables
   for (auto &variable : stack_)
   {
