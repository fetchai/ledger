//------------------------------------------------------------------------------
//
//   Copyright 2018-2019 Fetch.AI Limited
//
//   Licensed under the Apache License, Version 2.0 (the "License");
//   you may not use this file except in compliance with the License.
//   You may obtain a copy of the License at
//
//       http://www.apache.org/licenses/LICENSE-2.0
//
//   Unless required by applicable law or agreed to in writing, software
//   distributed under the License is distributed on an "AS IS" BASIS,
//   WITHOUT WARRANTIES OR CONDITIONS OF ANY KIND, either express or implied.
//   See the License for the specific language governing permissions and
//   limitations under the License.
//
//------------------------------------------------------------------------------

#include "vm/module.hpp"
#include "vm/vm.hpp"

#include <algorithm>
#include <cassert>
#include <cstddef>
#include <cstdint>

namespace fetch {
namespace vm {

VM::VM(Module *module)
{
  live_object_stack_.reserve(100);

  FunctionInfoArray function_info_array;

  module->GetDetails(type_info_array_, type_info_map_, registered_types_, function_info_array,
                     deserialization_constructors_, cpp_copy_constructors_);
  auto num_types     = static_cast<uint16_t>(type_info_array_.size());
  auto num_functions = static_cast<uint16_t>(function_info_array.size());
  auto num_opcodes   = static_cast<uint16_t>(Opcodes::NumReserved + num_functions);

  opcode_info_array_ = OpcodeInfoArray(num_opcodes);

  AddOpcodeInfo(Opcodes::LocalVariableDeclare, "LocalVariableDeclare",
                [](VM *vm) { vm->Handler__LocalVariableDeclare(); });
  AddOpcodeInfo(Opcodes::LocalVariableDeclareAssign, "LocalVariableDeclareAssign",
                [](VM *vm) { vm->Handler__LocalVariableDeclareAssign(); });
  AddOpcodeInfo(Opcodes::PushNull, "PushNull", [](VM *vm) { vm->Handler__PushNull(); });
  AddOpcodeInfo(Opcodes::PushFalse, "PushFalse", [](VM *vm) { vm->Handler__PushFalse(); });
  AddOpcodeInfo(Opcodes::PushTrue, "PushTrue", [](VM *vm) { vm->Handler__PushTrue(); });
  AddOpcodeInfo(Opcodes::PushString, "PushString", [](VM *vm) { vm->Handler__PushString(); });
  AddOpcodeInfo(Opcodes::PushConstant, "PushConstant", [](VM *vm) { vm->Handler__PushConstant(); });
  AddOpcodeInfo(Opcodes::PushLocalVariable, "PushLocalVariable",
                [](VM *vm) { vm->Handler__PushLocalVariable(); });
  AddOpcodeInfo(Opcodes::PopToLocalVariable, "PopToLocalVariable",
                [](VM *vm) { vm->Handler__PopToLocalVariable(); });
  AddOpcodeInfo(Opcodes::Inc, "Inc", [](VM *vm) { vm->Handler__Inc(); });
  AddOpcodeInfo(Opcodes::Dec, "Dec", [](VM *vm) { vm->Handler__Dec(); });
  AddOpcodeInfo(Opcodes::Duplicate, "Duplicate", [](VM *vm) { vm->Handler__Duplicate(); });
  AddOpcodeInfo(Opcodes::DuplicateInsert, "DuplicateInsert",
                [](VM *vm) { vm->Handler__DuplicateInsert(); });
  AddOpcodeInfo(Opcodes::Discard, "Discard", [](VM *vm) { vm->Handler__Discard(); });
  AddOpcodeInfo(Opcodes::Destruct, "Destruct", [](VM *vm) { vm->Handler__Destruct(); });
  AddOpcodeInfo(Opcodes::Break, "Break", [](VM *vm) { vm->Handler__Break(); });
  AddOpcodeInfo(Opcodes::Continue, "Continue", [](VM *vm) { vm->Handler__Continue(); });
  AddOpcodeInfo(Opcodes::Jump, "Jump", [](VM *vm) { vm->Handler__Jump(); });
  AddOpcodeInfo(Opcodes::JumpIfFalse, "JumpIfFalse", [](VM *vm) { vm->Handler__JumpIfFalse(); });
  AddOpcodeInfo(Opcodes::JumpIfTrue, "JumpIfTrue", [](VM *vm) { vm->Handler__JumpIfTrue(); });
  AddOpcodeInfo(Opcodes::Return, "Return", [](VM *vm) { vm->Handler__Return(); });
  AddOpcodeInfo(Opcodes::ReturnValue, "ReturnValue", [](VM *vm) { vm->Handler__Return(); });
  AddOpcodeInfo(Opcodes::ForRangeInit, "ForRangeInit", [](VM *vm) { vm->Handler__ForRangeInit(); });
  AddOpcodeInfo(Opcodes::ForRangeIterate, "ForRangeIterate",
                [](VM *vm) { vm->Handler__ForRangeIterate(); });
  AddOpcodeInfo(Opcodes::ForRangeTerminate, "ForRangeTerminate",
                [](VM *vm) { vm->Handler__ForRangeTerminate(); });
  AddOpcodeInfo(Opcodes::InvokeUserDefinedFreeFunction, "InvokeUserDefinedFreeFunction",
                [](VM *vm) { vm->Handler__InvokeUserDefinedFreeFunction(); });
  AddOpcodeInfo(Opcodes::LocalVariablePrefixInc, "LocalVariablePrefixInc",
                [](VM *vm) { vm->Handler__LocalVariablePrefixInc(); });
  AddOpcodeInfo(Opcodes::LocalVariablePrefixDec, "LocalVariablePrefixDec",
                [](VM *vm) { vm->Handler__LocalVariablePrefixDec(); });
  AddOpcodeInfo(Opcodes::LocalVariablePostfixInc, "LocalVariablePostfixInc",
                [](VM *vm) { vm->Handler__LocalVariablePostfixInc(); });
  AddOpcodeInfo(Opcodes::LocalVariablePostfixDec, "LocalVariablePostfixDec",
                [](VM *vm) { vm->Handler__LocalVariablePostfixDec(); });
  AddOpcodeInfo(Opcodes::JumpIfFalseOrPop, "JumpIfFalseOrPop",
                [](VM *vm) { vm->Handler__JumpIfFalseOrPop(); });
  AddOpcodeInfo(Opcodes::JumpIfTrueOrPop, "JumpIfTrueOrPop",
                [](VM *vm) { vm->Handler__JumpIfTrueOrPop(); });
  AddOpcodeInfo(Opcodes::Not, "Not", [](VM *vm) { vm->Handler__Not(); });
  AddOpcodeInfo(Opcodes::PrimitiveEqual, "PrimitiveEqual",
                [](VM *vm) { vm->Handler__PrimitiveEqual(); });
  AddOpcodeInfo(Opcodes::ObjectEqual, "ObjectEqual", [](VM *vm) { vm->Handler__ObjectEqual(); }, 0);
  AddOpcodeInfo(Opcodes::PrimitiveNotEqual, "PrimitiveNotEqual",
                [](VM *vm) { vm->Handler__PrimitiveNotEqual(); });
  AddOpcodeInfo(Opcodes::ObjectNotEqual, "ObjectNotEqual",
                [](VM *vm) { vm->Handler__ObjectNotEqual(); }, 0);
  AddOpcodeInfo(Opcodes::PrimitiveLessThan, "PrimitiveLessThan",
                [](VM *vm) { vm->Handler__PrimitiveLessThan(); });
  AddOpcodeInfo(Opcodes::ObjectLessThan, "ObjectLessThan",
                [](VM *vm) { vm->Handler__ObjectLessThan(); }, 0);
  AddOpcodeInfo(Opcodes::PrimitiveLessThanOrEqual, "PrimitiveLessThanOrEqual",
                [](VM *vm) { vm->Handler__PrimitiveLessThanOrEqual(); });
  AddOpcodeInfo(Opcodes::ObjectLessThanOrEqual, "ObjectLessThanOrEqual",
                [](VM *vm) { vm->Handler__ObjectLessThanOrEqual(); }, 0);
  AddOpcodeInfo(Opcodes::PrimitiveGreaterThan, "PrimitiveGreaterThan",
                [](VM *vm) { vm->Handler__PrimitiveGreaterThan(); });
  AddOpcodeInfo(Opcodes::ObjectGreaterThan, "ObjectGreaterThan",
                [](VM *vm) { vm->Handler__ObjectGreaterThan(); }, 0);
  AddOpcodeInfo(Opcodes::PrimitiveGreaterThanOrEqual, "PrimitiveGreaterThanOrEqual",
                [](VM *vm) { vm->Handler__PrimitiveGreaterThanOrEqual(); });
  AddOpcodeInfo(Opcodes::ObjectGreaterThanOrEqual, "ObjectGreaterThanOrEqual",
                [](VM *vm) { vm->Handler__ObjectGreaterThanOrEqual(); }, 0);
  AddOpcodeInfo(Opcodes::PrimitiveNegate, "PrimitiveNegate",
                [](VM *vm) { vm->Handler__PrimitiveNegate(); });
  AddOpcodeInfo(Opcodes::ObjectNegate, "ObjectNegate", [](VM *vm) { vm->Handler__ObjectNegate(); },
                0);
  AddOpcodeInfo(Opcodes::PrimitiveAdd, "PrimitiveAdd", [](VM *vm) { vm->Handler__PrimitiveAdd(); });
  AddOpcodeInfo(Opcodes::ObjectAdd, "ObjectAdd", [](VM *vm) { vm->Handler__ObjectAdd(); }, 0);
  AddOpcodeInfo(Opcodes::ObjectLeftAdd, "ObjectLeftAdd",
                [](VM *vm) { vm->Handler__ObjectLeftAdd(); }, 0);
  AddOpcodeInfo(Opcodes::ObjectRightAdd, "ObjectRightAdd",
                [](VM *vm) { vm->Handler__ObjectRightAdd(); }, 0);
  AddOpcodeInfo(Opcodes::LocalVariablePrimitiveInplaceAdd, "LocalVariablePrimitiveInplaceAdd",
                [](VM *vm) { vm->Handler__LocalVariablePrimitiveInplaceAdd(); });
  AddOpcodeInfo(Opcodes::LocalVariableObjectInplaceAdd, "LocalVariableObjectInplaceAdd",
                [](VM *vm) { vm->Handler__LocalVariableObjectInplaceAdd(); }, 0);
  AddOpcodeInfo(Opcodes::LocalVariableObjectInplaceRightAdd, "LocalVariableObjectInplaceRightAdd",
                [](VM *vm) { vm->Handler__LocalVariableObjectInplaceRightAdd(); }, 0);
  AddOpcodeInfo(Opcodes::PrimitiveSubtract, "PrimitiveSubtract",
                [](VM *vm) { vm->Handler__PrimitiveSubtract(); });
  AddOpcodeInfo(Opcodes::ObjectSubtract, "ObjectSubtract",
                [](VM *vm) { vm->Handler__ObjectSubtract(); }, 0);
  AddOpcodeInfo(Opcodes::ObjectLeftSubtract, "ObjectLeftSubtract",
                [](VM *vm) { vm->Handler__ObjectLeftSubtract(); }, 0);
  AddOpcodeInfo(Opcodes::ObjectRightSubtract, "ObjectRightSubtract",
                [](VM *vm) { vm->Handler__ObjectRightSubtract(); }, 0);
  AddOpcodeInfo(Opcodes::LocalVariablePrimitiveInplaceSubtract,
                "LocalVariablePrimitiveInplaceSubtract",
                [](VM *vm) { vm->Handler__LocalVariablePrimitiveInplaceSubtract(); });
  AddOpcodeInfo(Opcodes::LocalVariableObjectInplaceSubtract, "LocalVariableObjectInplaceSubtract",
                [](VM *vm) { vm->Handler__LocalVariableObjectInplaceSubtract(); }, 0);
  AddOpcodeInfo(Opcodes::LocalVariableObjectInplaceRightSubtract,
                "LocalVariableObjectInplaceRightSubtract",
                [](VM *vm) { vm->Handler__LocalVariableObjectInplaceRightSubtract(); }, 0);
  AddOpcodeInfo(Opcodes::PrimitiveMultiply, "PrimitiveMultiply",
                [](VM *vm) { vm->Handler__PrimitiveMultiply(); });
  AddOpcodeInfo(Opcodes::ObjectMultiply, "ObjectMultiply",
                [](VM *vm) { vm->Handler__ObjectMultiply(); }, 0);
  AddOpcodeInfo(Opcodes::ObjectLeftMultiply, "ObjectLeftMultiply",
                [](VM *vm) { vm->Handler__ObjectLeftMultiply(); }, 0);
  AddOpcodeInfo(Opcodes::ObjectRightMultiply, "ObjectRightMultiply",
                [](VM *vm) { vm->Handler__ObjectRightMultiply(); }, 0);
  AddOpcodeInfo(Opcodes::LocalVariablePrimitiveInplaceMultiply,
                "LocalVariablePrimitiveInplaceMultiply",
                [](VM *vm) { vm->Handler__LocalVariablePrimitiveInplaceMultiply(); });
  AddOpcodeInfo(Opcodes::LocalVariableObjectInplaceMultiply, "LocalVariableObjectInplaceMultiply",
                [](VM *vm) { vm->Handler__LocalVariableObjectInplaceMultiply(); }, 0);
  AddOpcodeInfo(Opcodes::LocalVariableObjectInplaceRightMultiply,
                "LocalVariableObjectInplaceRightMultiply",
                [](VM *vm) { vm->Handler__LocalVariableObjectInplaceRightMultiply(); }, 0);
  AddOpcodeInfo(Opcodes::PrimitiveDivide, "PrimitiveDivide",
                [](VM *vm) { vm->Handler__PrimitiveDivide(); });
  AddOpcodeInfo(Opcodes::ObjectDivide, "ObjectDivide", [](VM *vm) { vm->Handler__ObjectDivide(); },
                0);
  AddOpcodeInfo(Opcodes::ObjectLeftDivide, "ObjectLeftDivide",
                [](VM *vm) { vm->Handler__ObjectLeftDivide(); }, 0);
  AddOpcodeInfo(Opcodes::ObjectRightDivide, "ObjectRightDivide",
                [](VM *vm) { vm->Handler__ObjectRightDivide(); }, 0);
  AddOpcodeInfo(Opcodes::LocalVariablePrimitiveInplaceDivide, "LocalVariablePrimitiveInplaceDivide",
                [](VM *vm) { vm->Handler__LocalVariablePrimitiveInplaceDivide(); });
  AddOpcodeInfo(Opcodes::LocalVariableObjectInplaceDivide, "LocalVariableObjectInplaceDivide",
                [](VM *vm) { vm->Handler__LocalVariableObjectInplaceDivide(); }, 0);
  AddOpcodeInfo(Opcodes::LocalVariableObjectInplaceRightDivide,
                "LocalVariableObjectInplaceRightDivide",
                [](VM *vm) { vm->Handler__LocalVariableObjectInplaceRightDivide(); }, 0);
  AddOpcodeInfo(Opcodes::PrimitiveModulo, "PrimitiveModulo",
                [](VM *vm) { vm->Handler__PrimitiveModulo(); });
  AddOpcodeInfo(Opcodes::LocalVariablePrimitiveInplaceModulo, "LocalVariablePrimitiveInplaceModulo",
                [](VM *vm) { vm->Handler__LocalVariablePrimitiveInplaceModulo(); });
  AddOpcodeInfo(Opcodes::InitialiseArray, "InitialiseArray",
                [](VM *vm) { vm->Handler__InitialiseArray(); });
  AddOpcodeInfo(Opcodes::ContractVariableDeclareAssign, "ContractVariableDeclareAssign",
                [](VM *vm) { vm->Handler__ContractVariableDeclareAssign(); });
  AddOpcodeInfo(Opcodes::InvokeContractFunction, "InvokeContractFunction",
                [](VM *vm) { vm->Handler__InvokeContractFunction(); });
  AddOpcodeInfo(Opcodes::PushLargeConstant, "PushLargeConstant",
                [](VM *vm) { vm->Handler__PushLargeConstant(); });
  AddOpcodeInfo(Opcodes::PushMemberVariable, "PushMemberVariable",
                [](VM *vm) { vm->Handler__PushMemberVariable(); });
  AddOpcodeInfo(Opcodes::PopToMemberVariable, "PopToMemberVariable",
                [](VM *vm) { vm->Handler__PopToMemberVariable(); });
  AddOpcodeInfo(Opcodes::MemberVariablePrefixInc, "MemberVariablePrefixInc",
                [](VM *vm) { vm->Handler__MemberVariablePrefixInc(); });
  AddOpcodeInfo(Opcodes::MemberVariablePrefixDec, "MemberVariablePrefixDec",
                [](VM *vm) { vm->Handler__MemberVariablePrefixDec(); });
  AddOpcodeInfo(Opcodes::MemberVariablePostfixInc, "MemberVariablePostfixInc",
                [](VM *vm) { vm->Handler__MemberVariablePostfixInc(); });
  AddOpcodeInfo(Opcodes::MemberVariablePostfixDec, "MemberVariablePostfixDec",
                [](VM *vm) { vm->Handler__MemberVariablePostfixDec(); });
  AddOpcodeInfo(Opcodes::MemberVariablePrimitiveInplaceAdd, "MemberVariablePrimitiveInplaceAdd",
                [](VM *vm) { vm->Handler__MemberVariablePrimitiveInplaceAdd(); });
  AddOpcodeInfo(Opcodes::MemberVariableObjectInplaceAdd, "MemberVariableObjectInplaceAdd",
                [](VM *vm) { vm->Handler__MemberVariableObjectInplaceAdd(); }, 0);
  AddOpcodeInfo(Opcodes::MemberVariableObjectInplaceRightAdd, "MemberVariableObjectInplaceRightAdd",
                [](VM *vm) { vm->Handler__MemberVariableObjectInplaceRightAdd(); }, 0);
  AddOpcodeInfo(Opcodes::MemberVariablePrimitiveInplaceSubtract,
                "MemberVariablePrimitiveInplaceSubtract",
                [](VM *vm) { vm->Handler__MemberVariablePrimitiveInplaceSubtract(); });
  AddOpcodeInfo(Opcodes::MemberVariableObjectInplaceSubtract, "MemberVariableObjectInplaceSubtract",
                [](VM *vm) { vm->Handler__MemberVariableObjectInplaceSubtract(); }, 0);
  AddOpcodeInfo(Opcodes::MemberVariableObjectInplaceRightSubtract,
                "MemberVariableObjectInplaceRightSubtract",
                [](VM *vm) { vm->Handler__MemberVariableObjectInplaceRightSubtract(); }, 0);
  AddOpcodeInfo(Opcodes::MemberVariablePrimitiveInplaceMultiply,
                "MemberVariablePrimitiveInplaceMultiply",
                [](VM *vm) { vm->Handler__MemberVariablePrimitiveInplaceMultiply(); });
  AddOpcodeInfo(Opcodes::MemberVariableObjectInplaceMultiply, "MemberVariableObjectInplaceMultiply",
                [](VM *vm) { vm->Handler__MemberVariableObjectInplaceMultiply(); }, 0);
  AddOpcodeInfo(Opcodes::MemberVariableObjectInplaceRightMultiply,
                "MemberVariableObjectInplaceRightMultiply",
                [](VM *vm) { vm->Handler__MemberVariableObjectInplaceRightMultiply(); }, 0);
  AddOpcodeInfo(Opcodes::MemberVariablePrimitiveInplaceDivide,
                "MemberVariablePrimitiveInplaceDivide",
                [](VM *vm) { vm->Handler__MemberVariablePrimitiveInplaceDivide(); });
  AddOpcodeInfo(Opcodes::MemberVariableObjectInplaceDivide, "MemberVariableObjectInplaceDivide",
                [](VM *vm) { vm->Handler__MemberVariableObjectInplaceDivide(); }, 0);
  AddOpcodeInfo(Opcodes::MemberVariableObjectInplaceRightDivide,
                "MemberVariableObjectInplaceRightDivide",
                [](VM *vm) { vm->Handler__MemberVariableObjectInplaceRightDivide(); }, 0);
  AddOpcodeInfo(Opcodes::MemberVariablePrimitiveInplaceModulo,
                "MemberVariablePrimitiveInplaceModulo",
                [](VM *vm) { vm->Handler__MemberVariablePrimitiveInplaceModulo(); });
  AddOpcodeInfo(Opcodes::PushSelf, "PushSelf", [](VM *vm) { vm->Handler__PushSelf(); });
  AddOpcodeInfo(Opcodes::InvokeUserDefinedConstructor, "InvokeUserDefinedConstructor",
                [](VM *vm) { vm->Handler__InvokeUserDefinedConstructor(); });
  AddOpcodeInfo(Opcodes::InvokeUserDefinedMemberFunction, "InvokeUserDefinedMemberFunction",
                [](VM *vm) { vm->Handler__InvokeUserDefinedMemberFunction(); });

  opcode_map_.clear();
  for (uint16_t i = 0; i < num_functions; ++i)
  {
    auto        opcode = static_cast<uint16_t>(Opcodes::NumReserved + i);
    auto const &info   = function_info_array[i];
    AddOpcodeInfo(opcode, info.unique_name, info.handler, info.static_charge);
    opcode_map_[info.unique_name] = opcode;
  }

  generator_.Initialise(this, num_types);
}

bool VM::GenerateExecutable(IR const &ir, std::string const &name, Executable &executable,
                            std::vector<std::string> &errors)
{
  return generator_.GenerateExecutable(ir, name, executable, errors);
}

bool VM::Execute(std::string &error, Variant &output)
{
  frame_sp_       = -1;
  bsp_            = 0;
  sp_             = function_->num_variables - 1;
  range_loop_sp_  = -1;
  pc_             = 0;
  instruction_pc_ = 0;
  instruction_    = nullptr;
  current_op_     = nullptr;
  stop_           = false;
  live_object_stack_.clear();
  self_.Reset();
  error_.clear();
  error.clear();
  try
  {
    if (sp_ < STACK_SIZE)
    {
      do
      {
        instruction_pc_ = pc_;
        instruction_    = &function_->instructions[pc_++];

        assert(instruction_->opcode < opcode_info_array_.size());

        current_op_ = &opcode_info_array_[instruction_->opcode];

        if (!current_op_->handler)
        {
          RuntimeError("unknown opcode");
          break;
        }

<<<<<<< HEAD
    IncreaseChargeTotal(current_op_->static_charge);

    if (ChargeLimitExceeded())
    {
      break;
    }

    // execute the handler for the op code
    current_op_->handler(this);

  } while (!stop_);
=======
        IncreaseChargeTotal(current_op_->static_charge);

        if (ChargeLimitExceeded())
        {
          break;
        }

        // execute the handler for the op code
        current_op_->handler(this);

      } while (!stop_);
    }
    else
    {
      RuntimeError("stack overflow");
    }
  }
  catch (std::exception const &e)
  {
    RuntimeError(std::string{"Fatal error: "} + e.what());
    stop_ = true;
  }
>>>>>>> 4d221e16

  bool const ok = !HasError();

  if (ok)
  {
    if (sp_ == 0)
    {
      // The executed function returned a value, so transfer it to the output
      Variant &result = stack_[sp_--];
      output          = std::move(result);
    }

    // Success
    return true;
  }

  // We've got a runtime error
  // Reset all variables
  for (auto &variable : stack_)
  {
    variable.Reset();
  }

  // Reset all frames
  for (auto &frame : frame_stack_)
  {
    frame.self.Reset();
  }

  self_.Reset();

  error = error_;
  return false;
}

void VM::RuntimeError(std::string const &message)
{
  uint16_t const    line = function_->FindLineNumber(instruction_pc_);
  std::stringstream stream;
  stream << "runtime error: line " << line << ": " << message;
  error_ = stream.str();
  stop_  = true;
}

void VM::Destruct(uint16_t scope_number)
{
  // Destruct all live objects in the current frame and with scope >= scope_number
  while (!live_object_stack_.empty())
  {
    LiveObjectInfo const &info = live_object_stack_.back();
    if ((info.frame_sp != frame_sp_) || (info.scope_number < scope_number))
    {
      break;
    }
    Variant &variable = GetLocalVariable(info.variable_index);
    variable.Reset();
    live_object_stack_.pop_back();
  }
}

ChargeAmount VM::GetChargeTotal() const
{
  return charge_total_;
}

void VM::IncreaseChargeTotal(ChargeAmount const amount)
{
  ChargeAmount const adjusted_amount = amount == 0 ? 1u : amount;

  // if charge total would overflow, set it to max
  if ((std::numeric_limits<ChargeAmount>::max() - charge_total_) < adjusted_amount)
  {
    charge_total_ = std::numeric_limits<ChargeAmount>::max();
  }
  else
  {
    charge_total_ += adjusted_amount;
  }
}

ChargeAmount VM::GetChargeLimit() const
{
  return charge_limit_;
}

bool VM::ChargeLimitExceeded()
{
  if ((charge_limit_ != 0u) && (charge_total_ >= charge_limit_))
  {
    RuntimeError("Charge limit reached");

    return true;
  }

  return false;
}

void VM::SetChargeLimit(ChargeAmount limit)
{
  charge_limit_ = limit;
}

void VM::UpdateCharges(std::unordered_map<std::string, ChargeAmount> const &opcode_static_charges)
{
  for (auto const &entry : opcode_static_charges)
  {
    auto const &unique_name = entry.first;

    auto it =
        std::find_if(opcode_info_array_.begin(), opcode_info_array_.end(),
                     [&unique_name](OpcodeInfo &info) { return info.unique_name == unique_name; });

    if (it != opcode_info_array_.end())
    {
      it->static_charge = entry.second;
    }
  }
}

}  // namespace vm
}  // namespace fetch<|MERGE_RESOLUTION|>--- conflicted
+++ resolved
@@ -90,90 +90,88 @@
   AddOpcodeInfo(Opcodes::Not, "Not", [](VM *vm) { vm->Handler__Not(); });
   AddOpcodeInfo(Opcodes::PrimitiveEqual, "PrimitiveEqual",
                 [](VM *vm) { vm->Handler__PrimitiveEqual(); });
-  AddOpcodeInfo(Opcodes::ObjectEqual, "ObjectEqual", [](VM *vm) { vm->Handler__ObjectEqual(); }, 0);
+  AddOpcodeInfo(Opcodes::ObjectEqual, "ObjectEqual", [](VM *vm) { vm->Handler__ObjectEqual(); });
   AddOpcodeInfo(Opcodes::PrimitiveNotEqual, "PrimitiveNotEqual",
                 [](VM *vm) { vm->Handler__PrimitiveNotEqual(); });
   AddOpcodeInfo(Opcodes::ObjectNotEqual, "ObjectNotEqual",
-                [](VM *vm) { vm->Handler__ObjectNotEqual(); }, 0);
+                [](VM *vm) { vm->Handler__ObjectNotEqual(); });
   AddOpcodeInfo(Opcodes::PrimitiveLessThan, "PrimitiveLessThan",
                 [](VM *vm) { vm->Handler__PrimitiveLessThan(); });
   AddOpcodeInfo(Opcodes::ObjectLessThan, "ObjectLessThan",
-                [](VM *vm) { vm->Handler__ObjectLessThan(); }, 0);
+                [](VM *vm) { vm->Handler__ObjectLessThan(); });
   AddOpcodeInfo(Opcodes::PrimitiveLessThanOrEqual, "PrimitiveLessThanOrEqual",
                 [](VM *vm) { vm->Handler__PrimitiveLessThanOrEqual(); });
   AddOpcodeInfo(Opcodes::ObjectLessThanOrEqual, "ObjectLessThanOrEqual",
-                [](VM *vm) { vm->Handler__ObjectLessThanOrEqual(); }, 0);
+                [](VM *vm) { vm->Handler__ObjectLessThanOrEqual(); });
   AddOpcodeInfo(Opcodes::PrimitiveGreaterThan, "PrimitiveGreaterThan",
                 [](VM *vm) { vm->Handler__PrimitiveGreaterThan(); });
   AddOpcodeInfo(Opcodes::ObjectGreaterThan, "ObjectGreaterThan",
-                [](VM *vm) { vm->Handler__ObjectGreaterThan(); }, 0);
+                [](VM *vm) { vm->Handler__ObjectGreaterThan(); });
   AddOpcodeInfo(Opcodes::PrimitiveGreaterThanOrEqual, "PrimitiveGreaterThanOrEqual",
                 [](VM *vm) { vm->Handler__PrimitiveGreaterThanOrEqual(); });
   AddOpcodeInfo(Opcodes::ObjectGreaterThanOrEqual, "ObjectGreaterThanOrEqual",
-                [](VM *vm) { vm->Handler__ObjectGreaterThanOrEqual(); }, 0);
+                [](VM *vm) { vm->Handler__ObjectGreaterThanOrEqual(); });
   AddOpcodeInfo(Opcodes::PrimitiveNegate, "PrimitiveNegate",
                 [](VM *vm) { vm->Handler__PrimitiveNegate(); });
-  AddOpcodeInfo(Opcodes::ObjectNegate, "ObjectNegate", [](VM *vm) { vm->Handler__ObjectNegate(); },
-                0);
+  AddOpcodeInfo(Opcodes::ObjectNegate, "ObjectNegate", [](VM *vm) { vm->Handler__ObjectNegate(); });
   AddOpcodeInfo(Opcodes::PrimitiveAdd, "PrimitiveAdd", [](VM *vm) { vm->Handler__PrimitiveAdd(); });
-  AddOpcodeInfo(Opcodes::ObjectAdd, "ObjectAdd", [](VM *vm) { vm->Handler__ObjectAdd(); }, 0);
+  AddOpcodeInfo(Opcodes::ObjectAdd, "ObjectAdd", [](VM *vm) { vm->Handler__ObjectAdd(); });
   AddOpcodeInfo(Opcodes::ObjectLeftAdd, "ObjectLeftAdd",
-                [](VM *vm) { vm->Handler__ObjectLeftAdd(); }, 0);
+                [](VM *vm) { vm->Handler__ObjectLeftAdd(); });
   AddOpcodeInfo(Opcodes::ObjectRightAdd, "ObjectRightAdd",
-                [](VM *vm) { vm->Handler__ObjectRightAdd(); }, 0);
+                [](VM *vm) { vm->Handler__ObjectRightAdd(); });
   AddOpcodeInfo(Opcodes::LocalVariablePrimitiveInplaceAdd, "LocalVariablePrimitiveInplaceAdd",
                 [](VM *vm) { vm->Handler__LocalVariablePrimitiveInplaceAdd(); });
   AddOpcodeInfo(Opcodes::LocalVariableObjectInplaceAdd, "LocalVariableObjectInplaceAdd",
-                [](VM *vm) { vm->Handler__LocalVariableObjectInplaceAdd(); }, 0);
+                [](VM *vm) { vm->Handler__LocalVariableObjectInplaceAdd(); });
   AddOpcodeInfo(Opcodes::LocalVariableObjectInplaceRightAdd, "LocalVariableObjectInplaceRightAdd",
-                [](VM *vm) { vm->Handler__LocalVariableObjectInplaceRightAdd(); }, 0);
+                [](VM *vm) { vm->Handler__LocalVariableObjectInplaceRightAdd(); });
   AddOpcodeInfo(Opcodes::PrimitiveSubtract, "PrimitiveSubtract",
                 [](VM *vm) { vm->Handler__PrimitiveSubtract(); });
   AddOpcodeInfo(Opcodes::ObjectSubtract, "ObjectSubtract",
-                [](VM *vm) { vm->Handler__ObjectSubtract(); }, 0);
+                [](VM *vm) { vm->Handler__ObjectSubtract(); });
   AddOpcodeInfo(Opcodes::ObjectLeftSubtract, "ObjectLeftSubtract",
-                [](VM *vm) { vm->Handler__ObjectLeftSubtract(); }, 0);
+                [](VM *vm) { vm->Handler__ObjectLeftSubtract(); });
   AddOpcodeInfo(Opcodes::ObjectRightSubtract, "ObjectRightSubtract",
-                [](VM *vm) { vm->Handler__ObjectRightSubtract(); }, 0);
+                [](VM *vm) { vm->Handler__ObjectRightSubtract(); });
   AddOpcodeInfo(Opcodes::LocalVariablePrimitiveInplaceSubtract,
                 "LocalVariablePrimitiveInplaceSubtract",
                 [](VM *vm) { vm->Handler__LocalVariablePrimitiveInplaceSubtract(); });
   AddOpcodeInfo(Opcodes::LocalVariableObjectInplaceSubtract, "LocalVariableObjectInplaceSubtract",
-                [](VM *vm) { vm->Handler__LocalVariableObjectInplaceSubtract(); }, 0);
+                [](VM *vm) { vm->Handler__LocalVariableObjectInplaceSubtract(); });
   AddOpcodeInfo(Opcodes::LocalVariableObjectInplaceRightSubtract,
                 "LocalVariableObjectInplaceRightSubtract",
-                [](VM *vm) { vm->Handler__LocalVariableObjectInplaceRightSubtract(); }, 0);
+                [](VM *vm) { vm->Handler__LocalVariableObjectInplaceRightSubtract(); });
   AddOpcodeInfo(Opcodes::PrimitiveMultiply, "PrimitiveMultiply",
                 [](VM *vm) { vm->Handler__PrimitiveMultiply(); });
   AddOpcodeInfo(Opcodes::ObjectMultiply, "ObjectMultiply",
-                [](VM *vm) { vm->Handler__ObjectMultiply(); }, 0);
+                [](VM *vm) { vm->Handler__ObjectMultiply(); });
   AddOpcodeInfo(Opcodes::ObjectLeftMultiply, "ObjectLeftMultiply",
-                [](VM *vm) { vm->Handler__ObjectLeftMultiply(); }, 0);
+                [](VM *vm) { vm->Handler__ObjectLeftMultiply(); });
   AddOpcodeInfo(Opcodes::ObjectRightMultiply, "ObjectRightMultiply",
-                [](VM *vm) { vm->Handler__ObjectRightMultiply(); }, 0);
+                [](VM *vm) { vm->Handler__ObjectRightMultiply(); });
   AddOpcodeInfo(Opcodes::LocalVariablePrimitiveInplaceMultiply,
                 "LocalVariablePrimitiveInplaceMultiply",
                 [](VM *vm) { vm->Handler__LocalVariablePrimitiveInplaceMultiply(); });
   AddOpcodeInfo(Opcodes::LocalVariableObjectInplaceMultiply, "LocalVariableObjectInplaceMultiply",
-                [](VM *vm) { vm->Handler__LocalVariableObjectInplaceMultiply(); }, 0);
+                [](VM *vm) { vm->Handler__LocalVariableObjectInplaceMultiply(); });
   AddOpcodeInfo(Opcodes::LocalVariableObjectInplaceRightMultiply,
                 "LocalVariableObjectInplaceRightMultiply",
-                [](VM *vm) { vm->Handler__LocalVariableObjectInplaceRightMultiply(); }, 0);
+                [](VM *vm) { vm->Handler__LocalVariableObjectInplaceRightMultiply(); });
   AddOpcodeInfo(Opcodes::PrimitiveDivide, "PrimitiveDivide",
                 [](VM *vm) { vm->Handler__PrimitiveDivide(); });
-  AddOpcodeInfo(Opcodes::ObjectDivide, "ObjectDivide", [](VM *vm) { vm->Handler__ObjectDivide(); },
-                0);
+  AddOpcodeInfo(Opcodes::ObjectDivide, "ObjectDivide", [](VM *vm) { vm->Handler__ObjectDivide(); });
   AddOpcodeInfo(Opcodes::ObjectLeftDivide, "ObjectLeftDivide",
-                [](VM *vm) { vm->Handler__ObjectLeftDivide(); }, 0);
+                [](VM *vm) { vm->Handler__ObjectLeftDivide(); });
   AddOpcodeInfo(Opcodes::ObjectRightDivide, "ObjectRightDivide",
-                [](VM *vm) { vm->Handler__ObjectRightDivide(); }, 0);
+                [](VM *vm) { vm->Handler__ObjectRightDivide(); });
   AddOpcodeInfo(Opcodes::LocalVariablePrimitiveInplaceDivide, "LocalVariablePrimitiveInplaceDivide",
                 [](VM *vm) { vm->Handler__LocalVariablePrimitiveInplaceDivide(); });
   AddOpcodeInfo(Opcodes::LocalVariableObjectInplaceDivide, "LocalVariableObjectInplaceDivide",
-                [](VM *vm) { vm->Handler__LocalVariableObjectInplaceDivide(); }, 0);
+                [](VM *vm) { vm->Handler__LocalVariableObjectInplaceDivide(); });
   AddOpcodeInfo(Opcodes::LocalVariableObjectInplaceRightDivide,
                 "LocalVariableObjectInplaceRightDivide",
-                [](VM *vm) { vm->Handler__LocalVariableObjectInplaceRightDivide(); }, 0);
+                [](VM *vm) { vm->Handler__LocalVariableObjectInplaceRightDivide(); });
   AddOpcodeInfo(Opcodes::PrimitiveModulo, "PrimitiveModulo",
                 [](VM *vm) { vm->Handler__PrimitiveModulo(); });
   AddOpcodeInfo(Opcodes::LocalVariablePrimitiveInplaceModulo, "LocalVariablePrimitiveInplaceModulo",
@@ -201,33 +199,33 @@
   AddOpcodeInfo(Opcodes::MemberVariablePrimitiveInplaceAdd, "MemberVariablePrimitiveInplaceAdd",
                 [](VM *vm) { vm->Handler__MemberVariablePrimitiveInplaceAdd(); });
   AddOpcodeInfo(Opcodes::MemberVariableObjectInplaceAdd, "MemberVariableObjectInplaceAdd",
-                [](VM *vm) { vm->Handler__MemberVariableObjectInplaceAdd(); }, 0);
+                [](VM *vm) { vm->Handler__MemberVariableObjectInplaceAdd(); });
   AddOpcodeInfo(Opcodes::MemberVariableObjectInplaceRightAdd, "MemberVariableObjectInplaceRightAdd",
-                [](VM *vm) { vm->Handler__MemberVariableObjectInplaceRightAdd(); }, 0);
+                [](VM *vm) { vm->Handler__MemberVariableObjectInplaceRightAdd(); });
   AddOpcodeInfo(Opcodes::MemberVariablePrimitiveInplaceSubtract,
                 "MemberVariablePrimitiveInplaceSubtract",
                 [](VM *vm) { vm->Handler__MemberVariablePrimitiveInplaceSubtract(); });
   AddOpcodeInfo(Opcodes::MemberVariableObjectInplaceSubtract, "MemberVariableObjectInplaceSubtract",
-                [](VM *vm) { vm->Handler__MemberVariableObjectInplaceSubtract(); }, 0);
+                [](VM *vm) { vm->Handler__MemberVariableObjectInplaceSubtract(); });
   AddOpcodeInfo(Opcodes::MemberVariableObjectInplaceRightSubtract,
                 "MemberVariableObjectInplaceRightSubtract",
-                [](VM *vm) { vm->Handler__MemberVariableObjectInplaceRightSubtract(); }, 0);
+                [](VM *vm) { vm->Handler__MemberVariableObjectInplaceRightSubtract(); });
   AddOpcodeInfo(Opcodes::MemberVariablePrimitiveInplaceMultiply,
                 "MemberVariablePrimitiveInplaceMultiply",
                 [](VM *vm) { vm->Handler__MemberVariablePrimitiveInplaceMultiply(); });
   AddOpcodeInfo(Opcodes::MemberVariableObjectInplaceMultiply, "MemberVariableObjectInplaceMultiply",
-                [](VM *vm) { vm->Handler__MemberVariableObjectInplaceMultiply(); }, 0);
+                [](VM *vm) { vm->Handler__MemberVariableObjectInplaceMultiply(); });
   AddOpcodeInfo(Opcodes::MemberVariableObjectInplaceRightMultiply,
                 "MemberVariableObjectInplaceRightMultiply",
-                [](VM *vm) { vm->Handler__MemberVariableObjectInplaceRightMultiply(); }, 0);
+                [](VM *vm) { vm->Handler__MemberVariableObjectInplaceRightMultiply(); });
   AddOpcodeInfo(Opcodes::MemberVariablePrimitiveInplaceDivide,
                 "MemberVariablePrimitiveInplaceDivide",
                 [](VM *vm) { vm->Handler__MemberVariablePrimitiveInplaceDivide(); });
   AddOpcodeInfo(Opcodes::MemberVariableObjectInplaceDivide, "MemberVariableObjectInplaceDivide",
-                [](VM *vm) { vm->Handler__MemberVariableObjectInplaceDivide(); }, 0);
+                [](VM *vm) { vm->Handler__MemberVariableObjectInplaceDivide(); });
   AddOpcodeInfo(Opcodes::MemberVariableObjectInplaceRightDivide,
                 "MemberVariableObjectInplaceRightDivide",
-                [](VM *vm) { vm->Handler__MemberVariableObjectInplaceRightDivide(); }, 0);
+                [](VM *vm) { vm->Handler__MemberVariableObjectInplaceRightDivide(); });
   AddOpcodeInfo(Opcodes::MemberVariablePrimitiveInplaceModulo,
                 "MemberVariablePrimitiveInplaceModulo",
                 [](VM *vm) { vm->Handler__MemberVariablePrimitiveInplaceModulo(); });
@@ -289,19 +287,6 @@
           break;
         }
 
-<<<<<<< HEAD
-    IncreaseChargeTotal(current_op_->static_charge);
-
-    if (ChargeLimitExceeded())
-    {
-      break;
-    }
-
-    // execute the handler for the op code
-    current_op_->handler(this);
-
-  } while (!stop_);
-=======
         IncreaseChargeTotal(current_op_->static_charge);
 
         if (ChargeLimitExceeded())
@@ -324,7 +309,6 @@
     RuntimeError(std::string{"Fatal error: "} + e.what());
     stop_ = true;
   }
->>>>>>> 4d221e16
 
   bool const ok = !HasError();
 
