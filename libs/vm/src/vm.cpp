//------------------------------------------------------------------------------
//
//   Copyright 2018-2019 Fetch.AI Limited
//
//   Licensed under the Apache License, Version 2.0 (the "License");
//   you may not use this file except in compliance with the License.
//   You may obtain a copy of the License at
//
//       http://www.apache.org/licenses/LICENSE-2.0
//
//   Unless required by applicable law or agreed to in writing, software
//   distributed under the License is distributed on an "AS IS" BASIS,
//   WITHOUT WARRANTIES OR CONDITIONS OF ANY KIND, either express or implied.
//   See the License for the specific language governing permissions and
//   limitations under the License.
//
//------------------------------------------------------------------------------

#include "vm/module.hpp"
#include "vm/vm.hpp"

#include <algorithm>
#include <cassert>
#include <cstddef>
#include <cstdint>

namespace fetch {
namespace vm {

VM::VM(Module *module)
{
  live_object_stack_.reserve(100);

  FunctionInfoArray function_info_array;

  module->GetDetails(type_info_array_, type_info_map_, registered_types_, function_info_array,
                     deserialization_constructors_, cpp_copy_constructors_);
  auto num_types     = static_cast<uint16_t>(type_info_array_.size());
  auto num_functions = static_cast<uint16_t>(function_info_array.size());
  auto num_opcodes   = static_cast<uint16_t>(Opcodes::NumReserved + num_functions);

  opcode_info_array_ = OpcodeInfoArray(num_opcodes);

  AddOpcodeInfo(Opcodes::LocalVariableDeclare, "LocalVariableDeclare",
                [](VM *vm) { vm->Handler__LocalVariableDeclare(); });
  AddOpcodeInfo(Opcodes::LocalVariableDeclareAssign, "LocalVariableDeclareAssign",
                [](VM *vm) { vm->Handler__LocalVariableDeclareAssign(); });
  AddOpcodeInfo(Opcodes::PushNull, "PushNull", [](VM *vm) { vm->Handler__PushNull(); });
  AddOpcodeInfo(Opcodes::PushFalse, "PushFalse", [](VM *vm) { vm->Handler__PushFalse(); });
  AddOpcodeInfo(Opcodes::PushTrue, "PushTrue", [](VM *vm) { vm->Handler__PushTrue(); });
  AddOpcodeInfo(Opcodes::PushString, "PushString", [](VM *vm) { vm->Handler__PushString(); });
  AddOpcodeInfo(Opcodes::PushConstant, "PushConstant", [](VM *vm) { vm->Handler__PushConstant(); });
  AddOpcodeInfo(Opcodes::PushLocalVariable, "PushLocalVariable",
                [](VM *vm) { vm->Handler__PushLocalVariable(); });
  AddOpcodeInfo(Opcodes::PopToLocalVariable, "PopToLocalVariable",
                [](VM *vm) { vm->Handler__PopToLocalVariable(); });
  AddOpcodeInfo(Opcodes::Inc, "Inc", [](VM *vm) { vm->Handler__Inc(); });
  AddOpcodeInfo(Opcodes::Dec, "Dec", [](VM *vm) { vm->Handler__Dec(); });
  AddOpcodeInfo(Opcodes::Duplicate, "Duplicate", [](VM *vm) { vm->Handler__Duplicate(); });
  AddOpcodeInfo(Opcodes::DuplicateInsert, "DuplicateInsert",
                [](VM *vm) { vm->Handler__DuplicateInsert(); });
  AddOpcodeInfo(Opcodes::Discard, "Discard", [](VM *vm) { vm->Handler__Discard(); });
  AddOpcodeInfo(Opcodes::Destruct, "Destruct", [](VM *vm) { vm->Handler__Destruct(); });
  AddOpcodeInfo(Opcodes::Break, "Break", [](VM *vm) { vm->Handler__Break(); });
  AddOpcodeInfo(Opcodes::Continue, "Continue", [](VM *vm) { vm->Handler__Continue(); });
  AddOpcodeInfo(Opcodes::Jump, "Jump", [](VM *vm) { vm->Handler__Jump(); });
  AddOpcodeInfo(Opcodes::JumpIfFalse, "JumpIfFalse", [](VM *vm) { vm->Handler__JumpIfFalse(); });
  AddOpcodeInfo(Opcodes::JumpIfTrue, "JumpIfTrue", [](VM *vm) { vm->Handler__JumpIfTrue(); });
  AddOpcodeInfo(Opcodes::Return, "Return", [](VM *vm) { vm->Handler__Return(); });
  AddOpcodeInfo(Opcodes::ReturnValue, "ReturnValue", [](VM *vm) { vm->Handler__Return(); });
  AddOpcodeInfo(Opcodes::ForRangeInit, "ForRangeInit", [](VM *vm) { vm->Handler__ForRangeInit(); });
  AddOpcodeInfo(Opcodes::ForRangeIterate, "ForRangeIterate",
                [](VM *vm) { vm->Handler__ForRangeIterate(); });
  AddOpcodeInfo(Opcodes::ForRangeTerminate, "ForRangeTerminate",
                [](VM *vm) { vm->Handler__ForRangeTerminate(); });
  AddOpcodeInfo(Opcodes::InvokeUserDefinedFreeFunction, "InvokeUserDefinedFreeFunction",
                [](VM *vm) { vm->Handler__InvokeUserDefinedFreeFunction(); });
  AddOpcodeInfo(Opcodes::LocalVariablePrefixInc, "LocalVariablePrefixInc",
                [](VM *vm) { vm->Handler__LocalVariablePrefixInc(); });
  AddOpcodeInfo(Opcodes::LocalVariablePrefixDec, "LocalVariablePrefixDec",
                [](VM *vm) { vm->Handler__LocalVariablePrefixDec(); });
  AddOpcodeInfo(Opcodes::LocalVariablePostfixInc, "LocalVariablePostfixInc",
                [](VM *vm) { vm->Handler__LocalVariablePostfixInc(); });
  AddOpcodeInfo(Opcodes::LocalVariablePostfixDec, "LocalVariablePostfixDec",
                [](VM *vm) { vm->Handler__LocalVariablePostfixDec(); });
  AddOpcodeInfo(Opcodes::JumpIfFalseOrPop, "JumpIfFalseOrPop",
                [](VM *vm) { vm->Handler__JumpIfFalseOrPop(); });
  AddOpcodeInfo(Opcodes::JumpIfTrueOrPop, "JumpIfTrueOrPop",
                [](VM *vm) { vm->Handler__JumpIfTrueOrPop(); });
  AddOpcodeInfo(Opcodes::Not, "Not", [](VM *vm) { vm->Handler__Not(); });
  AddOpcodeInfo(Opcodes::PrimitiveEqual, "PrimitiveEqual",
                [](VM *vm) { vm->Handler__PrimitiveEqual(); });
  AddOpcodeInfo(Opcodes::ObjectEqual, "ObjectEqual", [](VM *vm) { vm->Handler__ObjectEqual(); });
  AddOpcodeInfo(Opcodes::PrimitiveNotEqual, "PrimitiveNotEqual",
                [](VM *vm) { vm->Handler__PrimitiveNotEqual(); });
  AddOpcodeInfo(Opcodes::ObjectNotEqual, "ObjectNotEqual",
                [](VM *vm) { vm->Handler__ObjectNotEqual(); });
  AddOpcodeInfo(Opcodes::PrimitiveLessThan, "PrimitiveLessThan",
                [](VM *vm) { vm->Handler__PrimitiveLessThan(); });
  AddOpcodeInfo(Opcodes::ObjectLessThan, "ObjectLessThan",
                [](VM *vm) { vm->Handler__ObjectLessThan(); });
  AddOpcodeInfo(Opcodes::PrimitiveLessThanOrEqual, "PrimitiveLessThanOrEqual",
                [](VM *vm) { vm->Handler__PrimitiveLessThanOrEqual(); });
  AddOpcodeInfo(Opcodes::ObjectLessThanOrEqual, "ObjectLessThanOrEqual",
                [](VM *vm) { vm->Handler__ObjectLessThanOrEqual(); });
  AddOpcodeInfo(Opcodes::PrimitiveGreaterThan, "PrimitiveGreaterThan",
                [](VM *vm) { vm->Handler__PrimitiveGreaterThan(); });
  AddOpcodeInfo(Opcodes::ObjectGreaterThan, "ObjectGreaterThan",
                [](VM *vm) { vm->Handler__ObjectGreaterThan(); });
  AddOpcodeInfo(Opcodes::PrimitiveGreaterThanOrEqual, "PrimitiveGreaterThanOrEqual",
                [](VM *vm) { vm->Handler__PrimitiveGreaterThanOrEqual(); });
  AddOpcodeInfo(Opcodes::ObjectGreaterThanOrEqual, "ObjectGreaterThanOrEqual",
                [](VM *vm) { vm->Handler__ObjectGreaterThanOrEqual(); });
  AddOpcodeInfo(Opcodes::PrimitiveNegate, "PrimitiveNegate",
                [](VM *vm) { vm->Handler__PrimitiveNegate(); });
  AddOpcodeInfo(Opcodes::ObjectNegate, "ObjectNegate", [](VM *vm) { vm->Handler__ObjectNegate(); });
  AddOpcodeInfo(Opcodes::PrimitiveAdd, "PrimitiveAdd", [](VM *vm) { vm->Handler__PrimitiveAdd(); });
  AddOpcodeInfo(Opcodes::ObjectAdd, "ObjectAdd", [](VM *vm) { vm->Handler__ObjectAdd(); });
  AddOpcodeInfo(Opcodes::ObjectLeftAdd, "ObjectLeftAdd",
                [](VM *vm) { vm->Handler__ObjectLeftAdd(); });
  AddOpcodeInfo(Opcodes::ObjectRightAdd, "ObjectRightAdd",
                [](VM *vm) { vm->Handler__ObjectRightAdd(); });
  AddOpcodeInfo(Opcodes::LocalVariablePrimitiveInplaceAdd, "LocalVariablePrimitiveInplaceAdd",
                [](VM *vm) { vm->Handler__LocalVariablePrimitiveInplaceAdd(); });
  AddOpcodeInfo(Opcodes::LocalVariableObjectInplaceAdd, "LocalVariableObjectInplaceAdd",
                [](VM *vm) { vm->Handler__LocalVariableObjectInplaceAdd(); });
  AddOpcodeInfo(Opcodes::LocalVariableObjectInplaceRightAdd, "LocalVariableObjectInplaceRightAdd",
                [](VM *vm) { vm->Handler__LocalVariableObjectInplaceRightAdd(); });
  AddOpcodeInfo(Opcodes::PrimitiveSubtract, "PrimitiveSubtract",
                [](VM *vm) { vm->Handler__PrimitiveSubtract(); });
  AddOpcodeInfo(Opcodes::ObjectSubtract, "ObjectSubtract",
                [](VM *vm) { vm->Handler__ObjectSubtract(); });
  AddOpcodeInfo(Opcodes::ObjectLeftSubtract, "ObjectLeftSubtract",
                [](VM *vm) { vm->Handler__ObjectLeftSubtract(); });
  AddOpcodeInfo(Opcodes::ObjectRightSubtract, "ObjectRightSubtract",
                [](VM *vm) { vm->Handler__ObjectRightSubtract(); });
  AddOpcodeInfo(Opcodes::LocalVariablePrimitiveInplaceSubtract,
                "LocalVariablePrimitiveInplaceSubtract",
                [](VM *vm) { vm->Handler__LocalVariablePrimitiveInplaceSubtract(); });
  AddOpcodeInfo(Opcodes::LocalVariableObjectInplaceSubtract, "LocalVariableObjectInplaceSubtract",
                [](VM *vm) { vm->Handler__LocalVariableObjectInplaceSubtract(); });
  AddOpcodeInfo(Opcodes::LocalVariableObjectInplaceRightSubtract,
                "LocalVariableObjectInplaceRightSubtract",
                [](VM *vm) { vm->Handler__LocalVariableObjectInplaceRightSubtract(); });
  AddOpcodeInfo(Opcodes::PrimitiveMultiply, "PrimitiveMultiply",
                [](VM *vm) { vm->Handler__PrimitiveMultiply(); });
  AddOpcodeInfo(Opcodes::ObjectMultiply, "ObjectMultiply",
                [](VM *vm) { vm->Handler__ObjectMultiply(); });
  AddOpcodeInfo(Opcodes::ObjectLeftMultiply, "ObjectLeftMultiply",
                [](VM *vm) { vm->Handler__ObjectLeftMultiply(); });
  AddOpcodeInfo(Opcodes::ObjectRightMultiply, "ObjectRightMultiply",
                [](VM *vm) { vm->Handler__ObjectRightMultiply(); });
  AddOpcodeInfo(Opcodes::LocalVariablePrimitiveInplaceMultiply,
                "LocalVariablePrimitiveInplaceMultiply",
                [](VM *vm) { vm->Handler__LocalVariablePrimitiveInplaceMultiply(); });
  AddOpcodeInfo(Opcodes::LocalVariableObjectInplaceMultiply, "LocalVariableObjectInplaceMultiply",
                [](VM *vm) { vm->Handler__LocalVariableObjectInplaceMultiply(); });
  AddOpcodeInfo(Opcodes::LocalVariableObjectInplaceRightMultiply,
                "LocalVariableObjectInplaceRightMultiply",
                [](VM *vm) { vm->Handler__LocalVariableObjectInplaceRightMultiply(); });
  AddOpcodeInfo(Opcodes::PrimitiveDivide, "PrimitiveDivide",
                [](VM *vm) { vm->Handler__PrimitiveDivide(); });
  AddOpcodeInfo(Opcodes::ObjectDivide, "ObjectDivide", [](VM *vm) { vm->Handler__ObjectDivide(); });
  AddOpcodeInfo(Opcodes::ObjectLeftDivide, "ObjectLeftDivide",
                [](VM *vm) { vm->Handler__ObjectLeftDivide(); });
  AddOpcodeInfo(Opcodes::ObjectRightDivide, "ObjectRightDivide",
                [](VM *vm) { vm->Handler__ObjectRightDivide(); });
  AddOpcodeInfo(Opcodes::LocalVariablePrimitiveInplaceDivide, "LocalVariablePrimitiveInplaceDivide",
                [](VM *vm) { vm->Handler__LocalVariablePrimitiveInplaceDivide(); });
  AddOpcodeInfo(Opcodes::LocalVariableObjectInplaceDivide, "LocalVariableObjectInplaceDivide",
                [](VM *vm) { vm->Handler__LocalVariableObjectInplaceDivide(); });
  AddOpcodeInfo(Opcodes::LocalVariableObjectInplaceRightDivide,
                "LocalVariableObjectInplaceRightDivide",
                [](VM *vm) { vm->Handler__LocalVariableObjectInplaceRightDivide(); });
  AddOpcodeInfo(Opcodes::PrimitiveModulo, "PrimitiveModulo",
                [](VM *vm) { vm->Handler__PrimitiveModulo(); });
  AddOpcodeInfo(Opcodes::LocalVariablePrimitiveInplaceModulo, "LocalVariablePrimitiveInplaceModulo",
                [](VM *vm) { vm->Handler__LocalVariablePrimitiveInplaceModulo(); });
  AddOpcodeInfo(Opcodes::InitialiseArray, "InitialiseArray",
                [](VM *vm) { vm->Handler__InitialiseArray(); });
  AddOpcodeInfo(Opcodes::ContractVariableDeclareAssign, "ContractVariableDeclareAssign",
                [](VM *vm) { vm->Handler__ContractVariableDeclareAssign(); });
  AddOpcodeInfo(Opcodes::InvokeContractFunction, "InvokeContractFunction",
                [](VM *vm) { vm->Handler__InvokeContractFunction(); });
  AddOpcodeInfo(Opcodes::PushLargeConstant, "PushLargeConstant",
                [](VM *vm) { vm->Handler__PushLargeConstant(); });
  AddOpcodeInfo(Opcodes::PushMemberVariable, "PushMemberVariable",
                [](VM *vm) { vm->Handler__PushMemberVariable(); });
  AddOpcodeInfo(Opcodes::PopToMemberVariable, "PopToMemberVariable",
                [](VM *vm) { vm->Handler__PopToMemberVariable(); });
  AddOpcodeInfo(Opcodes::MemberVariablePrefixInc, "MemberVariablePrefixInc",
                [](VM *vm) { vm->Handler__MemberVariablePrefixInc(); });
  AddOpcodeInfo(Opcodes::MemberVariablePrefixDec, "MemberVariablePrefixDec",
                [](VM *vm) { vm->Handler__MemberVariablePrefixDec(); });
  AddOpcodeInfo(Opcodes::MemberVariablePostfixInc, "MemberVariablePostfixInc",
                [](VM *vm) { vm->Handler__MemberVariablePostfixInc(); });
  AddOpcodeInfo(Opcodes::MemberVariablePostfixDec, "MemberVariablePostfixDec",
                [](VM *vm) { vm->Handler__MemberVariablePostfixDec(); });
  AddOpcodeInfo(Opcodes::MemberVariablePrimitiveInplaceAdd, "MemberVariablePrimitiveInplaceAdd",
                [](VM *vm) { vm->Handler__MemberVariablePrimitiveInplaceAdd(); });
  AddOpcodeInfo(Opcodes::MemberVariableObjectInplaceAdd, "MemberVariableObjectInplaceAdd",
                [](VM *vm) { vm->Handler__MemberVariableObjectInplaceAdd(); });
  AddOpcodeInfo(Opcodes::MemberVariableObjectInplaceRightAdd, "MemberVariableObjectInplaceRightAdd",
                [](VM *vm) { vm->Handler__MemberVariableObjectInplaceRightAdd(); });
  AddOpcodeInfo(Opcodes::MemberVariablePrimitiveInplaceSubtract,
                "MemberVariablePrimitiveInplaceSubtract",
                [](VM *vm) { vm->Handler__MemberVariablePrimitiveInplaceSubtract(); });
  AddOpcodeInfo(Opcodes::MemberVariableObjectInplaceSubtract, "MemberVariableObjectInplaceSubtract",
                [](VM *vm) { vm->Handler__MemberVariableObjectInplaceSubtract(); });
  AddOpcodeInfo(Opcodes::MemberVariableObjectInplaceRightSubtract,
                "MemberVariableObjectInplaceRightSubtract",
                [](VM *vm) { vm->Handler__MemberVariableObjectInplaceRightSubtract(); });
  AddOpcodeInfo(Opcodes::MemberVariablePrimitiveInplaceMultiply,
                "MemberVariablePrimitiveInplaceMultiply",
                [](VM *vm) { vm->Handler__MemberVariablePrimitiveInplaceMultiply(); });
  AddOpcodeInfo(Opcodes::MemberVariableObjectInplaceMultiply, "MemberVariableObjectInplaceMultiply",
                [](VM *vm) { vm->Handler__MemberVariableObjectInplaceMultiply(); });
  AddOpcodeInfo(Opcodes::MemberVariableObjectInplaceRightMultiply,
                "MemberVariableObjectInplaceRightMultiply",
                [](VM *vm) { vm->Handler__MemberVariableObjectInplaceRightMultiply(); });
  AddOpcodeInfo(Opcodes::MemberVariablePrimitiveInplaceDivide,
                "MemberVariablePrimitiveInplaceDivide",
                [](VM *vm) { vm->Handler__MemberVariablePrimitiveInplaceDivide(); });
  AddOpcodeInfo(Opcodes::MemberVariableObjectInplaceDivide, "MemberVariableObjectInplaceDivide",
                [](VM *vm) { vm->Handler__MemberVariableObjectInplaceDivide(); });
  AddOpcodeInfo(Opcodes::MemberVariableObjectInplaceRightDivide,
                "MemberVariableObjectInplaceRightDivide",
                [](VM *vm) { vm->Handler__MemberVariableObjectInplaceRightDivide(); });
  AddOpcodeInfo(Opcodes::MemberVariablePrimitiveInplaceModulo,
                "MemberVariablePrimitiveInplaceModulo",
                [](VM *vm) { vm->Handler__MemberVariablePrimitiveInplaceModulo(); });
  AddOpcodeInfo(Opcodes::PushSelf, "PushSelf", [](VM *vm) { vm->Handler__PushSelf(); });
  AddOpcodeInfo(Opcodes::InvokeUserDefinedConstructor, "InvokeUserDefinedConstructor",
                [](VM *vm) { vm->Handler__InvokeUserDefinedConstructor(); });
  AddOpcodeInfo(Opcodes::InvokeUserDefinedMemberFunction, "InvokeUserDefinedMemberFunction",
                [](VM *vm) { vm->Handler__InvokeUserDefinedMemberFunction(); });

  opcode_map_.clear();
  for (uint16_t i = 0; i < num_functions; ++i)
  {
    auto        opcode = static_cast<uint16_t>(Opcodes::NumReserved + i);
    auto const &info   = function_info_array[i];
    AddOpcodeInfo(opcode, info.unique_name, info.handler, info.static_charge);
    opcode_map_[info.unique_name] = opcode;
  }

  generator_.Initialise(this, num_types);
}

bool VM::GenerateExecutable(IR const &ir, std::string const &name, Executable &executable,
                            std::vector<std::string> &errors)
{
  return generator_.GenerateExecutable(ir, name, executable, errors);
}

bool VM::Execute(std::string &error, Variant &output)
{
  frame_sp_       = -1;
  bsp_            = 0;
  sp_             = function_->num_variables - 1;
  range_loop_sp_  = -1;
  pc_             = 0;
  instruction_pc_ = 0;
  instruction_    = nullptr;
  current_op_     = nullptr;
  stop_           = false;
  live_object_stack_.clear();
  self_.Reset();
  error_.clear();
  error.clear();
  try
  {
<<<<<<< HEAD
    do
    {
      instruction_pc_ = pc_;
      instruction_    = &function_->instructions[pc_++];

      assert(instruction_->opcode < opcode_info_array_.size());

      current_op_ = &opcode_info_array_[instruction_->opcode];

      if (!current_op_->handler)
      {
        RuntimeError("unknown opcode");
        break;
      }

      IncreaseChargeTotal(current_op_->static_charge);

      if (ChargeLimitExceeded())
      {
        break;
      }

      // execute the handler for the op code
      current_op_->handler(this);

    } while (!stop_);
=======
    if (sp_ < STACK_SIZE)
    {
      do
      {
        instruction_pc_ = pc_;
        instruction_    = &function_->instructions[pc_++];

        assert(instruction_->opcode < opcode_info_array_.size());

        current_op_ = &opcode_info_array_[instruction_->opcode];

        if (!current_op_->handler)
        {
          RuntimeError("unknown opcode");
          break;
        }

        // update the charge total (or set to max if it would overflow)
        if ((std::numeric_limits<ChargeAmount>::max() - charge_total_) < current_op_->static_charge)
        {
          charge_total_ = std::numeric_limits<ChargeAmount>::max();
        }
        else
        {
          charge_total_ += current_op_->static_charge;
        }

        // check for charge limit being reached
        if ((charge_limit_ != 0u) && (charge_total_ >= charge_limit_))
        {
          RuntimeError("Charge limit exceeded");
          break;
        }

        // execute the handler for the op code
        current_op_->handler(this);

      } while (!stop_);
    }
    else
    {
      RuntimeError("stack overflow");
    }
>>>>>>> d21f25ea
  }
  catch (std::exception const &e)
  {
    RuntimeError(std::string{"Fatal error: "} + e.what());
    stop_ = true;
  }

  bool const ok = !HasError();

  if (ok)
  {
    if (sp_ == 0)
    {
      // The executed function returned a value, so transfer it to the output
      Variant &result = stack_[sp_--];
      output          = std::move(result);
    }

    // Success
    return true;
  }

  // We've got a runtime error
  // Reset all variables
  for (auto &variable : stack_)
  {
    variable.Reset();
  }

  // Reset all frames
  for (auto &frame : frame_stack_)
  {
    frame.self.Reset();
  }

  self_.Reset();

  error = error_;
  return false;
}

void VM::RuntimeError(std::string const &message)
{
  uint16_t const    line = function_->FindLineNumber(instruction_pc_);
  std::stringstream stream;
  stream << "runtime error: line " << line << ": " << message;
  error_ = stream.str();
  stop_  = true;
}

void VM::Destruct(uint16_t scope_number)
{
  // Destruct all live objects in the current frame and with scope >= scope_number
  while (!live_object_stack_.empty())
  {
    LiveObjectInfo const &info = live_object_stack_.back();
    if ((info.frame_sp != frame_sp_) || (info.scope_number < scope_number))
    {
      break;
    }
    Variant &variable = GetLocalVariable(info.variable_index);
    variable.Reset();
    live_object_stack_.pop_back();
  }
}

ChargeAmount VM::GetChargeTotal() const
{
  return charge_total_;
}

void VM::IncreaseChargeTotal(ChargeAmount const amount)
{
  ChargeAmount const adjusted_amount = amount == 0 ? 1u : amount;

  // if charge total would overflow, set it to max
  if ((std::numeric_limits<ChargeAmount>::max() - charge_total_) < adjusted_amount)
  {
    charge_total_ = std::numeric_limits<ChargeAmount>::max();
  }
  else
  {
    charge_total_ += adjusted_amount;
  }
}

ChargeAmount VM::GetChargeLimit() const
{
  return charge_limit_;
}

bool VM::ChargeLimitExceeded()
{
  if ((charge_limit_ != 0u) && (charge_total_ >= charge_limit_))
  {
    RuntimeError("Charge limit reached");

    return true;
  }

  return false;
}

void VM::SetChargeLimit(ChargeAmount limit)
{
  charge_limit_ = limit;
}

void VM::UpdateCharges(std::unordered_map<std::string, ChargeAmount> const &opcode_static_charges)
{
  for (auto const &entry : opcode_static_charges)
  {
    auto const &unique_name = entry.first;

    auto it =
        std::find_if(opcode_info_array_.begin(), opcode_info_array_.end(),
                     [&unique_name](OpcodeInfo &info) { return info.unique_name == unique_name; });

    if (it != opcode_info_array_.end())
    {
      it->static_charge = entry.second;
    }
  }
}

}  // namespace vm
}  // namespace fetch<|MERGE_RESOLUTION|>--- conflicted
+++ resolved
@@ -270,34 +270,6 @@
   error.clear();
   try
   {
-<<<<<<< HEAD
-    do
-    {
-      instruction_pc_ = pc_;
-      instruction_    = &function_->instructions[pc_++];
-
-      assert(instruction_->opcode < opcode_info_array_.size());
-
-      current_op_ = &opcode_info_array_[instruction_->opcode];
-
-      if (!current_op_->handler)
-      {
-        RuntimeError("unknown opcode");
-        break;
-      }
-
-      IncreaseChargeTotal(current_op_->static_charge);
-
-      if (ChargeLimitExceeded())
-      {
-        break;
-      }
-
-      // execute the handler for the op code
-      current_op_->handler(this);
-
-    } while (!stop_);
-=======
     if (sp_ < STACK_SIZE)
     {
       do
@@ -341,7 +313,7 @@
     {
       RuntimeError("stack overflow");
     }
->>>>>>> d21f25ea
+
   }
   catch (std::exception const &e)
   {
