--- conflicted
+++ resolved
@@ -269,20 +269,6 @@
   error.clear();
   try
   {
-
-<<<<<<< HEAD
-    IncreaseChargeTotal(current_op_->static_charge);
-
-    if (ChargeLimitExceeded())
-    {
-      break;
-    }
-
-    // execute the handler for the op code
-    current_op_->handler(this);
-
-  } while (!stop_);
-=======
     do
     {
       instruction_pc_ = pc_;
@@ -298,20 +284,10 @@
         break;
       }
 
-      // update the charge total (or set to max if it would overflow)
-      if ((std::numeric_limits<ChargeAmount>::max() - charge_total_) < current_op_->static_charge)
+      IncreaseChargeTotal(current_op_->static_charge);
+
+      if (ChargeLimitExceeded())
       {
-        charge_total_ = std::numeric_limits<ChargeAmount>::max();
-      }
-      else
-      {
-        charge_total_ += current_op_->static_charge;
-      }
-
-      // check for charge limit being reached
-      if ((charge_limit_ != 0u) && (charge_total_ >= charge_limit_))
-      {
-        RuntimeError("Charge limit exceeded");
         break;
       }
 
@@ -325,7 +301,6 @@
     RuntimeError(static_cast<std::string>("Fatal error: ") + static_cast<std::string>(e.what()));
     stop_ = true;
   }
->>>>>>> 534cd1a9
 
   bool const ok = !HasError();
 
