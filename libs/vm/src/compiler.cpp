--- conflicted
+++ resolved
@@ -42,15 +42,8 @@
   {
     return false;
   }
-
-<<<<<<< HEAD
   bool          analysed = analyser_.Analyse(root, errors);
-  if (analysed == false)
-=======
-  TypeInfoTable type_info_table;
-  bool          analysed = analyser_.Analyse(root, type_info_table, errors);
   if (!analysed)
->>>>>>> 6e3207f8
   {
     root->Reset();
     root = nullptr;
