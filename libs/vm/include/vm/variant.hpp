--- conflicted
+++ resolved
@@ -42,86 +42,7 @@
   }
 
   template <typename T>
-<<<<<<< HEAD
-  std::enable_if_t<std::is_same<T, bool>::value, T> Get() const
-  {
-    return bool(ui8);
-  }
-
-  template <typename T>
-  std::enable_if_t<std::is_same<T, int8_t>::value, T> Get() const
-  {
-    return i8;
-  }
-
-  template <typename T>
-  std::enable_if_t<std::is_same<T, uint8_t>::value, T> Get() const
-  {
-    return ui8;
-  }
-
-  template <typename T>
-  std::enable_if_t<std::is_same<T, int16_t>::value, T> Get() const
-  {
-    return i16;
-  }
-
-  template <typename T>
-  std::enable_if_t<std::is_same<T, uint16_t>::value, T> Get() const
-  {
-    return ui16;
-  }
-
-  template <typename T>
-  std::enable_if_t<std::is_same<T, int32_t>::value, T> Get() const
-  {
-    return i32;
-  }
-
-  template <typename T>
-  std::enable_if_t<std::is_same<T, uint32_t>::value, T> Get() const
-  {
-    return ui32;
-  }
-
-  template <typename T>
-  std::enable_if_t<std::is_same<T, int64_t>::value, T> Get() const
-  {
-    return i64;
-  }
-
-  template <typename T>
-  std::enable_if_t<std::is_same<T, uint64_t>::value, T> Get() const
-  {
-    return ui64;
-  }
-
-  template <typename T>
-  std::enable_if_t<std::is_same<T, float>::value, T> Get() const
-  {
-    return f32;
-  }
-
-  template <typename T>
-  std::enable_if_t<std::is_same<T, double>::value, T> Get() const
-  {
-    return f64;
-  }
-
-  template <typename T>
-  std::enable_if_t<std::is_same<T, fixed_point::fp32_t>::value, T> Get() const
-  {
-    return fixed_point::fp32_t::FromBase(i32);
-  }
-
-  template <typename T>
-  std::enable_if_t<std::is_same<T, fixed_point::fp64_t>::value, T> Get() const
-  {
-    return fixed_point::fp64_t::FromBase(i64);
-  }
-=======
   auto Get() const noexcept;
->>>>>>> 47ef6c48
 
   void Set(bool value) noexcept
   {
@@ -292,33 +213,19 @@
   }
 
   template <typename T, std::enable_if_t<IsPrimitive<T>::value> * = nullptr>
-<<<<<<< HEAD
-  Variant(T other, TypeId other_type_id)
-=======
   Variant(T other, TypeId other_type_id) noexcept
->>>>>>> 47ef6c48
   {
     Construct(other, other_type_id);
   }
 
-<<<<<<< HEAD
-  template <typename T, std::enable_if_t<IsPtr<T>::value> * = nullptr>
-  Variant(T const &other, TypeId other_type_id)
-=======
   template <typename T, typename std::enable_if_t<IsPtr<T>::value> * = nullptr>
   Variant(T const &other, TypeId other_type_id) noexcept
->>>>>>> 47ef6c48
   {
     Construct(other, other_type_id);
   }
 
-<<<<<<< HEAD
-  template <typename T, std::enable_if_t<IsPtr<T>::value> * = nullptr>
-  Variant(T &&other, TypeId other_type_id)
-=======
   template <typename T, typename std::enable_if_t<IsPtr<T>::value> * = nullptr>
   Variant(T &&other, TypeId other_type_id) noexcept
->>>>>>> 47ef6c48
   {
     Construct(std::forward<T>(other), other_type_id);
   }
@@ -360,37 +267,22 @@
     other.type_id = TypeIds::Unknown;
   }
 
-<<<<<<< HEAD
-  template <typename T, std::enable_if_t<IsPrimitive<T>::value> * = nullptr>
-  void Construct(T other, TypeId other_type_id)
-=======
   template <typename T>
   std::enable_if_t<IsPrimitive<T>::value> Construct(T other, TypeId other_type_id) noexcept
->>>>>>> 47ef6c48
   {
     primitive.Set(other);
     type_id = other_type_id;
   }
 
-<<<<<<< HEAD
-  template <typename T, std::enable_if_t<IsPtr<T>::value> * = nullptr>
-  void Construct(T const &other, TypeId other_type_id)
-=======
   template <typename T>
   std::enable_if_t<IsPtr<T>::value> Construct(T const &other, TypeId other_type_id) noexcept
->>>>>>> 47ef6c48
   {
     new (&object) Ptr<Object>(other);
     type_id = other_type_id;
   }
 
-<<<<<<< HEAD
-  template <typename T, std::enable_if_t<IsPtr<T>::value> * = nullptr>
-  void Construct(T &&other, TypeId other_type_id)
-=======
   template <typename T>
   std::enable_if_t<IsPtr<T>::value> Construct(T &&other, TypeId other_type_id) noexcept
->>>>>>> 47ef6c48
   {
     new (&object) Ptr<Object>(std::forward<T>(other));
     type_id = other_type_id;
@@ -479,13 +371,8 @@
     return *this;
   }
 
-<<<<<<< HEAD
-  template <typename T, std::enable_if_t<IsPrimitive<T>::value> * = nullptr>
-  void Assign(T other, TypeId other_type_id)
-=======
   template <typename T>
   std::enable_if_t<IsPrimitive<T>::value> Assign(T other, TypeId other_type_id) noexcept
->>>>>>> 47ef6c48
   {
     if (!IsPrimitive())
     {
@@ -495,13 +382,8 @@
     type_id = other_type_id;
   }
 
-<<<<<<< HEAD
-  template <typename T, std::enable_if_t<IsPtr<T>::value> * = nullptr>
-  void Assign(T const &other, TypeId other_type_id)
-=======
   template <typename T>
   std::enable_if_t<IsPtr<T>::value> Assign(T const &other, TypeId other_type_id) noexcept
->>>>>>> 47ef6c48
   {
     if (IsPrimitive())
     {
@@ -514,13 +396,8 @@
     }
   }
 
-<<<<<<< HEAD
-  template <typename T, std::enable_if_t<IsPtr<T>::value> * = nullptr>
-  void Assign(T &&other, TypeId other_type_id)
-=======
   template <typename T>
   std::enable_if_t<IsPtr<T>::value> Assign(T &&other, TypeId other_type_id) noexcept
->>>>>>> 47ef6c48
   {
     if (IsPrimitive())
     {
@@ -533,54 +410,32 @@
     }
   }
 
-<<<<<<< HEAD
-  template <typename T, std::enable_if_t<IsVariant<T>::value> * = nullptr>
-  void Assign(T const &other, TypeId /* other_type_id */)
-=======
   template <typename T>
   std::enable_if_t<IsVariant<T>::value> Assign(T const &other, TypeId /* other_type_id */) noexcept
->>>>>>> 47ef6c48
   {
     operator=(other);
   }
 
-<<<<<<< HEAD
-  template <typename T, std::enable_if_t<IsVariant<T>::value> * = nullptr>
-  void Assign(T &&other, TypeId /* other_type_id */)
-=======
   template <typename T>
   std::enable_if_t<IsVariant<T>::value> Assign(T &&other, TypeId /* other_type_id */) noexcept
->>>>>>> 47ef6c48
   {
     operator=(std::forward<T>(other));
   }
 
   template <typename T>
-<<<<<<< HEAD
-  std::enable_if_t<IsPrimitive<T>::value, T> Get() const
-=======
   std::enable_if_t<IsPrimitive<T>::value, T> Get() const noexcept
->>>>>>> 47ef6c48
   {
     return primitive.Get<T>();
   }
 
   template <typename T>
-<<<<<<< HEAD
-  std::enable_if_t<IsPtr<T>::value, T> Get() const
-=======
   std::enable_if_t<IsPtr<T>::value, T> Get() const noexcept
->>>>>>> 47ef6c48
   {
     return object;
   }
 
   template <typename T>
-<<<<<<< HEAD
-  std::enable_if_t<IsVariant<T>::value, T> Get() const
-=======
   std::enable_if_t<IsVariant<T>::value, T> Get() const noexcept
->>>>>>> 47ef6c48
   {
     T variant;
     variant.type_id = type_id;
@@ -596,33 +451,21 @@
   }
 
   template <typename T>
-<<<<<<< HEAD
-  std::enable_if_t<IsPrimitive<T>::value, T> Move()
-=======
   std::enable_if_t<IsPrimitive<T>::value, T> Move() noexcept
->>>>>>> 47ef6c48
   {
     type_id = TypeIds::Unknown;
     return primitive.Get<T>();
   }
 
   template <typename T>
-<<<<<<< HEAD
-  std::enable_if_t<IsPtr<T>::value, T> Move()
-=======
   std::enable_if_t<IsPtr<T>::value, T> Move() noexcept
->>>>>>> 47ef6c48
   {
     type_id = TypeIds::Unknown;
     return {std::move(object)};
   }
 
   template <typename T>
-<<<<<<< HEAD
-  std::enable_if_t<IsVariant<T>::value, T> Move()
-=======
   constexpr std::enable_if_t<IsVariant<T>::value, T> Move() noexcept
->>>>>>> 47ef6c48
   {
     T variant;
     variant.type_id = type_id;
