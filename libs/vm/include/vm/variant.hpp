--- conflicted
+++ resolved
@@ -528,152 +528,5 @@
   using Variant::Variant;
 };
 
-<<<<<<< HEAD
-} // namespace vm
-
-namespace serializers
-{
-template< typename D >
-struct MapSerializer< vm::Variant, D >
-{
-public:
-  using Type = vm::Variant;
-  using DriverType = D;
-
-  static const uint8_t TYPE = 1;
-  static const uint8_t DATA = 2;
-
-  template <typename T>
-  static void Serialize(T &map_constructor, Type const &variant)
-  {
-    auto map = map_constructor(2);
-    map.Append(TYPE,  variant.type_id);
-    switch (variant.type_id)
-    {
-    case vm::TypeIds::Bool:
-    case vm::TypeIds::Byte:
-      map.Append(DATA, variant.primitive.ui8);
-      break;
-    case vm::TypeIds::Int8:
-      map.Append(DATA, variant.primitive.i8);
-      break;
-    case vm::TypeIds::Int16:
-      map.Append(DATA, variant.primitive.i16);
-      break;
-    case vm::TypeIds::UInt16:
-      map.Append(DATA, variant.primitive.ui16);
-      break;
-    case vm::TypeIds::Int32:
-      map.Append(DATA, variant.primitive.i32);
-      break;
-    case vm::TypeIds::UInt32:
-      map.Append(DATA, variant.primitive.ui32);
-      break;
-    case vm::TypeIds::Int64:
-      map.Append(DATA, variant.primitive.i64);
-      break;
-    case vm::TypeIds::UInt64:
-      map.Append(DATA, variant.primitive.ui64);
-      break;
-    case vm::TypeIds::Float32:
-      map.Append(DATA, variant.primitive.f32);
-      break;
-    case vm::TypeIds::Float64:
-      map.Append(DATA, variant.primitive.f64);
-      break;
-    default:
-      if (variant.object)
-      {
-        /*
-        TODO: Needs fixing
-        if (!variant.object->SerializeTo(buffer))
-        {
-          throw std::runtime_error("Unable to serialize type");
-        }
-        */
-      }
-      else
-      {
-        // TODO: Add null.
-      }
-      break;
-    }
-
-  }
-
-  template <typename T>
-  static void Deserialize(T &map, Type &variant)
-  {
-    uint8_t key;
-    map.GetNextKeyPair(key, variant.type_id);
-
-    switch (variant.type_id)
-    {
-    case vm::TypeIds::Bool:
-    case vm::TypeIds::Byte:
-      map.GetNextKeyPair(key, variant.primitive.ui8);
-      break;
-    case vm::TypeIds::Int8:
-      map.GetNextKeyPair(key, variant.primitive.i8);
-      break;
-    case vm::TypeIds::Int16:
-      map.GetNextKeyPair(key, variant.primitive.i16);
-      break;
-    case vm::TypeIds::UInt16:
-      map.GetNextKeyPair(key, variant.primitive.ui16);
-      break;
-    case vm::TypeIds::Int32:
-      map.GetNextKeyPair(key, variant.primitive.i32);
-      break;
-    case vm::TypeIds::UInt32:
-      map.GetNextKeyPair(key, variant.primitive.ui32);
-      break;
-    case vm::TypeIds::Int64:
-      map.GetNextKeyPair(key, variant.primitive.i64);
-      break;
-    case vm::TypeIds::UInt64:
-      map.GetNextKeyPair(key, variant.primitive.ui64);
-      break;
-    case vm::TypeIds::Float32:
-      map.GetNextKeyPair(key, variant.primitive.f32);
-      break;
-    case vm::TypeIds::Float64:
-      map.GetNextKeyPair(key, variant.primitive.f64);
-      break;
-    default:
-      if (variant.object)
-      {
-        /* TODO: Needs fixing
-        if (!variant.object->SerializeTo(buffer))
-        {
-          throw std::runtime_error("Unable to serialize type");
-        }
-        */
-      }
-      else
-      {
-        // TODO: Add null.
-      }
-      break;
-    }
-
-  }
-};
-
-template< typename D >
-struct MapSerializer< vm::TemplateParameter1, D > : public MapSerializer< vm::Variant, D >
-{
-  using DriverType = D;
-};
-
-template< typename D >
-struct MapSerializer< vm::TemplateParameter2, D > : public MapSerializer< vm::Variant, D >
-{
-  using DriverType = D;
-};
-
-}  // namespace serializers
-=======
 }  // namespace vm
->>>>>>> a883d6f2
 }  // namespace fetch