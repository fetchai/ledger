--- conflicted
+++ resolved
@@ -20,10 +20,8 @@
 #include "meta/type_util.hpp"
 #include "vm/node.hpp"
 
-<<<<<<< HEAD
 #include <string>
 #include <type_traits>
-=======
 #include <cstdint>
 #include <memory>
 #include <stdexcept>
@@ -33,7 +31,6 @@
 #include <unordered_set>
 #include <utility>
 #include <vector>
->>>>>>> 967be852
 
 namespace fetch {
 namespace vm {
