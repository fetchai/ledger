--- conflicted
+++ resolved
@@ -217,10 +217,10 @@
   NodePtr                  use_any_node_;
   std::vector<std::string> errors_;
 
-<<<<<<< HEAD
   void    AddError(uint16_t line, std::string const &message);
   void    BuildBlock(BlockNodePtr const &block_node);
   void    BuildFile(BlockNodePtr const &file_node);
+  void        BuildPersistentStatement(NodePtr const &node);
   void    BuildFunctionDefinition(BlockNodePtr const &parent_block_node,
                                   BlockNodePtr const &function_definition_node);
   void    BuildWhileStatement(BlockNodePtr const &while_statement_node);
@@ -232,56 +232,10 @@
   void    AnnotateWhileStatement(BlockNodePtr const &while_statement_node);
   void    AnnotateForStatement(BlockNodePtr const &for_statement_node);
   void    AnnotateIfStatement(NodePtr const &if_statement_node);
+  void        AnnotateUseStatement(BlockNodePtr const &parent_block_node, NodePtr const &node);
+  void        AnnotateUseAnyStatement(BlockNodePtr const &parent_block_node, NodePtr const &node);
   void    AnnotateVarStatement(BlockNodePtr const &parent_block_node,
                                NodePtr const &     var_statement_node);
-  void    AnnotateReturnStatement(NodePtr const &return_statement_node);
-  void    AnnotateConditionalBlock(BlockNodePtr const &conditional_node);
-  bool    AnnotateTypeExpression(ExpressionNodePtr const &node);
-  bool    AnnotateAssignOp(ExpressionNodePtr const &node);
-  bool    AnnotateInplaceArithmeticOp(ExpressionNodePtr const &node);
-  bool    AnnotateInplaceModuloOp(ExpressionNodePtr const &node);
-  bool    AnnotateLHSExpression(ExpressionNodePtr const &parent, ExpressionNodePtr const &lhs);
-  bool    AnnotateExpression(ExpressionNodePtr const &node);
-  bool    AnnotateEqualityOp(ExpressionNodePtr const &node);
-  bool    AnnotateRelationalOp(ExpressionNodePtr const &node);
-  bool    AnnotateBinaryLogicalOp(ExpressionNodePtr const &node);
-  bool    AnnotateUnaryLogicalOp(ExpressionNodePtr const &node);
-  bool    AnnotatePrefixPostfixOp(ExpressionNodePtr const &node);
-  bool    AnnotateNegateOp(ExpressionNodePtr const &node);
-  bool    AnnotateArithmeticOp(ExpressionNodePtr const &node);
-  bool    AnnotateModuloOp(ExpressionNodePtr const &node);
-  bool    AnnotateIndexOp(ExpressionNodePtr const &node);
-  bool    AnnotateDotOp(ExpressionNodePtr const &node);
-  bool    AnnotateInvokeOp(ExpressionNodePtr const &node);
-  bool    AnnotateInitialiserList(ExpressionNodePtr const &node);
-  bool    TestBlock(BlockNodePtr const &block_node);
-  bool    IsWriteable(ExpressionNodePtr const &lhs);
-  bool    AnnotateArithmetic(ExpressionNodePtr const &node, ExpressionNodePtr const &lhs,
-                             ExpressionNodePtr const &rhs);
-  TypePtr ResolveType(TypePtr const &type, TypePtr const &instantiated_template_type);
-  bool    ConvertInitialiserList(ExpressionNodePtr const &node, TypePtr const &type);
-  bool    ConvertInitialiserListToArray(ExpressionNodePtr const &node, TypePtr const &type);
-
-=======
-  void        AddError(uint16_t line, std::string const &message);
-  void        BuildBlock(BlockNodePtr const &block_node);
-  void        BuildFile(BlockNodePtr const &file_node);
-  void        BuildPersistentStatement(NodePtr const &node);
-  void        BuildFunctionDefinition(BlockNodePtr const &parent_block_node,
-                                      BlockNodePtr const &function_definition_node);
-  void        BuildWhileStatement(BlockNodePtr const &while_statement_node);
-  void        BuildForStatement(BlockNodePtr const &for_statement_node);
-  void        BuildIfStatement(NodePtr const &if_statement_node);
-  void        AnnotateBlock(BlockNodePtr const &block_node);
-  void        AnnotateFile(BlockNodePtr const &file_node);
-  void        AnnotateFunctionDefinitionStatement(BlockNodePtr const &function_definition_node);
-  void        AnnotateWhileStatement(BlockNodePtr const &while_statement_node);
-  void        AnnotateForStatement(BlockNodePtr const &for_statement_node);
-  void        AnnotateIfStatement(NodePtr const &if_statement_node);
-  void        AnnotateUseStatement(BlockNodePtr const &parent_block_node, NodePtr const &node);
-  void        AnnotateUseAnyStatement(BlockNodePtr const &parent_block_node, NodePtr const &node);
-  void        AnnotateVarStatement(BlockNodePtr const &parent_block_node,
-                                   NodePtr const &     var_statement_node);
   void        AnnotateReturnStatement(NodePtr const &return_statement_node);
   void        AnnotateConditionalBlock(BlockNodePtr const &conditional_node);
   bool        AnnotateTypeExpression(ExpressionNodePtr const &node);
@@ -301,12 +255,15 @@
   bool        AnnotateIndexOp(ExpressionNodePtr const &node);
   bool        AnnotateDotOp(ExpressionNodePtr const &node);
   bool        AnnotateInvokeOp(ExpressionNodePtr const &node);
+  bool        AnnotateInitialiserList(ExpressionNodePtr const &node);
   bool        TestBlock(BlockNodePtr const &block_node);
   bool        IsWriteable(ExpressionNodePtr const &lhs);
   bool        AnnotateArithmetic(ExpressionNodePtr const &node, ExpressionNodePtr const &lhs,
                                  ExpressionNodePtr const &rhs);
-  TypePtr     ConvertType(TypePtr const &type, TypePtr const &instantiated_template_type);
->>>>>>> 6d59e8c5
+  TypePtr ResolveType(TypePtr const &type, TypePtr const &instantiated_template_type);
+  bool        ConvertInitialiserList(ExpressionNodePtr const &node, TypePtr const &type);
+  bool        ConvertInitialiserListToArray(ExpressionNodePtr const &node, TypePtr const &type);
+
   bool        MatchType(TypePtr const &supplied_type, TypePtr const &expected_type) const;
   bool        MatchTypes(TypePtr const &type, ExpressionNodePtrArray const &supplied_nodes,
                          TypePtrArray const &expected_types, TypePtrArray &actual_types);
