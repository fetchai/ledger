--- conflicted
+++ resolved
@@ -109,37 +109,6 @@
   TypeInfoMap       type_info_map_;
   RegisteredTypes   registered_types_;
   FunctionInfoArray function_info_array_;
-<<<<<<< HEAD
-  SymbolTablePtr    symbols_;
-  TypePtr           null_type_;
-  TypePtr           void_type_;
-  TypePtr           bool_type_;
-  TypePtr           int8_type_;
-  TypePtr           uint8_type_;
-  TypePtr           int16_type_;
-  TypePtr           uint16_type_;
-  TypePtr           int32_type_;
-  TypePtr           uint32_type_;
-  TypePtr           int64_type_;
-  TypePtr           uint64_type_;
-  TypePtr           float32_type_;
-  TypePtr           float64_type_;
-  TypePtr           fixed32_type_;
-  TypePtr           fixed64_type_;
-  TypePtr           string_type_;
-  TypePtr           address_type_;
-  TypePtr           template_parameter1_type_;
-  TypePtr           template_parameter2_type_;
-  TypePtr           any_type_;
-  TypePtr           any_primitive_type_;
-  TypePtr           any_integer_type_;
-  TypePtr           any_floating_point_type_;
-  TypePtr           matrix_type_;
-  TypePtr           array_type_;
-  TypePtr           map_type_;
-  TypePtr           sharded_state_type_;
-  TypePtr           state_type_;
-=======
 
   SymbolTablePtr symbols_;
   TypePtr        null_type_;
@@ -155,6 +124,8 @@
   TypePtr        uint64_type_;
   TypePtr        float32_type_;
   TypePtr        float64_type_;
+  TypePtr        fixed32_type_;
+  TypePtr        fixed64_type_;
   TypePtr        string_type_;
   TypePtr        address_type_;
   TypePtr        template_parameter1_type_;
@@ -168,7 +139,6 @@
   TypePtr        map_type_;
   TypePtr        sharded_state_type_;
   TypePtr        state_type_;
->>>>>>> 88cf0c29
 
   BlockNodePtr             root_;
   BlockNodePtrArray        blocks_;
