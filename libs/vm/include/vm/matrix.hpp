--- conflicted
+++ resolved
@@ -45,11 +45,7 @@
 
   Matrix(VM *vm, TypeId type_id, size_t rows, size_t columns)
     : IMatrix(vm, type_id)
-<<<<<<< HEAD
-    , matrix(std::vector<std::size_t>({columns, rows}))
-=======
     , matrix(std::vector<typename fetch::math::Tensor<T>::SizeType>(columns, rows))
->>>>>>> 1c29954e
   {}
 
   static Ptr<Matrix> AcquireMatrix(VM *vm, TypeId type_id, size_t rows, size_t columns)
