#pragma once
//------------------------------------------------------------------------------
//
//   Copyright 2018-2019 Fetch.AI Limited
//
//   Licensed under the Apache License, Version 2.0 (the "License");
//   you may not use this file except in compliance with the License.
//   You may obtain a copy of the License at
//
//       http://www.apache.org/licenses/LICENSE-2.0
//
//   Unless required by applicable law or agreed to in writing, software
//   distributed under the License is distributed on an "AS IS" BASIS,
//   WITHOUT WARRANTIES OR CONDITIONS OF ANY KIND, either express or implied.
//   See the License for the specific language governing permissions and
//   limitations under the License.
//
//------------------------------------------------------------------------------

#include "math/arithmetic/comparison.hpp"
#include "math/free_functions/free_functions.hpp"
#include "vm/defs.hpp"
#include "vm/io_observer_interface.hpp"
#include "vm/string.hpp"
#include "vm/pointer_register.hpp"

#include <sstream>

namespace fetch {
namespace vm {

template <typename T, typename = void>
struct Getter;
template <typename T>
struct Getter<T, IfIsPrimitive<T>>
{
  static TypeId GetTypeId(RegisteredTypes const &types, T const & /* parameter */)
  {
    return types.GetTypeId(TypeIndex(typeid(T)));
  }
};
template <typename T>
struct Getter<T, IfIsPtr<T>>
{
  static TypeId GetTypeId(RegisteredTypes const &types, T const & /* parameter */)
  {
    using ManagedType = typename GetManagedType<std::decay_t<T>>::type;
    return types.GetTypeId(TypeIndex(typeid(ManagedType)));
  }
};
template <typename T>
struct Getter<T, typename std::enable_if_t<IsVariant<T>::value>>
{
  static TypeId GetTypeId(RegisteredTypes const & /* types */, T const &parameter)
  {
    return parameter.type_id;
  }
};

template <int POSITION, typename... Ts>
struct AssignParameters;

template <int POSITION, typename T, typename... Ts>
struct AssignParameters<POSITION, T, Ts...>
{
  // Invoked on non-final parameter
  static void Assign(Variant *stack, RegisteredTypes const &types, T const &parameter,
                     Ts const &... parameters)
  {
    TypeId type_id = Getter<T>::GetTypeId(types, parameter);
    if (type_id != TypeIds::Unknown)
    {
      Variant &v = stack[POSITION];
      v.Assign(parameter, type_id);
      AssignParameters<POSITION + 1, Ts...>::Assign(stack, types, parameters...);
    }
  }
};

template <int POSITION,  typename... Ts>
struct AssignParameters<POSITION, Variant, Ts...>
{
  // Invoked on non-final parameter
  static void Assign(Variant *stack, RegisteredTypes &types, Variant const &parameter,
                     Ts const &... parameters)
  {
    stack[POSITION] = parameter;
    AssignParameters<POSITION + 1, Ts...>::Assign(stack, types, parameters...);
  }
};

template <int POSITION, typename T>
struct AssignParameters<POSITION, T>
{
  // Invoked on final parameter
  static void Assign(Variant *stack, RegisteredTypes const &types, T const &parameter)
  {
    TypeId type_id = Getter<T>::GetTypeId(types, parameter);
    if (type_id != TypeIds::Unknown)
    {
      Variant &v = stack[POSITION];
      v.Assign(parameter, type_id);
    }
  }
};

template <int POSITION>
struct AssignParameters<POSITION, Variant>
{
  // Invoked on final parameter
  static void Assign(Variant *stack, RegisteredTypes &types, Variant const &parameter)
  {
    stack[POSITION] = parameter;
  }
};


template <int POSITION>
struct AssignParameters<POSITION>
{
  // Invoked on zero parameters
  static void Assign(Variant * /* stack */, RegisteredTypes const & /* types */)
  {}
};

// Forward declarations
class Module;

class ParameterPack
{
public:
  // Construction / Destruction
  explicit ParameterPack(RegisteredTypes const &registered_types)
    : registered_types_{registered_types}
  {}

  ParameterPack(ParameterPack const &) = delete;
  ParameterPack(ParameterPack &&)      = delete;
  ~ParameterPack()                     = default;

  Variant const &operator[](std::size_t index) const
  {
#ifndef NDEBUG
    return params_.at(index);
#else
    return params_[index];
#endif
  }

  std::size_t size() const
  {
    return params_.size();
  }

  template <typename T, typename... Args>
  bool Add(T &&parameter, Args &&... args)
  {
    bool success{false};

    success &= Add(std::forward<T>(parameter));
    success &= Add(std::forward<Args>(args)...);

    return success;
  }

  template <typename T>
  IfIsPrimitive<T, bool> Add(T &&parameter)
  {
    return AddInternal(std::forward<T>(parameter));
  }

  template <typename T>
  IfIsPtr<T, bool> Add(T &&obj)
  {
    bool success{false};

    if (obj)
    {
      success = AddInternal(std::forward<T>(obj));
    }

    return success;
  }

  bool Add()
  {
    return true;
  }

  // Operators
  ParameterPack &operator=(ParameterPack const &) = delete;
  ParameterPack &operator=(ParameterPack &&) = delete;

private:
  template <typename T>
  bool AddInternal(T &&value)
  {
    bool success{false};

    TypeId const type_id = Getter<T>::GetTypeId(registered_types_, value);

    if (TypeIds::Unknown != type_id)
    {
      // add the value to the map
      params_.emplace_back(std::forward<T>(value), type_id);

      // signal great success
      success = true;
    }

    return success;
  }

  using VariantArray = std::vector<Variant>;

  RegisteredTypes const &registered_types_;
  VariantArray           params_{};
};

class VM
{
public:
  VM(Module *module);
  ~VM() = default;

  RegisteredTypes const &registered_types() const
  {
    return registered_types_;
  }

  template <typename... Ts>
  bool Execute(Script const &script, std::string const &name, std::string &error,
               std::string &console_output, Variant &output, Ts const &... parameters)

  {
    ParameterPack parameter_pack{registered_types_};

    if (!parameter_pack.Add(parameters...))
    {
      error = "Unable to generate parameter pack";
      return false;
    }

    return Execute(script, name, error, console_output, output, parameter_pack);
  }

  bool Execute(Script const &script, std::string const &name, std::string &error,
               std::string &console_output, Variant &output, ParameterPack const &parameters)
  {
    bool success{false};

    Script::Function const *f = script.FindFunction(name);
    if (f)
    {
      auto const num_parameters = static_cast<std::size_t>(f->num_parameters);

      if (parameters.size() == num_parameters)
      {
        // loop through the parameters, type check and populate the stack
        for (std::size_t i = 0; i < num_parameters; ++i)
        {
          Variant const &parameter = parameters[i];

          // type check
          if (parameter.type_id != f->variables[i].type_id)
          {
            error = "mismatched parameters";

            // clean up
            for (std::size_t j = 0; j < num_parameters; ++j)
            {
              stack_[j].Reset();
            }

            return false;
          }

          // assign
          stack_[i].Assign(parameter, parameter.type_id);
        }

        script_   = &script;
        function_ = f;

        // execute the function
        success = Execute(error, output);
      }
      else
      {
        error = "mismatched parameters";
      }
    }
    else
    {
      error = "unable to find function '" + name + "'";
    }

    // transfer the console output buffer
    console_output = output_buffer_.str();

    return success;
  }

  template <typename T>
  TypeId GetTypeId()
  {
    return registered_types_.GetTypeId(std::type_index(typeid(T)));
  }

  template <typename T, typename... Args>
  Ptr<T> CreateNewObject(Args &&... args)
  {
    return new T(this, GetTypeId<T>(), std::forward<Args>(args)...);
  }

<<<<<<< HEAD
  template< typename T >
  void RegisterGlobalPointer(T* ptr)
  {
    pointer_register_.Set(ptr);
  }
    
  template< typename T >
  T* GetGlobalPointer()
  {
    T* ptr = pointer_register_.Get<T>();
    if(ptr == nullptr)
    {
      RuntimeError("could not find pointer.");
    }
    return ptr;
  }
=======
  void SetIOObserver(IoObserverInterface &observer)
  {
    io_observer_ = &observer;
  }

  bool HasIoObserver() const
  {
    return io_observer_ != nullptr;
  }

  IoObserverInterface &GetIOObserver()
  {
    assert(io_observer_ != nullptr);
    return *io_observer_;
  }

  void AddOutputLine(std::string const &line)
  {
    output_buffer_ << line << '\n';
  }

>>>>>>> 97505a15
private:
  PointerRegister pointer_register_;

  static const int FRAME_STACK_SIZE = 50;
  static const int STACK_SIZE       = 5000;
  static const int MAX_LIVE_OBJECTS = 200;
  static const int MAX_RANGE_LOOPS  = 50;

  struct Frame
  {
    Script::Function const *function;
    int                     bsp;
    int                     pc;
  };

  struct ForRangeLoop
  {
    Index     variable_index;
    Primitive current;
    Primitive target;
    Primitive delta;
  };

  struct LiveObjectInfo
  {
    int   frame_sp;
    Index variable_index;
    int   scope_number;
  };

  std::vector<OpcodeHandler> opcode_handlers_;
  RegisteredTypes            registered_types_;
  Script::Function const *   function_;
  std::vector<Ptr<String>>   strings_;
  Frame                      frame_stack_[FRAME_STACK_SIZE];
  int                        frame_sp_;
  int                        bsp_;

  template <typename T>
  friend struct StackGetter;
  template <typename T>
  friend struct StackSetter;
  template <typename T, typename S>
  friend struct TypeGetter;
  template <typename T, typename S>
  friend struct ParameterTypeGetter;
  template <typename ReturnType, typename FreeFunction, typename... Ts>
  friend struct FreeFunctionInvokerHelper;
  template <typename ObjectType, typename ReturnType, typename InstanceFunction, typename... Ts>
  friend struct InstanceFunctionInvokerHelper;
  template <typename ObjectType, typename ReturnType, typename TypeConstructor, typename... Ts>
  friend struct TypeConstructorInvokerHelper;
  template <typename ReturnType, typename TypeFunction, typename... Ts>
  friend struct TypeFunctionInvokerHelper;

  Script const *script_;
  Variant       stack_[STACK_SIZE];
  int           sp_;

  ForRangeLoop               range_loop_stack_[MAX_RANGE_LOOPS];
  int                        range_loop_sp_;
  LiveObjectInfo             live_object_stack_[MAX_LIVE_OBJECTS];
  int                        live_object_sp_;
  int                        pc_;
  Script::Instruction const *instruction_;
  bool                       stop_;
  std::string                error_;
  std::ostringstream         output_buffer_;

  IoObserverInterface *io_observer_{nullptr};

  bool Execute(std::string &error, Variant &output);
  void Destruct(int scope_number);

  Variant &Push()
  {
    return stack_[++sp_];
  }

  Variant &Pop()
  {
    return stack_[sp_--];
  }

  Variant &Top()
  {
    return stack_[sp_];
  }

  // fix these -- should be private
public:
  void            RuntimeError(std::string const &message);
  TypeInfo const &GetTypeInfo(TypeId type_id)
  {
    auto it = script_->type_info_table.find(type_id);
    return it->second;
  }

private:
  // fix these

  void AddOpcodeHandler(OpcodeHandlerInfo const &info)
  {
    if (info.opcode >= opcode_handlers_.size())
    {
      opcode_handlers_.resize(size_t(info.opcode + 1));
    }
    opcode_handlers_[info.opcode] = info.handler;
  }

  void SetRegisteredTypes(RegisteredTypes const &registered_types)
  {
    registered_types_ = registered_types;
  }

  Variant &GetVariable(Index variable_index)
  {
    return stack_[bsp_ + variable_index];
  }

  template <typename From, typename To>
  void PerformCast(From const &from, To &to)
  {
    to = static_cast<To>(from);
  }

  template <typename To>
  void Cast(Variant &v, TypeId to_type_id, To &to)
  {
    TypeId from_type_id = v.type_id;
    v.type_id           = to_type_id;
    switch (from_type_id)
    {
    case TypeIds::Bool:
    {
      PerformCast(v.primitive.ui8, to);
      break;
    }
    case TypeIds::Int8:
    {
      PerformCast(v.primitive.i8, to);
      break;
    }
    case TypeIds::Byte:
    {
      PerformCast(v.primitive.ui8, to);
      break;
    }
    case TypeIds::Int16:
    {
      PerformCast(v.primitive.i16, to);
      break;
    }
    case TypeIds::UInt16:
    {
      PerformCast(v.primitive.ui16, to);
      break;
    }
    case TypeIds::Int32:
    {
      PerformCast(v.primitive.i32, to);
      break;
    }
    case TypeIds::UInt32:
    {
      PerformCast(v.primitive.ui32, to);
      break;
    }
    case TypeIds::Int64:
    {
      PerformCast(v.primitive.i64, to);
      break;
    }
    case TypeIds::UInt64:
    {
      PerformCast(v.primitive.ui64, to);
      break;
    }
    case TypeIds::Float32:
    {
      PerformCast(v.primitive.f32, to);
      break;
    }
    case TypeIds::Float64:
    {
      PerformCast(v.primitive.f64, to);
      break;
    }
    default:
    {
      break;
    }
    }  // switch
  }

  struct EqualOp
  {
    template <typename T>
    static void Apply(Variant &lhsv, T &lhs, T &rhs)
    {
      lhsv.Assign(math::IsEqual(lhs, rhs), TypeIds::Bool);
    }
  };

  struct NotEqualOp
  {
    template <typename T>
    static void Apply(Variant &lhsv, T &lhs, T &rhs)
    {
      lhsv.Assign(math::IsNotEqual(lhs, rhs), TypeIds::Bool);
    }
  };

  bool IsEqual(Ptr<Object> const &lhso, Ptr<Object> const &rhso) const
  {
    if (lhso)
    {
      if (rhso)
      {
        return lhso->IsEqual(lhso, rhso);
      }
      return false;
    }
    return (rhso == nullptr);
  }

  bool IsNotEqual(Ptr<Object> const &lhso, Ptr<Object> const &rhso) const
  {
    if (lhso)
    {
      if (rhso)
      {
        return lhso->IsNotEqual(lhso, rhso);
      }
      return true;
    }
    return (rhso != nullptr);
  }

  struct LessThanOp
  {
    template <typename T>
    static void Apply(Variant &lhsv, T &lhs, T &rhs)
    {
      lhsv.Assign(math::IsLessThan(lhs, rhs), TypeIds::Bool);
    }
  };

  struct ObjectLessThanOp
  {
    static void Apply(Variant &lhsv, Variant &rhsv)
    {
      lhsv.Assign(lhsv.object->IsLessThan(lhsv.object, rhsv.object), TypeIds::Bool);
    }
  };

  struct LessThanOrEqualOp
  {
    template <typename T>
    static void Apply(Variant &lhsv, T &lhs, T &rhs)
    {
      lhsv.Assign(math::IsLessThanOrEqual(lhs, rhs), TypeIds::Bool);
    }
  };

  struct ObjectLessThanOrEqualOp
  {
    static void Apply(Variant &lhsv, Variant &rhsv)
    {
      lhsv.Assign(lhsv.object->IsLessThanOrEqual(lhsv.object, rhsv.object), TypeIds::Bool);
    }
  };

  struct GreaterThanOp
  {
    template <typename T>
    static void Apply(Variant &lhsv, T &lhs, T &rhs)
    {
      lhsv.Assign(math::IsGreaterThan(lhs, rhs), TypeIds::Bool);
    }
  };

  struct ObjectGreaterThanOp
  {
    static void Apply(Variant &lhsv, Variant &rhsv)
    {
      lhsv.Assign(lhsv.object->IsGreaterThan(lhsv.object, rhsv.object), TypeIds::Bool);
    }
  };

  struct GreaterThanOrEqualOp
  {
    template <typename T>
    static void Apply(Variant &lhsv, T &lhs, T &rhs)
    {
      lhsv.Assign(math::IsGreaterThanOrEqual(lhs, rhs), TypeIds::Bool);
    }
  };

  struct ObjectGreaterThanOrEqualOp
  {
    static void Apply(Variant &lhsv, Variant &rhsv)
    {
      lhsv.Assign(lhsv.object->IsGreaterThanOrEqual(lhsv.object, rhsv.object), TypeIds::Bool);
    }
  };

  struct PrefixIncOp
  {
    template <typename T>
    static void Apply(VM * /* vm */, T &lhs, T &rhs)
    {
      rhs = ++lhs;
    }
  };

  struct PrefixDecOp
  {
    template <typename T>
    static void Apply(VM * /* vm */, T &lhs, T &rhs)
    {
      rhs = --lhs;
    }
  };

  struct PostfixIncOp
  {
    template <typename T>
    static void Apply(VM * /* vm */, T &lhs, T &rhs)
    {
      rhs = lhs++;
    }
  };

  struct PostfixDecOp
  {
    template <typename T>
    static void Apply(VM * /* vm */, T &lhs, T &rhs)
    {
      rhs = lhs--;
    }
  };

  struct ModuloOp
  {
    template <typename T>
    static void Apply(VM *vm, T &lhs, T &rhs)
    {
      if (rhs != 0)
      {
        lhs = T(lhs % rhs);
        return;
      }
      vm->RuntimeError("division by zero");
    }
  };

  struct UnaryMinusOp
  {
    template <typename T>
    static void Apply(VM * /* vm */, T &lhs, T & /* rhs */)
    {
      lhs = T(-lhs);
    }
  };

  struct AddOp
  {
    template <typename T>
    static void Apply(VM * /* vm */, T &lhs, T &rhs)
    {
      lhs = T(lhs + rhs);
    }
  };

  struct ObjectAddOp
  {
    static void Apply(Ptr<Object> &lhso, Ptr<Object> &rhso)
    {
      lhso->Add(lhso, rhso);
    }
  };

  struct LeftAddOp
  {
    static void Apply(Variant &lhsv, Variant &rhsv)
    {
      rhsv.object->LeftAdd(lhsv, rhsv);
    }
  };

  struct RightAddOp
  {
    static void Apply(Variant &lhsv, Variant &rhsv)
    {
      lhsv.object->RightAdd(lhsv, rhsv);
    }
  };

  struct ObjectAddAssignOp
  {
    static void Apply(Ptr<Object> &lhso, Ptr<Object> &rhso)
    {
      lhso->AddAssign(lhso, rhso);
    }
  };

  struct RightAddAssignOp
  {
    static void Apply(Ptr<Object> &lhso, Variant &rhsv)
    {
      lhso->RightAddAssign(lhso, rhsv);
    }
  };

  struct SubtractOp
  {
    template <typename T>
    static void Apply(VM * /* vm */, T &lhs, T &rhs)
    {
      lhs = T(lhs - rhs);
    }
  };

  struct ObjectSubtractOp
  {
    static void Apply(Ptr<Object> &lhso, Ptr<Object> &rhso)
    {
      lhso->Subtract(lhso, rhso);
    }
  };

  struct LeftSubtractOp
  {
    static void Apply(Variant &lhsv, Variant &rhsv)
    {
      rhsv.object->LeftSubtract(lhsv, rhsv);
    }
  };

  struct RightSubtractOp
  {
    static void Apply(Variant &lhsv, Variant &rhsv)
    {
      lhsv.object->RightSubtract(lhsv, rhsv);
    }
  };

  struct ObjectSubtractAssignOp
  {
    static void Apply(Ptr<Object> &lhso, Ptr<Object> &rhso)
    {
      lhso->SubtractAssign(lhso, rhso);
    }
  };

  struct RightSubtractAssignOp
  {
    static void Apply(Ptr<Object> &lhso, Variant &rhsv)
    {
      lhso->RightSubtractAssign(lhso, rhsv);
    }
  };

  struct MultiplyOp
  {
    template <typename T>
    static void Apply(VM * /* vm */, T &lhs, T &rhs)
    {
      lhs = T(lhs * rhs);
    }
  };

  struct ObjectMultiplyOp
  {
    static void Apply(Ptr<Object> &lhso, Ptr<Object> &rhso)
    {
      lhso->Multiply(lhso, rhso);
    }
  };

  struct LeftMultiplyOp
  {
    static void Apply(Variant &lhsv, Variant &rhsv)
    {
      rhsv.object->LeftMultiply(lhsv, rhsv);
    }
  };

  struct RightMultiplyOp
  {
    static void Apply(Variant &lhsv, Variant &rhsv)
    {
      lhsv.object->RightMultiply(lhsv, rhsv);
    }
  };

  struct ObjectMultiplyAssignOp
  {
    static void Apply(Ptr<Object> &lhso, Ptr<Object> &rhso)
    {
      lhso->MultiplyAssign(lhso, rhso);
    }
  };

  struct RightMultiplyAssignOp
  {
    static void Apply(Ptr<Object> &lhso, Variant &rhsv)
    {
      lhso->RightMultiplyAssign(lhso, rhsv);
    }
  };

  struct DivideOp
  {
    template <typename T>
    static void Apply(VM *vm, T &lhs, T &rhs)
    {
      if (math::IsNonZero(rhs))
      {
        lhs = T(lhs / rhs);
        return;
      }
      vm->RuntimeError("division by zero");
    }
  };

  struct ObjectDivideOp
  {
    static void Apply(Ptr<Object> &lhso, Ptr<Object> &rhso)
    {
      lhso->Divide(lhso, rhso);
    }
  };

  struct LeftDivideOp
  {
    static void Apply(Variant &lhsv, Variant &rhsv)
    {
      rhsv.object->LeftDivide(lhsv, rhsv);
    }
  };

  struct RightDivideOp
  {
    static void Apply(Variant &lhsv, Variant &rhsv)
    {
      lhsv.object->RightDivide(lhsv, rhsv);
    }
  };

  struct ObjectDivideAssignOp
  {
    static void Apply(Ptr<Object> &lhso, Ptr<Object> &rhso)
    {
      lhso->DivideAssign(lhso, rhso);
    }
  };

  struct RightDivideAssignOp
  {
    static void Apply(Ptr<Object> &lhso, Variant &rhsv)
    {
      lhso->RightDivideAssign(lhso, rhsv);
    }
  };

  template <typename Op>
  void ExecuteRelationalOp(TypeId type_id, Variant &lhsv, Variant &rhsv)
  {
    switch (type_id)
    {
    case TypeIds::Bool:
    {
      Op::Apply(lhsv, lhsv.primitive.ui8, rhsv.primitive.ui8);
      break;
    }
    case TypeIds::Int8:
    {
      Op::Apply(lhsv, lhsv.primitive.i8, rhsv.primitive.i8);
      break;
    }
    case TypeIds::Byte:
    {
      Op::Apply(lhsv, lhsv.primitive.ui8, rhsv.primitive.ui8);
      break;
    }
    case TypeIds::Int16:
    {
      Op::Apply(lhsv, lhsv.primitive.i16, rhsv.primitive.i16);
      break;
    }
    case TypeIds::UInt16:
    {
      Op::Apply(lhsv, lhsv.primitive.ui16, rhsv.primitive.ui16);
      break;
    }
    case TypeIds::Int32:
    {
      Op::Apply(lhsv, lhsv.primitive.i32, rhsv.primitive.i32);
      break;
    }
    case TypeIds::UInt32:
    {
      Op::Apply(lhsv, lhsv.primitive.ui32, rhsv.primitive.ui32);
      break;
    }
    case TypeIds::Int64:
    {
      Op::Apply(lhsv, lhsv.primitive.i64, rhsv.primitive.i64);
      break;
    }
    case TypeIds::UInt64:
    {
      Op::Apply(lhsv, lhsv.primitive.ui64, rhsv.primitive.ui64);
      break;
    }
    case TypeIds::Float32:
    {
      Op::Apply(lhsv, lhsv.primitive.f32, rhsv.primitive.f32);
      break;
    }
    case TypeIds::Float64:
    {
      Op::Apply(lhsv, lhsv.primitive.f64, rhsv.primitive.f64);
      break;
    }
    default:
    {
      break;
    }
    }  // switch
  }

  template <typename Op>
  void ExecuteIntegerOp(TypeId type_id, Variant &lhsv, Variant &rhsv)
  {
    switch (type_id)
    {
    case TypeIds::Int8:
    {
      Op::Apply(this, lhsv.primitive.i8, rhsv.primitive.i8);
      break;
    }
    case TypeIds::Byte:
    {
      Op::Apply(this, lhsv.primitive.ui8, rhsv.primitive.ui8);
      break;
    }
    case TypeIds::Int16:
    {
      Op::Apply(this, lhsv.primitive.i16, rhsv.primitive.i16);
      break;
    }
    case TypeIds::UInt16:
    {
      Op::Apply(this, lhsv.primitive.ui16, rhsv.primitive.ui16);
      break;
    }
    case TypeIds::Int32:
    {
      Op::Apply(this, lhsv.primitive.i32, rhsv.primitive.i32);
      break;
    }
    case TypeIds::UInt32:
    {
      Op::Apply(this, lhsv.primitive.ui32, rhsv.primitive.ui32);
      break;
    }
    case TypeIds::Int64:
    {
      Op::Apply(this, lhsv.primitive.i64, rhsv.primitive.i64);
      break;
    }
    case TypeIds::UInt64:
    {
      Op::Apply(this, lhsv.primitive.ui64, rhsv.primitive.ui64);
      break;
    }
    default:
    {
      break;
    }
    }  // switch
  }

  template <typename Op>
  void ExecuteNumberOp(TypeId type_id, Variant &lhsv, Variant &rhsv)
  {
    switch (type_id)
    {
    case TypeIds::Int8:
    {
      Op::Apply(this, lhsv.primitive.i8, rhsv.primitive.i8);
      break;
    }
    case TypeIds::Byte:
    {
      Op::Apply(this, lhsv.primitive.ui8, rhsv.primitive.ui8);
      break;
    }
    case TypeIds::Int16:
    {
      Op::Apply(this, lhsv.primitive.i16, rhsv.primitive.i16);
      break;
    }
    case TypeIds::UInt16:
    {
      Op::Apply(this, lhsv.primitive.ui16, rhsv.primitive.ui16);
      break;
    }
    case TypeIds::Int32:
    {
      Op::Apply(this, lhsv.primitive.i32, rhsv.primitive.i32);
      break;
    }
    case TypeIds::UInt32:
    {
      Op::Apply(this, lhsv.primitive.ui32, rhsv.primitive.ui32);
      break;
    }
    case TypeIds::Int64:
    {
      Op::Apply(this, lhsv.primitive.i64, rhsv.primitive.i64);
      break;
    }
    case TypeIds::UInt64:
    {
      Op::Apply(this, lhsv.primitive.ui64, rhsv.primitive.ui64);
      break;
    }
    case TypeIds::Float32:
    {
      Op::Apply(this, lhsv.primitive.f32, rhsv.primitive.f32);
      break;
    }
    case TypeIds::Float64:
    {
      Op::Apply(this, lhsv.primitive.f64, rhsv.primitive.f64);
      break;
    }
    default:
    {
      break;
    }
    }  // switch
  }

  template <typename Op>
  void ExecuteIntegerAssignOp(TypeId type_id, void *lhs, Variant &rhsv)
  {
    switch (type_id)
    {
    case TypeIds::Int8:
    {
      Op::Apply(this, *static_cast<int8_t *>(lhs), rhsv.primitive.i8);
      break;
    }
    case TypeIds::Byte:
    {
      Op::Apply(this, *static_cast<uint8_t *>(lhs), rhsv.primitive.ui8);
      break;
    }
    case TypeIds::Int16:
    {
      Op::Apply(this, *static_cast<int16_t *>(lhs), rhsv.primitive.i16);
      break;
    }
    case TypeIds::UInt16:
    {
      Op::Apply(this, *static_cast<uint16_t *>(lhs), rhsv.primitive.ui16);
      break;
    }
    case TypeIds::Int32:
    {
      Op::Apply(this, *static_cast<int32_t *>(lhs), rhsv.primitive.i32);
      break;
    }
    case TypeIds::UInt32:
    {
      Op::Apply(this, *static_cast<uint32_t *>(lhs), rhsv.primitive.ui32);
      break;
    }
    case TypeIds::Int64:
    {
      Op::Apply(this, *static_cast<int64_t *>(lhs), rhsv.primitive.i64);
      break;
    }
    case TypeIds::UInt64:
    {
      Op::Apply(this, *static_cast<uint64_t *>(lhs), rhsv.primitive.ui64);
      break;
    }
    default:
    {
      break;
    }
    }  // switch
  }

  template <typename Op>
  void ExecuteNumberAssignOp(TypeId type_id, void *lhs, Variant &rhsv)
  {
    switch (type_id)
    {
    case TypeIds::Int8:
    {
      Op::Apply(this, *static_cast<int8_t *>(lhs), rhsv.primitive.i8);
      break;
    }
    case TypeIds::Byte:
    {
      Op::Apply(this, *static_cast<uint8_t *>(lhs), rhsv.primitive.ui8);
      break;
    }
    case TypeIds::Int16:
    {
      Op::Apply(this, *static_cast<int16_t *>(lhs), rhsv.primitive.i16);
      break;
    }
    case TypeIds::UInt16:
    {
      Op::Apply(this, *static_cast<uint16_t *>(lhs), rhsv.primitive.ui16);
      break;
    }
    case TypeIds::Int32:
    {
      Op::Apply(this, *static_cast<int32_t *>(lhs), rhsv.primitive.i32);
      break;
    }
    case TypeIds::UInt32:
    {
      Op::Apply(this, *static_cast<uint32_t *>(lhs), rhsv.primitive.ui32);
      break;
    }
    case TypeIds::Int64:
    {
      Op::Apply(this, *static_cast<int64_t *>(lhs), rhsv.primitive.i64);
      break;
    }
    case TypeIds::UInt64:
    {
      Op::Apply(this, *static_cast<uint64_t *>(lhs), rhsv.primitive.ui64);
      break;
    }
    case TypeIds::Float32:
    {
      Op::Apply(this, *static_cast<float *>(lhs), rhsv.primitive.f32);
      break;
    }
    case TypeIds::Float64:
    {
      Op::Apply(this, *static_cast<double *>(lhs), rhsv.primitive.f64);
      break;
    }
    default:
    {
      break;
    }
    }  // switch
  }

  template <typename Op>
  void DoRelationalOp()
  {
    Variant &rhsv = Pop();
    Variant &lhsv = Top();
    ExecuteRelationalOp<Op>(instruction_->type_id, lhsv, rhsv);
    rhsv.Reset();
  }

  template <typename Op>
  void DoObjectRelationalOp()
  {
    Variant &rhsv = Pop();
    Variant &lhsv = Top();
    if (lhsv.object && rhsv.object)
    {
      Op::Apply(lhsv, rhsv);
      rhsv.Reset();
      return;
    }
    RuntimeError("null reference");
  }

  template <typename Op>
  void DoIncDecOp(TypeId type_id, void *lhs)
  {
    Variant &rhsv = Push();
    ExecuteIntegerAssignOp<Op>(type_id, lhs, rhsv);
    rhsv.type_id = instruction_->type_id;
  }

  template <typename Op>
  void DoVariableIncDecOp()
  {
    Variant &variable = GetVariable(instruction_->index);
    DoIncDecOp<Op>(instruction_->type_id, &variable.primitive);
  }

  template <typename Op>
  void DoElementIncDecOp()
  {
    Variant &container = Pop();
    if (container.object)
    {
      void *element = container.object->FindElement();
      if (element)
      {
        DoIncDecOp<Op>(instruction_->type_id, element);
        container.Reset();
      }
      return;
    }
    RuntimeError("null reference");
  }

  template <typename Op>
  void DoIntegerOp()
  {
    Variant &rhsv = Pop();
    Variant &lhsv = Top();
    ExecuteIntegerOp<Op>(instruction_->type_id, lhsv, rhsv);
    rhsv.Reset();
  }

  template <typename Op>
  void DoNumberOp()
  {
    Variant &rhsv = Pop();
    Variant &lhsv = Top();
    ExecuteNumberOp<Op>(instruction_->type_id, lhsv, rhsv);
    rhsv.Reset();
  }

  template <typename Op>
  void DoLeftOp()
  {
    Variant &rhsv = Pop();
    Variant &lhsv = Top();
    if (rhsv.object)
    {
      Op::Apply(lhsv, rhsv);
      rhsv.Reset();
      return;
    }
    RuntimeError("null reference");
  }

  template <typename Op>
  void DoRightOp()
  {
    Variant &rhsv = Pop();
    Variant &lhsv = Top();
    if (lhsv.object)
    {
      Op::Apply(lhsv, rhsv);
      rhsv.Reset();
      return;
    }
    RuntimeError("null reference");
  }

  template <typename Op>
  void DoObjectOp()
  {
    Variant &rhsv = Pop();
    Variant &lhsv = Top();
    if (lhsv.object && rhsv.object)
    {
      Op::Apply(lhsv.object, rhsv.object);
      rhsv.Reset();
      return;
    }
    RuntimeError("null reference");
  }

  template <typename Op>
  void DoIntegerAssignOp(TypeId type_id, void *lhs)
  {
    Variant &rhsv = Pop();
    ExecuteIntegerAssignOp<Op>(type_id, lhs, rhsv);
    rhsv.Reset();
  }

  template <typename Op>
  void DoNumberAssignOp(TypeId type_id, void *lhs)
  {
    Variant &rhsv = Pop();
    ExecuteNumberAssignOp<Op>(type_id, lhs, rhsv);
    rhsv.Reset();
  }

  template <typename Op>
  void DoRightAssignOp(Ptr<Object> &lhso)
  {
    Variant &rhsv = Pop();
    if (lhso)
    {
      Op::Apply(lhso, rhsv);
      rhsv.Reset();
      return;
    }
    RuntimeError("null reference");
  }

  template <typename Op>
  void DoObjectAssignOp(Ptr<Object> &lhso)
  {
    Variant &rhsv = Pop();
    if (lhso && rhsv.object)
    {
      Op::Apply(lhso, rhsv.object);
      rhsv.Reset();
      return;
    }
    RuntimeError("null reference");
  }

  template <typename Op>
  void DoVariableIntegerAssignOp()
  {
    Variant &variable = GetVariable(instruction_->index);
    DoIntegerAssignOp<Op>(instruction_->type_id, &variable.primitive);
  }

  template <typename Op>
  void DoVariableNumberAssignOp()
  {
    Variant &variable = GetVariable(instruction_->index);
    DoNumberAssignOp<Op>(instruction_->type_id, &variable.primitive);
  }

  template <typename Op>
  void DoVariableRightAssignOp()
  {
    Variant &variable = GetVariable(instruction_->index);
    DoRightAssignOp<Op>(variable.object);
  }

  template <typename Op>
  void DoVariableObjectAssignOp()
  {
    Variant &variable = GetVariable(instruction_->index);
    DoObjectAssignOp<Op>(variable.object);
  }

  template <typename Op>
  void DoElementIntegerAssignOp()
  {
    Variant &container = Pop();
    if (container.object)
    {
      void *element = container.object->FindElement();
      if (element)
      {
        DoIntegerAssignOp<Op>(instruction_->type_id, element);
        container.Reset();
      }
      return;
    }
    RuntimeError("null reference");
  }

  template <typename Op>
  void DoElementNumberAssignOp()
  {
    Variant &container = Pop();
    if (container.object)
    {
      void *element = container.object->FindElement();
      if (element)
      {
        DoNumberAssignOp<Op>(instruction_->type_id, element);
        container.Reset();
      }
      return;
    }
    RuntimeError("null reference");
  }

  template <typename Op>
  void DoElementRightAssignOp()
  {
    Variant &container = Pop();
    if (container.object)
    {
      Ptr<Object> *element = static_cast<Ptr<Object> *>(container.object->FindElement());
      if (element)
      {
        DoRightAssignOp<Op>(*element);
        container.Reset();
      }
      return;
    }
    RuntimeError("null reference");
  }

  template <typename Op>
  void DoElementObjectAssignOp()
  {
    Variant &container = Pop();
    if (container.object)
    {
      Ptr<Object> *element = static_cast<Ptr<Object> *>(container.object->FindElement());
      if (element)
      {
        DoObjectAssignOp<Op>(*element);
        container.Reset();
      }
      return;
    }
    RuntimeError("null reference");
  }

  //
  // Opcode handler prototypes
  //

  void VarDeclare();
  void VarDeclareAssign();
  void PushConstant();
  void PushString();
  void PushNull();
  void PushVariable();
  void PushElement();
  void PopToVariable();
  void PopToElement();
  void Discard();
  void Destruct();
  void Break();
  void Continue();
  void Jump();
  void JumpIfFalse();
  void JumpIfTrue();
  void Return();
  void ToInt8();
  void ToByte();
  void ToInt16();
  void ToUInt16();
  void ToInt32();
  void ToUInt32();
  void ToInt64();
  void ToUInt64();
  void ToFloat32();
  void ToFloat64();
  void ForRangeInit();
  void ForRangeIterate();
  void ForRangeTerminate();
  void InvokeUserFunction();
  void Equal();
  void ObjectEqual();
  void NotEqual();
  void ObjectNotEqual();
  void LessThan();
  void ObjectLessThan();
  void LessThanOrEqual();
  void ObjectLessThanOrEqual();
  void GreaterThan();
  void ObjectGreaterThan();
  void GreaterThanOrEqual();
  void ObjectGreaterThanOrEqual();
  void And();
  void Or();
  void Not();
  void VariablePrefixInc();
  void VariablePrefixDec();
  void VariablePostfixInc();
  void VariablePostfixDec();
  void ElementPrefixInc();
  void ElementPrefixDec();
  void ElementPostfixInc();
  void ElementPostfixDec();
  void Modulo();
  void VariableModuloAssign();
  void ElementModuloAssign();
  void UnaryMinus();
  void ObjectUnaryMinus();
  void Add();
  void LeftAdd();
  void RightAdd();
  void ObjectAdd();
  void VariableAddAssign();
  void VariableRightAddAssign();
  void VariableObjectAddAssign();
  void ElementAddAssign();
  void ElementRightAddAssign();
  void ElementObjectAddAssign();
  void Subtract();
  void LeftSubtract();
  void RightSubtract();
  void ObjectSubtract();
  void VariableSubtractAssign();
  void VariableRightSubtractAssign();
  void VariableObjectSubtractAssign();
  void ElementSubtractAssign();
  void ElementRightSubtractAssign();
  void ElementObjectSubtractAssign();
  void Multiply();
  void LeftMultiply();
  void RightMultiply();
  void ObjectMultiply();
  void VariableMultiplyAssign();
  void VariableRightMultiplyAssign();
  void VariableObjectMultiplyAssign();
  void ElementMultiplyAssign();
  void ElementRightMultiplyAssign();
  void ElementObjectMultiplyAssign();
  void Divide();
  void LeftDivide();
  void RightDivide();
  void ObjectDivide();
  void VariableDivideAssign();
  void VariableRightDivideAssign();
  void VariableObjectDivideAssign();
  void ElementDivideAssign();
  void ElementRightDivideAssign();
  void ElementObjectDivideAssign();

  friend class Object;
  friend class Module;
};

}  // namespace vm
}  // namespace fetch<|MERGE_RESOLUTION|>--- conflicted
+++ resolved
@@ -313,7 +313,6 @@
     return new T(this, GetTypeId<T>(), std::forward<Args>(args)...);
   }
 
-<<<<<<< HEAD
   template< typename T >
   void RegisterGlobalPointer(T* ptr)
   {
@@ -330,7 +329,6 @@
     }
     return ptr;
   }
-=======
   void SetIOObserver(IoObserverInterface &observer)
   {
     io_observer_ = &observer;
@@ -352,7 +350,6 @@
     output_buffer_ << line << '\n';
   }
 
->>>>>>> 97505a15
 private:
   PointerRegister pointer_register_;
 
