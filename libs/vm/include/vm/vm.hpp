#pragma once
//------------------------------------------------------------------------------
//
//   Copyright 2018-2019 Fetch.AI Limited
//
//   Licensed under the Apache License, Version 2.0 (the "License");
//   you may not use this file except in compliance with the License.
//   You may obtain a copy of the License at
//
//       http://www.apache.org/licenses/LICENSE-2.0
//
//   Unless required by applicable law or agreed to in writing, software
//   distributed under the License is distributed on an "AS IS" BASIS,
//   WITHOUT WARRANTIES OR CONDITIONS OF ANY KIND, either express or implied.
//   See the License for the specific language governing permissions and
//   limitations under the License.
//
//------------------------------------------------------------------------------

#include "math/arithmetic/comparison.hpp"
<<<<<<< HEAD
#include "math/free_functions/free_functions.hpp"
#include "vm/variant.hpp"
#include "vm/string.hpp"
#include "vm/generator.hpp"
=======
#include "vm/defs.hpp"
#include "vm/io_observer_interface.hpp"
#include "vm/string.hpp"
#include <cassert>
#include <iostream>
#include <sstream>
>>>>>>> 6e3207f8

namespace fetch {
namespace vm {

template <typename T, typename = void>
struct Getter;
template <typename T>
struct Getter<T, IfIsPrimitive<T>>
{
  static TypeId GetTypeId(RegisteredTypes const &types, T const & /* parameter */)
  {
    return types.GetTypeId(TypeIndex(typeid(T)));
  }
};
template <typename T>
struct Getter<T, IfIsPtr<T>>
{
  static TypeId GetTypeId(RegisteredTypes const &types, T const & /* parameter */)
  {
    using ManagedType = typename GetManagedType<std::decay_t<T>>::type;
    return types.GetTypeId(TypeIndex(typeid(ManagedType)));
  }
};
template <typename T>
struct Getter<T, typename std::enable_if_t<IsVariant<T>::value>>
{
  static TypeId GetTypeId(RegisteredTypes const & /* types */, T const &parameter)
  {
    return parameter.type_id;
  }
};

template <int POSITION, typename... Ts>
struct AssignParameters;
template <int POSITION, typename T, typename... Ts>
struct AssignParameters<POSITION, T, Ts...>
{
  // Invoked on non-final parameter
  static void Assign(Variant *stack, RegisteredTypes const &types, T const &parameter,
                     Ts const &... parameters)
  {
    TypeId type_id = Getter<T>::GetTypeId(types, parameter);
    if (type_id != TypeIds::Unknown)
    {
      Variant &v = stack[POSITION];
      v.Assign(parameter, type_id);
      AssignParameters<POSITION + 1, Ts...>::Assign(stack, types, parameters...);
    }
  }
};
template <int POSITION, typename T>
struct AssignParameters<POSITION, T>
{
  // Invoked on final parameter
  static void Assign(Variant *stack, RegisteredTypes const &types, T const &parameter)
  {
    TypeId type_id = Getter<T>::GetTypeId(types, parameter);
    if (type_id != TypeIds::Unknown)
    {
      Variant &v = stack[POSITION];
      v.Assign(parameter, type_id);
    }
  }
};
template <int POSITION>
struct AssignParameters<POSITION>
{
  // Invoked on zero parameters
  static void Assign(Variant * /* stack */, RegisteredTypes const & /* types */)
  {}
};

// Forward declarations
class Module;

class ParameterPack
{
public:
  // Construction / Destruction
  explicit ParameterPack(RegisteredTypes const &registered_types)
    : registered_types_{registered_types}
  {}

  ParameterPack(ParameterPack const &) = delete;
  ParameterPack(ParameterPack &&)      = delete;
  ~ParameterPack()                     = default;

  Variant const &operator[](std::size_t index) const
  {
#ifndef NDEBUG
    return params_.at(index);
#else
    return params_[index];
#endif
  }

  std::size_t size() const
  {
    return params_.size();
  }

  template <typename T, typename... Args>
  bool Add(T &&parameter, Args &&... args)
  {
    bool success{false};

    success &= Add(std::forward<T>(parameter));
    success &= Add(std::forward<Args>(args)...);

    return success;
  }

  template <typename T>
  IfIsPrimitive<T, bool> Add(T &&parameter)
  {
    return AddInternal(std::forward<T>(parameter));
  }

  template <typename T>
  IfIsPtr<T, bool> Add(T &&obj)
  {
    bool success{false};

    if (obj)
    {
      success = AddInternal(std::forward<T>(obj));
    }

    return success;
  }

  bool Add()
  {
    return true;
  }

  // Operators
  ParameterPack &operator=(ParameterPack const &) = delete;
  ParameterPack &operator=(ParameterPack &&) = delete;

private:
  template <typename T>
  bool AddInternal(T &&value)
  {
    bool success{false};

    TypeId const type_id = Getter<T>::GetTypeId(registered_types_, value);

    if (TypeIds::Unknown != type_id)
    {
      // add the value to the map
      params_.emplace_back(std::forward<T>(value), type_id);

      // signal great success
      success = true;
    }

    return success;
  }

  using VariantArray = std::vector<Variant>;

  RegisteredTypes const &registered_types_;
  VariantArray           params_{};
};

class VM
{
public:
  using InputDeviceMap  = std::unordered_map<std::string, std::istream *>;
  using OutputDeviceMap = std::unordered_map<std::string, std::ostream *>;

  VM(Module *module);
  ~VM() = default;
  bool GenerateExecutable(IR const &ir, std::string const &name, Executable &executable,
      std::vector<std::string> &errors);

  RegisteredTypes const &registered_types() const
  {
    return registered_types_;
  }

  template <typename... Ts>
<<<<<<< HEAD
  bool Execute(Executable const &executable, std::string const &function_name, std::string &error,
      Variant &output, Ts const &... parameters)
  {
    Executable::Function const *f = executable.FindFunction(function_name);
    if (f == nullptr)
    {
      error = "unable to find function '" + function_name + "'";
      return false;
    }
    constexpr int num_parameters = int(sizeof...(Ts));
    if (num_parameters != f->num_parameters)
=======
  bool Execute(Script const &script, std::string const &name, std::string &error, Variant &output,
               Ts const &... parameters)

  {
    ParameterPack parameter_pack{registered_types_};

    if (!parameter_pack.Add(parameters...))
>>>>>>> 6e3207f8
    {
      error = "Unable to generate parameter pack";
      return false;
    }

    return Execute(script, name, error, output, parameter_pack);
  }

  bool Execute(Script const &script, std::string const &name, std::string &error, Variant &output,
               ParameterPack const &parameters)
  {
    bool success{false};

    Script::Function const *f = script.FindFunction(name);
    if (f)
    {
      auto const num_parameters = static_cast<std::size_t>(f->num_parameters);

      if (parameters.size() == num_parameters)
      {
        // loop through the parameters, type check and populate the stack
        for (std::size_t i = 0; i < num_parameters; ++i)
        {
          Variant const &parameter = parameters[i];

          // type check
          if (parameter.type_id != f->variables[i].type_id)
          {
            error = "mismatched parameters";

            // clean up
            for (std::size_t j = 0; j < num_parameters; ++j)
            {
              stack_[j].Reset();
            }

            return false;
          }

          // assign
          stack_[i].Assign(parameter, parameter.type_id);
        }

        script_   = &script;
        function_ = f;

        // execute the function
        success = Execute(error, output);
      }
      else
      {
        error = "mismatched parameters";
      }
    }
    else
    {
      error = "unable to find function '" + name + "'";
    }
<<<<<<< HEAD
    executable_ = &executable;
    function_   = f;
    return Execute(error, output);
=======

    return success;
>>>>>>> 6e3207f8
  }

  template <typename T>
  TypeId GetTypeId()
  {
    return registered_types_.GetTypeId(TypeIndex(typeid(T)));
  }

  template <typename T, typename... Ts>
  Ptr<T> CreateNewObject(Ts &&... args)
  {
    return new T(this, GetTypeId<T>(), std::forward<Ts>(args)...);
  }

  // These two are public for the benefit of the static Constructor() functions in
  // each of the Object-derived classes
  void            RuntimeError(std::string const &message);
  TypeInfo const &GetTypeInfo(TypeId type_id)
  {
    return type_info_array_[type_id];
  }

  void SetIOObserver(IoObserverInterface &observer)
  {
    io_observer_ = &observer;
  }

  bool HasIoObserver() const
  {
    return io_observer_ != nullptr;
  }

  IoObserverInterface &GetIOObserver()
  {
    assert(io_observer_ != nullptr);
    return *io_observer_;
  }

  std::ostream &GetOutputDevice(std::string name)
  {
    if (output_devices_.find(name) == output_devices_.end())
    {
      RuntimeError("output device " + name + " does not exist.");
      return std::cout;
    }
    return *output_devices_[name];
  }

  std::istream &GetInputDevice(std::string name)
  {
    if (input_devices_.find(name) == input_devices_.end())
    {
      RuntimeError("input device " + name + " does not exist.");
      return std::cin;
    }
    return *input_devices_[name];
  }

  void DetachInputDevice(std::string name)
  {
    auto it = input_devices_.find(name);
    if (it != input_devices_.end())
    {
      input_devices_.erase(it);
    }
    else
    {
      throw std::runtime_error("Input device does not exists.");
    }
  }

  void AttachInputDevice(std::string name, std::istream &device)
  {
    if (input_devices_.find(name) != input_devices_.end())
    {
      throw std::runtime_error("Input device already exists.");
    }

    input_devices_.insert({std::move(name), &device});
  }

  void DetachOutputDevice(std::string name)
  {
    auto it = output_devices_.find(name);
    if (it != output_devices_.end())
    {
      output_devices_.erase(it);
    }
    else
    {
      throw std::runtime_error("Output device does not exists.");
    }
  }

  void AttachOutputDevice(std::string name, std::ostream &device)
  {
    if (output_devices_.find(name) != output_devices_.end())
    {
      throw std::runtime_error("output device already exists.");
    }

    output_devices_.insert({std::move(name), &device});
  }

  void AddOutputLine(std::string const &line)
  {
    output_buffer_ << line << '\n';
  }

private:
  static const int FRAME_STACK_SIZE = 50;
  static const int STACK_SIZE       = 5000;
  static const int MAX_LIVE_OBJECTS = 200;
  static const int MAX_RANGE_LOOPS  = 50;

  struct OpcodeInfo
  {
    OpcodeInfo() = default;
    OpcodeInfo(std::string const &name__, Handler handler__)
    {
      name    = name__;
      handler = handler__;
    }
    std::string name;
    Handler     handler;
  };
  using OpcodeInfoArray = std::vector<OpcodeInfo>;
  using OpcodeMap = std::unordered_map<std::string, uint16_t>;

  struct Frame
  {
    Executable::Function const *function;
    int                         bsp;
    uint16_t                    pc;
  };

  struct ForRangeLoop
  {
    uint16_t  variable_index;
    Primitive current;
    Primitive target;
    Primitive delta;
  };

  struct LiveObjectInfo
  {
    int      frame_sp;
    uint16_t variable_index;
    uint16_t scope_number;
  };

  template <typename T>
  friend struct StackGetter;
  template <typename T>
  friend struct StackSetter;
  template <typename T, typename S>
  friend struct TypeGetter;
  template <typename T, typename S>
  friend struct ParameterTypeGetter;
  template <typename ReturnType, typename FreeFunction, typename... Ts>
  friend struct FreeFunctionInvokerHelper;
<<<<<<< HEAD
  template <typename Type, typename ReturnType, typename MemberFunction, typename... Ts>
  friend struct MemberFunctionInvokerHelper;
  template <typename Type, typename ReturnType, typename Constructor, typename... Ts>
  friend struct ConstructorInvokerHelper;
  template <typename ReturnType, typename StaticMemberFunction, typename... Ts>
  friend struct StaticMemberFunctionInvokerHelper;

  TypeInfoArray                  type_info_array_;
  TypeInfoMap                    type_info_map_;
  RegisteredTypes                registered_types_;
  OpcodeInfoArray                opcode_info_array_;
  OpcodeMap                      opcode_map_;
  Generator                      generator_;
  Executable const *             executable_;
  Executable::Function const *   function_;
  std::vector<Ptr<String>>       strings_;
  Frame                          frame_stack_[FRAME_STACK_SIZE];
  int                            frame_sp_;
  int                            bsp_;
  Variant                        stack_[STACK_SIZE];
  int                            sp_;
  ForRangeLoop                   range_loop_stack_[MAX_RANGE_LOOPS];
  int                            range_loop_sp_;
  LiveObjectInfo                 live_object_stack_[MAX_LIVE_OBJECTS];
  int                            live_object_sp_;
  uint16_t                       pc_;
  uint16_t                       instruction_pc_;
  Executable::Instruction const *instruction_;
  bool                           stop_;
  std::string                    error_;

  void AddOpcodeInfo(uint16_t opcode, std::string const &name, Handler const &handler)
  {
    opcode_info_array_[opcode] = OpcodeInfo(name, handler);
=======
  template <typename ObjectType, typename ReturnType, typename InstanceFunction, typename... Ts>
  friend struct InstanceFunctionInvokerHelper;
  template <typename ObjectType, typename ReturnType, typename TypeConstructor, typename... Ts>
  friend struct TypeConstructorInvokerHelper;
  template <typename ReturnType, typename TypeFunction, typename... Ts>
  friend struct TypeFunctionInvokerHelper;

  Script const *script_;
  Variant       stack_[STACK_SIZE];
  int           sp_;

  ForRangeLoop               range_loop_stack_[MAX_RANGE_LOOPS];
  int                        range_loop_sp_;
  LiveObjectInfo             live_object_stack_[MAX_LIVE_OBJECTS];
  int                        live_object_sp_;
  int                        pc_;
  Script::Instruction const *instruction_;
  bool                       stop_;
  std::string                error_;
  std::ostringstream         output_buffer_;

  IoObserverInterface *io_observer_{nullptr};
  OutputDeviceMap      output_devices_;
  InputDeviceMap       input_devices_;

  bool Execute(std::string &error, Variant &output);
  void Destruct(int scope_number);

  Variant &Push()
  {
    return stack_[++sp_];
  }

  Variant &Pop()
  {
    return stack_[sp_--];
>>>>>>> 6e3207f8
  }

  bool Execute(std::string &error, Variant &output);
  void Destruct(uint16_t scope_number);

  TypeId FindType(std::string const &name) const
  {
    auto it = type_info_map_.find(name);
    if (it != type_info_map_.end())
    {
      return it->second;
    }
    return TypeIds::Unknown;
  }

  uint16_t FindOpcode(std::string const &name) const
  {
    auto it = opcode_map_.find(name);
    if (it != opcode_map_.end())
    {
      return it->second;
    }
    return Opcodes::Unknown;
  }

  Variant &Push()
  {
    return stack_[++sp_];
  }

  Variant &Pop()
  {
    return stack_[sp_--];
  }

  Variant &Top()
  {
    return stack_[sp_];
  }

  Variant &GetVariable(uint16_t variable_index)
  {
    return stack_[bsp_ + variable_index];
  }

  struct PrimitiveEqual
  {
    template <typename T>
    static void Apply(Variant &lhsv, T &lhs, T &rhs)
    {
      lhsv.Assign(math::IsEqual(lhs, rhs), TypeIds::Bool);
    }
  };

  struct PrimitiveNotEqual
  {
    template <typename T>
    static void Apply(Variant &lhsv, T &lhs, T &rhs)
    {
      lhsv.Assign(math::IsNotEqual(lhs, rhs), TypeIds::Bool);
    }
  };

  bool IsEqual(Ptr<Object> const &lhso, Ptr<Object> const &rhso) const
  {
    if (lhso)
    {
      if (rhso)
      {
        return lhso->IsEqual(lhso, rhso);
      }
      return false;
    }
    return (rhso == nullptr);
  }

  bool IsNotEqual(Ptr<Object> const &lhso, Ptr<Object> const &rhso) const
  {
    if (lhso)
    {
      if (rhso)
      {
        return lhso->IsNotEqual(lhso, rhso);
      }
      return true;
    }
    return (rhso != nullptr);
  }

  struct PrimitiveLessThan
  {
    template <typename T>
    static void Apply(Variant &lhsv, T &lhs, T &rhs)
    {
      lhsv.Assign(math::IsLessThan(lhs, rhs), TypeIds::Bool);
    }
  };

  struct ObjectLessThan
  {
    static void Apply(Variant &lhsv, Variant &rhsv)
    {
      lhsv.Assign(lhsv.object->IsLessThan(lhsv.object, rhsv.object), TypeIds::Bool);
    }
  };

  struct PrimitiveLessThanOrEqual
  {
    template <typename T>
    static void Apply(Variant &lhsv, T &lhs, T &rhs)
    {
      lhsv.Assign(math::IsLessThanOrEqual(lhs, rhs), TypeIds::Bool);
    }
  };

  struct ObjectLessThanOrEqual
  {
    static void Apply(Variant &lhsv, Variant &rhsv)
    {
      lhsv.Assign(lhsv.object->IsLessThanOrEqual(lhsv.object, rhsv.object), TypeIds::Bool);
    }
  };

  struct PrimitiveGreaterThan
  {
    template <typename T>
    static void Apply(Variant &lhsv, T &lhs, T &rhs)
    {
      lhsv.Assign(math::IsGreaterThan(lhs, rhs), TypeIds::Bool);
    }
  };

  struct ObjectGreaterThan
  {
    static void Apply(Variant &lhsv, Variant &rhsv)
    {
      lhsv.Assign(lhsv.object->IsGreaterThan(lhsv.object, rhsv.object), TypeIds::Bool);
    }
  };

  struct PrimitiveGreaterThanOrEqual
  {
    template <typename T>
    static void Apply(Variant &lhsv, T &lhs, T &rhs)
    {
      lhsv.Assign(math::IsGreaterThanOrEqual(lhs, rhs), TypeIds::Bool);
    }
  };

  struct ObjectGreaterThanOrEqual
  {
    static void Apply(Variant &lhsv, Variant &rhsv)
    {
      lhsv.Assign(lhsv.object->IsGreaterThanOrEqual(lhsv.object, rhsv.object), TypeIds::Bool);
    }
  };

  struct PrefixInc
  {
    template <typename T>
    static void Apply(VM * /* vm */, T &lhs, T &rhs)
    {
      rhs = ++lhs;
    }
  };

  struct PrefixDec
  {
    template <typename T>
    static void Apply(VM * /* vm */, T &lhs, T &rhs)
    {
      rhs = --lhs;
    }
  };

  struct PostfixInc
  {
    template <typename T>
    static void Apply(VM * /* vm */, T &lhs, T &rhs)
    {
      rhs = lhs++;
    }
  };

  struct PostfixDec
  {
    template <typename T>
    static void Apply(VM * /* vm */, T &lhs, T &rhs)
    {
      rhs = lhs--;
    }
  };

  struct Inc
  {
    template <typename T>
    static void Apply(VM * /* vm */, T &lhs, T & /* rhs */)
    {
      ++lhs;
    }
  };

  struct Dec
  {
    template <typename T>
    static void Apply(VM * /* vm */, T &lhs, T & /* rhs */)
    {
      --lhs;
    }
  };

  struct PrimitiveNegate
  {
    template <typename T>
    static void Apply(VM * /* vm */, T &lhs, T & /* rhs */)
    {
      lhs = T(-lhs);
    }
  };

  struct PrimitiveAdd
  {
    template <typename T>
    static void Apply(VM * /* vm */, T &lhs, T &rhs)
    {
      lhs = T(lhs + rhs);
    }
  };

  struct ObjectAdd
  {
    static void Apply(Ptr<Object> &lhso, Ptr<Object> &rhso)
    {
      lhso->Add(lhso, rhso);
    }
  };

  struct ObjectLeftAdd
  {
    static void Apply(Variant &lhsv, Variant &rhsv)
    {
      rhsv.object->LeftAdd(lhsv, rhsv);
    }
  };

  struct ObjectRightAdd
  {
    static void Apply(Variant &lhsv, Variant &rhsv)
    {
      lhsv.object->RightAdd(lhsv, rhsv);
    }
  };

  struct ObjectInplaceAdd
  {
    static void Apply(Ptr<Object> &lhso, Ptr<Object> &rhso)
    {
      lhso->InplaceAdd(lhso, rhso);
    }
  };

  struct ObjectInplaceRightAdd
  {
    static void Apply(Ptr<Object> &lhso, Variant &rhsv)
    {
      lhso->InplaceRightAdd(lhso, rhsv);
    }
  };

  struct PrimitiveSubtract
  {
    template <typename T>
    static void Apply(VM * /* vm */, T &lhs, T &rhs)
    {
      lhs = T(lhs - rhs);
    }
  };

  struct ObjectSubtract
  {
    static void Apply(Ptr<Object> &lhso, Ptr<Object> &rhso)
    {
      lhso->Subtract(lhso, rhso);
    }
  };

  struct ObjectLeftSubtract
  {
    static void Apply(Variant &lhsv, Variant &rhsv)
    {
      rhsv.object->LeftSubtract(lhsv, rhsv);
    }
  };

  struct ObjectRightSubtract
  {
    static void Apply(Variant &lhsv, Variant &rhsv)
    {
      lhsv.object->RightSubtract(lhsv, rhsv);
    }
  };

  struct ObjectInplaceSubtract
  {
    static void Apply(Ptr<Object> &lhso, Ptr<Object> &rhso)
    {
      lhso->InplaceSubtract(lhso, rhso);
    }
  };

  struct ObjectInplaceRightSubtract
  {
    static void Apply(Ptr<Object> &lhso, Variant &rhsv)
    {
      lhso->InplaceRightSubtract(lhso, rhsv);
    }
  };

  struct PrimitiveMultiply
  {
    template <typename T>
    static void Apply(VM * /* vm */, T &lhs, T &rhs)
    {
      lhs = T(lhs * rhs);
    }
  };

  struct ObjectMultiply
  {
    static void Apply(Ptr<Object> &lhso, Ptr<Object> &rhso)
    {
      lhso->Multiply(lhso, rhso);
    }
  };

  struct ObjectLeftMultiply
  {
    static void Apply(Variant &lhsv, Variant &rhsv)
    {
      rhsv.object->LeftMultiply(lhsv, rhsv);
    }
  };

  struct ObjectRightMultiply
  {
    static void Apply(Variant &lhsv, Variant &rhsv)
    {
      lhsv.object->RightMultiply(lhsv, rhsv);
    }
  };

  struct ObjectInplaceMultiply
  {
    static void Apply(Ptr<Object> &lhso, Ptr<Object> &rhso)
    {
      lhso->InplaceMultiply(lhso, rhso);
    }
  };

  struct ObjectInplaceRightMultiply
  {
    static void Apply(Ptr<Object> &lhso, Variant &rhsv)
    {
      lhso->InplaceRightMultiply(lhso, rhsv);
    }
  };

  struct PrimitiveDivide
  {
    template <typename T>
    static void Apply(VM *vm, T &lhs, T &rhs)
    {
      if (math::IsNonZero(rhs))
      {
        lhs = T(lhs / rhs);
        return;
      }
      vm->RuntimeError("division by zero");
    }
  };

  struct ObjectDivide
  {
    static void Apply(Ptr<Object> &lhso, Ptr<Object> &rhso)
    {
      lhso->Divide(lhso, rhso);
    }
  };

  struct ObjectLeftDivide
  {
    static void Apply(Variant &lhsv, Variant &rhsv)
    {
      rhsv.object->LeftDivide(lhsv, rhsv);
    }
  };

  struct ObjectRightDivide
  {
    static void Apply(Variant &lhsv, Variant &rhsv)
    {
      lhsv.object->RightDivide(lhsv, rhsv);
    }
  };

  struct ObjectInplaceDivide
  {
    static void Apply(Ptr<Object> &lhso, Ptr<Object> &rhso)
    {
      lhso->InplaceDivide(lhso, rhso);
    }
  };

  struct ObjectInplaceRightDivide
  {
    static void Apply(Ptr<Object> &lhso, Variant &rhsv)
    {
      lhso->InplaceRightDivide(lhso, rhsv);
    }
  };

  struct PrimitiveModulo
  {
    template <typename T>
    static void Apply(VM *vm, T &lhs, T &rhs)
    {
      if (rhs != 0)
      {
        lhs = T(lhs % rhs);
        return;
      }
      vm->RuntimeError("division by zero");
    }
  };

  template <typename Op>
  void ExecutePrimitiveRelationalOp(TypeId type_id, Variant &lhsv, Variant &rhsv)
  {
    switch (type_id)
    {
    case TypeIds::Bool:
    {
      Op::Apply(lhsv, lhsv.primitive.ui8, rhsv.primitive.ui8);
      break;
    }
    case TypeIds::Int8:
    {
      Op::Apply(lhsv, lhsv.primitive.i8, rhsv.primitive.i8);
      break;
    }
    case TypeIds::Byte:
    {
      Op::Apply(lhsv, lhsv.primitive.ui8, rhsv.primitive.ui8);
      break;
    }
    case TypeIds::Int16:
    {
      Op::Apply(lhsv, lhsv.primitive.i16, rhsv.primitive.i16);
      break;
    }
    case TypeIds::UInt16:
    {
      Op::Apply(lhsv, lhsv.primitive.ui16, rhsv.primitive.ui16);
      break;
    }
    case TypeIds::Int32:
    {
      Op::Apply(lhsv, lhsv.primitive.i32, rhsv.primitive.i32);
      break;
    }
    case TypeIds::UInt32:
    {
      Op::Apply(lhsv, lhsv.primitive.ui32, rhsv.primitive.ui32);
      break;
    }
    case TypeIds::Int64:
    {
      Op::Apply(lhsv, lhsv.primitive.i64, rhsv.primitive.i64);
      break;
    }
    case TypeIds::UInt64:
    {
      Op::Apply(lhsv, lhsv.primitive.ui64, rhsv.primitive.ui64);
      break;
    }
    case TypeIds::Float32:
    {
      Op::Apply(lhsv, lhsv.primitive.f32, rhsv.primitive.f32);
      break;
    }
    case TypeIds::Float64:
    {
      Op::Apply(lhsv, lhsv.primitive.f64, rhsv.primitive.f64);
      break;
    }
    default:
    {
      break;
    }
    }  // switch
  }

  template <typename Op>
  void ExecuteIntegralOp(TypeId type_id, Variant &lhsv, Variant &rhsv)
  {
    switch (type_id)
    {
    case TypeIds::Int8:
    {
      Op::Apply(this, lhsv.primitive.i8, rhsv.primitive.i8);
      break;
    }
    case TypeIds::Byte:
    {
      Op::Apply(this, lhsv.primitive.ui8, rhsv.primitive.ui8);
      break;
    }
    case TypeIds::Int16:
    {
      Op::Apply(this, lhsv.primitive.i16, rhsv.primitive.i16);
      break;
    }
    case TypeIds::UInt16:
    {
      Op::Apply(this, lhsv.primitive.ui16, rhsv.primitive.ui16);
      break;
    }
    case TypeIds::Int32:
    {
      Op::Apply(this, lhsv.primitive.i32, rhsv.primitive.i32);
      break;
    }
    case TypeIds::UInt32:
    {
      Op::Apply(this, lhsv.primitive.ui32, rhsv.primitive.ui32);
      break;
    }
    case TypeIds::Int64:
    {
      Op::Apply(this, lhsv.primitive.i64, rhsv.primitive.i64);
      break;
    }
    case TypeIds::UInt64:
    {
      Op::Apply(this, lhsv.primitive.ui64, rhsv.primitive.ui64);
      break;
    }
    default:
    {
      break;
    }
    }  // switch
  }

  template <typename Op>
  void ExecuteNumericOp(TypeId type_id, Variant &lhsv, Variant &rhsv)
  {
    switch (type_id)
    {
    case TypeIds::Int8:
    {
      Op::Apply(this, lhsv.primitive.i8, rhsv.primitive.i8);
      break;
    }
    case TypeIds::Byte:
    {
      Op::Apply(this, lhsv.primitive.ui8, rhsv.primitive.ui8);
      break;
    }
    case TypeIds::Int16:
    {
      Op::Apply(this, lhsv.primitive.i16, rhsv.primitive.i16);
      break;
    }
    case TypeIds::UInt16:
    {
      Op::Apply(this, lhsv.primitive.ui16, rhsv.primitive.ui16);
      break;
    }
    case TypeIds::Int32:
    {
      Op::Apply(this, lhsv.primitive.i32, rhsv.primitive.i32);
      break;
    }
    case TypeIds::UInt32:
    {
      Op::Apply(this, lhsv.primitive.ui32, rhsv.primitive.ui32);
      break;
    }
    case TypeIds::Int64:
    {
      Op::Apply(this, lhsv.primitive.i64, rhsv.primitive.i64);
      break;
    }
    case TypeIds::UInt64:
    {
      Op::Apply(this, lhsv.primitive.ui64, rhsv.primitive.ui64);
      break;
    }
    case TypeIds::Float32:
    {
      Op::Apply(this, lhsv.primitive.f32, rhsv.primitive.f32);
      break;
    }
    case TypeIds::Float64:
    {
      Op::Apply(this, lhsv.primitive.f64, rhsv.primitive.f64);
      break;
    }
    default:
    {
      break;
    }
    }  // switch
  }

  template <typename Op>
  void ExecuteIntegralInplaceOp(TypeId type_id, void *lhs, Variant &rhsv)
  {
    switch (type_id)
    {
    case TypeIds::Int8:
    {
      Op::Apply(this, *static_cast<int8_t *>(lhs), rhsv.primitive.i8);
      break;
    }
    case TypeIds::Byte:
    {
      Op::Apply(this, *static_cast<uint8_t *>(lhs), rhsv.primitive.ui8);
      break;
    }
    case TypeIds::Int16:
    {
      Op::Apply(this, *static_cast<int16_t *>(lhs), rhsv.primitive.i16);
      break;
    }
    case TypeIds::UInt16:
    {
      Op::Apply(this, *static_cast<uint16_t *>(lhs), rhsv.primitive.ui16);
      break;
    }
    case TypeIds::Int32:
    {
      Op::Apply(this, *static_cast<int32_t *>(lhs), rhsv.primitive.i32);
      break;
    }
    case TypeIds::UInt32:
    {
      Op::Apply(this, *static_cast<uint32_t *>(lhs), rhsv.primitive.ui32);
      break;
    }
    case TypeIds::Int64:
    {
      Op::Apply(this, *static_cast<int64_t *>(lhs), rhsv.primitive.i64);
      break;
    }
    case TypeIds::UInt64:
    {
      Op::Apply(this, *static_cast<uint64_t *>(lhs), rhsv.primitive.ui64);
      break;
    }
    default:
    {
      break;
    }
    }  // switch
  }

  template <typename Op>
  void ExecuteNumericInplaceOp(TypeId type_id, void *lhs, Variant &rhsv)
  {
    switch (type_id)
    {
    case TypeIds::Int8:
    {
      Op::Apply(this, *static_cast<int8_t *>(lhs), rhsv.primitive.i8);
      break;
    }
    case TypeIds::Byte:
    {
      Op::Apply(this, *static_cast<uint8_t *>(lhs), rhsv.primitive.ui8);
      break;
    }
    case TypeIds::Int16:
    {
      Op::Apply(this, *static_cast<int16_t *>(lhs), rhsv.primitive.i16);
      break;
    }
    case TypeIds::UInt16:
    {
      Op::Apply(this, *static_cast<uint16_t *>(lhs), rhsv.primitive.ui16);
      break;
    }
    case TypeIds::Int32:
    {
      Op::Apply(this, *static_cast<int32_t *>(lhs), rhsv.primitive.i32);
      break;
    }
    case TypeIds::UInt32:
    {
      Op::Apply(this, *static_cast<uint32_t *>(lhs), rhsv.primitive.ui32);
      break;
    }
    case TypeIds::Int64:
    {
      Op::Apply(this, *static_cast<int64_t *>(lhs), rhsv.primitive.i64);
      break;
    }
    case TypeIds::UInt64:
    {
      Op::Apply(this, *static_cast<uint64_t *>(lhs), rhsv.primitive.ui64);
      break;
    }
    case TypeIds::Float32:
    {
      Op::Apply(this, *static_cast<float *>(lhs), rhsv.primitive.f32);
      break;
    }
    case TypeIds::Float64:
    {
      Op::Apply(this, *static_cast<double *>(lhs), rhsv.primitive.f64);
      break;
    }
    default:
    {
      break;
    }
    }  // switch
  }

  template <typename Op>
  void DoPrimitiveRelationalOp()
  {
    Variant &rhsv = Pop();
    Variant &lhsv = Top();
    ExecutePrimitiveRelationalOp<Op>(instruction_->type_id, lhsv, rhsv);
    rhsv.Reset();
  }

  template <typename Op>
  void DoObjectRelationalOp()
  {
    Variant &rhsv = Pop();
    Variant &lhsv = Top();
    if (lhsv.object && rhsv.object)
    {
      Op::Apply(lhsv, rhsv);
      rhsv.Reset();
      return;
    }
    RuntimeError("null reference");
  }

  template <typename Op>
  void DoPrefixPostfixOp(TypeId type_id, void *lhs)
  {
    Variant &rhsv = Push();
    ExecuteIntegralInplaceOp<Op>(type_id, lhs, rhsv);
    rhsv.type_id = instruction_->type_id;
  }

  template <typename Op>
  void DoVariablePrefixPostfixOp()
  {
    Variant &variable = GetVariable(instruction_->index);
    DoPrefixPostfixOp<Op>(instruction_->type_id, &variable.primitive);
  }

  template <typename Op>
  void DoIntegralOp()
  {
    Variant &rhsv = Pop();
    Variant &lhsv = Top();
    ExecuteIntegralOp<Op>(instruction_->type_id, lhsv, rhsv);
    rhsv.Reset();
  }

  template <typename Op>
  void DoNumericOp()
  {
    Variant &rhsv = Pop();
    Variant &lhsv = Top();
    ExecuteNumericOp<Op>(instruction_->type_id, lhsv, rhsv);
    rhsv.Reset();
  }

  template <typename Op>
  void DoObjectOp()
  {
    Variant &rhsv = Pop();
    Variant &lhsv = Top();
    if (lhsv.object && rhsv.object)
    {
      Op::Apply(lhsv.object, rhsv.object);
      rhsv.Reset();
      return;
    }
    RuntimeError("null reference");
  }

  template <typename Op>
  void DoObjectLeftOp()
  {
    Variant &rhsv = Pop();
    Variant &lhsv = Top();
    if (rhsv.object)
    {
      Op::Apply(lhsv, rhsv);
      rhsv.Reset();
      return;
    }
    RuntimeError("null reference");
  }

  template <typename Op>
  void DoObjectRightOp()
  {
    Variant &rhsv = Pop();
    Variant &lhsv = Top();
    if (lhsv.object)
    {
      Op::Apply(lhsv, rhsv);
      rhsv.Reset();
      return;
    }
    RuntimeError("null reference");
  }

  template <typename Op>
  void DoIntegralInplaceOp(TypeId type_id, void *lhs)
  {
    Variant &rhsv = Pop();
    ExecuteIntegralInplaceOp<Op>(type_id, lhs, rhsv);
    rhsv.Reset();
  }

  template <typename Op>
  void DoNumericInplaceOp(TypeId type_id, void *lhs)
  {
    Variant &rhsv = Pop();
    ExecuteNumericInplaceOp<Op>(type_id, lhs, rhsv);
    rhsv.Reset();
  }

  template <typename Op>
  void DoObjectInplaceOp(Ptr<Object> &lhso)
  {
    Variant &rhsv = Pop();
    if (lhso && rhsv.object)
    {
      Op::Apply(lhso, rhsv.object);
      rhsv.Reset();
      return;
    }
    RuntimeError("null reference");
  }

  template <typename Op>
  void DoObjectInplaceRightOp(Ptr<Object> &lhso)
  {
    Variant &rhsv = Pop();
    if (lhso)
    {
      Op::Apply(lhso, rhsv);
      rhsv.Reset();
      return;
    }
    RuntimeError("null reference");
  }

  template <typename Op>
  void DoVariableIntegralInplaceOp()
  {
    Variant &variable = GetVariable(instruction_->index);
    DoIntegralInplaceOp<Op>(instruction_->type_id, &variable.primitive);
  }

  template <typename Op>
  void DoVariableNumericInplaceOp()
  {
    Variant &variable = GetVariable(instruction_->index);
    DoNumericInplaceOp<Op>(instruction_->type_id, &variable.primitive);
  }

  template <typename Op>
  void DoVariableObjectInplaceOp()
  {
    Variant &variable = GetVariable(instruction_->index);
    DoObjectInplaceOp<Op>(variable.object);
  }

  template <typename Op>
  void DoVariableObjectInplaceRightOp()
  {
    Variant &variable = GetVariable(instruction_->index);
    DoObjectInplaceRightOp<Op>(variable.object);
  }

  //
  // Opcode handler prototypes
  //

  void Handler__VariableDeclare();
  void Handler__VariableDeclareAssign();
  void Handler__PushNull();
  void Handler__PushFalse();
  void Handler__PushTrue();
  void Handler__PushString();
  void Handler__PushConstant();
  void Handler__PushVariable();
  void Handler__PopToVariable();
  void Handler__Inc();
  void Handler__Dec();
  void Handler__Duplicate();
  void Handler__DuplicateInsert();
  void Handler__Discard();
  void Handler__Destruct();
  void Handler__Break();
  void Handler__Continue();
  void Handler__Jump();
  void Handler__JumpIfFalse();
  void Handler__JumpIfTrue();
  void Handler__Return();
  void Handler__ForRangeInit();
  void Handler__ForRangeIterate();
  void Handler__ForRangeTerminate();
  void Handler__InvokeUserDefinedFreeFunction();
  void Handler__VariablePrefixInc();
  void Handler__VariablePrefixDec();
  void Handler__VariablePostfixInc();
  void Handler__VariablePostfixDec();
  void Handler__And();
  void Handler__Or();
  void Handler__Not();
  void Handler__PrimitiveEqual();
  void Handler__ObjectEqual();
  void Handler__PrimitiveNotEqual();
  void Handler__ObjectNotEqual();
  void Handler__PrimitiveLessThan();
  void Handler__ObjectLessThan();
  void Handler__PrimitiveLessThanOrEqual();
  void Handler__ObjectLessThanOrEqual();
  void Handler__PrimitiveGreaterThan();
  void Handler__ObjectGreaterThan();
  void Handler__PrimitiveGreaterThanOrEqual();
  void Handler__ObjectGreaterThanOrEqual();
  void Handler__PrimitiveNegate();
  void Handler__ObjectNegate();
  void Handler__PrimitiveAdd();
  void Handler__ObjectAdd();
  void Handler__ObjectLeftAdd();
  void Handler__ObjectRightAdd();
  void Handler__VariablePrimitiveInplaceAdd();
  void Handler__VariableObjectInplaceAdd();
  void Handler__VariableObjectInplaceRightAdd();
  void Handler__PrimitiveSubtract();
  void Handler__ObjectSubtract();
  void Handler__ObjectLeftSubtract();
  void Handler__ObjectRightSubtract();
  void Handler__VariablePrimitiveInplaceSubtract();
  void Handler__VariableObjectInplaceSubtract();
  void Handler__VariableObjectInplaceRightSubtract();
  void Handler__PrimitiveMultiply();
  void Handler__ObjectMultiply();
  void Handler__ObjectLeftMultiply();
  void Handler__ObjectRightMultiply();
  void Handler__VariablePrimitiveInplaceMultiply();
  void Handler__VariableObjectInplaceMultiply();
  void Handler__VariableObjectInplaceRightMultiply();
  void Handler__PrimitiveDivide();
  void Handler__ObjectDivide();
  void Handler__ObjectLeftDivide();
  void Handler__ObjectRightDivide();
  void Handler__VariablePrimitiveInplaceDivide();
  void Handler__VariableObjectInplaceDivide();
  void Handler__VariableObjectInplaceRightDivide();
  void Handler__PrimitiveModulo();
  void Handler__VariablePrimitiveInplaceModulo();

  friend class Object;
  friend class Module;
  friend class Generator;
};

}  // namespace vm
}  // namespace fetch<|MERGE_RESOLUTION|>--- conflicted
+++ resolved
@@ -18,19 +18,13 @@
 //------------------------------------------------------------------------------
 
 #include "math/arithmetic/comparison.hpp"
-<<<<<<< HEAD
-#include "math/free_functions/free_functions.hpp"
-#include "vm/variant.hpp"
-#include "vm/string.hpp"
-#include "vm/generator.hpp"
-=======
-#include "vm/defs.hpp"
 #include "vm/io_observer_interface.hpp"
 #include "vm/string.hpp"
+#include "vm/variant.hpp"
+#include "vm/generator.hpp"
 #include <cassert>
 #include <iostream>
 #include <sstream>
->>>>>>> 6e3207f8
 
 namespace fetch {
 namespace vm {
@@ -109,92 +103,102 @@
 class ParameterPack
 {
 public:
-  // Construction / Destruction
-  explicit ParameterPack(RegisteredTypes const &registered_types)
-    : registered_types_{registered_types}
-  {}
-
-  ParameterPack(ParameterPack const &) = delete;
-  ParameterPack(ParameterPack &&)      = delete;
-  ~ParameterPack()                     = default;
-
-  Variant const &operator[](std::size_t index) const
-  {
+ // Construction / Destruction
+ explicit ParameterPack(RegisteredTypes const &registered_types)
+   : registered_types_{registered_types}
+ {}
+
+ ParameterPack(ParameterPack const &) = delete;
+ ParameterPack(ParameterPack &&)      = delete;
+ ~ParameterPack()                     = default;
+
+ Variant const &operator[](std::size_t index) const
+ {
 #ifndef NDEBUG
-    return params_.at(index);
+   return params_.at(index);
 #else
-    return params_[index];
+   return params_[index];
 #endif
-  }
-
-  std::size_t size() const
-  {
-    return params_.size();
-  }
-
-  template <typename T, typename... Args>
-  bool Add(T &&parameter, Args &&... args)
-  {
-    bool success{false};
-
-    success &= Add(std::forward<T>(parameter));
-    success &= Add(std::forward<Args>(args)...);
-
-    return success;
-  }
-
-  template <typename T>
-  IfIsPrimitive<T, bool> Add(T &&parameter)
-  {
-    return AddInternal(std::forward<T>(parameter));
-  }
-
-  template <typename T>
-  IfIsPtr<T, bool> Add(T &&obj)
-  {
-    bool success{false};
-
-    if (obj)
-    {
-      success = AddInternal(std::forward<T>(obj));
-    }
-
-    return success;
-  }
-
-  bool Add()
-  {
-    return true;
-  }
-
-  // Operators
-  ParameterPack &operator=(ParameterPack const &) = delete;
-  ParameterPack &operator=(ParameterPack &&) = delete;
+ }
+
+ std::size_t size() const
+ {
+   return params_.size();
+ }
+
+ template <typename T, typename... Args>
+ bool Add(T &&parameter, Args &&... args)
+ {
+   bool success{true};
+
+   success &= AddSingle(std::forward<T>(parameter));
+   success &= Add(std::forward<Args>(args)...);
+
+   return success;
+ }
+
+
+ bool AddSingle(Variant parameter)
+ {
+   // TODO: Probably should make a deep copy
+
+   params_.push_back(std::move(parameter));
+   return true;
+ }
+
+ template <typename T>
+ IfIsPrimitive<T, bool> AddSingle(T &&parameter)
+ {
+   return AddInternal(std::forward<T>(parameter));
+ }
+
+ template <typename T>
+ IfIsPtr<T, bool> AddSingle(T &&obj)
+ {
+   bool success{false};
+
+   if (obj)
+   {
+     success = AddInternal(std::forward<T>(obj));
+   }
+
+   return success;
+ }
+
+
+ bool Add()
+ {
+   return true;
+ }
+
+ // Operators
+ ParameterPack &operator=(ParameterPack const &) = delete;
+ ParameterPack &operator=(ParameterPack &&) = delete;
 
 private:
-  template <typename T>
-  bool AddInternal(T &&value)
-  {
-    bool success{false};
-
-    TypeId const type_id = Getter<T>::GetTypeId(registered_types_, value);
-
-    if (TypeIds::Unknown != type_id)
-    {
-      // add the value to the map
-      params_.emplace_back(std::forward<T>(value), type_id);
-
-      // signal great success
-      success = true;
-    }
-
-    return success;
-  }
-
-  using VariantArray = std::vector<Variant>;
-
-  RegisteredTypes const &registered_types_;
-  VariantArray           params_{};
+ template <typename T>
+ bool AddInternal(T &&value)
+ {
+   bool success{false};
+
+   TypeId const type_id = Getter<T>::GetTypeId(registered_types_, value);
+
+   if (TypeIds::Unknown != type_id)
+   {
+     // add the value to the map
+     params_.emplace_back(std::forward<T>(value), type_id);
+
+     // signal great success
+     success = true;
+   }
+
+   return success;
+ }
+
+ using VariantArray = std::vector<Variant>;
+
+ RegisteredTypes const &registered_types_;
+ VariantArray           params_{};
 };
 
 class VM
@@ -205,50 +209,37 @@
 
   VM(Module *module);
   ~VM() = default;
+
+  RegisteredTypes const &GetRegisteredTypes() const
+  {
+    return registered_types_;
+  }
+
   bool GenerateExecutable(IR const &ir, std::string const &name, Executable &executable,
       std::vector<std::string> &errors);
 
-  RegisteredTypes const &registered_types() const
-  {
-    return registered_types_;
-  }
-
   template <typename... Ts>
-<<<<<<< HEAD
-  bool Execute(Executable const &executable, std::string const &function_name, std::string &error,
-      Variant &output, Ts const &... parameters)
-  {
-    Executable::Function const *f = executable.FindFunction(function_name);
-    if (f == nullptr)
-    {
-      error = "unable to find function '" + function_name + "'";
-      return false;
-    }
-    constexpr int num_parameters = int(sizeof...(Ts));
-    if (num_parameters != f->num_parameters)
-=======
-  bool Execute(Script const &script, std::string const &name, std::string &error, Variant &output,
+  bool Execute(Executable const &executable, std::string const &name, std::string &error, Variant &output,
                Ts const &... parameters)
 
   {
     ParameterPack parameter_pack{registered_types_};
 
     if (!parameter_pack.Add(parameters...))
->>>>>>> 6e3207f8
     {
       error = "Unable to generate parameter pack";
       return false;
     }
 
-    return Execute(script, name, error, output, parameter_pack);
-  }
-
-  bool Execute(Script const &script, std::string const &name, std::string &error, Variant &output,
+    return Execute(executable, name, error, output, parameter_pack);
+  }
+
+  bool Execute(Executable const &executable, std::string const &name, std::string &error, Variant &output,
                ParameterPack const &parameters)
   {
     bool success{false};
 
-    Script::Function const *f = script.FindFunction(name);
+    Executable::Function const *f = executable.FindFunction(name);
     if (f)
     {
       auto const num_parameters = static_cast<std::size_t>(f->num_parameters);
@@ -278,7 +269,7 @@
           stack_[i].Assign(parameter, parameter.type_id);
         }
 
-        script_   = &script;
+        executable_   = &executable;
         function_ = f;
 
         // execute the function
@@ -293,14 +284,8 @@
     {
       error = "unable to find function '" + name + "'";
     }
-<<<<<<< HEAD
-    executable_ = &executable;
-    function_   = f;
-    return Execute(error, output);
-=======
 
     return success;
->>>>>>> 6e3207f8
   }
 
   template <typename T>
@@ -313,6 +298,93 @@
   Ptr<T> CreateNewObject(Ts &&... args)
   {
     return new T(this, GetTypeId<T>(), std::forward<Ts>(args)...);
+  }
+
+  void SetIOObserver(IoObserverInterface &observer)
+  {
+    io_observer_ = &observer;
+  }
+
+  bool HasIoObserver() const
+  {
+    return io_observer_ != nullptr;
+  }
+
+  IoObserverInterface &GetIOObserver()
+  {
+    assert(io_observer_ != nullptr);
+    return *io_observer_;
+  }
+
+  std::ostream &GetOutputDevice(std::string name)
+  {
+    if (output_devices_.find(name) == output_devices_.end())
+    {
+      RuntimeError("output device " + name + " does not exist.");
+      return std::cout;
+    }
+    return *output_devices_[name];
+  }
+
+  std::istream &GetInputDevice(std::string name)
+  {
+    if (input_devices_.find(name) == input_devices_.end())
+    {
+      RuntimeError("input device " + name + " does not exist.");
+      return std::cin;
+    }
+    return *input_devices_[name];
+  }
+
+  void DetachInputDevice(std::string name)
+  {
+    auto it = input_devices_.find(name);
+    if (it != input_devices_.end())
+    {
+      input_devices_.erase(it);
+    }
+    else
+    {
+      throw std::runtime_error("Input device does not exists.");
+    }
+  }
+
+  void AttachInputDevice(std::string name, std::istream &device)
+  {
+    if (input_devices_.find(name) != input_devices_.end())
+    {
+      throw std::runtime_error("Input device already exists.");
+    }
+
+    input_devices_.insert({std::move(name), &device});
+  }
+
+  void DetachOutputDevice(std::string name)
+  {
+    auto it = output_devices_.find(name);
+    if (it != output_devices_.end())
+    {
+      output_devices_.erase(it);
+    }
+    else
+    {
+      throw std::runtime_error("Output device does not exists.");
+    }
+  }
+
+  void AttachOutputDevice(std::string name, std::ostream &device)
+  {
+    if (output_devices_.find(name) != output_devices_.end())
+    {
+      throw std::runtime_error("output device already exists.");
+    }
+
+    output_devices_.insert({std::move(name), &device});
+  }
+
+  void AddOutputLine(std::string const &line)
+  {
+    output_buffer_ << line << '\n';
   }
 
   // These two are public for the benefit of the static Constructor() functions in
@@ -321,93 +393,6 @@
   TypeInfo const &GetTypeInfo(TypeId type_id)
   {
     return type_info_array_[type_id];
-  }
-
-  void SetIOObserver(IoObserverInterface &observer)
-  {
-    io_observer_ = &observer;
-  }
-
-  bool HasIoObserver() const
-  {
-    return io_observer_ != nullptr;
-  }
-
-  IoObserverInterface &GetIOObserver()
-  {
-    assert(io_observer_ != nullptr);
-    return *io_observer_;
-  }
-
-  std::ostream &GetOutputDevice(std::string name)
-  {
-    if (output_devices_.find(name) == output_devices_.end())
-    {
-      RuntimeError("output device " + name + " does not exist.");
-      return std::cout;
-    }
-    return *output_devices_[name];
-  }
-
-  std::istream &GetInputDevice(std::string name)
-  {
-    if (input_devices_.find(name) == input_devices_.end())
-    {
-      RuntimeError("input device " + name + " does not exist.");
-      return std::cin;
-    }
-    return *input_devices_[name];
-  }
-
-  void DetachInputDevice(std::string name)
-  {
-    auto it = input_devices_.find(name);
-    if (it != input_devices_.end())
-    {
-      input_devices_.erase(it);
-    }
-    else
-    {
-      throw std::runtime_error("Input device does not exists.");
-    }
-  }
-
-  void AttachInputDevice(std::string name, std::istream &device)
-  {
-    if (input_devices_.find(name) != input_devices_.end())
-    {
-      throw std::runtime_error("Input device already exists.");
-    }
-
-    input_devices_.insert({std::move(name), &device});
-  }
-
-  void DetachOutputDevice(std::string name)
-  {
-    auto it = output_devices_.find(name);
-    if (it != output_devices_.end())
-    {
-      output_devices_.erase(it);
-    }
-    else
-    {
-      throw std::runtime_error("Output device does not exists.");
-    }
-  }
-
-  void AttachOutputDevice(std::string name, std::ostream &device)
-  {
-    if (output_devices_.find(name) != output_devices_.end())
-    {
-      throw std::runtime_error("output device already exists.");
-    }
-
-    output_devices_.insert({std::move(name), &device});
-  }
-
-  void AddOutputLine(std::string const &line)
-  {
-    output_buffer_ << line << '\n';
   }
 
 private:
@@ -462,7 +447,6 @@
   friend struct ParameterTypeGetter;
   template <typename ReturnType, typename FreeFunction, typename... Ts>
   friend struct FreeFunctionInvokerHelper;
-<<<<<<< HEAD
   template <typename Type, typename ReturnType, typename MemberFunction, typename... Ts>
   friend struct MemberFunctionInvokerHelper;
   template <typename Type, typename ReturnType, typename Constructor, typename... Ts>
@@ -493,48 +477,14 @@
   Executable::Instruction const *instruction_;
   bool                           stop_;
   std::string                    error_;
+  std::ostringstream             output_buffer_;
+  IoObserverInterface           *io_observer_{nullptr};
+  OutputDeviceMap                output_devices_;
+  InputDeviceMap                 input_devices_;
 
   void AddOpcodeInfo(uint16_t opcode, std::string const &name, Handler const &handler)
   {
     opcode_info_array_[opcode] = OpcodeInfo(name, handler);
-=======
-  template <typename ObjectType, typename ReturnType, typename InstanceFunction, typename... Ts>
-  friend struct InstanceFunctionInvokerHelper;
-  template <typename ObjectType, typename ReturnType, typename TypeConstructor, typename... Ts>
-  friend struct TypeConstructorInvokerHelper;
-  template <typename ReturnType, typename TypeFunction, typename... Ts>
-  friend struct TypeFunctionInvokerHelper;
-
-  Script const *script_;
-  Variant       stack_[STACK_SIZE];
-  int           sp_;
-
-  ForRangeLoop               range_loop_stack_[MAX_RANGE_LOOPS];
-  int                        range_loop_sp_;
-  LiveObjectInfo             live_object_stack_[MAX_LIVE_OBJECTS];
-  int                        live_object_sp_;
-  int                        pc_;
-  Script::Instruction const *instruction_;
-  bool                       stop_;
-  std::string                error_;
-  std::ostringstream         output_buffer_;
-
-  IoObserverInterface *io_observer_{nullptr};
-  OutputDeviceMap      output_devices_;
-  InputDeviceMap       input_devices_;
-
-  bool Execute(std::string &error, Variant &output);
-  void Destruct(int scope_number);
-
-  Variant &Push()
-  {
-    return stack_[++sp_];
-  }
-
-  Variant &Pop()
-  {
-    return stack_[sp_--];
->>>>>>> 6e3207f8
   }
 
   bool Execute(std::string &error, Variant &output);
