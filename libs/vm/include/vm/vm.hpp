--- conflicted
+++ resolved
@@ -542,25 +542,10 @@
   friend struct TypeGetter;
   template <typename T, typename S>
   friend struct ParameterTypeGetter;
-<<<<<<< HEAD
-  template <typename Estimator, typename ReturnType, typename FreeFunction, typename... Ts>
-  friend struct FreeFunctionInvokerHelper;
-  template <typename Estimator, typename Type, typename ReturnType, typename MemberFunction,
-            typename... Ts>
-  friend struct MemberFunctionInvokerHelper;
-  template <typename Estimator, typename Type, typename ReturnType, typename Constructor,
-            typename... Ts>
-  friend struct ConstructorInvokerHelper;
-  template <typename Estimator, typename ReturnType, typename StaticMemberFunction, typename... Ts>
-  friend struct StaticMemberFunctionInvokerHelper;
-  template <typename Estimator, typename ReturnType, typename Functor, typename... Ts>
-  friend struct FunctorInvokerHelper;
-=======
   template <int, typename, typename, typename>
   friend struct VmFreeFunctionInvoker;
   template <int, typename, typename, typename>
   friend struct VmMemberFunctionInvoker;
->>>>>>> 892a5dc0
 
   TypeInfoArray                  type_info_array_;
   TypeInfoMap                    type_info_map_;
@@ -598,17 +583,10 @@
   ChargeAmount charge_total_{0};
   /// @}
 
-<<<<<<< HEAD
-  void AddOpcodeInfo(uint16_t opcode, std::string const &name, Handler const &handler,
-                     ChargeAmount static_charge = 1)
-  {
-    opcode_info_array_[opcode] = OpcodeInfo(name, handler, static_charge);
-=======
   void AddOpcodeInfo(uint16_t opcode, std::string name, Handler handler,
                      ChargeAmount static_charge = 1)
   {
     opcode_info_array_[opcode] = OpcodeInfo(std::move(name), std::move(handler), static_charge);
->>>>>>> 892a5dc0
   }
 
   bool Execute(std::string &error, Variant &output);
