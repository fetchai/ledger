--- conflicted
+++ resolved
@@ -163,16 +163,6 @@
     return Execute(error, output);
   }
 
-<<<<<<< HEAD
-  template<typename T> 
-  TypeId GetTypeId()
-  {
-    // TODO: Error if not.
-    return registered_types_.GetTypeId(std::type_index(typeid(T)));
-  }
-
-  template<typename T, typename ... Args>
-=======
   template <typename T>
   TypeId GetTypeId()
   {
@@ -180,20 +170,17 @@
   }
 
   template <typename T, typename... Args>
->>>>>>> 1c29954e
   Ptr<T> CreateNewObject(Args &&... args)
   {
     return new T(this, GetTypeId<T>(), std::forward<Args>(args)...);
   }
-
-<<<<<<< HEAD
 
   template< typename T >
   void RegisterGlobalPointer(T* ptr)
   {
     pointer_register_.Set(ptr);
   }
-
+    
   template< typename T >
   T* GetGlobalPointer()
   {
@@ -203,10 +190,7 @@
       RuntimeError("could not find pointer.");
     }
     return ptr;
-  }  
-
-=======
->>>>>>> 1c29954e
+  }
 private:
   PointerRegister pointer_register_;
 
