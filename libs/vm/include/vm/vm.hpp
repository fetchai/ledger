--- conflicted
+++ resolved
@@ -584,19 +584,12 @@
     ChargeAmount static_charge{};
   };
 
-<<<<<<< HEAD
-  ChargeAmount                   GetChargeTotal() const;
-  void                           IncreaseChargeTotal(ChargeAmount amount);
-  ChargeAmount                   GetChargeLimit() const;
-  void                           SetChargeLimit(ChargeAmount limit);
-  const std::vector<OpcodeInfo> &GetOpcodeInfoArray() const;
-=======
   ChargeAmount GetChargeTotal() const;
   void         IncreaseChargeTotal(ChargeAmount amount);
   ChargeAmount GetChargeLimit() const;
   bool         ChargeLimitExceeded();
   void         SetChargeLimit(ChargeAmount limit);
->>>>>>> 0b6fbdab
+  const std::vector<OpcodeInfo> &GetOpcodeInfoArray() const;
 
   void UpdateCharges(std::unordered_map<std::string, ChargeAmount> const &opcode_static_charges);
 
