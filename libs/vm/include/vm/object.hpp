#pragma once
//------------------------------------------------------------------------------
//
//   Copyright 2018-2019 Fetch.AI Limited
//
//   Licensed under the Apache License, Version 2.0 (the "License");
//   you may not use this file except in compliance with the License.
//   You may obtain a copy of the License at
//
//       http://www.apache.org/licenses/LICENSE-2.0
//
//   Unless required by applicable law or agreed to in writing, software
//   distributed under the License is distributed on an "AS IS" BASIS,
//   WITHOUT WARRANTIES OR CONDITIONS OF ANY KIND, either express or implied.
//   See the License for the specific language governing permissions and
//   limitations under the License.
//
//------------------------------------------------------------------------------

#include "core/serializers/base_types.hpp"
#include "core/serializers/main_serializer.hpp"
#include "variant/variant.hpp"
#include "vectorise/fixed_point/fixed_point.hpp"
#include "vm/common.hpp"

#include <type_traits>

namespace fetch {
namespace vm {

// TODO(issue 648): We should rename variants to VMVariant and JSONVariant, respectively
// to avoid name clash.
using JSONVariant       = fetch::variant::Variant;
using MsgPackSerializer = fetch::serializers::MsgPackSerializer;

// Forward declarations
class Object;
template <typename T>
class Ptr;
struct Variant;
class Address;
struct String;

template <typename T>
using IsPrimitive =
    type_util::IsAnyOf<T, void, bool, int8_t, uint8_t, int16_t, uint16_t, int32_t, uint32_t,
                       int64_t, uint64_t, float, double, fixed_point::fp32_t, fixed_point::fp64_t>;

template <typename T, typename R = void>
using IfIsPrimitive = std::enable_if_t<IsPrimitive<std::decay_t<T>>::value, R>;

template <typename T>
<<<<<<< HEAD
struct IsObject<T, std::enable_if_t<std::is_base_of<Object, T>::value>> : std::true_type
{
};
=======
using IsObject = std::is_base_of<Object, T>;
>>>>>>> 47ef6c48

template <typename T>
struct IsPtr : std::false_type
{
};
template <typename T>
struct IsPtr<Ptr<T>> : std::true_type
{
};

template <typename T, typename R = void>
using IfIsPtr = std::enable_if_t<IsPtr<std::decay_t<T>>::value, R>;

template <typename T>
<<<<<<< HEAD
struct IsVariant<T, std::enable_if_t<std::is_base_of<Variant, T>::value>> : std::true_type
{
};
=======
using IsVariant = std::is_base_of<Variant, T>;
>>>>>>> 47ef6c48

template <typename T>
<<<<<<< HEAD
struct IsAddress<T, std::enable_if_t<std::is_base_of<Address, T>::value>> : std::true_type
{
};
=======
using IsAddress = std::is_base_of<Address, T>;
>>>>>>> 47ef6c48

template <typename T>
using IsString = std::is_base_of<String, std::decay_t<T>>;

template <typename T>
<<<<<<< HEAD
struct IsNonconstRef<T, std::enable_if_t<std::is_same<T, std::decay_t<T> &>::value>>
  : std::true_type
{
};
=======
using IsNonconstRef = std::is_same<T, std::decay_t<T> &>;
>>>>>>> 47ef6c48

template <typename T>
<<<<<<< HEAD
struct IsConstRef<T, std::enable_if_t<std::is_same<T, std::decay_t<T> const &>::value>>
  : std::true_type
{
};
=======
using IsConstRef = std::is_same<T, std::decay_t<T> const &>;
>>>>>>> 47ef6c48

namespace internal {
template <typename T>
struct GetManagedTypeImpl;
template <typename T>
struct GetManagedTypeImpl<Ptr<T>>
{
  using type = T;
};
}  // namespace internal
template <typename T>
using GetManagedType = typename internal::GetManagedTypeImpl<T>::type;

template <typename T>
<<<<<<< HEAD
struct IsPrimitiveParameter<
    T, std::enable_if_t<!IsNonconstRef<T>::value && IsPrimitive<std::decay_t<T>>::value>>
  : std::true_type
{
};
=======
using IsPrimitiveParameter =
    std::integral_constant<bool, !IsNonconstRef<T>::value && IsPrimitive<std::decay_t<T>>::value>;
>>>>>>> 47ef6c48

template <typename T>
<<<<<<< HEAD
struct IsPtrParameter<T, std::enable_if_t<IsConstRef<T>::value && IsPtr<std::decay_t<T>>::value>>
  : std::true_type
{
};
=======
using IsPtrParameter =
    std::integral_constant<bool, IsConstRef<T>::value && IsPtr<std::decay_t<T>>::value>;
>>>>>>> 47ef6c48

template <typename T>
<<<<<<< HEAD
struct IsVariantParameter<
    T, std::enable_if_t<IsConstRef<T>::value && IsVariant<std::decay_t<T>>::value>> : std::true_type
{
};
=======
using IsVariantParameter =
    std::integral_constant<bool, IsConstRef<T>::value && IsVariant<std::decay_t<T>>::value>;
>>>>>>> 47ef6c48

template <typename T, typename = void>
struct GetStorageType;
template <typename T>
struct GetStorageType<T, std::enable_if_t<IsPrimitive<T>::value>>
{
  using type = T;
};
template <typename T>
struct GetStorageType<T, std::enable_if_t<IsPtr<T>::value>>
{
  using type = Ptr<Object>;
};

class Object
{
public:
  Object()          = delete;
  virtual ~Object() = default;

  Object(VM *vm, TypeId type_id)
    : vm_(vm)
    , type_id_(type_id)
    , ref_count_(1)
  {}

  virtual std::size_t GetHashCode();
  virtual bool        IsEqual(Ptr<Object> const &lhso, Ptr<Object> const &rhso);
  virtual bool        IsNotEqual(Ptr<Object> const &lhso, Ptr<Object> const &rhso);
  virtual bool        IsLessThan(Ptr<Object> const &lhso, Ptr<Object> const &rhso);
  virtual bool        IsLessThanOrEqual(Ptr<Object> const &lhso, Ptr<Object> const &rhso);
  virtual bool        IsGreaterThan(Ptr<Object> const &lhso, Ptr<Object> const &rhso);
  virtual bool        IsGreaterThanOrEqual(Ptr<Object> const &lhso, Ptr<Object> const &rhso);
  virtual void        Negate(Ptr<Object> &object);
  virtual void        Add(Ptr<Object> &lhso, Ptr<Object> &rhso);
  virtual void        LeftAdd(Variant &lhsv, Variant &objectv);
  virtual void        RightAdd(Variant &objectv, Variant &rhsv);
  virtual void        InplaceAdd(Ptr<Object> const &lhso, Ptr<Object> const &rhso);
  virtual void        InplaceRightAdd(Ptr<Object> const &lhso, Variant const &rhsv);
  virtual void        Subtract(Ptr<Object> &lhso, Ptr<Object> &rhso);
  virtual void        LeftSubtract(Variant &lhsv, Variant &objectv);
  virtual void        RightSubtract(Variant &objectv, Variant &rhsv);
  virtual void        InplaceSubtract(Ptr<Object> const &lhso, Ptr<Object> const &rhso);
  virtual void        InplaceRightSubtract(Ptr<Object> const &lhso, Variant const &rhsv);
  virtual void        Multiply(Ptr<Object> &lhso, Ptr<Object> &rhso);
  virtual void        LeftMultiply(Variant &lhsv, Variant &objectv);
  virtual void        RightMultiply(Variant &objectv, Variant &rhsv);
  virtual void        InplaceMultiply(Ptr<Object> const &lhso, Ptr<Object> const &rhso);
  virtual void        InplaceRightMultiply(Ptr<Object> const &lhso, Variant const &rhsv);
  virtual void        Divide(Ptr<Object> &lhso, Ptr<Object> &rhso);
  virtual void        LeftDivide(Variant &lhsv, Variant &objectv);
  virtual void        RightDivide(Variant &objectv, Variant &rhsv);
  virtual void        InplaceDivide(Ptr<Object> const &lhso, Ptr<Object> const &rhso);
  virtual void        InplaceRightDivide(Ptr<Object> const &lhso, Variant const &rhsv);

  virtual bool SerializeTo(MsgPackSerializer &buffer);
  virtual bool DeserializeFrom(MsgPackSerializer &buffer);

  virtual bool ToJSON(JSONVariant &variant);
  virtual bool FromJSON(JSONVariant const &variant);

  TypeId GetTypeId() const
  {
    return type_id_;
  }

  std::string GetUniqueId() const;

protected:
  Variant &       Push();
  Variant &       Pop();
  Variant &       Top();
  void            RuntimeError(std::string const &message);
  TypeInfo const &GetTypeInfo(TypeId type_id);
  bool            GetNonNegativeInteger(Variant const &v, std::size_t &index);

  VM *        vm_;
  TypeId      type_id_;
  std::size_t ref_count_;

private:
  constexpr void AddRef() noexcept
  {
    ++ref_count_;
  }

  constexpr void Release() noexcept
  {
    if (--ref_count_ == 0)
    {
      delete this;
    }
  }

  template <typename T>
  friend class Ptr;
};

template <typename T>
class Ptr
{
public:
  Ptr() = default;

  Ptr(T *other) noexcept
    : ptr_{other}
  {}

  static Ptr PtrFromThis(T *this__)
  {
    this__->AddRef();
    return Ptr(this__);
  }

  Ptr &operator=(std::nullptr_t /* other */)
  {
    Reset();
    return *this;
  }

  Ptr(Ptr const &other)
  {
    ptr_ = other.ptr_;
    AddRef();
  }

  constexpr Ptr(Ptr &&other) noexcept
  {
    ptr_       = other.ptr_;
    other.ptr_ = nullptr;
  }

  template <typename U>
  Ptr(Ptr<U> const &other)
  {
    ptr_ = static_cast<T *>(other.ptr_);
    AddRef();
  }

  template <typename U>
  Ptr(Ptr<U> &&other)
  {
    ptr_       = static_cast<T *>(other.ptr_);
    other.ptr_ = nullptr;
  }

  Ptr &operator=(Ptr const &other)
  {
    if (ptr_ != other.ptr_)
    {
      Release();
      ptr_ = other.ptr_;
      AddRef();
    }
    return *this;
  }

  Ptr &operator=(Ptr &&other)
  {
    if (this != &other)
    {
      Release();
      ptr_       = other.ptr_;
      other.ptr_ = nullptr;
    }
    return *this;
  }

  template <typename U>
  Ptr &operator=(Ptr<U> const &other)
  {
    if (ptr_ != other.ptr_)
    {
      Release();
      ptr_ = static_cast<T *>(other.ptr_);
      AddRef();
    }
    return *this;
  }

  template <typename U>
  Ptr &operator=(Ptr<U> &&other)
  {
    Release();
    ptr_       = static_cast<T *>(other.ptr_);
    other.ptr_ = nullptr;
    return *this;
  }

  ~Ptr()
  {
    Release();
  }

  void Reset()
  {
    if (ptr_)
    {
      ptr_->Release();
      ptr_ = nullptr;
    }
  }

  explicit operator bool() const noexcept
  {
    return ptr_ != nullptr;
  }

  T *operator->() const noexcept
  {
    return ptr_;
  }

  T &operator*() const noexcept
  {
    return *ptr_;
  }

  std::size_t RefCount() const noexcept
  {
    return ptr_->ref_count_;
  }

private:
  T *ptr_ = nullptr;

  void AddRef()
  {
    if (ptr_)
    {
      ptr_->AddRef();
    }
  }

  void Release()
  {
    if (ptr_)
    {
      ptr_->Release();
    }
  }

  template <typename U>
  friend class Ptr;

  template <typename L, typename R>
  friend bool operator==(Ptr<L> const &lhs, Ptr<R> const &rhs) noexcept;

  template <typename L>
  friend bool operator==(Ptr<L> const &lhs, std::nullptr_t /* rhs */) noexcept;

  template <typename R>
  friend bool operator==(std::nullptr_t /* lhs */, Ptr<R> const &rhs) noexcept;

  template <typename L, typename R>
  friend bool operator!=(Ptr<L> const &lhs, Ptr<R> const &rhs) noexcept;

  template <typename L>
  friend bool operator!=(Ptr<L> const &lhs, std::nullptr_t /* rhs */) noexcept;

  template <typename R>
  friend bool operator!=(std::nullptr_t /* lhs */, Ptr<R> const &rhs) noexcept;
};

template <typename L, typename R>
bool operator==(Ptr<L> const &lhs, Ptr<R> const &rhs) noexcept
{
  return (lhs.ptr_ == static_cast<L *>(rhs.ptr_));
}

template <typename L>
bool operator==(Ptr<L> const &lhs, std::nullptr_t /* rhs */) noexcept
{
  return (lhs.ptr_ == nullptr);
}

template <typename R>
bool operator==(std::nullptr_t /* lhs */, Ptr<R> const &rhs) noexcept
{
  return (nullptr == rhs.ptr_);
}

template <typename L, typename R>
bool operator!=(Ptr<L> const &lhs, Ptr<R> const &rhs) noexcept
{
  return (lhs.ptr_ != static_cast<L *>(rhs.ptr_));
}

template <typename L>
bool operator!=(Ptr<L> const &lhs, std::nullptr_t /* rhs */) noexcept
{
  return (lhs.ptr_ != nullptr);
}

template <typename R>
bool operator!=(std::nullptr_t /* lhs */, Ptr<R> const &rhs) noexcept
{
  return (nullptr != rhs.ptr_);
}

class Unknown;

template <template <typename T, typename... Args> class Functor, typename... Args>
auto TypeIdAsCanonicalType(TypeId const type_id, Args &&... args)
{
  switch (type_id)
  {
  case TypeIds::Unknown:
    return Functor<Unknown>{}(std::forward<Args>(args)...);

  case TypeIds::Null:
    return Functor<std::nullptr_t>{}(std::forward<Args>(args)...);

  case TypeIds::Void:
    return Functor<void>{}(std::forward<Args>(args)...);

  case TypeIds::Bool:
    return Functor<uint8_t>{}(std::forward<Args>(args)...);

  case TypeIds::Int8:
    return Functor<int8_t>{}(std::forward<Args>(args)...);

  case TypeIds::UInt8:
    return Functor<uint8_t>{}(std::forward<Args>(args)...);

  case TypeIds::Int16:
    return Functor<int16_t>{}(std::forward<Args>(args)...);

  case TypeIds::UInt16:
    return Functor<uint16_t>{}(std::forward<Args>(args)...);

  case TypeIds::Int32:
    return Functor<int32_t>{}(std::forward<Args>(args)...);

  case TypeIds::UInt32:
    return Functor<uint32_t>{}(std::forward<Args>(args)...);

  case TypeIds::Int64:
    return Functor<int64_t>{}(std::forward<Args>(args)...);

  case TypeIds::UInt64:
    return Functor<uint64_t>{}(std::forward<Args>(args)...);

  case TypeIds::Float32:
    return Functor<float>{}(std::forward<Args>(args)...);

  case TypeIds::Float64:
    return Functor<double>{}(std::forward<Args>(args)...);

  case TypeIds::String:
    return Functor<Ptr<String>>{}(std::forward<Args>(args)...);

  case TypeIds::Address:
    return Functor<Ptr<Address>>{}(std::forward<Args>(args)...);

  default:
    return Functor<Ptr<Object>>{}(std::forward<Args>(args)...);
  }  // switch
}

}  // namespace vm
}  // namespace fetch<|MERGE_RESOLUTION|>--- conflicted
+++ resolved
@@ -50,13 +50,7 @@
 using IfIsPrimitive = std::enable_if_t<IsPrimitive<std::decay_t<T>>::value, R>;
 
 template <typename T>
-<<<<<<< HEAD
-struct IsObject<T, std::enable_if_t<std::is_base_of<Object, T>::value>> : std::true_type
-{
-};
-=======
 using IsObject = std::is_base_of<Object, T>;
->>>>>>> 47ef6c48
 
 template <typename T>
 struct IsPtr : std::false_type
@@ -71,45 +65,19 @@
 using IfIsPtr = std::enable_if_t<IsPtr<std::decay_t<T>>::value, R>;
 
 template <typename T>
-<<<<<<< HEAD
-struct IsVariant<T, std::enable_if_t<std::is_base_of<Variant, T>::value>> : std::true_type
-{
-};
-=======
 using IsVariant = std::is_base_of<Variant, T>;
->>>>>>> 47ef6c48
-
-template <typename T>
-<<<<<<< HEAD
-struct IsAddress<T, std::enable_if_t<std::is_base_of<Address, T>::value>> : std::true_type
-{
-};
-=======
+
+template <typename T>
 using IsAddress = std::is_base_of<Address, T>;
->>>>>>> 47ef6c48
 
 template <typename T>
 using IsString = std::is_base_of<String, std::decay_t<T>>;
 
 template <typename T>
-<<<<<<< HEAD
-struct IsNonconstRef<T, std::enable_if_t<std::is_same<T, std::decay_t<T> &>::value>>
-  : std::true_type
-{
-};
-=======
 using IsNonconstRef = std::is_same<T, std::decay_t<T> &>;
->>>>>>> 47ef6c48
-
-template <typename T>
-<<<<<<< HEAD
-struct IsConstRef<T, std::enable_if_t<std::is_same<T, std::decay_t<T> const &>::value>>
-  : std::true_type
-{
-};
-=======
+
+template <typename T>
 using IsConstRef = std::is_same<T, std::decay_t<T> const &>;
->>>>>>> 47ef6c48
 
 namespace internal {
 template <typename T>
@@ -124,38 +92,16 @@
 using GetManagedType = typename internal::GetManagedTypeImpl<T>::type;
 
 template <typename T>
-<<<<<<< HEAD
-struct IsPrimitiveParameter<
-    T, std::enable_if_t<!IsNonconstRef<T>::value && IsPrimitive<std::decay_t<T>>::value>>
-  : std::true_type
-{
-};
-=======
 using IsPrimitiveParameter =
     std::integral_constant<bool, !IsNonconstRef<T>::value && IsPrimitive<std::decay_t<T>>::value>;
->>>>>>> 47ef6c48
-
-template <typename T>
-<<<<<<< HEAD
-struct IsPtrParameter<T, std::enable_if_t<IsConstRef<T>::value && IsPtr<std::decay_t<T>>::value>>
-  : std::true_type
-{
-};
-=======
+
+template <typename T>
 using IsPtrParameter =
     std::integral_constant<bool, IsConstRef<T>::value && IsPtr<std::decay_t<T>>::value>;
->>>>>>> 47ef6c48
-
-template <typename T>
-<<<<<<< HEAD
-struct IsVariantParameter<
-    T, std::enable_if_t<IsConstRef<T>::value && IsVariant<std::decay_t<T>>::value>> : std::true_type
-{
-};
-=======
+
+template <typename T>
 using IsVariantParameter =
     std::integral_constant<bool, IsConstRef<T>::value && IsVariant<std::decay_t<T>>::value>;
->>>>>>> 47ef6c48
 
 template <typename T, typename = void>
 struct GetStorageType;
