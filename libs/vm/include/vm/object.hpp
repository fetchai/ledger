--- conflicted
+++ resolved
@@ -19,11 +19,8 @@
 
 #include "core/serializers/byte_array_buffer.hpp"
 #include "core/serializers/stl_types.hpp"
-<<<<<<< HEAD
+#include "variant/variant.hpp"
 #include "vectorise/fixed_point/fixed_point.hpp"
-=======
-#include "variant/variant.hpp"
->>>>>>> 88cf0c29
 #include "vm/common.hpp"
 
 namespace fetch {
@@ -474,45 +471,11 @@
   return (nullptr != rhs.ptr_);
 }
 
-<<<<<<< HEAD
-inline void Serialize(ByteArrayBuffer &buffer, Ptr<Object> const &object)
-{
-  if (!object)
-  {
-    throw std::runtime_error("Unable to serialize null reference");
-  }
-
-  if (!object->SerializeTo(buffer))
-  {
-    throw std::runtime_error("Unable to serialize requested object");
-  }
-}
-=======
 class Unknown;
->>>>>>> 88cf0c29
 
 template <template <typename T, typename... Args> class Functor, typename... Args>
 inline auto TypeIdAsCanonicalType(TypeId const type_id, Args &&... args)
 {
-<<<<<<< HEAD
-  if (!object)
-  {
-    throw std::runtime_error("Unable to deserialize in to null reference object");
-  }
-
-  // TODO (issue 1172): This won't work in general (not for nested Ptr<Object> types (e.g. `Array`
-  // of String, Array of Array, etc ...).
-  //                    Current serialisation principle firmly requires types to be `default
-  //                    constructable`, reason being that in order for types to be
-  //                    deserializable they need to have default constructor (= non-parametric
-  //                    constructor).
-  //                    It is necessary to extend/change current serialisation concept
-  //                    and enable default-like construction of VM `Object` based types.
-  if (!object->DeserializeFrom(buffer))
-  {
-    throw std::runtime_error("Object deserialisation failed.");
-  }
-=======
   switch (type_id)
   {
   case TypeIds::Unknown:
@@ -566,7 +529,6 @@
   default:
     return Functor<Ptr<Object>>{}(std::forward<Args>(args)...);
   }  // switch
->>>>>>> 88cf0c29
 }
 
 }  // namespace vm
