--- conflicted
+++ resolved
@@ -176,21 +176,6 @@
   using type = Ptr<Object>;
 };
 
-<<<<<<< HEAD
-template <typename T>
-struct GetStorageType<T, typename std::enable_if_t<IsAddress<T>::value>>
-{
-  using type = Ptr<T>;
-};
-
-template <typename T>
-struct GetStorageType<T, typename std::enable_if_t<IsString<T>::value>>
-{
-  using type = Ptr<T>;
-};
-
-=======
->>>>>>> 5f50d3ba
 class Object
 {
 public:
@@ -233,15 +218,13 @@
   virtual void   InplaceDivide(Ptr<Object> const &lhso, Ptr<Object> const &rhso);
   virtual void   InplaceRightDivide(Ptr<Object> const &lhso, Variant const &rhsv);
 
-<<<<<<< HEAD
-  TypeId getTypeId() const
-  {
-    return type_id_;
-  }
-=======
   virtual bool SerializeTo(ByteArrayBuffer &buffer);
   virtual bool DeserializeFrom(ByteArrayBuffer &buffer);
->>>>>>> 5f50d3ba
+
+  TypeId getTypeId() const
+  {
+    return type_id_;
+  }
 
 protected:
   Variant &       Push();
