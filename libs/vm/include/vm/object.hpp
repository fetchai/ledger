--- conflicted
+++ resolved
@@ -470,66 +470,5 @@
 
 class Unknown;
 
-<<<<<<< HEAD
-=======
-template <template <typename T, typename... Args> class Functor, typename... Args>
-auto TypeIdAsCanonicalType(TypeId const type_id, Args &&... args)
-{
-  switch (type_id)
-  {
-  case TypeIds::Unknown:
-    return Functor<Unknown>{}(std::forward<Args>(args)...);
-
-  case TypeIds::Null:
-    return Functor<std::nullptr_t>{}(std::forward<Args>(args)...);
-
-  case TypeIds::Void:
-    return Functor<void>{}(std::forward<Args>(args)...);
-
-  case TypeIds::Bool:
-    return Functor<uint8_t>{}(std::forward<Args>(args)...);
-
-  case TypeIds::Int8:
-    return Functor<int8_t>{}(std::forward<Args>(args)...);
-
-  case TypeIds::UInt8:
-    return Functor<uint8_t>{}(std::forward<Args>(args)...);
-
-  case TypeIds::Int16:
-    return Functor<int16_t>{}(std::forward<Args>(args)...);
-
-  case TypeIds::UInt16:
-    return Functor<uint16_t>{}(std::forward<Args>(args)...);
-
-  case TypeIds::Int32:
-    return Functor<int32_t>{}(std::forward<Args>(args)...);
-
-  case TypeIds::UInt32:
-    return Functor<uint32_t>{}(std::forward<Args>(args)...);
-
-  case TypeIds::Int64:
-    return Functor<int64_t>{}(std::forward<Args>(args)...);
-
-  case TypeIds::UInt64:
-    return Functor<uint64_t>{}(std::forward<Args>(args)...);
-
-  case TypeIds::Float32:
-    return Functor<float>{}(std::forward<Args>(args)...);
-
-  case TypeIds::Float64:
-    return Functor<double>{}(std::forward<Args>(args)...);
-
-  case TypeIds::String:
-    return Functor<Ptr<String>>{}(std::forward<Args>(args)...);
-
-  case TypeIds::Address:
-    return Functor<Ptr<Address>>{}(std::forward<Args>(args)...);
-
-  default:
-    return Functor<Ptr<Object>>{}(std::forward<Args>(args)...);
-  }  // switch
-}
-
->>>>>>> 217f0e06
 }  // namespace vm
 }  // namespace fetch