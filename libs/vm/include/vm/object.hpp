--- conflicted
+++ resolved
@@ -77,16 +77,13 @@
 template <typename T>
 static constexpr bool IsString = std::is_base_of<String, std::decay_t<T>>::value;
 
-<<<<<<< HEAD
-// clang-format off
-=======
 template <typename T>
 using IsFixed128 = std::is_base_of<Fixed128, std::decay_t<T>>;
 
 template <typename T, typename R = void>
 using IfIsPtrFixed128 = std::enable_if_t<IsFixed128<T>::value, R>;
 
->>>>>>> cf359f31
+// clang-format off
 template <typename T, typename R = void>
 using IfIsExternal = std::enable_if_t<
     !IsPtr<std::decay_t<T>> &&
