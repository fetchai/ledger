#pragma once
//------------------------------------------------------------------------------
//
//   Copyright 2018-2019 Fetch.AI Limited
//
//   Licensed under the Apache License, Version 2.0 (the "License");
//   you may not use this file except in compliance with the License.
//   You may obtain a copy of the License at
//
//       http://www.apache.org/licenses/LICENSE-2.0
//
//   Unless required by applicable law or agreed to in writing, software
//   distributed under the License is distributed on an "AS IS" BASIS,
//   WITHOUT WARRANTIES OR CONDITIONS OF ANY KIND, either express or implied.
//   See the License for the specific language governing permissions and
//   limitations under the License.
//
//------------------------------------------------------------------------------

#include "vm/variant.hpp"

#include <cstddef>
#include <cstdint>

namespace fetch {
namespace vm {

<<<<<<< HEAD
class String : public Object
=======
template <typename T>
struct Array;

struct String : public Object
>>>>>>> cce9c676
{
public:
  String()           = delete;
  ~String() override = default;

  String(VM *vm, std::string str__, bool is_literal__ = false)
    : Object(vm, TypeIds::String)
    , str(std::move(str__))
    , is_literal(is_literal__)
  {}

  int32_t                 Length() const;
  void                    Trim();
  int32_t                 Find(Ptr<String> const &substring) const;
  Ptr<String>             Substring(int32_t start_index, int32_t end_index);
  void                    Reverse();
  Ptr<Array<Ptr<String>>> Split(Ptr<String> const &) const;

  std::size_t GetHashCode() override;
  bool        IsEqual(Ptr<Object> const &lhso, Ptr<Object> const &rhso) override;
  bool        IsNotEqual(Ptr<Object> const &lhso, Ptr<Object> const &rhso) override;
  bool        IsLessThan(Ptr<Object> const &lhso, Ptr<Object> const &rhso) override;
  bool        IsLessThanOrEqual(Ptr<Object> const &lhso, Ptr<Object> const &rhso) override;
  bool        IsGreaterThan(Ptr<Object> const &lhso, Ptr<Object> const &rhso) override;
  bool        IsGreaterThanOrEqual(Ptr<Object> const &lhso, Ptr<Object> const &rhso) override;
  void        Add(Ptr<Object> &lhso, Ptr<Object> &rhso) override;

  bool SerializeTo(ByteArrayBuffer &buffer) override;
  bool DeserializeFrom(ByteArrayBuffer &buffer) override;

  std::string str;
  bool        is_literal;
};

}  // namespace vm
}  // namespace fetch<|MERGE_RESOLUTION|>--- conflicted
+++ resolved
@@ -25,16 +25,11 @@
 namespace fetch {
 namespace vm {
 
-<<<<<<< HEAD
-class String : public Object
-=======
 template <typename T>
 struct Array;
 
 struct String : public Object
->>>>>>> cce9c676
 {
-public:
   String()           = delete;
   ~String() override = default;
 
