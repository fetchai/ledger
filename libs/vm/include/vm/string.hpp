#pragma once
//------------------------------------------------------------------------------
//
//   Copyright 2018-2019 Fetch.AI Limited
//
//   Licensed under the Apache License, Version 2.0 (the "License");
//   you may not use this file except in compliance with the License.
//   You may obtain a copy of the License at
//
//       http://www.apache.org/licenses/LICENSE-2.0
//
//   Unless required by applicable law or agreed to in writing, software
//   distributed under the License is distributed on an "AS IS" BASIS,
//   WITHOUT WARRANTIES OR CONDITIONS OF ANY KIND, either express or implied.
//   See the License for the specific language governing permissions and
//   limitations under the License.
//
//------------------------------------------------------------------------------

#include "vm/variant.hpp"

#include <cstddef>
#include <cstdint>

namespace fetch {
namespace vm {

class String : public Object
{
<<<<<<< HEAD
public:
  String()          = delete;
  virtual ~String() = default;
=======
  String()           = delete;
  ~String() override = default;
>>>>>>> 9687eca9

  String(VM *vm, std::string str__, bool is_literal__ = false)
    : Object(vm, TypeIds::String)
    , str(std::move(str__))
    , is_literal(is_literal__)
  {}

  int32_t     Length() const;
  void        Trim();
  int32_t     Find(Ptr<String> const &substring) const;
  Ptr<String> Substring(int32_t start_index, int32_t end_index);
  void        Reverse();

  std::size_t GetHashCode() override;
  bool        IsEqual(Ptr<Object> const &lhso, Ptr<Object> const &rhso) override;
  bool        IsNotEqual(Ptr<Object> const &lhso, Ptr<Object> const &rhso) override;
  bool        IsLessThan(Ptr<Object> const &lhso, Ptr<Object> const &rhso) override;
  bool        IsLessThanOrEqual(Ptr<Object> const &lhso, Ptr<Object> const &rhso) override;
  bool        IsGreaterThan(Ptr<Object> const &lhso, Ptr<Object> const &rhso) override;
  bool        IsGreaterThanOrEqual(Ptr<Object> const &lhso, Ptr<Object> const &rhso) override;
  void        Add(Ptr<Object> &lhso, Ptr<Object> &rhso) override;

  bool SerializeTo(ByteArrayBuffer &buffer) override;
  bool DeserializeFrom(ByteArrayBuffer &buffer) override;

  std::string str;
  bool        is_literal;
};

}  // namespace vm
}  // namespace fetch<|MERGE_RESOLUTION|>--- conflicted
+++ resolved
@@ -27,14 +27,9 @@
 
 class String : public Object
 {
-<<<<<<< HEAD
 public:
-  String()          = delete;
-  virtual ~String() = default;
-=======
   String()           = delete;
   ~String() override = default;
->>>>>>> 9687eca9
 
   String(VM *vm, std::string str__, bool is_literal__ = false)
     : Object(vm, TypeIds::String)
