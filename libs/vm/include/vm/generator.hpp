--- conflicted
+++ resolved
@@ -169,16 +169,7 @@
     }
     uint16_t FindLineNumber(uint16_t pc) const
     {
-<<<<<<< HEAD
-      if (pc_to_line_map_.empty())
-      {
-        return 0;
-      }
-
-      auto it = pc_to_line_map_.lower_bound(uint16_t(pc + 1));
-=======
       auto it = pc_to_line_map.lower_bound(uint16_t(pc + 1));
->>>>>>> 37e0f3d7
       return (--it)->second;
     }
     std::string      name;
