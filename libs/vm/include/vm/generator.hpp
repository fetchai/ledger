--- conflicted
+++ resolved
@@ -235,7 +235,6 @@
     std::vector<uint16_t> break_pcs;
   };
 
-<<<<<<< HEAD
   struct ConstantComparator
   {
     bool operator()(Variant const &lhs, Variant const &rhs) const;
@@ -284,6 +283,10 @@
     IRExpressionNodePtr const &lhs, IRExpressionNodePtr const &rhs);
   void HandleExpression(IRExpressionNodePtr const &node);
   void HandleIdentifier(IRExpressionNodePtr const &node);
+  void HandleInteger8(IRExpressionNodePtr const &node);
+  void HandleUnsignedInteger8(IRExpressionNodePtr const &node);
+  void HandleInteger16(IRExpressionNodePtr const &node);
+  void HandleUnsignedInteger16(IRExpressionNodePtr const &node);
   void HandleInteger32(IRExpressionNodePtr const &node);
   void HandleUnsignedInteger32(IRExpressionNodePtr const &node);
   void HandleInteger64(IRExpressionNodePtr const &node);
@@ -313,59 +316,6 @@
     TypeId &type_id, TypeId &other_type_id);
 
   friend class VM;
-=======
-  Script                                 script_;
-  std::vector<Scope>                     scopes_;
-  std::vector<Loop>                      loops_;
-  std::unordered_map<std::string, Index> strings_map_;
-  Strings                                strings_;
-  Script::Function *                     function_;
-
-  void   CreateFunctions(BlockNodePtr const &root);
-  void   CreateAnnotations(NodePtr const &annotations_node, Script::Annotations &annotations);
-  void   SetAnnotationLiteral(NodePtr const &node, Script::AnnotationLiteral &literal);
-  void   HandleBlock(BlockNodePtr const &block);
-  void   HandleFunctionDefinitionStatement(BlockNodePtr const &node);
-  void   HandleWhileStatement(BlockNodePtr const &node);
-  void   HandleForStatement(BlockNodePtr const &node);
-  void   HandleIfStatement(NodePtr const &node);
-  void   HandleVarStatement(NodePtr const &node);
-  void   HandleReturnStatement(NodePtr const &node);
-  void   HandleBreakStatement(NodePtr const &node);
-  void   HandleContinueStatement(NodePtr const &node);
-  Opcode GetArithmeticAssignmentOpcode(bool assigning_to_variable, bool lhs_is_primitive,
-                                       bool rhs_is_primitive, Opcode opcode1, Opcode opcode2,
-                                       Opcode opcode3, Opcode opcode4, Opcode opcode5,
-                                       Opcode opcode6);
-  void   HandleAssignmentStatement(ExpressionNodePtr const &node);
-  void HandleAssignment(ExpressionNodePtr const &lhs, Opcode opcode, ExpressionNodePtr const &rhs);
-  void HandleExpression(ExpressionNodePtr const &node);
-  void HandleIdentifier(ExpressionNodePtr const &node);
-  void HandleInteger8(ExpressionNodePtr const &node);
-  void HandleUnsignedInteger8(ExpressionNodePtr const &node);
-  void HandleInteger16(ExpressionNodePtr const &node);
-  void HandleUnsignedInteger16(ExpressionNodePtr const &node);
-  void HandleInteger32(ExpressionNodePtr const &node);
-  void HandleUnsignedInteger32(ExpressionNodePtr const &node);
-  void HandleInteger64(ExpressionNodePtr const &node);
-  void HandleUnsignedInteger64(ExpressionNodePtr const &node);
-  void HandleFloat32(ExpressionNodePtr const &node);
-  void HandleFloat64(ExpressionNodePtr const &node);
-  void HandleString(ExpressionNodePtr const &node);
-  void HandleTrue(ExpressionNodePtr const &node);
-  void HandleFalse(ExpressionNodePtr const &node);
-  void HandleNull(ExpressionNodePtr const &node);
-  void HandleIncDecOp(ExpressionNodePtr const &node);
-  Opcode GetArithmeticOpcode(bool lhs_is_primitive, bool rhs_is_primitive, Opcode opcode1,
-                             Opcode opcode2, Opcode opcode3, Opcode opcode4);
-  void   HandleBinaryOp(ExpressionNodePtr const &node);
-  void   HandleUnaryOp(ExpressionNodePtr const &node);
-  void   HandleIndexOp(ExpressionNodePtr const &node);
-  void   HandleDotOp(ExpressionNodePtr const &node);
-  void   HandleInvokeOp(ExpressionNodePtr const &node);
-  void   ScopeEnter();
-  void   ScopeLeave(BlockNodePtr block_node);
->>>>>>> 6e3207f8
 };
 
 }  // namespace vm
