#pragma once
//------------------------------------------------------------------------------
//
//   Copyright 2018-2019 Fetch.AI Limited
//
//   Licensed under the Apache License, Version 2.0 (the "License");
//   you may not use this file except in compliance with the License.
//   You may obtain a copy of the License at
//
//       http://www.apache.org/licenses/LICENSE-2.0
//
//   Unless required by applicable law or agreed to in writing, software
//   distributed under the License is distributed on an "AS IS" BASIS,
//   WITHOUT WARRANTIES OR CONDITIONS OF ANY KIND, either express or implied.
//   See the License for the specific language governing permissions and
//   limitations under the License.
//
//------------------------------------------------------------------------------

<<<<<<< HEAD
=======
#include "vm/address.hpp"
#include "vm/array.hpp"
>>>>>>> 6e3207f8
#include "vm/compiler.hpp"
#include "vm/vm.hpp"
#include "vm/module/base.hpp"
#include "vm/module/free_function_invoke.hpp"
#include "vm/module/member_function_invoke.hpp"
#include "vm/module/constructor_invoke.hpp"
#include "vm/module/static_member_function_invoke.hpp"

namespace fetch {
namespace vm {

class Module
{
public:
  Module();
  ~Module() = default;

  template <typename Type>
  class ClassInterface
  {
  public:
    ClassInterface(Module *module__, TypeIndex type_index__):
      module_(module__),
      type_index_(type_index__)
    {}

    template <typename... Ts>
    ClassInterface &CreateConstuctor()
    {
      TypeIndex const type_index__ = type_index_;
      TypeIndexArray parameter_type_index_array;
      UnrollTypes<Ts...>::Unroll(parameter_type_index_array);
      Handler handler = [](VM *vm) {
        InvokeConstructor<Type, Ts...>(vm, vm->instruction_->type_id);
      };
      auto        compiler_setup_function = [type_index__, parameter_type_index_array, handler](Compiler *compiler) {
        compiler->CreateConstructor(type_index__, parameter_type_index_array, handler);
      };
      module_->AddCompilerSetupFunction(compiler_setup_function);
      return *this;
    }

    template <typename ReturnType, typename... Ts>
    ClassInterface &CreateStaticMemberFunction(std::string const &function_name,
                                       ReturnType (*f)(VM *, TypeId, Ts...))
    {
      TypeIndex const type_index__ = type_index_;
      TypeIndexArray parameter_type_index_array;
      UnrollParameterTypes<Ts...>::Unroll(parameter_type_index_array);
      TypeIndex const      return_type_index = TypeGetter<ReturnType>::GetTypeIndex();
      Handler handler = [f](VM *vm) {
        InvokeStaticMemberFunction(vm, vm->instruction_->data, vm->instruction_->type_id, f);
      };
      auto        compiler_setup_function = [type_index__, function_name, parameter_type_index_array,
                                      return_type_index, handler](Compiler *compiler) {
        compiler->CreateStaticMemberFunction(type_index__, function_name,
            parameter_type_index_array, return_type_index, handler);
      };
      module_->AddCompilerSetupFunction(compiler_setup_function);
      return *this;
    }

    template <typename ReturnType, typename... Ts>
    ClassInterface &CreateMemberFunction(std::string const &name,
                                           ReturnType (Type::*f)(Ts...))
    {
      using MemberFunction = ReturnType (Type::*)(Ts...);
      return InternalCreateMemberFunction<ReturnType, MemberFunction, Ts...>(name, f);
    }

    template <typename ReturnType, typename... Ts>
    ClassInterface &CreateMemberFunction(std::string const &name,
                                           ReturnType (Type::*f)(Ts...) const)
    {
      using MemberFunction = ReturnType (Type::*)(Ts...) const;
      return InternalCreateMemberFunction<ReturnType, MemberFunction, Ts...>(name, f);
    }

    ClassInterface &EnableOperator(Operator op)
    {
      TypeIndex const type_index__ = type_index_;
      auto   compiler_setup_function = [type_index__, op](Compiler *compiler) {
        compiler->EnableOperator(type_index__, op);
      };
      module_->AddCompilerSetupFunction(compiler_setup_function);
      return *this;
    }

<<<<<<< HEAD
    // input type 1, input type 2 ... input type N, output type
    template <typename... Types>
    ClassInterface &EnableIndexOperator()
    {
      static_assert(sizeof...(Types) >= 2, "2 or more types expected");
      using Tuple = std::tuple<Types...>;
      using InputsTuple = typename RemoveLastType<Tuple>::type;
      using OutputType = typename GetLastType<Tuple>::type;
      using Getter = typename IndexedValueGetter<Type, InputsTuple, OutputType>::type;
      using Setter = typename IndexedValueSetter<Type, InputsTuple, OutputType>::type;
      TypeIndex const type_index__ = type_index_;
      TypeIndexArray input_type_index_array;
      UnrollTypes<Types...>::Unroll(input_type_index_array);
      TypeIndex const output_type_index = input_type_index_array.back();
      input_type_index_array.pop_back();
      Getter gf = &Type::GetIndexedValue;
      Handler get_handler = [gf](VM *vm) {
        InvokeMemberFunction(vm, vm->instruction_->type_id, gf);
      };
      Setter sf = &Type::SetIndexedValue;
      Handler set_handler = [sf](VM *vm) {
        InvokeMemberFunction(vm, vm->instruction_->type_id, sf);
      };
      auto        compiler_setup_function = [type_index__, input_type_index_array,
                                      output_type_index, get_handler, set_handler](Compiler *compiler) {
        compiler->EnableIndexOperator(type_index__, input_type_index_array, output_type_index,
            get_handler, set_handler);
=======
    template <typename OutputType, typename InputType, typename... InputTypes>
    ClassInterface &EnableIndexOperator()
    {
      TypeId         type_id__ = type_id_;
      TypeIndexArray type_index_array;
      UnrollTypes<InputType, InputTypes...>::Unroll(type_index_array);
      TypeIdArray input_type_ids = module_->GetTypeIds(type_index_array);
      TypeId      output_type_id = module_->GetTypeId(TypeGetter<OutputType>::GetTypeIndex());
      auto        compiler_setup_function = [type_id__, input_type_ids,
                                      output_type_id](Compiler *compiler) {
        compiler->EnableIndexOperator(type_id__, input_type_ids, output_type_id);
>>>>>>> 6e3207f8
      };
      module_->AddCompilerSetupFunction(compiler_setup_function);
      return *this;
    }

    template <typename InstantiationType>
    ClassInterface &CreateInstantiationType()
    {
      TypeIndex const instantiation_type_index = TypeIndex(typeid(InstantiationType));
      TypeIndex const template_type_index = type_index_;
      TypeIndexArray parameter_type_index_array;
      UnrollTemplateParameters<InstantiationType>::Unroll(parameter_type_index_array);
      auto compiler_setup_function = [instantiation_type_index, template_type_index, parameter_type_index_array](Compiler *compiler) {
        compiler->CreateInstantiationType(instantiation_type_index, template_type_index, parameter_type_index_array);
      };
      module_->AddCompilerSetupFunction(compiler_setup_function);
      return *this;
    }

  private:
    template <typename ReturnType, typename MemberFunction, typename... Ts>
    ClassInterface &InternalCreateMemberFunction(std::string const &function_name, MemberFunction f)
    {
      TypeIndex const type_index__ = type_index_;
      TypeIndexArray parameter_type_index_array;
      UnrollParameterTypes<Ts...>::Unroll(parameter_type_index_array);
      TypeIndex const return_type_index = TypeGetter<ReturnType>::GetTypeIndex();
      Handler handler = [f](VM *vm) {
        InvokeMemberFunction(vm, vm->instruction_->type_id, f);
      };
      auto        compiler_setup_function = [type_index__, function_name, parameter_type_index_array,
                                      return_type_index, handler](Compiler *compiler) {
        compiler->CreateMemberFunction(type_index__, function_name, parameter_type_index_array,
                                               return_type_index, handler);
      };
      module_->AddCompilerSetupFunction(compiler_setup_function);
      return *this;
    }

    Module *  module_;
    TypeIndex type_index_;
  };

  template <typename ReturnType, typename... Ts>
  void CreateFreeFunction(std::string const &name, ReturnType (*f)(VM *, Ts...))
  {
    TypeIndexArray parameter_type_index_array;
    UnrollParameterTypes<Ts...>::Unroll(parameter_type_index_array);
    TypeIndex const return_type_index          = TypeGetter<ReturnType>::GetTypeIndex();
    Handler handler = [f](VM *vm) { InvokeFreeFunction(vm, vm->instruction_->type_id, f); };
    auto        compiler_setup_function = [name, parameter_type_index_array,
                                    return_type_index, handler](Compiler *compiler) {
      compiler->CreateFreeFunction(name, parameter_type_index_array, return_type_index,
          handler);
    };
    AddCompilerSetupFunction(compiler_setup_function);
  }

  template <typename Type>
  ClassInterface<Type> CreateClassType(std::string const &name)
  {
    TypeIndex const type_index = TypeIndex(typeid(Type));
    auto compiler_setup_function = [name, type_index](Compiler *compiler) {
      compiler->CreateClassType(name, type_index);
    };
    AddCompilerSetupFunction(compiler_setup_function);
    return ClassInterface<Type>(this, type_index);
  }

  template <typename Type>
  ClassInterface<Type> GetClassInterface()
  {
    TypeIndex const type_index = TypeIndex(typeid(Type));
    return ClassInterface<Type>(this, type_index);
  }

private:
  void CompilerSetup(Compiler *compiler)
  {
    for (auto const &compiler_setup_function : compiler_setup_functions_)
    {
      compiler_setup_function(compiler);
    }
    compiler->GetDetails(type_info_array_, type_info_map_, registered_types_, function_info_array_);
  }

  void GetDetails(TypeInfoArray &type_info_array,
      TypeInfoMap &type_info_map,
      RegisteredTypes &registered_types,
      FunctionInfoArray &function_info_array)
  {
    type_info_array = type_info_array_;
    type_info_map = type_info_map_;
    registered_types = registered_types_;
    function_info_array = function_info_array_;
  }

  using CompilerSetupFunction = std::function<void(Compiler *)>;

  void AddCompilerSetupFunction(CompilerSetupFunction const &function)
  {
    compiler_setup_functions_.push_back(function);
  }

  std::vector<CompilerSetupFunction> compiler_setup_functions_;
  TypeInfoArray                      type_info_array_;
  TypeInfoMap                        type_info_map_;
  RegisteredTypes                    registered_types_;
  FunctionInfoArray                  function_info_array_;

  friend class Compiler;
  friend class VM;
};

}  // namespace vm
}  // namespace fetch<|MERGE_RESOLUTION|>--- conflicted
+++ resolved
@@ -17,11 +17,7 @@
 //
 //------------------------------------------------------------------------------
 
-<<<<<<< HEAD
-=======
 #include "vm/address.hpp"
-#include "vm/array.hpp"
->>>>>>> 6e3207f8
 #include "vm/compiler.hpp"
 #include "vm/vm.hpp"
 #include "vm/module/base.hpp"
@@ -110,10 +106,9 @@
       return *this;
     }
 
-<<<<<<< HEAD
     // input type 1, input type 2 ... input type N, output type
     template <typename... Types>
-    ClassInterface &EnableIndexOperator()
+    ClassInterface &__EnableIndexOperator__() // order changed!
     {
       static_assert(sizeof...(Types) >= 2, "2 or more types expected");
       using Tuple = std::tuple<Types...>;
@@ -138,19 +133,6 @@
                                       output_type_index, get_handler, set_handler](Compiler *compiler) {
         compiler->EnableIndexOperator(type_index__, input_type_index_array, output_type_index,
             get_handler, set_handler);
-=======
-    template <typename OutputType, typename InputType, typename... InputTypes>
-    ClassInterface &EnableIndexOperator()
-    {
-      TypeId         type_id__ = type_id_;
-      TypeIndexArray type_index_array;
-      UnrollTypes<InputType, InputTypes...>::Unroll(type_index_array);
-      TypeIdArray input_type_ids = module_->GetTypeIds(type_index_array);
-      TypeId      output_type_id = module_->GetTypeId(TypeGetter<OutputType>::GetTypeIndex());
-      auto        compiler_setup_function = [type_id__, input_type_ids,
-                                      output_type_id](Compiler *compiler) {
-        compiler->EnableIndexOperator(type_id__, input_type_ids, output_type_id);
->>>>>>> 6e3207f8
       };
       module_->AddCompilerSetupFunction(compiler_setup_function);
       return *this;
