#pragma once
//------------------------------------------------------------------------------
//
//   Copyright 2018-2019 Fetch.AI Limited
//
//   Licensed under the Apache License, Version 2.0 (the "License");
//   you may not use this file except in compliance with the License.
//   You may obtain a copy of the License at
//
//       http://www.apache.org/licenses/LICENSE-2.0
//
//   Unless required by applicable law or agreed to in writing, software
//   distributed under the License is distributed on an "AS IS" BASIS,
//   WITHOUT WARRANTIES OR CONDITIONS OF ANY KIND, either express or implied.
//   See the License for the specific language governing permissions and
//   limitations under the License.
//
//------------------------------------------------------------------------------

<<<<<<< HEAD
#include "vm/estimate_charge.hpp"
=======
#include "free_function_invoke.hpp"
>>>>>>> 892a5dc0

namespace fetch {
namespace vm {

<<<<<<< HEAD
template <typename Estimator, typename Type, typename ReturnType, typename Constructor,
          typename... Ts>
struct ConstructorInvokerHelper
{
  static void Invoke(VM *vm, int sp_offset, TypeId type_id, Estimator const &e,
                     Constructor const &constructor, Ts const &... parameters)
  {
    if (EstimateCharge(vm, {e}, parameters...))
    {
      ReturnType result(constructor(vm, type_id, parameters...));
      StackSetter<ReturnType>::Set(vm, sp_offset, std::move(result), type_id);
      vm->sp_ -= sp_offset;
    }
  };
};

template <typename Estimator, typename Type, typename ReturnType, typename Constructor,
          typename... Used>
struct ConstructorInvoker
{
  template <int PARAMETER_OFFSET, typename... Ts>
  struct Invoker;
  template <int PARAMETER_OFFSET, typename T, typename... Ts>
  struct Invoker<PARAMETER_OFFSET, T, Ts...>
  {
    // Invoked on non-final parameter
    static void Invoke(VM *vm, int sp_offset, TypeId type_id, Estimator const &e,
                       Constructor const &constructor, Used const &... used)
    {
      using P = std::decay_t<T>;
      P parameter(StackGetter<P>::Get(vm, PARAMETER_OFFSET));
      using InvokerType =
          typename ConstructorInvoker<Estimator, Type, ReturnType, Constructor, Used...,
                                      T>::template Invoker<PARAMETER_OFFSET - 1, Ts...>;
      InvokerType::Invoke(vm, sp_offset, type_id, e, constructor, used..., parameter);
    }
  };
  template <int PARAMETER_OFFSET, typename T>
  struct Invoker<PARAMETER_OFFSET, T>
  {
    // Invoked on final parameter
    static void Invoke(VM *vm, int sp_offset, TypeId type_id, Estimator const &e,
                       Constructor const &constructor, Used const &... used)
    {
      using P = std::decay_t<T>;
      P parameter(StackGetter<P>::Get(vm, PARAMETER_OFFSET));
      using InvokerType =
          ConstructorInvokerHelper<Estimator, Type, ReturnType, Constructor, Used..., T>;
      InvokerType::Invoke(vm, sp_offset, type_id, e, constructor, used..., parameter);
    }
  };
  template <int PARAMETER_OFFSET>
  struct Invoker<PARAMETER_OFFSET>
  {
    // Invoked on no parameters
    static void Invoke(VM *vm, int sp_offset, TypeId type_id, Estimator const &e,
                       Constructor const &constructor)
    {
      using InvokerType = ConstructorInvokerHelper<Estimator, Type, ReturnType, Constructor>;
      InvokerType::Invoke(vm, sp_offset, type_id, e, constructor);
    }
  };
};

template <typename Estimator, typename ReturnType, typename... Args>
void InvokeConstructor(VM *vm, TypeId type_id, ReturnType (*constructor)(VM *, TypeId, Args...),
                       Estimator const &e)
{
  static_assert(IsPtr<ReturnType>::value, "Constructors must return a fetch::vm::Ptr");

  constexpr int num_parameters         = int(sizeof...(Args));
  constexpr int first_parameter_offset = num_parameters - 1;
  constexpr int sp_offset              = first_parameter_offset;

  using ConstructorInvoker =
      typename ConstructorInvoker<Estimator, GetManagedType<ReturnType>, ReturnType,
                                  decltype(constructor)>::template Invoker<first_parameter_offset,
                                                                           Args...>;
  ConstructorInvoker::Invoke(vm, sp_offset, type_id, e, constructor);
}
=======
template <int sp_offset, typename ReturnType, typename Callable, typename ArgsTuple>
using VmConstructorInvoker = VmFreeFunctionInvoker<sp_offset, ReturnType, Callable, ArgsTuple>;
>>>>>>> 892a5dc0

}  // namespace vm
}  // namespace fetch<|MERGE_RESOLUTION|>--- conflicted
+++ resolved
@@ -17,100 +17,13 @@
 //
 //------------------------------------------------------------------------------
 
-<<<<<<< HEAD
-#include "vm/estimate_charge.hpp"
-=======
 #include "free_function_invoke.hpp"
->>>>>>> 892a5dc0
 
 namespace fetch {
 namespace vm {
 
-<<<<<<< HEAD
-template <typename Estimator, typename Type, typename ReturnType, typename Constructor,
-          typename... Ts>
-struct ConstructorInvokerHelper
-{
-  static void Invoke(VM *vm, int sp_offset, TypeId type_id, Estimator const &e,
-                     Constructor const &constructor, Ts const &... parameters)
-  {
-    if (EstimateCharge(vm, {e}, parameters...))
-    {
-      ReturnType result(constructor(vm, type_id, parameters...));
-      StackSetter<ReturnType>::Set(vm, sp_offset, std::move(result), type_id);
-      vm->sp_ -= sp_offset;
-    }
-  };
-};
-
-template <typename Estimator, typename Type, typename ReturnType, typename Constructor,
-          typename... Used>
-struct ConstructorInvoker
-{
-  template <int PARAMETER_OFFSET, typename... Ts>
-  struct Invoker;
-  template <int PARAMETER_OFFSET, typename T, typename... Ts>
-  struct Invoker<PARAMETER_OFFSET, T, Ts...>
-  {
-    // Invoked on non-final parameter
-    static void Invoke(VM *vm, int sp_offset, TypeId type_id, Estimator const &e,
-                       Constructor const &constructor, Used const &... used)
-    {
-      using P = std::decay_t<T>;
-      P parameter(StackGetter<P>::Get(vm, PARAMETER_OFFSET));
-      using InvokerType =
-          typename ConstructorInvoker<Estimator, Type, ReturnType, Constructor, Used...,
-                                      T>::template Invoker<PARAMETER_OFFSET - 1, Ts...>;
-      InvokerType::Invoke(vm, sp_offset, type_id, e, constructor, used..., parameter);
-    }
-  };
-  template <int PARAMETER_OFFSET, typename T>
-  struct Invoker<PARAMETER_OFFSET, T>
-  {
-    // Invoked on final parameter
-    static void Invoke(VM *vm, int sp_offset, TypeId type_id, Estimator const &e,
-                       Constructor const &constructor, Used const &... used)
-    {
-      using P = std::decay_t<T>;
-      P parameter(StackGetter<P>::Get(vm, PARAMETER_OFFSET));
-      using InvokerType =
-          ConstructorInvokerHelper<Estimator, Type, ReturnType, Constructor, Used..., T>;
-      InvokerType::Invoke(vm, sp_offset, type_id, e, constructor, used..., parameter);
-    }
-  };
-  template <int PARAMETER_OFFSET>
-  struct Invoker<PARAMETER_OFFSET>
-  {
-    // Invoked on no parameters
-    static void Invoke(VM *vm, int sp_offset, TypeId type_id, Estimator const &e,
-                       Constructor const &constructor)
-    {
-      using InvokerType = ConstructorInvokerHelper<Estimator, Type, ReturnType, Constructor>;
-      InvokerType::Invoke(vm, sp_offset, type_id, e, constructor);
-    }
-  };
-};
-
-template <typename Estimator, typename ReturnType, typename... Args>
-void InvokeConstructor(VM *vm, TypeId type_id, ReturnType (*constructor)(VM *, TypeId, Args...),
-                       Estimator const &e)
-{
-  static_assert(IsPtr<ReturnType>::value, "Constructors must return a fetch::vm::Ptr");
-
-  constexpr int num_parameters         = int(sizeof...(Args));
-  constexpr int first_parameter_offset = num_parameters - 1;
-  constexpr int sp_offset              = first_parameter_offset;
-
-  using ConstructorInvoker =
-      typename ConstructorInvoker<Estimator, GetManagedType<ReturnType>, ReturnType,
-                                  decltype(constructor)>::template Invoker<first_parameter_offset,
-                                                                           Args...>;
-  ConstructorInvoker::Invoke(vm, sp_offset, type_id, e, constructor);
-}
-=======
 template <int sp_offset, typename ReturnType, typename Callable, typename ArgsTuple>
 using VmConstructorInvoker = VmFreeFunctionInvoker<sp_offset, ReturnType, Callable, ArgsTuple>;
->>>>>>> 892a5dc0
 
 }  // namespace vm
 }  // namespace fetch