#pragma once
//------------------------------------------------------------------------------
//
//   Copyright 2018-2019 Fetch.AI Limited
//
//   Licensed under the Apache License, Version 2.0 (the "License");
//   you may not use this file except in compliance with the License.
//   You may obtain a copy of the License at
//
//       http://www.apache.org/licenses/LICENSE-2.0
//
//   Unless required by applicable law or agreed to in writing, software
//   distributed under the License is distributed on an "AS IS" BASIS,
//   WITHOUT WARRANTIES OR CONDITIONS OF ANY KIND, either express or implied.
//   See the License for the specific language governing permissions and
//   limitations under the License.
//
//------------------------------------------------------------------------------

#include "meta/type_util.hpp"

#include <assert.h>
#include <cmath>
#include <cstdint>
#include <functional>
#include <map>
#include <memory>
#include <sstream>
#include <string>
#include <type_traits>
#include <typeindex>
#include <typeinfo>
#include <unordered_map>
#include <unordered_set>
#include <utility>
#include <vector>

namespace fetch {
namespace vm {

using TypeId         = uint16_t;
using TypeIdArray    = std::vector<TypeId>;
using TypeIndex      = std::type_index;
using TypeIndexArray = std::vector<TypeIndex>;

namespace TypeIds {
static constexpr TypeId Unknown         = 0;
static constexpr TypeId Null            = 1;
static constexpr TypeId InitialiserList = 2;
static constexpr TypeId Void            = 3;
static constexpr TypeId Bool            = 4;
static constexpr TypeId Int8            = 5;
static constexpr TypeId UInt8           = 6;
static constexpr TypeId Int16           = 7;
static constexpr TypeId UInt16          = 8;
static constexpr TypeId Int32           = 9;
static constexpr TypeId UInt32          = 10;
static constexpr TypeId Int64           = 11;
static constexpr TypeId UInt64          = 12;
static constexpr TypeId Float32         = 13;
static constexpr TypeId Float64         = 14;
static constexpr TypeId Fixed32         = 15;
static constexpr TypeId Fixed64         = 16;
static constexpr TypeId PrimitiveMaxId  = 16;
static constexpr TypeId String          = 17;
static constexpr TypeId Address         = 18;
static constexpr TypeId NumReserved     = 19;
}  // namespace TypeIds

enum class NodeCategory : uint8_t
{
  Unknown    = 0,
  Basic      = 1,
  Block      = 2,
  Expression = 3
};

enum class NodeKind : uint16_t
{
  Unknown                                   = 0,
  Root                                      = 1,
  File                                      = 2,
  FunctionDefinitionStatement               = 3,
  WhileStatement                            = 4,
  ForStatement                              = 5,
  If                                        = 6,
  ElseIf                                    = 7,
  Else                                      = 8,
  Annotations                               = 9,
  Annotation                                = 10,
  AnnotationNameValuePair                   = 11,
  IfStatement                               = 12,
  VarDeclarationStatement                   = 13,
  VarDeclarationTypedAssignmentStatement    = 14,
  VarDeclarationTypelessAssignmentStatement = 15,
  ReturnStatement                           = 16,
  BreakStatement                            = 17,
  ContinueStatement                         = 18,
  Assign                                    = 19,
  Identifier                                = 20,
  Template                                  = 21,
  Integer8                                  = 22,
  UnsignedInteger8                          = 23,
  Integer16                                 = 24,
  UnsignedInteger16                         = 25,
  Integer32                                 = 26,
  UnsignedInteger32                         = 27,
  Integer64                                 = 28,
  UnsignedInteger64                         = 29,
  Float32                                   = 30,
  Float64                                   = 31,
  Fixed32                                   = 32,
  Fixed64                                   = 33,
  String                                    = 34,
  True                                      = 35,
  False                                     = 36,
  Null                                      = 37,
  Equal                                     = 38,
  NotEqual                                  = 39,
  LessThan                                  = 40,
  LessThanOrEqual                           = 41,
  GreaterThan                               = 42,
  GreaterThanOrEqual                        = 43,
  And                                       = 44,
  Or                                        = 45,
  Not                                       = 46,
  PrefixInc                                 = 47,
  PrefixDec                                 = 48,
  PostfixInc                                = 49,
  PostfixDec                                = 50,
  UnaryPlus                                 = 51,
  Negate                                    = 52,
  Index                                     = 53,
  Dot                                       = 54,
  Invoke                                    = 55,
  ParenthesisGroup                          = 56,
  Add                                       = 57,
  InplaceAdd                                = 58,
  Subtract                                  = 59,
  InplaceSubtract                           = 60,
  Multiply                                  = 61,
  InplaceMultiply                           = 62,
  Divide                                    = 63,
  InplaceDivide                             = 64,
  Modulo                                    = 65,
  InplaceModulo                             = 66,
<<<<<<< HEAD
  InitialiserList                           = 67
=======
  PersistentStatement                       = 67,
  UseStatement                              = 68,
  UseStatementKeyList                       = 69,
  UseAnyStatement                           = 70
>>>>>>> 6d59e8c5
};

enum class ExpressionKind : uint8_t
{
  Unknown       = 0,
  Variable      = 1,
  LV            = 2,
  RV            = 3,
  Type          = 4,
  FunctionGroup = 5
};

enum class TypeKind : uint8_t
{
  Unknown                  = 0,
  Primitive                = 1,
  Meta                     = 2,
  Group                    = 3,
  Class                    = 4,
  Template                 = 5,
  Instantiation            = 6,
  UserDefinedInstantiation = 7
};

enum class VariableKind : uint8_t
{
  Unknown   = 0,
  Parameter = 1,
  For       = 2,
  Var       = 3,
  Use       = 4,
  UseAny    = 5
};

enum class FunctionKind : uint8_t
{
  Unknown                 = 0,
  FreeFunction            = 1,
  Constructor             = 2,
  StaticMemberFunction    = 3,
  MemberFunction          = 4,
  UserDefinedFreeFunction = 5
};

struct TypeInfo
{
  TypeInfo() = default;
  TypeInfo(TypeKind type_kind__, std::string name__, TypeId template_type_id__,
           TypeIdArray parameter_type_ids__)
    : type_kind{type_kind__}
    , name{std::move(name__)}
    , template_type_id{template_type_id__}
    , parameter_type_ids{std::move(parameter_type_ids__)}
  {}

  TypeKind    type_kind = TypeKind::Unknown;
  std::string name;
  TypeId      template_type_id = TypeIds::Unknown;
  TypeIdArray parameter_type_ids;
};
using TypeInfoArray = std::vector<TypeInfo>;
using TypeInfoMap   = std::unordered_map<std::string, TypeId>;

class VM;
template <typename T>
class Ptr;
class Object;

using Handler                   = std::function<void(VM *)>;
using DefaultConstructorHandler = std::function<Ptr<Object>(VM *, TypeId)>;

struct FunctionInfo
{
  FunctionInfo()
  {
    function_kind = FunctionKind::Unknown;
  }
  FunctionInfo(FunctionKind function_kind__, std::string const &unique_id__,
               Handler const &handler__)
  {
    function_kind = function_kind__;
    unique_id     = unique_id__;
    handler       = handler__;
  }
  FunctionKind function_kind;
  std::string  unique_id;
  Handler      handler;
};
using FunctionInfoArray = std::vector<FunctionInfo>;

using DeserializeConstructorMap = std::unordered_map<TypeIndex, DefaultConstructorHandler>;

class RegisteredTypes
{
public:
  TypeId GetTypeId(TypeIndex type_index) const
  {
    auto it = map_.find(type_index);
    if (it != map_.end())
    {
      return it->second;
    }
    return TypeIds::Unknown;
  }

  TypeIndex GetTypeIndex(TypeId type_id) const
  {
    auto it = reverse_.find(type_id);
    if (it != reverse_.end())
    {
      return it->second;
    }

    return TypeIndex(typeid(void ***));
  }

private:
  void Add(TypeIndex type_index, TypeId type_id)
  {
    map_[type_index] = type_id;
    reverse_.insert({type_id, type_index});
  }
  std::unordered_map<TypeIndex, TypeId> map_;
  std::unordered_map<TypeId, TypeIndex> reverse_;
  friend class Analyser;
};

struct InitialiserListPlaceholder
{
};

}  // namespace vm
}  // namespace fetch<|MERGE_RESOLUTION|>--- conflicted
+++ resolved
@@ -144,14 +144,11 @@
   InplaceDivide                             = 64,
   Modulo                                    = 65,
   InplaceModulo                             = 66,
-<<<<<<< HEAD
-  InitialiserList                           = 67
-=======
   PersistentStatement                       = 67,
   UseStatement                              = 68,
   UseStatementKeyList                       = 69,
-  UseAnyStatement                           = 70
->>>>>>> 6d59e8c5
+  UseAnyStatement                           = 70,
+  InitialiserList                           = 71
 };
 
 enum class ExpressionKind : uint8_t
