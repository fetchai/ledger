--- conflicted
+++ resolved
@@ -227,13 +227,8 @@
 class Ptr;
 class Object;
 
-<<<<<<< HEAD
-using ChargeAmount              = uint64_t;
-static ChargeAmount CHARGE_UNIT = 1u;
-=======
 using ChargeAmount                        = uint64_t;
 static constexpr ChargeAmount CHARGE_UNIT = 1u;
->>>>>>> 3fab8ebf
 template <typename... Args>
 using ChargeEstimator = std::function<ChargeAmount(Args const &...)>;
 
