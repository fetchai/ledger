--- conflicted
+++ resolved
@@ -236,15 +236,9 @@
 class Ptr;
 class Object;
 
-<<<<<<< HEAD
-using ChargeAmount                            = uint64_t;
-static constexpr ChargeAmount CHARGE_UNIT     = 1u;
-static constexpr ChargeAmount CHARGE_INFINITY = std::numeric_limits<ChargeAmount>::max();
-=======
 using ChargeAmount                                = uint64_t;
 static constexpr ChargeAmount COMPUTE_CHARGE_COST = 1u;
 static constexpr ChargeAmount MAXIMUM_CHARGE      = std::numeric_limits<ChargeAmount>::max();
->>>>>>> b79c5c4e
 template <typename... Args>
 using ChargeEstimator = std::function<ChargeAmount(Args const &...)>;
 
