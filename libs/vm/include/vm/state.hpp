#pragma once
//------------------------------------------------------------------------------
//
//   Copyright 2018-2019 Fetch.AI Limited
//
//   Licensed under the Apache License, Version 2.0 (the "License");
//   you may not use this file except in compliance with the License.
//   You may obtain a copy of the License at
//
//       http://www.apache.org/licenses/LICENSE-2.0
//
//   Unless required by applicable law or agreed to in writing, software
//   distributed under the License is distributed on an "AS IS" BASIS,
//   WITHOUT WARRANTIES OR CONDITIONS OF ANY KIND, either express or implied.
//   See the License for the specific language governing permissions and
//   limitations under the License.
//
//------------------------------------------------------------------------------

#include "core/serializers/byte_array_buffer.hpp"

#include "vm/address.hpp"
#include "vm/vm.hpp"

namespace fetch {
namespace vm {

class IState : public Object
{
public:
  IState()          = delete;
  virtual ~IState() = default;

  static Ptr<IState> Constructor(VM *vm, TypeId type_id, Ptr<Object> &&name,
                                 TemplateParameter const &value);

  //  static Ptr<IState> Constructor(VM *vm, TypeId type_id, Ptr<Object> const &address,
  //                                 TemplateParameter const &value);

  virtual TemplateParameter Get() const                         = 0;
  virtual void              Set(TemplateParameter const &value) = 0;
  virtual bool              Existed() const                     = 0;

protected:
  IState(VM *vm, TypeId type_id)
    : Object(vm, type_id)
  {}

  template <typename... Args>
  static Ptr<IState> Construct(VM *vm, TypeId type_id, Args &&... args);

public:
  template <typename... Args>
  static Ptr<IState> ConstructIntrinsic(VM *vm, TypeId type_id, TypeId value_type_id,
                                        Args &&... args);

  static std::string NameToString(VM *vm, Ptr<Object> &&name);
};

template <typename T, typename = std::enable_if_t<std::is_arithmetic<T>::value>>
inline IoObserverInterface::Status ReadHelper(std::string const &name, T &val,
                                              IoObserverInterface &io)
{
  uint64_t buffer_size = sizeof(T);
  return io.Read(name, &val, buffer_size);
}

template <typename T, typename = std::enable_if_t<std::is_arithmetic<T>::value>>
inline IoObserverInterface::Status WriteHelper(std::string const &name, T const &val,
                                               IoObserverInterface &io)
{
  return io.Write(name, &val, sizeof(T));
}

inline IoObserverInterface::Status ReadHelper(std::string const &name, Ptr<Object> &val,
                                              IoObserverInterface &io)
{
  using fetch::byte_array::ByteArray;
  using fetch::serializers::ByteArrayBuffer;

  auto const exists_status = io.Exists(name);
  if (exists_status != IoObserverInterface::Status::OK)
  {
    return exists_status;
  }

  // create an initial buffer size
  ByteArray buffer;
  buffer.Resize(256);

  uint64_t buffer_size = buffer.size();
  auto     result      = io.Read(name, buffer.pointer(), buffer_size);

  if (IoObserverInterface::Status::OK == result)
  {
    // chop down the size of the buffer
    buffer.Resize(buffer_size);
  }
  else if (IoObserverInterface::Status::BUFFER_TOO_SMALL == result)
  {
    // increase the buffer size
    buffer.Resize(buffer_size);

    // make the second call to the io observer
    result = io.Read(name, buffer.pointer(), buffer_size);
  }

  // if we successfully extracted the data
  if (IoObserverInterface::Status::OK == result)
  {
    // cretae the byte array buffer
    ByteArrayBuffer byte_buffer{buffer};

    // attempt to deserialize the value from the stream
    if (!val->DeserializeFrom(byte_buffer))
    {
      result = IoObserverInterface::Status::ERROR;
    }
  }

  return result;
}

inline IoObserverInterface::Status WriteHelper(std::string const &name, Ptr<Object> const &val,
                                               IoObserverInterface &io)
{
  using fetch::serializers::ByteArrayBuffer;

  // convert the type into a byte stream
  ByteArrayBuffer buffer;
  if (!val || !val->SerializeTo(buffer))
  {
    return IoObserverInterface::Status::ERROR;
  }

  return io.Write(name, buffer.data().pointer(), buffer.data().size());
}

template <typename T, typename = void>
class State : public IState
{
public:
  // Construct state object, default argument = get from state DB, initializing to value if not
  // found
  State(VM *vm, TypeId type_id, TypeId value_type_id, Ptr<Object> &&name,
        TemplateParameter const &value)
    : IState(vm, type_id)
    , name_{NameToString(vm, std::move(name))}
    , value_{value.Get<Value>()}
    , value_type_id_{value_type_id}
  {
    // if we have a IO observer then
    if (vm_->HasIoObserver())
    {
      // attempt to read the value from the storage engine
      auto const status = ReadHelper(name_, value_, vm_->GetIOObserver());

      // mark the variable as existed if we get a positive result back
      existed_ = (Status::OK == status);
      if (!existed_)
      {
        Set(value);
      }
    }
  }

  ~State() override
  {
    try
    {
      FlushIO();
    }
    catch (std::exception const &ex)
    {
      // TODO(issue 1094): Support for nested runtime error(s) and/or exception(s)
      vm_->RuntimeError("An exception has been thrown from State<...>::FlushIO(). Desc.: " +
                        std::string(ex.what()));
    }
    catch (...)
    {
      // TODO(issue 1094): Support for nested runtime error(s) and/or exception(s)
      vm_->RuntimeError("An exception has been thrown from State<...>::FlushIO().");
    }
  }

  TemplateParameter Get() const override
  {
    return TemplateParameter(value_, value_type_id_);
  }

  void Set(TemplateParameter const &value) override
  {
    value_ = GetValue<>(value);
  }

  bool Existed() const override
  {
    return existed_;
  }

private:
  using Value  = typename GetStorageType<T>::type;
  using Status = IoObserverInterface::Status;

  template <typename Y = T>
  meta::EnableIf<IsPrimitive<Y>::value, Y> GetValue(TemplateParameter const &value)
  {
    return value.Get<Value>();
  }

  template <typename Y = T>
  meta::EnableIf<IsPtr<Y>::value, Y> GetValue(TemplateParameter const &value)
  {
    auto v{value.Get<Value>()};
    if (!v)
    {
      vm_->RuntimeError("Input value is null reference.");
    }
    return v;
  }

  void FlushIO()
  {
    // if we have an IO observer then inform it of the changes
    if (!vm_->HasError() && vm_->HasIoObserver())
    {
      WriteHelper(name_, value_, vm_->GetIOObserver());
    }
  }

  std::string name_;
  Value       value_;
  TypeId      value_type_id_;
  bool        existed_{false};
};

template <typename... Args>
inline Ptr<IState> IState::ConstructIntrinsic(VM *vm, TypeId type_id, TypeId value_type_id,
                                              Args &&... args)
{
  switch (value_type_id)
  {
  case TypeIds::Bool:
  {
    return new State<uint8_t>(vm, type_id, value_type_id, std::forward<Args>(args)...);
  }
  case TypeIds::Int8:
  {
    return new State<int8_t>(vm, type_id, value_type_id, std::forward<Args>(args)...);
  }
  case TypeIds::Byte:
  {
    return new State<uint8_t>(vm, type_id, value_type_id, std::forward<Args>(args)...);
  }
  case TypeIds::Int16:
  {
    return new State<int16_t>(vm, type_id, value_type_id, std::forward<Args>(args)...);
  }
  case TypeIds::UInt16:
  {
    return new State<uint16_t>(vm, type_id, value_type_id, std::forward<Args>(args)...);
  }
  case TypeIds::Int32:
  {
    return new State<int32_t>(vm, type_id, value_type_id, std::forward<Args>(args)...);
  }
  case TypeIds::UInt32:
  {
    return new State<uint32_t>(vm, type_id, value_type_id, std::forward<Args>(args)...);
  }
  case TypeIds::Int64:
  {
    return new State<int64_t>(vm, type_id, value_type_id, std::forward<Args>(args)...);
  }
  case TypeIds::UInt64:
  {
    return new State<uint64_t>(vm, type_id, value_type_id, std::forward<Args>(args)...);
  }
  case TypeIds::Float32:
  {
    return new State<float>(vm, type_id, value_type_id, std::forward<Args>(args)...);
  }
  case TypeIds::Float64:
  {
    return new State<double>(vm, type_id, value_type_id, std::forward<Args>(args)...);
  }
  default:
  {
    return new State<Ptr<Object>>(vm, type_id, value_type_id, std::forward<Args>(args)...);
  }
  }  // switch
}

template <typename... Args>
inline Ptr<IState> IState::Construct(VM *vm, TypeId type_id, Args &&... args)
{
<<<<<<< HEAD
  TypeInfo const &type_info     = vm->GetTypeInfo(type_id);
  TypeId const    value_type_id = type_info.parameter_type_ids[0];
  return ConstructIntrinsic(vm, type_id, value_type_id, std::forward<Args>(args)...);
=======
  if (name)
  {
    return Construct(vm, type_id, name, value);
  }

  vm->RuntimeError("Failed to construct State: name is null");
  return nullptr;
>>>>>>> 494f4df3
}

inline Ptr<IState> IState::Constructor(VM *vm, TypeId type_id, Ptr<Object> &&name,
                                       TemplateParameter const &value)
{
<<<<<<< HEAD
  return Construct(vm, type_id, std::move(name), value);
}

inline std::string IState::NameToString(VM *vm, Ptr<Object> &&name)
{
  switch (name->getTypeId())
  {
  case TypeIds::String:
    return dynamic_cast<String const &>(*name).str;
  case TypeIds::Address:
    return dynamic_cast<Address &>(*name).AsString()->str;
  }

  vm->RuntimeError(
      "Unsupported type of `name` parameter for `State<...>(name)` constructor. It must be either "
      "`String` or `Address` type.");
  return std::string{};
=======
  if (address)
  {
    return Construct(vm, type_id, address->AsString(), value);
  }

  vm->RuntimeError("Failed to construct State: address is null");
  return nullptr;
>>>>>>> 494f4df3
}

}  // namespace vm
}  // namespace fetch<|MERGE_RESOLUTION|>--- conflicted
+++ resolved
@@ -294,26 +294,21 @@
 template <typename... Args>
 inline Ptr<IState> IState::Construct(VM *vm, TypeId type_id, Args &&... args)
 {
-<<<<<<< HEAD
   TypeInfo const &type_info     = vm->GetTypeInfo(type_id);
   TypeId const    value_type_id = type_info.parameter_type_ids[0];
   return ConstructIntrinsic(vm, type_id, value_type_id, std::forward<Args>(args)...);
-=======
-  if (name)
-  {
-    return Construct(vm, type_id, name, value);
-  }
-
-  vm->RuntimeError("Failed to construct State: name is null");
-  return nullptr;
->>>>>>> 494f4df3
 }
 
 inline Ptr<IState> IState::Constructor(VM *vm, TypeId type_id, Ptr<Object> &&name,
                                        TemplateParameter const &value)
 {
-<<<<<<< HEAD
-  return Construct(vm, type_id, std::move(name), value);
+  if (name)
+  {
+    return Construct(vm, type_id, std::move(name), value);
+  }
+
+  vm->RuntimeError("Failed to construct State: address is null");
+  return nullptr;
 }
 
 inline std::string IState::NameToString(VM *vm, Ptr<Object> &&name)
@@ -330,15 +325,6 @@
       "Unsupported type of `name` parameter for `State<...>(name)` constructor. It must be either "
       "`String` or `Address` type.");
   return std::string{};
-=======
-  if (address)
-  {
-    return Construct(vm, type_id, address->AsString(), value);
-  }
-
-  vm->RuntimeError("Failed to construct State: address is null");
-  return nullptr;
->>>>>>> 494f4df3
 }
 
 }  // namespace vm
