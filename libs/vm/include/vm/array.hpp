#pragma once
//------------------------------------------------------------------------------
//
//   Copyright 2018-2019 Fetch.AI Limited
//
//   Licensed under the Apache License, Version 2.0 (the "License");
//   you may not use this file except in compliance with the License.
//   You may obtain a copy of the License at
//
//       http://www.apache.org/licenses/LICENSE-2.0
//
//   Unless required by applicable law or agreed to in writing, software
//   distributed under the License is distributed on an "AS IS" BASIS,
//   WITHOUT WARRANTIES OR CONDITIONS OF ANY KIND, either express or implied.
//   See the License for the specific language governing permissions and
//   limitations under the License.
//
//------------------------------------------------------------------------------

#include "core/serializers/base_types.hpp"
#include "vectorise/fixed_point/fixed_point.hpp"
#include "vm/fixed.hpp"
#include "vm/vm.hpp"

#include <algorithm>
#include <cstddef>
#include <cstdint>
#include <iterator>
#include <utility>

namespace fetch {
namespace vm {

template <typename T, typename = void>
struct GetElementType
{
  using type = typename GetStorageType<T>::type;
};
template <typename T>
struct GetElementType<T, std::enable_if_t<std::is_same<T, bool>::value>>
{
  // ElementType must NOT be bool because std::vector<bool> is a partial specialisation
  using type = uint8_t;
};

class IArray : public Object
{
public:
  IArray()           = delete;
  ~IArray() override = default;
  static Ptr<IArray> Constructor(VM *vm, TypeId type_id, int32_t size);

  virtual int32_t            Count() const                      = 0;
  virtual void               Append(TemplateParameter1 const &) = 0;
  virtual TemplateParameter1 PopBackOne()                       = 0;
  virtual Ptr<IArray>        PopBackMany(int32_t)               = 0;
  virtual TemplateParameter1 PopFrontOne()                      = 0;
  virtual Ptr<IArray>        PopFrontMany(int32_t)              = 0;
  virtual void               Reverse()                          = 0;
  virtual void               Extend(Ptr<IArray> const &)        = 0;
  virtual void               Erase(int32_t)                     = 0;

  virtual TemplateParameter1 GetIndexedValue(AnyInteger const &index)                    = 0;
  virtual void SetIndexedValue(AnyInteger const &index, TemplateParameter1 const &value) = 0;

protected:
  IArray(VM *vm, TypeId type_id)
    : Object(vm, type_id)
  {}

  template <typename... Args>
  static Ptr<IArray> Construct(VM *vm, TypeId type_id, Args &&... args);
};

template <typename T>
struct Array : public IArray
{
  using ElementType = typename GetElementType<T>::type;

  Array()           = delete;
  ~Array() override = default;

  Array(VM *vm, TypeId type_id, TypeId element_type_id__, int32_t size)
    : IArray(vm, type_id)
    , element_type_id(element_type_id__)
    , elements(static_cast<std::size_t>(size), ElementType{})
  {}

  int32_t Count() const override
  {
    return int32_t(elements.size());
  }

  void Append(TemplateParameter1 const &element) override
  {
    if (element.type_id != element_type_id)
    {
      RuntimeError("Failed to append to Array: incompatible type");
      return;
    }
    elements.push_back(element.Get<ElementType>());
  }

  TemplateParameter1 PopBackOne() override
  {
    if (elements.empty())
    {
      RuntimeError("Failed to popBack: array is empty");
      return {};
    }

    auto element = std::move(elements[elements.size() - 1u]);

    elements.pop_back();

    return TemplateParameter1(element, element_type_id);
  }

  Ptr<IArray> PopBackMany(int32_t num_to_pop) override
  {
    if (num_to_pop < 0)
    {
      RuntimeError("Failed to popBack: argument must be non-negative");
      return {};
    }

    if (elements.size() < static_cast<std::size_t>(num_to_pop))
    {
      RuntimeError("Failed to popBack: not enough elements in array");
      return {};
    }

    auto array = new Array<ElementType>(vm_, type_id_, element_type_id, num_to_pop);

    std::move(elements.rbegin(), elements.rbegin() + num_to_pop, array->elements.rbegin());

    elements.resize(elements.size() - static_cast<std::size_t>(num_to_pop));

    return Ptr<IArray>{array};
  }

  TemplateParameter1 PopFrontOne() override
  {
    if (elements.empty())
    {
      RuntimeError("Failed to popFront: array is empty");
      return {};
    }

    auto element = std::move(elements[0]);

    // Shift remaining elements to the right
    for (std::size_t i = 1u; i < elements.size(); ++i)
    {
      elements[i - 1] = std::move(elements[i]);
    }

    elements.resize(elements.size() - 1);

    return TemplateParameter1(element, element_type_id);
  }

  Ptr<IArray> PopFrontMany(int32_t num_to_pop) override
  {
    if (num_to_pop < 0)
    {
      RuntimeError("Failed to popFront: argument must be non-negative");
      return {};
    }

    if (elements.size() < static_cast<std::size_t>(num_to_pop))
    {
      RuntimeError("Failed to popFront: not enough elements in array");
      return {};
    }

    auto array = new Array<ElementType>(vm_, type_id_, element_type_id, num_to_pop);

    std::move(elements.begin(), elements.begin() + num_to_pop, array->elements.begin());

    auto const popped_size = static_cast<std::size_t>(num_to_pop);

    // Shift remaining elements to the right
    for (auto i = popped_size; i < elements.size(); ++i)
    {
      elements[i - popped_size] = std::move(elements[i]);
    }

    elements.resize(elements.size() - popped_size);

    return Ptr<IArray>{array};
  }

  void Reverse() override
  {
    std::reverse(elements.begin(), elements.end());
  }

  void Extend(Ptr<IArray> const &other) override
  {
    Ptr<Array<ElementType>> const &other_array    = other;
    auto const &                   other_elements = other_array->elements;

    elements.reserve(elements.size() + other_elements.size());

    elements.insert(elements.cend(), other_elements.cbegin(), other_elements.cend());
  }

  void Erase(int32_t const index) override
  {
    if (index < 0)
    {
      RuntimeError("negative index");
      return;
    }

    if (static_cast<std::size_t>(index) >= elements.size())
    {
      RuntimeError("index out of bounds");
      return;
    }

    elements.erase(elements.cbegin() + index);
  }

  TemplateParameter1 GetIndexedValue(AnyInteger const &index) override
  {
    ElementType *ptr = Find(index);
    if (ptr)
    {
      return TemplateParameter1(*ptr, element_type_id);
    }
    // Not found
    return TemplateParameter1();
  }

  void SetIndexedValue(AnyInteger const &index, TemplateParameter1 const &value) override
  {
    ElementType *ptr = Find(index);
    if (ptr)
    {
      *ptr = value.Get<ElementType>();
    }
  }

  ElementType *Find(Variant const &index)
  {
    std::size_t i;
    if (!GetNonNegativeInteger(index, i))
    {
      RuntimeError("negative index");
      return nullptr;
    }
    if (i >= elements.size())
    {
      RuntimeError("index out of bounds");
      return nullptr;
    }
    ElementType &element = elements[i];
    return &element;
  }

  bool SerializeTo(MsgPackSerializer &buffer) override
  {
    return ApplySerialize(buffer, elements);
  }

  bool DeserializeFrom(MsgPackSerializer &buffer) override
  {
    return ApplyDeserialize(buffer, elements);
  }

  TypeId element_type_id;
  // ElementType must NOT be bool because std::vector<bool> is a partial specialisation
  std::vector<ElementType> elements;

private:
  bool ApplySerialize(MsgPackSerializer &buffer, std::vector<Ptr<Object>> const &data)
  {
    if (!vm_->IsDefaultSerializeConstructable(element_type_id))
    {
      vm_->RuntimeError("Cannot seserialize type " + vm_->GetTypeName(element_type_id) +
                        " as no serialisation constructor exists.");
      return false;
    }

    // Creating new array
    auto constructor  = buffer.NewArrayConstructor();
    auto array_buffer = constructor(elements.size());

    // Serializing elements
    for (Ptr<Object> const &v : data)
    {
      if (!v)
      {
        RuntimeError("Cannot serialise null reference element in " + GetTypeName());
        return false;
      }

      auto success = array_buffer.AppendUsingFunction(
          [&v](MsgPackSerializer &serializer) { return v->SerializeTo(serializer); });

      if (!success)
      {
        return false;
      }
    }

    return true;
  }

  template <typename G>
  std::enable_if_t<IsPrimitive<G>::value, bool> ApplySerialize(MsgPackSerializer &   buffer,
                                                               std::vector<G> const &data)
  {
    // Creating new array
    auto constructor  = buffer.NewArrayConstructor();
    auto array_buffer = constructor(elements.size());

    // Serializing elements
    for (G const &v : data)
    {
      array_buffer.Append(v);
    }

    return true;
  }

  bool ApplyDeserialize(MsgPackSerializer &buffer, std::vector<Ptr<Object>> &data)
  {
    if (!vm_->IsDefaultSerializeConstructable(element_type_id))
    {
      vm_->RuntimeError("Cannot deserialize type " + vm_->GetTypeName(element_type_id) +
                        " as no serialisation constructor exists.");
      return false;
    }

    auto array = buffer.NewArrayDeserializer();
    data.resize(array.size());

    for (Ptr<Object> &v : data)
    {
      v = vm_->DefaultSerializeConstruct(element_type_id);
      if (!v)
      {
        return false;
      }

      // Deserializing next elemtn
      auto success = array.GetNextValueUsingFunction(
          [&v](MsgPackSerializer &serializer) { return v->DeserializeFrom(serializer); });

      if (!success)
      {
        return false;
      }
    }
    return true;
  }

  template <typename G>
  std::enable_if_t<IsPrimitive<G>::value, bool> ApplyDeserialize(MsgPackSerializer &buffer,
                                                                 std::vector<G> &   data)
  {
    auto array = buffer.NewArrayDeserializer();

    data.resize(array.size());
    for (G &v : data)
    {
      array.GetNextValue(v);
    }

    return true;
  }
};

template <typename... Args>
Ptr<IArray> IArray::Construct(VM *vm, TypeId type_id, Args &&... args)
{
  TypeInfo const &type_info       = vm->GetTypeInfo(type_id);
  TypeId const    element_type_id = type_info.template_parameter_type_ids[0];
  switch (element_type_id)
  {
  case TypeIds::Bool:
  {
    return Ptr<IArray>{
        new Array<uint8_t>(vm, type_id, element_type_id, std::forward<Args>(args)...)};
  }
  case TypeIds::Int8:
  {
    return Ptr<IArray>{
        new Array<int8_t>(vm, type_id, element_type_id, std::forward<Args>(args)...)};
  }
  case TypeIds::UInt8:
  {
    return Ptr<IArray>{
        new Array<uint8_t>(vm, type_id, element_type_id, std::forward<Args>(args)...)};
  }
  case TypeIds::Int16:
  {
    return Ptr<IArray>{
        new Array<int16_t>(vm, type_id, element_type_id, std::forward<Args>(args)...)};
  }
  case TypeIds::UInt16:
  {
    return Ptr<IArray>{
        new Array<uint16_t>(vm, type_id, element_type_id, std::forward<Args>(args)...)};
  }
  case TypeIds::Int32:
  {
    return Ptr<IArray>{
        new Array<int32_t>(vm, type_id, element_type_id, std::forward<Args>(args)...)};
  }
  case TypeIds::UInt32:
  {
    return Ptr<IArray>{
        new Array<uint32_t>(vm, type_id, element_type_id, std::forward<Args>(args)...)};
  }
  case TypeIds::Int64:
  {
    return Ptr<IArray>{
        new Array<int64_t>(vm, type_id, element_type_id, std::forward<Args>(args)...)};
  }
  case TypeIds::UInt64:
  {
    return Ptr<IArray>{
        new Array<uint64_t>(vm, type_id, element_type_id, std::forward<Args>(args)...)};
  }
  case TypeIds::Float32:
  {
    return Ptr<IArray>{new Array<float>(vm, type_id, element_type_id, std::forward<Args>(args)...)};
  }
  case TypeIds::Float64:
  {
    return Ptr<IArray>{
        new Array<double>(vm, type_id, element_type_id, std::forward<Args>(args)...)};
  }
  case TypeIds::Fixed32:
  {
    return Ptr<IArray>{
        new Array<fixed_point::fp32_t>(vm, type_id, element_type_id, std::forward<Args>(args)...)};
  }
  case TypeIds::Fixed64:
  {
    return Ptr<IArray>{
        new Array<fixed_point::fp64_t>(vm, type_id, element_type_id, std::forward<Args>(args)...)};
  }
  case TypeIds::Fixed128:
  {
    return Ptr<IArray>{
<<<<<<< HEAD
        new Array<fixed_point::fp128_t>(vm, type_id, element_type_id, std::forward<Args>(args)...)};
=======
        new Array<Ptr<Fixed128>>(vm, type_id, element_type_id, std::forward<Args>(args)...)};
>>>>>>> b5b130f3
  }
  default:
  {
    return Ptr<IArray>{
        new Array<Ptr<Object>>(vm, type_id, element_type_id, std::forward<Args>(args)...)};
  }
  }  // switch
}

inline Ptr<IArray> IArray::Constructor(VM *vm, TypeId type_id, int32_t size)
{
  if (size < 0)
  {
    vm->RuntimeError("negative size");

    return {};
  }
  return Construct(vm, type_id, size);
}

}  // namespace vm
}  // namespace fetch<|MERGE_RESOLUTION|>--- conflicted
+++ resolved
@@ -448,11 +448,7 @@
   case TypeIds::Fixed128:
   {
     return Ptr<IArray>{
-<<<<<<< HEAD
-        new Array<fixed_point::fp128_t>(vm, type_id, element_type_id, std::forward<Args>(args)...)};
-=======
         new Array<Ptr<Fixed128>>(vm, type_id, element_type_id, std::forward<Args>(args)...)};
->>>>>>> b5b130f3
   }
   default:
   {
