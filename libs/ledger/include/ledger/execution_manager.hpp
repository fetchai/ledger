--- conflicted
+++ resolved
@@ -116,12 +116,5 @@
   bool AttemptRestoreToBlock(block_digest_type const &digest);
 };
 
-<<<<<<< HEAD
 }  // namespace ledger
 }  // namespace fetch
-
-#endif  // FETCH_EXECUTION_MANAGER_HPP
-=======
-} // namespace ledger
-} // namespace fetch
->>>>>>> 9d7af97f
