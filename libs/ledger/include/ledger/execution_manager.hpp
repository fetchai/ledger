#pragma once
//------------------------------------------------------------------------------
//
//   Copyright 2018-2019 Fetch.AI Limited
//
//   Licensed under the Apache License, Version 2.0 (the "License");
//   you may not use this file except in compliance with the License.
//   You may obtain a copy of the License at
//
//       http://www.apache.org/licenses/LICENSE-2.0
//
//   Unless required by applicable law or agreed to in writing, software
//   distributed under the License is distributed on an "AS IS" BASIS,
//   WITHOUT WARRANTIES OR CONDITIONS OF ANY KIND, either express or implied.
//   See the License for the specific language governing permissions and
//   limitations under the License.
//
//------------------------------------------------------------------------------

#include "chain/address.hpp"
#include "chain/constants.hpp"
#include "core/byte_array/encoders.hpp"
#include "core/mutex.hpp"
#include "core/synchronisation/protected.hpp"
#include "core/synchronisation/waitable.hpp"
#include "ledger/execution_item.hpp"
#include "ledger/execution_manager_interface.hpp"
#include "ledger/executor.hpp"
#include "ledger/storage_unit/storage_unit_interface.hpp"
#include "network/details/thread_pool.hpp"
#include "storage/object_store.hpp"
#include "telemetry/telemetry.hpp"
#include "transaction_status_cache.hpp"

#include <atomic>
#include <condition_variable>
#include <cstddef>
#include <cstdint>
#include <functional>
#include <memory>
#include <thread>
#include <vector>

namespace fetch {
namespace ledger {

/**
 * The Execution Manager is the object which orchestrates the execution of a
 * specified block across a series of executors and lanes.
 */
class ExecutionManager : public ExecutionManagerInterface,
                         public std::enable_shared_from_this<ExecutionManager>
{
public:
  using StorageUnitPtr  = std::shared_ptr<StorageUnitInterface>;
  using ExecutorPtr     = std::shared_ptr<ExecutorInterface>;
  using ExecutorFactory = std::function<ExecutorPtr()>;

  // Construction / Destruction
  ExecutionManager(std::size_t num_executors, uint32_t log2_num_lanes, StorageUnitPtr storage,
                   ExecutorFactory const &factory, TransactionStatusCache::ShrdPtr tx_status_cache);

  /// @name Execution Manager Interface
  /// @{
  ScheduleStatus Execute(Block const &block) override;
  void           SetLastProcessedBlock(Digest hash) override;
  Digest         LastProcessedBlock() const override;
  State          GetState() override;
  bool           Abort() override;
  /// @}

  // general control of the operation of the module
  void Start();
  void Stop();

  // statistics
  std::size_t completed_executions() const
  {
    return completed_executions_;
  }

private:
  struct Counters
  {
    std::size_t active{0};
    std::size_t remaining{0};
  };

  using ExecutionItemPtr  = std::unique_ptr<ExecutionItem>;
  using ExecutionItemList = std::vector<ExecutionItemPtr>;
  using ExecutionPlan     = std::vector<ExecutionItemList>;
  using ThreadPool        = fetch::network::ThreadPool;
  using Counter           = std::atomic<std::size_t>;
  using Flag              = std::atomic<bool>;
  using StateHash         = StorageUnitInterface::Hash;
  using ExecutorList      = std::vector<ExecutorPtr>;
  using StateHashCache    = storage::ObjectStore<StateHash>;
  using ThreadPtr         = std::unique_ptr<std::thread>;
  using BlockSliceList    = ledger::Block::Slices;
  using Condition         = std::condition_variable;
  using ResourceID        = storage::ResourceID;
  using AtomicState       = std::atomic<State>;
  using CounterPtr        = telemetry::CounterPtr;
  using HistogramPtr      = telemetry::HistogramPtr;
  using BlockIndex        = uint64_t;

  struct Summary
  {
    State          state{State::IDLE};
<<<<<<< HEAD
    Digest         last_block_hash{chain::ZERO_HASH};
=======
    Digest         last_block_hash{chain::GENESIS_DIGEST};
    BlockIndex     last_block_number{0};
>>>>>>> 057c6390
    chain::Address last_block_miner{};
  };

  uint32_t const log2_num_lanes_;

  Flag running_{false};
  Flag monitor_ready_{false};

  Protected<Summary> state_{};

  StorageUnitPtr storage_;

  Mutex         execution_plan_lock_;  ///< guards `execution_plan_`
  ExecutionPlan execution_plan_;

  Mutex     monitor_lock_;
  Condition monitor_wake_;
  Condition monitor_notify_;

  Mutex        idle_executors_lock_;  ///< guards `idle_executors`
  ExecutorList idle_executors_;

  Counter completed_executions_{0};
  Counter num_slices_{0};

  Waitable<Counters> counters_{};

  ThreadPool thread_pool_;
  ThreadPtr  monitor_thread_;

  TransactionStatusCache::ShrdPtr tx_status_cache_;  ///< Ref to the tx status cache
  // Telemetry
  CounterPtr   tx_executed_count_;
  CounterPtr   slices_executed_count_;
  CounterPtr   fees_settled_count_;
  CounterPtr   blocks_completed_count_;
  HistogramPtr execution_duration_;

  void MonitorThreadEntrypoint();

  bool PlanExecution(Block const &block);
  void DispatchExecution(ExecutionItem &item);
};

}  // namespace ledger
}  // namespace fetch<|MERGE_RESOLUTION|>--- conflicted
+++ resolved
@@ -107,12 +107,8 @@
   struct Summary
   {
     State          state{State::IDLE};
-<<<<<<< HEAD
     Digest         last_block_hash{chain::ZERO_HASH};
-=======
-    Digest         last_block_hash{chain::GENESIS_DIGEST};
     BlockIndex     last_block_number{0};
->>>>>>> 057c6390
     chain::Address last_block_miner{};
   };
 
