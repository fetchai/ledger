#pragma once
//------------------------------------------------------------------------------
//
//   Copyright 2018-2019 Fetch.AI Limited
//
//   Licensed under the Apache License, Version 2.0 (the "License");
//   you may not use this file except in compliance with the License.
//   You may obtain a copy of the License at
//
//       http://www.apache.org/licenses/LICENSE-2.0
//
//   Unless required by applicable law or agreed to in writing, software
//   distributed under the License is distributed on an "AS IS" BASIS,
//   WITHOUT WARRANTIES OR CONDITIONS OF ANY KIND, either express or implied.
//   See the License for the specific language governing permissions and
//   limitations under the License.
//
//------------------------------------------------------------------------------

<<<<<<< HEAD
#include "core/serializers/base_types.hpp"
=======
#include "chain/constants.hpp"
>>>>>>> 19ee970c
#include "ledger/chain/block.hpp"

namespace fetch {
namespace ledger {

/**
 * The class represents block structure in permanent chain storage file.
 */
struct BlockDbRecord
{
  Block block;
<<<<<<< HEAD
  // an empty hash designates end of the chain
  Block::Hash next_hash;
=======
  // genesis (hopefully) cannot be next hash so is used as undefined value
  Block::Hash next_hash = chain::GENESIS_DIGEST;
>>>>>>> 19ee970c

  Block::Hash hash() const
  {
    return block.body.hash;
  }
};

}  // namespace ledger

namespace serializers {

template <class D>
struct MapSerializer<ledger::BlockDbRecord, D>
  : MapSerializerTemplate<ledger::BlockDbRecord, D,
                          SERIALIZED_STRUCT_FIELD(1, ledger::BlockDbRecord::block),
                          SERIALIZED_STRUCT_FIELD(2, ledger::BlockDbRecord::next_hash)>
{
};

}  // namespace serializers
}  // namespace fetch<|MERGE_RESOLUTION|>--- conflicted
+++ resolved
@@ -17,11 +17,8 @@
 //
 //------------------------------------------------------------------------------
 
-<<<<<<< HEAD
 #include "core/serializers/base_types.hpp"
-=======
 #include "chain/constants.hpp"
->>>>>>> 19ee970c
 #include "ledger/chain/block.hpp"
 
 namespace fetch {
@@ -33,13 +30,8 @@
 struct BlockDbRecord
 {
   Block block;
-<<<<<<< HEAD
   // an empty hash designates end of the chain
   Block::Hash next_hash;
-=======
-  // genesis (hopefully) cannot be next hash so is used as undefined value
-  Block::Hash next_hash = chain::GENESIS_DIGEST;
->>>>>>> 19ee970c
 
   Block::Hash hash() const
   {
