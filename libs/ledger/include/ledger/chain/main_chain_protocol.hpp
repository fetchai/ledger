--- conflicted
+++ resolved
@@ -19,14 +19,8 @@
 
 #include "ledger/chain/main_chain.hpp"
 #include "ledger/chain/main_chain_details.hpp"
-<<<<<<< HEAD
 #include "network/details/thread_pool.hpp"
-=======
-#include "network/service/protocol.hpp"
 #include "network/protocols/fetch_protocols.hpp"
-#include "network/service/publication_feed.hpp"
-#include "network/service/function.hpp"
->>>>>>> 5c8815cd
 #include "network/generics/subscriptions_container.hpp"
 #include "network/generics/work_items_queue.hpp"
 #include "network/management/connection_register.hpp"
@@ -149,87 +143,38 @@
 
     if (!running_) return;
 
-<<<<<<< HEAD
     uint32_t ms            = max_size_;
     using service_map_type = typename R::service_map_type;
-    register_.WithServices([this, ms](service_map_type const &map) {
-      // entries in a map of connection_handle to  service_object.
-      for (auto const &p : map)
-      {
-=======
-    uint32_t                      ms = max_size_;
-    using service_map_type           = typename R::service_map_type;
     using service_map_items          = typename service_map_type::value_type;
     register_.VisitServiceClients([this, ms](service_map_items const &p) {
         LOG_STACK_TRACE_POINT;
->>>>>>> 5c8815cd
         if (!running_)
         {
           return;
         }
 
-<<<<<<< HEAD
-        auto peer    = p.second;
-        auto ptr     = peer.lock();
-        auto details = register_.GetDetails(ptr->handle());
-
-        // std::cout << std::string(byte_array::ToBase64(details.identity.identifier())) <<
-        // std::endl;
-
-        // if (!details -> IsAnyMainChain())
-        //{
-        //  continue;
-        //}
-=======
         auto service_client = p.second.lock();
         auto details = register_.GetDetails(service_client -> handle());
         if ((!details -> is_outgoing) || (!details -> is_peer))
         {
+        //std::cout << std::string(byte_array::ToBase64(details.identity.identifier())) << std::endl;
+        // std::endl;
           return;
-        }
->>>>>>> 5c8815cd
+        //if (!details -> IsAnyMainChain())
+        }
 
         auto name = details->GetOwnerIdentityString();
 
-<<<<<<< HEAD
-        auto foo = new service::Function<void(BlockType)>([this](BlockType block) {
-          fetch::logger.Info("Getting dem blocks: ", block.hashString());
-
-          this->pending_blocks_.Add(block);
-          this->thread_pool_->Post([this]() { this->AddPendingBlocks(); });
+        auto subscription_handler_function =
+        auto foo = new service::Function<void(chain::MainChain::block_type)>(
+            this -> pending_blocks_.Add(block);
+            this -> thread_pool_ -> Post([this]() { this -> AddPendingBlocks(); });
         });
+        {
+          LOG_STACK_TRACE_POINT
         blockPublishSubscriptions_.Subscribe(ptr, protocol_, BLOCK_PUBLISH,
-                                             name,  // TODO(kll) make a connection name here.
-                                             foo);
-
-        auto prom = ptr->Call(protocol_, GET_HEAVIEST_CHAIN, ms);
-        prom.Then([prom, ms, this]() {
-          std::vector<BlockType> incoming;
-          incoming.reserve(uint64_t(ms));
-          prom.As(incoming);
-
-          fetch::logger.Info("Updating pending blocks: ", incoming.size());
-
-          this->pending_blocks_.Add(incoming.begin(), incoming.end());
-          this->thread_pool_->Post([this]() { this->AddPendingBlocks(); });
-        });
-      }
-    });
-=======
-        auto subscription_handler_function =
-          new service::Function<void(chain::MainChain::block_type)>(
-            [this](chain::MainChain::block_type block){
-              this -> pending_blocks_.Add(block);
-              this -> thread_pool_ -> Post([this]() { this -> AddPendingBlocks(); });
-            }
-          );
-        {
-          LOG_STACK_TRACE_POINT
-            blockPublishSubscriptions_.Subscribe(
-                                                 service_client,
-                                                 protocol_,
-                                                 BLOCK_PUBLISH,
-                                                 name, // TODO(kll) make a connection name here.
+          ptr,
+          name, // TODO(kll) make a connection name here.
                                                  subscription_handler_function);
         }
 
@@ -237,17 +182,16 @@
         {
           LOG_STACK_TRACE_POINT;
           auto prom = service_client->Call(protocol_, GET_HEAVIEST_CHAIN, ms);
-          prom.Then([prom, ms, this](){
-              std::vector<block_type> incoming;
+        prom.Then([prom, ms, this](){
+          std::vector<BlockType> incoming;
               incoming.reserve(uint64_t(ms));
               prom.As(incoming);
               fetch::logger.Info("Updating pending blocks: ", incoming.size());
-              this -> pending_blocks_.Add(incoming.begin(), incoming.end());
-              this -> thread_pool_ -> Post([this]() { this -> AddPendingBlocks(); });
+          this -> pending_blocks_.Add(incoming.begin(), incoming.end());
+          this -> thread_pool_ -> Post([this]() { this -> AddPendingBlocks(); });
             });
         }
       });
->>>>>>> 5c8815cd
 
     if (running_)
     {
@@ -283,11 +227,7 @@
       {
         block.UpdateDigest();
 
-<<<<<<< HEAD
-        //        fetch::logger.Info("Adding the block to the chain: ", block.summarise());
-=======
         fetch::logger.Warn("OMG Adding? the block to the chain: ", block.summarise());
->>>>>>> 5c8815cd
 
         if (chain_->AddBlock(block))
         {
@@ -297,12 +237,8 @@
           this->thread_pool_->Post([this]() { this->AddPendingBlocks(); });
           if (block.loose())
           {
-<<<<<<< HEAD
+            loose_blocks_.Add(block);
             this->thread_pool_->Post([this]() { this->QueryLooseBlocks(); });
-=======
-            loose_blocks_.Add(block);
-            this -> thread_pool_ -> Post([this]() { this -> QueryLooseBlocks(); });
->>>>>>> 5c8815cd
           }
         }
       }
@@ -376,11 +312,7 @@
     }
     if (loose_blocks_.Remaining())
     {
-<<<<<<< HEAD
-      this->thread_pool_->Post([this]() { this->ForwardBlocks(); });
-=======
       this -> thread_pool_ -> Post([this]() { this -> QueryLooseBlocks(); });
->>>>>>> 5c8815cd
     }
   }
 
@@ -455,9 +387,6 @@
     }
   }
 
-<<<<<<< HEAD
-  std::vector<BlockType> GetHeaviestChain(uint32_t const &maxsize)
-=======
   std::pair<bool, block_type> GetB(const std::string &s)
   {
     fetch::logger.Debug("ERK! GetB ", s);
@@ -467,8 +396,7 @@
     return r;
   }
 
-  std::vector<block_type> GetHeaviestChain(uint32_t const &maxsize)
->>>>>>> 5c8815cd
+  std::vector<BlockType> GetHeaviestChain(uint32_t const &maxsize)
   {
     LOG_STACK_TRACE_POINT;
     std::vector<BlockType> results;
