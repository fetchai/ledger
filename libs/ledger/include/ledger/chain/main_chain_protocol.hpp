--- conflicted
+++ resolved
@@ -37,9 +37,8 @@
 class MainChainProtocol : public fetch::service::Protocol, public fetch::service::HasPublicationFeed
 {
 public:
-<<<<<<< HEAD
-  using block_type                = chain::MainChain::block_type;
-  using block_hash_type           = chain::MainChain::block_hash;
+  using BlockType             = chain::MainChain::BlockType;
+  using block_hash_type       = chain::MainChain::BlockHash;
   using protocol_number_type      = service::protocol_handler_type;
   using thread_pool_type          = network::ThreadPool;
   using register_type             = R;
@@ -48,14 +47,6 @@
   using client_register_type      = fetch::network::ConnectionRegister<connectivity_details_type>;
   using client_handle_type        = client_register_type::connection_handle_type;
   using feed_handler_type         = service::feed_handler_type;
-=======
-  using BlockType             = chain::MainChain::BlockType;
-  using block_hash_type       = chain::MainChain::BlockHash;
-  using protocol_handler_type = service::protocol_handler_type;
-  using thread_pool_type      = network::ThreadPool;
-  using register_type         = R;
-  using self_type             = MainChainProtocol<R>;
->>>>>>> 19ee4445
 
   enum
   {
@@ -91,7 +82,7 @@
 
   void Stop() { running_ = false; }
 
-  void PublishBlock(const chain::MainChain::block_type &blk)
+  void PublishBlock(BlockType const &blk)
   {
     LOG_STACK_TRACE_POINT;
     fetch::logger.Warn("MINED A BLOCK:" + blk.summarise());
@@ -174,8 +165,8 @@
 
         auto name = details->GetOwnerIdentityString();
 
-        auto foo = new service::Function<void(chain::MainChain::block_type)>(
-            [this](chain::MainChain::block_type block) {
+        auto foo = new service::Function<void(BlockType)>(
+            [this](BlockType block) {
               fetch::logger.Info("Getting dem blocks: ", block.hashString());
 
               this->pending_blocks_.Add(block);
@@ -187,7 +178,7 @@
 
         auto prom = ptr->Call(protocol_, GET_HEAVIEST_CHAIN, ms);
         prom.Then([prom, ms, this]() {
-          std::vector<block_type> incoming;
+          std::vector<BlockType> incoming;
           incoming.reserve(uint64_t(ms));
           prom.As(incoming);
 
@@ -207,7 +198,7 @@
 
   void ForwardBlocks()
   {
-    std::vector<block_type> work;
+    std::vector<BlockType> work;
     if (forward_blocks_.Get(work, 16))
     {
       for (auto &block : work)
@@ -225,7 +216,7 @@
 
   void AddPendingBlocks()
   {
-    std::vector<block_type> work;
+    std::vector<BlockType> work;
 
     if (pending_blocks_.Get(work, 16))
     {
@@ -264,13 +255,13 @@
 
   void QueryLooseBlocks()
   {
-    std::vector<block_type> work;
+    std::vector<BlockType> work;
     if (loose_blocks_.Get(work, 16))
     {
       std::vector<block_hash_type> actually_still_loose;
       for (auto &blk : work)
       {
-        block_type tmp;
+        BlockType tmp;
         if (chain_->Get(blk.hash(), tmp))
         {
           if (tmp.loose())
@@ -359,13 +350,8 @@
 
   std::vector<BlockType> GetHeaviestChain(uint32_t const &maxsize)
   {
-<<<<<<< HEAD
-    LOG_STACK_TRACE_POINT;
-    std::vector<block_type> results;
-=======
+    LOG_STACK_TRACE_POINT;
     std::vector<BlockType> results;
-    std::cerr << "this happened\n\n" << std::endl;
->>>>>>> 19ee4445
 
     fetch::logger.Debug("GetHeaviestChain starting work ", maxsize);
 
@@ -380,15 +366,9 @@
   chain::MainChain *chain_;
   mutex::Mutex      mutex_{__LINE__, __FILE__};
 
-<<<<<<< HEAD
-  generics::WorkItemsQueue<block_type> pending_blocks_;
-  generics::WorkItemsQueue<block_type> loose_blocks_;
-  generics::WorkItemsQueue<block_type> forward_blocks_;
-=======
-  mutable mutex::Mutex          block_list_mutex_;
-  std::vector<service::Promise> block_list_promises_;
-  std::vector<BlockType>        incoming_objects_;
->>>>>>> 19ee4445
+  generics::WorkItemsQueue<BlockType> pending_blocks_;
+  generics::WorkItemsQueue<BlockType> loose_blocks_;
+  generics::WorkItemsQueue<BlockType> forward_blocks_;
 
   std::atomic<bool>     running_;
   std::atomic<uint32_t> max_size_;
