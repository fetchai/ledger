#pragma once
#include "network/service/protocol.hpp"
#include <vector>

namespace fetch {
namespace chain {

template <typename R>
class MainChainProtocol : public fetch::service::Protocol
{
public:
  using block_type            = chain::MainChain::block_type;
  using block_hash_type       = chain::MainChain::block_hash;
  using protocol_handler_type = service::protocol_handler_type;
  using thread_pool_type      = network::ThreadPool;
  using register_type         = R;
  using self_type             = MainChainProtocol<R>;

  enum
  {
    GET_HEADER         = 1,
    GET_HEAVIEST_CHAIN = 2,
  };

  MainChainProtocol(protocol_handler_type const &p, register_type const &r,
                    thread_pool_type const &nm, chain::MainChain *node)
      : Protocol()
      , protocol_(p)
      , register_(r)
      , thread_pool_(nm)
      , chain_(node)
      , running_(false)
  {
    this->Expose(GET_HEADER, this, &self_type::GetHeader);
    this->Expose(GET_HEAVIEST_CHAIN, this, &self_type::GetHeaviestChain);
    max_size_ = 100;
  }

  void Start()
  {
    fetch::logger.Debug("Starting syncronisation of blocks");
    if (running_) return;
    running_ = true;
    thread_pool_->Post([this]() { this->IdleUntilPeers(); });
  }

  void Stop() { running_ = false; }

private:
  protocol_handler_type protocol_;
  register_type         register_;
  thread_pool_type      thread_pool_;

  /// Protocol logic
  /// @{

  void IdleUntilPeers()
  {
    if (!running_) return;

    if (register_.number_of_services() == 0)
    {
      thread_pool_->Post([this]() { this->IdleUntilPeers(); },
                         1000);  // TODO: Make time variable
    }
    else
    {
      thread_pool_->Post([this]() { this->FetchHeaviestFromPeers(); });
    }
  }

  void FetchHeaviestFromPeers()
  {
    fetch::logger.Debug("Fetching blocks from peer");

    if (!running_) return;

    std::lock_guard<mutex::Mutex> lock(block_list_mutex_);
    uint32_t                      ms = max_size_;
    using service_map_type           = typename R::service_map_type;
    register_.WithServices([this, ms](service_map_type const &map) {
      for (auto const &p : map)
      {
        if (!running_) return;

        auto peer = p.second;
        auto ptr  = peer.lock();
        block_list_promises_.push_back(
            ptr->Call(protocol_, GET_HEAVIEST_CHAIN, ms));
      }
    });

    if (running_)
    {
      thread_pool_->Post([this]() { this->RealisePromises(); });
    }
  }

  void RealisePromises()
  {
    if (!running_) return;
    std::lock_guard<mutex::Mutex> lock(block_list_mutex_);
    incoming_objects_.reserve(uint64_t(max_size_));

    for (auto &p : block_list_promises_)
    {

      if (!running_) return;

      incoming_objects_.clear();
      if (!p.Wait(100, false))
      {
        continue;
      }

      p.template As<std::vector<block_type>>(incoming_objects_);

      if (!running_) return;
      std::lock_guard<mutex::Mutex> lock(mutex_);

      bool                  loose = false;
      byte_array::ByteArray blockId;

      byte_array::ByteArray prevHash;
      for (auto &block : incoming_objects_)
      {
        block.UpdateDigest();
        chain_->AddBlock(block);
        prevHash = block.prev();
        loose    = block.loose();
      }
      if (loose)
      {
        fetch::logger.Warn("Loose block");
        TODO("Make list with missing blocks: ", prevHash);
      }
    }

    block_list_promises_.clear();
    if (running_)
    {
      thread_pool_->Post([this]() { this->IdleUntilPeers(); },
                         5000);  /// TODO: Set from parameter
    }
  }
  /// @}

  /// RPC
  /// @{
  std::pair<bool, block_type> GetHeader(block_hash_type const &hash)
  {
    fetch::logger.Debug("GetHeader starting work");
    block_type block;
    if (chain_->Get(hash, block))
    {
      fetch::logger.Debug("GetHeader done");
      return std::make_pair(true, block);
    }
    else
    {
      fetch::logger.Debug("GetHeader not found");
      return std::make_pair(false, block);
    }
  }

  std::vector<block_type> GetHeaviestChain(uint32_t const &maxsize)
  {
    std::vector<block_type> results;
    std::cerr << "this happened\n\n" << std::endl;

    fetch::logger.Debug("GetHeaviestChain starting work ", maxsize);

    results = chain_->HeaviestChain(maxsize);

    fetch::logger.Debug("GetHeaviestChain returning ", results.size(),
                        " of req ", maxsize);

    return results;
  }
  /// @}

  chain::MainChain *chain_;
  mutex::Mutex      mutex_;

  mutable mutex::Mutex          block_list_mutex_;
  std::vector<service::Promise> block_list_promises_;
  std::vector<block_type>       incoming_objects_;

  std::atomic<bool>     running_;
  std::atomic<uint32_t> max_size_;
};

<<<<<<< HEAD
}  // namespace chain
}  // namespace fetch

#endif  //__MAIN_CHAIN_PROTOCOL_HPP
=======
}
}
>>>>>>> 9d7af97f
<|MERGE_RESOLUTION|>--- conflicted
+++ resolved
@@ -190,12 +190,5 @@
   std::atomic<uint32_t> max_size_;
 };
 
-<<<<<<< HEAD
 }  // namespace chain
 }  // namespace fetch
-
-#endif  //__MAIN_CHAIN_PROTOCOL_HPP
-=======
-}
-}
->>>>>>> 9d7af97f
