#pragma once
#include "network/service/protocol.hpp"
<<<<<<< HEAD
#include "network/service/publication_feed.hpp"
#include "network/service/function.hpp"
#include "network/generics/subscriptions_container.hpp"
#include "network/generics/work_items_queue.hpp"
=======
#include <utility>
>>>>>>> 4333e9d8
#include <vector>

namespace fetch {
namespace chain {

template <typename R>
class MainChainProtocol : public fetch::service::Protocol
                        , public fetch::service::HasPublicationFeed
{
public:
  using block_type            = chain::MainChain::block_type;
  using block_hash_type       = chain::MainChain::block_hash;
  using protocol_handler_type = service::protocol_handler_type;
  using thread_pool_type      = network::ThreadPool;
  using register_type         = R;
  using self_type             = MainChainProtocol<R>;

  enum
  {
    GET_HEADER         = 1,
    GET_HEAVIEST_CHAIN = 2,
    BLOCK_PUBLISH      = 3,
  };

<<<<<<< HEAD
  MainChainProtocol(protocol_handler_type const &p, register_type const &r,
                    thread_pool_type const &nm, chain::MainChain *chain)
      : Protocol(), protocol_(p), register_(r), thread_pool_(nm), chain_(chain), running_(false)
=======
  MainChainProtocol(protocol_handler_type const &p, register_type r, thread_pool_type nm,
                    chain::MainChain *node)
    : Protocol()
    , protocol_(p)
    , register_(std::move(r))
    , thread_pool_(std::move(nm))
    , chain_(node)
    , running_(false)
>>>>>>> 4333e9d8
  {
    this->Expose(GET_HEADER, this, &self_type::GetHeader);
    this->Expose(GET_HEAVIEST_CHAIN, this, &self_type::GetHeaviestChain);

    this->RegisterFeed(BLOCK_PUBLISH, this);
    max_size_ = 100;
  }

  void Start()
  {
    fetch::logger.Debug("Starting syncronisation of blocks");
    if (running_) return;
    running_ = true;
    thread_pool_->Post([this]() { this->IdleUntilPeers(); });
  }

  void Stop() { running_ = false; }

  void PublishBlock(const chain::MainChain::block_type &blk)
  {
       LOG_STACK_TRACE_POINT;
   fetch::logger.Warn("MINED A BLOCK:" + blk.summarise());
    Publish(BLOCK_PUBLISH, blk);
  }

  void ConnectionDropped(fetch::network::TCPClient::handle_type connection_handle)
  {
    LOG_STACK_TRACE_POINT;
    std::lock_guard<mutex::Mutex> lock(mutex_);
    blockPublishSubscriptions_.ConnectionDropped(connection_handle);
  }
private:
  protocol_handler_type  protocol_;
  register_type          register_;
  thread_pool_type       thread_pool_;
  network::SubscriptionsContainer blockPublishSubscriptions_;

  /// Protocol logic
  /// @{


  void IdleUntilPeers()
  {
      LOG_STACK_TRACE_POINT;
    if (!running_) return;

    if (register_.number_of_services() == 0)
    {
      thread_pool_->Post([this]() { this->IdleUntilPeers(); },
                         1000);  // TODO: Make time variable
    }
    else
    {
      thread_pool_->Post([this]() { this->FetchHeaviestFromPeers(); });
    }
  }

  void FetchHeaviestFromPeers()
  {
    LOG_STACK_TRACE_POINT;
    fetch::logger.Debug("Fetching blocks from peer");

    if (!running_) return;

    uint32_t                      ms = max_size_;
    using service_map_type           = typename R::service_map_type;
    register_.WithServices([this, ms](service_map_type const &map) {
      for (auto const &p : map)
      {
        if (!running_)
        {
          return;
        }

        auto peer = p.second;
        auto ptr  = peer.lock();

        auto foo = new service::Function<void(chain::MainChain::block_type)>(
          [this](chain::MainChain::block_type block){
            this -> pending_blocks_.Add(block);
            this -> thread_pool_ -> Post([this]() { this -> AddPendingBlocks(); });
          }
        );
        blockPublishSubscriptions_.Subscribe(
          ptr,
          protocol_,
          BLOCK_PUBLISH,
          foo);

        auto prom = ptr->Call(protocol_, GET_HEAVIEST_CHAIN, ms);
        prom.Then([prom, ms, this](){
          std::vector<block_type> incoming;
          incoming.reserve(uint64_t(ms));
          prom.As(incoming);
          this -> pending_blocks_.Add(incoming.begin(), incoming.end());
          this -> thread_pool_ -> Post([this]() { this -> AddPendingBlocks(); });
        });
      }
    });

    if (running_)
    {
      thread_pool_->Post([this]() { this->IdleUntilPeers(); }, 2000);
    }
  }

  void ForwardBlocks()
  {
    std::vector<block_type> work;
    if (forward_blocks_.Get(work, 16))
    {
       for(auto &block: work)
       {
         Publish(BLOCK_PUBLISH, block);
       }
    }
    if (forward_blocks_.Remaining())
    {
      this -> thread_pool_ -> Post([this]() { this -> ForwardBlocks(); });
    }
  }

  void AddPendingBlocks()
  {
    std::vector<block_type> work;

    if (pending_blocks_.Get(work, 16))
    {
      for(auto &block: work)
      {
        block.UpdateDigest();
        if (chain_->AddBlock(block))
        {
          forward_blocks_.Add(block);
          this -> thread_pool_ -> Post([this]() { this -> AddPendingBlocks(); });
          if (block.loose())
          {
            this -> thread_pool_ -> Post([this]() { this -> QueryLooseBlocks(); });
          }
        }
      }
    }
    if (pending_blocks_.Remaining())
    {
      this -> thread_pool_ -> Post([this]() { this -> AddPendingBlocks(); });
    }
    if (forward_blocks_.Remaining())
    {
      this -> thread_pool_ -> Post([this]() { this -> ForwardBlocks(); });
    }
    if (loose_blocks_.Remaining())
    {
      this -> thread_pool_ -> Post([this]() { this -> QueryLooseBlocks(); });
    }
  }

  void QueryLooseBlocks()
  {
    std::vector<block_type> work;
    if (loose_blocks_.Get(work, 16))
    {
    }
    if (loose_blocks_.Remaining())
    {
      this -> thread_pool_ -> Post([this]() { this -> ForwardBlocks(); });
    }
  }

  /// @}

  /// RPC
  /// @{
  std::pair<bool, block_type> GetHeader(block_hash_type const &hash)
  {
      LOG_STACK_TRACE_POINT;
    fetch::logger.Debug("GetHeader starting work");
    block_type block;
    if (chain_->Get(hash, block))
    {
      fetch::logger.Debug("GetHeader done");
      return std::make_pair(true, block);
    }
    else
    {
      fetch::logger.Debug("GetHeader not found");
      return std::make_pair(false, block);
    }
  }

  std::vector<block_type> GetHeaviestChain(uint32_t const &maxsize)
  {
      LOG_STACK_TRACE_POINT;
    std::vector<block_type> results;

    fetch::logger.Debug("GetHeaviestChain starting work ", maxsize);

    results = chain_->HeaviestChain(maxsize);

    fetch::logger.Debug("GetHeaviestChain returning ", results.size(), " of req ", maxsize);

    return results;
  }
  /// @}

  chain::MainChain *chain_;
  mutex::Mutex      mutex_{ __LINE__, __FILE__ };

  generics::WorkItemsQueue<block_type> pending_blocks_;
  generics::WorkItemsQueue<block_type> loose_blocks_;
  generics::WorkItemsQueue<block_type> forward_blocks_;

  std::atomic<bool>     running_;
  std::atomic<uint32_t> max_size_;
};

}  // namespace chain
}  // namespace fetch<|MERGE_RESOLUTION|>--- conflicted
+++ resolved
@@ -1,13 +1,10 @@
 #pragma once
 #include "network/service/protocol.hpp"
-<<<<<<< HEAD
+#include <utility>
 #include "network/service/publication_feed.hpp"
 #include "network/service/function.hpp"
 #include "network/generics/subscriptions_container.hpp"
 #include "network/generics/work_items_queue.hpp"
-=======
-#include <utility>
->>>>>>> 4333e9d8
 #include <vector>
 
 namespace fetch {
@@ -32,20 +29,14 @@
     BLOCK_PUBLISH      = 3,
   };
 
-<<<<<<< HEAD
-  MainChainProtocol(protocol_handler_type const &p, register_type const &r,
-                    thread_pool_type const &nm, chain::MainChain *chain)
-      : Protocol(), protocol_(p), register_(r), thread_pool_(nm), chain_(chain), running_(false)
-=======
   MainChainProtocol(protocol_handler_type const &p, register_type r, thread_pool_type nm,
-                    chain::MainChain *node)
-    : Protocol()
+                    thread_pool_type const &nm, chain::MainChain *node)
+      : Protocol(), protocol_(p), register_(r), thread_pool_(nm), chain_(node), running_(false)
     , protocol_(p)
-    , register_(std::move(r))
-    , thread_pool_(std::move(nm))
+    , register_(r)
+    , thread_pool_(nm)
     , chain_(node)
     , running_(false)
->>>>>>> 4333e9d8
   {
     this->Expose(GET_HEADER, this, &self_type::GetHeader);
     this->Expose(GET_HEAVIEST_CHAIN, this, &self_type::GetHeaviestChain);
