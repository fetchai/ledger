--- conflicted
+++ resolved
@@ -80,16 +80,11 @@
 
   void Start()
   {
-<<<<<<< HEAD
     FETCH_LOG_DEBUG(LOGGING_NAME,"Starting syncronisation of blocks");
-    if (running_) return;
-=======
-    fetch::logger.Debug("Starting syncronisation of blocks");
     if (running_)
     {
       return;
     }
->>>>>>> c3d0aa37
     running_ = true;
     thread_pool_->Post([this]() { this->IdleUntilPeers(); });
 
@@ -104,7 +99,6 @@
   void Stop()
   {
     running_ = false;
-<<<<<<< HEAD
 
 #if 0
     for (auto &feed : feeds_)
@@ -117,7 +111,6 @@
   void PublishBlock(BlockType const &blk)
   {
     LOG_STACK_TRACE_POINT;
-    FETCH_LOG_WARN(LOGGING_NAME,"MINED A BLOCK:" + blk.summarise());
     Publish(BLOCK_PUBLISH, blk);
   }
 
@@ -140,9 +133,6 @@
   }
 
   const std::string &GetIdentity() { return identifier_; }
-=======
-  }
->>>>>>> c3d0aa37
 
 private:
   protocol_number_type            protocol_;
@@ -213,18 +203,11 @@
       auto subscription_handler_function = new service::Function<void(block_type)>(subscription_handler_cb);
 
       {
-<<<<<<< HEAD
         LOG_STACK_TRACE_POINT;
         blockPublishSubscriptions_.Subscribe(service_client, protocol_, BLOCK_PUBLISH,
                                              name, // TODO(kll) make a connection name here.
                                              subscription_handler_function);
       }
-=======
-        if (!running_)
-        {
-          return;
-        }
->>>>>>> c3d0aa37
 
 #if 0
       // TODO(EJF): ?????
