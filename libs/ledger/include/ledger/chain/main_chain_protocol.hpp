#pragma once
#include "network/service/protocol.hpp"
#include "network/service/publication_feed.hpp"
#include "network/service/function.hpp"
#include "network/generics/subscriptions_container.hpp"
#include "network/generics/work_items_queue.hpp"
#include <utility>
<<<<<<< HEAD
#include "network/service/publication_feed.hpp"
#include "network/service/function.hpp"
#include "network/generics/subscriptions_container.hpp"
#include "network/generics/work_items_queue.hpp"
=======

>>>>>>> a2f5ea37
#include <vector>

namespace fetch {
namespace chain {

template <typename R>
class MainChainProtocol : public fetch::service::Protocol
                        , public fetch::service::HasPublicationFeed
{
public:
  using block_type            = chain::MainChain::block_type;
  using block_hash_type       = chain::MainChain::block_hash;
  using protocol_number_type  = service::protocol_handler_type;
  using thread_pool_type      = network::ThreadPool;
  using register_type         = R;
  using self_type             = MainChainProtocol<R>;
  using connectivity_details_type = MainChainDetails;
  using client_register_type      = fetch::network::ConnectionRegister<connectivity_details_type>;
  using client_handle_type     = client_register_type::connection_handle_type;
  using feed_handler_type = service::feed_handler_type;
  
  enum
  {
    GET_HEADER         = 1,
    GET_HEAVIEST_CHAIN = 2,
    BLOCK_PUBLISH      = 3,
  };

  MainChainProtocol(protocol_number_type const &p, register_type r, thread_pool_type nm,
		    const std::string &identifier,
                    chain::MainChain *node)
    : Protocol()
    , protocol_(p)
    , register_(r)
    , thread_pool_(nm)
    , chain_(node)
    , running_(false)
    , identifier_(identifier)
  {
    this->Expose(GET_HEADER, this, &self_type::GetHeader);
    this->Expose(GET_HEAVIEST_CHAIN, this, &self_type::GetHeaviestChain);

    this->RegisterFeed(BLOCK_PUBLISH, this);
    max_size_ = 100;
  }

  void Start()
  {
    fetch::logger.Debug("Starting syncronisation of blocks");
    if (running_) return;
    running_ = true;
    thread_pool_->Post([this]() { this->IdleUntilPeers(); });
  }

  void Stop() { running_ = false; }

  void PublishBlock(const chain::MainChain::block_type &blk)
  {
<<<<<<< HEAD
       LOG_STACK_TRACE_POINT;
   fetch::logger.Warn("MINED A BLOCK:" + blk.summarise());
=======
    LOG_STACK_TRACE_POINT;
    fetch::logger.Warn("MINED A BLOCK:" + blk.summarise());
>>>>>>> a2f5ea37
    Publish(BLOCK_PUBLISH, blk);
  }

  void ConnectionDropped(fetch::network::TCPClient::handle_type connection_handle)
  {
    LOG_STACK_TRACE_POINT;
    std::lock_guard<mutex::Mutex> lock(mutex_);
    blockPublishSubscriptions_.ConnectionDropped(connection_handle);
  }
<<<<<<< HEAD
private:
  protocol_handler_type  protocol_;
=======

  std::vector<std::string> GetCurrentSubscriptions()
  {
    return blockPublishSubscriptions_ . GetAllSubscriptions(protocol_, BLOCK_PUBLISH);
  }

  void AssociateName(const std::string &name, client_handle_type connection_handle,
                     protocol_number_type proto=0,
                     feed_handler_type verb=0)
  {
    blockPublishSubscriptions_ . AssociateName(name, connection_handle, proto, verb);
  }

  const std::string &GetIdentity()
  {
    return identifier_;
  }

private:
  protocol_number_type   protocol_;
>>>>>>> a2f5ea37
  register_type          register_;
  thread_pool_type       thread_pool_;
  network::SubscriptionsContainer blockPublishSubscriptions_;

  /// Protocol logic
  /// @{


  void IdleUntilPeers()
  {
      LOG_STACK_TRACE_POINT;
    if (!running_) return;

    if (register_.number_of_services() == 0)
    {
      thread_pool_->Post([this]() { this->IdleUntilPeers(); },
                         1000);  // TODO: Make time variable
    }
    else
    {
      thread_pool_->Post([this]() { this->FetchHeaviestFromPeers(); });
    }
  }

  void FetchHeaviestFromPeers()
  {
    LOG_STACK_TRACE_POINT;
    fetch::logger.Debug("Fetching blocks from peer");

    if (!running_) return;

    uint32_t                      ms = max_size_;
    using service_map_type           = typename R::service_map_type;
    register_.WithServices([this, ms](service_map_type const &map) {
        // entries in a map of connection_handle to  service_object.
      for (auto const &p : map)
      {
        if (!running_)
        {
          return;
        }

<<<<<<< HEAD
        auto peer = p.second;
        auto ptr  = peer.lock();
=======
        auto peer    = p.second;
        auto ptr     = peer.lock();
        auto details = register_.GetDetails(ptr -> handle());


        //std::cout << std::string(byte_array::ToBase64(details.identity.identifier())) << std::endl;

        //if (!details -> IsAnyMainChain())
        //{
        //  continue;
        //}

        auto name = details -> GetOwnerIdentityString();
>>>>>>> a2f5ea37

        auto foo = new service::Function<void(chain::MainChain::block_type)>(
          [this](chain::MainChain::block_type block){
            this -> pending_blocks_.Add(block);
            this -> thread_pool_ -> Post([this]() { this -> AddPendingBlocks(); });
          }
        );
        blockPublishSubscriptions_.Subscribe(
          ptr,
          protocol_,
          BLOCK_PUBLISH,
<<<<<<< HEAD
=======
          name, // TODO(kll) make a connection name here.
>>>>>>> a2f5ea37
          foo);

        auto prom = ptr->Call(protocol_, GET_HEAVIEST_CHAIN, ms);
        prom.Then([prom, ms, this](){
          std::vector<block_type> incoming;
          incoming.reserve(uint64_t(ms));
          prom.As(incoming);
          this -> pending_blocks_.Add(incoming.begin(), incoming.end());
          this -> thread_pool_ -> Post([this]() { this -> AddPendingBlocks(); });
        });
      }
    });

    if (running_)
    {
      thread_pool_->Post([this]() { this->IdleUntilPeers(); }, 2000);
    }
  }

  void ForwardBlocks()
  {
    std::vector<block_type> work;
    if (forward_blocks_.Get(work, 16))
    {
       for(auto &block: work)
       {
         Publish(BLOCK_PUBLISH, block);
       }
    }
    if (forward_blocks_.Remaining())
    {
      this -> thread_pool_ -> Post([this]() { this -> ForwardBlocks(); });
    }
  }

  void AddPendingBlocks()
  {
    std::vector<block_type> work;

    if (pending_blocks_.Get(work, 16))
    {
      for(auto &block: work)
      {
        block.UpdateDigest();
        if (chain_->AddBlock(block))
        {
          forward_blocks_.Add(block);
          this -> thread_pool_ -> Post([this]() { this -> AddPendingBlocks(); });
          if (block.loose())
          {
            this -> thread_pool_ -> Post([this]() { this -> QueryLooseBlocks(); });
          }
        }
      }
    }
    if (pending_blocks_.Remaining())
    {
      this -> thread_pool_ -> Post([this]() { this -> AddPendingBlocks(); });
    }
    if (forward_blocks_.Remaining())
    {
      this -> thread_pool_ -> Post([this]() { this -> ForwardBlocks(); });
    }
    if (loose_blocks_.Remaining())
    {
      this -> thread_pool_ -> Post([this]() { this -> QueryLooseBlocks(); });
    }
  }

  void QueryLooseBlocks()
  {
    std::vector<block_type> work;
    if (loose_blocks_.Get(work, 16))
    {
    }
    if (loose_blocks_.Remaining())
    {
      this -> thread_pool_ -> Post([this]() { this -> ForwardBlocks(); });
    }
  }

  /// @}

  /// RPC
  /// @{
  std::pair<bool, block_type> GetHeader(block_hash_type const &hash)
  {
      LOG_STACK_TRACE_POINT;
    fetch::logger.Debug("GetHeader starting work");
    block_type block;
    if (chain_->Get(hash, block))
    {
      fetch::logger.Debug("GetHeader done");
      return std::make_pair(true, block);
    }
    else
    {
      fetch::logger.Debug("GetHeader not found");
      return std::make_pair(false, block);
    }
  }

  std::vector<block_type> GetHeaviestChain(uint32_t const &maxsize)
  {
      LOG_STACK_TRACE_POINT;
    std::vector<block_type> results;

    fetch::logger.Debug("GetHeaviestChain starting work ", maxsize);

    results = chain_->HeaviestChain(maxsize);

    fetch::logger.Debug("GetHeaviestChain returning ", results.size(), " of req ", maxsize);

    return results;
  }
  /// @}

  chain::MainChain *chain_;
  mutex::Mutex      mutex_{ __LINE__, __FILE__ };

  generics::WorkItemsQueue<block_type> pending_blocks_;
  generics::WorkItemsQueue<block_type> loose_blocks_;
  generics::WorkItemsQueue<block_type> forward_blocks_;

  std::atomic<bool>     running_;
  std::atomic<uint32_t> max_size_;
  std::string            identifier_;
};

}  // namespace chain
}  // namespace fetch<|MERGE_RESOLUTION|>--- conflicted
+++ resolved
@@ -5,14 +5,6 @@
 #include "network/generics/subscriptions_container.hpp"
 #include "network/generics/work_items_queue.hpp"
 #include <utility>
-<<<<<<< HEAD
-#include "network/service/publication_feed.hpp"
-#include "network/service/function.hpp"
-#include "network/generics/subscriptions_container.hpp"
-#include "network/generics/work_items_queue.hpp"
-=======
-
->>>>>>> a2f5ea37
 #include <vector>
 
 namespace fetch {
@@ -71,13 +63,8 @@
 
   void PublishBlock(const chain::MainChain::block_type &blk)
   {
-<<<<<<< HEAD
-       LOG_STACK_TRACE_POINT;
-   fetch::logger.Warn("MINED A BLOCK:" + blk.summarise());
-=======
     LOG_STACK_TRACE_POINT;
     fetch::logger.Warn("MINED A BLOCK:" + blk.summarise());
->>>>>>> a2f5ea37
     Publish(BLOCK_PUBLISH, blk);
   }
 
@@ -87,10 +74,6 @@
     std::lock_guard<mutex::Mutex> lock(mutex_);
     blockPublishSubscriptions_.ConnectionDropped(connection_handle);
   }
-<<<<<<< HEAD
-private:
-  protocol_handler_type  protocol_;
-=======
 
   std::vector<std::string> GetCurrentSubscriptions()
   {
@@ -111,7 +94,6 @@
 
 private:
   protocol_number_type   protocol_;
->>>>>>> a2f5ea37
   register_type          register_;
   thread_pool_type       thread_pool_;
   network::SubscriptionsContainer blockPublishSubscriptions_;
@@ -119,10 +101,8 @@
   /// Protocol logic
   /// @{
 
-
   void IdleUntilPeers()
   {
-      LOG_STACK_TRACE_POINT;
     if (!running_) return;
 
     if (register_.number_of_services() == 0)
@@ -154,10 +134,6 @@
           return;
         }
 
-<<<<<<< HEAD
-        auto peer = p.second;
-        auto ptr  = peer.lock();
-=======
         auto peer    = p.second;
         auto ptr     = peer.lock();
         auto details = register_.GetDetails(ptr -> handle());
@@ -171,7 +147,6 @@
         //}
 
         auto name = details -> GetOwnerIdentityString();
->>>>>>> a2f5ea37
 
         auto foo = new service::Function<void(chain::MainChain::block_type)>(
           [this](chain::MainChain::block_type block){
@@ -183,10 +158,7 @@
           ptr,
           protocol_,
           BLOCK_PUBLISH,
-<<<<<<< HEAD
-=======
           name, // TODO(kll) make a connection name here.
->>>>>>> a2f5ea37
           foo);
 
         auto prom = ptr->Call(protocol_, GET_HEAVIEST_CHAIN, ms);
