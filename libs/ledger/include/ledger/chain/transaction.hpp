--- conflicted
+++ resolved
@@ -153,12 +153,5 @@
 
 typedef VerifiedTransaction Transaction;
 
-<<<<<<< HEAD
 }  // namespace chain
 }  // namespace fetch
-
-#endif
-=======
-} // namespace chain
-} // namespace fetch
->>>>>>> 9d7af97f
