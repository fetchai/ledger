--- conflicted
+++ resolved
@@ -8,10 +8,7 @@
 class UnverifiedTransaction : private MutableTransaction
 {
 public:
-<<<<<<< HEAD
   using super_type                                     = MutableTransaction;
-=======
-  using super_type = MutableTransaction;
   using super_type::VERSION;
   using super_type::hasher_type;
   using super_type::digest_type;
@@ -22,7 +19,6 @@
   using super_type::contract_name;
   using super_type::digest;
 
->>>>>>> 88ab76e9
   UnverifiedTransaction()                              = default;
   UnverifiedTransaction(UnverifiedTransaction &&other) = default;
   UnverifiedTransaction &operator=(UnverifiedTransaction &&other) = default;
@@ -71,10 +67,7 @@
 {
 public:
   using super_type = UnverifiedTransaction;
-<<<<<<< HEAD
-=======
   using super_type::GetMutable;
->>>>>>> 88ab76e9
 
   VerifiedTransaction()                            = default;
   VerifiedTransaction(VerifiedTransaction &&other) = default;
