--- conflicted
+++ resolved
@@ -37,42 +37,28 @@
 template <typename T>
 inline void Deserialize(T &serializer, UnverifiedTransaction &b)
 {
-  FETCH_LOG_INFO(LOGGING_NAME,">>UnverifiedTransaction 1");
   uint16_t version;
   serializer >> version;  // TODO(issue 34): set version
 
-  FETCH_LOG_INFO(LOGGING_NAME,">>UnverifiedTransaction 2");
   char c;
   serializer >> c;
 
-  FETCH_LOG_INFO(LOGGING_NAME,">>UnverifiedTransaction 3");
   TransactionSummary    summary;
   std::string           contract_name;
   byte_array::ByteArray data;
   signatures_type       signatures;
 
-  FETCH_LOG_INFO(LOGGING_NAME,">>UnverifiedTransaction 4");
   serializer >> summary;
   b.set_summary(summary);
 
-  FETCH_LOG_INFO(LOGGING_NAME,">>UnverifiedTransaction 5");
   serializer >> data;
   b.set_data(data);
 
-<<<<<<< HEAD
-  FETCH_LOG_INFO(LOGGING_NAME,">>UnverifiedTransaction 6");
-  serializer >> signature;
-  b.set_signature(signature);
-=======
   serializer >> signatures;
   b.set_signatures(signatures);
->>>>>>> 62e4a021
 
-  FETCH_LOG_INFO(LOGGING_NAME,">>UnverifiedTransaction 7");
   serializer >> contract_name;
   b.set_contract_name(contract_name);
-
-  FETCH_LOG_INFO(LOGGING_NAME,">>UnverifiedTransaction X");
 }
 
 template <typename T>
