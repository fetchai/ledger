--- conflicted
+++ resolved
@@ -82,11 +82,5 @@
   b.set_contract_name(contract_name);
 }
 
-<<<<<<< HEAD
 }  // namespace chain
-}  // namespace fetch
-#endif
-=======
-}
-}
->>>>>>> 9d7af97f
+}  // namespace fetch