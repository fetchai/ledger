--- conflicted
+++ resolved
@@ -167,20 +167,20 @@
     mainchain_protocol_->ConnectionDropped(connection_handle);
   }
 
-<<<<<<< HEAD
   void PublishBlock(const chain::MainChain::BlockType &blk)
   {
     mainchain_protocol_->PublishBlock(blk);
   }
 
-  mainchain_type *         mainchain() { return mainchain_.get(); }
-  mainchain_protocol_type *mainchainprotocol() { return mainchain_protocol_.get(); }
-=======
   mainchain_type *mainchain()
   {
     return mainchain_.get();
   }
->>>>>>> c3d0aa37
+  
+  mainchain_protocol_type *mainchainprotocol()
+  {
+    return mainchain_protocol_.get();
+  }
 
 private:
   client_register_type register_;
