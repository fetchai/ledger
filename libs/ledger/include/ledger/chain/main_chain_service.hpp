#ifndef LEDGER_CHAIN_MAIN_CHAIN_SERVICE_HPP
#define LEDGER_CHAIN_MAIN_CHAIN_SERVICE_HPP

#include"storage/object_store.hpp"
#include"storage/object_store_protocol.hpp"
#include"network/service/server.hpp"
#include"network/details/thread_pool.hpp"

#include"network/management/connection_register.hpp"
#include"ledger/chain/main_chain.hpp"
#include"ledger/chain/main_chain_protocol.hpp"
#include"ledger/chain/main_chain_details.hpp"
#include"ledger/chain/main_chain_identity.hpp"
#include"ledger/chain/main_chain_identity_protocol.hpp"
#include"ledger/chain/main_chain_controller.hpp"
#include"ledger/chain/main_chain_controller_protocol.hpp"


namespace fetch
{
namespace chain
{

class MainChainService : public service::ServiceServer< fetch::network::TCPServer >
{
public:

<<<<<<< HEAD
  typedef fetch::chain::MainChain::proof_type proof_type;
  typedef fetch::chain::MainChain::block_type block_type;
  typedef fetch::chain::MainChain::block_type::body_type body_type;
  typedef fetch::chain::MainChain::block_hash block_hash;

  
  using connectivity_details_type = MainChainDetails;
  using client_register_type = fetch::network::ConnectionRegister< connectivity_details_type >;

  using mainchain_type = fetch::chain::MainChain;
  using mainchain_protocol_type = fetch::chain::MainChainProtocol< client_register_type >;

  
  using block_store_type = storage::ObjectStore<block_type>;
  using block_store_protocol_type = storage::ObjectStoreProtocol<block_type>;
  using block_sync_protocol_type = storage::ObjectStoreSyncronisationProtocol< client_register_type,  block_type >;
=======
  using mainchain_type = fetch::chain::MainChain;
  using mainchain_protocol_type = fetch::chain::MainChainProtocol;

  using connectivity_details_type = MainChainDetails;
  using client_register_type = fetch::network::ConnectionRegister< connectivity_details_type >;
>>>>>>> 32af81bc

  using controller_type = MainChainController;
  using controller_protocol_type = MainChainControllerProtocol;

  using identity_type = MainChainIdentity;
  using identity_protocol_type = MainChainIdentityProtocol;
  using super_type = service::ServiceServer< fetch::network::TCPServer >;

  using thread_pool_type = network::ThreadPool;  

  enum {
    IDENTITY = 1,
    CHAIN,
    CONTROLLER
  };
  
  MainChainService(std::string const &db_dir, 
    uint16_t port, fetch::network::NetworkManager tm, bool start_sync = true)
    : super_type(port, tm) {

    fetch::logger.Warn("Establishing mainchain Service on rpc://127.0.0.1:", port);

    thread_pool_ = network::MakeThreadPool(1);

    // format and generate the prefix
    std::string prefix;
    {
      std::stringstream s;
      s << db_dir;
      s << "_mainchain" << std::setw(3) << std::setfill('0') << "_";
      prefix = s.str();
    }

    // Main chain Identity
    identity_ = std::make_shared<identity_type>(register_, tm);    
    identity_protocol_.reset(new identity_protocol_type(identity_.get()));
    this->Add(IDENTITY, identity_protocol_.get());

    mainchain_.reset( new mainchain_type() );
    mainchain_protocol_.reset( new mainchain_protocol_type( CHAIN, register_, thread_pool_, mainchain_.get() ) );
    this->Add(CHAIN, mainchain_protocol_.get());

    controller_.reset(new controller_type(IDENTITY, identity_, register_, tm));
    controller_protocol_.reset(new controller_protocol_type(controller_.get()));
    this->Add(CONTROLLER, controller_protocol_.get());

    thread_pool_->Start();

    mainchain_protocol_->Start();
  }

  ~MainChainService() 
  {

    identity_protocol_.reset();
    identity_.reset();

  }

  mainchain_type* mainchain()
  {
    return mainchain_.get();
  }
private:
  client_register_type register_;
  thread_pool_type thread_pool_;  

  std::shared_ptr<identity_type> identity_;
  std::unique_ptr<identity_protocol_type> identity_protocol_;

  std::unique_ptr< mainchain_type > mainchain_;
  std::unique_ptr< mainchain_protocol_type > mainchain_protocol_;

  std::unique_ptr<controller_type> controller_;
  std::unique_ptr<controller_protocol_type> controller_protocol_;
  

};

}
}

#endif<|MERGE_RESOLUTION|>--- conflicted
+++ resolved
@@ -3,8 +3,8 @@
 
 #include"storage/object_store.hpp"
 #include"storage/object_store_protocol.hpp"
+#include"storage/object_store_syncronisation_protocol.hpp"
 #include"network/service/server.hpp"
-#include"network/details/thread_pool.hpp"
 
 #include"network/management/connection_register.hpp"
 #include"ledger/chain/main_chain.hpp"
@@ -25,7 +25,6 @@
 {
 public:
 
-<<<<<<< HEAD
   typedef fetch::chain::MainChain::proof_type proof_type;
   typedef fetch::chain::MainChain::block_type block_type;
   typedef fetch::chain::MainChain::block_type::body_type body_type;
@@ -42,23 +41,17 @@
   using block_store_type = storage::ObjectStore<block_type>;
   using block_store_protocol_type = storage::ObjectStoreProtocol<block_type>;
   using block_sync_protocol_type = storage::ObjectStoreSyncronisationProtocol< client_register_type,  block_type >;
-=======
-  using mainchain_type = fetch::chain::MainChain;
-  using mainchain_protocol_type = fetch::chain::MainChainProtocol;
-
-  using connectivity_details_type = MainChainDetails;
-  using client_register_type = fetch::network::ConnectionRegister< connectivity_details_type >;
->>>>>>> 32af81bc
 
   using controller_type = MainChainController;
   using controller_protocol_type = MainChainControllerProtocol;
-
+  
   using identity_type = MainChainIdentity;
   using identity_protocol_type = MainChainIdentityProtocol;
+  using connection_handle_type = client_register_type::connection_handle_type; 
   using super_type = service::ServiceServer< fetch::network::TCPServer >;
 
   using thread_pool_type = network::ThreadPool;  
-
+  
   enum {
     IDENTITY = 1,
     CHAIN,
@@ -112,6 +105,7 @@
   {
     return mainchain_.get();
   }
+  
 private:
   client_register_type register_;
   thread_pool_type thread_pool_;  
