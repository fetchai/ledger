--- conflicted
+++ resolved
@@ -70,106 +70,7 @@
   using Timestamp    = Clock::time_point;
   using Milliseconds = std::chrono::milliseconds;
 
-<<<<<<< HEAD
-  std::function<void(const BlockType)> onBlockComplete_;
-
-  void MinerThreadEntrypoint()
-  {
-    SetThreadName("MChainMiner");
-
-    // schedule the next block time
-    Timestamp next_block_time = Clock::now() + block_interval_;
-
-    BlockHash previous_heaviest;
-
-    BlockType next_block;
-    BodyType  next_block_body;
-
-    bool searching_for_hash = false;
-
-    if (consensus_miner_ == nullptr)
-    {
-      FETCH_LOG_ERROR(LOGGING_NAME, "No consensus miner set! Mining not possible!");
-      return;
-    }
-
-    while (!stop_)
-    {
-      // determine the heaviest block
-      auto &block = main_chain_.HeaviestBlock();
-
-      // if the heaviest block has changed then we need to schedule the next block time
-      if (block.hash() != previous_heaviest)
-      {
-        FETCH_LOG_INFO(LOGGING_NAME, "==> New heaviest block: ", byte_array::ToBase64(block.hash()),
-                       " from: ", byte_array::ToBase64(block.prev()));
-
-        // new heaviest has been detected
-        next_block_time    = Clock::now() + block_interval_;
-        previous_heaviest  = block.hash().Copy();
-        searching_for_hash = false;
-      }
-
-      if (searching_for_hash)
-      {
-        if (consensus_miner_->Mine(next_block, 100))
-        {
-          // Add the block
-          blockCoordinator_.AddBlock(next_block);
-
-          // TODO(EJF): Feels like this needs to be reworked into the block coordinator
-          if (on_block_complete_)
-          {
-            on_block_complete_(next_block);
-
-            FETCH_METRIC_BLOCK_GENERATED(next_block.hash());
-          }
-
-          // stop searching for the hash and schedule the next time to generate a block
-          next_block_time    = Clock::now() + block_interval_;
-          searching_for_hash = false;
-        }
-      }
-      else if (Clock::now() >= next_block_time)  // if we are ready to generate a new block
-      {
-        // update the metadata for the block
-        next_block_body.block_number  = block.body().block_number + 1;
-        next_block_body.previous_hash = block.hash();
-        next_block_body.miner         = miner_identity_;
-
-        // Reset previous state
-        next_block_body.slices.clear();
-
-        FETCH_LOG_INFO(LOGGING_NAME, "Generate new block: ", num_lanes_, " x ", num_slices_);
-
-        // Pack the block with transactions
-        miner_.GenerateBlock(next_block_body, num_lanes_, num_slices_, main_chain_);
-        next_block.SetBody(next_block_body);
-        next_block.UpdateDigest();
-
-#ifdef FETCH_ENABLE_METRICS
-        metrics::Metrics::Timestamp const now = metrics::Metrics::Clock::now();
-
-        for (auto const &slice : next_block_body.slices)
-        {
-          for (auto const &tx : slice.transactions)
-          {
-            FETCH_METRIC_TX_PACKED_EX(tx.transaction_hash, now);
-          }
-        }
-#endif  // FETCH_ENABLE_METRICS
-
-        // Mine the block
-        next_block.proof().SetTarget(target_);
-        searching_for_hash = true;
-      }
-
-      std::this_thread::sleep_for(std::chrono::milliseconds{10});
-    }
-  }
-=======
   void MinerThreadEntrypoint();
->>>>>>> 12018c62
 
   std::atomic<bool> stop_{false};
   std::size_t       target_ = 8;
