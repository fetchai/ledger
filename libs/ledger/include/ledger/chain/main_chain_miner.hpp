--- conflicted
+++ resolved
@@ -167,11 +167,7 @@
             FETCH_METRIC_TX_PACKED_EX(tx.transaction_hash, now);
           }
         }
-<<<<<<< HEAD
-#endif // FETCH_ENABLE_METRICS
-=======
 #endif  // FETCH_ENABLE_METRICS
->>>>>>> 99b5b054
 
         // Mine the block
         next_block.proof().SetTarget(target_);
