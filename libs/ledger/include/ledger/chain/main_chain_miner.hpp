--- conflicted
+++ resolved
@@ -67,13 +67,13 @@
     }
   }
 
-  void onBlockComplete(std::function<void(const block_type)> func) { onBlockComplete_ = func; }
+  void onBlockComplete(std::function<void(const BlockType)> func) { onBlockComplete_ = func; }
 
 private:
   using clock_type     = std::chrono::high_resolution_clock;
   using timestamp_type = clock_type::time_point;
 
-  std::function<void(const block_type)> onBlockComplete_;
+  std::function<void(const BlockType)> onBlockComplete_;
 
   template <typename T>
   timestamp_type CalculateNextBlockTime(T &rng)
@@ -105,24 +105,19 @@
       // if the heaviest block has changed then we need to schedule the next block time
       if (block.hash() != previous_heaviest)
       {
-        fetch::logger.Info("===> New Heaviest Block: ", block.hashString());
+        fetch::logger.Info("==> New heaviest block: ", byte_array::ToBase64(block.hash()),
+                           " from: ", minerNumber_);
 
         // new heaviest has been detected
         next_block_time   = CalculateNextBlockTime(rng);
-        previous_heaviest = block.hash();
+        previous_heaviest = block.hash().Copy();
       }
 
-<<<<<<< HEAD
       // if we are ready to generate a new block
       if (clock_type::now() >= next_block_time)
       {
-        block_type nextBlock;
-        body_type  nextBody;
-=======
-        // Create another block sequential to previous
         BlockType nextBlock;
         body_type nextBody;
->>>>>>> 19ee4445
         nextBody.block_number  = block.body().block_number + 1;
         nextBody.previous_hash = block.hash();
         nextBody.miner_number  = minerNumber_;
