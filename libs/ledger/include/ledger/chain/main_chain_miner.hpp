--- conflicted
+++ resolved
@@ -83,16 +83,14 @@
   }
 
 private:
-  static constexpr uint32_t MAX_BLOCK_JITTER_US = 8000;
-  static constexpr uint32_t BLOCK_PERIOD_MS     = 15000;
+  using clock_type     = std::chrono::high_resolution_clock;
+  using timestamp_type = clock_type::time_point;
 
-  using Clock     = std::chrono::high_resolution_clock;
-  using Timestamp = Clock::time_point;
+  std::function<void(const BlockType)> onBlockComplete_;
 
   template <typename T>
-  Timestamp CalculateNextBlockTime(T &rng)
+  timestamp_type CalculateNextBlockTime(T &rng)
   {
-<<<<<<< HEAD
     auto jitterrange = block_interval_ * 0.1;
     auto jitterrange_us = std::chrono::duration_cast<std::chrono::microseconds>(jitterrange).count();
     auto random_us = rng() % jitterrange_us - (jitterrange_us / 2);
@@ -100,10 +98,6 @@
     timestamp_type block_time = clock_type::now()
       + block_interval_
       + std::chrono::microseconds{random_us};
-=======
-    Timestamp block_time = Clock::now() + std::chrono::milliseconds{uint32_t{BLOCK_PERIOD_MS}};
-    block_time += std::chrono::microseconds{rng() % MAX_BLOCK_JITTER_US};
->>>>>>> e39a6d4f
 
     return block_time;
   }
@@ -194,12 +188,8 @@
   MinerInterface &         miner_;
   std::thread              thread_;
   uint64_t                 minerNumber_{0};
-<<<<<<< HEAD
-
+  BlockCompleteCallback    on_block_complete_;
   std::chrono::steady_clock::duration block_interval_;
-=======
-  BlockCompleteCallback    on_block_complete_;
->>>>>>> e39a6d4f
 };
 
 }  // namespace chain
