--- conflicted
+++ resolved
@@ -85,11 +85,6 @@
     on_block_complete_ = func;
   }
 
-<<<<<<< HEAD
-  void SetConsensusMiner(ConsensusMinerInterface &consensus_miner)
-=======
-  void SetConsensusMiner(ConsensusMinerInterface consensus_miner)
->>>>>>> f87b0003
   {
     consensus_miner_ = consensus_miner;
   }
@@ -196,11 +191,7 @@
   chain::MainChain &                  mainChain_;
   chain::BlockCoordinator &           blockCoordinator_;
   MinerInterface &                    miner_;
-<<<<<<< HEAD
-  ConsensusMinerInterface &           consensus_miner_;
-=======
   ConsensusMinerInterface             consensus_miner_;
->>>>>>> f87b0003
   std::thread                         thread_;
   uint64_t                            minerNumber_{0};
   BlockCompleteCallback               on_block_complete_;
