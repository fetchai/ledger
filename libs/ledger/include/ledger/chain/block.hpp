#pragma once
//------------------------------------------------------------------------------
//
//   Copyright 2018-2019 Fetch.AI Limited
//
//   Licensed under the Apache License, Version 2.0 (the "License");
//   you may not use this file except in compliance with the License.
//   You may obtain a copy of the License at
//
//       http://www.apache.org/licenses/LICENSE-2.0
//
//   Unless required by applicable law or agreed to in writing, software
//   distributed under the License is distributed on an "AS IS" BASIS,
//   WITHOUT WARRANTIES OR CONDITIONS OF ANY KIND, either express or implied.
//   See the License for the specific language governing permissions and
//   limitations under the License.
//
//------------------------------------------------------------------------------

#include "core/byte_array/byte_array.hpp"
#include "core/serializers/stl_types.hpp"
#include "ledger/chain/consensus/proof_of_work.hpp"
#include "ledger/chain/mutable_transaction.hpp"

#include <memory>

namespace fetch {
namespace ledger {

/**
 * The block class constitutes the complete node that forms the main chain. The block class is
 * split into two levels. The body, which is consensus agnostic and the main block which has
 * consensus specific details.
 */
class Block
{
public:
  using Identity = byte_array::ConstByteArray;
  using Digest   = byte_array::ConstByteArray;
  using Proof    = consensus::ProofOfWork;
  using Slice    = std::vector<TransactionSummary>;
  using Slices   = std::vector<Slice>;
  using DAGDigest   = byte_array::ConstByteArray;  
  using DAGNodes     = std::vector<DAGDigest>;

  struct Body
  {
    // TODO(private issue 496): Populate the state hash
    // TODO(tfr): Add transaction hash to certify transactions
    Digest   hash;               ///< The hash of the block
    Digest   previous_hash;      ///< The hash of the previous block
    Digest   merkle_hash;        ///< The merkle state hash across all shards
    uint64_t block_number{0};    ///< The height of the block from genesis
    Identity miner;              ///< The identity of the generated miner
    uint32_t log2_num_lanes{0};  ///< The log2(number of lanes)
    Slices   slices;             ///< The slice lists
    DAGNodes dag_nodes;          ///< The DAG nodes which the chain is certifying
  };

  /// @name Block Contents
  /// @{
  Body body;  ///< The core fields that make up a block
  /// @}

  /// @name Proof of Work specifics
  /// @{
  uint64_t nonce{0};  ///< The nonce field associated with the proof
  Proof    proof;     ///< The consensus proof
  /// @}

  /// @name Metadata for block management
  /// @{
  uint64_t weight       = 1;
  uint64_t total_weight = 1;
  bool     is_loose     = false;
  /// @}

  // Helper functions
  std::size_t GetTransactionCount() const;
  void        UpdateDigest();
};

/**
 * Serializer for the block body
 *
 * @tparam T The serializer type
 * @param serializer The reference to the serializer
 * @param body The reference to the body to be serialised
 */
template <typename T>
void Serialize(T &serializer, Block::Body const &body)
{
<<<<<<< HEAD
  serializer << body.previous_hash << body.merkle_hash << body.block_number << body.miner
             << body.log2_num_lanes << body.slices << body.dag_nodes;
=======
  serializer << body.hash << body.previous_hash << body.merkle_hash << body.block_number
             << body.miner << body.log2_num_lanes << body.slices;
>>>>>>> 40c797e8
}

/**
 * Deserializer for the block body
 *
 * @tparam T The serializer type
 * @param serializer The reference to the serializer
 * @param body The reference to the output body to be populated
 */
template <typename T>
void Deserialize(T &serializer, Block::Body &body)
{
<<<<<<< HEAD
  serializer >> body.previous_hash >> body.merkle_hash >> body.block_number >> body.miner >>
      body.log2_num_lanes >> body.slices >> body.dag_nodes;
=======
  serializer >> body.hash >> body.previous_hash >> body.merkle_hash >> body.block_number >>
      body.miner >> body.log2_num_lanes >> body.slices;
>>>>>>> 40c797e8
}

/**
 * Serializer for the block
 *
 * @tparam T The serializer type
 * @param serializer The reference to hte serializer
 * @param block The reference to the block to be serialised
 */
template <typename T>
inline void Serialize(T &serializer, Block const &block)
{
  serializer << block.body << block.nonce << block.proof << block.weight << block.total_weight;
}

/**
 * Deserializer for the block
 *
 * @tparam T The serializer type
 * @param serializer The reference to the serializer
 * @param block The reference to the output block to be populated
 */
template <typename T>
inline void Deserialize(T &serializer, Block &block)
{
  serializer >> block.body >> block.nonce >> block.proof >> block.weight >> block.total_weight;
}

}  // namespace ledger
}  // namespace fetch<|MERGE_RESOLUTION|>--- conflicted
+++ resolved
@@ -90,13 +90,8 @@
 template <typename T>
 void Serialize(T &serializer, Block::Body const &body)
 {
-<<<<<<< HEAD
-  serializer << body.previous_hash << body.merkle_hash << body.block_number << body.miner
-             << body.log2_num_lanes << body.slices << body.dag_nodes;
-=======
   serializer << body.hash << body.previous_hash << body.merkle_hash << body.block_number
-             << body.miner << body.log2_num_lanes << body.slices;
->>>>>>> 40c797e8
+             << body.miner << body.log2_num_lanes << body.slices << body.dag_nodes;
 }
 
 /**
@@ -109,13 +104,8 @@
 template <typename T>
 void Deserialize(T &serializer, Block::Body &body)
 {
-<<<<<<< HEAD
-  serializer >> body.previous_hash >> body.merkle_hash >> body.block_number >> body.miner >>
-      body.log2_num_lanes >> body.slices >> body.dag_nodes;
-=======
   serializer >> body.hash >> body.previous_hash >> body.merkle_hash >> body.block_number >>
-      body.miner >> body.log2_num_lanes >> body.slices;
->>>>>>> 40c797e8
+      body.miner >> body.log2_num_lanes >> body.slices >> body.dag_nodes;
 }
 
 /**
