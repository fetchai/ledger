--- conflicted
+++ resolved
@@ -84,39 +84,8 @@
 };
 } // namespace ledger
 
-<<<<<<< HEAD
 
 namespace serializers {
-=======
-/**
- * Serializer for the block body
- *
- * @tparam T The serializer type
- * @param serializer The reference to the serializer
- * @param body The reference to the body to be serialised
- */
-template <typename T>
-void Serialize(T &serializer, Block::Body const &body)
-{
-  serializer << body.hash << body.previous_hash << body.merkle_hash << body.block_number
-             << body.miner << body.log2_num_lanes << body.slices << body.dag_epoch
-             << body.timestamp;
-}
-
-/**
- * Deserializer for the block body
- *
- * @tparam T The serializer type
- * @param serializer The reference to the serializer
- * @param body The reference to the output body to be populated
- */
-template <typename T>
-void Deserialize(T &serializer, Block::Body &body)
-{
-  serializer >> body.hash >> body.previous_hash >> body.merkle_hash >> body.block_number >>
-      body.miner >> body.log2_num_lanes >> body.slices >> body.dag_epoch >> body.timestamp;
-}
->>>>>>> a883d6f2
 
 template< typename D >
 struct MapSerializer< ledger::Block::Body, D > // TODO: Consider using forward to bytearray
@@ -132,25 +101,29 @@
   static uint8_t const MINER = 5;
   static uint8_t const LOG2_NUM_LANES = 6;
   static uint8_t const SLICES = 7;
+  static uint8_t const DAG_EPOCH = 8;  
+  static uint8_t const TIMESTAMP = 9;  
 
   template< typename Constructor >
   static void Serialize(Constructor & map_constructor, Type const & body)
   {
 
-    auto map = map_constructor(7);
+    auto map = map_constructor(9);
     map.Append(HASH, body.hash);
     map.Append(PREVIOUS_HASH, body.previous_hash);
     map.Append(MERKLE_HASH, body.merkle_hash);
     map.Append(BLOCK_NUMBER, body.block_number);
     map.Append(MINER, body.miner);
     map.Append(LOG2_NUM_LANES, body.log2_num_lanes);
-    map.Append(SLICES, body.slices);
+    map.Append(DAG_EPOCH, body.dag_epoch);
+    map.Append(TIMESTAMP, body.timestamp);
   }
 
   template< typename MapDeserializer >
   static void Deserialize(MapDeserializer & map, Type & body)
   {
     uint8_t key; 
+    // TODO: Change to expect
     map.GetNextKeyPair(key, body.hash);
     map.GetNextKeyPair(key, body.previous_hash);
     map.GetNextKeyPair(key, body.merkle_hash);
@@ -158,7 +131,9 @@
     map.GetNextKeyPair(key, body.miner);
     map.GetNextKeyPair(key, body.log2_num_lanes);
     map.GetNextKeyPair(key, body.slices);
-  }  
+    map.GetNextKeyPair(key, body.dag_epoch);
+    map.GetNextKeyPair(key, body.timestamp);
+  }
 };
 
 template< typename D >
@@ -189,6 +164,7 @@
   static void Deserialize(MapDeserializer & map, Type & block)
   {
     uint8_t key;
+    // TODO: Change to expect    
     map.GetNextKeyPair(key, block.body);
     map.GetNextKeyPair(key, block.nonce);
     map.GetNextKeyPair(key, block.proof); 
