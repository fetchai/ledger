--- conflicted
+++ resolved
@@ -47,11 +47,8 @@
   using Slice        = std::vector<TransactionLayout>;
   using Slices       = std::vector<Slice>;
   using DAGEpoch     = fetch::ledger::DAGEpoch;
-<<<<<<< HEAD
-=======
   using Hash         = Digest;
   using Weight       = uint64_t;
->>>>>>> 0864c6d3
   using BlockEntropy = beacon::BlockEntropy;
 
   Block();
