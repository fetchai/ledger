--- conflicted
+++ resolved
@@ -38,19 +38,11 @@
 class Block
 {
 public:
-<<<<<<< HEAD
-  using Identity  = byte_array::ConstByteArray;
-  using Digest    = byte_array::ConstByteArray;
-  using Proof     = consensus::ProofOfWork;
-  using Slice     = std::vector<TransactionSummary>;
-  using Slices    = std::vector<Slice>;
-  using DAGDigest = byte_array::ConstByteArray;
-  using DAGNodes  = std::vector<DAGDigest>;
-=======
   using Proof  = consensus::ProofOfWork;
   using Slice  = std::vector<TransactionLayout>;
   using Slices = std::vector<Slice>;
->>>>>>> 17ad626c
+  using DAGDigest = byte_array::ConstByteArray;
+  using DAGNodes  = std::vector<DAGDigest>;
 
   struct Body
   {
