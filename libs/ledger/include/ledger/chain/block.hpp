#pragma once
//------------------------------------------------------------------------------
//
//   Copyright 2018-2019 Fetch.AI Limited
//
//   Licensed under the Apache License, Version 2.0 (the "License");
//   you may not use this file except in compliance with the License.
//   You may obtain a copy of the License at
//
//       http://www.apache.org/licenses/LICENSE-2.0
//
//   Unless required by applicable law or agreed to in writing, software
//   distributed under the License is distributed on an "AS IS" BASIS,
//   WITHOUT WARRANTIES OR CONDITIONS OF ANY KIND, either express or implied.
//   See the License for the specific language governing permissions and
//   limitations under the License.
//
//------------------------------------------------------------------------------

#include "beacon/block_entropy.hpp"
#include "chain/address.hpp"
#include "chain/transaction_layout.hpp"
#include "chain/transaction_layout_rpc_serializers.hpp"
#include "core/byte_array/byte_array.hpp"
#include "core/digest.hpp"
#include "core/serializers/base_types.hpp"
#include "ledger/dag/dag_epoch.hpp"
#include "moment/clocks.hpp"

#include <cstdint>
#include <memory>
#include <vector>

namespace fetch {
namespace ledger {

/**
 * The block class constitutes the complete node that forms the main chain. The block class is
 * split into two levels. The body, which is consensus agnostic and the main block which has
 * consensus specific details.
 */
class Block
{
public:
  using Slice        = std::vector<chain::TransactionLayout>;
  using Slices       = std::vector<Slice>;
  using DAGEpoch     = fetch::ledger::DAGEpoch;
  using Hash         = Digest;
  using Weight       = uint64_t;
  using BlockEntropy = beacon::BlockEntropy;
  using Identity     = crypto::Identity;
  using SystemClock  = moment::ClockPtr;
  using Index        = uint64_t;

  Block() = default;

  bool operator==(Block const &rhs) const;
  bool operator!=(Block const &rhs) const;

  // Block core information
<<<<<<< HEAD
  mutable Digest hash;               ///< The hash of the block
  Digest         previous_hash;      ///< The hash of the previous block
  Digest         merkle_hash;        ///< The merkle state hash across all shards
  Block::Index   block_number{0};    ///< The height of the block from genesis
  chain::Address miner;              ///< The identity of the generated miner
  Identity       miner_id;           ///< The identity of the generated miner
  uint32_t       log2_num_lanes{0};  ///< The log2(number of lanes)
  Slices         slices;             ///< The slice lists
  DAGEpoch       dag_epoch;          ///< DAG epoch containing information on new dag_nodes
  uint64_t       timestamp{0u};      ///< The number of seconds elapsed since the Unix epoch
  BlockEntropy   block_entropy;      ///< Entropy that determines miner priority for the next block
  Weight         weight = 1;         ///< Block weight

  // The qual miner must sign the block
=======
  Digest       previous_hash;      ///< The hash of the previous block
  Digest       merkle_hash;        ///< The merkle state hash across all shards
  Block::Index block_number{0};    ///< The height of the block from genesis
  Identity     miner_id;           ///< The identity of the generated miner
  uint32_t     log2_num_lanes{0};  ///< The log2(number of lanes)
  Slices       slices;             ///< The slice lists
  DAGEpoch     dag_epoch;          ///< DAG epoch containing information on new dag_nodes
  uint64_t     timestamp{0u};      ///< The number of seconds elapsed since the Unix epoch
  BlockEntropy block_entropy;      ///< Entropy that determines miner priority for the next block
  Weight       weight = 1;         ///< Block weight

  // Hash of the above
  Digest hash;

  // The qual miner must sign the block hash
>>>>>>> f8449caa
  Digest miner_signature;

  /// @name Metadata for block management (not hashed/serialized)
  /// @{
  Weight   total_weight = 1;
  bool     is_loose     = false;
  uint64_t chain_label{0};  ///< The label of a heaviest chain this block once belonged to
                            ///< A more detailed explanation in MainChain::HeaviestTip.
  /// @}

  // Helper functions
  std::size_t GetTransactionCount() const;
  void        UpdateDigest() const;
  void        UpdateTimestamp();
  bool        IsGenesis() const;

private:
  SystemClock clock_ = moment::GetClock("block:body", moment::ClockType::SYSTEM);
};

using BlockHash   = Block::Hash;
using BlockPtr    = std::shared_ptr<const Block>;
using IntBlockPtr = std::shared_ptr<Block>;
using Blocks      = std::vector<BlockPtr>;
using IntBlocks   = std::vector<IntBlockPtr>;

}  // namespace ledger

namespace serializers {

template <typename D>
struct MapSerializer<ledger::Block, D>
{
public:
  using Type       = ledger::Block;
  using DriverType = D;

  static uint8_t const WEIGHT          = 1;
  static uint8_t const TOTAL_WEIGHT    = 2;
  static uint8_t const MINER_SIGNATURE = 3;
  static uint8_t const HASH            = 4;
  static uint8_t const PREVIOUS_HASH   = 5;
  static uint8_t const MERKLE_HASH     = 6;
  static uint8_t const BLOCK_NUMBER    = 7;
  static uint8_t const MINER_ID        = 8;
  static uint8_t const LOG2_NUM_LANES  = 9;
  static uint8_t const SLICES          = 10;
  static uint8_t const DAG_EPOCH       = 11;
  static uint8_t const TIMESTAMP       = 12;
  static uint8_t const ENTROPY         = 13;

  template <typename Constructor>
  static void Serialize(Constructor &map_constructor, Type const &block)
  {
    auto map = map_constructor(14);
    map.Append(WEIGHT, block.weight);
    map.Append(TOTAL_WEIGHT, block.total_weight);
    map.Append(MINER_SIGNATURE, block.miner_signature);
    map.Append(HASH, block.hash);
    map.Append(PREVIOUS_HASH, block.previous_hash);
    map.Append(MERKLE_HASH, block.merkle_hash);
    map.Append(BLOCK_NUMBER, block.block_number);
    map.Append(MINER_ID, block.miner_id);
    map.Append(LOG2_NUM_LANES, block.log2_num_lanes);
    map.Append(SLICES, block.slices);
    map.Append(DAG_EPOCH, block.dag_epoch);
    map.Append(TIMESTAMP, block.timestamp);
    map.Append(ENTROPY, block.block_entropy);
  }

  template <typename MapDeserializer>
  static void Deserialize(MapDeserializer &map, Type &block)
  {
    map.ExpectKeyGetValue(WEIGHT, block.weight);
    map.ExpectKeyGetValue(TOTAL_WEIGHT, block.total_weight);
    map.ExpectKeyGetValue(MINER_SIGNATURE, block.miner_signature);
    map.ExpectKeyGetValue(HASH, block.hash);
    map.ExpectKeyGetValue(PREVIOUS_HASH, block.previous_hash);
    map.ExpectKeyGetValue(MERKLE_HASH, block.merkle_hash);
    map.ExpectKeyGetValue(BLOCK_NUMBER, block.block_number);
    map.ExpectKeyGetValue(MINER_ID, block.miner_id);
    map.ExpectKeyGetValue(LOG2_NUM_LANES, block.log2_num_lanes);
    map.ExpectKeyGetValue(SLICES, block.slices);
    map.ExpectKeyGetValue(DAG_EPOCH, block.dag_epoch);
    map.ExpectKeyGetValue(TIMESTAMP, block.timestamp);
    map.ExpectKeyGetValue(ENTROPY, block.block_entropy);
  }
};

}  // namespace serializers
}  // namespace fetch<|MERGE_RESOLUTION|>--- conflicted
+++ resolved
@@ -58,22 +58,6 @@
   bool operator!=(Block const &rhs) const;
 
   // Block core information
-<<<<<<< HEAD
-  mutable Digest hash;               ///< The hash of the block
-  Digest         previous_hash;      ///< The hash of the previous block
-  Digest         merkle_hash;        ///< The merkle state hash across all shards
-  Block::Index   block_number{0};    ///< The height of the block from genesis
-  chain::Address miner;              ///< The identity of the generated miner
-  Identity       miner_id;           ///< The identity of the generated miner
-  uint32_t       log2_num_lanes{0};  ///< The log2(number of lanes)
-  Slices         slices;             ///< The slice lists
-  DAGEpoch       dag_epoch;          ///< DAG epoch containing information on new dag_nodes
-  uint64_t       timestamp{0u};      ///< The number of seconds elapsed since the Unix epoch
-  BlockEntropy   block_entropy;      ///< Entropy that determines miner priority for the next block
-  Weight         weight = 1;         ///< Block weight
-
-  // The qual miner must sign the block
-=======
   Digest       previous_hash;      ///< The hash of the previous block
   Digest       merkle_hash;        ///< The merkle state hash across all shards
   Block::Index block_number{0};    ///< The height of the block from genesis
@@ -89,7 +73,6 @@
   Digest hash;
 
   // The qual miner must sign the block hash
->>>>>>> f8449caa
   Digest miner_signature;
 
   /// @name Metadata for block management (not hashed/serialized)
