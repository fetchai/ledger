#pragma once
//------------------------------------------------------------------------------
//
//   Copyright 2018-2019 Fetch.AI Limited
//
//   Licensed under the Apache License, Version 2.0 (the "License");
//   you may not use this file except in compliance with the License.
//   You may obtain a copy of the License at
//
//       http://www.apache.org/licenses/LICENSE-2.0
//
//   Unless required by applicable law or agreed to in writing, software
//   distributed under the License is distributed on an "AS IS" BASIS,
//   WITHOUT WARRANTIES OR CONDITIONS OF ANY KIND, either express or implied.
//   See the License for the specific language governing permissions and
//   limitations under the License.
//
//------------------------------------------------------------------------------

#include "beacon/block_entropy.hpp"
#include "chain/address.hpp"
#include "chain/transaction_layout.hpp"
#include "chain/transaction_layout_rpc_serializers.hpp"
#include "core/byte_array/byte_array.hpp"
#include "core/digest.hpp"
#include "core/serializers/base_types.hpp"
#include "ledger/dag/dag_epoch.hpp"
#include "moment/clocks.hpp"

#include <cstdint>
#include <memory>
#include <vector>

namespace fetch {
namespace ledger {

/**
 * The block class constitutes the complete node that forms the main chain. The block class is
 * split into two levels. The body, which is consensus agnostic and the main block which has
 * consensus specific details.
 */
class Block
{
public:
  using Slice        = std::vector<chain::TransactionLayout>;
  using Slices       = std::vector<Slice>;
  using DAGEpoch     = fetch::ledger::DAGEpoch;
  using Hash         = Digest;
  using Weight       = uint64_t;
  using BlockEntropy = beacon::BlockEntropy;
  using Identity     = crypto::Identity;
  using SystemClock  = moment::ClockPtr;
  using Index        = uint64_t;

  Block() = default;

  bool operator==(Block const &rhs) const;
  bool operator!=(Block const &rhs) const;

  // Block core information
  Digest         hash;               ///< The hash of the block
  Digest         previous_hash;      ///< The hash of the previous block
  Digest         merkle_hash;        ///< The merkle state hash across all shards
  uint64_t       block_number{0};    ///< The height of the block from genesis
  chain::Address miner;              ///< The identity of the generated miner
  Identity       miner_id;           ///< The identity of the generated miner
  uint32_t       log2_num_lanes{0};  ///< The log2(number of lanes)
  Slices         slices;             ///< The slice lists
  DAGEpoch       dag_epoch;          ///< DAG epoch containing information on new dag_nodes
  uint64_t       timestamp{0u};      ///< The number of seconds elapsed since the Unix epoch
  BlockEntropy   block_entropy;      ///< Entropy that determines miner priority for the next block
  Weight         weight = 1;         ///< Block weight
  uint64_t       chain_label{0};     ///< The label of a heaviest chain this block once belonged to

  // The qual miner must sign the block
  Digest miner_signature;

  /// @name Metadata for block management (not serialized)
  /// @{
  Weight total_weight = 1;
  bool   is_loose     = false;
  /// @}

  // Helper functions
  std::size_t GetTransactionCount() const;
  void        UpdateDigest();
  void        UpdateTimestamp();
  bool        IsGenesis() const;

private:
  SystemClock clock_ = moment::GetClock("block:body", moment::ClockType::SYSTEM);
};

}  // namespace ledger

namespace serializers {

template <typename D>
struct MapSerializer<ledger::Block, D>
  : MapSerializerTemplate<ledger::Block, D, SERIALIZED_STRUCT_FIELD(1, ledger::Block::nonce),
                          SERIALIZED_STRUCT_FIELD(2, ledger::Block::proof),
                          SERIALIZED_STRUCT_FIELD(3, ledger::Block::weight),
                          SERIALIZED_STRUCT_FIELD(4, ledger::Block::total_weight),
                          SERIALIZED_STRUCT_FIELD(5, ledger::Block::miner_signature),
                          SERIALIZED_STRUCT_FIELD(6, ledger::Block::hash),
                          SERIALIZED_STRUCT_FIELD(7, ledger::Block::previous_hash),
                          SERIALIZED_STRUCT_FIELD(8, ledger::Block::merkle_hash),
                          SERIALIZED_STRUCT_FIELD(9, ledger::Block::block_number),
                          SERIALIZED_STRUCT_FIELD(10, ledger::Block::miner),
                          SERIALIZED_STRUCT_FIELD(11, ledger::Block::miner_id),
                          SERIALIZED_STRUCT_FIELD(12, ledger::Block::log2_num_lanes),
                          SERIALIZED_STRUCT_FIELD(13, ledger::Block::slices),
                          SERIALIZED_STRUCT_FIELD(14, ledger::Block::dag_epoch),
                          SERIALIZED_STRUCT_FIELD(15, ledger::Block::timestamp),
                          SERIALIZED_STRUCT_FIELD(16, ledger::Block::block_entropy)>
{
<<<<<<< HEAD
=======
public:
  using Type       = ledger::Block;
  using DriverType = D;

  static uint8_t const WEIGHT          = 1;
  static uint8_t const TOTAL_WEIGHT    = 2;
  static uint8_t const MINER_SIGNATURE = 3;
  static uint8_t const HASH            = 4;
  static uint8_t const PREVIOUS_HASH   = 5;
  static uint8_t const MERKLE_HASH     = 6;
  static uint8_t const BLOCK_NUMBER    = 7;
  static uint8_t const MINER_ID        = 8;
  static uint8_t const LOG2_NUM_LANES  = 9;
  static uint8_t const SLICES          = 10;
  static uint8_t const DAG_EPOCH       = 11;
  static uint8_t const TIMESTAMP       = 12;
  static uint8_t const ENTROPY         = 13;
  static uint8_t const MINER           = 14;

  template <typename Constructor>
  static void Serialize(Constructor &map_constructor, Type const &block)
  {
    auto map = map_constructor(14);
    map.Append(WEIGHT, block.weight);
    map.Append(TOTAL_WEIGHT, block.total_weight);
    map.Append(MINER_SIGNATURE, block.miner_signature);
    map.Append(HASH, block.hash);
    map.Append(PREVIOUS_HASH, block.previous_hash);
    map.Append(MERKLE_HASH, block.merkle_hash);
    map.Append(BLOCK_NUMBER, block.block_number);
    map.Append(MINER_ID, block.miner_id);
    map.Append(LOG2_NUM_LANES, block.log2_num_lanes);
    map.Append(SLICES, block.slices);
    map.Append(DAG_EPOCH, block.dag_epoch);
    map.Append(TIMESTAMP, block.timestamp);
    map.Append(ENTROPY, block.block_entropy);
    map.Append(MINER, block.miner);
  }

  template <typename MapDeserializer>
  static void Deserialize(MapDeserializer &map, Type &block)
  {
    map.ExpectKeyGetValue(WEIGHT, block.weight);
    map.ExpectKeyGetValue(TOTAL_WEIGHT, block.total_weight);
    map.ExpectKeyGetValue(MINER_SIGNATURE, block.miner_signature);
    map.ExpectKeyGetValue(HASH, block.hash);
    map.ExpectKeyGetValue(PREVIOUS_HASH, block.previous_hash);
    map.ExpectKeyGetValue(MERKLE_HASH, block.merkle_hash);
    map.ExpectKeyGetValue(BLOCK_NUMBER, block.block_number);
    map.ExpectKeyGetValue(MINER_ID, block.miner_id);
    map.ExpectKeyGetValue(LOG2_NUM_LANES, block.log2_num_lanes);
    map.ExpectKeyGetValue(SLICES, block.slices);
    map.ExpectKeyGetValue(DAG_EPOCH, block.dag_epoch);
    map.ExpectKeyGetValue(TIMESTAMP, block.timestamp);
    map.ExpectKeyGetValue(ENTROPY, block.block_entropy);
    map.ExpectKeyGetValue(MINER, block.miner);
  }
>>>>>>> 54d3610b
};

}  // namespace serializers
}  // namespace fetch<|MERGE_RESOLUTION|>--- conflicted
+++ resolved
@@ -97,84 +97,22 @@
 
 template <typename D>
 struct MapSerializer<ledger::Block, D>
-  : MapSerializerTemplate<ledger::Block, D, SERIALIZED_STRUCT_FIELD(1, ledger::Block::nonce),
-                          SERIALIZED_STRUCT_FIELD(2, ledger::Block::proof),
-                          SERIALIZED_STRUCT_FIELD(3, ledger::Block::weight),
-                          SERIALIZED_STRUCT_FIELD(4, ledger::Block::total_weight),
-                          SERIALIZED_STRUCT_FIELD(5, ledger::Block::miner_signature),
-                          SERIALIZED_STRUCT_FIELD(6, ledger::Block::hash),
-                          SERIALIZED_STRUCT_FIELD(7, ledger::Block::previous_hash),
-                          SERIALIZED_STRUCT_FIELD(8, ledger::Block::merkle_hash),
-                          SERIALIZED_STRUCT_FIELD(9, ledger::Block::block_number),
-                          SERIALIZED_STRUCT_FIELD(10, ledger::Block::miner),
-                          SERIALIZED_STRUCT_FIELD(11, ledger::Block::miner_id),
-                          SERIALIZED_STRUCT_FIELD(12, ledger::Block::log2_num_lanes),
-                          SERIALIZED_STRUCT_FIELD(13, ledger::Block::slices),
-                          SERIALIZED_STRUCT_FIELD(14, ledger::Block::dag_epoch),
-                          SERIALIZED_STRUCT_FIELD(15, ledger::Block::timestamp),
-                          SERIALIZED_STRUCT_FIELD(16, ledger::Block::block_entropy)>
-{
-<<<<<<< HEAD
-=======
-public:
-  using Type       = ledger::Block;
-  using DriverType = D;
-
-  static uint8_t const WEIGHT          = 1;
-  static uint8_t const TOTAL_WEIGHT    = 2;
-  static uint8_t const MINER_SIGNATURE = 3;
-  static uint8_t const HASH            = 4;
-  static uint8_t const PREVIOUS_HASH   = 5;
-  static uint8_t const MERKLE_HASH     = 6;
-  static uint8_t const BLOCK_NUMBER    = 7;
-  static uint8_t const MINER_ID        = 8;
-  static uint8_t const LOG2_NUM_LANES  = 9;
-  static uint8_t const SLICES          = 10;
-  static uint8_t const DAG_EPOCH       = 11;
-  static uint8_t const TIMESTAMP       = 12;
-  static uint8_t const ENTROPY         = 13;
-  static uint8_t const MINER           = 14;
-
-  template <typename Constructor>
-  static void Serialize(Constructor &map_constructor, Type const &block)
-  {
-    auto map = map_constructor(14);
-    map.Append(WEIGHT, block.weight);
-    map.Append(TOTAL_WEIGHT, block.total_weight);
-    map.Append(MINER_SIGNATURE, block.miner_signature);
-    map.Append(HASH, block.hash);
-    map.Append(PREVIOUS_HASH, block.previous_hash);
-    map.Append(MERKLE_HASH, block.merkle_hash);
-    map.Append(BLOCK_NUMBER, block.block_number);
-    map.Append(MINER_ID, block.miner_id);
-    map.Append(LOG2_NUM_LANES, block.log2_num_lanes);
-    map.Append(SLICES, block.slices);
-    map.Append(DAG_EPOCH, block.dag_epoch);
-    map.Append(TIMESTAMP, block.timestamp);
-    map.Append(ENTROPY, block.block_entropy);
-    map.Append(MINER, block.miner);
-  }
-
-  template <typename MapDeserializer>
-  static void Deserialize(MapDeserializer &map, Type &block)
-  {
-    map.ExpectKeyGetValue(WEIGHT, block.weight);
-    map.ExpectKeyGetValue(TOTAL_WEIGHT, block.total_weight);
-    map.ExpectKeyGetValue(MINER_SIGNATURE, block.miner_signature);
-    map.ExpectKeyGetValue(HASH, block.hash);
-    map.ExpectKeyGetValue(PREVIOUS_HASH, block.previous_hash);
-    map.ExpectKeyGetValue(MERKLE_HASH, block.merkle_hash);
-    map.ExpectKeyGetValue(BLOCK_NUMBER, block.block_number);
-    map.ExpectKeyGetValue(MINER_ID, block.miner_id);
-    map.ExpectKeyGetValue(LOG2_NUM_LANES, block.log2_num_lanes);
-    map.ExpectKeyGetValue(SLICES, block.slices);
-    map.ExpectKeyGetValue(DAG_EPOCH, block.dag_epoch);
-    map.ExpectKeyGetValue(TIMESTAMP, block.timestamp);
-    map.ExpectKeyGetValue(ENTROPY, block.block_entropy);
-    map.ExpectKeyGetValue(MINER, block.miner);
-  }
->>>>>>> 54d3610b
-};
+  : MapSerializerTemplate<ledger::Block, D,
+	SERIALIZED_STRUCT_FIELD(1, ledger::Block::weight),
+	SERIALIZED_STRUCT_FIELD(2, ledger::Block::total_weight),
+	SERIALIZED_STRUCT_FIELD(3, ledger::Block::miner_signature),
+	SERIALIZED_STRUCT_FIELD(4, ledger::Block::hash),
+	SERIALIZED_STRUCT_FIELD(5, ledger::Block::previous_hash),
+	SERIALIZED_STRUCT_FIELD(6, ledger::Block::merkle_hash),
+	SERIALIZED_STRUCT_FIELD(7, ledger::Block::block_number),
+	SERIALIZED_STRUCT_FIELD(8, ledger::Block::miner_id),
+	SERIALIZED_STRUCT_FIELD(9, ledger::Block::log2_num_lanes),
+	SERIALIZED_STRUCT_FIELD(10, ledger::Block::slices),
+	SERIALIZED_STRUCT_FIELD(11, ledger::Block::dag_epoch),
+	SERIALIZED_STRUCT_FIELD(12, ledger::Block::timestamp),
+	SERIALIZED_STRUCT_FIELD(13, ledger::Block::block_entropy),
+	SERIALIZED_STRUCT_FIELD(14, ledger::Block::miner)>
+{};
 
 }  // namespace serializers
 }  // namespace fetch