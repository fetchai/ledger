#ifndef CHAIN_BLOCK_HPP
#define CHAIN_BLOCK_HPP
#include "core/byte_array/byte_array.hpp"
#include "ledger/chain/transaction.hpp"
#include "core/serializers/byte_array_buffer.hpp"
#include "core/byte_array/encoders.hpp"
#include "crypto/fnv.hpp"
#include <memory>

namespace fetch {
namespace chain {


struct BlockSlice {
  std::vector<TransactionSummary> transactions;
};

<<<<<<< HEAD

struct BlockBody {
  fetch::byte_array::ByteArray previous_hash;
  fetch::byte_array::ByteArray merkle_hash;
  uint64_t block_number;
  std::vector<TransactionSummary> transactions; // TODO: (`HUT`) : slice these
                                                // TODO: (`HUT`) : proof
=======
struct BlockBody {
  fetch::byte_array::ByteArray previous_hash;
  fetch::byte_array::ByteArray merkle_hash;
  //fetch::byte_array::ByteArray state_hash;
  uint64_t                     block_number{0};
  uint64_t                     miner_number{0};
  uint64_t                     nonce{0};
>>>>>>> d3c55dfc
};

template <typename T>
void Serialize(T &serializer, BlockBody const &body)
{
<<<<<<< HEAD
  serializer << body.previous_hash << body.merkle_hash << body.transactions;
=======
  serializer << body.previous_hash <<
    body.merkle_hash << body.nonce << body.block_number << body.miner_number;
>>>>>>> d3c55dfc
}

template <typename T>
void Deserialize(T &serializer, BlockBody &body)
{
<<<<<<< HEAD
  serializer >> body.previous_hash >> body.merkle_hash >> body.transactions;
=======
  serializer >> body.previous_hash >>
    body.merkle_hash >> body.nonce >> body.block_number >> body.miner_number;
>>>>>>> d3c55dfc
}

template <typename P, typename H>
class BasicBlock
{
 public:
<<<<<<< HEAD
  typedef BlockBody                        body_type;
  typedef H                                hasher_type;
=======
  typedef BlockBody body_type;
  typedef H         hasher_type;
  typedef P         proof_type;
>>>>>>> d3c55dfc

  body_type const &SetBody(body_type const &body) {
    body_ = body;
    return body_;
  }

  // Meta: Update hash
  void UpdateDigest() {
<<<<<<< HEAD

    serializers::ByteArrayBuffer buf;
    buf << body_.previous_hash << body_.merkle_hash << body_.block_number;
=======

    serializers::ByteArrayBuffer buf;
    buf << body_.previous_hash << body_.merkle_hash <<
      body_.block_number << body_.nonce << body_.miner_number;

>>>>>>> d3c55dfc
    hasher_type hash;
    hash.Reset();
    hash.Update(buf.data());
    hash.Final();
    hash_ = hash.digest();
<<<<<<< HEAD
  }

  body_type const &body() const { return body_; }
  fetch::byte_array::ByteArray const &hash() const { return hash_; }

=======

    proof_.SetHeader(hash_);
  }

    std::string summarise() const
    {
        char buffer[100];

        char *p = buffer;

        if (hash_.size()>0)
        {
            for(size_t i=0;i<16;i++)
            {
                sprintf(p, "%02x", hash_[i]);
                p += 2;
            }
        }
        else
        {
            *p++ = '?';
        }

        *p++ = '-';
        *p++ = '>';

        if (body_.block_number == 0)
        {
            p += sprintf(p, "genesis");
        }
        else
        {
            if (body_.previous_hash.size()>0)
            {
                for(size_t i=0;i<16;i++)
                {
                    sprintf(p, "%02x", body_.previous_hash[i]);
                    p += 2;
                }
            }
            else
            {
                *p++ = '?';
                *p++ = '?';
                *p++ = '?';
            }
        }

        p += sprintf(p, " W=%d (%s)",
                     int(total_weight_),
                     is_loose_ ? "loose" : "attached"
                     );

        return std::string(buffer);
    }

  body_type const &body() const { return body_; }
  body_type &body() { return body_; }
  fetch::byte_array::ByteArray const &hash() const { return hash_; }
  fetch::byte_array::ByteArray const &prev() const { return body_.previous_hash; }

  proof_type const &proof() const { return proof_; }
  proof_type &proof() { return proof_; }
>>>>>>> d3c55dfc

  uint64_t &weight() { return weight_; }
  uint64_t &totalWeight() { return total_weight_; }
  bool &loose() { return is_loose_; }
  fetch::byte_array::ByteArray &root() { return root_; }

<<<<<<< HEAD
 private:
  body_type                    body_;
  fetch::byte_array::ByteArray hash_;

  // META data to help with block management
  uint64_t weight_        = 1; // TODO: (`HUT`) : think about weighting
  uint64_t total_weight_  = 1;
  bool is_loose_        = false;
=======
    std::string hashString() const {
        return std::string(ToHex(hash_));
    }

    std::string prevString() const {
        return std::string(ToHex(body_.previous_hash));
    }

 private:
  body_type                    body_;
  fetch::byte_array::ByteArray hash_;
  proof_type                   proof_;

  // META data to help with block management
  uint64_t weight_        = 1;
  uint64_t total_weight_  = 1;
  bool is_loose_        = false;

  // root refers to the previous_hash of the bottom block of a chain
>>>>>>> d3c55dfc
  fetch::byte_array::ByteArray root_;

  template <typename AT, typename AP, typename AH>
  friend inline void Serialize(AT &serializer, BasicBlock<AP, AH> const &);

  template <typename AT, typename AP, typename AH>
  friend inline void Deserialize(AT &serializer, BasicBlock<AP, AH> &b);
};

template <typename T, typename P, typename H>
inline void Serialize(T &serializer, BasicBlock<P, H> const &b) {
<<<<<<< HEAD
  serializer << b.body_;
=======
  serializer << b.body_ << b.proof();
>>>>>>> d3c55dfc
}

template <typename T, typename P, typename H>
inline void Deserialize(T &serializer, BasicBlock<P, H> &b) {
  BlockBody body;
<<<<<<< HEAD
  serializer >> body;
=======
  serializer >> body >> b.proof();
>>>>>>> d3c55dfc
  b.SetBody(body);
}
}
}
#endif<|MERGE_RESOLUTION|>--- conflicted
+++ resolved
@@ -15,15 +15,6 @@
   std::vector<TransactionSummary> transactions;
 };
 
-<<<<<<< HEAD
-
-struct BlockBody {
-  fetch::byte_array::ByteArray previous_hash;
-  fetch::byte_array::ByteArray merkle_hash;
-  uint64_t block_number;
-  std::vector<TransactionSummary> transactions; // TODO: (`HUT`) : slice these
-                                                // TODO: (`HUT`) : proof
-=======
 struct BlockBody {
   fetch::byte_array::ByteArray previous_hash;
   fetch::byte_array::ByteArray merkle_hash;
@@ -31,43 +22,29 @@
   uint64_t                     block_number{0};
   uint64_t                     miner_number{0};
   uint64_t                     nonce{0};
->>>>>>> d3c55dfc
 };
 
 template <typename T>
 void Serialize(T &serializer, BlockBody const &body)
 {
-<<<<<<< HEAD
-  serializer << body.previous_hash << body.merkle_hash << body.transactions;
-=======
   serializer << body.previous_hash <<
     body.merkle_hash << body.nonce << body.block_number << body.miner_number;
->>>>>>> d3c55dfc
 }
 
 template <typename T>
 void Deserialize(T &serializer, BlockBody &body)
 {
-<<<<<<< HEAD
-  serializer >> body.previous_hash >> body.merkle_hash >> body.transactions;
-=======
   serializer >> body.previous_hash >>
     body.merkle_hash >> body.nonce >> body.block_number >> body.miner_number;
->>>>>>> d3c55dfc
 }
 
 template <typename P, typename H>
 class BasicBlock
 {
  public:
-<<<<<<< HEAD
-  typedef BlockBody                        body_type;
-  typedef H                                hasher_type;
-=======
   typedef BlockBody body_type;
   typedef H         hasher_type;
   typedef P         proof_type;
->>>>>>> d3c55dfc
 
   body_type const &SetBody(body_type const &body) {
     body_ = body;
@@ -76,29 +53,16 @@
 
   // Meta: Update hash
   void UpdateDigest() {
-<<<<<<< HEAD
-
-    serializers::ByteArrayBuffer buf;
-    buf << body_.previous_hash << body_.merkle_hash << body_.block_number;
-=======
 
     serializers::ByteArrayBuffer buf;
     buf << body_.previous_hash << body_.merkle_hash <<
       body_.block_number << body_.nonce << body_.miner_number;
 
->>>>>>> d3c55dfc
     hasher_type hash;
     hash.Reset();
     hash.Update(buf.data());
     hash.Final();
     hash_ = hash.digest();
-<<<<<<< HEAD
-  }
-
-  body_type const &body() const { return body_; }
-  fetch::byte_array::ByteArray const &hash() const { return hash_; }
-
-=======
 
     proof_.SetHeader(hash_);
   }
@@ -162,23 +126,12 @@
 
   proof_type const &proof() const { return proof_; }
   proof_type &proof() { return proof_; }
->>>>>>> d3c55dfc
 
   uint64_t &weight() { return weight_; }
   uint64_t &totalWeight() { return total_weight_; }
   bool &loose() { return is_loose_; }
   fetch::byte_array::ByteArray &root() { return root_; }
 
-<<<<<<< HEAD
- private:
-  body_type                    body_;
-  fetch::byte_array::ByteArray hash_;
-
-  // META data to help with block management
-  uint64_t weight_        = 1; // TODO: (`HUT`) : think about weighting
-  uint64_t total_weight_  = 1;
-  bool is_loose_        = false;
-=======
     std::string hashString() const {
         return std::string(ToHex(hash_));
     }
@@ -198,7 +151,6 @@
   bool is_loose_        = false;
 
   // root refers to the previous_hash of the bottom block of a chain
->>>>>>> d3c55dfc
   fetch::byte_array::ByteArray root_;
 
   template <typename AT, typename AP, typename AH>
@@ -210,21 +162,13 @@
 
 template <typename T, typename P, typename H>
 inline void Serialize(T &serializer, BasicBlock<P, H> const &b) {
-<<<<<<< HEAD
-  serializer << b.body_;
-=======
   serializer << b.body_ << b.proof();
->>>>>>> d3c55dfc
 }
 
 template <typename T, typename P, typename H>
 inline void Deserialize(T &serializer, BasicBlock<P, H> &b) {
   BlockBody body;
-<<<<<<< HEAD
-  serializer >> body;
-=======
   serializer >> body >> b.proof();
->>>>>>> d3c55dfc
   b.SetBody(body);
 }
 }
