#pragma once
//------------------------------------------------------------------------------
//
//   Copyright 2018-2019 Fetch.AI Limited
//
//   Licensed under the Apache License, Version 2.0 (the "License");
//   you may not use this file except in compliance with the License.
//   You may obtain a copy of the License at
//
//       http://www.apache.org/licenses/LICENSE-2.0
//
//   Unless required by applicable law or agreed to in writing, software
//   distributed under the License is distributed on an "AS IS" BASIS,
//   WITHOUT WARRANTIES OR CONDITIONS OF ANY KIND, either express or implied.
//   See the License for the specific language governing permissions and
//   limitations under the License.
//
//------------------------------------------------------------------------------

#include "core/byte_array/byte_array.hpp"
#include "core/serializers/stl_types.hpp"
#include "ledger/chain/consensus/proof_of_work.hpp"
#include "ledger/chain/mutable_transaction.hpp"

#include <memory>

namespace fetch {
namespace ledger {

/**
 * The block class constitutes the complete node that forms the main chain. The block class is
 * split into two levels. The body, which is consensus agnostic and the main block which has
 * consensus specific details.
 */
class Block
{
public:
<<<<<<< HEAD
  using Identity     = byte_array::ConstByteArray;
  using Digest       = byte_array::ConstByteArray;
  using DAGDigest    = byte_array::ConstByteArray;  
  using HashFunction = crypto::SHA256;
  using Proof        = consensus::ProofOfWork;
  using Slice        = std::vector<TransactionSummary>;
  using Slices       = std::vector<Slice>;
  using DAGNodes     = std::vector<DAGDigest>;
=======
  using Identity = byte_array::ConstByteArray;
  using Digest   = byte_array::ConstByteArray;
  using Proof    = consensus::ProofOfWork;
  using Slice    = std::vector<TransactionSummary>;
  using Slices   = std::vector<Slice>;
>>>>>>> d5562578

  struct Body
  {
    // TODO(private issue 496): Populate the state hash
    // TODO(tfr): Add transaction hash to certify transactions
    Digest   hash;               ///< The hash of the block
    Digest   previous_hash;      ///< The hash of the previous block
    Digest   merkle_hash;        ///< The merkle state hash across all shards
    uint64_t block_number{0};    ///< The height of the block from genesis
    Identity miner;              ///< The identity of the generated miner
    uint32_t log2_num_lanes{0};  ///< The log2(number of lanes)
    Slices   slices;             ///< The slice lists
    DAGNodes dag_nodes;          ///< The DAG nodes which the chain is certifying
  };

  /// @name Block Contents
  /// @{
  Body body;  ///< The core fields that make up a block
  /// @}

  /// @name Proof of Work specifics
  /// @{
  Proof    proof;     ///< The consensus proof
  uint64_t nonce{0};  ///< The nonce field associated with the proof
  /// @}

  /// @name Metadata for block management
  /// @{
  uint64_t weight       = 1;
  uint64_t total_weight = 1;
  bool     is_loose     = true;
  bool     is_valid     = true;
  /// @}

  // Helper functions
  std::size_t GetTransactionCount() const;
  void        UpdateDigest();
};

/**
<<<<<<< HEAD
 * Populate the block hash field based on the contents of the current block
 */
inline void Block::UpdateDigest()
{
  serializers::ByteArrayBuffer buf;
  buf << body.previous_hash << body.merkle_hash << body.block_number << nonce << body.miner << body.dag_nodes;

  HashFunction hash;
  hash.Reset();
  hash.Update(buf.data());
  body.hash = hash.Final();

  proof.SetHeader(body.hash);
}

/**
=======
>>>>>>> d5562578
 * Serializer for the block body
 *
 * @tparam T The serializer type
 * @param serializer The reference to the serializer
 * @param body The reference to the body to be serialised
 */
template <typename T>
void Serialize(T &serializer, Block::Body const &body)
{
  serializer << body.previous_hash << body.merkle_hash << body.block_number << body.miner
             << body.log2_num_lanes << body.slices << body.dag_nodes;
}

/**
 * Deserializer for the block body
 *
 * @tparam T The serializer type
 * @param serializer The reference to the serializer
 * @param body The reference to the output body to be populated
 */
template <typename T>
void Deserialize(T &serializer, Block::Body &body)
{
  serializer >> body.previous_hash >> body.merkle_hash >> body.block_number >> body.miner >>
      body.log2_num_lanes >> body.slices >> body.dag_nodes;
}

/**
 * Serializer for the block
 *
 * @tparam T The serializer type
 * @param serializer The reference to hte serializer
 * @param block The reference to the block to be serialised
 */
template <typename T>
inline void Serialize(T &serializer, Block const &block)
{
  serializer << block.body << block.nonce << block.proof;
}

/**
 * Deserializer for the block
 *
 * @tparam T The serializer type
 * @param serializer The reference to the serializer
 * @param block The reference to the output block to be populated
 */
template <typename T>
inline void Deserialize(T &serializer, Block &block)
{
  serializer >> block.body >> block.nonce >> block.proof;
}

}  // namespace ledger
}  // namespace fetch<|MERGE_RESOLUTION|>--- conflicted
+++ resolved
@@ -35,22 +35,13 @@
 class Block
 {
 public:
-<<<<<<< HEAD
-  using Identity     = byte_array::ConstByteArray;
-  using Digest       = byte_array::ConstByteArray;
-  using DAGDigest    = byte_array::ConstByteArray;  
-  using HashFunction = crypto::SHA256;
-  using Proof        = consensus::ProofOfWork;
-  using Slice        = std::vector<TransactionSummary>;
-  using Slices       = std::vector<Slice>;
-  using DAGNodes     = std::vector<DAGDigest>;
-=======
   using Identity = byte_array::ConstByteArray;
   using Digest   = byte_array::ConstByteArray;
   using Proof    = consensus::ProofOfWork;
   using Slice    = std::vector<TransactionSummary>;
   using Slices   = std::vector<Slice>;
->>>>>>> d5562578
+  using DAGDigest   = byte_array::ConstByteArray;  
+  using DAGNodes     = std::vector<DAGDigest>;
 
   struct Body
   {
@@ -91,25 +82,6 @@
 };
 
 /**
-<<<<<<< HEAD
- * Populate the block hash field based on the contents of the current block
- */
-inline void Block::UpdateDigest()
-{
-  serializers::ByteArrayBuffer buf;
-  buf << body.previous_hash << body.merkle_hash << body.block_number << nonce << body.miner << body.dag_nodes;
-
-  HashFunction hash;
-  hash.Reset();
-  hash.Update(buf.data());
-  body.hash = hash.Final();
-
-  proof.SetHeader(body.hash);
-}
-
-/**
-=======
->>>>>>> d5562578
  * Serializer for the block body
  *
  * @tparam T The serializer type
