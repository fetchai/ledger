--- conflicted
+++ resolved
@@ -132,12 +132,8 @@
   using BlockHashes          = std::vector<BlockHash>;
   using BlockHashSet         = std::unordered_set<BlockHash>;
   using TransactionLayoutSet = std::unordered_set<chain::TransactionLayout>;
-<<<<<<< HEAD
   using Travelogue           = TimeTravelogue;
-=======
-  using Travelogue           = TimeTravelogue<BlockPtr>;
   using DirtyMap = std::map<BlockHash, uint64_t>;  // Map of hash to the time until is becomes valid
->>>>>>> c1f904a2
 
   static constexpr char const *LOGGING_NAME = "MainChain";
   static constexpr uint64_t    UPPER_BOUND  = 5000ull;
