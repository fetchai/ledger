#pragma once
//------------------------------------------------------------------------------
//
//   Copyright 2018-2019 Fetch.AI Limited
//
//   Licensed under the Apache License, Version 2.0 (the "License");
//   you may not use this file except in compliance with the License.
//   You may obtain a copy of the License at
//
//       http://www.apache.org/licenses/LICENSE-2.0
//
//   Unless required by applicable law or agreed to in writing, software
//   distributed under the License is distributed on an "AS IS" BASIS,
//   WITHOUT WARRANTIES OR CONDITIONS OF ANY KIND, either express or implied.
//   See the License for the specific language governing permissions and
//   limitations under the License.
//
//------------------------------------------------------------------------------

#include "bloom_filter/bloom_filter.hpp"
#include "chain/constants.hpp"
#include "chain/transaction_layout.hpp"
#include "core/byte_array/byte_array.hpp"
#include "core/byte_array/decoders.hpp"
#include "core/digest.hpp"
#include "core/mutex.hpp"
#include "crypto/fnv.hpp"
#include "ledger/chain/block.hpp"
#include "ledger/chain/consensus/proof_of_work.hpp"
#include "network/generics/milli_timer.hpp"
#include "storage/object_store.hpp"
#include "storage/resource_mapper.hpp"
#include "telemetry/telemetry.hpp"

#include <cstdint>
#include <fstream>
#include <list>
#include <memory>
#include <mutex>
#include <unordered_map>
#include <unordered_set>
#include <vector>

namespace fetch {
namespace ledger {

/**
 * Main chain contains and manages block headers. No verification of headers is
 * done, the structure will purely accept new headers and provide the current
 * heaviest chain. Tie breaks decided on a hash comparison.
 * The only high cost operation O(n) should be when adding
 * blocks that complete a lot of loose blocks.
 *
 * Note:
 *     All blocks added MUST have a valid hash and previous hash
 *
 * Loose blocks are blocks where the previous hash/block isn't found.
 * Tips keep track of all non loose chains. Option to have the property that the chain will not
 * present a heaviest block that it sees as having a duplicated height and weight (stutter blocks)
 */
struct Tip
{
  uint64_t total_weight{0};
  uint64_t weight{0};
  uint64_t block_number{0};
};

enum class BlockStatus
{
  ADDED,      ///< The block has been added to the chain
  LOOSE,      ///< The block has been added to the chain but is currently loose
  DUPLICATE,  ///< The block has been detected as a duplicate
  INVALID     ///< The block is invalid and has not been added to the chain
};

/**
 * Converts a block status into a human readable string
 *
 * @param status The status enumeration
 * @return The output text
 */
constexpr char const *ToString(BlockStatus status);

struct BlockDbRecord;

class MainChain
{
public:
  using BlockPtr             = std::shared_ptr<Block const>;
  using Blocks               = std::vector<BlockPtr>;
  using BlockHash            = Block::Hash;
  using BlockHashes          = std::vector<BlockHash>;
  using BlockHashSet         = std::unordered_set<BlockHash>;
  using BlockNumber          = uint64_t;
  using BlockWeight          = uint64_t;
  using MinerIdentity        = Block::Identity;
  using TransactionLayoutSet = std::unordered_set<chain::TransactionLayout>;

  static constexpr char const *LOGGING_NAME = "MainChain";
  static constexpr uint64_t    UPPER_BOUND  = 5000ull;

  enum class Mode
  {
    IN_MEMORY_DB = 0,
    CREATE_PERSISTENT_DB,
    LOAD_PERSISTENT_DB
  };

  // When traversing the chain and returning a subset due to hitting a limit,
  // either return blocks closer to genesis (least recent in time), or
  // return closer to head (most recent)
  enum class BehaviourWhenLimit
  {
    RETURN_MOST_RECENT = 0,
    RETURN_LEAST_RECENT
  };

  // Construction / Destruction
  explicit MainChain(bool enable_bloom_filter = false, Mode mode = Mode::IN_MEMORY_DB,
                     bool enable_stutter_removal = false);
  MainChain(MainChain const &rhs) = delete;
  MainChain(MainChain &&rhs)      = delete;
  ~MainChain();

  void Reset();

  /// @name Block Management
  /// @{
  BlockStatus AddBlock(Block const &blk);
  BlockPtr    GetBlock(BlockHash const &hash) const;
  bool        RemoveBlock(BlockHash const &hash);
  /// @}

  /// @name Chain Queries
  /// @{
  BlockPtr  GetHeaviestBlock() const;
  BlockHash GetHeaviestBlockHash() const;
  Blocks    GetHeaviestChain(uint64_t limit = UPPER_BOUND) const;
  Blocks    GetChainPreceding(BlockHash start, uint64_t limit = UPPER_BOUND) const;
  Blocks    TimeTravel(BlockHash start, int64_t limit = static_cast<int64_t>(UPPER_BOUND)) const;
  bool      GetPathToCommonAncestor(
           Blocks &blocks, BlockHash tip, BlockHash node, uint64_t limit = UPPER_BOUND,
           BehaviourWhenLimit behaviour = BehaviourWhenLimit::RETURN_MOST_RECENT) const;
  bool IsStutterBlock(BlockNumber block_number, BlockWeight block_weight) const;
  /// @}

  /// @name Tips
  /// @{
  BlockHashSet GetTips() const;
  bool         ReindexTips();  // testing only
  /// @}

  /// @name Missing / Loose Management
  /// @{
  BlockHashSet GetMissingTips() const;
  BlockHashes  GetMissingBlockHashes(uint64_t limit = UPPER_BOUND) const;
  bool         HasMissingBlocks() const;
  /// @}

  /// @name Transaction Duplication Filtering
  /// @{
  DigestSet DetectDuplicateTransactions(BlockHash const &starting_hash,
                                        DigestSet const &transactions) const;
  /// @}

  // Operators
  MainChain &operator=(MainChain const &rhs) = delete;
  MainChain &operator=(MainChain &&rhs) = delete;

  using DbRecord        = BlockDbRecord;
  using IntBlockPtr     = std::shared_ptr<Block>;
  using BlockMap        = std::unordered_map<BlockHash, IntBlockPtr>;
  using References      = std::unordered_multimap<BlockHash, BlockHash>;
  using Proof           = Block::Proof;
  using TipsMap         = std::unordered_map<BlockHash, Tip>;
  using BlockHashList   = std::list<BlockHash>;
  using LooseBlockMap   = std::unordered_map<BlockHash, BlockHashList>;
  using BlockStore      = fetch::storage::ObjectStore<DbRecord>;
  using BlockStorePtr   = std::unique_ptr<BlockStore>;
  using RMutex          = std::recursive_mutex;
  using RLock           = std::unique_lock<RMutex>;
  using StutterBlockMap = std::map<BlockNumber, std::unordered_map<BlockWeight, bool>>;

  struct HeaviestTip
  {
<<<<<<< HEAD
    BlockWeight total_weight{0};
    BlockWeight weight{0};
    BlockNumber block_number{0};
    BlockHash   hash{chain::GENESIS_DIGEST};
=======
    uint64_t total_weight{0};
    uint64_t weight{0};
    uint64_t block_number{0};
    // assuming every chain has a proper genesis
    BlockHash hash{chain::GENESIS_DIGEST};
>>>>>>> 924719fa

    bool Update(Block const &block);
  };

  /// @name Persistence Management
  /// @{
  void RecoverFromFile(Mode mode);
  void WriteToFile();
  void TrimCache();
  void FlushBlock(IntBlockPtr const &block);
  /// @}

  /// @name Loose Blocks
  /// @{
  void CompleteLooseBlocks(IntBlockPtr const &block);
  void RecordLooseBlock(IntBlockPtr const &block);
  /// @}

  /// @name Block Lookup
  /// @{
  BlockStatus InsertBlock(IntBlockPtr const &block, bool evaluate_loose_blocks = true);
  bool LookupBlock(BlockHash const &hash, IntBlockPtr &block, bool add_to_cache = false) const;
  bool LookupBlockFromCache(BlockHash const &hash, IntBlockPtr &block) const;
  bool LookupBlockFromStorage(BlockHash const &hash, IntBlockPtr &block, bool add_to_cache) const;
  bool IsBlockInCache(BlockHash const &hash) const;
  void AddBlockToCache(IntBlockPtr const &block) const;
  void AddBlockToBloomFilter(Block const &block) const;
  /// @}

  /// @name Low-level storage interface
  /// @{
  void                CacheBlock(IntBlockPtr const &block) const;
  BlockMap::size_type UncacheBlock(BlockHash const &hash) const;
  void                KeepBlock(IntBlockPtr const &block) const;
  bool LoadBlock(BlockHash const &hash, Block &block, BlockHash *next_hash = nullptr) const;
  /// @}

  /// @name Tip Management
  /// @{
  bool AddTip(IntBlockPtr const &block);
  bool RemoveTip(IntBlockPtr const &block);
  bool UpdateTips(IntBlockPtr const &block);
  bool DetermineHeaviestTip();
  /// @}

  static IntBlockPtr CreateGenesisBlock();

  BlockHash GetHeadHash();
  void      SetHeadHash(BlockHash const &hash);

  bool RemoveTree(BlockHash const &removed_hash, BlockHashSet &invalidated_blocks);

  BlockStorePtr block_store_;  /// < Long term storage and backup
  std::fstream  head_store_;

  mutable RMutex   lock_;         ///< Mutex protecting block_chain_, tips_ & heaviest_
  mutable BlockMap block_chain_;  ///< All recent blocks are kept in memory
  // The whole tree of previous-next relations among cached blocks
  mutable References references_;
  TipsMap            tips_;          ///< Keep track of the tips
  HeaviestTip        heaviest_;      ///< Heaviest block/tip
  LooseBlockMap      loose_blocks_;  ///< Waiting (loose) blocks

  bool const
      enable_stutter_removal_;  ///< Whether blocks of equal height and weight are removed from tips
  StutterBlockMap
      stutter_blocks_;  ///< Block weights seen by height and whether they are stutter blocks

  std::unique_ptr<BasicBloomFilter> bloom_filter_;
  bool const                        enable_bloom_filter_;
  telemetry::GaugePtr<std::size_t>  bloom_filter_queried_bit_count_;
  telemetry::CounterPtr             bloom_filter_query_count_;
  telemetry::CounterPtr             bloom_filter_positive_count_;
  telemetry::CounterPtr             bloom_filter_false_positive_count_;
};

}  // namespace ledger
}  // namespace fetch<|MERGE_RESOLUTION|>--- conflicted
+++ resolved
@@ -183,18 +183,11 @@
 
   struct HeaviestTip
   {
-<<<<<<< HEAD
-    BlockWeight total_weight{0};
-    BlockWeight weight{0};
-    BlockNumber block_number{0};
-    BlockHash   hash{chain::GENESIS_DIGEST};
-=======
     uint64_t total_weight{0};
     uint64_t weight{0};
     uint64_t block_number{0};
     // assuming every chain has a proper genesis
     BlockHash hash{chain::GENESIS_DIGEST};
->>>>>>> 924719fa
 
     bool Update(Block const &block);
   };
