#pragma once
//------------------------------------------------------------------------------
//
//   Copyright 2018-2019 Fetch.AI Limited
//
//   Licensed under the Apache License, Version 2.0 (the "License");
//   you may not use this file except in compliance with the License.
//   You may obtain a copy of the License at
//
//       http://www.apache.org/licenses/LICENSE-2.0
//
//   Unless required by applicable law or agreed to in writing, software
//   distributed under the License is distributed on an "AS IS" BASIS,
//   WITHOUT WARRANTIES OR CONDITIONS OF ANY KIND, either express or implied.
//   See the License for the specific language governing permissions and
//   limitations under the License.
//
//------------------------------------------------------------------------------

#include "core/bloom_filter.hpp"
#include "core/byte_array/byte_array.hpp"
#include "core/byte_array/decoders.hpp"
#include "core/mutex.hpp"
#include "crypto/fnv.hpp"
#include "ledger/chain/block.hpp"
#include "ledger/chain/consensus/proof_of_work.hpp"
#include "ledger/chain/constants.hpp"
#include "ledger/chain/digest.hpp"
#include "ledger/chain/transaction_layout.hpp"
#include "network/generics/milli_timer.hpp"
#include "storage/object_store.hpp"
#include "storage/resource_mapper.hpp"
#include "telemetry/telemetry.hpp"

#include <cstdint>
#include <fstream>
#include <list>
#include <memory>
#include <mutex>
#include <unordered_map>
#include <unordered_set>
#include <vector>

namespace fetch {
namespace ledger {

/**
 * Main chain contains and manages block headers. No verification of headers is
 * done, the structure will purely accept new headers and provide the current
 * heaviest chain. Tie breaks decided on a hash comparison.
 * The only high cost operation O(n) should be when adding
 * blocks that complete a lot of loose blocks.
 *
 * Note:
 *     All blocks added MUST have a valid hash and previous hash
 *
 * Loose blocks are blocks where the previous hash/block isn't found.
 * Tips keep track of all non loose chains.
 */
struct Tip
{
  uint64_t total_weight{0};
};

enum class BlockStatus
{
  ADDED,      ///< The block has been added to the chain
  LOOSE,      ///< The block has been added to the chain but is currently loose
  DUPLICATE,  ///< The block has been detected as a duplicate
  INVALID     ///< The block is invalid and has not been added to the chain
};

/**
 * Converts a block status into a human readable string
 *
 * @param status The status enumeration
 * @return The output text
 */
inline constexpr char const *ToString(BlockStatus status)
{
  switch (status)
  {
  case BlockStatus::ADDED:
    return "Added";
  case BlockStatus::LOOSE:
    return "Loose";
  case BlockStatus::DUPLICATE:
    return "Duplicate";
  case BlockStatus::INVALID:
    return "Invalid";
  }

  return "Unknown";
}

class MainChain
{
public:
  using BlockPtr             = std::shared_ptr<Block const>;
  using Blocks               = std::vector<BlockPtr>;
  using BlockHash            = Digest;
  using BlockHashes          = std::vector<BlockHash>;
  using BlockHashSet         = std::unordered_set<BlockHash>;
  using TransactionLayoutSet = std::unordered_set<TransactionLayout>;

  static constexpr char const *LOGGING_NAME = "MainChain";
  static constexpr uint64_t    UPPER_BOUND  = 5000ull;

  enum class Mode
  {
    IN_MEMORY_DB = 0,
    CREATE_PERSISTENT_DB,
    LOAD_PERSISTENT_DB
  };

  // When traversing the chain and returning a subset due to hitting a limit,
  // either return blocks closer to genesis (least recent in time), or
  // return closer to head (most recent)
  enum class BehaviourWhenLimit
  {
    RETURN_MOST_RECENT = 0,
    RETURN_LEAST_RECENT
  };

  // Construction / Destruction
  explicit MainChain(bool enable_bloom_filter = false, Mode mode = Mode::IN_MEMORY_DB);
  MainChain(MainChain const &rhs) = delete;
  MainChain(MainChain &&rhs)      = delete;
  ~MainChain();

  void Reset();

  /// @name Block Management
  /// @{
  BlockStatus AddBlock(Block const &block);
  BlockPtr    GetBlock(BlockHash const &hash) const;
  bool        RemoveBlock(BlockHash const &hash);
  /// @}

  /// @name Chain Queries
  /// @{
  BlockPtr  GetHeaviestBlock() const;
  BlockHash GetHeaviestBlockHash() const;
  Blocks    GetHeaviestChain(uint64_t limit = UPPER_BOUND) const;
  Blocks    GetChainPreceding(BlockHash at, uint64_t limit = UPPER_BOUND) const;
  bool      GetPathToCommonAncestor(
           Blocks &blocks, BlockHash tip, BlockHash node, uint64_t limit = UPPER_BOUND,
           BehaviourWhenLimit behaviour = BehaviourWhenLimit::RETURN_MOST_RECENT) const;
  /// @}

  /// @name Tips
  /// @{
  BlockHashSet GetTips() const;
  bool         ReindexTips();  // testing only
  /// @}

  /// @name Missing / Loose Management
  /// @{
  BlockHashSet GetMissingTips() const;
  BlockHashes  GetMissingBlockHashes(uint64_t limit = UPPER_BOUND) const;
  bool         HasMissingBlocks() const;
  /// @}

  /// @name Transaction Duplication Filtering
  /// @{
  DigestSet DetectDuplicateTransactions(BlockHash const &starting_hash,
                                        DigestSet const &transactions) const;
  /// @}

  // Operators
  MainChain &operator=(MainChain const &rhs) = delete;
  MainChain &operator=(MainChain &&rhs) = delete;

  struct DbRecord
  {
    Block block;
    // genesis (hopefully) cannot be next hash so is used as undefined value
    BlockHash next_hash = GENESIS_DIGEST;

    BlockHash hash() const
    {
      return block.body.hash;
    }
  };

private:
  using IntBlockPtr   = std::shared_ptr<Block>;
  using BlockMap      = std::unordered_map<BlockHash, IntBlockPtr>;
  using References    = std::unordered_multimap<BlockHash, BlockHash>;
  using Proof         = Block::Proof;
  using TipsMap       = std::unordered_map<BlockHash, Tip>;
  using BlockHashList = std::list<BlockHash>;
  using LooseBlockMap = std::unordered_map<BlockHash, BlockHashList>;
  using BlockStore    = fetch::storage::ObjectStore<DbRecord>;
  using BlockStorePtr = std::unique_ptr<BlockStore>;
  using RMutex        = std::recursive_mutex;
  using RLock         = std::unique_lock<RMutex>;

  struct HeaviestTip
  {
    uint64_t  weight{0};
    BlockHash hash{GENESIS_DIGEST};

    bool Update(Block const &);
  };

  /// @name Persistence Management
  /// @{
  void RecoverFromFile(Mode mode);
  void WriteToFile();
  void TrimCache();
  void FlushBlock(IntBlockPtr const &block);
  /// @}

  /// @name Loose Blocks
  /// @{
  void CompleteLooseBlocks(IntBlockPtr const &block);
  void RecordLooseBlock(IntBlockPtr const &block);
  /// @}

  /// @name Block Lookup
  /// @{
  BlockStatus InsertBlock(IntBlockPtr const &block, bool evaluate_loose_blocks = true);
  bool LookupBlock(BlockHash const &hash, IntBlockPtr &block, bool add_to_cache = false) const;
  bool LookupBlockFromCache(BlockHash const &hash, IntBlockPtr &block) const;
  bool LookupBlockFromStorage(BlockHash const &hash, IntBlockPtr &block, bool add_to_cache) const;
  bool IsBlockInCache(BlockHash const &hash) const;
  void AddBlockToCache(IntBlockPtr const &) const;
  /// @}

  /// @name Low-level storage interface
  /// @{
  void                CacheBlock(IntBlockPtr const &block) const;
  BlockMap::size_type UncacheBlock(BlockHash const &hash) const;
  void                KeepBlock(IntBlockPtr const &block) const;
  bool                LoadBlock(BlockHash const &hash, Block &block) const;
  /// @}

  /// @name Tip Management
  /// @{
  bool AddTip(IntBlockPtr const &block);
  bool UpdateTips(IntBlockPtr const &block);
  bool DetermineHeaviestTip();
  /// @}

  static IntBlockPtr CreateGenesisBlock();

  BlockHash GetHeadHash();
  void      SetHeadHash(BlockHash const &hash);

  bool RemoveTree(BlockHash const &hash, BlockHashSet &invalidated_blocks);

  BlockStorePtr block_store_;  /// < Long term storage and backup
  std::fstream  head_store_;

  mutable RMutex   lock_;         ///< Mutex protecting block_chain_, tips_ & heaviest_
  mutable BlockMap block_chain_;  ///< All recent blocks are kept in memory
  // The whole tree of previous-next relations among cached blocks
<<<<<<< HEAD
  mutable References references_;
  TipsMap            tips_;          ///< Keep track of the tips
  HeaviestTip        heaviest_;      ///< Heaviest block/tip
  LooseBlockMap      loose_blocks_;  ///< Waiting (loose) blocks
};

}  // namespace ledger

namespace serializers {
=======
  mutable References                references_;
  TipsMap                           tips_;          ///< Keep track of the tips
  HeaviestTip                       heaviest_;      ///< Heaviest block/tip
  LooseBlockMap                     loose_blocks_;  ///< Waiting (loose) blocks
  std::unique_ptr<BasicBloomFilter> bloom_filter_;
  bool const                        enable_bloom_filter_;
  telemetry::GaugePtr<std::size_t>  bloom_filter_queried_bit_count_;
  telemetry::CounterPtr             bloom_filter_query_count_;
  telemetry::CounterPtr             bloom_filter_positive_count_;
  telemetry::CounterPtr             bloom_filter_false_positive_count_;
>>>>>>> 01d18022

template <typename D>
struct MapSerializer<ledger::MainChain::DbRecord, D>
{
public:
  using Type       = ledger::MainChain::DbRecord;
  using DriverType = D;

  static uint8_t const BLOCK     = 1;
  static uint8_t const NEXT_HASH = 2;

  template <typename Constructor>
  static void Serialize(Constructor &map_constructor, Type const &dbRecord)
  {
    auto map = map_constructor(2);
    map.Append(BLOCK, dbRecord.block);
    map.Append(NEXT_HASH, dbRecord.next_hash);
  }

  template <typename MapDeserializer>
  static void Deserialize(MapDeserializer &map, Type &dbRecord)
  {
    map.ExpectKeyGetValue(BLOCK, dbRecord.block);
    map.ExpectKeyGetValue(NEXT_HASH, dbRecord.next_hash);
  }
};
}  // namespace serializers

}  // namespace fetch<|MERGE_RESOLUTION|>--- conflicted
+++ resolved
@@ -256,17 +256,6 @@
   mutable RMutex   lock_;         ///< Mutex protecting block_chain_, tips_ & heaviest_
   mutable BlockMap block_chain_;  ///< All recent blocks are kept in memory
   // The whole tree of previous-next relations among cached blocks
-<<<<<<< HEAD
-  mutable References references_;
-  TipsMap            tips_;          ///< Keep track of the tips
-  HeaviestTip        heaviest_;      ///< Heaviest block/tip
-  LooseBlockMap      loose_blocks_;  ///< Waiting (loose) blocks
-};
-
-}  // namespace ledger
-
-namespace serializers {
-=======
   mutable References                references_;
   TipsMap                           tips_;          ///< Keep track of the tips
   HeaviestTip                       heaviest_;      ///< Heaviest block/tip
@@ -277,7 +266,37 @@
   telemetry::CounterPtr             bloom_filter_query_count_;
   telemetry::CounterPtr             bloom_filter_positive_count_;
   telemetry::CounterPtr             bloom_filter_false_positive_count_;
->>>>>>> 01d18022
+
+  /**
+   * Serializer for the DbRecord
+   *
+   * @tparam T The serializer type
+   * @param serializer The reference to hte serializer
+   * @param dbRecord The reference to the DbRecord to be serialised
+   */
+  template <typename T>
+  friend void Serialize(T &serializer, DbRecord const &dbRecord)
+  {
+    serializer << dbRecord.block << dbRecord.next_hash;
+  }
+
+  /**
+   * Deserializer for the DbRecord
+   *
+   * @tparam T The serializer type
+   * @param serializer The reference to the serializer
+   * @param dbRecord The reference to the output dbRecord to be populated
+   */
+  template <typename T>
+  friend void Deserialize(T &serializer, DbRecord &dbRecord)
+  {
+    serializer >> dbRecord.block >> dbRecord.next_hash;
+  }
+};
+
+}  // namespace ledger
+
+namespace serializers {
 
 template <typename D>
 struct MapSerializer<ledger::MainChain::DbRecord, D>
