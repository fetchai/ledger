--- conflicted
+++ resolved
@@ -132,11 +132,8 @@
   using BlockHashes          = std::vector<BlockHash>;
   using BlockHashSet         = std::unordered_set<BlockHash>;
   using TransactionLayoutSet = std::unordered_set<chain::TransactionLayout>;
-<<<<<<< HEAD
+  using Travelogue           = TimeTravelogue<BlockPtr>;
   using OnReset              = std::function<void(void)>;
-=======
-  using Travelogue           = TimeTravelogue<BlockPtr>;
->>>>>>> e7fa1aa4
 
   static constexpr char const *LOGGING_NAME = "MainChain";
   static constexpr uint64_t    UPPER_BOUND  = 5000ull;
