--- conflicted
+++ resolved
@@ -92,20 +92,12 @@
 class MainChain
 {
 public:
-<<<<<<< HEAD
-  using BlockPtr     = std::shared_ptr<Block const>;
-  using Blocks       = std::vector<BlockPtr>;
-  using BlockHash    = Block::Digest;
-  using BlockHashes  = std::vector<BlockHash>;
-  using BlockHashSet = std::unordered_set<BlockHash>;
-=======
   using BlockPtr             = std::shared_ptr<Block const>;
   using Blocks               = std::vector<BlockPtr>;
   using BlockHash            = v2::Digest;
-  using BlockHashs           = std::vector<BlockHash>;
+  using BlockHashes          = std::vector<BlockHash>;
   using BlockHashSet         = std::unordered_set<BlockHash>;
   using TransactionLayoutSet = std::unordered_set<v2::TransactionLayout>;
->>>>>>> c166a34e
 
   static constexpr char const *LOGGING_NAME = "MainChain";
   static constexpr uint64_t    UPPER_BOUND  = 100000ull;
