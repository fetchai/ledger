#pragma once
//------------------------------------------------------------------------------
//
//   Copyright 2018-2019 Fetch.AI Limited
//
//   Licensed under the Apache License, Version 2.0 (the "License");
//   you may not use this file except in compliance with the License.
//   You may obtain a copy of the License at
//
//       http://www.apache.org/licenses/LICENSE-2.0
//
//   Unless required by applicable law or agreed to in writing, software
//   distributed under the License is distributed on an "AS IS" BASIS,
//   WITHOUT WARRANTIES OR CONDITIONS OF ANY KIND, either express or implied.
//   See the License for the specific language governing permissions and
//   limitations under the License.
//
//------------------------------------------------------------------------------

#include "bloom_filter/progressive_bloom_filter.hpp"
#include "chain/constants.hpp"
#include "chain/transaction_layout.hpp"
#include "core/byte_array/byte_array.hpp"
#include "core/byte_array/decoders.hpp"
#include "core/digest.hpp"
#include "core/mutex.hpp"
#include "crypto/fnv.hpp"
#include "ledger/chain/block.hpp"
#include "network/generics/milli_timer.hpp"
#include "storage/object_store.hpp"
#include "storage/resource_mapper.hpp"
#include "telemetry/telemetry.hpp"

#include <cstdint>
#include <fstream>
#include <list>
#include <memory>
#include <mutex>
#include <unordered_map>
#include <unordered_set>
#include <vector>

namespace fetch {
namespace ledger {

/**
 * Main chain contains and manages block headers. No verification of headers is
 * done, the structure will purely accept new headers and provide the current
 * heaviest chain. Tie breaks decided on a hash comparison.
 * The only high cost operation O(n) should be when adding
 * blocks that complete a lot of loose blocks.
 *
 * Note:
 *     All blocks added MUST have a valid hash and previous hash
 *
 * Loose blocks are blocks where the previous hash/block isn't found.
 * Tips keep track of all non loose chains. Option to have the property that the chain will not
 * present a heaviest block that it sees as having a duplicated height and weight (stutter blocks)
 */
struct Tip
{
  uint64_t total_weight{0};
  uint64_t weight{0};
  uint64_t block_number{0};
};
bool operator<(const Tip &lhs, const Tip &rhs);
bool operator==(const Tip &lhs, const Tip &rhs);

enum class BlockStatus
{
  ADDED,      ///< The block has been added to the chain
  LOOSE,      ///< The block has been added to the chain but is currently loose
  DUPLICATE,  ///< The block has been detected as a duplicate
  INVALID     ///< The block is invalid and has not been added to the chain
};

/**
 * Converts a block status into a human readable string
 *
 * @param status The status enumeration
 * @return The output text
 */
constexpr char const *ToString(BlockStatus status);

struct BlockDbRecord;

class MainChain
{
public:
  using BlockPtr             = std::shared_ptr<Block const>;
  using Blocks               = std::vector<BlockPtr>;
  using BlockHash            = Block::Hash;
  using BlockHashes          = std::vector<BlockHash>;
  using BlockHashSet         = std::unordered_set<BlockHash>;
  using BlockNumber          = uint64_t;
  using BlockWeight          = uint64_t;
  using MinerIdentity        = Block::Identity;
  using TransactionLayoutSet = std::unordered_set<chain::TransactionLayout>;

  static constexpr char const *LOGGING_NAME         = "MainChain";
  static constexpr uint64_t    UPPER_BOUND          = 5000ull;
  static constexpr BlockNumber CACHE_TRIM_THRESHOLD = 2 * chain::FINALITY_PERIOD;

  enum class Mode
  {
    IN_MEMORY_DB = 0,
    CREATE_PERSISTENT_DB,
    LOAD_PERSISTENT_DB
  };

  // When traversing the chain and returning a subset due to hitting a limit,
  // either return blocks closer to genesis (least recent in time), or
  // return closer to head (most recent)
  enum class BehaviourWhenLimit
  {
    RETURN_MOST_RECENT = 0,
    RETURN_LEAST_RECENT
  };

  // Construction / Destruction
  explicit MainChain(Mode mode = Mode::IN_MEMORY_DB);
  MainChain(MainChain const &rhs) = delete;
  MainChain(MainChain &&rhs)      = delete;
  ~MainChain();

  void Reset();

  /// @name Block Management
  /// @{
  BlockStatus AddBlock(Block const &blk);
  BlockPtr    GetBlock(BlockHash const &hash) const;
  bool        RemoveBlock(BlockHash const &hash);
  /// @}

  /// @name Chain Queries
  /// @{
  BlockPtr  GetHeaviestBlock() const;
  BlockHash GetHeaviestBlockHash() const;
  Blocks    GetHeaviestChain(uint64_t limit = UPPER_BOUND) const;
  Blocks    GetChainPreceding(BlockHash start, uint64_t limit = UPPER_BOUND) const;
  Blocks    TimeTravel(BlockHash start, int64_t limit = static_cast<int64_t>(UPPER_BOUND)) const;
  bool      GetPathToCommonAncestor(
           Blocks &blocks, BlockHash tip, BlockHash node, uint64_t limit = UPPER_BOUND,
           BehaviourWhenLimit behaviour = BehaviourWhenLimit::RETURN_MOST_RECENT) const;
  bool IsStutterBlock(BlockNumber block_number, BlockWeight block_weight) const;
  bool HasForwardRef(BlockHash const &block_hash) const;
  /// @}

  /// @name Tips
  /// @{
  BlockHashSet GetTips() const;
  bool         ReindexTips();  // testing only
  /// @}

  /// @name Missing / Loose Management
  /// @{
  BlockHashSet GetMissingTips() const;
  BlockHashes  GetMissingBlockHashes(uint64_t limit = UPPER_BOUND) const;
  bool         HasMissingBlocks() const;
  /// @}

  /// @name Transaction Duplication Filtering
  /// @{
  DigestSet DetectDuplicateTransactions(BlockHash const &           starting_hash,
                                        TransactionLayoutSet const &transactions) const;
  /// @}

  // Operators
  MainChain &operator=(MainChain const &rhs) = delete;
  MainChain &operator=(MainChain &&rhs) = delete;

  using DbRecord        = BlockDbRecord;
  using IntBlockPtr     = std::shared_ptr<Block>;
  using BlockMap        = std::unordered_map<BlockHash, IntBlockPtr>;
  using References      = std::unordered_multimap<BlockHash, BlockHash>;
  using TipsMap         = std::unordered_map<BlockHash, Tip>;
  using BlockHashList   = std::list<BlockHash>;
  using LooseBlockMap   = std::unordered_map<BlockHash, BlockHashList>;
  using BlockStore      = fetch::storage::ObjectStore<DbRecord>;
  using BlockStorePtr   = std::unique_ptr<BlockStore>;
  using RMutex          = std::recursive_mutex;
  using RLock           = std::unique_lock<RMutex>;
  using StutterBlockMap = std::map<BlockNumber, std::unordered_map<BlockWeight, bool>>;

  struct HeaviestTip
  {
    Tip tip{};
    // assuming every chain has a proper genesis
    BlockHash hash{chain::GENESIS_DIGEST};

    bool Update(Block const &block);
  };

  /// @name Persistence Management
  /// @{
  void RecoverFromFile(Mode mode);
  void WriteToFile();
  void TrimCache();
  void FlushBlock(IntBlockPtr const &block);
  /// @}

  /// @name Loose Blocks
  /// @{
  void CompleteLooseBlocks(IntBlockPtr const &block);
  void RecordLooseBlock(IntBlockPtr const &block);
  /// @}

  /// @name Block Lookup
  /// @{
  BlockStatus InsertBlock(IntBlockPtr const &block, bool evaluate_loose_blocks = true);
  bool LookupBlock(BlockHash const &hash, IntBlockPtr &block, bool add_to_cache = false) const;
  bool LookupBlockFromCache(BlockHash const &hash, IntBlockPtr &block) const;
  bool LookupBlockFromStorage(BlockHash const &hash, IntBlockPtr &block, bool add_to_cache) const;
  bool IsBlockInCache(BlockHash const &hash) const;
  void AddBlockToCache(IntBlockPtr const &block) const;
  void AddBlockToBloomFilter(Block const &block) const;
  /// @}

  /// @name Low-level storage interface
  /// @{
  void                CacheBlock(IntBlockPtr const &block) const;
  BlockMap::size_type UncacheBlock(BlockHash const &hash) const;
  void                KeepBlock(IntBlockPtr const &block) const;
  bool LoadBlock(BlockHash const &hash, Block &block, BlockHash *next_hash = nullptr) const;
  /// @}

  /// @name Tip Management
  /// @{
  bool     AddTip(IntBlockPtr const &block);
  bool     RemoveTip(BlockPtr const &block);
  bool     UpdateTips(IntBlockPtr const &block);
  bool     DetermineHeaviestTip();
  BlockPtr GetFirstNonStutterBlock(Block const &block);
  /// @}

  static IntBlockPtr CreateGenesisBlock();

  BlockHash GetHeadHash();
  void      SetHeadHash(BlockHash const &hash);

  bool RemoveTree(BlockHash const &removed_hash, BlockHashSet &invalidated_blocks);

  Mode          mode_{Mode::IN_MEMORY_DB};
  BlockStorePtr block_store_;  ///< Long term storage and backup
  std::fstream  head_store_;

  mutable RMutex   lock_;         ///< Mutex protecting block_chain_, tips_ & heaviest_
  mutable BlockMap block_chain_;  ///< All recent blocks are kept in memory
<<<<<<< HEAD
  /// The whole tree of previous-next relations among cached blocks
  mutable References               references_;
  TipsMap                          tips_;          ///< Keep track of the tips
  HeaviestTip                      heaviest_;      ///< Heaviest block/tip
  LooseBlockMap                    loose_blocks_;  ///< Waiting (loose) blocks
  mutable ProgressiveBloomFilter   bloom_filter_;
  telemetry::GaugePtr<std::size_t> bloom_filter_queried_bit_count_;
  telemetry::CounterPtr            bloom_filter_query_count_;
  telemetry::CounterPtr            bloom_filter_positive_count_;
  telemetry::CounterPtr            bloom_filter_false_positive_count_;
=======
  // The whole tree of previous-next relations among cached blocks
  mutable References references_;
  TipsMap            tips_;          ///< Keep track of the tips
  HeaviestTip        heaviest_;      ///< Heaviest block/tip
  LooseBlockMap      loose_blocks_;  ///< Waiting (loose) blocks

  bool const enable_stutter_removal_{
      true};  ///< Whether blocks of equal height and weight are removed from tips
  StutterBlockMap
      stutter_blocks_;  ///< Block weights seen by height and whether they are stutter blocks

  std::unique_ptr<BasicBloomFilter> bloom_filter_;
  bool const                        enable_bloom_filter_;
  telemetry::GaugePtr<std::size_t>  bloom_filter_queried_bit_count_;
  telemetry::CounterPtr             bloom_filter_query_count_;
  telemetry::CounterPtr             bloom_filter_positive_count_;
  telemetry::CounterPtr             bloom_filter_false_positive_count_;
>>>>>>> f875833f
};

}  // namespace ledger
}  // namespace fetch<|MERGE_RESOLUTION|>--- conflicted
+++ resolved
@@ -246,36 +246,22 @@
 
   mutable RMutex   lock_;         ///< Mutex protecting block_chain_, tips_ & heaviest_
   mutable BlockMap block_chain_;  ///< All recent blocks are kept in memory
-<<<<<<< HEAD
-  /// The whole tree of previous-next relations among cached blocks
-  mutable References               references_;
-  TipsMap                          tips_;          ///< Keep track of the tips
-  HeaviestTip                      heaviest_;      ///< Heaviest block/tip
-  LooseBlockMap                    loose_blocks_;  ///< Waiting (loose) blocks
+  // The whole tree of previous-next relations among cached blocks
+  mutable References references_;
+  TipsMap            tips_;          ///< Keep track of the tips
+  HeaviestTip        heaviest_;      ///< Heaviest block/tip
+  LooseBlockMap      loose_blocks_;  ///< Waiting (loose) blocks
+
+  /// Whether blocks of equal height and weight are removed from tips
+  bool const enable_stutter_removal_{true};
+  /// Block weights seen by height and whether they are stutter blocks
+  StutterBlockMap stutter_blocks_;
+
   mutable ProgressiveBloomFilter   bloom_filter_;
   telemetry::GaugePtr<std::size_t> bloom_filter_queried_bit_count_;
   telemetry::CounterPtr            bloom_filter_query_count_;
   telemetry::CounterPtr            bloom_filter_positive_count_;
   telemetry::CounterPtr            bloom_filter_false_positive_count_;
-=======
-  // The whole tree of previous-next relations among cached blocks
-  mutable References references_;
-  TipsMap            tips_;          ///< Keep track of the tips
-  HeaviestTip        heaviest_;      ///< Heaviest block/tip
-  LooseBlockMap      loose_blocks_;  ///< Waiting (loose) blocks
-
-  bool const enable_stutter_removal_{
-      true};  ///< Whether blocks of equal height and weight are removed from tips
-  StutterBlockMap
-      stutter_blocks_;  ///< Block weights seen by height and whether they are stutter blocks
-
-  std::unique_ptr<BasicBloomFilter> bloom_filter_;
-  bool const                        enable_bloom_filter_;
-  telemetry::GaugePtr<std::size_t>  bloom_filter_queried_bit_count_;
-  telemetry::CounterPtr             bloom_filter_query_count_;
-  telemetry::CounterPtr             bloom_filter_positive_count_;
-  telemetry::CounterPtr             bloom_filter_false_positive_count_;
->>>>>>> f875833f
 };
 
 }  // namespace ledger
