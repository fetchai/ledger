#pragma once

#include "core/byte_array/const_byte_array.hpp"
#include "core/logger.hpp"
#include "core/serializers/byte_array.hpp"
#include "core/serializers/byte_array_buffer.hpp"
#include "core/serializers/stl_types.hpp"
#include "crypto/sha256.hpp"
#include "ledger/identifier.hpp"

#include <set>
#include <vector>

namespace fetch {
namespace chain {

struct TransactionSummary
{
  using resource_type     = byte_array::ConstByteArray;
  using digest_type       = byte_array::ConstByteArray;
  using resource_set_type = std::set<resource_type>;

  resource_set_type resources;
  digest_type       transaction_hash;
  uint64_t          fee{0};

  // TODO: (EJF) Needs to be replaced with some kind of ID
  std::string contract_name_;
};

template <typename T>
void Serialize(T &serializer, TransactionSummary const &b)
{
  serializer << b.resources << b.fee << b.transaction_hash << b.contract_name_;
}

template <typename T>
void Deserialize(T &serializer, TransactionSummary &b)
{
  serializer >> b.resources >> b.fee >> b.transaction_hash >> b.contract_name_;
}

class MutableTransaction
{
public:
  typedef crypto::SHA256                        hasher_type;
  typedef TransactionSummary::digest_type       digest_type;
  typedef TransactionSummary::resource_set_type resource_set_type;

  resource_set_type const &resources() const { return summary_.resources; }

  TransactionSummary const &summary() const { return summary_; }

  byte_array::ConstByteArray const &data() const { return data_; }

  byte_array::ConstByteArray const &signature() const { return signature_; }

  std::string const &contract_name() const { return summary_.contract_name_; }

  digest_type const &digest() const { return summary_.transaction_hash; }

  void Copy(MutableTransaction const &rhs)
  {
    copy_on_write_ = true;

    summary_   = rhs.summary();
    data_      = rhs.data();
    signature_ = rhs.signature();
  }

  MutableTransaction()                              = default;
  MutableTransaction(MutableTransaction const &rhs) = delete;
  MutableTransaction &operator=(MutableTransaction const &rhs) = delete;
  MutableTransaction(MutableTransaction &&rhs)                 = default;
  MutableTransaction &operator=(MutableTransaction &&rhs) = default;

  enum
  {
    VERSION = 1
  };

  void UpdateDigest()
  {
    LOG_STACK_TRACE_POINT;

    // TODO: (EJF) This is annoying but we should maintain that the fields are
    // kept in order
    std::vector<byte_array::ConstByteArray> resources;
    std::copy(summary().resources.begin(), summary().resources.end(),
              std::back_inserter(resources));
    std::sort(resources.begin(), resources.end());

    serializers::ByteArrayBuffer buf;
    for (auto const &e : resources)
    {
      buf << e;
    }

    buf << summary_.fee << summary_.contract_name_ << data_ << signature_;

    hasher_type hash;
    hash.Reset();
    hash.Update(buf.data());
    hash.Final();
    summary_.transaction_hash = hash.digest();
  }

  bool Verify()
  {
    return true;
    // TODO_FAIL("Needs implementing");
  }

  void PushResource(byte_array::ConstByteArray const &res)
  {
    LOG_STACK_TRACE_POINT;
    if (copy_on_write_) Clone();
    summary_.resources.insert(res);
  }

  void set_summary(TransactionSummary const &summary)
  {
    if (copy_on_write_) Clone();
    summary_ = summary;
  }

  void set_data(byte_array::ConstByteArray const &data)
  {
    if (copy_on_write_) Clone();
    data_ = data;
  }

  void set_signature(byte_array::ConstByteArray const &sig)
  {
    if (copy_on_write_) Clone();
    signature_ = sig;
  }

  void set_contract_name(std::string const &name)
  {
    summary_.contract_name_ = name;
  }

  void set_fee(uint64_t fee) { summary_.fee = fee; }

protected:
  mutable bool copy_on_write_ = false;

  void Clone()
  {
    copy_on_write_            = false;
    summary_.transaction_hash = this->summary().transaction_hash.Copy();
    data_                     = this->data().Copy();
    signature_                = this->signature().Copy();
  }

private:
  TransactionSummary         summary_;
  byte_array::ConstByteArray data_;
  byte_array::ConstByteArray signature_;
};

<<<<<<< HEAD
}  // namespace chain
}  // namespace fetch
#endif
=======


}
}
>>>>>>> 9d7af97f
<|MERGE_RESOLUTION|>--- conflicted
+++ resolved
@@ -160,13 +160,5 @@
   byte_array::ConstByteArray signature_;
 };
 
-<<<<<<< HEAD
 }  // namespace chain
-}  // namespace fetch
-#endif
-=======
-
-
-}
-}
->>>>>>> 9d7af97f
+}  // namespace fetch