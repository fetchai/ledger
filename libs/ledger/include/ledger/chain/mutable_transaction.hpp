#pragma once

#include "core/byte_array/const_byte_array.hpp"
#include "core/logger.hpp"
#include "core/serializers/byte_array.hpp"
#include "core/serializers/byte_array_buffer.hpp"
#include "core/serializers/stl_types.hpp"
#include "crypto/sha256.hpp"
#include "ledger/identifier.hpp"

#include <set>
#include <vector>

namespace fetch {
namespace chain {

struct TransactionSummary
{
  using resource_type     = byte_array::ConstByteArray;
  using digest_type       = byte_array::ConstByteArray;
  using resource_set_type = std::set<resource_type>;

  resource_set_type resources;
  digest_type       transaction_hash;
  uint64_t          fee{0};

  // TODO(EJF):  Needs to be replaced with some kind of ID
  std::string contract_name_;
};

template <typename T>
void Serialize(T &serializer, TransactionSummary const &b)
{
  serializer << b.resources << b.fee << b.transaction_hash << b.contract_name_;
}

template <typename T>
void Deserialize(T &serializer, TransactionSummary &b)
{
  serializer >> b.resources >> b.fee >> b.transaction_hash >> b.contract_name_;
}

class MutableTransaction
{
public:
  using hasher_type       = crypto::SHA256;
  using digest_type       = TransactionSummary::digest_type;
  using resource_set_type = TransactionSummary::resource_set_type;
<<<<<<< HEAD
=======

  MutableTransaction()                              = default;
  MutableTransaction(MutableTransaction const &rhs) = delete;
  MutableTransaction &operator=(MutableTransaction const &rhs) = delete;
  MutableTransaction(MutableTransaction &&rhs)                 = default;
  MutableTransaction &operator=(MutableTransaction &&rhs) = default;
>>>>>>> 88ab76e9

  resource_set_type const &resources() const { return summary_.resources; }

  TransactionSummary const &summary() const { return summary_; }

  byte_array::ConstByteArray const &data() const { return data_; }

  byte_array::ConstByteArray const &signature() const { return signature_; }

  std::string const &contract_name() const { return summary_.contract_name_; }

  digest_type const &digest() const { return summary_.transaction_hash; }

  void Copy(MutableTransaction const &rhs)
  {
    copy_on_write_ = true;

    summary_   = rhs.summary();
    data_      = rhs.data();
    signature_ = rhs.signature();
  }

  enum
  {
    VERSION = 1
  };

  void UpdateDigest()
  {
    LOG_STACK_TRACE_POINT;

    // TODO(EJF):  This is annoying but we should maintain that the fields are
    // kept in order
    std::vector<byte_array::ConstByteArray> resources;
    std::copy(summary().resources.begin(), summary().resources.end(),
              std::back_inserter(resources));
    std::sort(resources.begin(), resources.end());

    serializers::ByteArrayBuffer buf;
    for (auto const &e : resources)
    {
      buf << e;
    }

    buf << summary_.fee << summary_.contract_name_ << data_ << signature_;

    hasher_type hash;
    hash.Reset();
    hash.Update(buf.data());
    hash.Final();
    summary_.transaction_hash = hash.digest();
  }

  bool Verify()
  {
    return true;
    // TODO_FAIL("Needs implementing");
  }

  void PushResource(byte_array::ConstByteArray const &res)
  {
    LOG_STACK_TRACE_POINT;
    if (copy_on_write_) Clone();
    summary_.resources.insert(res);
  }

  void set_summary(TransactionSummary const &summary)
  {
    if (copy_on_write_) Clone();
    summary_ = summary;
  }

  void set_data(byte_array::ConstByteArray const &data)
  {
    if (copy_on_write_) Clone();
    data_ = data;
  }

  void set_signature(byte_array::ConstByteArray const &sig)
  {
    if (copy_on_write_) Clone();
    signature_ = sig;
  }

  void set_contract_name(std::string const &name) { summary_.contract_name_ = name; }

  void set_fee(uint64_t fee) { summary_.fee = fee; }

protected:
  mutable bool copy_on_write_ = false;

  void Clone()
  {
    copy_on_write_            = false;
    summary_.transaction_hash = this->summary().transaction_hash.Copy();
    data_                     = this->data().Copy();
    signature_                = this->signature().Copy();
  }

private:
  TransactionSummary         summary_;
  byte_array::ConstByteArray data_;
  byte_array::ConstByteArray signature_;
};

}  // namespace chain
}  // namespace fetch<|MERGE_RESOLUTION|>--- conflicted
+++ resolved
@@ -46,15 +46,12 @@
   using hasher_type       = crypto::SHA256;
   using digest_type       = TransactionSummary::digest_type;
   using resource_set_type = TransactionSummary::resource_set_type;
-<<<<<<< HEAD
-=======
 
   MutableTransaction()                              = default;
   MutableTransaction(MutableTransaction const &rhs) = delete;
   MutableTransaction &operator=(MutableTransaction const &rhs) = delete;
   MutableTransaction(MutableTransaction &&rhs)                 = default;
   MutableTransaction &operator=(MutableTransaction &&rhs) = default;
->>>>>>> 88ab76e9
 
   resource_set_type const &resources() const { return summary_.resources; }
 
