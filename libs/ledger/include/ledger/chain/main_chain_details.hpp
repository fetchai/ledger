#pragma once

#include <atomic>

namespace fetch {
namespace chain {

struct MainChainDetails
{
  MainChainDetails()
      : is_controller(false)
      , is_peer(false)
      , is_miner(false)
      , is_outgoing(false)
  {}

  std::atomic<bool> is_controller;
  std::atomic<bool> is_peer;
  std::atomic<bool> is_miner;
  std::atomic<bool> is_outgoing;
};

<<<<<<< HEAD
}  // namespace chain
}  // namespace fetch

#endif
=======

}
}

>>>>>>> 9d7af97f
<|MERGE_RESOLUTION|>--- conflicted
+++ resolved
@@ -20,14 +20,5 @@
   std::atomic<bool> is_outgoing;
 };
 
-<<<<<<< HEAD
 }  // namespace chain
 }  // namespace fetch
-
-#endif
-=======
-
-}
-}
-
->>>>>>> 9d7af97f
