#pragma once

#include "core/byte_array/byte_array.hpp"
#include "ledger/chain/mutable_transaction.hpp"
#include "ledger/chain/transaction.hpp"
#include "ledger/chain/transaction_serialization.hpp"
#include <random>

namespace fetch {
namespace chain {

uint64_t GetRandom()
{
  static std::random_device                      rd;
  static std::mt19937                            gen(rd());
  static std::uniform_int_distribution<uint64_t> dis(
      0, std::numeric_limits<uint64_t>::max());
  return dis(gen);
}

byte_array::ConstByteArray GetRandomByteArray()
{
  return {std::to_string(GetRandom())};
}

MutableTransaction RandomTransaction(std::size_t bytesToAdd = 0)
{
  MutableTransaction trans;
  TransactionSummary summary;

  for (std::size_t i = 0; i < 3; ++i)
  {
    summary.resources.insert(GetRandomByteArray());
  }

  summary.fee = GetRandom();
  trans.set_summary(summary);

  trans.set_data(GetRandomByteArray());
  trans.set_signature(GetRandomByteArray());
  trans.set_contract_name(std::to_string(GetRandom()));

  return trans;
}

<<<<<<< HEAD
}  // namespace chain
}  // namespace fetch

#endif
=======
}
}
>>>>>>> 9d7af97f
<|MERGE_RESOLUTION|>--- conflicted
+++ resolved
@@ -43,12 +43,5 @@
   return trans;
 }
 
-<<<<<<< HEAD
 }  // namespace chain
 }  // namespace fetch
-
-#endif
-=======
-}
-}
->>>>>>> 9d7af97f
