#pragma once
//------------------------------------------------------------------------------
//
//   Copyright 2018 Fetch.AI Limited
//
//   Licensed under the Apache License, Version 2.0 (the "License");
//   you may not use this file except in compliance with the License.
//   You may obtain a copy of the License at
//
//       http://www.apache.org/licenses/LICENSE-2.0
//
//   Unless required by applicable law or agreed to in writing, software
//   distributed under the License is distributed on an "AS IS" BASIS,
//   WITHOUT WARRANTIES OR CONDITIONS OF ANY KIND, either express or implied.
//   See the License for the specific language governing permissions and
//   limitations under the License.
//
//------------------------------------------------------------------------------

#include <miner/miner_interface.hpp>
#include <thread>

#include "ledger/chain/block.hpp"
#include "ledger/chain/main_chain.hpp"
#include "ledger/execution_manager.hpp"

namespace fetch {
namespace chain {

class BlockCoordinator
{
public:
  using BlockType       = chain::MainChain::BlockType;
  using BlockHash       = chain::MainChain::BlockHash;
  using mutex_type      = fetch::mutex::Mutex;
  using block_body_type = std::shared_ptr<BlockBody>;
  using status_type     = ledger::ExecutionManagerInterface::Status;

  static constexpr char const *LOGGING_NAME = "BlockCoordinator";

  BlockCoordinator(chain::MainChain &mainChain, ledger::ExecutionManagerInterface &executionManager)
<<<<<<< HEAD
    : chain_{mainChain}, execution_manager_{executionManager}
=======
    : mainChain_{mainChain}
    , executionManager_{executionManager}
>>>>>>> c3d0aa37
  {}

  ~BlockCoordinator()
  {
    Stop();
  }

  /**
   * Called whenever a new block has been generated from the miner
   *
   * @param block Reference to the new block
   */
  void AddBlock(BlockType &block)
  {
    // add the block to the chain data structure
    chain_.AddBlock(block);

    // TODO(EJF): This logic is somewhat flawed, this means that the execution manager does not fire
    // all of the time.
    auto heaviestHash = chain_.HeaviestBlock().hash();

    if (block.hash() == heaviestHash)
    {
      FETCH_LOG_INFO(LOGGING_NAME,"New block: ", ToBase64(block.hash()), " from: ", ToBase64(block.prev()));

      {
        std::lock_guard<mutex_type> lock(mutex_);
        pending_blocks_.push_front(std::make_shared<BlockBody>(block.body()));
      }
    }
  }

  void Start()
  {
    stop_ = false;

    auto closure = [this] {
      block_body_type block;
      bool            executing_block = false;
      bool            schedule_block  = false;

      std::vector<block_body_type> pending_stack;

      while (!stop_)
      {
        // update the status
        executing_block = execution_manager_.IsActive();

        // debug
        if (!executing_block && block)
        {
          FETCH_LOG_INFO(LOGGING_NAME,"Block Completed: ", ToBase64(block->hash));
          block.reset();
        }

        if (!executing_block)
        {

          // get the next block from the pending queue
          if (!pending_stack.empty())
          {
            block = pending_stack.back();
            pending_stack.pop_back();

            schedule_block = true;
          }
          else
          {
            // get the next block from the queue (if there is one)
            std::lock_guard<mutex_type> lock(mutex_);
            if (!pending_blocks_.empty())
            {
              block = pending_blocks_.back();
              pending_blocks_.pop_back();
              schedule_block = true;
            }
          }
        }

        if (schedule_block && block)
        {
          FETCH_LOG_INFO(LOGGING_NAME,"Attempting exec on block: ", ToBase64(block->hash));

          // execute the block
          status_type const status = execution_manager_.Execute(*block);

          if (status == status_type::COMPLETE)
          {
            FETCH_LOG_INFO(LOGGING_NAME,"Block Completed: ", ToBase64(block->hash));
          }
          else if (status == status_type::SCHEDULED)
          {
            FETCH_LOG_INFO(LOGGING_NAME,"Block Scheduled: ", ToBase64(block->hash));
          }
          else if (status == status_type::NO_PARENT_BLOCK)
          {
            BlockType full_block;

            if (chain_.Get(block->previous_hash, full_block))
            {

              // add the current block to the stack
              pending_stack.push_back(block);

              // add the current block to the stack
              block = std::make_shared<BlockBody>(full_block.body());
              pending_stack.push_back(block);

              FETCH_LOG_DEBUG(LOGGING_NAME,"Retrieved parent block: ", ToBase64(block->hash));
            }
            else
            {
              FETCH_LOG_WARN(LOGGING_NAME,"Unable to retreive parent block: ",
                                 ToBase64(block->previous_hash));
            }

            // reset the block
            block.reset();
            continue;  // erm...
          }
          else
          {

            char const *reason = "unknown";
            switch (status)
            {
            case status_type::COMPLETE:
              reason = "COMPLETE";
              break;
            case status_type::SCHEDULED:
              reason = "SCHEDULED";
              break;
            case status_type::NOT_STARTED:
              reason = "NOT_STARTED";
              break;
            case status_type::ALREADY_RUNNING:
              reason = "ALREADY_RUNNING";
              break;
            case status_type::NO_PARENT_BLOCK:
              reason = "NO_PARENT_BLOCK";
              break;
            case status_type::UNABLE_TO_PLAN:
              reason = "UNABLE_TO_PLAN";
              break;
            }

            FETCH_LOG_WARN(LOGGING_NAME,"Unable to execute block: ", ToBase64(block->hash),
                               " Reason: ", reason);
            block.reset();  // mostly for debug
          }

          executing_block = true;
          schedule_block  = false;
        }

        // wait for the block to process
        // std::this_thread::sleep_for(std::chrono::milliseconds(750));
        std::this_thread::sleep_for(std::chrono::milliseconds(10));
      }
    };

    thread_ = std::thread{closure};
  }

  void Stop()
  {
    if (thread_.joinable())
    {
      stop_ = true;
      thread_.join();
    }
  }

private:
  chain::MainChain &                 chain_;
  ledger::ExecutionManagerInterface &execution_manager_;
  std::deque<block_body_type>        pending_blocks_;
  mutex_type                         mutex_{__LINE__, __FILE__};
  bool                               stop_ = false;
  std::thread                        thread_;
};

}  // namespace chain
}  // namespace fetch<|MERGE_RESOLUTION|>--- conflicted
+++ resolved
@@ -38,13 +38,9 @@
 
   static constexpr char const *LOGGING_NAME = "BlockCoordinator";
 
-  BlockCoordinator(chain::MainChain &mainChain, ledger::ExecutionManagerInterface &executionManager)
-<<<<<<< HEAD
-    : chain_{mainChain}, execution_manager_{executionManager}
-=======
-    : mainChain_{mainChain}
-    , executionManager_{executionManager}
->>>>>>> c3d0aa37
+  BlockCoordinator(chain::MainChain &chain, ledger::ExecutionManagerInterface &execution_manager)
+    : chain_{chain}
+    , execution_manager_{execution_manager}
   {}
 
   ~BlockCoordinator()
