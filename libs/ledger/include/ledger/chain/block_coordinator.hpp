--- conflicted
+++ resolved
@@ -287,14 +287,10 @@
   bool            ScheduleNextBlock();
   bool            ScheduleBlock(Block const &block);
   ExecutionStatus QueryExecutorStatus();
-<<<<<<< HEAD
-  void            RemoveBlock(BlockHash const &hash);
-=======
   template <typename BlockPtrType>
   void RemoveBlock(BlockPtrType &block);
   bool RevertToBlock(Block const &block);
   void Panic();
->>>>>>> 1ad4f64e
 
   static char const *ToString(ExecutionStatus state);
 
