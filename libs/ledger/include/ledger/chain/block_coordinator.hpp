#pragma once
//------------------------------------------------------------------------------
//
//   Copyright 2018-2019 Fetch.AI Limited
//
//   Licensed under the Apache License, Version 2.0 (the "License");
//   you may not use this file except in compliance with the License.
//   You may obtain a copy of the License at
//
//       http://www.apache.org/licenses/LICENSE-2.0
//
//   Unless required by applicable law or agreed to in writing, software
//   distributed under the License is distributed on an "AS IS" BASIS,
//   WITHOUT WARRANTIES OR CONDITIONS OF ANY KIND, either express or implied.
//   See the License for the specific language governing permissions and
//   limitations under the License.
//
//------------------------------------------------------------------------------

#include "core/mutex.hpp"
#include "core/periodic_action.hpp"
#include "core/state_machine.hpp"
#include "ledger/chain/block.hpp"
#include "ledger/chain/main_chain.hpp"

#include <atomic>
#include <chrono>
#include <deque>
#include <thread>
#include <unordered_set>

namespace fetch {
namespace ledger {
namespace consensus {
class ConsensusMinerInterface;
}

class TransactionStatusCache;
class BlockPackerInterface;
class ExecutionManagerInterface;
class MainChain;
class StorageUnitInterface;
class BlockSinkInterface;

/**
 * The Block Coordinator is in charge of executing all the blocks that come into the system. It will
 * also decide when best to generate a new block into the network. The following diagram illustrates
 * the rough outline of the state machine.
 *
 * This diagram has been ordered into the three main categories of state, namely:
 *
 * - Catching up on a new block
 * - Mining / generating a new block
 * - Waiting in and idle / syncronised state
 *
 *                           ┌──────────────────┐
 *                           │   Synchronise    │
 *                           │                  │◀───────────────────────────────┐
 *                           └──────────────────┘                                │
 *                                     │                                         │
 *                                     │                                         │
 *                                     │                                         │
 *           ┌─────────────────────────┴────────────────────────┐                │
 *           │                                                  │                │
 *           │                                                  ▼                │
 *           │                                        ┌──────────────────┐       │
 *           │                                        │   Synchronised   │       │
 *           │                         ┌──────────────│                  │◀ ┐    │
 *           │                         │              └──────────────────┘       │
 *           │                         │                        │           │    │
 *           │                         │                        │                │
 *           │                         │                        ├ ─ ─ ─ ─ ─ ┘    │
 *           ▼                         ▼                        │                │
 * ┌──────────────────┐      ┌──────────────────┐               │                │
 * │ Pre Exec. Block  │      │  Pack New Block  │               │                │
 * │    Validation    │      │                  │               │                │
 * └──────────────────┘      └──────────────────┘               │                │
 *           │                         │                        │                │
 *           │                         │                        │                │
 *           ▼                         ▼                        │                │
 * ┌──────────────────┐      ┌──────────────────┐               │                │
 * │  Schedule Block  │      │Execute New Block │               │                │
 * │    Execution     │      │                  │               │                │
 * └──────────────────┘      └──────────────────┘               │                │
 *           │                         │                        │                │
 *           │                         │                        │                │
 *           ▼                         ▼                        │                │
 * ┌──────────────────┐      ┌──────────────────┐               │                │
 * │Wait for New Block│      │Wait for Execution│               │                │
 * │    Execution     │◀ ─   │                  │◀ ─            │                │
 * └──────────────────┘   │  └──────────────────┘   │           │                │
 *           │                         │                        │                │
 *           │─ ─ ─ ─ ─ ─ ┘            │─ ─ ─ ─ ─ ─ ┘           │                │
 *           ▼                         ▼                        │                │
 * ┌──────────────────┐      ┌──────────────────┐               │                │
 * │ Post Exec. Block │      │   Proof Search   │               │                │
 * │    Validation    │      │                  │◀ ─            │                │
 * └──────────────────┘      └──────────────────┘   │           │                │
 *           │                         │                        │                │
 *           │                         │─ ─ ─ ─ ─ ─ ┘           │                │
 *           │                         ▼                        │                │
 *           │               ┌──────────────────┐               │                │
 *           │               │  Transmit Block  │               │                │
 *           │               │                  │               │                │
 *           │               └──────────────────┘               │                │
 *           │                         │                        │                │
 *           └─────────────────────────┼────────────────────────┘                │
 *                                     │                                         │
 *                                     │                                         │
 *                                     │                                         │
 *                                     ▼                                         │
 *                           ┌──────────────────┐                                │
 *                           │      Reset       │                                │
 *                           │                  │────────────────────────────────┘
 *                           └──────────────────┘
 *
 */
class BlockCoordinator
{
public:
  static constexpr char const *LOGGING_NAME = "BlockCoordinator";

  using Identity = byte_array::ConstByteArray;

  enum class State
  {
    SYNCHRONIZING,                 ///< Catch up with the outstanding blocks
    SYNCHRONIZED,                  ///< Caught up waiting to generate a new block
    PRE_EXEC_BLOCK_VALIDATION,     ///< Validation stage before block execution
    WAIT_FOR_TRANSACTIONS,         ///< Halts the state machine until all the block transactions are
                                   ///< present
    SCHEDULE_BLOCK_EXECUTION,      ///< Schedule the block to be executed
    WAIT_FOR_EXECUTION,            ///< Wait for the execution to be completed
    POST_EXEC_BLOCK_VALIDATION,    ///< Perform final block validation
    PACK_NEW_BLOCK,                ///< Mine a new block from the head of the chain
    EXECUTE_NEW_BLOCK,             ///< Schedule the execution of the new block
    WAIT_FOR_NEW_BLOCK_EXECUTION,  ///< Wait for the new block to be executed
    PROOF_SEARCH,                  ///< New Block: Waiting until a hash can be found
    TRANSMIT_BLOCK,                ///< Transmit the new block to
    RESET                          ///< Cycle complete
  };
  using StateMachine = core::StateMachine<State>;

  // Construction / Destruction
  BlockCoordinator(MainChain &chain, ExecutionManagerInterface &execution_manager,
                   StorageUnitInterface &storage_unit, BlockPackerInterface &packer,
                   BlockSinkInterface &block_sink, TransactionStatusCache &status_cache,
                   Identity identity, std::size_t num_lanes, std::size_t num_slices,
                   std::size_t block_difficulty);
  BlockCoordinator(BlockCoordinator const &) = delete;
  BlockCoordinator(BlockCoordinator &&)      = delete;
  ~BlockCoordinator();

  template <typename R, typename P>
  void SetBlockPeriod(std::chrono::duration<R, P> const &period);
  void EnableMining(bool enable = true);
  void TriggerBlockGeneration();  // useful in tests

  std::weak_ptr<core::Runnable> GetWeakRunnable()
  {
    return state_machine_;
  }

  core::Runnable &GetRunnable()
  {
    return *state_machine_;
  }

  StateMachine const &GetStateMachine() const
  {
    return *state_machine_;
  }

  // Operators
  BlockCoordinator &operator=(BlockCoordinator const &) = delete;
  BlockCoordinator &operator=(BlockCoordinator &&) = delete;

private:
  enum class ExecutionStatus
  {
    IDLE,
    RUNNING,
    STALLED,
    ERROR
  };

  //  using Super         = core::StateMachine<BlockCoordinatorState>;
  using Mutex           = fetch::mutex::Mutex;
  using BlockPtr        = MainChain::BlockPtr;
  using NextBlockPtr    = std::unique_ptr<Block>;
  using PendingBlocks   = std::deque<BlockPtr>;
  using PendingStack    = std::vector<BlockPtr>;
  using Flag            = std::atomic<bool>;
  using BlockPeriod     = std::chrono::milliseconds;
  using Clock           = std::chrono::system_clock;
  using Timepoint       = Clock::time_point;
  using StateMachinePtr = std::shared_ptr<StateMachine>;
  using MinerPtr        = std::shared_ptr<consensus::ConsensusMinerInterface>;
  using TxSet           = std::unordered_set<TransactionSummary::TxDigest>;
  using TxSetPtr        = std::unique_ptr<TxSet>;

  /// @name Monitor State
  /// @{
  State OnSynchronizing();
  State OnSynchronized(State current, State previous);
  State OnPreExecBlockValidation();
  State OnWaitForTransactions();
  State OnScheduleBlockExecution();
  State OnWaitForExecution();
  State OnPostExecBlockValidation();
  State OnPackNewBlock();
  State OnExecuteNewBlock();
  State OnWaitForNewBlockExecution();
  State OnProofSearch();
  State OnTransmitBlock();
  State OnReset();
  /// @}

  bool            ScheduleCurrentBlock();
  bool            ScheduleNextBlock();
  bool            ScheduleBlock(Block const &block);
  ExecutionStatus QueryExecutorStatus();
  void            UpdateNextBlockTime();
  void            UpdateTxStatus(Block const &block);

  static char const *ToString(State state);
  static char const *ToString(ExecutionStatus state);

  /// @name External Components
  /// @{
  MainChain &                chain_;              ///< Ref to system chain
  ExecutionManagerInterface &execution_manager_;  ///< Ref to system execution manager
  StorageUnitInterface &     storage_unit_;       ///< Ref to the storage unit
  BlockPackerInterface &     block_packer_;       ///< Ref to the block packer
  BlockSinkInterface &       block_sink_;         ///< Ref to the output sink interface
  TransactionStatusCache &   status_cache_;       ///< Ref to the tx status cache
  PeriodicAction             periodic_print_;
  MinerPtr                   miner_;
  /// @}

  /// @name State Machine State
  /// @{
  Identity        identity_{};             ///< The miner identity
  StateMachinePtr state_machine_;          ///< The main state machine for this service
  std::size_t     block_difficulty_;       ///< The number of leading zeros needed in the proof
  std::size_t     num_lanes_;              ///< The current number of lanes
  std::size_t     num_slices_;             ///< The current number of slices
  std::size_t     stall_count_{0};         ///< The number of times the execution has been stalled
  Flag            mining_{false};          ///< Flag to signal if this node generating blocks
  Flag            mining_enabled_{false};  ///< Short term signal to toggle on and off
  BlockPeriod     block_period_;           ///< The desired period before a block is generated
  Timepoint       next_block_time_;        ///< THe next point that a block should be generated
  BlockPtr        current_block_{};        ///< The pointer to the current block (read only)
  NextBlockPtr    next_block_{};           ///< The next block being created (read / write)
<<<<<<< HEAD
  TxSetPtr        pending_txs_{};  ///< The list of pending transactions that are being waited on
=======
  TxSetPtr        pending_txs_{};          ///< The list of pending txs that are being waited on
>>>>>>> 0eec9f6d
  /// @}
};

template <typename R, typename P>
void BlockCoordinator::SetBlockPeriod(std::chrono::duration<R, P> const &period)
{
  using std::chrono::duration_cast;

  // convert and store
  block_period_ = duration_cast<BlockPeriod>(period);
  UpdateNextBlockTime();

  // signal that we are mining
  mining_ = true;
}

inline void BlockCoordinator::EnableMining(bool enable)
{
  mining_enabled_ = enable;
}

}  // namespace ledger
}  // namespace fetch<|MERGE_RESOLUTION|>--- conflicted
+++ resolved
@@ -252,11 +252,7 @@
   Timepoint       next_block_time_;        ///< THe next point that a block should be generated
   BlockPtr        current_block_{};        ///< The pointer to the current block (read only)
   NextBlockPtr    next_block_{};           ///< The next block being created (read / write)
-<<<<<<< HEAD
-  TxSetPtr        pending_txs_{};  ///< The list of pending transactions that are being waited on
-=======
-  TxSetPtr        pending_txs_{};          ///< The list of pending txs that are being waited on
->>>>>>> 0eec9f6d
+  TxSetPtr        pending_txs_{};          ///< The list of pending transactions that are being waited on
   /// @}
 };
 
