--- conflicted
+++ resolved
@@ -380,15 +380,12 @@
   telemetry::CounterPtr         executed_block_count_;
   telemetry::CounterPtr         mined_block_count_;
   telemetry::CounterPtr         executed_tx_count_;
-<<<<<<< HEAD
-  telemetry::GaugePtr<uint64_t> block_hash_;
-=======
   telemetry::CounterPtr         request_tx_count_;
   telemetry::CounterPtr         unable_to_find_tx_count_;
   telemetry::HistogramPtr       tx_sync_times_;
   telemetry::GaugePtr<uint64_t> current_block_num_;
   telemetry::GaugePtr<uint64_t> next_block_num_;
->>>>>>> 892a5dc0
+  telemetry::GaugePtr<uint64_t> block_hash_;
   /// @}
 };
 
@@ -405,14 +402,5 @@
   mining_ = true;
 }
 
-<<<<<<< HEAD
-inline void BlockCoordinator::EnableMining(bool enable)
-{
-  mining_enabled_ = enable;
-  syncronised_    = enable;
-}
-
-=======
->>>>>>> 892a5dc0
 }  // namespace ledger
 }  // namespace fetch