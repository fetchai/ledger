--- conflicted
+++ resolved
@@ -24,13 +24,10 @@
 #include "core/threading/synchronised_state.hpp"
 #include "ledger/chain/block.hpp"
 #include "ledger/chain/main_chain.hpp"
-<<<<<<< HEAD
+#include "ledger/chain/transaction.hpp"
+#include "moment/deadline_timer.hpp"
 #include "ledger/dag/dag.hpp"
 #include "ledger/upow/synergetic_executor.hpp"
-=======
-#include "ledger/chain/transaction.hpp"
-#include "moment/deadline_timer.hpp"
->>>>>>> 17ad626c
 
 #include <atomic>
 #include <chrono>
@@ -134,16 +131,14 @@
   static constexpr char const *LOGGING_NAME = "BlockCoordinator";
 
   using ConstByteArray = byte_array::ConstByteArray;
-<<<<<<< HEAD
-  using Identity       = ConstByteArray;
   using DAG            = fetch::ledger::DAG;
 
   enum class State
   {
     // Main loop
     RELOAD_STATE,   ///< Recovering previous state
-    SYNCHRONIZING,  ///< Catch up with the outstanding blocks
-    SYNCHRONIZED,   ///< Caught up waiting to generate a new block
+    SYNCHRONISING,                 ///< Catch up with the outstanding blocks
+    SYNCHRONISED,                  ///< Caught up waiting to generate a new block
 
     // Pipe 1
     PRE_EXEC_BLOCK_VALIDATION,  ///< Validation stage before block execution
@@ -157,21 +152,6 @@
     // Pipe 2
     PACK_NEW_BLOCK,  ///< Mine a new block from the head of the chain
     NEW_SYNERGETIC_EXECUTION,
-=======
-
-  enum class State
-  {
-    RELOAD_STATE,                  ///< Recovering previous state
-    SYNCHRONISING,                 ///< Catch up with the outstanding blocks
-    SYNCHRONISED,                  ///< Caught up waiting to generate a new block
-    PRE_EXEC_BLOCK_VALIDATION,     ///< Validation stage before block execution
-    WAIT_FOR_TRANSACTIONS,         ///< Halts the state machine until all the block transactions are
-                                   ///< present
-    SCHEDULE_BLOCK_EXECUTION,      ///< Schedule the block to be executed
-    WAIT_FOR_EXECUTION,            ///< Wait for the execution to be completed
-    POST_EXEC_BLOCK_VALIDATION,    ///< Perform final block validation
-    PACK_NEW_BLOCK,                ///< Mine a new block from the head of the chain
->>>>>>> 17ad626c
     EXECUTE_NEW_BLOCK,             ///< Schedule the execution of the new block
     WAIT_FOR_NEW_BLOCK_EXECUTION,  ///< Wait for the new block to be executed
     PROOF_SEARCH,                  ///< New Block: Waiting until a hash can be found
@@ -248,7 +228,6 @@
 
   static constexpr uint64_t COMMON_PATH_TO_ANCESTOR_LENGTH_LIMIT = 1000;
 
-<<<<<<< HEAD
   using Mutex              = fetch::mutex::Mutex;
   using BlockPtr           = MainChain::BlockPtr;
   using NextBlockPtr       = std::unique_ptr<Block>;
@@ -260,40 +239,19 @@
   using Timepoint          = Clock::time_point;
   using StateMachinePtr    = std::shared_ptr<StateMachine>;
   using MinerPtr           = std::shared_ptr<consensus::ConsensusMinerInterface>;
-  using TxDigestSetPtr     = std::unique_ptr<TxDigestSet>;
+  using TxDigestSetPtr    = std::unique_ptr<DigestSet>;
   using LastExecutedBlock  = SynchronisedState<ConstByteArray>;
   using FutureTimepoint    = fetch::core::FutureTimepoint;
+  using DeadlineTimer     = fetch::moment::DeadlineTimer;
   using SynergeticExecutor = fetch::consensus::SynergeticExecutor;
-=======
-  using Mutex             = fetch::mutex::Mutex;
-  using BlockPtr          = MainChain::BlockPtr;
-  using NextBlockPtr      = std::unique_ptr<Block>;
-  using PendingBlocks     = std::deque<BlockPtr>;
-  using PendingStack      = std::vector<BlockPtr>;
-  using Flag              = std::atomic<bool>;
-  using BlockPeriod       = std::chrono::milliseconds;
-  using Clock             = std::chrono::system_clock;
-  using Timepoint         = Clock::time_point;
-  using StateMachinePtr   = std::shared_ptr<StateMachine>;
-  using MinerPtr          = std::shared_ptr<consensus::ConsensusMinerInterface>;
-  using TxDigestSetPtr    = std::unique_ptr<DigestSet>;
-  using LastExecutedBlock = SynchronisedState<ConstByteArray>;
-  using FutureTimepoint   = fetch::core::FutureTimepoint;
-  using DeadlineTimer     = fetch::moment::DeadlineTimer;
->>>>>>> 17ad626c
 
   /// @name Monitor State
   /// @{
   State OnReloadState();
-<<<<<<< HEAD
-  State OnSynchronizing();
-  State OnSynchronized(State current, State previous);
-
-  // Phase 1
-=======
   State OnSynchronising();
   State OnSynchronised(State current, State previous);
->>>>>>> 17ad626c
+
+  // Phase 1
   State OnPreExecBlockValidation();
   State OnWaitForTransactions(State current, State previous);
   State OnSynergeticExecution();
