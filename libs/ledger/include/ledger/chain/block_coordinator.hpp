--- conflicted
+++ resolved
@@ -31,16 +31,12 @@
 class BlockCoordinator
 {
 public:
-<<<<<<< HEAD
   using BlockType       = chain::MainChain::BlockType;
   using BlockHash       = chain::MainChain::BlockHash;
   using mutex_type      = fetch::mutex::Mutex;
   using block_body_type = std::shared_ptr<BlockBody>;
-  using status_type     = ledger::ExecutionManagerInterface::Status;
   using NewBlockCallBack = std::function<void(BlockType&)>;
-=======
-  using Block = chain::MainChain::BlockType;
->>>>>>> e398f990
+  using Block            = chain::MainChain::BlockType;
 
   static constexpr char const *LOGGING_NAME = "BlockCoordinator";
 
@@ -48,208 +44,18 @@
   BlockCoordinator(chain::MainChain &chain, ledger::ExecutionManagerInterface &execution_manager);
   ~BlockCoordinator();
 
-<<<<<<< HEAD
-  ~BlockCoordinator()
-  {
-    Stop();
-  }
-
   void SetCallback(NewBlockCallBack fun)
   {
     callback_ = fun;
   }
 
-  /**
-   * Called whenever a new block has been generated from the miner
-   *
-   * @param block Reference to the new block
-   */
-  void AddBlock(BlockType &block, bool from_miner=true)
-  {
-    // add the block to the chain data structure
-    chain_.AddBlock(block);
-
-    if (from_miner && callback_)
-    {
-      callback_(block);
-    }
-
-    // TODO(private issue 242): This logic is somewhat flawed, this means that the execution manager
-    // does not fire all of the time.
-    auto heaviestHash = chain_.HeaviestBlock().hash();
-
-    if (block.hash() == heaviestHash)
-    {
-      FETCH_LOG_INFO(LOGGING_NAME, "New block: ", ToBase64(block.hash()),
-                     " from: ", ToBase64(block.prev()));
-
-      {
-        std::lock_guard<mutex_type> lock(mutex_);
-        pending_blocks_.push_front(std::make_shared<BlockBody>(block.body()));
-      }
-    }
-    else
-    {
-      FETCH_LOG_INFO(LOGGING_NAME, "Unscheduled block: ", ToBase64(block.hash()),
-                     " Heaviest: ", ToBase64(heaviestHash));
-    }
-  }
-
-  void Start()
-  {
-    stop_ = false;
-
-    auto closure = [this] {
-      block_body_type block;
-      bool            executing_block = false;
-      bool            schedule_block  = false;
-
-      std::vector<block_body_type> pending_stack;
-
-      while (!stop_)
-      {
-        // update the status
-        executing_block = execution_manager_.IsActive();
-
-        // debug
-        if (!executing_block && block)
-        {
-          FETCH_LOG_INFO(LOGGING_NAME, "Block Completed: ", ToBase64(block->hash));
-          block.reset();
-        }
-
-        if (!executing_block)
-        {
-          // get the next block from the pending queue
-          if (!pending_stack.empty())
-          {
-            block = pending_stack.back();
-            pending_stack.pop_back();
-
-            schedule_block = true;
-          }
-          else
-          {
-            // get the next block from the queue (if there is one)
-            std::lock_guard<mutex_type> lock(mutex_);
-
-            if (!pending_blocks_.empty())
-            {
-              block = pending_blocks_.back();
-              pending_blocks_.pop_back();
-              schedule_block = true;
-            }
-          }
-        }
-
-        if (schedule_block && block)
-        {
-          FETCH_LOG_INFO(LOGGING_NAME, "Attempting exec on block: ", ToBase64(block->hash));
-
-          // execute the block
-          status_type const status = execution_manager_.Execute(*block);
-
-          if (status == status_type::COMPLETE)
-          {
-            FETCH_LOG_INFO(LOGGING_NAME, "Block Completed: ", ToBase64(block->hash));
-          }
-          else if (status == status_type::SCHEDULED)
-          {
-            FETCH_LOG_INFO(LOGGING_NAME, "Block Scheduled: ", ToBase64(block->hash));
-          }
-          else if (status == status_type::NO_PARENT_BLOCK)
-          {
-            BlockType full_block;
-
-            if (chain_.Get(block->previous_hash, full_block))
-            {
-
-              // add the current block to the stack
-              pending_stack.push_back(block);
-
-              // add the current block to the stack
-              block = std::make_shared<BlockBody>(full_block.body());
-              pending_stack.push_back(block);
-
-              FETCH_LOG_DEBUG(LOGGING_NAME, "Retrieved parent block: ", ToBase64(block->hash));
-            }
-            else
-            {
-              FETCH_LOG_WARN(LOGGING_NAME,
-                             "Unable to retreive parent block: ", ToBase64(block->previous_hash));
-            }
-
-            // reset the block
-            block.reset();
-            continue;
-          }
-          else
-          {
-            char const *reason = "unknown";
-            switch (status)
-            {
-            case status_type::COMPLETE:
-              reason = "COMPLETE";
-              break;
-            case status_type::SCHEDULED:
-              reason = "SCHEDULED";
-              break;
-            case status_type::NOT_STARTED:
-              reason = "NOT_STARTED";
-              break;
-            case status_type::ALREADY_RUNNING:
-              reason = "ALREADY_RUNNING";
-              break;
-            case status_type::NO_PARENT_BLOCK:
-              reason = "NO_PARENT_BLOCK";
-              break;
-            case status_type::UNABLE_TO_PLAN:
-              reason = "UNABLE_TO_PLAN";
-              break;
-            }
-
-            FETCH_LOG_WARN(LOGGING_NAME, "Unable to execute block: ", ToBase64(block->hash),
-                           " Reason: ", reason);
-            block.reset();  // mostly for debug
-          }
-
-          executing_block = true;
-          schedule_block  = false;
-        }
-
-        // wait for the block to process
-        std::this_thread::sleep_for(std::chrono::milliseconds(10));
-      }
-    };
-
-    thread_ = std::thread{closure};
-  }
-
-  void Stop()
-  {
-    if (thread_.joinable())
-    {
-      stop_ = true;
-      thread_.join();
-    }
-  }
-
-private:
-  chain::MainChain &                 chain_;
-  ledger::ExecutionManagerInterface &execution_manager_;
-  std::deque<block_body_type>        pending_blocks_;
-  mutex_type                         mutex_{__LINE__, __FILE__};
-  bool                               stop_ = false;
-  std::thread                        thread_;
-  NewBlockCallBack callback_;
-=======
   /// @name Service Control
   /// @{
   void Start();
   void Stop();
   /// @}
 
-  void AddBlock(Block &block);
+  void AddBlock(BlockType &block, bool from_miner=true);
 
 private:
   enum class State
@@ -294,7 +100,9 @@
   BlockBodyPtr current_block_;                         ///< The pointer to the current block
   PendingStack pending_stack_;  ///< The stack of pending blocks to be executed
   /// @}
->>>>>>> e398f990
+
+  NewBlockCallBack callback_;
+
 };
 
 }  // namespace chain
