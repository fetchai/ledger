#pragma once
//------------------------------------------------------------------------------
//
//   Copyright 2018-2019 Fetch.AI Limited
//
//   Licensed under the Apache License, Version 2.0 (the "License");
//   you may not use this file except in compliance with the License.
//   You may obtain a copy of the License at
//
//       http://www.apache.org/licenses/LICENSE-2.0
//
//   Unless required by applicable law or agreed to in writing, software
//   distributed under the License is distributed on an "AS IS" BASIS,
//   WITHOUT WARRANTIES OR CONDITIONS OF ANY KIND, either express or implied.
//   See the License for the specific language governing permissions and
//   limitations under the License.
//
//------------------------------------------------------------------------------

#include "ledger/chain/block.hpp"
#include "ledger/chain/main_chain.hpp"
#include "ledger/execution_manager.hpp"
#include "miner/miner_interface.hpp"

#include <atomic>
#include <thread>

namespace fetch {
namespace chain {

class BlockCoordinator
{
public:
<<<<<<< HEAD
  using BlockType        = chain::MainChain::BlockType;
  using BlockHash        = chain::MainChain::BlockHash;
  using mutex_type       = fetch::mutex::Mutex;
  using block_body_type  = std::shared_ptr<BlockBody>;
  using NewBlockCallBack = std::function<void(BlockType &)>;
  using Block            = chain::MainChain::BlockType;
=======
  using Block     = ledger::Block;
  using MainChain = ledger::MainChain;
>>>>>>> 12018c62

  static constexpr char const *LOGGING_NAME = "BlockCoordinator";

  // Construction / Destruction
  BlockCoordinator(MainChain &chain, ledger::ExecutionManagerInterface &execution_manager);
  BlockCoordinator(BlockCoordinator const &) = delete;
  BlockCoordinator(BlockCoordinator &&)      = delete;
  ~BlockCoordinator();

  void SetCallback(NewBlockCallBack fun)
  {
    callback_ = fun;
  }

  /// @name Service Control
  /// @{
  void Start();
  void Stop();
  /// @}

  void AddBlock(BlockType &block, bool from_miner = true);

  // Operators
  BlockCoordinator &operator=(BlockCoordinator const &) = delete;
  BlockCoordinator &operator=(BlockCoordinator &&) = delete;

private:
  enum class State
  {
    QUERY_EXECUTION_STATUS,
    GET_NEXT_BLOCK,
    EXECUTE_BLOCK,
  };

  using Mutex         = fetch::mutex::Mutex;
  using BlockBodyPtr  = std::shared_ptr<Block::Body>;
  using PendingBlocks = std::deque<BlockBodyPtr>;
  using PendingStack  = std::vector<BlockBodyPtr>;
  using Flag          = std::atomic<bool>;

  /// @name Monitor State
  /// @{
  void Monitor();

  void OnQueryExecutionStatus();
  void OnGetNextBlock();
  void OnExecuteBlock();
  /// @}

  /// @name Internal
  /// @{
  MainChain &                        chain_;              ///< Ref to system chain
  ledger::ExecutionManagerInterface &execution_manager_;  ///< Ref to system execution manager
  Flag                               stop_{false};        ///< Flag to signal stop of monitor
  std::thread                        thread_;             ///< The monitor thread
  /// @}

  /// @name Pending Block Queue
  /// @{
  Mutex         pending_blocks_mutex_{__LINE__, __FILE__};
  PendingBlocks pending_blocks_{};  /// The pending blocks weighting to be executed
  /// @}

  /// @name Monitor State
  /// @{
  State        state_{State::QUERY_EXECUTION_STATUS};  ///< The current state of the monitor
  BlockBodyPtr current_block_;                         ///< The pointer to the current block
  PendingStack pending_stack_;  ///< The stack of pending blocks to be executed
  /// @}

  NewBlockCallBack callback_;
};

}  // namespace chain
}  // namespace fetch<|MERGE_RESOLUTION|>--- conflicted
+++ resolved
@@ -31,17 +31,12 @@
 class BlockCoordinator
 {
 public:
-<<<<<<< HEAD
-  using BlockType        = chain::MainChain::BlockType;
-  using BlockHash        = chain::MainChain::BlockHash;
+  using MainChain        = ledger::MainChain;
+  using Block            = ledger::Block;
+  using BlockHash        = MainChain::BlockHash;
   using mutex_type       = fetch::mutex::Mutex;
-  using block_body_type  = std::shared_ptr<BlockBody>;
-  using NewBlockCallBack = std::function<void(BlockType &)>;
-  using Block            = chain::MainChain::BlockType;
-=======
-  using Block     = ledger::Block;
-  using MainChain = ledger::MainChain;
->>>>>>> 12018c62
+  using NewBlockCallBack = std::function<void(Block &)>;
+
 
   static constexpr char const *LOGGING_NAME = "BlockCoordinator";
 
@@ -62,7 +57,7 @@
   void Stop();
   /// @}
 
-  void AddBlock(BlockType &block, bool from_miner = true);
+  void AddBlock(Block &block, bool from_miner = true);
 
   // Operators
   BlockCoordinator &operator=(BlockCoordinator const &) = delete;
