#pragma once
//------------------------------------------------------------------------------
//
//   Copyright 2018-2019 Fetch.AI Limited
//
//   Licensed under the Apache License, Version 2.0 (the "License");
//   you may not use this file except in compliance with the License.
//   You may obtain a copy of the License at
//
//       http://www.apache.org/licenses/LICENSE-2.0
//
//   Unless required by applicable law or agreed to in writing, software
//   distributed under the License is distributed on an "AS IS" BASIS,
//   WITHOUT WARRANTIES OR CONDITIONS OF ANY KIND, either express or implied.
//   See the License for the specific language governing permissions and
//   limitations under the License.
//
//------------------------------------------------------------------------------

#include "core/mutex.hpp"
#include "core/periodic_action.hpp"
#include "core/state_machine.hpp"
#include "core/threading/synchronised_state.hpp"
#include "ledger/chain/block.hpp"
#include "ledger/chain/main_chain.hpp"

#include <atomic>
#include <chrono>
#include <deque>
#include <thread>
#include <unordered_set>

namespace fetch {
namespace ledger {
namespace consensus {
class ConsensusMinerInterface;
}

class TransactionStatusCache;
class BlockPackerInterface;
class ExecutionManagerInterface;
class MainChain;
class StorageUnitInterface;
class BlockSinkInterface;

/**
 * The Block Coordinator is in charge of executing all the blocks that come into the system. It will
 * also decide when best to generate a new block into the network. The following diagram illustrates
 * the rough outline of the state machine.
 *
 * This diagram has been ordered into the three main categories of state, namely:
 *
 * - Catching up on a new block
 * - Mining / generating a new block
 * - Waiting in and idle / syncronised state
 *
 *                           ┌──────────────────┐
 *                           │   Synchronise    │
 *                           │                  │◀───────────────────────────────┐
 *                           └──────────────────┘                                │
 *                                     │                                         │
 *                                     │                                         │
 *                                     │                                         │
 *           ┌─────────────────────────┴────────────────────────┐                │
 *           │                                                  │                │
 *           │                                                  ▼                │
 *           │                                        ┌──────────────────┐       │
 *           │                                        │   Synchronised   │       │
 *           │                         ┌──────────────│                  │◀ ┐    │
 *           │                         │              └──────────────────┘       │
 *           │                         │                        │           │    │
 *           │                         │                        │                │
 *           │                         │                        ├ ─ ─ ─ ─ ─ ┘    │
 *           ▼                         ▼                        │                │
 * ┌──────────────────┐      ┌──────────────────┐               │                │
 * │ Pre Exec. Block  │      │  Pack New Block  │               │                │
 * │    Validation    │      │                  │               │                │
 * └──────────────────┘      └──────────────────┘               │                │
 *           │                         │                        │                │
 *           │                         │                        │                │
 *           ▼                         ▼                        │                │
 * ┌──────────────────┐      ┌──────────────────┐               │                │
 * │  Schedule Block  │      │Execute New Block │               │                │
 * │    Execution     │      │                  │               │                │
 * └──────────────────┘      └──────────────────┘               │                │
 *           │                         │                        │                │
 *           │                         │                        │                │
 *           ▼                         ▼                        │                │
 * ┌──────────────────┐      ┌──────────────────┐               │                │
 * │Wait for New Block│      │Wait for Execution│               │                │
 * │    Execution     │◀ ─   │                  │◀ ─            │                │
 * └──────────────────┘   │  └──────────────────┘   │           │                │
 *           │                         │                        │                │
 *           │─ ─ ─ ─ ─ ─ ┘            │─ ─ ─ ─ ─ ─ ┘           │                │
 *           ▼                         ▼                        │                │
 * ┌──────────────────┐      ┌──────────────────┐               │                │
 * │ Post Exec. Block │      │   Proof Search   │               │                │
 * │    Validation    │      │                  │◀ ─            │                │
 * └──────────────────┘      └──────────────────┘   │           │                │
 *           │                         │                        │                │
 *           │                         │─ ─ ─ ─ ─ ─ ┘           │                │
 *           │                         ▼                        │                │
 *           │               ┌──────────────────┐               │                │
 *           │               │  Transmit Block  │               │                │
 *           │               │                  │               │                │
 *           │               └──────────────────┘               │                │
 *           │                         │                        │                │
 *           └─────────────────────────┼────────────────────────┘                │
 *                                     │                                         │
 *                                     │                                         │
 *                                     │                                         │
 *                                     ▼                                         │
 *                           ┌──────────────────┐                                │
 *                           │      Reset       │                                │
 *                           │                  │────────────────────────────────┘
 *                           └──────────────────┘
 *
 */
class BlockCoordinator
{
public:
  static constexpr char const *LOGGING_NAME = "BlockCoordinator";

  using ConstByteArray = byte_array::ConstByteArray;
  using Identity       = ConstByteArray;

  enum class State
  {
    SYNCHRONIZING,                 ///< Catch up with the outstanding blocks
    SYNCHRONIZED,                  ///< Caught up waiting to generate a new block
    PRE_EXEC_BLOCK_VALIDATION,     ///< Validation stage before block execution
    WAIT_FOR_TRANSACTIONS,         ///< Halts the state machine until all the block transactions are
                                   ///< present
    SCHEDULE_BLOCK_EXECUTION,      ///< Schedule the block to be executed
    WAIT_FOR_EXECUTION,            ///< Wait for the execution to be completed
    POST_EXEC_BLOCK_VALIDATION,    ///< Perform final block validation
    PACK_NEW_BLOCK,                ///< Mine a new block from the head of the chain
    EXECUTE_NEW_BLOCK,             ///< Schedule the execution of the new block
    WAIT_FOR_NEW_BLOCK_EXECUTION,  ///< Wait for the new block to be executed
    PROOF_SEARCH,                  ///< New Block: Waiting until a hash can be found
    TRANSMIT_BLOCK,                ///< Transmit the new block to
    RESET                          ///< Cycle complete
  };
  using StateMachine = core::StateMachine<State>;

  // Construction / Destruction
  BlockCoordinator(MainChain &chain, ExecutionManagerInterface &execution_manager,
                   StorageUnitInterface &storage_unit, BlockPackerInterface &packer,
                   BlockSinkInterface &block_sink, TransactionStatusCache &status_cache,
                   Identity identity, std::size_t num_lanes, std::size_t num_slices,
                   std::size_t block_difficulty);
  BlockCoordinator(BlockCoordinator const &) = delete;
  BlockCoordinator(BlockCoordinator &&)      = delete;
  ~BlockCoordinator();

  template <typename R, typename P>
  void SetBlockPeriod(std::chrono::duration<R, P> const &period);
  void EnableMining(bool enable = true);
  void TriggerBlockGeneration();  // useful in tests

  std::weak_ptr<core::Runnable> GetWeakRunnable()
  {
    return state_machine_;
  }

  core::Runnable &GetRunnable()
  {
    return *state_machine_;
  }

  StateMachine const &GetStateMachine() const
  {
    return *state_machine_;
  }

  std::weak_ptr<core::StateMachineInterface> GetWeakStateMachine()
  {
    return state_machine_;
  }

<<<<<<< HEAD
  void Run()
  {
    waiting_for_startup_ = false;
=======
  ConstByteArray GetLastExecutedBlock() const
  {
    return last_executed_block_.Get();
>>>>>>> 6e3a8c1a
  }

  // Operators
  BlockCoordinator &operator=(BlockCoordinator const &) = delete;
  BlockCoordinator &operator=(BlockCoordinator &&) = delete;

private:
  enum class ExecutionStatus
  {
    IDLE,
    RUNNING,
    STALLED,
    ERROR
  };

  //  using Super         = core::StateMachine<BlockCoordinatorState>;
  using Mutex             = fetch::mutex::Mutex;
  using BlockPtr          = MainChain::BlockPtr;
  using NextBlockPtr      = std::unique_ptr<Block>;
  using PendingBlocks     = std::deque<BlockPtr>;
  using PendingStack      = std::vector<BlockPtr>;
  using Flag              = std::atomic<bool>;
  using BlockPeriod       = std::chrono::milliseconds;
  using Clock             = std::chrono::system_clock;
  using Timepoint         = Clock::time_point;
  using StateMachinePtr   = std::shared_ptr<StateMachine>;
  using MinerPtr          = std::shared_ptr<consensus::ConsensusMinerInterface>;
  using TxSet             = std::unordered_set<TransactionSummary::TxDigest>;
  using TxSetPtr          = std::unique_ptr<TxSet>;
  using LastExecutedBlock = SynchronisedState<ConstByteArray>;

  /// @name Monitor State
  /// @{
  State OnSynchronizing();
  State OnSynchronized(State current, State previous);
  State OnPreExecBlockValidation();
  State OnWaitForTransactions();
  State OnScheduleBlockExecution();
  State OnWaitForExecution();
  State OnPostExecBlockValidation();
  State OnPackNewBlock();
  State OnExecuteNewBlock();
  State OnWaitForNewBlockExecution();
  State OnProofSearch();
  State OnTransmitBlock();
  State OnReset();
  /// @}

  bool            ScheduleCurrentBlock();
  bool            ScheduleNextBlock();
  bool            ScheduleBlock(Block const &block);
  ExecutionStatus QueryExecutorStatus();
  void            UpdateNextBlockTime();
  void            UpdateTxStatus(Block const &block);
  void            RecoverFromStartup();

  static char const *ToString(State state);
  static char const *ToString(ExecutionStatus state);

  /// @name External Components
  /// @{
  MainChain &                chain_;              ///< Ref to system chain
  ExecutionManagerInterface &execution_manager_;  ///< Ref to system execution manager
  StorageUnitInterface &     storage_unit_;       ///< Ref to the storage unit
  BlockPackerInterface &     block_packer_;       ///< Ref to the block packer
  BlockSinkInterface &       block_sink_;         ///< Ref to the output sink interface
  TransactionStatusCache &   status_cache_;       ///< Ref to the tx status cache
  PeriodicAction             periodic_print_;
  MinerPtr                   miner_;
  /// @}

  /// @name Status
  /// @{
  LastExecutedBlock last_executed_block_;
  /// @}

  /// @name State Machine State
  /// @{
  Identity        identity_{};             ///< The miner identity
  StateMachinePtr state_machine_;          ///< The main state machine for this service
  std::size_t     block_difficulty_;       ///< The number of leading zeros needed in the proof
  std::size_t     num_lanes_;              ///< The current number of lanes
  std::size_t     num_slices_;             ///< The current number of slices
  std::size_t     stall_count_{0};         ///< The number of times the execution has been stalled
  Flag            mining_{false};          ///< Flag to signal if this node generating blocks
  Flag            mining_enabled_{false};  ///< Short term signal to toggle on and off
  BlockPeriod     block_period_;           ///< The desired period before a block is generated
  Timepoint       next_block_time_;        ///< The next point that a block should be generated
  BlockPtr        current_block_{};        ///< The pointer to the current block (read only)
  NextBlockPtr    next_block_{};           ///< The next block being created (read / write) - only in mining mode
  TxSetPtr        pending_txs_{};          ///< The list of pending txs that are being waited on
  PeriodicAction  tx_wait_periodic_;       ///< Periodic print for transaction waiting
  PeriodicAction  exec_wait_periodic_;     ///< Periodic print for execution
  bool            waiting_for_startup_{true}; ///< Wait for networking elements to come online
  /// @}
};

template <typename R, typename P>
void BlockCoordinator::SetBlockPeriod(std::chrono::duration<R, P> const &period)
{
  using std::chrono::duration_cast;

  // convert and store
  block_period_ = duration_cast<BlockPeriod>(period);
  UpdateNextBlockTime();

  // signal that we are mining
  mining_ = true;
}

inline void BlockCoordinator::EnableMining(bool enable)
{
  mining_enabled_ = enable;
}

}  // namespace ledger
}  // namespace fetch<|MERGE_RESOLUTION|>--- conflicted
+++ resolved
@@ -178,15 +178,14 @@
     return state_machine_;
   }
 
-<<<<<<< HEAD
   void Run()
   {
     waiting_for_startup_ = false;
-=======
+  }
+
   ConstByteArray GetLastExecutedBlock() const
   {
     return last_executed_block_.Get();
->>>>>>> 6e3a8c1a
   }
 
   // Operators
