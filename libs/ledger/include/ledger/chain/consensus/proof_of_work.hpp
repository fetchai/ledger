--- conflicted
+++ resolved
@@ -56,15 +56,9 @@
     target_ <<= 8 * sizeof(uint8_t) * super_type::size() - 1 - zeros;
   }
 
-<<<<<<< HEAD
-  void SetTarget(math::BigUnsigned target)
-  {
-    target_ = target;
-=======
   void SetTarget(math::BigUnsigned &&target)
   {
     target_ = std::move(target);
->>>>>>> f87b0003
   }
 
   void SetHeader(byte_array::ByteArray header)
@@ -102,17 +96,10 @@
 inline void Deserialize(T &serializer, ProofOfWork &p)
 {
   ProofOfWork::header_type header;
-<<<<<<< HEAD
-  math::BigUnsigned        target, digest;
-  serializer >> header >> target;
-  p.SetHeader(header);
-  p.SetTarget(target);
-=======
   math::BigUnsigned        target;
   serializer >> header >> target;
   p.SetHeader(header);
   p.SetTarget(std::move(target));
->>>>>>> f87b0003
 }
 
 }  // namespace consensus
