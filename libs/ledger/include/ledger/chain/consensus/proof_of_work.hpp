--- conflicted
+++ resolved
@@ -53,13 +53,6 @@
   math::BigUnsigned target_;
   header_type       header_;
 };
-<<<<<<< HEAD
 }  // namespace consensus
 }  // namespace chain
-}  // namespace fetch
-#endif
-=======
-}
-}
-}
->>>>>>> 9d7af97f
+}  // namespace fetch