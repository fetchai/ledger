--- conflicted
+++ resolved
@@ -20,13 +20,8 @@
 #include "ledger/chain/mutable_transaction.hpp"
 
 namespace fetch {
-<<<<<<< HEAD
-namespace script {
-  class Variant;
-=======
 namespace variant {
 class Variant;
->>>>>>> 99b5b054
 }
 namespace chain {
 
@@ -35,7 +30,5 @@
 MutableTransaction    FromWireTransaction(byte_array::ConstByteArray const &transaction);
 MutableTransaction    FromWireTransaction(variant::Variant const &transaction);
 
-MutableTransaction    FromWireTransaction(script::Variant const &transaction);
-
 }  // namespace chain
 }  // namespace fetch