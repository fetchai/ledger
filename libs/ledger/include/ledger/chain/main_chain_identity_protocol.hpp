#pragma once

namespace fetch {
namespace chain {

class MainChainIdentityProtocol : public service::Protocol
{
public:
  enum
  {
    PING = 1,
    HELLO,
    AUTHENTICATE_CONTROLLER

  };

  MainChainIdentityProtocol(MainChainIdentity *ctrl)
  {
    this->Expose(PING, ctrl, &MainChainIdentity::Ping);
    this->Expose(HELLO, ctrl, &MainChainIdentity::Hello);
    this->Expose(AUTHENTICATE_CONTROLLER, ctrl,
                 &MainChainIdentity::AuthenticateController);
  }
};

}  // namespace chain

<<<<<<< HEAD
}  // namespace fetch

#endif
=======
}
>>>>>>> 9d7af97f
<|MERGE_RESOLUTION|>--- conflicted
+++ resolved
@@ -25,10 +25,4 @@
 
 }  // namespace chain
 
-<<<<<<< HEAD
 }  // namespace fetch
-
-#endif
-=======
-}
->>>>>>> 9d7af97f
