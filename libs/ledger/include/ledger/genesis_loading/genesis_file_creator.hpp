--- conflicted
+++ resolved
@@ -40,18 +40,6 @@
 class GenesisFileCreator
 {
 public:
-<<<<<<< HEAD
-  using ConsensusPtr   = std::shared_ptr<fetch::ledger::ConsensusInterface>;
-  using ByteArray      = byte_array::ByteArray;
-  using CertificatePtr = std::shared_ptr<crypto::Prover>;
-  using GenesisStore   = fetch::storage::ObjectStore<Block>;
-  using MainChain      = ledger::MainChain;
-
-  // Construction / Destruction
-  GenesisFileCreator(BlockCoordinator &block_coordinator, StorageUnitInterface &storage_unit,
-                     ConsensusPtr consensus, CertificatePtr certificate,
-                     std::string const &db_prefix, MainChain &chain);
-=======
   using ConsensusPtr     = std::shared_ptr<fetch::ledger::ConsensusInterface>;
   using ByteArray        = byte_array::ByteArray;
   using CertificatePtr   = std::shared_ptr<crypto::Prover>;
@@ -76,7 +64,6 @@
   // Construction / Destruction
   GenesisFileCreator(StorageUnitInterface &storage_unit, CertificatePtr certificate,
                      std::string const &db_prefix);
->>>>>>> 5c2082ca
   GenesisFileCreator(GenesisFileCreator const &) = delete;
   GenesisFileCreator(GenesisFileCreator &&)      = delete;
   ~GenesisFileCreator()                          = default;
@@ -96,7 +83,6 @@
   GenesisStore          genesis_store_;
   Block                 genesis_block_;
   std::string           db_name_;
-  MainChain &           chain_;
 };
 
 }  // namespace ledger
