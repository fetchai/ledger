--- conflicted
+++ resolved
@@ -44,12 +44,5 @@
   status = static_cast<ExecutorInterface::Status>(raw_status);
 }
 
-<<<<<<< HEAD
 }  // namespace ledger
 }  // namespace fetch
-
-#endif  // FETCH_EXECUTOR_INTERFACE_HPP
-=======
-} // namespace ledger
-} // namespace fetch
->>>>>>> 9d7af97f
