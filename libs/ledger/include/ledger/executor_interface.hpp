#pragma once
//------------------------------------------------------------------------------
//
//   Copyright 2018-2019 Fetch.AI Limited
//
//   Licensed under the Apache License, Version 2.0 (the "License");
//   you may not use this file except in compliance with the License.
//   You may obtain a copy of the License at
//
//       http://www.apache.org/licenses/LICENSE-2.0
//
//   Unless required by applicable law or agreed to in writing, software
//   distributed under the License is distributed on an "AS IS" BASIS,
//   WITHOUT WARRANTIES OR CONDITIONS OF ANY KIND, either express or implied.
//   See the License for the specific language governing permissions and
//   limitations under the License.
//
//------------------------------------------------------------------------------

#include "ledger/chain/digest.hpp"
#include "ledger/execution_result.hpp"

namespace fetch {

class BitVector;

namespace ledger {

class Address;

class ExecutorInterface
{
public:
  using BlockIndex  = uint64_t;
  using SliceIndex  = uint64_t;
  using LaneIndex   = uint32_t;
  using TokenAmount = uint64_t;
  using Status      = ContractExecutionStatus;
  using Result      = ContractExecutionResult;

  // Construction / Destruction
  ExecutorInterface()          = default;
  virtual ~ExecutorInterface() = default;

  /// @name Executor Interface
  /// @{
  virtual Result Execute(Digest const &digest, BlockIndex block, SliceIndex slice,
                         BitVector const &shards)                                              = 0;
  virtual void   SettleFees(Address const &miner, TokenAmount amount, uint32_t log2_num_lanes) = 0;
  /// @}
};

<<<<<<< HEAD
inline char const *ToString(ExecutorInterface::Status status)
{
  char const *text = "Unknown";

  switch (status)
  {
  case ExecutorInterface::Status::SUCCESS:
    text = "Success";
    break;
  case ExecutorInterface::Status::CHAIN_CODE_LOOKUP_FAILURE:
    text = "Chain Code Lookup Failure";
    break;
  case ExecutorInterface::Status::CHAIN_CODE_EXEC_FAILURE:
    text = "Chain Code Execution Failure";
    break;
  case ExecutorInterface::Status::CONTRACT_NAME_PARSE_FAILURE:
    text = "Contract Name Parse Failure";
    break;
  case ExecutorInterface::Status::CONTRACT_LOOKUP_FAILURE:
    text = "Contract Lookup Failure";
    break;
  case ExecutorInterface::Status::TX_NOT_VALID_FOR_BLOCK:
    text = "Tx not valid for current block";
    break;
  case ExecutorInterface::Status::INSUFFICIENT_AVAILABLE_FUNDS:
    text = "Insufficient available funds";
    break;
  case ExecutorInterface::Status::TRANSFER_FAILURE:
    text = "Unable to perform transfer";
    break;
  case ExecutorInterface::Status::INSUFFICIENT_CHARGE:
    text = "Insufficient charge";
    break;
  case ExecutorInterface::Status::NOT_RUN:
    text = "Not Run";
    break;
  case ExecutorInterface::Status::TX_LOOKUP_FAILURE:
    text = "Tx Lookup Failure";
    break;
  case ExecutorInterface::Status::RESOURCE_FAILURE:
    text = "Resource Failure";
    break;
  case ExecutorInterface::Status::INEXPLICABLE_FAILURE:
    text = "Inexplicable Error";
    break;
  }

  return text;
}

}  // namespace ledger

namespace serializers {

template <typename D>
struct ForwardSerializer<ledger::ExecutorInterface::Status, D>
{
public:
  using Type       = ledger::ExecutorInterface::Status;
  using DriverType = D;

  template <typename Serializer>
  static inline void Serialize(Serializer &s, Type const &status)
  {
    s << static_cast<int32_t>(status);
  }

  template <typename Serializer>
  static inline void Deserialize(Serializer &s, Type &status)
  {
    int32_t raw_status{0};
    s >> raw_status;
    status = static_cast<ledger::ExecutorInterface::Status>(raw_status);
  }
};

template <typename D>
struct MapSerializer<ledger::ExecutorInterface::Result, D>
{
public:
  using Type       = ledger::ExecutorInterface::Result;
  using DriverType = D;

  static uint8_t const STATUS      = 1;
  static uint8_t const CHARGE      = 2;
  static uint8_t const CHARGE_RATE = 3;
  static uint8_t const FEE         = 4;

  template <typename Constructor>
  static void Serialize(Constructor &map_constructor, Type const &result)
  {
    auto map = map_constructor(4);
    map.Append(STATUS, result.status);
    map.Append(CHARGE, result.charge);
    map.Append(CHARGE_RATE, result.charge_rate);
    map.Append(FEE, result.fee);
  }

  template <typename MapDeserializer>
  static void Deserialize(MapDeserializer &map, Type &result)
  {
    map.ExpectKeyGetValue(STATUS, result.status);
    map.ExpectKeyGetValue(CHARGE, result.charge);
    map.ExpectKeyGetValue(CHARGE_RATE, result.charge_rate);
    map.ExpectKeyGetValue(FEE, result.fee);
  }
};
}  // namespace serializers
=======
}  // namespace ledger
>>>>>>> 021dcd28
}  // namespace fetch<|MERGE_RESOLUTION|>--- conflicted
+++ resolved
@@ -49,57 +49,6 @@
   virtual void   SettleFees(Address const &miner, TokenAmount amount, uint32_t log2_num_lanes) = 0;
   /// @}
 };
-
-<<<<<<< HEAD
-inline char const *ToString(ExecutorInterface::Status status)
-{
-  char const *text = "Unknown";
-
-  switch (status)
-  {
-  case ExecutorInterface::Status::SUCCESS:
-    text = "Success";
-    break;
-  case ExecutorInterface::Status::CHAIN_CODE_LOOKUP_FAILURE:
-    text = "Chain Code Lookup Failure";
-    break;
-  case ExecutorInterface::Status::CHAIN_CODE_EXEC_FAILURE:
-    text = "Chain Code Execution Failure";
-    break;
-  case ExecutorInterface::Status::CONTRACT_NAME_PARSE_FAILURE:
-    text = "Contract Name Parse Failure";
-    break;
-  case ExecutorInterface::Status::CONTRACT_LOOKUP_FAILURE:
-    text = "Contract Lookup Failure";
-    break;
-  case ExecutorInterface::Status::TX_NOT_VALID_FOR_BLOCK:
-    text = "Tx not valid for current block";
-    break;
-  case ExecutorInterface::Status::INSUFFICIENT_AVAILABLE_FUNDS:
-    text = "Insufficient available funds";
-    break;
-  case ExecutorInterface::Status::TRANSFER_FAILURE:
-    text = "Unable to perform transfer";
-    break;
-  case ExecutorInterface::Status::INSUFFICIENT_CHARGE:
-    text = "Insufficient charge";
-    break;
-  case ExecutorInterface::Status::NOT_RUN:
-    text = "Not Run";
-    break;
-  case ExecutorInterface::Status::TX_LOOKUP_FAILURE:
-    text = "Tx Lookup Failure";
-    break;
-  case ExecutorInterface::Status::RESOURCE_FAILURE:
-    text = "Resource Failure";
-    break;
-  case ExecutorInterface::Status::INEXPLICABLE_FAILURE:
-    text = "Inexplicable Error";
-    break;
-  }
-
-  return text;
-}
 
 }  // namespace ledger
 
@@ -159,7 +108,4 @@
   }
 };
 }  // namespace serializers
-=======
-}  // namespace ledger
->>>>>>> 021dcd28
 }  // namespace fetch