--- conflicted
+++ resolved
@@ -30,12 +30,5 @@
   miner::MinerInterface &miner_;
 };
 
-<<<<<<< HEAD
 }  // namespace ledger
 }  // namespace fetch
-
-#endif  // FETCH_TRANSACTION_PROCESSOR_HPP
-=======
-} // namespace ledger
-} // namespace fetch
->>>>>>> 9d7af97f
