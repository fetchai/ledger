--- conflicted
+++ resolved
@@ -19,10 +19,6 @@
 
 #include "core/containers/queue.hpp"
 #include "ledger/chain/transaction.hpp"
-<<<<<<< HEAD
-#include "metrics/metrics.hpp"
-=======
->>>>>>> 99b5b054
 #include "ledger/storage_unit/storage_unit_interface.hpp"
 #include "metrics/metrics.hpp"
 #include "miner/miner_interface.hpp"
@@ -37,18 +33,9 @@
 class TransactionProcessor
 {
 public:
-<<<<<<< HEAD
-  using TransactionList = std::vector<chain::Transaction>;
-
-  TransactionProcessor(StorageUnitInterface &storage, miner::MinerInterface &miner)
-    : storage_{storage}
-    , miner_{miner}
-  {}
-=======
   using MutableTransaction = chain::MutableTransaction;
 
   using TransactionList = std::vector<chain::Transaction>;
->>>>>>> 99b5b054
 
   // Construction / Destruction
   TransactionProcessor(StorageUnitInterface &storage, miner::MinerInterface &miner);
@@ -62,49 +49,6 @@
   void Stop();
   /// @}
 
-<<<<<<< HEAD
-    FETCH_METRIC_TX_STORED(tx.digest());
-
-    // tell the miner about the transaction
-    miner_.EnqueueTransaction(tx.summary());
-
-    FETCH_METRIC_TX_QUEUED(tx.digest());
-  }
-
-  void AddTransactions(TransactionList const &txs)
-  {
-    using fetch::metrics::Metrics;
-
-#ifdef FETCH_ENABLE_METRICS
-    auto const submitted = Metrics::Clock::now();
-#endif // FETCH_ENABLE_METRICS
-
-    storage_.AddTransactions(txs);
-
-#ifdef FETCH_ENABLE_METRICS
-    auto const stored = Metrics::Clock::now();
-#endif // FETCH_ENABLE_METRICS
-
-    for (auto const &tx : txs)
-    {
-      miner_.EnqueueTransaction(tx.summary());
-    }
-
-#ifdef FETCH_ENABLE_METRICS
-    auto const queued = Metrics::Clock::now();
-#endif // FETCH_ENABLE_METRICS
-
-    // dispatch the metrics
-#ifdef FETCH_ENABLE_METRICS
-    for (auto const &tx : txs)
-    {
-      FETCH_METRIC_TX_SUBMITTED_EX(tx.digest(), submitted);
-      FETCH_METRIC_TX_STORED_EX(tx.digest(), stored);
-      FETCH_METRIC_TX_QUEUED_EX(tx.digest(), queued);
-    }
-#endif // FETCH_ENABLE_METRICS
-  }
-=======
   /// @name Transaction Processing
   /// @{
   void AddTransaction(MutableTransaction const &mtx);
@@ -114,7 +58,6 @@
   // Operators
   TransactionProcessor &operator=(TransactionProcessor const &) = delete;
   TransactionProcessor &operator=(TransactionProcessor &&) = delete;
->>>>>>> 99b5b054
 
 private:
   static constexpr std::size_t QUEUE_SIZE = 1u << 20u;  // 1,048,576
