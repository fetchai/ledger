#pragma once

#include "ledger/chain/block.hpp"

namespace fetch {
namespace ledger {

class ExecutionManagerInterface
{
public:
  using block_type        = chain::BlockBody;
  using block_digest_type = block_type::digest_type;

  enum class Status
  {
    COMPLETE = 0,  ///< The block has been successfully applied/executed
    SCHEDULED,     ///< The block has been successfully scheduled

    // Errors
    NOT_STARTED,      ///< The executor has not been started
    ALREADY_RUNNING,  ///< The executor is already running another block
    NO_PARENT_BLOCK,  ///< The executor has not processed the
    UNABLE_TO_PLAN    ///< The execution manager is unable to plan execution,
                      ///< typically because resources issues
  };

  // Construction / Destruction
  ExecutionManagerInterface()          = default;
  virtual ~ExecutionManagerInterface() = default;

  /// @name Execution Manager Interface
  /// @{
  virtual Status            Execute(block_type const &block) = 0;
  virtual block_digest_type LastProcessedBlock()             = 0;
  virtual bool              IsActive()                       = 0;
  virtual bool              IsIdle()                         = 0;
  virtual bool              Abort()                          = 0;
  /// @}
};

template <typename T>
void Serialize(T &serializer, ExecutionManagerInterface::Status const &status)
{
  serializer << static_cast<uint8_t>(status);
}

template <typename T>
void Deserialize(T &serializer, ExecutionManagerInterface::Status &status)
{
  uint8_t raw = 0xFF;
  serializer >> raw;
  status = static_cast<ExecutionManagerInterface::Status>(raw);
}

<<<<<<< HEAD
}  // namespace ledger
}  // namespace fetch

#endif  // FETCH_EXECUTION_MANAGER_INTERFACE_HPP
=======
} // namespace ledger
} // namespace fetch
>>>>>>> 9d7af97f
<|MERGE_RESOLUTION|>--- conflicted
+++ resolved
@@ -52,12 +52,5 @@
   status = static_cast<ExecutionManagerInterface::Status>(raw);
 }
 
-<<<<<<< HEAD
 }  // namespace ledger
 }  // namespace fetch
-
-#endif  // FETCH_EXECUTION_MANAGER_INTERFACE_HPP
-=======
-} // namespace ledger
-} // namespace fetch
->>>>>>> 9d7af97f
