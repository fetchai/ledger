--- conflicted
+++ resolved
@@ -39,11 +39,6 @@
     : clients_(num_lanes)
   {}
 
-<<<<<<< HEAD
-=======
-  LaneRemoteControl()
-  {}
->>>>>>> c3d0aa37
   LaneRemoteControl(LaneRemoteControl const &other) = default;
   LaneRemoteControl(LaneRemoteControl &&other)      = default;
   LaneRemoteControl &operator=(LaneRemoteControl const &other) = default;
