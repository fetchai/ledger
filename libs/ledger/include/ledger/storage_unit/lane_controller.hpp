#pragma once
//------------------------------------------------------------------------------
//
//   Copyright 2018 Fetch.AI Limited
//
//   Licensed under the Apache License, Version 2.0 (the "License");
//   you may not use this file except in compliance with the License.
//   You may obtain a copy of the License at
//
//       http://www.apache.org/licenses/LICENSE-2.0
//
//   Unless required by applicable law or agreed to in writing, software
//   distributed under the License is distributed on an "AS IS" BASIS,
//   WITHOUT WARRANTIES OR CONDITIONS OF ANY KIND, either express or implied.
//   See the License for the specific language governing permissions and
//   limitations under the License.
//
//------------------------------------------------------------------------------

#include "ledger/storage_unit/lane_connectivity_details.hpp"
#include "ledger/storage_unit/lane_identity.hpp"
#include "ledger/storage_unit/lane_identity_protocol.hpp"
#include "network/generics/future_timepoint.hpp"
#include "network/generics/requesting_queue.hpp"
#include "network/management/connection_register.hpp"
#include "network/service/service_client.hpp"
#include "network/uri.hpp"

#include <unordered_map>
#include <unordered_set>
#include <utility>

namespace fetch {
namespace ledger {

class LaneController
{
public:
  using connectivity_details_type  = LaneConnectivityDetails;
  using Uri                        = fetch::network::Uri;
  using client_type                = fetch::network::TCPClient;
  using service_client_type        = fetch::service::ServiceClient;
  using shared_service_client_type = std::shared_ptr<service_client_type>;
  using weak_service_client_type   = std::shared_ptr<service_client_type>;
  using client_register_type       = fetch::network::ConnectionRegister<connectivity_details_type>;
  using network_manager_type       = fetch::network::NetworkManager;
  using mutex_type                 = fetch::mutex::Mutex;
  using connection_handle_type     = client_register_type::connection_handle_type;
  using protocol_handler_type      = service::protocol_handler_type;
  using Clock                      = std::chrono::steady_clock;
  using thread_pool_type           = network::ThreadPool;
  using UriSet                     = std::unordered_set<Uri>;

  static constexpr char const *LOGGING_NAME = "LaneController";

  LaneController(protocol_handler_type lane_identity_protocol, std::weak_ptr<LaneIdentity> identity,
                 client_register_type reg, network_manager_type const &nm)
    : lane_identity_protocol_(lane_identity_protocol)
    , lane_identity_(std::move(identity))
    , register_(std::move(reg))
    , manager_(nm)
  {
    thread_pool_ = network::MakeThreadPool(3);
    thread_pool_->SetIdleInterval(1000);
    thread_pool_->Start();
    thread_pool_->Post([this]() { thread_pool_->PostIdle([this]() { this->WorkCycle(); }); }, 1000);
  }

  /// External controls
  /// @{
<<<<<<< HEAD
=======

>>>>>>> 1c07a808
  void RPCConnectToURIs(const std::vector<Uri> &uris)
  {
    for (auto const &uri : uris)
    {
      FETCH_LOG_VARIABLE(uri);
      FETCH_LOG_INFO(LOGGING_NAME, "WILL ATTEMPT TO CONNECT TO: ", uri.uri());
    }
  }

  void Shutdown()
  {
    TODO_FAIL("Needs to be implemented");
  }

  void StartSync()
  {
    TODO_FAIL("Needs to be implemented");
  }

  void StopSync()
  {
    TODO_FAIL("Needs to be implemented");
  }

  int IncomingPeers()
  {
    FETCH_LOCK(services_mutex_);

    int incoming = 0;
    for (auto &peer : services_)
    {
      auto details = register_.GetDetails(peer.first);
      {
        if (details->is_peer && (!details->is_outgoing))
        {
          ++incoming;
        }
      }
    }
    return incoming;
  }

  int OutgoingPeers()
  {
    FETCH_LOCK(services_mutex_);

    int outgoing = 0;
    for (auto &peer : services_)
    {
      auto details = register_.GetDetails(peer.first);
      {
        if (details->is_peer && details->is_outgoing)
        {
          ++outgoing;
        }
      }
    }
    return outgoing;
  }

  /// @}

  /// Internal controls
  /// @{
  shared_service_client_type GetClient(connection_handle_type const &n)
  {
    FETCH_LOCK(services_mutex_);
    return services_[n];
  }

  using IdentifiedPeer = std::pair<shared_service_client_type, crypto::Identity>;
  using LanedPeer      = std::pair<shared_service_client_type, LaneIdentity::lane_type>;

  class IdentifyingConnection : public network::ResolvableTo<IdentifiedPeer>
  {
  public:
    IdentifyingConnection(shared_service_client_type conn,
                          protocol_handler_type      lane_identity_protocol,
                          crypto::Identity           my_identity)
    {
      conn_                   = conn;
      lane_identity_protocol_ = lane_identity_protocol;
      my_identity_            = my_identity;
    }
    IdentifyingConnection(const IdentifyingConnection &other)
      : ResolvableTo<IdentifiedPeer>(other)
    {
      if (this != &other)
      {
        this->prom_                   = other.prom_;
        this->conn_                   = other.conn_;
        this->timeout_                = other.timeout_;
        this->my_identity_            = other.my_identity_;
        this->lane_identity_protocol_ = other.lane_identity_protocol_;
      }
    }

    shared_service_client_type GetConn()
    {
      return conn_;
    }

    virtual State GetState() override
    {
      return GetState(Clock::now());
    }

    virtual State GetState(const Timepoint &now) override
    {
      if (prom_.empty())
      {
        auto p = conn_->Call(lane_identity_protocol_, LaneIdentityProtocol::HELLO, my_identity_);
        prom_.Adopt(p);
        timeout_.SetMilliseconds(now, 100);
        return State::WAITING;
      }
      switch (prom_.GetState())
      {
      case State::WAITING:
        if (timeout_.IsDue(now))
        {
          return State::TIMEDOUT;
        }
        else
        {
          return State::WAITING;
        }

      case State::TIMEDOUT:
      case State::FAILED:
        return State::FAILED;

      case State::SUCCESS:
        return State::SUCCESS;
      }

      return State::FAILED;
    }
    virtual PromiseCounter id() const override
    {
      return prom_.id();
    }
    virtual IdentifiedPeer Get() const override
    {
      return IdentifiedPeer(conn_, prom_.Get());
    }

  private:
    network::PromiseOf<crypto::Identity> prom_;
    shared_service_client_type           conn_;
    network::FutureTimepoint             timeout_;
    protocol_handler_type                lane_identity_protocol_;
    crypto::Identity                     my_identity_;
  };

  class LaningConnection : public network::ResolvableTo<LanedPeer>
  {
  public:
    LaningConnection(shared_service_client_type conn, protocol_handler_type lane_identity_protocol)
    {
      conn_                   = conn;
      lane_identity_protocol_ = lane_identity_protocol;
    }
    LaningConnection(const LaningConnection &other)
      : ResolvableTo<LanedPeer>(other)
    {
      if (this != &other)
      {
        this->prom_                   = other.prom_;
        this->conn_                   = other.conn_;
        this->lane_identity_protocol_ = other.lane_identity_protocol_;
        this->timeout_                = other.timeout_;
      }
    }

    shared_service_client_type GetConn()
    {
      return conn_;
    }

    virtual State GetState() override
    {
      return GetState(Clock::now());
    }

    virtual State GetState(const Timepoint &now) override
    {
      if (prom_.empty())
      {
        auto p = conn_->Call(lane_identity_protocol_, LaneIdentityProtocol::GET_LANE_NUMBER);
        prom_.Adopt(p);
        timeout_.SetMilliseconds(now, 100);
        return State::WAITING;
      }

      switch (prom_.GetState())
      {
      case State::WAITING:
        return State::WAITING;

      case State::TIMEDOUT:
      case State::SUCCESS:
        return State::SUCCESS;

      case State::FAILED:
      default:
        return State::FAILED;
      }
    }

    virtual PromiseCounter id() const override
    {
      return prom_.id();
    }
    virtual LanedPeer Get() const override
    {
      return LanedPeer(conn_, prom_.Get());
    }

  private:
    network::PromiseOf<LaneIdentity::lane_type> prom_;
    shared_service_client_type                  conn_;
    protocol_handler_type                       lane_identity_protocol_;
    network::FutureTimepoint                    timeout_;
  };

  using IdentifyingPeers = network::RequestingQueueOf<Uri, IdentifiedPeer, IdentifyingConnection>;
  using LaningPeers      = network::RequestingQueueOf<Uri, LanedPeer, LaningConnection>;

  IdentifyingPeers currently_identifying;
  LaningPeers      currently_laning;

  void WorkCycle()
  {
    static constexpr std::size_t ALL_AVAILABLE = std::numeric_limits<std::size_t>::max();

    UriSet remove;
    UriSet create;

    auto now = Clock::now();
    GeneratePeerDeltas(create, remove);

    auto ptr = lane_identity_.lock();
    if (!ptr)
    {
      FETCH_LOG_WARN(LOGGING_NAME, "Lane identity not valid!");
    }

    for (auto &uri : create)
    {
      if ((currently_identifying.IsInFlight(uri)) ||
          (currently_laning.IsInFlight(uri)))
      {
        continue;
      }

      if (uri.scheme() == Uri::Scheme::Tcp)
      {
        auto const &peer = uri.AsPeer();

        try
        {
          shared_service_client_type conn =
              register_.CreateServiceClient<client_type>(manager_, peer.address(), peer.port());

<<<<<<< HEAD
          currently_identifying.Add(
            uri, IdentifyingConnection(conn, lane_identity_protocol_, ptr->Identity()));
=======
          currently_identifying.Add(uri, IdentifyingConnection(conn, lane_identity_protocol_,
                                                               ptr->Identity()));
>>>>>>> 1c07a808
        }
        catch (std::exception &ex)
        {
          FETCH_LOG_ERROR(LOGGING_NAME, "Error generated creating service client: ", ex.what());
        }
      }
      else
      {
        FETCH_LOG_ERROR(LOGGING_NAME, "Incorrect URI format");
      }
    }

    {
      currently_identifying.Resolve(now);

      for (auto &failure : currently_identifying.GetFailures(ALL_AVAILABLE))
      {
        Uri const &uri = failure.key;

        FETCH_LOG_WARN(LOGGING_NAME, "Identification failure on ", uri.uri());

        // get the underlying connection and close it
        auto conn = failure.promise.GetConn();
        conn->Close();
        conn.reset();
      }

      for (auto &success : currently_identifying.Get(ALL_AVAILABLE))
      {
        auto const &uri      = success.key;
        auto const &conn     = success.promised.first;
        auto const &identity = success.promised.second;

        auto details         = register_.GetDetails(conn->handle());
        details->is_outgoing = true;
        details->is_peer     = true;
        details->identity    = identity;

        currently_laning.Add(uri, LaningConnection(conn, lane_identity_protocol_));
      }
    }

    {
      currently_laning.Resolve(now);

      for (auto &failure : currently_laning.GetFailures(ALL_AVAILABLE))
      {
        Uri const &uri = failure.key;

        FETCH_LOG_WARN(LOGGING_NAME, "Lane connection failure on ", uri.uri());

        // get the underlying connection and close it
        auto conn = failure.promise.GetConn();
        conn->Close();
        conn.reset();
      }

      {
        FETCH_LOCK(services_mutex_);

        for (auto &success : currently_laning.Get(ALL_AVAILABLE))
        {
          auto const &uri  = success.key;
          auto const &conn = success.promised.first;

          peer_connections_[uri] = conn;
        }
      }
    }
  }

  void UseThesePeers(UriSet uris)
  {
    FETCH_LOCK(desired_connections_mutex_);
    desired_connections_ = std::move(uris);

    {
      FETCH_LOCK(services_mutex_);
      for (auto &peer_conn : peer_connections_)
      {
        if (desired_connections_.find(peer_conn.first) == desired_connections_.end())
        {
          FETCH_LOG_WARN(LOGGING_NAME, "DROP PEER: ", peer_conn.first.ToString());
        }
      }

      for (auto &uri : desired_connections_)
      {
        if (peer_connections_.find(uri) == peer_connections_.end())
        {
          FETCH_LOG_WARN(LOGGING_NAME, "ADD PEER: ", uri.ToString());
        }
      }
    }
  }

  void GeneratePeerDeltas(UriSet &create, UriSet &remove)
  {
    {
      FETCH_LOCK(desired_connections_mutex_);
      FETCH_LOCK(services_mutex_);

      // this method is the only one which needs both mutexes. It is
      // the moving interface between the DESIRED goal and the acting
      // to get closer to it. The mutexes are acquired in alphabetic
      // order.

      auto ident = lane_identity_.lock();
      if (!ident)
      {
        return;
      }

      for (auto &peer_conn : peer_connections_)
      {
        if (desired_connections_.find(peer_conn.first) == desired_connections_.end())
        {
          remove.insert(peer_conn.first);
        }
      }

      for (auto &uri : desired_connections_)
      {
        if (peer_connections_.find(uri) == peer_connections_.end())
        {
          create.insert(uri);
        }
      }
    }
  }

  /// @}
private:
  protocol_handler_type       lane_identity_protocol_;
  std::weak_ptr<LaneIdentity> lane_identity_;
  client_register_type        register_;
  network_manager_type        manager_;

  // Most methods do not need both mutexes. If they do, they should
  // acquire them in alphabetic order

  mutex::Mutex services_mutex_{__LINE__, __FILE__};
  mutex::Mutex desired_connections_mutex_{__LINE__, __FILE__};

  std::unordered_map<connection_handle_type, shared_service_client_type> services_;
  std::vector<connection_handle_type>                                    inactive_services_;

  std::unordered_map<Uri, shared_service_client_type> peer_connections_;
  UriSet                                              desired_connections_;

  thread_pool_type thread_pool_;
};

}  // namespace ledger
}  // namespace fetch<|MERGE_RESOLUTION|>--- conflicted
+++ resolved
@@ -68,10 +68,6 @@
 
   /// External controls
   /// @{
-<<<<<<< HEAD
-=======
-
->>>>>>> 1c07a808
   void RPCConnectToURIs(const std::vector<Uri> &uris)
   {
     for (auto const &uri : uris)
@@ -337,13 +333,8 @@
           shared_service_client_type conn =
               register_.CreateServiceClient<client_type>(manager_, peer.address(), peer.port());
 
-<<<<<<< HEAD
-          currently_identifying.Add(
-            uri, IdentifyingConnection(conn, lane_identity_protocol_, ptr->Identity()));
-=======
           currently_identifying.Add(uri, IdentifyingConnection(conn, lane_identity_protocol_,
                                                                ptr->Identity()));
->>>>>>> 1c07a808
         }
         catch (std::exception &ex)
         {
