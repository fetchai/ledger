--- conflicted
+++ resolved
@@ -26,22 +26,13 @@
 public:
   enum
   {
-<<<<<<< HEAD
-    HELLO = 1,
-    GET_IDENTITY,
-=======
     GET_IDENTITY = 1,
->>>>>>> f87b0003
     GET_LANE_NUMBER,
     GET_TOTAL_LANES,
   };
 
   LaneIdentityProtocol(LaneIdentity *ctrl)
   {
-<<<<<<< HEAD
-    this->Expose(HELLO, ctrl, &LaneIdentity::Hello);
-=======
->>>>>>> f87b0003
     this->Expose(GET_IDENTITY, ctrl, &LaneIdentity::Identity);
     this->Expose(GET_LANE_NUMBER, ctrl, &LaneIdentity::GetLaneNumber);
     this->Expose(GET_TOTAL_LANES, ctrl, &LaneIdentity::GetTotalLanes);
