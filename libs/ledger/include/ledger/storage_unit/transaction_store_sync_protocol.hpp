--- conflicted
+++ resolved
@@ -79,7 +79,7 @@
     using Timepoint  = Clock::time_point;
     using AddressSet = std::unordered_set<muddle::Muddle::Address>;
 
-    CachedObject(v2::Transaction value)
+    explicit CachedObject(v2::Transaction value)
       : data(std::move(value))
     {}
 
@@ -88,20 +88,15 @@
     Timepoint       created{Clock::now()};
   };
 
-<<<<<<< HEAD
   using Self   = TransactionStoreSyncProtocol;
   using Cache  = std::vector<CachedObject>;
-  using TxList = std::vector<v2::Transaction>;
-=======
-  using Self  = TransactionStoreSyncProtocol;
-  using Cache = std::vector<CachedObject>;
->>>>>>> 645282b6
+  using TxArray = std::vector<v2::Transaction>;
 
   uint64_t ObjectCount();
-  TxList   PullObjects(service::CallContext const *call_context);
+  TxArray   PullObjects(service::CallContext const *call_context);
 
-  TxList PullSubtree(byte_array::ConstByteArray const &rid, uint64_t mask);
-  TxList PullSpecificObjects(std::vector<storage::ResourceID> const &rids);
+  TxArray PullSubtree(byte_array::ConstByteArray const &rid, uint64_t mask);
+  TxArray PullSpecificObjects(std::vector<storage::ResourceID> const &rids);
 
   ObjectStore *store_;  ///< The pointer to the object store
 
