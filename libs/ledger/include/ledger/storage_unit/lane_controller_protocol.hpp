#pragma once
//------------------------------------------------------------------------------
//
//   Copyright 2018 Fetch.AI Limited
//
//   Licensed under the Apache License, Version 2.0 (the "License");
//   you may not use this file except in compliance with the License.
//   You may obtain a copy of the License at
//
//       http://www.apache.org/licenses/LICENSE-2.0
//
//   Unless required by applicable law or agreed to in writing, software
//   distributed under the License is distributed on an "AS IS" BASIS,
//   WITHOUT WARRANTIES OR CONDITIONS OF ANY KIND, either express or implied.
//   See the License for the specific language governing permissions and
//   limitations under the License.
//
//------------------------------------------------------------------------------

#include "ledger/storage_unit/lane_controller.hpp"
namespace fetch {
namespace ledger {

class LaneControllerProtocol : public service::Protocol
{
public:
  enum
  {
    SHUTDOWN = 1,
    START_SYNC,
    STOP_SYNC,
    INCOMING_PEERS,
    OUTGOING_PEERS,
    USE_THESE_PEERS,
  };

  LaneControllerProtocol(LaneController *ctrl)
  {
    this->Expose(SHUTDOWN, ctrl, &LaneController::Shutdown);
<<<<<<< HEAD
    //    this->Expose(INCOMING_PEERS, ctrl, &LaneController::IncomingPeers);
    //    this->Expose(OUTGOING_PEERS, ctrl, &LaneController::OutgoingPeers);
=======
>>>>>>> f87b0003
    this->Expose(USE_THESE_PEERS, ctrl, &LaneController::UseThesePeers);
  }
};

}  // namespace ledger

}  // namespace fetch<|MERGE_RESOLUTION|>--- conflicted
+++ resolved
@@ -37,11 +37,6 @@
   LaneControllerProtocol(LaneController *ctrl)
   {
     this->Expose(SHUTDOWN, ctrl, &LaneController::Shutdown);
-<<<<<<< HEAD
-    //    this->Expose(INCOMING_PEERS, ctrl, &LaneController::IncomingPeers);
-    //    this->Expose(OUTGOING_PEERS, ctrl, &LaneController::OutgoingPeers);
-=======
->>>>>>> f87b0003
     this->Expose(USE_THESE_PEERS, ctrl, &LaneController::UseThesePeers);
   }
 };
