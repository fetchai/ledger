#pragma once
//------------------------------------------------------------------------------
//
//   Copyright 2018 Fetch.AI Limited
//
//   Licensed under the Apache License, Version 2.0 (the "License");
//   you may not use this file except in compliance with the License.
//   You may obtain a copy of the License at
//
//       http://www.apache.org/licenses/LICENSE-2.0
//
//   Unless required by applicable law or agreed to in writing, software
//   distributed under the License is distributed on an "AS IS" BASIS,
//   WITHOUT WARRANTIES OR CONDITIONS OF ANY KIND, either express or implied.
//   See the License for the specific language governing permissions and
//   limitations under the License.
//
//------------------------------------------------------------------------------

#include "core/logger.hpp"
#include "ledger/storage_unit/lane_connectivity_details.hpp"
#include "ledger/storage_unit/lane_identity.hpp"
#include "ledger/storage_unit/lane_identity_protocol.hpp"
#include "ledger/storage_unit/lane_service.hpp"
#include "ledger/storage_unit/storage_unit_interface.hpp"
#include "network/management/connection_register.hpp"
#include "network/service/client.hpp"

#include "ledger/chain/transaction.hpp"
#include "storage/document_store_protocol.hpp"
#include "storage/object_store_protocol.hpp"

#include <chrono>
#include <thread>
#include <utility>

namespace fetch {
namespace ledger {

class StorageUnitClient : public StorageUnitInterface
{
public:
  struct ClientDetails
  {
    crypto::Identity      identity;
    std::atomic<uint32_t> lane;
  };

  using service_client_type        = service::ServiceClient;
  using shared_service_client_type = std::shared_ptr<service_client_type>;
  using client_register_type       = fetch::network::ConnectionRegister<ClientDetails>;
  using connection_handle_type     = client_register_type::connection_handle_type;
  using network_manager_type       = fetch::network::NetworkManager;
  using lane_type                  = LaneIdentity::lane_type;

  explicit StorageUnitClient(network_manager_type const &tm) : network_manager_(tm)
  {
    id_ = "my-fetch-id";
  }

  StorageUnitClient(StorageUnitClient const &) = default;
  StorageUnitClient(StorageUnitClient &&)      = default;

  void SetNumberOfLanes(lane_type const &count)
  {
    lanes_.resize(count);
    SetLaneLog2(uint32_t(lanes_.size()));
    assert(count == (1u << log2_lanes_));
  }

  template <typename T>
  crypto::Identity AddLaneConnection(byte_array::ByteArray const &host, uint16_t const &port)
  {
    shared_service_client_type client =
        register_.template CreateServiceClient<T>(network_manager_, host, port);

    // Waiting for connection to be open
    bool connection_timeout = false;
    for (std::size_t n = 0; n < 10; ++n)
    {

      // ensure the connection is live
      if (client->is_alive())
      {

        // make the client call
        auto p = client->Call(LaneService::IDENTITY, LaneIdentityProtocol::PING);

        FETCH_LOG_PROMISE();
        if (p.Wait(1000, false))
        {
          if (p.As<LaneIdentity::ping_type>() != LaneIdentity::PING_MAGIC)
          {
            connection_timeout = true;
          }
          break;
        }
      }
      else
      {
        std::this_thread::sleep_for(std::chrono::milliseconds{200});
      }
    }

    if (connection_timeout)
    {
      logger.Warn("Connection timed out - closing");
      client->Close();
      client.reset();
      return crypto::InvalidIdentity();
    }

    // Exchaning info
    auto p1 = client->Call(LaneService::IDENTITY, LaneIdentityProtocol::GET_LANE_NUMBER);
    auto p2 = client->Call(LaneService::IDENTITY, LaneIdentityProtocol::GET_TOTAL_LANES);
    auto p3 = client->Call(LaneService::IDENTITY, LaneIdentityProtocol::GET_IDENTITY);

    FETCH_LOG_PROMISE();
    if ((!p1.Wait(1000)) || (!p2.Wait(1000)) || (!p3.Wait(1000)))
    {
      fetch::logger.Warn("Client timeout when trying to get identity details.");
      client->Close();
      client.reset();
      return crypto::InvalidIdentity();
    }

    lane_type lane        = p1.As<lane_type>();
    lane_type total_lanes = p2.As<lane_type>();
    if (total_lanes > lanes_.size())
    {
      lanes_.resize(total_lanes);
      SetLaneLog2(uint32_t(lanes_.size()));
      assert(lanes_.size() == (1u << log2_lanes_));
    }

    crypto::Identity lane_identity;
    p3.As(lane_identity);
    // TODO(issue 24): Verify expected identity

    assert(lane < lanes_.size());
    fetch::logger.Info("Adding lane ", lane);

    lanes_[lane] = client;

    {
      auto details      = register_.GetDetails(client->handle());
      details->identity = lane_identity;
    }

    return lane_identity;
  }

  void TryConnect(p2p::EntryPoint const &ep)
  {
    if (ep.lane_id < lanes_.size())
    {
      lanes_[ep.lane_id]->Call(LaneService::CONTROLLER, LaneControllerProtocol::TRY_CONNECT, ep);
    }
  }

  void AddTransaction(chain::VerifiedTransaction const &tx) override
  {
    using protocol = fetch::storage::ObjectStoreProtocol<chain::Transaction>;

    auto        res     = fetch::storage::ResourceID(tx.digest());
    std::size_t lane    = res.lane(log2_lanes_);
    auto        promise = lanes_[lane]->Call(LaneService::TX_STORE, protocol::SET, res, tx);

    FETCH_LOG_PROMISE();
    promise.Wait();
  }

  bool GetTransaction(byte_array::ConstByteArray const &digest, chain::Transaction &tx) override
  {
    using protocol = fetch::storage::ObjectStoreProtocol<chain::Transaction>;

    auto        res     = fetch::storage::ResourceID(digest);
    std::size_t lane    = res.lane(log2_lanes_);
    auto        promise = lanes_[lane]->Call(LaneService::TX_STORE, protocol::GET, res);
    tx                  = promise.As<chain::VerifiedTransaction>();

    return true;
  }

  Document GetOrCreate(ResourceAddress const &key) override
  {
    std::size_t lane = key.lane(log2_lanes_);

    auto promise = lanes_[lane]->Call(
        LaneService::STATE, fetch::storage::RevertibleDocumentStoreProtocol::GET_OR_CREATE,
        key.as_resource_id());

    return promise.As<storage::Document>();
  }

  Document Get(ResourceAddress const &key) override
  {
    std::size_t lane = key.lane(log2_lanes_);

    auto promise =
        lanes_[lane]->Call(LaneService::STATE, fetch::storage::RevertibleDocumentStoreProtocol::GET,
                           key.as_resource_id());

    return promise.As<storage::Document>();
  }

  bool Lock(ResourceAddress const &key) override
  {
    std::size_t lane = key.lane(log2_lanes_);

    auto promise = lanes_[lane]->Call(LaneService::STATE,
                                      fetch::storage::RevertibleDocumentStoreProtocol::LOCK,
                                      key.as_resource_id());

    return promise.As<bool>();
  }

  bool Unlock(ResourceAddress const &key) override
  {
    std::size_t lane = key.lane(log2_lanes_);

    auto promise = lanes_[lane]->Call(LaneService::STATE,
                                      fetch::storage::RevertibleDocumentStoreProtocol::UNLOCK,
                                      key.as_resource_id());

    return promise.As<bool>();
  }

  void Set(ResourceAddress const &key, StateValue const &value) override
  {
    std::size_t lane = key.lane(log2_lanes_);

    auto promise =
        lanes_[lane]->Call(LaneService::STATE, fetch::storage::RevertibleDocumentStoreProtocol::SET,
                           key.as_resource_id(), value);

    FETCH_LOG_PROMISE();
    promise.Wait(2000);
  }

  void Commit(bookmark_type const &bookmark) override
  {
    std::vector<service::Promise> promises;
    for (std::size_t i = 0; i < lanes_.size(); ++i)
    {
      auto promise = lanes_[i]->Call(
          LaneService::STATE, fetch::storage::RevertibleDocumentStoreProtocol::COMMIT, bookmark);
      promises.push_back(promise);
    }

    for (auto &p : promises)
    {
      FETCH_LOG_PROMISE();
      p.Wait();
    }
  }

  void Revert(bookmark_type const &bookmark) override
  {
    std::vector<service::Promise> promises;
    for (std::size_t i = 0; i < lanes_.size(); ++i)
    {
      auto promise = lanes_[i]->Call(
          LaneService::STATE, fetch::storage::RevertibleDocumentStoreProtocol::REVERT, bookmark);
      promises.push_back(promise);
    }

    for (auto &p : promises)
    {
      FETCH_LOG_PROMISE();
      p.Wait();
    }
  }

  byte_array::ConstByteArray Hash() override
  {
<<<<<<< HEAD
    // TODO(EJF):

    if (lanes_.empty())
    {
      TODO_FAIL("Lanes array empty when trying to get a hash from L0");
    }
    if (!lanes_[0])
    {
      TODO_FAIL("L0 null when trying to get a hash from L0");
    }

=======
    // TODO(issue 33): Which lane?
>>>>>>> ad00e57c
    return lanes_[0]
        ->Call(LaneService::STATE, fetch::storage::RevertibleDocumentStoreProtocol::HASH)
        .As<byte_array::ByteArray>();
  }

  void SetID(byte_array::ByteArray const &id) { id_ = id; }

  byte_array::ByteArray const &id() { return id_; }

  std::size_t lanes() const { return lanes_.size(); }

  bool is_alive() const
  {
    bool alive = true;
    for (auto &lane : lanes_)
    {
      if (!lane->is_alive())
      {
        alive = false;
        break;
      }
    }
    return alive;
  }

private:
  network_manager_type network_manager_;
  uint32_t             log2_lanes_ = 0;

  void SetLaneLog2(lane_type const &count)
  {
    log2_lanes_ = uint32_t((sizeof(uint32_t) << 3) - uint32_t(__builtin_clz(uint32_t(count)) + 1));
  }

  client_register_type                    register_;
  byte_array::ByteArray                   id_;
  std::vector<shared_service_client_type> lanes_;
};

}  // namespace ledger
}  // namespace fetch<|MERGE_RESOLUTION|>--- conflicted
+++ resolved
@@ -274,8 +274,7 @@
 
   byte_array::ConstByteArray Hash() override
   {
-<<<<<<< HEAD
-    // TODO(EJF):
+    // TODO(issue 33): Which lane?
 
     if (lanes_.empty())
     {
@@ -286,9 +285,6 @@
       TODO_FAIL("L0 null when trying to get a hash from L0");
     }
 
-=======
-    // TODO(issue 33): Which lane?
->>>>>>> ad00e57c
     return lanes_[0]
         ->Call(LaneService::STATE, fetch::storage::RevertibleDocumentStoreProtocol::HASH)
         .As<byte_array::ByteArray>();
