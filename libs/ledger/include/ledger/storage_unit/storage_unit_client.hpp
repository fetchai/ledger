--- conflicted
+++ resolved
@@ -139,14 +139,8 @@
   {
     using protocol = fetch::storage::ObjectStoreProtocol<chain::Transaction>;
 
-<<<<<<< HEAD
-    auto      res     = fetch::storage::ResourceID(tx.digest());
-    LaneIndex lane    = res.lane(log2_lanes_);
-    auto      promise = lanes_.at(lane)->Call(RPC_TX_STORE, protocol::SET, res, tx);
-=======
     auto      res  = fetch::storage::ResourceID(tx.digest());
     LaneIndex lane = res.lane(log2_lanes_);
->>>>>>> f87b0003
 
     Address address;
     GetAddressForLane(lane, address);
@@ -184,12 +178,8 @@
         auto client = GetClientForLane(lane);
         if (!list.empty())
         {
-<<<<<<< HEAD
-          promises.emplace_back(lanes_.at(lane)->Call(RPC_TX_STORE, protocol::SET_BULK, list));
-=======
           promises.emplace_back(
               client->CallSpecificAddress(address, RPC_TX_STORE, protocol::SET_BULK, list));
->>>>>>> f87b0003
         }
 
         ++lane;
