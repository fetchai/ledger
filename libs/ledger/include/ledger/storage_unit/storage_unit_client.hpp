#pragma once
//------------------------------------------------------------------------------
//
//   Copyright 2018-2019 Fetch.AI Limited
//
//   Licensed under the Apache License, Version 2.0 (the "License");
//   you may not use this file except in compliance with the License.
//   You may obtain a copy of the License at
//
//       http://www.apache.org/licenses/LICENSE-2.0
//
//   Unless required by applicable law or agreed to in writing, software
//   distributed under the License is distributed on an "AS IS" BASIS,
//   WITHOUT WARRANTIES OR CONDITIONS OF ANY KIND, either express or implied.
//   See the License for the specific language governing permissions and
//   limitations under the License.
//
//------------------------------------------------------------------------------

#include "core/logger.hpp"
#include "ledger/storage_unit/lane_connectivity_details.hpp"
#include "ledger/storage_unit/lane_identity.hpp"
#include "ledger/storage_unit/lane_identity_protocol.hpp"
#include "ledger/storage_unit/lane_service.hpp"
#include "ledger/storage_unit/storage_unit_interface.hpp"
#include "network/generics/atomic_state_machine.hpp"
#include "network/generics/backgrounded_work.hpp"
#include "network/generics/future_timepoint.hpp"
#include "network/generics/has_worker_thread.hpp"
#include "network/management/connection_register.hpp"
#include "network/service/service_client.hpp"

#include "ledger/chain/transaction.hpp"
#include "storage/document_store_protocol.hpp"
#include "storage/object_store_protocol.hpp"

#include "network/muddle/muddle.hpp"
#include "network/muddle/rpc/client.hpp"
#include "network/muddle/rpc/server.hpp"

#include "crypto/merkle_tree.hpp"

#include <chrono>
#include <thread>
#include <utility>

namespace fetch {
namespace ledger {

class MuddleLaneConnectorWorker;

class StorageUnitClient final : public StorageUnitInterface
{
public:
  struct ClientDetails
  {
    crypto::Identity      identity;
    std::atomic<uint32_t> lane{0};
  };

  using Client    = muddle::rpc::Client;
  using ClientPtr = std::shared_ptr<Client>;
  using MuddleEp  = muddle::MuddleEndpoint;
  using Muddle    = muddle::Muddle;
  using MuddlePtr = std::shared_ptr<Muddle>;
  using Address   = Muddle::Address;
  using Uri       = Muddle::Uri;
  using Peer      = fetch::network::Peer;

  using LaneIndex            = LaneIdentity::lane_type;
  using ServiceClient        = service::ServiceClient;
  using SharedServiceClient  = std::shared_ptr<ServiceClient>;
  using WeakServiceClient    = std::weak_ptr<ServiceClient>;
  using SharedServiceClients = std::map<LaneIndex, SharedServiceClient>;
  using LaneToIdentity       = std::map<LaneIndex, Address>;
  using ClientRegister       = fetch::network::ConnectionRegister<ClientDetails>;
  using Handle               = ClientRegister::connection_handle_type;
  using NetworkManager       = fetch::network::NetworkManager;
  using PromiseState         = fetch::service::PromiseState;
  using Promise              = service::Promise;
  using FutureTimepoint      = network::FutureTimepoint;
  using Mutex                = fetch::mutex::Mutex;
  using LockT                = std::lock_guard<Mutex>;

  static constexpr char const *LOGGING_NAME = "StorageUnitClient";

  explicit StorageUnitClient(NetworkManager const &tm)
    : network_manager_(tm)
  {
    state_merkle_cache_.Load("merkle_hash_cache_index.db", "merkle_hash_cache.db", true);
  }

  StorageUnitClient(StorageUnitClient const &) = delete;
  StorageUnitClient(StorageUnitClient &&) = delete;
  StorageUnitClient &operator=(StorageUnitClient const &) = delete;
  StorageUnitClient &operator=(StorageUnitClient &&) = delete;

  void SetNumberOfLanes(LaneIndex count)
  {
    SetLaneLog2(count);
    muddles_.resize(count);
    clients_.resize(count);
    assert(count == (1u << log2_lanes_));
  }

  size_t AddLaneConnectionsWaiting(
      std::map<LaneIndex, Uri> const & lanes,
      std::chrono::milliseconds const &timeout = std::chrono::milliseconds(1000));

  void AddLaneConnections(
      std::map<LaneIndex, Uri> const & lanes,
      std::chrono::milliseconds const &timeout = std::chrono::milliseconds(10000));

  void GetAddressForLane(LaneIndex lane, Address &address) const
  {
    FETCH_LOCK(mutex_);

    auto iter = lane_to_identity_map_.find(lane);
    if (iter != lane_to_identity_map_.end())
    {
      address = iter->second;
      return;
    }
    throw std::runtime_error("Could not get address for lane " + std::to_string(lane));
  }

  ClientPtr GetClientForLane(LaneIndex lane)
  {
    auto muddle = GetMuddleForLane(lane);
    if (!clients_[lane])
    {
      clients_[lane] =
          std::make_shared<Client>("R:SU-" + std::to_string(lane), muddle->AsEndpoint(),
                                   Muddle::Address(), SERVICE_LANE, CHANNEL_RPC);
    }
    return clients_[lane];
  }

  void AddTransaction(VerifiedTransaction const &tx) override
  {
    using protocol = fetch::storage::ObjectStoreProtocol<Transaction>;

    auto      res  = fetch::storage::ResourceID(tx.digest());
    LaneIndex lane = res.lane(log2_lanes_);

    Address address;
    GetAddressForLane(lane, address);
    auto client  = GetClientForLane(lane);
    auto promise = client->CallSpecificAddress(address, RPC_TX_STORE, protocol::SET, res, tx);
    FETCH_LOG_PROMISE();
    promise->Wait();
  }

  void AddTransactions(TransactionList const &txs) override
  {
    using protocol = fetch::storage::ObjectStoreProtocol<Transaction>;

    std::vector<protocol::ElementList> transaction_lists(1 << log2_lanes_);

    for (auto const &tx : txs)
    {
      // determine the lane for this given transaction
      auto      res  = fetch::storage::ResourceID(tx.digest());
      LaneIndex lane = res.lane(log2_lanes_);

      transaction_lists.at(lane).push_back({res, tx});
    }

    std::vector<Promise> promises;
    promises.reserve(1 << log2_lanes_);

    // dispatch all the set requests off
    {
      LaneIndex lane{0};
      for (auto const &list : transaction_lists)
      {
        Address address;
        GetAddressForLane(lane, address);
        auto client = GetClientForLane(lane);
        if (!list.empty())
        {
          promises.emplace_back(
              client->CallSpecificAddress(address, RPC_TX_STORE, protocol::SET_BULK, list));
        }

        ++lane;
      }
    }

    // wait for all the requests to complete
    for (auto &promise : promises)
    {
      promise->Wait();
    }
  }

  TxSummaries PollRecentTx(uint32_t max_to_poll) override
  {
    using protocol = fetch::storage::ObjectStoreProtocol<Transaction>;
    std::vector<service::Promise> promises;
    TxSummaries                   new_txs;

    FETCH_LOG_INFO(LOGGING_NAME, "Polling recent transactions from lanes");

    // Assume that the lanes are roughly balanced in terms of new TXs
    for (auto const &lane_index : lane_to_identity_map_)
    {
      auto    lane = lane_index.first;
      Address address;
      GetAddressForLane(lane, address);
      auto client = GetClientForLane(lane);
      auto promise =
          client->CallSpecificAddress(address, RPC_TX_STORE, protocol::GET_RECENT,
                                      uint32_t(max_to_poll / lane_to_identity_map_.size()));
      FETCH_LOG_PROMISE();
      promises.push_back(promise);
    }

    for (auto const &promise : promises)
    {
      auto txs = promise->As<TxSummaries>();

      new_txs.insert(new_txs.end(), std::make_move_iterator(txs.begin()),
                     std::make_move_iterator(txs.end()));
    }

    if (new_txs.size() > 0)
    {
      FETCH_LOG_INFO(LOGGING_NAME, "Found: ", new_txs.size(), " newly seen TXs from lanes");
    }
    return new_txs;
  }

  bool GetTransaction(byte_array::ConstByteArray const &digest, Transaction &tx) override
  {
    using protocol = fetch::storage::ObjectStoreProtocol<Transaction>;

    auto      res  = fetch::storage::ResourceID(digest);
    LaneIndex lane = res.lane(log2_lanes_);
    Address   address;

    try
    {
      GetAddressForLane(lane, address);

      auto client  = GetClientForLane(lane);
      auto promise = client->CallSpecificAddress(address, RPC_TX_STORE, protocol::GET, res);
      tx           = promise->As<VerifiedTransaction>();
    }
    catch (std::exception const &e)
    {
      FETCH_LOG_WARN(LOGGING_NAME, "Unable to get transaction, because: ", e.what());
      return false;
    }

    return true;
  }

  // TODO(HUT): comment these doxygen-style
  Document GetOrCreate(ResourceAddress const &key) override
  {
    LaneIndex lane = key.lane(log2_lanes_);

    Address address;
    try
    {
      GetAddressForLane(lane, address);
    }
    catch (std::runtime_error &e)
    {
      FETCH_LOG_WARN(LOGGING_NAME, "Unable to get or create document, because: ", e.what());
      Document doc;
      doc.failed = true;
      return doc;
    }
    auto client  = GetClientForLane(lane);
    auto promise = client->CallSpecificAddress(
        address, RPC_STATE, fetch::storage::RevertibleDocumentStoreProtocol::GET_OR_CREATE,
        key.as_resource_id());

    return promise->As<storage::Document>();
  }

  Document Get(ResourceAddress const &key) override
  {
    LaneIndex lane = key.lane(log2_lanes_);

    Address address;
    try
    {
      GetAddressForLane(lane, address);
    }
    catch (std::runtime_error &e)
    {
      FETCH_LOG_WARN(LOGGING_NAME, "Unable to get document, because: ", e.what());
      Document doc;
      doc.failed = true;
      return doc;
    }

    auto client  = GetClientForLane(lane);
    auto promise = client->CallSpecificAddress(address, RPC_STATE,
                                               fetch::storage::RevertibleDocumentStoreProtocol::GET,
                                               key.as_resource_id());

    return promise->As<storage::Document>();
  }

  void Set(ResourceAddress const &key, StateValue const &value) override
  {
    LaneIndex lane = key.lane(log2_lanes_);

    Address address;
    try
    {
      GetAddressForLane(lane, address);
    }
    catch (std::runtime_error &e)
    {
      FETCH_LOG_WARN(LOGGING_NAME, "Failed to call SET (store document), because: ", e.what());
      return;
    }
    auto client  = GetClientForLane(lane);
    auto promise = client->CallSpecificAddress(address, RPC_STATE,
                                               fetch::storage::RevertibleDocumentStoreProtocol::SET,
                                               key.as_resource_id(), value);

    FETCH_LOG_PROMISE();
    promise->Wait(); // TODO(HUT): no error state is checked/allowed for setting things?
  }

  // state hash functions
  byte_array::ConstByteArray     CurrentHash()           override;
  byte_array::ConstByteArray     LastCommitHash()        override;
  bool                           RevertToHash(Hash const &hash) override;
  byte_array::ConstByteArray     Commit()                override;
  bool                           HashExists(Hash const &hash)   override;

  bool Lock(ResourceAddress const &key) override
  {
    LaneIndex lane = key.lane(log2_lanes_);

    Address address;
    try
    {
      GetAddressForLane(lane, address);
    }
    catch (std::runtime_error &e)
    {
      FETCH_LOG_WARN(LOGGING_NAME, "Failed to call Lock, because: ", e.what());
      return false;
    }
    auto client  = GetClientForLane(lane);
    auto promise = client->CallSpecificAddress(
        address, RPC_STATE, fetch::storage::RevertibleDocumentStoreProtocol::LOCK,
        key.as_resource_id());

    return promise->As<bool>();
  }

  bool Unlock(ResourceAddress const &key) override
  {
    LaneIndex lane = key.lane(log2_lanes_);

    Address address;
    try
    {
      GetAddressForLane(lane, address);
    }
    catch (std::runtime_error &e)
    {
      FETCH_LOG_WARN(LOGGING_NAME, "Failed to call Unlock, because: ", e.what());
      return false;
    }
    auto client  = GetClientForLane(lane);
    auto promise = client->CallSpecificAddress(
        address, RPC_STATE, fetch::storage::RevertibleDocumentStoreProtocol::UNLOCK,
        key.as_resource_id());

    return promise->As<bool>();
  }

  std::size_t lanes() const
  {
    return lane_to_identity_map_.size();
  }

  bool IsAlive() const
  {
    return true;
  }

private:
  // these will do work for us, it's
  // easier if it has access to our
  // types.
  friend class LaneConnectorWorkerInterface;
  friend class MuddleLaneConnectorWorker;
  friend class LaneConnectorWorker;

  enum class State
  {
    INITIAL = 0,
    CONNECTING,
    QUERYING,
    SNOOZING,
    SUCCESS,
    TIMEDOUT,
    FAILED,
  };

  using Worker                    = MuddleLaneConnectorWorker;
  using WorkerPtr                 = std::shared_ptr<Worker>;
  using BackgroundedWork          = network::BackgroundedWork<Worker>;
  using BackgroundedWorkThread    = network::HasWorkerThread<BackgroundedWork>;
  using BackgroundedWorkThreadPtr = std::shared_ptr<BackgroundedWorkThread>;
  using Muddles                   = std::vector<MuddlePtr>;
  using Clients                   = std::vector<ClientPtr>;
<<<<<<< HEAD
  using TxSummaries               = std::vector<fetch::chain::TransactionSummary>;
  using MerkleCache               = storage::ObjectStore<crypto::MerkleTree>;
  using MerkleTree                = crypto::MerkleTree;
=======
  using TxSummaries               = std::vector<TransactionSummary>;
>>>>>>> e6357c97

  void WorkCycle();

  std::shared_ptr<Muddle> GetMuddleForLane(LaneIndex lane)
  {
    if (!muddles_[lane])
    {
      muddles_[lane] = Muddle::CreateMuddle(Muddle::NetworkId("Storage" + std::to_string(lane)),
                                            network_manager_);
      muddles_[lane]->Start({});
    }
    return muddles_[lane];
  }

  void SetLaneLog2(LaneIndex count)
  {
    log2_lanes_ = uint32_t((sizeof(uint32_t) << 3) - uint32_t(__builtin_clz(uint32_t(count)) + 1));
  }

  NetworkManager            network_manager_;
  uint32_t                  log2_lanes_ = 0;
  mutable Mutex             mutex_{__LINE__, __FILE__};
  LaneToIdentity            lane_to_identity_map_;
  BackgroundedWork          bg_work_;
  BackgroundedWorkThreadPtr workthread_;
  Muddles                   muddles_;
  Clients                   clients_;

  // Mutex only needs to protect current merkle, the cache is thread safe
  mutable Mutex             merkle_mutex_{__LINE__, __FILE__};
  MerkleTree                current_merkle_;
  MerkleCache               state_merkle_cache_;
};

}  // namespace ledger
}  // namespace fetch<|MERGE_RESOLUTION|>--- conflicted
+++ resolved
@@ -416,13 +416,9 @@
   using BackgroundedWorkThreadPtr = std::shared_ptr<BackgroundedWorkThread>;
   using Muddles                   = std::vector<MuddlePtr>;
   using Clients                   = std::vector<ClientPtr>;
-<<<<<<< HEAD
-  using TxSummaries               = std::vector<fetch::chain::TransactionSummary>;
+  using TxSummaries               = std::vector<TransactionSummary>;
   using MerkleCache               = storage::ObjectStore<crypto::MerkleTree>;
   using MerkleTree                = crypto::MerkleTree;
-=======
-  using TxSummaries               = std::vector<TransactionSummary>;
->>>>>>> e6357c97
 
   void WorkCycle();
 
