#pragma once
//------------------------------------------------------------------------------
//
//   Copyright 2018 Fetch.AI Limited
//
//   Licensed under the Apache License, Version 2.0 (the "License");
//   you may not use this file except in compliance with the License.
//   You may obtain a copy of the License at
//
//       http://www.apache.org/licenses/LICENSE-2.0
//
//   Unless required by applicable law or agreed to in writing, software
//   distributed under the License is distributed on an "AS IS" BASIS,
//   WITHOUT WARRANTIES OR CONDITIONS OF ANY KIND, either express or implied.
//   See the License for the specific language governing permissions and
//   limitations under the License.
//
//------------------------------------------------------------------------------

#include "core/logger.hpp"
#include "ledger/storage_unit/lane_connectivity_details.hpp"
#include "ledger/storage_unit/lane_identity.hpp"
#include "ledger/storage_unit/lane_identity_protocol.hpp"
#include "ledger/storage_unit/lane_service.hpp"
#include "ledger/storage_unit/storage_unit_interface.hpp"
#include "network/management/connection_register.hpp"
#include "network/service/service_client.hpp"

#include "ledger/chain/transaction.hpp"
#include "storage/document_store_protocol.hpp"
#include "storage/object_store_protocol.hpp"

#include <chrono>
#include <thread>
#include <utility>

namespace fetch {
namespace ledger {

class StorageUnitClient : public StorageUnitInterface
{
public:
  struct ClientDetails
  {
    crypto::Identity      identity;
    std::atomic<uint32_t> lane;
  };

<<<<<<< HEAD
  using ServiceClient       = service::ServiceClient;
  using SharedServiceClient = std::shared_ptr<ServiceClient>;
  using WeakServiceClient   = std::weak_ptr<ServiceClient>;
  using SharedServiceClients = std::vector<SharedServiceClient>;
  using ClientRegister      = fetch::network::ConnectionRegister<ClientDetails>;
  using Handle              = ClientRegister::connection_handle_type;
  using NetworkManager      = fetch::network::NetworkManager;
  using LaneIndex           = LaneIdentity::lane_type;

  static constexpr char const *LOGGING_NAME = "StorageUnitClient";

  explicit StorageUnitClient(NetworkManager const &tm) : network_manager_(tm)
=======
  using service_client_type        = service::ServiceClient;
  using shared_service_client_type = std::shared_ptr<service_client_type>;
  using client_register_type       = fetch::network::ConnectionRegister<ClientDetails>;
  using connection_handle_type     = client_register_type::connection_handle_type;
  using network_manager_type       = fetch::network::NetworkManager;
  using lane_type                  = LaneIdentity::lane_type;

  explicit StorageUnitClient(network_manager_type const &tm)
    : network_manager_(tm)
>>>>>>> c3d0aa37
  {
  }

  StorageUnitClient(StorageUnitClient const &) = delete;
  StorageUnitClient(StorageUnitClient &&)      = delete;

  StorageUnitClient &operator=(StorageUnitClient const &) = delete;
  StorageUnitClient &operator=(StorageUnitClient &&) = delete;

  void SetNumberOfLanes(LaneIndex count)
  {
    lanes_.resize(count);
    SetLaneLog2(count);
    assert(count == (1u << log2_lanes_));
  }

  template <typename T>
  WeakServiceClient AddLaneConnection(byte_array::ByteArray const &host, uint16_t const &port)
  {
    SharedServiceClient client =
        register_.template CreateServiceClient<T>(network_manager_, host, port);

    // Waiting for connection to be open
    bool connection_timeout = false;
    for (std::size_t n = 0; n < 10; ++n)
    {

      // ensure the connection is live
      if (client->is_alive())
      {
        // make the client call
        auto p = client->Call(RPC_IDENTITY, LaneIdentityProtocol::PING);

        FETCH_LOG_PROMISE();
        if (p->Wait(1000, false))
        {
          if (p->As<LaneIdentity::ping_type>() != LaneIdentity::PING_MAGIC)
          {
            connection_timeout = true;
          }
          break;
        }
      }
      else
      {
        std::this_thread::sleep_for(std::chrono::milliseconds{200});
      }
    }

    if (connection_timeout)
    {
      FETCH_LOG_WARN(LOGGING_NAME,"Connection timed out - closing in StorageUnitClient::AddLaneConnection:1:");
      client->Close();
      client.reset();
      return {};
    }

<<<<<<< HEAD
    // Exchaning info
    auto p1 = client->Call(RPC_IDENTITY, LaneIdentityProtocol::GET_LANE_NUMBER);
    auto p2 = client->Call(RPC_IDENTITY, LaneIdentityProtocol::GET_TOTAL_LANES);
    auto p3 = client->Call(RPC_IDENTITY, LaneIdentityProtocol::GET_IDENTITY);

    FETCH_LOG_PROMISE();
    if ((!p1->Wait(1000, true)) || (!p2->Wait(1000, true)) || (!p3->Wait(1000, true)))
=======
    // Exchanging info
    auto p1 = client->Call(LaneService::IDENTITY, LaneIdentityProtocol::GET_LANE_NUMBER);
    auto p2 = client->Call(LaneService::IDENTITY, LaneIdentityProtocol::GET_TOTAL_LANES);
    auto p3 = client->Call(LaneService::IDENTITY, LaneIdentityProtocol::GET_IDENTITY);
    if ((!p1.Wait(1000)) || (!p2.Wait(1000)) || (!p3.Wait(1000)))
>>>>>>> c3d0aa37
    {
      FETCH_LOG_WARN(LOGGING_NAME,"Client timeout when trying to get identity details.");
      client->Close();
      client.reset();
      return {};
    }

    LaneIndex lane        = p1->As<LaneIndex>();
    LaneIndex total_lanes = p2->As<LaneIndex>();
    if (total_lanes > lanes_.size())
    {
      lanes_.resize(total_lanes);
      SetLaneLog2(uint32_t(lanes_.size()));
      assert(lanes_.size() == (1u << log2_lanes_));
    }

    crypto::Identity lane_identity;
    p3->As(lane_identity);
    // TODO(issue 24): Verify expected identity

    assert(lane < lanes_.size());
    lanes_[lane] = client;

    {
      auto details      = register_.GetDetails(client->handle());
      details->identity = lane_identity;
    }

    return client;
  }

  void TryConnect(p2p::EntryPoint const &ep)
  {
    if (ep.lane_id < lanes_.size())
    {
      lanes_[ep.lane_id]->Call(RPC_CONTROLLER, LaneControllerProtocol::TRY_CONNECT, ep);
    }
  }

  void AddTransaction(chain::VerifiedTransaction const &tx) override
  {
    using protocol = fetch::storage::ObjectStoreProtocol<chain::Transaction>;

    auto        res     = fetch::storage::ResourceID(tx.digest());
    std::size_t lane    = res.lane(log2_lanes_);
    auto        promise = lanes_[lane]->Call(RPC_TX_STORE, protocol::SET, res, tx);

    FETCH_LOG_PROMISE();
    promise->Wait();
  }

  bool GetTransaction(byte_array::ConstByteArray const &digest, chain::Transaction &tx) override
  {
    using protocol = fetch::storage::ObjectStoreProtocol<chain::Transaction>;

    auto        res     = fetch::storage::ResourceID(digest);
    std::size_t lane    = res.lane(log2_lanes_);
    auto        promise = lanes_[lane]->Call(RPC_TX_STORE, protocol::GET, res);
    tx                  = promise->As<chain::VerifiedTransaction>();

    return true;
  }

  Document GetOrCreate(ResourceAddress const &key) override
  {
    std::size_t lane = key.lane(log2_lanes_);

    auto promise = lanes_[lane]->Call(
        RPC_STATE, fetch::storage::RevertibleDocumentStoreProtocol::GET_OR_CREATE,
        key.as_resource_id());

    return promise->As<storage::Document>();
  }

  Document Get(ResourceAddress const &key) override
  {
    std::size_t lane = key.lane(log2_lanes_);

    auto promise =
        lanes_[lane]->Call(RPC_STATE, fetch::storage::RevertibleDocumentStoreProtocol::GET,
                           key.as_resource_id());

    return promise->As<storage::Document>();
  }

  bool Lock(ResourceAddress const &key) override
  {
    std::size_t lane = key.lane(log2_lanes_);

    auto promise = lanes_[lane]->Call(RPC_STATE,
                                      fetch::storage::RevertibleDocumentStoreProtocol::LOCK,
                                      key.as_resource_id());

    return promise->As<bool>();
  }

  bool Unlock(ResourceAddress const &key) override
  {
    std::size_t lane = key.lane(log2_lanes_);

    auto promise = lanes_[lane]->Call(RPC_STATE,
                                      fetch::storage::RevertibleDocumentStoreProtocol::UNLOCK,
                                      key.as_resource_id());

    return promise->As<bool>();
  }

  void Set(ResourceAddress const &key, StateValue const &value) override
  {
    std::size_t lane = key.lane(log2_lanes_);

    auto promise =
        lanes_[lane]->Call(RPC_STATE, fetch::storage::RevertibleDocumentStoreProtocol::SET,
                           key.as_resource_id(), value);

    FETCH_LOG_PROMISE();
    promise->Wait(2000, true);
  }

  void Commit(bookmark_type const &bookmark) override
  {
    std::vector<service::Promise> promises;
    for (std::size_t i = 0; i < lanes_.size(); ++i)
    {
      auto promise = lanes_[i]->Call(
          RPC_STATE, fetch::storage::RevertibleDocumentStoreProtocol::COMMIT, bookmark);
      promises.push_back(promise);
    }

    for (auto &p : promises)
    {
      FETCH_LOG_PROMISE();
      p->Wait();
    }
  }

  void Revert(bookmark_type const &bookmark) override
  {
    std::vector<service::Promise> promises;
    for (std::size_t i = 0; i < lanes_.size(); ++i)
    {
      auto promise = lanes_[i]->Call(
          RPC_STATE, fetch::storage::RevertibleDocumentStoreProtocol::REVERT, bookmark);
      promises.push_back(promise);
    }

    for (auto &p : promises)
    {
      FETCH_LOG_PROMISE();
      p->Wait();
    }
  }

  byte_array::ConstByteArray Hash() override
  {
    // TODO(issue 33): Which lane?

<<<<<<< HEAD
    if (lanes_.empty())
    {
      TODO_FAIL("Lanes array empty when trying to get a hash from L0");
    }
    if (!lanes_[0])
    {
      TODO_FAIL("L0 null when trying to get a hash from L0");
    }

    return lanes_[0]
        ->Call(RPC_STATE, fetch::storage::RevertibleDocumentStoreProtocol::HASH)
        ->As<byte_array::ByteArray>();
=======
  void SetID(byte_array::ByteArray const &id)
  {
    id_ = id;
  }

  byte_array::ByteArray const &id()
  {
    return id_;
>>>>>>> c3d0aa37
  }

  std::size_t lanes() const
  {
    return lanes_.size();
  }

  bool IsAlive() const
  {
    bool alive = true;
    for (auto &lane : lanes_)
    {
      if (!lane->is_alive())
      {
        alive = false;
        break;
      }
    }
    return alive;
  }

private:

  void SetLaneLog2(LaneIndex count)
  {
    log2_lanes_ = uint32_t((sizeof(uint32_t) << 3) - uint32_t(__builtin_clz(uint32_t(count)) + 1));
  }

  NetworkManager        network_manager_;
  uint32_t              log2_lanes_ = 0;
  ClientRegister        register_;
  SharedServiceClients  lanes_;
};

}  // namespace ledger
}  // namespace fetch<|MERGE_RESOLUTION|>--- conflicted
+++ resolved
@@ -46,7 +46,6 @@
     std::atomic<uint32_t> lane;
   };
 
-<<<<<<< HEAD
   using ServiceClient       = service::ServiceClient;
   using SharedServiceClient = std::shared_ptr<ServiceClient>;
   using WeakServiceClient   = std::weak_ptr<ServiceClient>;
@@ -58,20 +57,9 @@
 
   static constexpr char const *LOGGING_NAME = "StorageUnitClient";
 
-  explicit StorageUnitClient(NetworkManager const &tm) : network_manager_(tm)
-=======
-  using service_client_type        = service::ServiceClient;
-  using shared_service_client_type = std::shared_ptr<service_client_type>;
-  using client_register_type       = fetch::network::ConnectionRegister<ClientDetails>;
-  using connection_handle_type     = client_register_type::connection_handle_type;
-  using network_manager_type       = fetch::network::NetworkManager;
-  using lane_type                  = LaneIdentity::lane_type;
-
-  explicit StorageUnitClient(network_manager_type const &tm)
+  explicit StorageUnitClient(NetworkManager const &tm)
     : network_manager_(tm)
->>>>>>> c3d0aa37
-  {
-  }
+  {}
 
   StorageUnitClient(StorageUnitClient const &) = delete;
   StorageUnitClient(StorageUnitClient &&)      = delete;
@@ -127,21 +115,13 @@
       return {};
     }
 
-<<<<<<< HEAD
-    // Exchaning info
+    // Exchanging info
     auto p1 = client->Call(RPC_IDENTITY, LaneIdentityProtocol::GET_LANE_NUMBER);
     auto p2 = client->Call(RPC_IDENTITY, LaneIdentityProtocol::GET_TOTAL_LANES);
     auto p3 = client->Call(RPC_IDENTITY, LaneIdentityProtocol::GET_IDENTITY);
 
     FETCH_LOG_PROMISE();
     if ((!p1->Wait(1000, true)) || (!p2->Wait(1000, true)) || (!p3->Wait(1000, true)))
-=======
-    // Exchanging info
-    auto p1 = client->Call(LaneService::IDENTITY, LaneIdentityProtocol::GET_LANE_NUMBER);
-    auto p2 = client->Call(LaneService::IDENTITY, LaneIdentityProtocol::GET_TOTAL_LANES);
-    auto p3 = client->Call(LaneService::IDENTITY, LaneIdentityProtocol::GET_IDENTITY);
-    if ((!p1.Wait(1000)) || (!p2.Wait(1000)) || (!p3.Wait(1000)))
->>>>>>> c3d0aa37
     {
       FETCH_LOG_WARN(LOGGING_NAME,"Client timeout when trying to get identity details.");
       client->Close();
@@ -299,7 +279,6 @@
   {
     // TODO(issue 33): Which lane?
 
-<<<<<<< HEAD
     if (lanes_.empty())
     {
       TODO_FAIL("Lanes array empty when trying to get a hash from L0");
@@ -312,16 +291,6 @@
     return lanes_[0]
         ->Call(RPC_STATE, fetch::storage::RevertibleDocumentStoreProtocol::HASH)
         ->As<byte_array::ByteArray>();
-=======
-  void SetID(byte_array::ByteArray const &id)
-  {
-    id_ = id;
-  }
-
-  byte_array::ByteArray const &id()
-  {
-    return id_;
->>>>>>> c3d0aa37
   }
 
   std::size_t lanes() const
