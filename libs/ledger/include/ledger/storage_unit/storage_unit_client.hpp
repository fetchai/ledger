--- conflicted
+++ resolved
@@ -38,7 +38,7 @@
 #include "storage/document_store_protocol.hpp"
 #include "storage/object_store_protocol.hpp"
 
-<<<<<<< HEAD
+#include <array>
 #include <cassert>
 #include <cstdint>
 #include <cstring>
@@ -46,14 +46,6 @@
 #include <memory>
 #include <string>
 #include <vector>
-=======
-#include <array>
-#include <cassert>
-#include <chrono>
-#include <cstring>
-#include <thread>
-#include <utility>
->>>>>>> 76c4b613
 
 namespace fetch {
 namespace ledger {
