--- conflicted
+++ resolved
@@ -94,13 +94,8 @@
 private:
   using Client               = muddle::rpc::Client;
   using ClientPtr            = std::shared_ptr<Client>;
-<<<<<<< HEAD
   using LaneIndex            = LaneIdentity::LaneType;
-  using AddressList          = std::vector<MuddleEndpoint::Address>;
-=======
-  using LaneIndex            = uint32_t;
   using AddressList          = std::vector<muddle::Address>;
->>>>>>> ce169764
   using MerkleTree           = crypto::MerkleTree;
   using PermanentMerkleStack = fetch::storage::ObjectStack<crypto::MerkleTree>;
 
