#pragma once
//------------------------------------------------------------------------------
//
//   Copyright 2018-2019 Fetch.AI Limited
//
//   Licensed under the Apache License, Version 2.0 (the "License");
//   you may not use this file except in compliance with the License.
//   You may obtain a copy of the License at
//
//       http://www.apache.org/licenses/LICENSE-2.0
//
//   Unless required by applicable law or agreed to in writing, software
//   distributed under the License is distributed on an "AS IS" BASIS,
//   WITHOUT WARRANTIES OR CONDITIONS OF ANY KIND, either express or implied.
//   See the License for the specific language governing permissions and
//   limitations under the License.
//
//------------------------------------------------------------------------------

#include "core/logger.hpp"
#include "core/service_ids.hpp"
#include "ledger/shard_config.hpp"
#include "ledger/storage_unit/lane_connectivity_details.hpp"
#include "ledger/storage_unit/lane_identity.hpp"
#include "ledger/storage_unit/lane_identity_protocol.hpp"
#include "ledger/storage_unit/lane_service.hpp"
#include "ledger/storage_unit/storage_unit_interface.hpp"
#include "network/generics/atomic_state_machine.hpp"
#include "network/generics/backgrounded_work.hpp"
#include "network/generics/future_timepoint.hpp"
#include "network/generics/has_worker_thread.hpp"
#include "network/management/connection_register.hpp"
#include "network/service/service_client.hpp"

#include "ledger/chain/transaction.hpp"
#include "storage/document_store_protocol.hpp"
#include "storage/object_store_protocol.hpp"

#include "network/muddle/muddle.hpp"
#include "network/muddle/rpc/client.hpp"
#include "network/muddle/rpc/server.hpp"

#include "core/serializers/typed_byte_array_buffer.hpp"
#include "crypto/merkle_tree.hpp"

#include <chrono>
#include <thread>
#include <utility>

namespace fetch {
namespace ledger {

class StorageUnitClient final : public StorageUnitInterface
{
public:
  using MuddleEndpoint = muddle::MuddleEndpoint;
  using Address        = MuddleEndpoint::Address;

  static constexpr char const *LOGGING_NAME = "StorageUnitClient";

  // Construction / Destruction
  StorageUnitClient(MuddleEndpoint &muddle, ShardConfigs const &shards, uint32_t log2_num_lanes);
  StorageUnitClient(StorageUnitClient const &) = delete;
  StorageUnitClient(StorageUnitClient &&)      = delete;
  ~StorageUnitClient() override                = default;

  // Helpers
  uint32_t num_lanes() const;

  /// @name Storage Unit Interface
  /// @{
  void AddTransaction(VerifiedTransaction const &tx) override;
  void AddTransactions(TransactionList const &txs) override;

  TxSummaries PollRecentTx(uint32_t max_to_poll) override;

  bool GetTransaction(ConstByteArray const &digest, Transaction &tx) override;
  bool HasTransaction(ConstByteArray const &digest) override;

  Document GetOrCreate(ResourceAddress const &key) override;
  Document Get(ResourceAddress const &key) override;
  void     Set(ResourceAddress const &key, StateValue const &value) override;

  // state hash functions
  byte_array::ConstByteArray CurrentHash() override;
  byte_array::ConstByteArray LastCommitHash() override;
  bool                       RevertToHash(Hash const &hash, uint64_t index) override;
  byte_array::ConstByteArray Commit(uint64_t index) override;
  bool                       HashExists(Hash const &hash, uint64_t index) override;
  bool                       Lock(ResourceAddress const &key) override;
  bool                       Unlock(ResourceAddress const &key) override;
  /// @}

  StorageUnitClient &operator=(StorageUnitClient const &) = delete;
  StorageUnitClient &operator=(StorageUnitClient &&) = delete;

private:
  /**
   * On Disk representation of a merkle tree
   */
  struct MerkleTreeBlock
  {
    MerkleTreeBlock()
    {
      std::memset(this, -1, sizeof(*this));
    }

    explicit MerkleTreeBlock(crypto::MerkleTree const &tree)
    {
      serializers::TypedByteArrayBuffer buff;
      buff << tree;

      assert(buff.data().size() == 92 || buff.data().size() == 60);

      size_ = buff.data().size();
      std::memcpy((uint8_t *)data_, (uint8_t *)buff.data().pointer(), size_);
    }

    crypto::MerkleTree Extract(uint64_t num_lanes)
    {
      crypto::MerkleTree ret{num_lanes};

      serializers::TypedByteArrayBuffer buff;

      buff.Allocate(size_);

      std::memcpy((uint8_t *)buff.data().pointer(), (uint8_t *)data_, size_);

      try
      {
        buff >> ret;
      }
<<<<<<< HEAD
      catch (std::exception const &e)
=======
      catch (std::exception const &)
>>>>>>> 1605d58a
      {
        FETCH_LOG_WARN(LOGGING_NAME, "FAILED TO DESERIALIZE MERKLE TREE PROXY! ", size_);
        return ret;
      }

      return ret;
    }

    uint64_t size_{0};
    uint8_t  data_[92];
  };

  using Client               = muddle::rpc::Client;
  using ClientPtr            = std::shared_ptr<Client>;
  using LaneIndex            = LaneIdentity::lane_type;
  using AddressList          = std::vector<MuddleEndpoint::Address>;
  using MerkleTree           = crypto::MerkleTree;
  using PermanentMerkleStack = storage::RandomAccessStack<MerkleTreeBlock>;
  using Mutex                = fetch::mutex::Mutex;

  static constexpr char const *MERKLE_FILENAME = "merkle_stack.db";

  Address const &LookupAddress(LaneIndex lane) const;
  Address const &LookupAddress(storage::ResourceID const &resource) const;

  bool HashInStack(Hash const &hash, uint64_t index);

  /// @name Client Information
  /// @{
  AddressList const addresses_;
  uint32_t const    log2_num_lanes_ = 0;
  Client            rpc_client_;
  /// @}

  /// @name State Hash Support
  /// @{
  mutable Mutex        merkle_mutex_{__LINE__, __FILE__};
  MerkleTree           current_merkle_;
  PermanentMerkleStack permanent_state_merkle_stack_{};
  /// @}
};

inline uint32_t StorageUnitClient::num_lanes() const
{
  return 1u << log2_num_lanes_;
}

}  // namespace ledger
}  // namespace fetch<|MERGE_RESOLUTION|>--- conflicted
+++ resolved
@@ -130,11 +130,7 @@
       {
         buff >> ret;
       }
-<<<<<<< HEAD
-      catch (std::exception const &e)
-=======
       catch (std::exception const &)
->>>>>>> 1605d58a
       {
         FETCH_LOG_WARN(LOGGING_NAME, "FAILED TO DESERIALIZE MERKLE TREE PROXY! ", size_);
         return ret;
