--- conflicted
+++ resolved
@@ -150,13 +150,8 @@
     for (auto const &tx : txs)
     {
       // determine the lane for this given transaction
-<<<<<<< HEAD
-      auto      res     = fetch::storage::ResourceID(tx.digest());
-      LaneIndex lane    = res.lane(log2_lanes_);
-=======
       auto      res  = fetch::storage::ResourceID(tx.digest());
       LaneIndex lane = res.lane(log2_lanes_);
->>>>>>> 99b5b054
 
       transaction_lists[lane].push_back({res, tx});
     }
@@ -166,11 +161,7 @@
 
     // dispatch all the set requests off
     {
-<<<<<<< HEAD
-      LaneIndex       lane{0};
-=======
       LaneIndex lane{0};
->>>>>>> 99b5b054
       for (auto const &list : transaction_lists)
       {
         if (!list.empty())
