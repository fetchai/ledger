--- conflicted
+++ resolved
@@ -327,19 +327,11 @@
     FAILED,
   };
 
-<<<<<<< HEAD
-  using Worker                  = MuddleLaneConnectorWorker;
-  using WorkerP                 = std::shared_ptr<Worker>;
-  using BackgroundedWork        = network::BackgroundedWork<Worker>;
-  using BackgroundedWorkThread  = network::HasWorkerThread<BackgroundedWork>;
-  using BackgroundedWorkThreadP = std::shared_ptr<BackgroundedWorkThread>;
-=======
-  using Worker                    = LaneConnectorWorker;
+  using Worker                    = MuddleLaneConnectorWorker;
   using WorkerPtr                 = std::shared_ptr<Worker>;
-  using BackgroundedWork          = network::BackgroundedWork<LaneConnectorWorker>;
+  using BackgroundedWork          = network::BackgroundedWork<Worker>;
   using BackgroundedWorkThread    = network::HasWorkerThread<BackgroundedWork>;
   using BackgroundedWorkThreadPtr = std::shared_ptr<BackgroundedWorkThread>;
->>>>>>> 2276d475
 
   void WorkCycle();
 
@@ -348,23 +340,13 @@
     log2_lanes_ = uint32_t((sizeof(uint32_t) << 3) - uint32_t(__builtin_clz(uint32_t(count)) + 1));
   }
 
-<<<<<<< HEAD
-  NetworkManager          network_manager_;
-  uint32_t                log2_lanes_ = 0;
-  ClientPtr               client_;
-  mutable Mutex           mutex_{__LINE__, __FILE__};
-  LaneToIdentity          lane_to_identity_map_;
-  BackgroundedWork        bg_work_;
-  BackgroundedWorkThreadP workthread_;
-=======
   NetworkManager            network_manager_;
   uint32_t                  log2_lanes_ = 0;
-  ClientRegister            register_;
-  Mutex                     mutex_{__LINE__, __FILE__};
-  SharedServiceClients      lanes_;
+  ClientPtr                 client_;
+  mutable Mutex             mutex_{__LINE__, __FILE__};
+  LaneToIdentity            lane_to_identity_map_;
   BackgroundedWork          bg_work_;
   BackgroundedWorkThreadPtr workthread_;
->>>>>>> 2276d475
 };
 
 }  // namespace ledger
