#ifndef LEDGER_STORAGE_UNIT_STORAGE_UNIT_CLIENT_HPP
#define LEDGER_STORAGE_UNIT_STORAGE_UNIT_CLIENT_HPP
#include"core/logger.hpp"
#include"network/service/client.hpp"
#include"network/tcp/connection_register.hpp"
#include"network/service/client.hpp"
#include"ledger/storage_unit/lane_identity.hpp"
#include"ledger/storage_unit/lane_identity_protocol.hpp"
#include"ledger/storage_unit/lane_service.hpp"
#include"ledger/storage_unit/lane_connectivity_details.hpp"
#include"ledger/storage_unit/storage_unit_interface.hpp"


#include"storage/document_store_protocol.hpp"
#include"storage/object_store_protocol.hpp"
#include"ledger/chain/transaction.hpp"


namespace fetch {
namespace ledger {

class StorageUnitClient : public StorageUnitInterface
{
public:
  struct ClientDetails 
  {
    std::atomic< uint32_t > lane;
  };
  
  typedef service::ServiceClient service_client_type;
  typedef std::shared_ptr< service_client_type > shared_service_client_type;
  using client_register_type = fetch::network::ConnectionRegister< ClientDetails >;
  using connection_handle_type = client_register_type::connection_handle_type;
  using network_manager_type = fetch::network::ThreadManager;
  using lane_type = LaneIdentity::lane_type;

  // TODO: (EJF) is move?
  explicit StorageUnitClient( network_manager_type tm):
    network_manager_(tm)
  {    
    id_ = "my-fetch-id";
    // libs/ledger/include/ledger/chain/helper_functions.hpp 

  }

  void SetNumberOfLanes(lane_type const &count ) 
  {
    lanes_.resize(count);
    SetLaneLog2(uint32_t(lanes_.size()));
    assert( count == (1 << log2_lanes_) );
  }
  

  template< typename T >
  void AddLaneConnection(byte_array::ByteArray const&host, uint16_t const &port ) 
  {
    shared_service_client_type client = register_.template CreateServiceClient<T >( network_manager_, host, port);

    // Waiting for connection to be open
    std::size_t n = 0;    
    while( n < 10 ){
      auto p = client->Call(LaneService::IDENTITY,  LaneIdentityProtocol::PING);
      if(p.Wait(100, false)) {
        if(p.As<LaneIdentity::ping_type >() != LaneIdentity::PING_MAGIC) {
          n = 10;          
        }
        break;        
      }
      ++n;
    }
    if(n >= 10) {
      logger.Warn("Connection timed out - closing");
      client->Close();
      client.reset();
      return;      
    }
    
          
    // Exchaning info
    auto p1 = client->Call(LaneService::IDENTITY, LaneIdentityProtocol::GET_LANE_NUMBER);
    auto p2 = client->Call(LaneService::IDENTITY, LaneIdentityProtocol::GET_TOTAL_LANES);    
    p1.Wait(1000);
    p2.Wait(1000);    

    lane_type lane = p1.As<lane_type>();
    lane_type total_lanes = p2.As<lane_type>();
    if(total_lanes > lanes_.size()) {
      lanes_.resize(total_lanes);
      SetLaneLog2(uint32_t(lanes_.size()));
      assert( lanes_.size() == (1 << log2_lanes_) );      
    }
    
    assert(lane < lanes_.size());
    fetch::logger.Debug("Adding lane ", lane);
    
    lanes_[lane] = client;
  }


  void AddTransaction(chain::Transaction const &tx) override
  {
    using protocol = fetch::storage::ObjectStoreProtocol<chain::Transaction>;
    
    auto res = fetch::storage::ResourceID( tx.digest() ) ;
    std::size_t lane = res.lane( log2_lanes_ );
    auto promise = lanes_[ lane ]->Call(LaneService::TX_STORE, protocol::SET, res, tx );
  }

  bool GetTransaction(byte_array::ConstByteArray const &digest, chain::Transaction &tx) override
  {
    using protocol = fetch::storage::ObjectStoreProtocol<chain::Transaction>;
    
    auto res = fetch::storage::ResourceID( digest ) ;
    std::size_t lane = res.lane( log2_lanes_ );
    auto promise = lanes_[ lane ]->Call(LaneService::TX_STORE, protocol::GET, res );
<<<<<<< HEAD
    tx = promise.As< chain::VerifiedTransaction >();    
=======
    tx = promise.As< chain::Transaction >();

    return true;
  }

  document_type GetOrCreate(byte_array::ConstByteArray const &key) override
  {
    auto res = fetch::storage::ResourceAddress(key) ;
    std::size_t lane = res.lane( log2_lanes_ );

    auto promise = lanes_[ lane ]->Call(LaneService::STATE, fetch::storage::RevertibleDocumentStoreProtocol::GET_OR_CREATE, res );

    return promise.As<storage::Document>();
>>>>>>> 064224a2
  }
  
  document_type Get(byte_array::ConstByteArray const &key) override
  {
    auto res = fetch::storage::ResourceAddress(key) ;
    std::size_t lane = res.lane( log2_lanes_ );    

    auto promise = lanes_[ lane ]->Call(LaneService::STATE, fetch::storage::RevertibleDocumentStoreProtocol::GET, res );
     
    return promise.As<storage::Document>();
  }

  bool Lock(byte_array::ConstByteArray const &key) override
  {
    auto res = fetch::storage::ResourceAddress(key) ;
    std::size_t lane = res.lane(  log2_lanes_ );    
    auto promise = lanes_[ lane ]->Call(LaneService::STATE, fetch::storage::RevertibleDocumentStoreProtocol::LOCK, res );
     
    return promise.As<bool>();
  }

  bool Unlock(byte_array::ConstByteArray const &key) override
  {
    
    auto res = fetch::storage::ResourceAddress(key) ;
    std::size_t lane = res.lane(  log2_lanes_  );    
    auto promise = lanes_[ lane ]->Call(LaneService::STATE, fetch::storage::RevertibleDocumentStoreProtocol::UNLOCK, res );
     
    return promise.As<bool>();
  }
  
  void Set(byte_array::ConstByteArray const &key, byte_array::ConstByteArray const &value) override
  {
    auto res = fetch::storage::ResourceAddress(key) ;
    std::size_t lane = res.lane(  log2_lanes_  );

    auto promise = lanes_[ lane ]->Call(LaneService::STATE, fetch::storage::RevertibleDocumentStoreProtocol::SET, res, value );
    promise.Wait(2000);
  }
  
  void Commit(bookmark_type const &bookmark) override
  {
    std::vector< service::Promise > promises;    
    for(std::size_t i=0; i < lanes_.size(); ++i) {      
      auto promise = lanes_[i]->Call(LaneService::STATE, fetch::storage::RevertibleDocumentStoreProtocol::COMMIT, bookmark);
      promises.push_back(promise);
    }

    for(auto &p: promises) {
      p.Wait();
    }
    
  }
  
  void Revert(bookmark_type const &bookmark) override
  {
    std::vector< service::Promise > promises;    
    for(std::size_t i=0; i < lanes_.size(); ++i) {      
      auto promise = lanes_[i]->Call(LaneService::STATE, fetch::storage::RevertibleDocumentStoreProtocol::REVERT, bookmark);
      promises.push_back(promise);
    }

    for(auto &p: promises) {
      p.Wait();
    }
  }  

  
  byte_array::ConstByteArray Hash() override
  {
    //TODO
    return lanes_[0]->Call(LaneService::STATE, fetch::storage::RevertibleDocumentStoreProtocol::HASH).As<byte_array::ByteArray>();
  }

  void SetID(byte_array::ByteArray const&id) 
  {
    id_ = id;
  }


  
  byte_array::ByteArray const &id() {
    return id_;
  }

  std::size_t lanes() const
  {
    return lanes_.size();
  }
  
private:
  network_manager_type network_manager_;
  uint32_t log2_lanes_ = 0;

  void SetLaneLog2(lane_type const &count) 
  {
    log2_lanes_ = uint32_t((sizeof(uint32_t) << 3) - uint32_t(__builtin_clz(uint32_t(count)) + 1));
  }
  
  client_register_type register_;
  byte_array::ByteArray id_;
  std::vector< shared_service_client_type > lanes_;
  
};

}
}

#endif<|MERGE_RESOLUTION|>--- conflicted
+++ resolved
@@ -97,7 +97,7 @@
   }
 
 
-  void AddTransaction(chain::Transaction const &tx) override
+  void AddTransaction(chain::VerifiedTransaction const &tx) override
   {
     using protocol = fetch::storage::ObjectStoreProtocol<chain::Transaction>;
     
@@ -113,10 +113,7 @@
     auto res = fetch::storage::ResourceID( digest ) ;
     std::size_t lane = res.lane( log2_lanes_ );
     auto promise = lanes_[ lane ]->Call(LaneService::TX_STORE, protocol::GET, res );
-<<<<<<< HEAD
-    tx = promise.As< chain::VerifiedTransaction >();    
-=======
-    tx = promise.As< chain::Transaction >();
+    tx = promise.As< chain::VerifiedTransaction >();
 
     return true;
   }
@@ -129,7 +126,6 @@
     auto promise = lanes_[ lane ]->Call(LaneService::STATE, fetch::storage::RevertibleDocumentStoreProtocol::GET_OR_CREATE, res );
 
     return promise.As<storage::Document>();
->>>>>>> 064224a2
   }
   
   document_type Get(byte_array::ConstByteArray const &key) override
