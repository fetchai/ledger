--- conflicted
+++ resolved
@@ -160,11 +160,7 @@
   uint64_t                                                     root_size_ = 0;
   std::unordered_map<PromiseOfTxList::PromiseCounter, uint8_t> promise_id_to_roots_;
 
-<<<<<<< HEAD
-  std::atomic<bool>  is_ready_{false};
-=======
   std::atomic_bool is_ready_{false};
->>>>>>> 5d4a9b74
 };
 
 }  // namespace ledger
