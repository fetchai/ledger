#pragma once
//------------------------------------------------------------------------------
//
//   Copyright 2018 Fetch.AI Limited
//
//   Licensed under the Apache License, Version 2.0 (the "License");
//   you may not use this file except in compliance with the License.
//   You may obtain a copy of the License at
//
//       http://www.apache.org/licenses/LICENSE-2.0
//
//   Unless required by applicable law or agreed to in writing, software
//   distributed under the License is distributed on an "AS IS" BASIS,
//   WITHOUT WARRANTIES OR CONDITIONS OF ANY KIND, either express or implied.
//   See the License for the specific language governing permissions and
//   limitations under the License.
//
//------------------------------------------------------------------------------

#include "core/byte_array/byte_array.hpp"
#include "ledger/chain/transaction.hpp"
#include "storage/document.hpp"
#include "storage/resource_mapper.hpp"

#include <vector>

namespace fetch {
namespace ledger {

class StorageInterface
{
public:
  using Document        = storage::Document;
  using ResourceAddress = storage::ResourceAddress;
  using StateValue      = byte_array::ConstByteArray;

  /// @name State Interface
  /// @{
  virtual Document Get(ResourceAddress const &key)                          = 0;
  virtual Document GetOrCreate(ResourceAddress const &key)                  = 0;
  virtual void     Set(ResourceAddress const &key, StateValue const &value) = 0;
  virtual bool     Lock(ResourceAddress const &key)                         = 0;
  virtual bool     Unlock(ResourceAddress const &key)                       = 0;
  /// @}
};

class StorageUnitInterface : public StorageInterface
{
public:
  using hash_type     = byte_array::ConstByteArray;
  using bookmark_type = uint64_t;  // TODO(issue 33): From keyvalue index

<<<<<<< HEAD
  using Transaction = chain::Transaction;
  using TransactionList = std::vector<Transaction>;
  using ConstByteArray = byte_array::ConstByteArray;
=======
  using Transaction     = chain::Transaction;
  using TransactionList = std::vector<Transaction>;
  using ConstByteArray  = byte_array::ConstByteArray;
>>>>>>> 99b5b054

  // Construction / Destruction
  StorageUnitInterface()          = default;
  virtual ~StorageUnitInterface() = default;

  /// @name Transaction Interface
  /// @{
  virtual void AddTransaction(Transaction const &tx)                         = 0;
  virtual bool GetTransaction(ConstByteArray const &digest, Transaction &tx) = 0;

  virtual void AddTransactions(TransactionList const &txs)
  {
    for (auto const &tx : txs)
    {
      AddTransaction(tx);
    }
  }
  /// @}

  /// @name Revertible Document Store Interface
  /// @{
  virtual hash_type Hash()                                = 0;
  virtual void      Commit(bookmark_type const &bookmark) = 0;
  virtual void      Revert(bookmark_type const &bookmark) = 0;
  /// @}
};

}  // namespace ledger
}  // namespace fetch<|MERGE_RESOLUTION|>--- conflicted
+++ resolved
@@ -50,15 +50,9 @@
   using hash_type     = byte_array::ConstByteArray;
   using bookmark_type = uint64_t;  // TODO(issue 33): From keyvalue index
 
-<<<<<<< HEAD
-  using Transaction = chain::Transaction;
-  using TransactionList = std::vector<Transaction>;
-  using ConstByteArray = byte_array::ConstByteArray;
-=======
   using Transaction     = chain::Transaction;
   using TransactionList = std::vector<Transaction>;
   using ConstByteArray  = byte_array::ConstByteArray;
->>>>>>> 99b5b054
 
   // Construction / Destruction
   StorageUnitInterface()          = default;
