#pragma once

#include "ledger/execution_manager_interface.hpp"
#include "network/service/protocol.hpp"

namespace fetch {
namespace ledger {

class ExecutionManagerRpcProtocol : public fetch::service::Protocol
{
public:
  enum
  {
    EXECUTE = 1,
    LAST_PROCESSED_BLOCK,
    IS_ACTIVE,
    IS_IDLE,
    ABORT
  };

  explicit ExecutionManagerRpcProtocol(ExecutionManagerInterface &manager)
      : manager_(manager)
  {

    // define the RPC endpoints
    Expose(EXECUTE, &manager_, &ExecutionManagerInterface::Execute);
    Expose(LAST_PROCESSED_BLOCK, &manager_,
           &ExecutionManagerInterface::LastProcessedBlock);
    Expose(IS_ACTIVE, &manager_, &ExecutionManagerInterface::IsActive);
    Expose(IS_IDLE, &manager_, &ExecutionManagerInterface::IsIdle);
    Expose(ABORT, &manager_, &ExecutionManagerInterface::Abort);
  }

private:
  ExecutionManagerInterface &manager_;
};

<<<<<<< HEAD
}  // namespace ledger
}  // namespace fetch

#endif  // FETCH_EXECUTION_MANAGER_PROTOCOL_HPP
=======
} // namespace ledger
} // namespace fetch
>>>>>>> 9d7af97f
<|MERGE_RESOLUTION|>--- conflicted
+++ resolved
@@ -35,12 +35,5 @@
   ExecutionManagerInterface &manager_;
 };
 
-<<<<<<< HEAD
 }  // namespace ledger
 }  // namespace fetch
-
-#endif  // FETCH_EXECUTION_MANAGER_PROTOCOL_HPP
-=======
-} // namespace ledger
-} // namespace fetch
->>>>>>> 9d7af97f
