--- conflicted
+++ resolved
@@ -188,12 +188,8 @@
   State OnWaitForBlocks();
   State OnCompleteSyncWithPeer();
 
-<<<<<<< HEAD
-  bool  ValidBlock(Block const &block, char const *action) const;
+  bool ValidBlock(Block const &block) const;
   State WalkBack();
-=======
-  bool ValidBlock(Block const &block) const;
->>>>>>> f704e316
   /// @}
 
   /// @name System Components
