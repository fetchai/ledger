#pragma once
//------------------------------------------------------------------------------
//
//   Copyright 2018-2019 Fetch.AI Limited
//
//   Licensed under the Apache License, Version 2.0 (the "License");
//   you may not use this file except in compliance with the License.
//   You may obtain a copy of the License at
//
//       http://www.apache.org/licenses/LICENSE-2.0
//
//   Unless required by applicable law or agreed to in writing, software
//   distributed under the License is distributed on an "AS IS" BASIS,
//   WITHOUT WARRANTIES OR CONDITIONS OF ANY KIND, either express or implied.
//   See the License for the specific language governing permissions and
//   limitations under the License.
//
//------------------------------------------------------------------------------

#include "core/future_timepoint.hpp"
#include "core/mutex.hpp"
#include "core/random/lcg.hpp"
#include "core/state_machine.hpp"
#include "ledger/chain/main_chain.hpp"
#include "ledger/consensus/consensus_interface.hpp"
#include "ledger/protocols/main_chain_rpc_protocol.hpp"
#include "moment/deadline_timer.hpp"
#include "muddle/rpc/client.hpp"
#include "muddle/rpc/server.hpp"
#include "muddle/subscription.hpp"
#include "network/generics/backgrounded_work.hpp"
#include "network/generics/has_worker_thread.hpp"
#include "network/generics/requesting_queue.hpp"
#include "network/p2pservice/p2ptrust_interface.hpp"
#include "telemetry/telemetry.hpp"

#include <limits>
#include <memory>

namespace fetch {
namespace ledger {

class BlockCoordinator;
class MainChain;
class MainChainRpcClientInterface;
class MainChainSyncWorker;

/**
 * The main chain rpc service ensures that nodes synchronise the main chain. Blocks are broadcast
 * around and nodes will attempt to determine the heaviest chain of their peers and specifically
 * request them. Peers are guarded by the main chain limiting request sizes.
 *
 *                                       ┌───────────────────┐
 *                                       │                   │
 *                            ┌───────── │   Synchronising   │────────┐
 *                            │          │                   │        │
 *                            │          └───────────────────┘        │
 *                            │                    ▲                  │
 *                            ▼                    │                  ▼
 *                  ┌───────────────────┐          │        ┌───────────────────┐
 *                  │  Start Sync with  │          │        │                   │
 *                  │       Peer        │          ├────────│   Synchronised    │
 *                  │                   │          │        │                   │
 *                  └───────────────────┘          │        └───────────────────┘
 *                            │                    │
 *                            │                    │
 *                            ▼                    │
 *                  ┌───────────────────┐          │
 *                  │                   │          │
 *           ┌─────▶│Request Next Blocks│          │
 *           │      │                   │          │
 *           │      └───────────────────┘          │
 *           │                │                    │
 *           │                │                    │
 *           │                ▼                    │
 *           │      ┌───────────────────┐          │
 *           │      │   Wait for Next   │          │
 *           └──────│      Blocks       │          │
 *                  │                   │          │
 *                  └───────────────────┘          │
 *                            │                    │
 *                            │                    │
 *                            ▼                    │
 *                  ┌───────────────────┐          │
 *                  │Complete Sync with │          │
 *                  │       Peer        │          │
 *                  │                   │          │
 *                  └───────────────────┘          │
 *                            │                    │
 *                            │                    │
 *                            └────────────────────┘
 */
class MainChainRpcService : public muddle::rpc::Server,
                            public std::enable_shared_from_this<MainChainRpcService>
{
public:
  enum class State
  {
    SYNCHRONISING,
    SYNCHRONISED,
    START_SYNC_WITH_PEER,
    REQUEST_NEXT_BLOCKS,
    WAIT_FOR_NEXT_BLOCKS,
    COMPLETE_SYNC_WITH_PEER,
  };

  using MuddleEndpoint  = muddle::MuddleEndpoint;
  using MainChain       = ledger::MainChain;
  using Subscription    = muddle::Subscription;
  using SubscriptionPtr = std::shared_ptr<Subscription>;
  using Address         = muddle::Packet::Address;
  using Block           = ledger::Block;
  using BlockHash       = Digest;
  using Promise         = service::Promise;
  using RpcClient       = MainChainRpcClientInterface;
  using TrustSystem     = p2p::P2PTrustInterface<Address>;
  using FutureTimepoint = core::FutureTimepoint;
  using ConsensusPtr    = std::shared_ptr<ConsensusInterface>;

  static constexpr char const *LOGGING_NAME            = "MainChainRpc";
<<<<<<< HEAD
  static constexpr uint64_t    PERIODIC_RESYNC_SECONDS = 60;
=======
  static constexpr uint64_t    PERIODIC_RESYNC_SECONDS = 20;
>>>>>>> 5c2082ca

  enum class Mode
  {
    STANDALONE,       ///< Single instance network
    PRIVATE_NETWORK,  ///< Network between a series of private peers
    PUBLIC_NETWORK,   ///< Network restricted to public miners
  };

  // Construction / Destruction
  MainChainRpcService(MuddleEndpoint &endpoint, MainChainRpcClientInterface &rpc_client,
                      MainChain &chain, TrustSystem &trust, ConsensusPtr consensus);
  MainChainRpcService(MainChainRpcService const &) = delete;
  MainChainRpcService(MainChainRpcService &&)      = delete;
  ~MainChainRpcService() override                  = default;

  core::WeakRunnable GetWeakRunnable()
  {
    return state_machine_;
  }

  std::weak_ptr<core::StateMachineInterface> GetWeakStateMachine()
  {
    return state_machine_;
  }

  void BroadcastBlock(Block const &block);

  State state() const
  {
    return state_machine_->state();
  }

  bool IsSynced() const
  {
    return State::SYNCHRONISED == state_machine_->state();
  }

  /// @name Subscription Handlers
  /// @{
  void OnNewBlock(Address const &from, Block &block, Address const &transmitter);
  /// @}

  // Operators
  MainChainRpcService &operator=(MainChainRpcService const &) = delete;
  MainChainRpcService &operator=(MainChainRpcService &&) = delete;

private:
  using BlockList       = fetch::ledger::MainChainProtocol::Blocks;
  using StateMachine    = core::StateMachine<State>;
  using StateMachinePtr = std::shared_ptr<StateMachine>;
  using BlockPtr        = MainChain::BlockPtr;
  using DeadlineTimer   = fetch::moment::DeadlineTimer;
<<<<<<< HEAD

  BlockPtr      block_resolving_;
  DeadlineTimer timer_to_proceed_{"MC_RPC:main"};

  /// @name Subscription Handlers
  /// @{
  void OnNewBlock(Address const &from, Block &block, Address const &transmitter);
  /// @}
=======
>>>>>>> 5c2082ca

  /// @name Utilities
  /// @{
  Address GetRandomTrustedPeer() const;

  void HandleChainResponse(Address const &address, BlockList blocks);
  template <class Begin, class End>
  void HandleChainResponse(Address const &address, Begin begin, End end);
  /// @}

  /// @name State Machine Handlers
  /// @{
  State OnSynchronising();
<<<<<<< HEAD
  State OnWaitingForResponse();
  State OnSynchronised();
=======
  State OnSynchronised(State current, State previous);
  State OnStartSyncWithPeer();
  State OnRequestNextSetOfBlocks();
  State OnWaitForBlocks();
  State OnCompleteSyncWithPeer();

  bool ValidBlock(Block const &block, char const *action) const;
>>>>>>> 5c2082ca
  /// @}

  /// @name System Components
  /// @{
  MuddleEndpoint &endpoint_;
  MainChain &     chain_;
  TrustSystem &   trust_;
  /// @}

  /// @name Block Validation
  /// @{
  ConsensusPtr consensus_;
  /// @}

  /// @name RPC Server
  /// @{
  SubscriptionPtr   block_subscription_;
  MainChainProtocol main_chain_protocol_;
  /// @}

  /// @name State Machine Data
  /// @{
<<<<<<< HEAD
  RpcClient             rpc_client_;
  StateMachinePtr       state_machine_;
  Address               current_peer_address_;
  BlockHash             current_missing_block_;
  Promise               current_request_;
=======
  RpcClient &     rpc_client_;
  StateMachinePtr state_machine_;

  Address       current_peer_address_;
  Promise       current_request_;
  BlockPtr      block_resolving_;
  DeadlineTimer resync_interval_{"MC_RPC:main"};
  std::size_t   consecutive_failures_{0};

  BlockHash             current_missing_block_;
>>>>>>> 5c2082ca
  std::atomic<uint16_t> loose_blocks_seen_{0};
  /// @}

  /// @name Telemetry
  /// @{
<<<<<<< HEAD
  telemetry::CounterPtr   recv_block_count_;
  telemetry::CounterPtr   recv_block_valid_count_;
  telemetry::CounterPtr   recv_block_loose_count_;
  telemetry::CounterPtr   recv_block_duplicate_count_;
  telemetry::CounterPtr   recv_block_invalid_count_;
  telemetry::CounterPtr   state_request_heaviest_;
  telemetry::CounterPtr   state_wait_heaviest_;
  telemetry::CounterPtr   state_synchronising_;
  telemetry::CounterPtr   state_wait_response_;
  telemetry::CounterPtr   state_synchronised_;
  telemetry::HistogramPtr new_block_duration_;
=======
  telemetry::CounterPtr         recv_block_count_;
  telemetry::CounterPtr         recv_block_valid_count_;
  telemetry::CounterPtr         recv_block_loose_count_;
  telemetry::CounterPtr         recv_block_duplicate_count_;
  telemetry::CounterPtr         recv_block_invalid_count_;
  telemetry::CounterPtr         state_synchronising_;
  telemetry::CounterPtr         state_synchronised_;
  telemetry::CounterPtr         state_start_sync_with_peer_;
  telemetry::CounterPtr         state_request_next_blocks_;
  telemetry::CounterPtr         state_wait_for_next_blocks_;
  telemetry::CounterPtr         state_complete_sync_with_peer_;
  telemetry::GaugePtr<uint32_t> state_current_;
  telemetry::HistogramPtr       new_block_duration_;
>>>>>>> 5c2082ca
  /// @}
};

constexpr char const *ToString(MainChainRpcService::State state) noexcept
{
  switch (state)
  {
  case MainChainRpcService::State::SYNCHRONISING:
    return "Synchronising";
  case MainChainRpcService::State::SYNCHRONISED:
    return "Synchronised";
  case MainChainRpcService::State::START_SYNC_WITH_PEER:
    return "Starting Sync with Peer";
  case MainChainRpcService::State::REQUEST_NEXT_BLOCKS:
    return "Requesting Blocks";
  case MainChainRpcService::State::WAIT_FOR_NEXT_BLOCKS:
    return "Waiting for Blocks";
  case MainChainRpcService::State::COMPLETE_SYNC_WITH_PEER:
    return "Completed Sync with Peer";
  }

  return "unknown";
}

}  // namespace ledger
}  // namespace fetch<|MERGE_RESOLUTION|>--- conflicted
+++ resolved
@@ -118,11 +118,7 @@
   using ConsensusPtr    = std::shared_ptr<ConsensusInterface>;
 
   static constexpr char const *LOGGING_NAME            = "MainChainRpc";
-<<<<<<< HEAD
-  static constexpr uint64_t    PERIODIC_RESYNC_SECONDS = 60;
-=======
   static constexpr uint64_t    PERIODIC_RESYNC_SECONDS = 20;
->>>>>>> 5c2082ca
 
   enum class Mode
   {
@@ -175,17 +171,6 @@
   using StateMachinePtr = std::shared_ptr<StateMachine>;
   using BlockPtr        = MainChain::BlockPtr;
   using DeadlineTimer   = fetch::moment::DeadlineTimer;
-<<<<<<< HEAD
-
-  BlockPtr      block_resolving_;
-  DeadlineTimer timer_to_proceed_{"MC_RPC:main"};
-
-  /// @name Subscription Handlers
-  /// @{
-  void OnNewBlock(Address const &from, Block &block, Address const &transmitter);
-  /// @}
-=======
->>>>>>> 5c2082ca
 
   /// @name Utilities
   /// @{
@@ -199,10 +184,6 @@
   /// @name State Machine Handlers
   /// @{
   State OnSynchronising();
-<<<<<<< HEAD
-  State OnWaitingForResponse();
-  State OnSynchronised();
-=======
   State OnSynchronised(State current, State previous);
   State OnStartSyncWithPeer();
   State OnRequestNextSetOfBlocks();
@@ -210,7 +191,6 @@
   State OnCompleteSyncWithPeer();
 
   bool ValidBlock(Block const &block, char const *action) const;
->>>>>>> 5c2082ca
   /// @}
 
   /// @name System Components
@@ -233,13 +213,6 @@
 
   /// @name State Machine Data
   /// @{
-<<<<<<< HEAD
-  RpcClient             rpc_client_;
-  StateMachinePtr       state_machine_;
-  Address               current_peer_address_;
-  BlockHash             current_missing_block_;
-  Promise               current_request_;
-=======
   RpcClient &     rpc_client_;
   StateMachinePtr state_machine_;
 
@@ -250,25 +223,11 @@
   std::size_t   consecutive_failures_{0};
 
   BlockHash             current_missing_block_;
->>>>>>> 5c2082ca
   std::atomic<uint16_t> loose_blocks_seen_{0};
   /// @}
 
   /// @name Telemetry
   /// @{
-<<<<<<< HEAD
-  telemetry::CounterPtr   recv_block_count_;
-  telemetry::CounterPtr   recv_block_valid_count_;
-  telemetry::CounterPtr   recv_block_loose_count_;
-  telemetry::CounterPtr   recv_block_duplicate_count_;
-  telemetry::CounterPtr   recv_block_invalid_count_;
-  telemetry::CounterPtr   state_request_heaviest_;
-  telemetry::CounterPtr   state_wait_heaviest_;
-  telemetry::CounterPtr   state_synchronising_;
-  telemetry::CounterPtr   state_wait_response_;
-  telemetry::CounterPtr   state_synchronised_;
-  telemetry::HistogramPtr new_block_duration_;
-=======
   telemetry::CounterPtr         recv_block_count_;
   telemetry::CounterPtr         recv_block_valid_count_;
   telemetry::CounterPtr         recv_block_loose_count_;
@@ -282,7 +241,6 @@
   telemetry::CounterPtr         state_complete_sync_with_peer_;
   telemetry::GaugePtr<uint32_t> state_current_;
   telemetry::HistogramPtr       new_block_duration_;
->>>>>>> 5c2082ca
   /// @}
 };
 
