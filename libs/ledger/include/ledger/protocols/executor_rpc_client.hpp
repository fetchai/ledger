#pragma once

#include "core/serializers/stl_types.hpp"
#include "ledger/executor_interface.hpp"
#include "ledger/protocols/executor_rpc_protocol.hpp"
#include "network/protocols/fetch_protocols.hpp"
#include "network/service/client.hpp"
#include "network/tcp/tcp_client.hpp"

namespace fetch {
namespace ledger {

class ExecutorRpcClient : public ExecutorInterface
{
public:
  using connection_type      = network::TCPClient;
  using service_type         = std::unique_ptr<service::ServiceClient>;
  using network_manager_type = service::ServiceClient::network_manager_type;

  ExecutorRpcClient(byte_array::ConstByteArray const &host,
                    uint16_t const &                  port,
                    network_manager_type const &      network_manager)
  {

    // create the connection
    connection_type connection{network_manager};
    service_.reset(new service::ServiceClient{connection, network_manager});

    connection.Connect(host, port);
  }

  Status Execute(tx_digest_type const &hash, std::size_t slice,
                 lane_set_type const &lanes) override
  {
    auto result =
        service_->Call(protocols::FetchProtocols::EXECUTOR,
                       ExecutorRpcProtocol::EXECUTE, hash, slice, lanes);
    return result.As<Status>();
  }

  bool is_alive() const { return service_->is_alive(); }

private:
  service_type service_;
};

<<<<<<< HEAD
}  // namespace ledger
}  // namespace fetch

#endif  // FETCH_EXECUTOR_RPC_CLIENT_HPP
=======
} // namespace ledger
} // namespace fetch
>>>>>>> 9d7af97f
<|MERGE_RESOLUTION|>--- conflicted
+++ resolved
@@ -44,12 +44,5 @@
   service_type service_;
 };
 
-<<<<<<< HEAD
 }  // namespace ledger
 }  // namespace fetch
-
-#endif  // FETCH_EXECUTOR_RPC_CLIENT_HPP
-=======
-} // namespace ledger
-} // namespace fetch
->>>>>>> 9d7af97f
