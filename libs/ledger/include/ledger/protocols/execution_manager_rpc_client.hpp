--- conflicted
+++ resolved
@@ -34,12 +34,5 @@
   service_type service_;
 };
 
-<<<<<<< HEAD
 }  // namespace ledger
 }  // namespace fetch
-
-#endif  // FETCH_EXECUTION_MANAGER_CLIENT_HPP
-=======
-} // namespace ledger
-} // namespace fetch
->>>>>>> 9d7af97f
