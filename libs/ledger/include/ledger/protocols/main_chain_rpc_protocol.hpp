#pragma once
//------------------------------------------------------------------------------
//
//   Copyright 2018-2019 Fetch.AI Limited
//
//   Licensed under the Apache License, Version 2.0 (the "License");
//   you may not use this file except in compliance with the License.
//   You may obtain a copy of the License at
//
//       http://www.apache.org/licenses/LICENSE-2.0
//
//   Unless required by applicable law or agreed to in writing, software
//   distributed under the License is distributed on an "AS IS" BASIS,
//   WITHOUT WARRANTIES OR CONDITIONS OF ANY KIND, either express or implied.
//   See the License for the specific language governing permissions and
//   limitations under the License.
//
//------------------------------------------------------------------------------

#include "core/serializers/base_types.hpp"
#include "core/service_ids.hpp"
#include "ledger/chain/main_chain.hpp"
#include "ledger/chain/time_travelogue.hpp"
#include "network/service/protocol.hpp"

namespace fetch {
namespace ledger {

class MainChainProtocol : public service::Protocol
{
public:
  using Travelogue                          = TimeTravelogue<Block>;
  using Blocks                              = Travelogue::Blocks;
  static constexpr char const *LOGGING_NAME = "MainChainProtocol";

  enum
  {
    HEAVIEST_CHAIN   = 1,
    TIME_TRAVEL      = 2,
    COMMON_SUB_CHAIN = 3
  };

  explicit MainChainProtocol(MainChain &chain)
    : chain_(chain)
  {
    Expose(HEAVIEST_CHAIN, this, &MainChainProtocol::GetHeaviestChain);
    Expose(COMMON_SUB_CHAIN, this, &MainChainProtocol::GetCommonSubChain);
    Expose(TIME_TRAVEL, this, &MainChainProtocol::TimeTravel);
  }

  Blocks GetHeaviestChain(uint64_t maxsize)
  {
    return Copy(chain_.GetHeaviestChain(maxsize));
  }

  Blocks GetCommonSubChain(Digest start, Digest last_seen, uint64_t limit)
  {
    MainChain::Blocks blocks;

    // TODO(issue 1725): this can cause issue if it doesn't exist (?)
    if (!chain_.GetPathToCommonAncestor(blocks, std::move(start), std::move(last_seen), limit))
    {
      return Blocks{};
    }

    return Copy(blocks);
  }

  Travelogue TimeTravel(Digest start)
  {
<<<<<<< HEAD
    try
    {
      auto ret_val = chain_.TimeTravel(std::move(start));
      return {Copy(ret_val.blocks), ret_val.heaviest_hash, ret_val.block_number,
              ret_val.not_on_heaviest};
    }
    catch (std::exception const &ex)
    {
      FETCH_LOG_DEBUG(LOGGING_NAME,
                      "Failed to respond to time travel request for block hash: ", start.ToHex(),
                      ". Error : ", ex.what());

      uint64_t const block_number = chain_.GetHeaviestBlock()->block_number;

      return {Blocks(), Digest(), block_number, false};
    }
=======
    auto const ret_val = chain_.TimeTravel(std::move(start));

    // make a copy (because you need to convert from BlockPtr and Blocks)!
    return {ret_val.heaviest_hash, ret_val.block_number, ret_val.status, Copy(ret_val.blocks)};
>>>>>>> 5c2082ca
  }

private:
  static Blocks Copy(MainChain::Blocks const &blocks)
  {
    Blocks output{};
    output.reserve(blocks.size());

    for (auto const &block : blocks)
    {
      output.push_back(*block);
    }

    return output;
  }

  MainChain &chain_;
};

}  // namespace ledger
}  // namespace fetch<|MERGE_RESOLUTION|>--- conflicted
+++ resolved
@@ -68,29 +68,10 @@
 
   Travelogue TimeTravel(Digest start)
   {
-<<<<<<< HEAD
-    try
-    {
-      auto ret_val = chain_.TimeTravel(std::move(start));
-      return {Copy(ret_val.blocks), ret_val.heaviest_hash, ret_val.block_number,
-              ret_val.not_on_heaviest};
-    }
-    catch (std::exception const &ex)
-    {
-      FETCH_LOG_DEBUG(LOGGING_NAME,
-                      "Failed to respond to time travel request for block hash: ", start.ToHex(),
-                      ". Error : ", ex.what());
-
-      uint64_t const block_number = chain_.GetHeaviestBlock()->block_number;
-
-      return {Blocks(), Digest(), block_number, false};
-    }
-=======
     auto const ret_val = chain_.TimeTravel(std::move(start));
 
     // make a copy (because you need to convert from BlockPtr and Blocks)!
     return {ret_val.heaviest_hash, ret_val.block_number, ret_val.status, Copy(ret_val.blocks)};
->>>>>>> 5c2082ca
   }
 
 private:
