#pragma once
//------------------------------------------------------------------------------
//
//   Copyright 2018 Fetch.AI Limited
//
//   Licensed under the Apache License, Version 2.0 (the "License");
//   you may not use this file except in compliance with the License.
//   You may obtain a copy of the License at
//
//       http://www.apache.org/licenses/LICENSE-2.0
//
//   Unless required by applicable law or agreed to in writing, software
//   distributed under the License is distributed on an "AS IS" BASIS,
//   WITHOUT WARRANTIES OR CONDITIONS OF ANY KIND, either express or implied.
//   See the License for the specific language governing permissions and
//   limitations under the License.
//
//------------------------------------------------------------------------------

#include "crypto/ecdsa.hpp"
#include "network/management/network_manager.hpp"
#include "ledger/dag/dag.hpp"
#include "ledger/dag/dag_node.hpp"
#include "ledger/dag/dag_muddle_configuration.hpp"
#include "ledger/protocols/dag_rpc_protocol.hpp"


#include "network/muddle/muddle.hpp"
#include "network/muddle/rpc/client.hpp"
#include "network/muddle/rpc/server.hpp"
#include "network/muddle/packet.hpp"
#include "network/service/protocol.hpp"
#include "crypto/fnv.hpp"

#include "variant/variant.hpp"
#include "core/byte_array/encoders.hpp"

#include <atomic>
#include <memory>
#include <deque>

namespace fetch {
namespace ledger {
namespace dag {


class DAGRpcService : public muddle::rpc::Server,
                      public std::enable_shared_from_this<DAGRpcService>
{
public:
  static constexpr char const *LOGGING_NAME = "DAGRpcService"; 

  using MuddleEndpoint  = muddle::MuddleEndpoint;  
  using Muddle          = muddle::Muddle;
  using SubscriptionPtr = muddle::MuddleEndpoint::SubscriptionPtr;
  using VerifierType    = crypto::ECDSAVerifier;
  using ThreadPool      = network::ThreadPool;
  using NodeList        = std::vector<DAGNode>;

  struct QueueItem {
    DAGNode node;
    int attempts = 0;
    // TODO: add from adddress such that trust system can penalise bad behaviour
  };

  using NodeQueue       = std::deque<QueueItem>;
  using Packet = fetch::muddle::Packet;
  using DAGNodeAddedCallback = std::function< void(DAGNode const &) >;

  enum
  {
<<<<<<< HEAD
    DAG_CHUNK_SIZE = 100000
=======
    DAG_CHUNK_SIZE = 1000
>>>>>>> bd4bc55e
  };

  // Construction / Destruction
  DAGRpcService(Muddle &muddle, MuddleEndpoint &endpoint, DAG &dag) 
  : muddle::rpc::Server(endpoint, DAG_RPC_SERVICE, CHANNEL_DAG_RPC)
  , muddle_(muddle)
  , endpoint_(endpoint)
  , dag_(dag)
  , dag_protocol_(dag)
  , dag_subscription_(endpoint.Subscribe(DAG_RPC_SERVICE, CHANNEL_DAG))
  {
    LOG_STACK_TRACE_POINT;

    thread_pool_ = network::MakeThreadPool(1, "DAG Thread Pool");

    this->Add(DAG_SYNCRONISATION, &dag_protocol_); // TODO: Use shared pointers

    dag_subscription_->SetMessageHandler([/*this*/](Address const &from, uint16_t, uint16_t, uint16_t,
                                                Packet::Payload const &payload,
                                                Address                transmitter)  {
  /*    
        DAGNode node = UnpackNode(payload);

        thread_pool_->Post([this, node]() { 

          AddNodeToQueue(node); 
        });
*/      
      });

    // Worker thread
    // TODO: Move to separate start function
    thread_pool_->Start();
    thread_pool_->Post([this]() { IdleUntilWork(); });
  }


  void IdleUntilWork() 
  {
    LOG_STACK_TRACE_POINT;
    std::cout << "IDLE" << std::endl;
    
    if(!syncronising_)
    {
      std::this_thread::sleep_for( std::chrono::milliseconds(100));
      thread_pool_->Post([this]() { AddUrgentNodes(); });        
    }
    else
    {
      std::this_thread::sleep_for( std::chrono::milliseconds(1000));
      thread_pool_->Post([this]() { IdleUntilWork(); });        
    }

  }

  void AddUrgentNodes() 
  {
    LOG_STACK_TRACE_POINT;
    thread_pool_->Post([this]() { AddBacklogNodes(); });    
  }  

  void AddBacklogNodes() 
  {
    LOG_STACK_TRACE_POINT;
    int n;
    {
      FETCH_LOCK(backlog_queue_mutex_);
      n = int(backlog_node_queue_.size());
    }

    while(n > 0)
    {
      QueueItem item;

      {
        FETCH_LOCK(backlog_queue_mutex_);        
        item = backlog_node_queue_.front();
        backlog_node_queue_.pop_front();
      }

      if(!dag_.HasNode(item.node.hash))
      {
        if(!dag_.ValidatePrevious(item.node))
        {
          FETCH_LOCK(backlog_queue_mutex_);
          ++item.attempts;
          backlog_node_queue_.push_back(item);
        }
        else
        { // Node accepted and we should propagate.
          if(!dag_.Push(item.node))
          {
            // TODO: Update trust model
          }
        }
      }
      --n;
    }


    thread_pool_->Post([this]() { AddNewNodes(); });
  }    

  void AddNewNodes() 
  {
    LOG_STACK_TRACE_POINT;
    int n;
    {
      FETCH_LOCK(normal_queue_mutex_);
      n = int(normal_node_queue_.size());
    }

    FETCH_LOG_INFO(LOGGING_NAME, "Processing ", n, "DAG nodes");
    while(n > 0)
    {
      QueueItem item;

      {
        FETCH_LOCK(normal_queue_mutex_);        
        item = normal_node_queue_.front();
        normal_node_queue_.pop_front();
      }
      FETCH_LOG_INFO(LOGGING_NAME, "Processing DAG node: ", byte_array::ToBase64(item.node.hash));

      if(!dag_.HasNode(item.node.hash))
      {
        if(!dag_.ValidatePrevious(item.node))
        {
          FETCH_LOCK(backlog_queue_mutex_);
          ++item.attempts;
          backlog_node_queue_.push_back(item);
        }
        else
        { // Node accepted and we should propagate.
          if(!dag_.Push(item.node))
          {
            // TODO: Update trust model
          }
        }
      }
      --n;
    }

    thread_pool_->Post([this]() { IdleUntilWork(); });    
  } 


  DAGRpcService(DAGRpcService const &) = delete;
  DAGRpcService(DAGRpcService &&) = delete;
  ~DAGRpcService() = default;

  void BroadcastDAGNode(DAGNode node) 
  { 
    LOG_STACK_TRACE_POINT;
    fetch::serializers::TypedByteArrayBuffer buf;
    buf << node;
    endpoint_.Broadcast(fetch::ledger::dag::DAG_RPC_SERVICE, fetch::ledger::dag::CHANNEL_DAG, buf.data());
  } 


  void Synchronise()
  {
    LOG_STACK_TRACE_POINT;
    syncronising_ =  true;
//    return;
    auto                          connections = muddle_.GetConnections();
    if(connections.size() == 0)
    {
//      ClearDAGBacklog();
      syncronising_ = false;
      return; 
    }

    std::vector<ClientPtr>        clients;
    std::vector<service::Promise> promises;

    for (auto &c: connections)
    {
      auto client = std::make_shared<muddle::rpc::Client>("DAG Sync Client", muddle_.AsEndpoint(), c.first,
                                                          DAG_RPC_SERVICE, CHANNEL_DAG_RPC);
      clients.push_back(client);
      FETCH_LOG_INFO(LOGGING_NAME, "Making call");
      promises.push_back(client->Call(muddle_.network_id(), DAG_SYNCRONISATION, DAGProtocol::NUMBER_OF_DAG_NODES));
      FETCH_LOG_INFO(LOGGING_NAME, "DONE!");      
    }

    if (clients.size() == 0)
    {
      FETCH_LOG_DEBUG(LOGGING_NAME, "No clients to sync with.");
      syncronising_ = false;
      return;
    }

    FETCH_LOG_INFO(LOGGING_NAME, "Syncing with ", connections.size(), " node(s)");

    // Getting the size of the chain
    uint64_t number_of_dag_nodes = 0;
    for (auto &p: promises)
    {
      FETCH_LOG_INFO(LOGGING_NAME, "Waiting for promise....");    
      if(p->Wait(2000u))
      {
        number_of_dag_nodes = std::max(number_of_dag_nodes, p->As<uint64_t>());
      }
      else
      {
        FETCH_LOG_ERROR(LOGGING_NAME, "No response from client.");        
      }
    }
    FETCH_LOG_INFO(LOGGING_NAME, "DONE!");    

    // Getting the parts in a Bittorrent type of way
    // TODO(tfr): make offset based on data already existing
    std::unordered_map<uint64_t, service::Promise> dag_chunk_requests;
    uint64_t dag_chunks   = number_of_dag_nodes / DAG_CHUNK_SIZE;

    if (dag_chunks * DAG_CHUNK_SIZE < number_of_dag_nodes)
    {
      ++dag_chunks;
    }

    FETCH_LOG_INFO(LOGGING_NAME, "Synchronising ", number_of_dag_nodes, " blocks in ", dag_chunks,
                   " chunks.");

    uint64_t      cid = 0;
    // TODO: Consider the case where one chunk does not come back. This may make that we need to resync

    for (uint64_t i   = 0; i < dag_chunks; ++i)
    {
      FETCH_LOG_INFO(LOGGING_NAME, "Call: ", i);      
      dag_chunk_requests[i] = clients[cid]->Call(muddle_.network_id(), DAG_SYNCRONISATION, DAGProtocol::DOWNLOAD_DAG, i, uint64_t(DAG_CHUNK_SIZE));
      cid = (cid + 1) % clients.size();
    }

    FETCH_LOG_INFO(LOGGING_NAME, "Adding nodes!");

    // Building DAG
    std::vector<DAGNode> dag_nodes;
    for (uint64_t        i = 0; i < dag_chunks; ++i)
    {
      FETCH_LOG_INFO(LOGGING_NAME, "Resolving: ", i," ", dag_chunk_requests.size());            
      dag_nodes.clear();
      dag_chunk_requests[i]->Wait();
      FETCH_LOG_INFO(LOGGING_NAME, "XX: ", int(dag_chunk_requests[i]->GetState()));
      dag_chunk_requests[i]->As(dag_nodes);

      
      for (auto node: dag_nodes)
      {

        AddNodeToQueue(node);
      }

    }

    syncronising_ = false;
    return;
  }


  void SetCertificate(byte_array::ConstByteArray const &private_key)
  {
    LOG_STACK_TRACE_POINT;
    certificate_ = std::make_shared<fetch::crypto::ECDSASigner>();
    certificate_->Load(private_key);
  }

  // Operators
  DAGRpcService &operator=(DAGRpcService const &) = delete;
  DAGRpcService &operator=(DAGRpcService &&) = delete;

  void SignalNewDAGNode(DAGNode node, bool broadcast = true) 
  { 
    LOG_STACK_TRACE_POINT;
    if(!dag_.HasNode(node.hash))
    {
      dag_.Push(node);
      if(broadcast)
      {
        BroadcastDAGNode(node);
      }
    }
  } 

private:
  using SignerPtr         = std::shared_ptr<crypto::ECDSASigner>;
  using RpcServerPtr      = std::unique_ptr<muddle::rpc::Server>;
  using DAGProtocolPtr    = std::unique_ptr<DAGProtocol>;
  using ClientPtr         = std::shared_ptr<muddle::rpc::Client>;
  using Flag              = std::atomic< bool >;

  bool AddNodeToQueue(DAGNode node)
  { 
    FETCH_LOCK(global_mutex_);
    // Ensures that we are not adding nodes we already know
    if(dag_.HasNode(node.hash))
    {
      FETCH_LOG_INFO(LOGGING_NAME, "DAG node already exists: ", byte_array::ToBase64(node.hash));
      return false;
    }

    FETCH_LOG_INFO(LOGGING_NAME, "Queuing node: ", byte_array::ToBase64(node.hash) );
    if(node.identity.identifier().size() == 0)
    {
      // TODO: work out why this errors comes around.
      std::cout << "TODO: Error in AddNodeToQUeue" << std::endl;
      std::cout << byte_array::ToBase64(node.hash) << std::endl;
      std::cout << node.contents << std::endl;
      return false;
    }

    node.Finalise();
    assert( node.identity.identifier().size() > 0);

    VerifierType verfifier(node.identity);
    if (!verfifier.Verify(node.hash, node.signature))
    {
      // TODO: Update trust system
      return false;
    }
//    std::cout << "DONE!" << std::endl;
    
    QueueItem item{};
    item.node = node;

    {    
      FETCH_LOCK(normal_queue_mutex_);
      normal_node_queue_.push_back(item);
    }

    return true;
  }

  DAGNode UnpackNode(byte_array::ConstByteArray const &msg)
  {
    LOG_STACK_TRACE_POINT;
    DAGNode                           ret;
    serializers::TypedByteArrayBuffer buf(msg);
    buf >> ret;

    return ret;
  }

  mutable fetch::mutex::Mutex global_mutex_{__LINE__, __FILE__};

  mutable fetch::mutex::Mutex urgent_queue_mutex_{__LINE__, __FILE__};
  NodeQueue urgent_node_queue_;

  mutable fetch::mutex::Mutex backlog_queue_mutex_{__LINE__, __FILE__};
  NodeQueue backlog_node_queue_;

  mutable fetch::mutex::Mutex normal_queue_mutex_{__LINE__, __FILE__};
  NodeQueue normal_node_queue_;

  Flag syncronising_{false};


  crypto::Identity identity_;
  RpcServerPtr      server_;
  DAGProtocolPtr protocol_;
  SignerPtr         certificate_;
  ThreadPool thread_pool_;

  /// @name DAG 
  /// @{
  Muddle &muddle_;
  MuddleEndpoint &endpoint_;
  DAG               &dag_;
  DAGProtocol       dag_protocol_;

  SubscriptionPtr      dag_subscription_;
  DAGNodeAddedCallback on_dag_node_added_;  
  /// @}

};

}
}
}<|MERGE_RESOLUTION|>--- conflicted
+++ resolved
@@ -67,13 +67,9 @@
   using Packet = fetch::muddle::Packet;
   using DAGNodeAddedCallback = std::function< void(DAGNode const &) >;
 
-  enum
-  {
-<<<<<<< HEAD
+  enum 
+  {
     DAG_CHUNK_SIZE = 100000
-=======
-    DAG_CHUNK_SIZE = 1000
->>>>>>> bd4bc55e
   };
 
   // Construction / Destruction
@@ -94,14 +90,14 @@
     dag_subscription_->SetMessageHandler([/*this*/](Address const &from, uint16_t, uint16_t, uint16_t,
                                                 Packet::Payload const &payload,
                                                 Address                transmitter)  {
-  /*    
+/*      
         DAGNode node = UnpackNode(payload);
 
         thread_pool_->Post([this, node]() { 
 
           AddNodeToQueue(node); 
         });
-*/      
+  */      
       });
 
     // Worker thread
@@ -323,7 +319,6 @@
       
       for (auto node: dag_nodes)
       {
-
         AddNodeToQueue(node);
       }
 
