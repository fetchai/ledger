--- conflicted
+++ resolved
@@ -21,7 +21,6 @@
 #include "core/logger.hpp"
 #include "core/serializers/stl_types.hpp"
 #include "core/string/replace.hpp"
-#include "core/serializers/stl_types.hpp"
 #include "http/json_response.hpp"
 #include "http/module.hpp"
 #include "ledger/chaincode/cache.hpp"
@@ -158,13 +157,9 @@
              oss << R"({ "submitted": false, "error": ")" << std::quoted(ex.what()) << " }";
            }
 
-<<<<<<< HEAD
-           return http::CreateJsonResponse(oss.str(), (error_response) ? http::Status::CLIENT_ERROR_BAD_REQUEST : http::Status::SUCCESS_OK);
-=======
            return http::CreateJsonResponse(oss.str(), (error_response)
                                                           ? http::Status::CLIENT_ERROR_BAD_REQUEST
                                                           : http::Status::SUCCESS_OK);
->>>>>>> 99b5b054
          });
   }
 
