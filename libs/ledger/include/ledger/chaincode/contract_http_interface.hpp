#pragma once

#include "core/json/document.hpp"
#include "core/logger.hpp"
#include "core/string/replace.hpp"
#include "http/json_response.hpp"
#include "http/module.hpp"
#include "ledger/chaincode/cache.hpp"
#include "ledger/storage_unit/storage_unit_interface.hpp"
#include "ledger/transaction_processor.hpp"
#include "miner/miner_interface.hpp"

#include "ledger/chain/mutable_transaction.hpp"
#include "ledger/chain/transaction.hpp"

#include <sstream>

#include <iostream>

namespace fetch {
namespace ledger {

class ContractHttpInterface : public http::HTTPModule
{
public:
  ContractHttpInterface(StateInterface &      storage,
                        TransactionProcessor &processor)
      : storage_{storage}, processor_{processor}
  {

    // create all the contracts
    auto const &contracts = contract_cache_.factory().GetContracts();
    for (auto const &contract_name : contracts)
    {

      // create the contract
      auto contract = contract_cache_.factory().Create(contract_name);

      // define the api prefix
      std::string const api_prefix =
          "/api/contract/" + string::Replace(contract_name, '.', '/') + '/';

      // enumerate all of the contract query handlers
      auto const &query_handlers = contract->query_handlers();
      for (auto const &handler : query_handlers)
      {
        std::string const &query_name = handler.first;
        std::string const  api_path   = api_prefix + query_name;

        fetch::logger.Info("API: ", api_path);

        Post(api_path, [this, contract_name, query_name](
                           http::ViewParameters const &,
                           http::HTTPRequest const &request) {
          return OnQuery(contract_name, query_name, request);
        });
      }
    }

    // add custom debug handlers
    Post("/api/debug/submit", [this](http::ViewParameters const &,
                                     http::HTTPRequest const &request) {
      chain::MutableTransaction tx;
      tx.PushResource("foo.bar.baz" + std::to_string(transaction_index_));
      tx.set_fee(transaction_index_);
      tx.set_contract_name("fetch.dummy.run");
      tx.set_data(std::to_string(transaction_index_++));

      auto vtx = chain::VerifiedTransaction::Create(std::move(tx));

      processor_.AddTransaction(vtx);

      std::ostringstream oss;
      oss << R"({ "submitted": true, "tx": ")"
          << static_cast<std::string>(byte_array::ToBase64(vtx.digest()))
          << "\" }";

      return http::CreateJsonResponse(oss.str());
    });
  }

private:
  http::HTTPResponse OnQuery(std::string const &      contract_name,
                             std::string const &      query,
                             http::HTTPRequest const &request)
  {
    try
    {

      // parse the incoming request
      json::JSONDocument doc;
      doc.Parse(request.body());

      // dispatch the contract type
      script::Variant response;
      auto            contract = contract_cache_.Lookup(contract_name);

      // attach, dispatch and detach
      contract->Attach(storage_);
      auto const status = contract->DispatchQuery(query, doc.root(), response);
      contract->Detach();

      if (status == Contract::Status::OK)
      {
        // encode the response
        std::ostringstream oss;
        oss << response;

        // generate the response object
        return http::CreateJsonResponse(oss.str());
      }
      else
      {
        fetch::logger.Warn("Error running query. status = ",
                           static_cast<int>(status));
      }
    }
    catch (std::exception &ex)
    {
      fetch::logger.Warn("Query error: ", ex.what());
    }

    return JsonBadRequest();
  }

  static http::HTTPResponse JsonBadRequest()
  {
    return http::CreateJsonResponse(
        "", http::status_code::CLIENT_ERROR_BAD_REQUEST);
  }

  std::size_t transaction_index_{0};

  StateInterface &      storage_;
  TransactionProcessor &processor_;
  ChainCodeCache        contract_cache_;
};

<<<<<<< HEAD
}  // namespace ledger
}  // namespace fetch

#endif  // FETCH_CONTRACT_HTTP_INTERFACE_HPP
=======
} // namespace ledger
} // namespace fetch
>>>>>>> 9d7af97f
<|MERGE_RESOLUTION|>--- conflicted
+++ resolved
@@ -136,12 +136,5 @@
   ChainCodeCache        contract_cache_;
 };
 
-<<<<<<< HEAD
 }  // namespace ledger
 }  // namespace fetch
-
-#endif  // FETCH_CONTRACT_HTTP_INTERFACE_HPP
-=======
-} // namespace ledger
-} // namespace fetch
->>>>>>> 9d7af97f
