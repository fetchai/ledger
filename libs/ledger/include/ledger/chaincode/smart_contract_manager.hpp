--- conflicted
+++ resolved
@@ -44,11 +44,7 @@
 private:
   /// @name Transaction Handlers
   /// @{
-<<<<<<< HEAD
-  Status OnCreate(Transaction const &tx);
-=======
-  Status OnCreate(v2::Transaction const &tx, BlockIndex);
->>>>>>> 6c90f321
+  Status OnCreate(Transaction const &tx, BlockIndex);
   /// @}
 };
 
