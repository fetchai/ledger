#pragma once
//------------------------------------------------------------------------------
//
//   Copyright 2018-2019 Fetch.AI Limited
//
//   Licensed under the Apache License, Version 2.0 (the "License");
//   you may not use this file except in compliance with the License.
//   You may obtain a copy of the License at
//
//       http://www.apache.org/licenses/LICENSE-2.0
//
//   Unless required by applicable law or agreed to in writing, software
//   distributed under the License is distributed on an "AS IS" BASIS,
//   WITHOUT WARRANTIES OR CONDITIONS OF ANY KIND, either express or implied.
//   See the License for the specific language governing permissions and
//   limitations under the License.
//
//------------------------------------------------------------------------------

#include "ledger/chaincode/contract.hpp"

#include <atomic>

namespace fetch {
namespace ledger {

class DummyContract : public Contract
{
public:
  static constexpr char const *NAME = "fetch.dummy";

  DummyContract();
  ~DummyContract() override = default;

  static constexpr char const *LOGGING_NAME = "DummyContract";

  std::size_t counter() const
  {
    return counter_;
  }

private:
  using Counter = std::atomic<std::size_t>;

<<<<<<< HEAD
  Status Wait(Transaction const &tx);
  Status Run(Transaction const &tx);
=======
  Status Wait(v2::Transaction const &tx, BlockIndex);
  Status Run(v2::Transaction const &tx, BlockIndex);
>>>>>>> 6c90f321

  Counter counter_{0};
};

}  // namespace ledger
}  // namespace fetch<|MERGE_RESOLUTION|>--- conflicted
+++ resolved
@@ -42,13 +42,8 @@
 private:
   using Counter = std::atomic<std::size_t>;
 
-<<<<<<< HEAD
-  Status Wait(Transaction const &tx);
-  Status Run(Transaction const &tx);
-=======
-  Status Wait(v2::Transaction const &tx, BlockIndex);
-  Status Run(v2::Transaction const &tx, BlockIndex);
->>>>>>> 6c90f321
+  Status Wait(Transaction const &tx, BlockIndex);
+  Status Run(Transaction const &tx, BlockIndex);
 
   Counter counter_{0};
 };
