--- conflicted
+++ resolved
@@ -110,18 +110,10 @@
     {
       json::JSONDocument doc = request.JSON();
 
-<<<<<<< HEAD
-      if (doc.root().is_object())
-=======
       auto const &count_v = doc["count"];
       if (count_v.Is<uint64_t>())
->>>>>>> 99b5b054
       {
-        auto const &count_v = doc["count"];
-        if (count_v.is_int())
-        {
-          count = count_v.As<uint64_t>();
-        }
+        count = count_v.As<uint64_t>();
       }
     }
     catch (json::JSONParseException &ex)
