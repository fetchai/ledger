--- conflicted
+++ resolved
@@ -222,12 +222,5 @@
   TransactionProcessor &processor_;
 };
 
-<<<<<<< HEAD
 }  // namespace ledger
 }  // namespace fetch
-
-#endif  // FETCH_WALLET_HTTP_INTERFACE_HPP
-=======
-} // namespace ledger
-} // namespace fetch
->>>>>>> 9d7af97f
