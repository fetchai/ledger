#pragma once
//------------------------------------------------------------------------------
//
//   Copyright 2018 Fetch.AI Limited
//
//   Licensed under the Apache License, Version 2.0 (the "License");
//   you may not use this file except in compliance with the License.
//   You may obtain a copy of the License at
//
//       http://www.apache.org/licenses/LICENSE-2.0
//
//   Unless required by applicable law or agreed to in writing, software
//   distributed under the License is distributed on an "AS IS" BASIS,
//   WITHOUT WARRANTIES OR CONDITIONS OF ANY KIND, either express or implied.
//   See the License for the specific language governing permissions and
//   limitations under the License.
//
//------------------------------------------------------------------------------

#include "core/assert.hpp"
#include "core/byte_array/decoders.hpp"
#include "core/byte_array/encoders.hpp"
#include "core/json/document.hpp"
#include "core/logger.hpp"
#include "http/json_response.hpp"
#include "http/module.hpp"
#include "ledger/chain/mutable_transaction.hpp"
#include "ledger/chain/transaction.hpp"
#include "ledger/chaincode/token_contract.hpp"
#include "ledger/storage_unit/storage_unit_interface.hpp"
#include "ledger/transaction_processor.hpp"

#include <random>
#include <sstream>

namespace fetch {
namespace ledger {

class WalletHttpInterface : public http::HTTPModule
{
public:
  static constexpr char const *LOGGING_NAME = "WalletHttpInterface";

  enum class ErrorCode
  {
    NOT_IMPLEMENTED = 1000,
    PARSE_FAILURE
  };

  WalletHttpInterface(StorageInterface &state, TransactionProcessor &processor)
    : state_{state}
    , processor_{processor}
  {

    // register all the routes
<<<<<<< HEAD
    Post("/api/wallet/register", [this](http::ViewParameters const &, http::HTTPRequest const &request) {
      return OnRegister(request);
    });

    Post("/api/wallet/balance", [this](http::ViewParameters const &, http::HTTPRequest const &request) {
      return OnBalance(request);
    });

    Post("/api/wallet/transfer", [this](http::ViewParameters const &, http::HTTPRequest const &request) {
      return OnTransfer(request);
    });

    Post("/api/wallet/transactions", [this](http::ViewParameters const &, http::HTTPRequest const &request) {
      return OnTransactions(request);
    });
=======
    Post("/api/wallet/register",
         [this](http::ViewParameters const &, http::HTTPRequest const &request) {
           return OnRegister(request);
         });

    Post("/api/wallet/balance",
         [this](http::ViewParameters const &, http::HTTPRequest const &request) {
           return OnBalance(request);
         });

    Post("/api/wallet/transfer",
         [this](http::ViewParameters const &, http::HTTPRequest const &request) {
           return OnTransfer(request);
         });

    Post("/api/wallet/transactions",
         [this](http::ViewParameters const &, http::HTTPRequest const &request) {
           return OnTransactions(request);
         });
>>>>>>> c3d0aa37
  }

private:
  http::HTTPResponse OnRegister(http::HTTPRequest const &request)
  {
    static constexpr std::size_t IDENTITY_SIZE = 64;

    std::random_device rd;
    std::mt19937       rng(rd());

    byte_array::ByteArray address;
    address.Resize(IDENTITY_SIZE);
    for (std::size_t i = 0; i < IDENTITY_SIZE; ++i)
    {
      address[i] = static_cast<uint8_t>(rng() & 0xFF);
    }

    script::Variant data;
    data.MakeObject();
    data["address"] = byte_array::ToBase64(address);
    data["success"] = true;

    // construct the wealth generation transaction
    {
      script::Variant wealth_data;
      wealth_data.MakeObject();
      wealth_data["address"] = byte_array::ToBase64(address);
      wealth_data["amount"]  = 1000;

      std::ostringstream oss;
      oss << wealth_data;

      chain::MutableTransaction mtx;
      mtx.set_contract_name("fetch.token.wealth");
      mtx.set_data(oss.str());
      mtx.set_fee(rng() & 0x1FF);
      mtx.PushResource(address);

      FETCH_LOG_DEBUG(LOGGING_NAME, "Submitting register transaction");

      // dispatch the transaction
      processor_.AddTransaction(chain::VerifiedTransaction::Create(std::move(mtx)));
    }

    std::ostringstream oss;
    oss << data;
    return http::CreateJsonResponse(oss.str(), http::Status::SUCCESS_OK);
  }

  http::HTTPResponse OnBalance(http::HTTPRequest const &request)
  {
    try
    {
      // parse the json request
      json::JSONDocument doc;
      doc.Parse(request.body());

      script::Variant response;
      contract_.Attach(state_);
      contract_.DispatchQuery("balance", doc.root(), response);
      contract_.Detach();

      std::ostringstream oss;
      oss << response;

      return http::CreateJsonResponse(oss.str(), http::Status::SUCCESS_OK);
    }
    catch (json::JSONParseException const &ex)
    {
      FETCH_LOG_WARN(LOGGING_NAME,"Failed to parse input balance request: ", ex.what());
    }

    return BadJsonResponse(ErrorCode::PARSE_FAILURE);
  }

  http::HTTPResponse OnTransfer(http::HTTPRequest const &request)
  {
    try
    {
      // parse the json request
      json::JSONDocument doc;
      doc.Parse(request.body());

      byte_array::ByteArray from;
      byte_array::ByteArray to;
      uint64_t              amount = 0;

      // extract all the requeset parameters
      if (script::Extract(doc.root(), "from", from) && script::Extract(doc.root(), "to", to) &&
          script::Extract(doc.root(), "amount", amount))
      {

        script::Variant data;
        data.MakeObject();
        data["from"]   = from;
        data["to"]     = to;
        data["amount"] = amount;

        // convert the data into json
        std::ostringstream oss;
        oss << data;

        // build up the transfer transaction
        chain::MutableTransaction mtx;
        mtx.set_contract_name("fetch.token.transfer");
        mtx.set_data(oss.str());
        mtx.PushResource(byte_array::FromBase64(from));
        mtx.PushResource(byte_array::FromBase64(to));

        // create the final / sealed transaction
        chain::VerifiedTransaction tx = chain::VerifiedTransaction::Create(std::move(mtx));

        // dispatch to the wider system
        processor_.AddTransaction(tx);

        return http::CreateJsonResponse(R"({"success": true})", http::Status::SUCCESS_OK);
      }
    }
    catch (json::JSONParseException const &ex)
    {
      FETCH_LOG_WARN(LOGGING_NAME,"Failed to parse input transfer request: ", ex.what());
    }

    return BadJsonResponse(ErrorCode::PARSE_FAILURE);
  }

  http::HTTPResponse OnTransactions(http::HTTPRequest const &request)
  {
    return BadJsonResponse(ErrorCode::NOT_IMPLEMENTED);
  }

  static http::HTTPResponse BadJsonResponse(ErrorCode error_code)
  {

    std::ostringstream oss;
    oss << '{' << R"("success": false,)"
        << R"("error_code": )" << static_cast<int>(error_code) << ',' << R"("message": )"
        << ToString(error_code) << '}';

    return http::CreateJsonResponse(oss.str(), http::Status::CLIENT_ERROR_BAD_REQUEST);
  }

  static const char *ToString(ErrorCode error_code)
  {
    char const *msg = "unknown error";

    switch (error_code)
    {
    case ErrorCode::NOT_IMPLEMENTED:
      msg = "Not implemented";
      break;
    case ErrorCode::PARSE_FAILURE:
      msg = "Parse failure";
      break;
    }

    return msg;
  }

  TokenContract         contract_;
  StorageInterface &    state_;
  TransactionProcessor &processor_;
};

}  // namespace ledger
}  // namespace fetch<|MERGE_RESOLUTION|>--- conflicted
+++ resolved
@@ -53,23 +53,6 @@
   {
 
     // register all the routes
-<<<<<<< HEAD
-    Post("/api/wallet/register", [this](http::ViewParameters const &, http::HTTPRequest const &request) {
-      return OnRegister(request);
-    });
-
-    Post("/api/wallet/balance", [this](http::ViewParameters const &, http::HTTPRequest const &request) {
-      return OnBalance(request);
-    });
-
-    Post("/api/wallet/transfer", [this](http::ViewParameters const &, http::HTTPRequest const &request) {
-      return OnTransfer(request);
-    });
-
-    Post("/api/wallet/transactions", [this](http::ViewParameters const &, http::HTTPRequest const &request) {
-      return OnTransactions(request);
-    });
-=======
     Post("/api/wallet/register",
          [this](http::ViewParameters const &, http::HTTPRequest const &request) {
            return OnRegister(request);
@@ -89,7 +72,6 @@
          [this](http::ViewParameters const &, http::HTTPRequest const &request) {
            return OnTransactions(request);
          });
->>>>>>> c3d0aa37
   }
 
 private:
