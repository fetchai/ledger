--- conflicted
+++ resolved
@@ -69,18 +69,5 @@
   StakeUpdateEvents stake_updates_;
 };
 
-<<<<<<< HEAD
-=======
-inline void TokenContract::ExtractStakeUpdates(StakeUpdateEvents &updates)
-{
-  updates = std::move(stake_updates_);
-}
-
-inline void TokenContract::ClearStakeUpdates()
-{
-  stake_updates_.clear();
-}
-
->>>>>>> 057c6390
 }  // namespace ledger
 }  // namespace fetch