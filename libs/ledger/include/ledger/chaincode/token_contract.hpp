--- conflicted
+++ resolved
@@ -43,15 +43,9 @@
   bool     TransferTokens(Transaction const &tx, Address const &to, uint64_t amount);
 
   // transaction handlers
-<<<<<<< HEAD
-  Status CreateWealth(Transaction const &tx);
-  Status Deed(Transaction const &tx);
-  Status Transfer(Transaction const &tx);
-=======
-  Status CreateWealth(v2::Transaction const &tx, BlockIndex);
-  Status Deed(v2::Transaction const &tx, BlockIndex);
-  Status Transfer(v2::Transaction const &tx, BlockIndex);
->>>>>>> 6c90f321
+  Status CreateWealth(Transaction const &tx, BlockIndex);
+  Status Deed(Transaction const &tx, BlockIndex);
+  Status Transfer(Transaction const &tx, BlockIndex);
 
   // queries
   Status Balance(Query const &query, Query &response);
