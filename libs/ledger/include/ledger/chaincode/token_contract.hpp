--- conflicted
+++ resolved
@@ -38,20 +38,8 @@
 class TokenContract : public Contract
 {
 public:
-<<<<<<< HEAD
   using DeedPtr = std::shared_ptr<Deed>;
 
-  struct StakeUpdate
-  {
-    Identity identity;  ///< The identity of the staker
-    uint64_t from;      ///< The block index from which the stake becomes active
-    uint64_t amount;    ///< The amount being staked
-  };
-
-  using StakeUpdates = std::vector<StakeUpdate>;
-
-=======
->>>>>>> 39513bbf
   static constexpr char const *LOGGING_NAME = "TokenContract";
   static constexpr char const *NAME         = "fetch.token";
 
