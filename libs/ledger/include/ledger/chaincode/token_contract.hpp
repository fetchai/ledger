#pragma once

#include "ledger/chaincode/contract.hpp"

namespace fetch {
namespace ledger {

class TokenContract : public Contract
{
public:
  TokenContract();
  ~TokenContract() = default;

private:
  // transaction handlers
  Status CreateWealth(transaction_type const &tx);
  Status Transfer(transaction_type const &tx);

  // queries
  Status Balance(query_type const &query, query_type &response);
};

<<<<<<< HEAD
}  // namespace ledger
}  // namespace fetch

#endif  // FETCH_WALLET_HPP
=======
} // namespace ledger
} // namespace fetch
>>>>>>> 9d7af97f
<|MERGE_RESOLUTION|>--- conflicted
+++ resolved
@@ -20,12 +20,5 @@
   Status Balance(query_type const &query, query_type &response);
 };
 
-<<<<<<< HEAD
 }  // namespace ledger
 }  // namespace fetch
-
-#endif  // FETCH_WALLET_HPP
-=======
-} // namespace ledger
-} // namespace fetch
->>>>>>> 9d7af97f
