#pragma once
//------------------------------------------------------------------------------
//
//   Copyright 2018-2019 Fetch.AI Limited
//
//   Licensed under the Apache License, Version 2.0 (the "License");
//   you may not use this file except in compliance with the License.
//   You may obtain a copy of the License at
//
//       http://www.apache.org/licenses/LICENSE-2.0
//
//   Unless required by applicable law or agreed to in writing, software
//   distributed under the License is distributed on an "AS IS" BASIS,
//   WITHOUT WARRANTIES OR CONDITIONS OF ANY KIND, either express or implied.
//   See the License for the specific language governing permissions and
//   limitations under the License.
//
//------------------------------------------------------------------------------

#include "chain/address.hpp"
#include "core/serializers/main_serializer.hpp"
#include "crypto/identity.hpp"
#include "ledger/identifier.hpp"
#include "ledger/state_adapter.hpp"
#include "ledger/storage_unit/storage_unit_interface.hpp"
#include "variant/variant.hpp"

#include <atomic>
#include <cstddef>
#include <cstdint>
#include <functional>
#include <string>
#include <unordered_map>

namespace fetch {

namespace variant {
class Variant;
}

namespace chain {

class Transaction;
class Address;

}  // namespace chain

namespace ledger {

/**
 * Contract - Base class for all smart contract and chain code instances
 */
class Contract
{
public:
  enum class Status
  {
    OK = 0,
    FAILED,
    NOT_FOUND,
  };

  struct Result
  {
    Status  status{Status::NOT_FOUND};
    int64_t return_value{0};
  };

  using BlockIndex            = chain::TransactionLayout::BlockIndex;
  using Identity              = crypto::Identity;
  using ConstByteArray        = byte_array::ConstByteArray;
  using ContractName          = ConstByteArray;
  using Query                 = variant::Variant;
  using InitialiseHandler     = std::function<Result(
      chain::Address const &, chain::Transaction const &tx, BlockIndex block_index)>;
  using TransactionHandler    = std::function<Result(chain::Transaction const &, BlockIndex)>;
  using TransactionHandlerMap = std::unordered_map<ContractName, TransactionHandler>;
  using QueryHandler          = std::function<Status(Query const &, Query &)>;
  using QueryHandlerMap       = std::unordered_map<ContractName, QueryHandler>;
  using Counter               = std::atomic<std::size_t>;
  using CounterMap            = std::unordered_map<ContractName, Counter>;
  using StorageInterface      = ledger::StorageInterface;

  // Construction / Destruction
  Contract()                 = default;
  Contract(Contract const &) = delete;
  Contract(Contract &&)      = delete;
  virtual ~Contract()        = default;

  /// @name Contract Lifecycle Handlers
  /// @{
  void Attach(ledger::StateAdapter &state);
  void Detach();

  Result DispatchInitialise(chain::Address const &owner, chain::Transaction const &tx,
                            BlockIndex block_index);
  Status DispatchQuery(ContractName const &name, Query const &query, Query &response);
<<<<<<< HEAD
  Result DispatchTransaction(Transaction const &tx, TransactionLayout::BlockIndex block_index);
=======
  Result DispatchTransaction(ConstByteArray const &name, chain::Transaction const &tx,
                             BlockIndex block_index);
>>>>>>> fad5f05d
  /// @}

  /// @name Dispatch Maps Accessors
  /// @{
  QueryHandlerMap const &      query_handlers() const;
  TransactionHandlerMap const &transaction_handlers() const;
  /// @}

  virtual uint64_t CalculateFee() const
  {
    return 0;
  }

  // Operators
  Contract &operator=(Contract const &) = delete;
  Contract &operator=(Contract &&) = delete;

protected:
  /// @name Initialise Handlers
  /// @{
  void OnInitialise(InitialiseHandler &&handler);
  template <typename C>
  void OnInitialise(C *instance, Result (C::*func)(chain::Address const &,
                                                   chain::Transaction const &, BlockIndex));
  /// @}

  /// @name Transaction Handlers
  /// @{
  void OnTransaction(std::string const &name, TransactionHandler &&handler);
  template <typename C>
  void OnTransaction(std::string const &name, C *instance,
                     Result (C::*func)(chain::Transaction const &, BlockIndex));
  /// @}

  /// @name Query Handler Registration
  /// @{
  void OnQuery(std::string const &name, QueryHandler &&handler);
  template <typename C>
  void OnQuery(std::string const &name, C *instance, Status (C::*func)(Query const &, Query &));
  /// @}

  /// @name Chain Code State Utils
  /// @{
  bool ParseAsJson(chain::Transaction const &tx, variant::Variant &output);

  template <typename T>
  bool GetStateRecord(T &record, ConstByteArray const &key);
  template <typename T>
  StateAdapter::Status SetStateRecord(T const &record, ConstByteArray const &key);

  ledger::StateAdapter &state();
  /// @}

private:
  static constexpr std::size_t DEFAULT_BUFFER_SIZE = 512;

  /// @name Dispatch Maps - built on construction
  /// @{
  InitialiseHandler     init_handler_{};
  QueryHandlerMap       query_handlers_{};
  TransactionHandlerMap transaction_handlers_{};
  /// @}

  /// @name Statistics
  CounterMap transaction_counters_{};
  CounterMap query_counters_{};
  /// @}

  /// @name State
  /// @{
  ledger::StateAdapter *state_ = nullptr;
  /// @}
};

/**
 * Register a class member function as an init handler
 *
 * @tparam C The class type
 * @param instance The pointer to the class instance
 * @param func The member function pointer
 */
template <typename C>
void Contract::OnInitialise(C *instance, Result (C::*func)(chain::Address const &,
                                                           chain::Transaction const &, BlockIndex))
{
  OnInitialise([instance, func](chain::Address const &owner, chain::Transaction const &tx,
                                BlockIndex block_index) {
    return (instance->*func)(owner, tx, block_index);
  });
}

/**
 * Register class member function transaction handler
 *
 * @tparam C The class type
 * @param name The action name
 * @param instance The pointer to the class instance
 * @param func The member function pointer
 */
template <typename C>
void Contract::OnTransaction(std::string const &name, C *instance,
                             Result (C::*func)(chain::Transaction const &, BlockIndex))
{
  // create the function handler and pass it to the normal function
  OnTransaction(name, [instance, func](chain::Transaction const &tx, BlockIndex block_index) {
    return (instance->*func)(tx, block_index);
  });
}

/**
 * Register class member query handler
 *
 * @tparam C The class type
 * @param name THe query name
 * @param instance The pointer to the class instance
 * @param func THe member function pointer
 */
template <typename C>
void Contract::OnQuery(std::string const &name, C *instance,
                       Status (C::*func)(Query const &, Query &))
{
  OnQuery(name, [instance, func](Query const &query, Query &response) {
    return (instance->*func)(query, response);
  });
}

/**
 * Lookup the state record stored with the specified key
 *
 * @tparam T The type of the state record
 * @param record The reference to the record to be populated
 * @param key The key of the index
 * @return true if successful, otherwise false
 */
template <typename T>
bool Contract::GetStateRecord(T &record, ConstByteArray const &key)
{
  using fetch::byte_array::ByteArray;

  bool success{false};

  ByteArray buffer;
  buffer.Resize(std::size_t{DEFAULT_BUFFER_SIZE});  // initial guess, can be tuned over time

  uint64_t buffer_length = buffer.size();
  auto     status        = state().Read(std::string{key}, buffer.pointer(), buffer_length);

  // in rare cases the initial buffer might be too small in this case we need to reallocate and then
  // re-query
  if (vm::IoObserverInterface::Status::BUFFER_TOO_SMALL == status)
  {
    // reallocate the buffer
    buffer.Resize(buffer_length);

    // retry the read
    status = state().Read(std::string{key}, buffer.pointer(), buffer_length);
  }

  switch (status)
  {
  case vm::IoObserverInterface::Status::OK:
  {
    // adapt the buffer for deserialization
    serializers::MsgPackSerializer adapter{buffer};
    adapter >> record;

    success = true;
    break;
  }
  case vm::IoObserverInterface::Status::ERROR:
    break;
  case vm::IoObserverInterface::Status::PERMISSION_DENIED:
    break;
  case vm::IoObserverInterface::Status::BUFFER_TOO_SMALL:
    break;
  }

  return success;
}

/**
 * Store a state record at a specified key
 *
 * @tparam T The type of the state record
 * @param record The reference to the record
 * @param key The key for the state record
 */
template <typename T>
StateAdapter::Status Contract::SetStateRecord(T const &record, ConstByteArray const &key)
{
  // serialize the record to the buffer
  serializers::MsgPackSerializer buffer;
  buffer << record;

  // lookup reference to the underlying buffer
  auto const &data = buffer.data();

  // store the buffer
  return state().Write(std::string{key}, data.pointer(), data.size());
}

}  // namespace ledger
}  // namespace fetch<|MERGE_RESOLUTION|>--- conflicted
+++ resolved
@@ -95,12 +95,7 @@
   Result DispatchInitialise(chain::Address const &owner, chain::Transaction const &tx,
                             BlockIndex block_index);
   Status DispatchQuery(ContractName const &name, Query const &query, Query &response);
-<<<<<<< HEAD
-  Result DispatchTransaction(Transaction const &tx, TransactionLayout::BlockIndex block_index);
-=======
-  Result DispatchTransaction(ConstByteArray const &name, chain::Transaction const &tx,
-                             BlockIndex block_index);
->>>>>>> fad5f05d
+  Result DispatchTransaction(chain::Transaction const &tx, BlockIndex block_index);
   /// @}
 
   /// @name Dispatch Maps Accessors
