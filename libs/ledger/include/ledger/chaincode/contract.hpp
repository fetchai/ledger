#pragma once
//------------------------------------------------------------------------------
//
//   Copyright 2018-2019 Fetch.AI Limited
//
//   Licensed under the Apache License, Version 2.0 (the "License");
//   you may not use this file except in compliance with the License.
//   You may obtain a copy of the License at
//
//       http://www.apache.org/licenses/LICENSE-2.0
//
//   Unless required by applicable law or agreed to in writing, software
//   distributed under the License is distributed on an "AS IS" BASIS,
//   WITHOUT WARRANTIES OR CONDITIONS OF ANY KIND, either express or implied.
//   See the License for the specific language governing permissions and
//   limitations under the License.
//
//------------------------------------------------------------------------------

#include "core/serializers/byte_array_buffer.hpp"
#include "ledger/chain/transaction.hpp"
#include "ledger/identifier.hpp"
#include "ledger/storage_unit/storage_unit_interface.hpp"
#include "variant/variant.hpp"

#include <atomic>
#include <functional>
#include <stdexcept>
#include <string>
#include <unordered_map>

namespace fetch {
namespace variant {
class Variant;
}
namespace ledger {

class Contract
{
public:
  enum class Status
  {
    OK = 0,
    FAILED,
    NOT_FOUND,
  };

  using ContractName          = TransactionSummary::ContractName;
  using Query                 = variant::Variant;
  using TransactionHandler    = std::function<Status(Transaction const &)>;
  using TransactionHandlerMap = std::unordered_map<ContractName, TransactionHandler>;
  using QueryHandler          = std::function<Status(Query const &, Query &)>;
  using QueryHandlerMap       = std::unordered_map<ContractName, QueryHandler>;
  using Counter               = std::atomic<std::size_t>;
  using CounterMap            = std::unordered_map<ContractName, Counter>;
  using StorageInterface      = ledger::StorageInterface;
  using ResourceSet           = TransactionSummary::ResourceSet;
  using ContractHashes        = TransactionSummary::ContractHashes;

  Contract()                 = default;
  Contract(Contract const &) = delete;
  Contract(Contract &&)      = delete;
  Contract &operator=(Contract const &) = delete;
  Contract &operator=(Contract &&) = delete;
  virtual ~Contract()              = default;

  static constexpr char const *LOGGING_NAME = "Contract";

  Status DispatchQuery(ContractName const &name, Query const &query, Query &response);
  Status DispatchTransaction(byte_array::ConstByteArray const &name, Transaction const &tx);

  void Attach(StorageInterface &state);
  void Detach();

<<<<<<< HEAD
      // lock the contract resources
      if (!LockResources(tx.summary().resources, tx.summary().contract_hashes))
      {
        FETCH_LOG_ERROR(LOGGING_NAME, "LockResources failed.");
        return Status::FAILED;
      }
=======
  std::size_t GetQueryCounter(std::string const &name);
  std::size_t GetTransactionCounter(std::string const &name);
>>>>>>> ec24138d

  bool ParseAsJson(Transaction const &tx, variant::Variant &output);

<<<<<<< HEAD
      // unlock the contract resources
      if (!UnlockResources(tx.summary().resources, tx.summary().contract_hashes))
      {
        FETCH_LOG_ERROR(LOGGING_NAME, "UnlockResources failed.");
        return Status::FAILED;
      }
=======
  Identifier const &           identifier() const;
  QueryHandlerMap const &      query_handlers() const;
  TransactionHandlerMap const &transaction_handlers() const;
>>>>>>> ec24138d

  storage::ResourceAddress CreateStateIndex(byte_array::ByteArray const &suffix) const;

protected:
  explicit Contract(byte_array::ConstByteArray const &identifier);

  template <typename C>
  void OnTransaction(std::string const &name, C *instance, Status (C::*func)(Transaction const &));
  template <typename C>
  void OnQuery(std::string const &name, C *instance, Status (C::*func)(Query const &, Query &));

  StorageInterface &state();

  template <typename T>
  bool GetOrCreateStateRecord(T &record, byte_array::ByteArray const &address);
  template <typename T>
  bool GetStateRecord(T &record, byte_array::ByteArray const &address);
  template <typename T>
  void SetStateRecord(T const &record, byte_array::ByteArray const &address);

private:
  bool LockResources(ResourceSet const &resources);
  bool UnlockResources(ResourceSet const &resources);

  Identifier            contract_identifier_;
  QueryHandlerMap       query_handlers_{};
  TransactionHandlerMap transaction_handlers_{};
  CounterMap            transaction_counters_{};
  CounterMap            query_counters_{};
  StorageInterface *    state_ = nullptr;
};

template <typename C>
void Contract::OnTransaction(std::string const &name, C *instance,
                             Status (C::*func)(Transaction const &))
{
  if (transaction_handlers_.find(name) == transaction_handlers_.end())
  {
    transaction_handlers_[name] = [instance, func](Transaction const &tx) {
      return (instance->*func)(tx);
    };
    transaction_counters_[name] = 0;
  }
  else
  {
    throw std::logic_error("Duplicate transaction handler registered");
  }
}

template <typename C>
void Contract::OnQuery(std::string const &name, C *instance,
                       Status (C::*func)(Query const &, Query &))
{
  if (query_handlers_.find(name) == query_handlers_.end())
  {
    query_handlers_[name] = [instance, func](Query const &query, Query &response) {
      return (instance->*func)(query, response);
    };
    query_counters_[name] = 0;
  }
  else
  {
    throw std::logic_error("Duplicate query handler registered");
  }
}

template <typename T>
bool Contract::GetOrCreateStateRecord(T &record, byte_array::ByteArray const &address)
{

  // create the index that is required
  auto index = CreateStateIndex(address);

  // retrieve the state data
  auto document = state().GetOrCreate(index);
  if (document.failed)
  {
    return false;
  }

  // update the document if it wasn't created
  if (!document.was_created)
  {
    serializers::ByteArrayBuffer buffer(document.document);
    buffer >> record;
  }

  return true;
}

template <typename T>
bool Contract::GetStateRecord(T &record, byte_array::ByteArray const &address)
{

  // create the index that is required
  auto index = CreateStateIndex(address);

<<<<<<< HEAD
  void SetRawState(byte_array::ByteArray const &payload, byte_array::ByteArray const &address)
  {
    state().Set(storage::ResourceAddress{address}, payload);
  }

  bool GetRawState(byte_array::ByteArray &payload, byte_array::ByteArray const &address)
  {
    auto document = state().Get(storage::ResourceAddress{address});

    if (document.failed)
    {
      return false;
    }

    // update the document if it wasn't created
    serializers::ByteArrayBuffer buffer(document.document);
    payload = buffer.data();

    return true;
  }

private:
  bool LockResources(ResourceSet const &resources, ContractHashes const &hashes)
  {
    bool success = true;

    for (auto const &group : resources)
    {
      if (!state().Lock(CreateStateIndex(group)))
      {
        success = false;
      }
    }

    // Lock raw locations for SC
    for (auto const &hash : hashes)
    {
      if (!state().Lock(storage::ResourceAddress{hash}))
      {
        success = false;
      }
    }

    return success;
  }

  bool UnlockResources(ResourceSet const &resources, ContractHashes const &hashes)
  {
    bool success = true;
=======
  // retrieve the state data
  auto document = state().Get(index);
  if (document.failed)
  {
    return false;
  }

  // update the document if it wasn't created
  serializers::ByteArrayBuffer buffer(document.document);
  buffer >> record;
>>>>>>> ec24138d

  return true;
}

<<<<<<< HEAD
    // Unlock raw locations for SC
    for (auto const &hash : hashes)
    {
      if (!state().Unlock(storage::ResourceAddress{hash}))
      {
        success = false;
      }
    }

    return success;
  }
=======
template <typename T>
void Contract::SetStateRecord(T const &record, byte_array::ByteArray const &address)
{
  auto index = CreateStateIndex(address);
>>>>>>> ec24138d

  // serialize the record to the buffer
  serializers::ByteArrayBuffer buffer;
  buffer << record;

  // store the buffer
  state().Set(index, buffer.data());
}

}  // namespace ledger
}  // namespace fetch<|MERGE_RESOLUTION|>--- conflicted
+++ resolved
@@ -55,7 +55,6 @@
   using CounterMap            = std::unordered_map<ContractName, Counter>;
   using StorageInterface      = ledger::StorageInterface;
   using ResourceSet           = TransactionSummary::ResourceSet;
-  using ContractHashes        = TransactionSummary::ContractHashes;
 
   Contract()                 = default;
   Contract(Contract const &) = delete;
@@ -72,32 +71,14 @@
   void Attach(StorageInterface &state);
   void Detach();
 
-<<<<<<< HEAD
-      // lock the contract resources
-      if (!LockResources(tx.summary().resources, tx.summary().contract_hashes))
-      {
-        FETCH_LOG_ERROR(LOGGING_NAME, "LockResources failed.");
-        return Status::FAILED;
-      }
-=======
   std::size_t GetQueryCounter(std::string const &name);
   std::size_t GetTransactionCounter(std::string const &name);
->>>>>>> ec24138d
 
   bool ParseAsJson(Transaction const &tx, variant::Variant &output);
 
-<<<<<<< HEAD
-      // unlock the contract resources
-      if (!UnlockResources(tx.summary().resources, tx.summary().contract_hashes))
-      {
-        FETCH_LOG_ERROR(LOGGING_NAME, "UnlockResources failed.");
-        return Status::FAILED;
-      }
-=======
   Identifier const &           identifier() const;
   QueryHandlerMap const &      query_handlers() const;
   TransactionHandlerMap const &transaction_handlers() const;
->>>>>>> ec24138d
 
   storage::ResourceAddress CreateStateIndex(byte_array::ByteArray const &suffix) const;
 
@@ -195,57 +176,6 @@
   // create the index that is required
   auto index = CreateStateIndex(address);
 
-<<<<<<< HEAD
-  void SetRawState(byte_array::ByteArray const &payload, byte_array::ByteArray const &address)
-  {
-    state().Set(storage::ResourceAddress{address}, payload);
-  }
-
-  bool GetRawState(byte_array::ByteArray &payload, byte_array::ByteArray const &address)
-  {
-    auto document = state().Get(storage::ResourceAddress{address});
-
-    if (document.failed)
-    {
-      return false;
-    }
-
-    // update the document if it wasn't created
-    serializers::ByteArrayBuffer buffer(document.document);
-    payload = buffer.data();
-
-    return true;
-  }
-
-private:
-  bool LockResources(ResourceSet const &resources, ContractHashes const &hashes)
-  {
-    bool success = true;
-
-    for (auto const &group : resources)
-    {
-      if (!state().Lock(CreateStateIndex(group)))
-      {
-        success = false;
-      }
-    }
-
-    // Lock raw locations for SC
-    for (auto const &hash : hashes)
-    {
-      if (!state().Lock(storage::ResourceAddress{hash}))
-      {
-        success = false;
-      }
-    }
-
-    return success;
-  }
-
-  bool UnlockResources(ResourceSet const &resources, ContractHashes const &hashes)
-  {
-    bool success = true;
-=======
   // retrieve the state data
   auto document = state().Get(index);
   if (document.failed)
@@ -256,29 +186,14 @@
   // update the document if it wasn't created
   serializers::ByteArrayBuffer buffer(document.document);
   buffer >> record;
->>>>>>> ec24138d
 
   return true;
 }
 
-<<<<<<< HEAD
-    // Unlock raw locations for SC
-    for (auto const &hash : hashes)
-    {
-      if (!state().Unlock(storage::ResourceAddress{hash}))
-      {
-        success = false;
-      }
-    }
-
-    return success;
-  }
-=======
 template <typename T>
 void Contract::SetStateRecord(T const &record, byte_array::ByteArray const &address)
 {
   auto index = CreateStateIndex(address);
->>>>>>> ec24138d
 
   // serialize the record to the buffer
   serializers::ByteArrayBuffer buffer;
