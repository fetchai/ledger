#pragma once
//------------------------------------------------------------------------------
//
//   Copyright 2018-2019 Fetch.AI Limited
//
//   Licensed under the Apache License, Version 2.0 (the "License");
//   you may not use this file except in compliance with the License.
//   You may obtain a copy of the License at
//
//       http://www.apache.org/licenses/LICENSE-2.0
//
//   Unless required by applicable law or agreed to in writing, software
//   distributed under the License is distributed on an "AS IS" BASIS,
//   WITHOUT WARRANTIES OR CONDITIONS OF ANY KIND, either express or implied.
//   See the License for the specific language governing permissions and
//   limitations under the License.
//
//------------------------------------------------------------------------------

#include "core/byte_array/const_byte_array.hpp"
#include "core/serializers/main_serializer_definition.hpp"
#include "ledger/chaincode/smart_contract_manager.hpp"
#include "ledger/chaincode/smart_contract_wrapper.hpp"
#include "ledger/storage_unit/storage_unit_interface.hpp"

#include <exception>
#include <memory>
#include <stdexcept>

namespace fetch {
namespace ledger {

template <typename ContractType>
<<<<<<< HEAD
auto CreateSmartContract(byte_array::ConstByteArray const &contract_digest,
                         StorageInterface const &          storage) -> std::unique_ptr<ContractType>
=======
auto CreateSmartContract(chain::Address const &contract_address, StorageInterface &storage)
    -> std::unique_ptr<ContractType>
>>>>>>> f1ebe68c
{
  auto       addr     = SmartContractManager::CreateAddressForContract(contract_address);
  auto const resource = storage.Get(addr);

  if (!resource.failed)
  {
    serializers::MsgPackSerializer buffer{resource.document};
    SmartContractWrapper           document{};
    buffer >> document;

    return std::make_unique<ContractType>(std::string(document.source));
  }

  FETCH_LOG_ERROR("SmartContractFactory",
<<<<<<< HEAD
                  "Unable to construct requested smart contract: ", contract_digest.ToHex());
=======
                  "Unable to construct requested smart contract: ", addr.address());
>>>>>>> f1ebe68c

  return {};
}

}  // namespace ledger
}  // namespace fetch<|MERGE_RESOLUTION|>--- conflicted
+++ resolved
@@ -31,15 +31,10 @@
 namespace ledger {
 
 template <typename ContractType>
-<<<<<<< HEAD
-auto CreateSmartContract(byte_array::ConstByteArray const &contract_digest,
-                         StorageInterface const &          storage) -> std::unique_ptr<ContractType>
-=======
-auto CreateSmartContract(chain::Address const &contract_address, StorageInterface &storage)
+auto CreateSmartContract(chain::Address const &contract_address, StorageInterface const &storage)
     -> std::unique_ptr<ContractType>
->>>>>>> f1ebe68c
 {
-  auto       addr     = SmartContractManager::CreateAddressForContract(contract_address);
+  auto const addr     = SmartContractManager::CreateAddressForContract(contract_address);
   auto const resource = storage.Get(addr);
 
   if (!resource.failed)
@@ -52,11 +47,7 @@
   }
 
   FETCH_LOG_ERROR("SmartContractFactory",
-<<<<<<< HEAD
-                  "Unable to construct requested smart contract: ", contract_digest.ToHex());
-=======
                   "Unable to construct requested smart contract: ", addr.address());
->>>>>>> f1ebe68c
 
   return {};
 }
