#pragma once
//------------------------------------------------------------------------------
//
//   Copyright 2018-2019 Fetch.AI Limited
//
//   Licensed under the Apache License, Version 2.0 (the "License");
//   you may not use this file except in compliance with the License.
//   You may obtain a copy of the License at
//
//       http://www.apache.org/licenses/LICENSE-2.0
//
//   Unless required by applicable law or agreed to in writing, software
//   distributed under the License is distributed on an "AS IS" BASIS,
//   WITHOUT WARRANTIES OR CONDITIONS OF ANY KIND, either express or implied.
//   See the License for the specific language governing permissions and
//   limitations under the License.
//
//------------------------------------------------------------------------------

#include "core/byte_array/byte_array.hpp"
#include "core/byte_array/const_byte_array.hpp"
#include "core/serializers/main_serializer.hpp"
#include "crypto/hash.hpp"
#include "crypto/sha256.hpp"

#include <set>

namespace fetch {
namespace ledger {

struct DAGEpoch
{
  using ConstByteArray = byte_array::ConstByteArray;

<<<<<<< HEAD
  uint64_t block_number{};
=======
  uint64_t block_number{0};
>>>>>>> 069353ae

  // TODO(issue 1229): The order of these nodes will need to be revised
  std::set<ConstByteArray> tips{};
  std::set<ConstByteArray> data_nodes{};
  std::set<ConstByteArray> solution_nodes{};

  ConstByteArray hash;

  // TODO(HUT): consider whether to actually transmit
  // Not transmitted, but built up and compared against the hash for validity
  // map of dag node hash to dag node
  std::set<ConstByteArray> all_nodes;

  bool Contains(ConstByteArray const &digest) const;
  void Finalise();
};

}  // namespace ledger

namespace serializers {

template <typename D>
struct MapSerializer<ledger::DAGEpoch, D>
{
public:
  using Type       = ledger::DAGEpoch;
  using DriverType = D;

  static uint8_t const BLOCK_NUMBER   = 0;
  static uint8_t const TIPS           = 1;
  static uint8_t const DATA_NODES     = 2;
  static uint8_t const SOLUTION_NODES = 3;
  static uint8_t const HASH           = 4;
  static uint8_t const ALL_NODES      = 5;

  template <typename Constructor>
  static void Serialize(Constructor &map_constructor, Type const &node)
  {
    auto map = map_constructor(6);

    map.Append(BLOCK_NUMBER, node.block_number);
    map.Append(TIPS, node.tips);
    map.Append(DATA_NODES, node.data_nodes);
    map.Append(SOLUTION_NODES, node.solution_nodes);
    map.Append(HASH, node.hash);
    map.Append(ALL_NODES, node.all_nodes);
  }

  template <typename MapDeserializer>
  static void Deserialize(MapDeserializer &map, Type &node)
  {
    map.ExpectKeyGetValue(BLOCK_NUMBER, node.block_number);
    map.ExpectKeyGetValue(TIPS, node.tips);
    map.ExpectKeyGetValue(DATA_NODES, node.data_nodes);
    map.ExpectKeyGetValue(SOLUTION_NODES, node.solution_nodes);
    map.ExpectKeyGetValue(HASH, node.hash);
    map.ExpectKeyGetValue(ALL_NODES, node.all_nodes);
  }
};

}  // namespace serializers
}  // namespace fetch<|MERGE_RESOLUTION|>--- conflicted
+++ resolved
@@ -32,11 +32,7 @@
 {
   using ConstByteArray = byte_array::ConstByteArray;
 
-<<<<<<< HEAD
-  uint64_t block_number{};
-=======
   uint64_t block_number{0};
->>>>>>> 069353ae
 
   // TODO(issue 1229): The order of these nodes will need to be revised
   std::set<ConstByteArray> tips{};
