--- conflicted
+++ resolved
@@ -85,17 +85,9 @@
     auto const it = cache_.find(digest);
     if (cache_.end() != it)
     {
-      FETCH_LOG_INFO("noname", "thing thing thingaa");
-<<<<<<< HEAD
-      FETCH_LOG_WARN("noname", "query IS found! ", digest.ToBase64());
-=======
-      FETCH_LOG_WARN("noname","query IS found! ", digest.ToBase64());
->>>>>>> 9ed4ee57
       return it->second.status;
     }
   }
-
-  FETCH_LOG_WARN("noname", "query not found! ", digest.ToBase64());
 
   return {};
 }
