--- conflicted
+++ resolved
@@ -49,13 +49,8 @@
   using BlockEntropy      = ledger::Block::BlockEntropy;
 
   Consensus(StakeManagerPtr stake, BeaconServicePtr beacon, MainChain const &chain,
-<<<<<<< HEAD
             StorageInterface &storage, Identity mining_identity, uint64_t aeon_period,
-            uint64_t max_committee_size, uint32_t block_interval_ms = 1000);
-=======
-            Identity mining_identity, uint64_t aeon_period, uint64_t max_cabinet_size,
-            uint32_t block_interval_ms = 1000);
->>>>>>> f654cf2e
+            uint64_t max_cabinet_size, uint32_t block_interval_ms = 1000);
 
   void         UpdateCurrentBlock(Block const &current) override;
   NextBlockPtr GenerateNextBlock() override;
@@ -85,35 +80,14 @@
   chain::Address   mining_address_;
 
   // Global variables relating to consensus
-<<<<<<< HEAD
-  uint64_t aeon_period_    = 0;
-  uint64_t committee_size_ = 0;
-  double   threshold_      = 1.0;
-=======
   uint64_t aeon_period_      = 0;
   uint64_t max_cabinet_size_ = 0;
   double   threshold_        = 1.0;
->>>>>>> f654cf2e
 
   // Consensus' view on the heaviest block etc.
   Block  current_block_;
   Block  previous_block_;
   Block  beginning_of_aeon_;
-<<<<<<< HEAD
-  Digest last_triggered_committee_;
-
-  uint64_t         default_start_time_ = 0;
-  CommitteeHistory committee_history_{};  ///< Cache of historical committees
-  uint32_t         block_interval_ms_{std::numeric_limits<uint32_t>::max()};
-
-  CommitteePtr GetCommittee(Block const &previous);
-  bool         ValidMinerForBlock(Block const &previous, chain::Address const &address);
-  uint64_t     GetBlockGenerationWeight(Block const &previous, chain::Address const &address);
-  bool         ValidBlockTiming(Block const &previous, Block const &proposed) const;
-  bool         ShouldTriggerNewCommittee(Block const &block);
-  bool         EnoughQualSigned(BlockEntropy const &block_entropy) const;
-  void         AddCommitteeToHistory(uint64_t block_number, CommitteePtr const &committee);
-=======
   Digest last_triggered_cabinet_;
 
   uint64_t       default_start_time_ = 0;
@@ -126,7 +100,7 @@
   bool       ValidBlockTiming(Block const &previous, Block const &proposed) const;
   bool       ShouldTriggerNewCabinet(Block const &block);
   bool       EnoughQualSigned(BlockEntropy const &block_entropy) const;
->>>>>>> f654cf2e
+  void       AddCabinetToHistory(uint64_t block_number, CabinetPtr const &cabinet);
 };
 
 }  // namespace ledger
