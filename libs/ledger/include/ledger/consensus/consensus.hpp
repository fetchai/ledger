#pragma once
//------------------------------------------------------------------------------
//
//   Copyright 2018-2019 Fetch.AI Limited
//
//   Licensed under the Apache License, Version 2.0 (the "License");
//   you may not use this file except in compliance with the License.
//   You may obtain a copy of the License at
//
//       http://www.apache.org/licenses/LICENSE-2.0
//
//   Unless required by applicable law or agreed to in writing, software
//   distributed under the License is distributed on an "AS IS" BASIS,
//   WITHOUT WARRANTIES OR CONDITIONS OF ANY KIND, either express or implied.
//   See the License for the specific language governing permissions and
//   limitations under the License.
//
//------------------------------------------------------------------------------

#include "ledger/consensus/consensus_interface.hpp"

#include "chain/address.hpp"
#include "crypto/identity.hpp"
#include "ledger/chain/main_chain.hpp"

#include "beacon/beacon_service.hpp"
#include "beacon/beacon_setup_service.hpp"
#include "beacon/event_manager.hpp"

#include "ledger/consensus/stake_manager.hpp"

#include <cmath>
#include <unordered_map>

namespace fetch {
namespace ledger {

class Consensus final : public ConsensusInterface
{
public:
  using StakeManagerPtr   = std::shared_ptr<ledger::StakeManager>;
  using BeaconServicePtr  = std::shared_ptr<fetch::beacon::BeaconService>;
  using CabinetMemberList = beacon::BeaconService::CabinetMemberList;
  using Identity          = crypto::Identity;
  using WeightedQual      = std::vector<Identity>;
  using MainChain         = ledger::MainChain;
<<<<<<< HEAD
  using BlockEntropy      = beacon::BlockEntropy;
=======
  using BlockEntropy      = ledger::Block::BlockEntropy;
>>>>>>> fad5f05d

  Consensus(StakeManagerPtr stake, BeaconServicePtr beacon, MainChain const &chain,
            Identity mining_identity, uint64_t aeon_period, uint64_t max_committee_size,
            uint32_t block_interval_ms = 1000);

  void         UpdateCurrentBlock(Block const &current) override;
  NextBlockPtr GenerateNextBlock() override;
  Status       ValidBlock(Block const &current) const override;
  void         Reset(StakeSnapshot const &snapshot);
  void         Refresh() override;

  StakeManagerPtr stake();
  void            SetThreshold(double threshold);
  void            SetCommitteeSize(uint64_t size);
  void            SetDefaultStartTime(uint64_t default_start_time);

  static WeightedQual QualWeightedByEntropy(BlockEntropy::Cabinet const &cabinet, uint64_t entropy);

private:
  static constexpr std::size_t HISTORY_LENGTH = 1000;

  using Committee        = StakeManager::Committee;
  using CommitteePtr     = std::shared_ptr<Committee const>;
  using BlockIndex       = uint64_t;
  using CommitteeHistory = std::map<BlockIndex, CommitteePtr>;

  StakeManagerPtr  stake_;
  BeaconServicePtr beacon_;
  MainChain const &chain_;
  Identity         mining_identity_;
  chain::Address   mining_address_;

  // Global variables relating to consensus
  uint64_t aeon_period_        = 0;
  uint64_t max_committee_size_ = 0;
  double   threshold_          = 1.0;

  // Consensus' view on the heaviest block etc.
  Block  current_block_;
  Block  previous_block_;
  Block  beginning_of_aeon_;
  Digest last_triggered_committee_;

  uint64_t         default_start_time_ = 0;
  CommitteeHistory committee_history_{};  ///< Cache of historical committees
  uint32_t         block_interval_ms_{std::numeric_limits<uint32_t>::max()};

  CommitteePtr GetCommittee(Block const &previous);
  bool         ValidMinerForBlock(Block const &previous, chain::Address const &address);
  uint64_t     GetBlockGenerationWeight(Block const &previous, chain::Address const &address);
  bool         ValidBlockTiming(Block const &previous, Block const &proposed) const;
  bool         ShouldTriggerNewCommittee(Block const &block);
  bool         EnoughQualSigned(BlockEntropy const &block_entropy) const;
};

}  // namespace ledger
}  // namespace fetch<|MERGE_RESOLUTION|>--- conflicted
+++ resolved
@@ -44,11 +44,7 @@
   using Identity          = crypto::Identity;
   using WeightedQual      = std::vector<Identity>;
   using MainChain         = ledger::MainChain;
-<<<<<<< HEAD
-  using BlockEntropy      = beacon::BlockEntropy;
-=======
   using BlockEntropy      = ledger::Block::BlockEntropy;
->>>>>>> fad5f05d
 
   Consensus(StakeManagerPtr stake, BeaconServicePtr beacon, MainChain const &chain,
             Identity mining_identity, uint64_t aeon_period, uint64_t max_committee_size,
