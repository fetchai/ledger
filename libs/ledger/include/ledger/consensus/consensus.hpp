--- conflicted
+++ resolved
@@ -97,11 +97,7 @@
   BeaconServicePtr      beacon_;
   MainChain const &     chain_;
   Identity              mining_identity_;
-<<<<<<< HEAD
-  chain::Address        mining_address_;
   Minerwhitelist        whitelist_;
-=======
->>>>>>> 1eaa85a7
 
   // Global variables relating to consensus
   uint64_t aeon_period_      = 0;
