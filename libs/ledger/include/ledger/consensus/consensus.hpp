--- conflicted
+++ resolved
@@ -39,7 +39,6 @@
 class Consensus final : public ConsensusInterface
 {
 public:
-<<<<<<< HEAD
   using StakeManagerPtr       = std::shared_ptr<ledger::StakeManager>;
   using BeaconSetupServicePtr = std::shared_ptr<beacon::BeaconSetupService>;
   using BeaconServicePtr      = std::shared_ptr<fetch::beacon::BeaconService>;
@@ -55,19 +54,6 @@
             MainChain const &chain, Identity mining_identity, uint64_t aeon_period,
             uint64_t max_cabinet_size, uint32_t block_interval_ms = 1000,
             NotarisationPtr notarisation = nullptr);
-=======
-  using StakeManagerPtr   = std::shared_ptr<ledger::StakeManager>;
-  using BeaconServicePtr  = std::shared_ptr<fetch::beacon::BeaconService>;
-  using CabinetMemberList = beacon::BeaconService::CabinetMemberList;
-  using Identity          = crypto::Identity;
-  using WeightedQual      = std::vector<Identity>;
-  using MainChain         = ledger::MainChain;
-  using BlockEntropy      = ledger::Block::BlockEntropy;
-
-  Consensus(StakeManagerPtr stake, BeaconServicePtr beacon, MainChain const &chain,
-            Identity mining_identity, uint64_t aeon_period, uint64_t max_cabinet_size,
-            uint64_t block_interval_ms = 1000);
->>>>>>> 6efb4d75
 
   void         UpdateCurrentBlock(Block const &current) override;
   NextBlockPtr GenerateNextBlock() override;
