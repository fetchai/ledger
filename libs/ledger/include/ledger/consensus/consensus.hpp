--- conflicted
+++ resolved
@@ -80,7 +80,7 @@
   Consensus &operator=(Consensus const &) = delete;
   Consensus &operator=(Consensus &&) = delete;
 
-  uint64_t GetBlockGenerationWeight(Block const &previous, chain::Address const &address) const;
+  uint64_t GetBlockGenerationWeight(Block const &previous, Identity const &identity) const;
 
 private:
   static constexpr std::size_t HISTORY_LENGTH = 1000;
@@ -116,10 +116,7 @@
   NotarisationPtr notarisation_;
 
   CabinetPtr GetCabinet(Block const &previous) const;
-<<<<<<< HEAD
-=======
-  uint64_t   GetBlockGenerationWeight(Block const &current, Identity const &identity);
->>>>>>> 86038966
+
   bool       ValidBlockTiming(Block const &previous, Block const &proposed) const;
   bool       ShouldTriggerNewCabinet(Block const &block);
   bool       EnoughQualSigned(BlockEntropy const &block_entropy) const;
