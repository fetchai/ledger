#pragma once
//------------------------------------------------------------------------------
//
//   Copyright 2018-2019 Fetch.AI Limited
//
//   Licensed under the Apache License, Version 2.0 (the "License");
//   you may not use this file except in compliance with the License.
//   You may obtain a copy of the License at
//
//       http://www.apache.org/licenses/LICENSE-2.0
//
//   Unless required by applicable law or agreed to in writing, software
//   distributed under the License is distributed on an "AS IS" BASIS,
//   WITHOUT WARRANTIES OR CONDITIONS OF ANY KIND, either express or implied.
//   See the License for the specific language governing permissions and
//   limitations under the License.
//
//------------------------------------------------------------------------------

#include "ledger/consensus/consensus_interface.hpp"

#include "crypto/identity.hpp"
#include "ledger/chain/address.hpp"
#include "ledger/chain/main_chain.hpp"

#include "beacon/beacon_service.hpp"
#include "beacon/beacon_setup_service.hpp"
#include "beacon/cabinet_member_details.hpp"
#include "beacon/entropy.hpp"
#include "beacon/event_manager.hpp"

#include "ledger/consensus/stake_manager.hpp"

#include <cmath>
#include <unordered_map>

namespace fetch {
namespace ledger {

class Consensus final : public ConsensusInterface
{
public:
  using StakeManagerPtr   = std::shared_ptr<ledger::StakeManager>;
  using BeaconServicePtr  = std::shared_ptr<fetch::beacon::BeaconService>;
  using CabinetMemberList = beacon::BeaconService::CabinetMemberList;
  using Identity          = crypto::Identity;
  using MainChain         = ledger::MainChain;

  Consensus(StakeManagerPtr stake, BeaconServicePtr beacon, MainChain const &chain,
            Identity mining_identity, uint64_t aeon_period, uint64_t max_committee_size,
            uint32_t block_interval_ms = 1000);

  void         UpdateCurrentBlock(Block const &current) override;
  NextBlockPtr GenerateNextBlock() override;
  Status       ValidBlock(Block const &previous, Block const &current) override;
  void         Reset(StakeSnapshot const &snapshot);
  void         Refresh() override;

  StakeManagerPtr stake();
  void            SetThreshold(double threshold);
  void            SetCommitteeSize(uint64_t size);
  void            SetDefaultStartTime(uint64_t default_start_time);

private:
  static constexpr std::size_t HISTORY_LENGTH = 1000;

  using Committee    = StakeManager::Committee;
  using CommitteePtr = std::shared_ptr<Committee const>;

  using BlockIndex       = uint64_t;
  using CommitteeHistory = std::map<BlockIndex, CommitteePtr>;

  StakeManagerPtr  stake_;
  BeaconServicePtr beacon_;
  MainChain const &chain_;
  Identity         mining_identity_;
  Address          mining_address_;
  uint64_t         aeon_period_            = 0;
  uint64_t         max_committee_size_     = 0;
  double           threshold_              = 1.0;
  uint64_t         current_block_number_   = 0;
  int64_t          last_committee_created_ = -1;
  Block            current_block_;
<<<<<<< HEAD
  CommitteeHistory committee_history_{};  ///< Cache of historical committees
  uint32_t         block_interval_ms_{std::numeric_limits<uint32_t>::max()};

  CommitteePtr GetCommittee(Block const &previous);
  bool         ValidMinerForBlock(Block const &previous, Address const &address);
  uint64_t     GetBlockGenerationWeight(Block const &previous, Address const &address);
  bool         ShouldGenerateBlock(Block const &previous, Address const &address);
=======
  uint64_t         default_start_time_ = 0;
>>>>>>> 7b5842ea
};

}  // namespace ledger
}  // namespace fetch<|MERGE_RESOLUTION|>--- conflicted
+++ resolved
@@ -81,7 +81,8 @@
   uint64_t         current_block_number_   = 0;
   int64_t          last_committee_created_ = -1;
   Block            current_block_;
-<<<<<<< HEAD
+
+  uint64_t         default_start_time_ = 0;
   CommitteeHistory committee_history_{};  ///< Cache of historical committees
   uint32_t         block_interval_ms_{std::numeric_limits<uint32_t>::max()};
 
@@ -89,9 +90,6 @@
   bool         ValidMinerForBlock(Block const &previous, Address const &address);
   uint64_t     GetBlockGenerationWeight(Block const &previous, Address const &address);
   bool         ShouldGenerateBlock(Block const &previous, Address const &address);
-=======
-  uint64_t         default_start_time_ = 0;
->>>>>>> 7b5842ea
 };
 
 }  // namespace ledger
