--- conflicted
+++ resolved
@@ -98,12 +98,6 @@
   Consensus &operator=(Consensus const &) = delete;
   Consensus &operator=(Consensus &&) = delete;
 
-<<<<<<< HEAD
-=======
-  // TODO (LGDR-698): the only reason this function is public is it's used in a single POS test.
-  uint64_t GetBlockGenerationWeight(Block const &current, Identity const &identity) const;
-
->>>>>>> 51d3a8f5
 private:
   friend class BorrowBlockGenerationWeight;
 
