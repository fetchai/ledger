--- conflicted
+++ resolved
@@ -73,16 +73,14 @@
   void            SetCabinetSize(uint64_t size);
   void            SetDefaultStartTime(uint64_t default_start_time);
 
-<<<<<<< HEAD
   static uint64_t GetBlockGenerationWeight(MainChain const &chain, Block const &previous,
                                            Identity const &identity);
   static uint64_t ShuffledCabinetRank(BlockEntropy::Cabinet const &cabinet, Block const &previous,
                                       Identity const &identity);
-=======
+
   // Operators
   Consensus &operator=(Consensus const &) = delete;
   Consensus &operator=(Consensus &&) = delete;
->>>>>>> ac992484
 
 private:
   static constexpr std::size_t HISTORY_LENGTH = 1000;
