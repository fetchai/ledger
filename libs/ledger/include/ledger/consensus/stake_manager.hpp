#pragma once
//------------------------------------------------------------------------------
//
//   Copyright 2018-2019 Fetch.AI Limited
//
//   Licensed under the Apache License, Version 2.0 (the "License");
//   you may not use this file except in compliance with the License.
//   You may obtain a copy of the License at
//
//       http://www.apache.org/licenses/LICENSE-2.0
//
//   Unless required by applicable law or agreed to in writing, software
//   distributed under the License is distributed on an "AS IS" BASIS,
//   WITHOUT WARRANTIES OR CONDITIONS OF ANY KIND, either express or implied.
//   See the License for the specific language governing permissions and
//   limitations under the License.
//
//------------------------------------------------------------------------------

#include "ledger/chain/address.hpp"
#include "ledger/consensus/stake_manager_interface.hpp"
#include "ledger/consensus/stake_update_queue.hpp"

#include <vector>

namespace fetch {

namespace crypto {
class Identity;
}

namespace ledger {

class StakeSnapshot;
class EntropyGeneratorInterface;

/**
 * The stake manager manages and verifies who the stakers are on a block by block basis (stake
 * snapshot). This is a separate class to the wallet record and so does not necessarily get written
 * to the state database.
 *
 * During normal operation, transactions that execute staking or destaking events will be
 * collected after block execution and sent to the StakeManager. These go into a queue
 * aimed at enforcing a cool down and spin-up period for stakers.
 *
 * Blocks and stake updates passed to the stake manager are assumed to be valid, including
 * the entropy within the block. The entropy together with the maximum stakers allowed
 * can be used to deterministically build a committee.
 *
 */
class StakeManager final : public StakeManagerInterface
{
public:
  using Identity     = crypto::Identity;
  using Committee    = std::vector<Identity>;
  using CommitteePtr = std::shared_ptr<Committee const>;

  // Construction / Destruction
<<<<<<< HEAD
  explicit StakeManager(EntropyGeneratorInterface &entropy, uint32_t block_interval_ms = 1000);
=======
  StakeManager(uint64_t committee_size);
>>>>>>> ce169764
  StakeManager(StakeManager const &) = delete;
  StakeManager(StakeManager &&)      = delete;
  ~StakeManager() override           = default;

  /// @name Stake Manager Interface
  /// @{
  void         UpdateCurrentBlock(Block const &current) override;
  CommitteePtr BuildCommittee(Block const &current);
  /// @}

  uint32_t BlockInterval();

  // Accessors for the executor
  StakeUpdateQueue &      update_queue();
  StakeUpdateQueue const &update_queue() const;
  uint64_t                committee_size() const;
  void                    SetCommitteeSize(uint64_t size);

  std::shared_ptr<StakeSnapshot const> GetCurrentStakeSnapshot() const;

  StakeManager::CommitteePtr Reset(StakeSnapshot const &snapshot);
  StakeManager::CommitteePtr Reset(StakeSnapshot &&snapshot);

  // Operators
  StakeManager &operator=(StakeManager const &) = delete;
  StakeManager &operator=(StakeManager &&) = delete;

private:
  static constexpr std::size_t HISTORY_LENGTH = 1000;

  using BlockIndex       = uint64_t;
  using StakeSnapshotPtr = std::shared_ptr<StakeSnapshot>;
  using StakeHistory     = std::map<BlockIndex, StakeSnapshotPtr>;

  StakeSnapshotPtr           LookupStakeSnapshot(BlockIndex block);
  StakeManager::CommitteePtr ResetInternal(StakeSnapshotPtr &&snapshot);

  // Config & Components
  uint64_t committee_size_{0};  ///< The "static" size of the committee

  StakeUpdateQueue update_queue_;            ///< The update queue of events
  StakeHistory     stake_history_{};         ///< Cache of historical snapshots
  StakeSnapshotPtr current_{};               ///< Most recent snapshot
  BlockIndex       current_block_index_{0};  ///< Block index of most recent snapshot
};

inline uint64_t StakeManager::committee_size() const
{
  return committee_size_;
}

inline void StakeManager::SetCommitteeSize(uint64_t size)
{
  committee_size_ = size;
}

inline StakeUpdateQueue &StakeManager::update_queue()
{
  return update_queue_;
}

inline StakeUpdateQueue const &StakeManager::update_queue() const
{
  return update_queue_;
}

inline std::shared_ptr<StakeSnapshot const> StakeManager::GetCurrentStakeSnapshot() const
{
  return current_;
}

namespace {
template <typename T>
void TrimToSize(T &container, uint64_t max_allowed)
{
  if (container.size() >= max_allowed)
  {
    auto const num_to_remove = container.size() - max_allowed;

    if (num_to_remove > 0)
    {
      auto end = container.begin();
      std::advance(end, static_cast<std::ptrdiff_t>(num_to_remove));

      container.erase(container.begin(), end);
    }
  }
}

}  // namespace

}  // namespace ledger
}  // namespace fetch<|MERGE_RESOLUTION|>--- conflicted
+++ resolved
@@ -56,11 +56,7 @@
   using CommitteePtr = std::shared_ptr<Committee const>;
 
   // Construction / Destruction
-<<<<<<< HEAD
-  explicit StakeManager(EntropyGeneratorInterface &entropy, uint32_t block_interval_ms = 1000);
-=======
   StakeManager(uint64_t committee_size);
->>>>>>> ce169764
   StakeManager(StakeManager const &) = delete;
   StakeManager(StakeManager &&)      = delete;
   ~StakeManager() override           = default;
