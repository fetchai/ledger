--- conflicted
+++ resolved
@@ -56,11 +56,7 @@
   using CommitteePtr = std::shared_ptr<Committee const>;
 
   // Construction / Destruction
-<<<<<<< HEAD
-  StakeManager(uint64_t committee_size);
-=======
   explicit StakeManager(uint64_t committee_size);
->>>>>>> 0864c6d3
   StakeManager(StakeManager const &) = delete;
   StakeManager(StakeManager &&)      = delete;
   ~StakeManager() override           = default;
@@ -132,10 +128,6 @@
   return current_;
 }
 
-<<<<<<< HEAD
-namespace {
-=======
->>>>>>> 0864c6d3
 template <typename T>
 void TrimToSize(T &container, uint64_t max_allowed)
 {
@@ -153,10 +145,5 @@
   }
 }
 
-<<<<<<< HEAD
-}  // namespace
-
-=======
->>>>>>> 0864c6d3
 }  // namespace ledger
 }  // namespace fetch