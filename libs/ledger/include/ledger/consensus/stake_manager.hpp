--- conflicted
+++ resolved
@@ -60,28 +60,19 @@
   using CabinetPtr = std::shared_ptr<Cabinet const>;
 
   // Construction / Destruction
-<<<<<<< HEAD
   StakeManager()                     = default;
-=======
-  explicit StakeManager(uint64_t cabinet_size);
->>>>>>> f654cf2e
   StakeManager(StakeManager const &) = delete;
   StakeManager(StakeManager &&)      = delete;
   ~StakeManager() override           = default;
 
   /// @name Stake Manager Interface
   /// @{
-<<<<<<< HEAD
   void UpdateCurrentBlock(BlockIndex block_index) override;
-=======
-  void       UpdateCurrentBlock(Block const &current) override;
-  CabinetPtr BuildCabinet(Block const &current);
->>>>>>> f654cf2e
   /// @}
 
   /// @name Committee Generation
-  CommitteePtr BuildCommittee(Block const &current, uint64_t committee_size);
-  CommitteePtr BuildCommittee(uint64_t block_number, uint64_t entropy, uint64_t committee_size) const;
+  CabinetPtr BuildCabinet(Block const &current, uint64_t cabinet_size);
+  CabinetPtr BuildCabinet(uint64_t block_number, uint64_t entropy, uint64_t cabinet_size) const;
   /// @}
 
   /// @name Persistence
@@ -93,23 +84,13 @@
   // Accessors for the executor
   StakeUpdateQueue &      update_queue();
   StakeUpdateQueue const &update_queue() const;
-<<<<<<< HEAD
 //  uint64_t                committee_size() const;
 //  void                    SetCommitteeSize(uint64_t size);
 
   std::shared_ptr<StakeSnapshot const> GetCurrentStakeSnapshot() const;
 
-  StakeManager::CommitteePtr Reset(StakeSnapshot const &snapshot, uint64_t committee_size);
-  StakeManager::CommitteePtr Reset(StakeSnapshot &&snapshot, uint64_t committee_size);
-=======
-  uint64_t                cabinet_size() const;
-  void                    SetCabinetSize(uint64_t size);
-
-  std::shared_ptr<StakeSnapshot const> GetCurrentStakeSnapshot() const;
-
-  StakeManager::CabinetPtr Reset(StakeSnapshot const &snapshot);
-  StakeManager::CabinetPtr Reset(StakeSnapshot &&snapshot);
->>>>>>> f654cf2e
+  StakeManager::CabinetPtr Reset(StakeSnapshot const &snapshot, uint64_t cabinet_size);
+  StakeManager::CabinetPtr Reset(StakeSnapshot &&snapshot, uint64_t cabinet_size);
 
   // Operators
   StakeManager &operator=(StakeManager const &) = delete;
@@ -122,47 +103,18 @@
   using StakeSnapshotPtr = std::shared_ptr<StakeSnapshot>;
   using StakeHistory     = std::map<BlockIndex, StakeSnapshotPtr>;
 
-<<<<<<< HEAD
   StakeSnapshotPtr           LookupStakeSnapshot(BlockIndex block) const;
-  StakeManager::CommitteePtr ResetInternal(StakeSnapshotPtr &&snapshot, uint64_t committee_size);
-=======
-  StakeSnapshotPtr         LookupStakeSnapshot(BlockIndex block);
-  StakeManager::CabinetPtr ResetInternal(StakeSnapshotPtr &&snapshot);
+  StakeManager::CabinetPtr ResetInternal(StakeSnapshotPtr &&snapshot, uint64_t cabinet_size);
 
-  // Config & Components
-  uint64_t cabinet_size_{0};  ///< The "static" size of the cabinet
->>>>>>> f654cf2e
-
+  uint64_t cabinet_size_{0};  ///< The "static" size of the committee
   StakeUpdateQueue update_queue_;            ///< The update queue of events
   StakeHistory     stake_history_{};         ///< Cache of historical snapshots
   StakeSnapshotPtr current_{};               ///< Most recent snapshot
   BlockIndex       current_block_index_{0};  ///< Block index of most recent snapshot
 
-<<<<<<< HEAD
   template <typename T, typename D>
   friend struct serializers::MapSerializer;
 };
-
-//inline uint64_t StakeManager::committee_size() const
-//{
-//  return committee_size_;
-//}
-//
-//inline void StakeManager::SetCommitteeSize(uint64_t size)
-//{
-//  committee_size_ = size;
-//}
-=======
-inline uint64_t StakeManager::cabinet_size() const
-{
-  return cabinet_size_;
-}
-
-inline void StakeManager::SetCabinetSize(uint64_t size)
-{
-  cabinet_size_ = size;
-}
->>>>>>> f654cf2e
 
 inline StakeUpdateQueue &StakeManager::update_queue()
 {
