#pragma once

#include <iostream>
#include <string>

#include "core/byte_array/decoders.hpp"
#include "core/byte_array/encoders.hpp"
#include "ledger/chain/consensus/dummy_miner.hpp"
#include "ledger/chain/main_chain.hpp"
#include "network/details/thread_pool.hpp"
#include "network/generics/network_node_core.hpp"
#include "network/generics/promise_of.hpp"
#include "network/interfaces/mainchain/main_chain_node_interface.hpp"
#include "network/protocols/mainchain/commands.hpp"
#include "network/protocols/mainchain/protocol.hpp"

namespace fetch {
namespace ledger {

class MainChainNode : public MainChainNodeInterface,
                      public fetch::http::HTTPModule
{
public:
  typedef fetch::chain::MainChain::proof_type            proof_type;
  typedef fetch::chain::MainChain::block_type            block_type;
  typedef fetch::chain::MainChain::block_type::body_type body_type;
  typedef fetch::chain::MainChain::block_hash            block_hash;
  typedef fetch::chain::consensus::DummyMiner            miner;

  MainChainNode(const MainChainNode &rhs) = delete;
  MainChainNode(MainChainNode &&rhs)      = delete;
  MainChainNode &operator=(const MainChainNode &rhs) = delete;
  MainChainNode &operator=(MainChainNode &&rhs)             = delete;
  bool           operator==(const MainChainNode &rhs) const = delete;
  bool           operator<(const MainChainNode &rhs) const  = delete;

  MainChainNode(
      std::shared_ptr<fetch::network::NetworkNodeCore> networkNodeCore,
      uint32_t minerNumber, uint32_t target, uint32_t chainident)
      : nnCore_(std::move(networkNodeCore))
  {
    chain_       = std::make_shared<fetch::chain::MainChain>(minerNumber);
    threadPool_  = fetch::network::MakeThreadPool(5);
    stopped_     = false;
    minerNumber_ = minerNumber;
    target_      = target;
    chainident_  = chainident;

    nnCore_->AddProtocol(this);
    HTTPModule::Post("/mainchain", [this](http::ViewParameters const &params,
                                          http::HTTPRequest const &   req) {
      return this->HttpGetMainchain(params, req);
    });
    nnCore_->AddModule(this);
  }

  virtual ~MainChainNode() = default;

  http::HTTPResponse HttpGetMainchain(http::ViewParameters const &params,
                                      http::HTTPRequest const &   req)
  {
    auto   chainArray = chain_->HeaviestChain(999);
    size_t limit      = std::min(chainArray.size(), size_t(999));

    script::Variant blocks = script::Variant::Array(limit);
    std::size_t     index  = 0;
    for (auto &i : chainArray)
    {
      script::Variant temp = script::Variant::Object();
      temp["minerNumber"]  = i.body().miner_number;
      temp["blockNumber"]  = i.body().block_number;
      temp["hashcurrent"]  = ToHex(i.hash());
      temp["hashprev"]     = ToHex(i.body().previous_hash);
      blocks[index++]      = temp;
      if (index >= limit) break;
    }

    script::Variant result = script::Variant::Object();
    result["blocks"]       = blocks;
    result["chainident"]   = chainident_;

    std::ostringstream ret;
    ret << result;

    return http::HTTPResponse(ret.str());
  }

  // *********** These are RPC calling methods returning a typed promise.

  virtual fetch::network::PromiseOf<std::pair<bool, block_type>>
  RemoteGetHeader(const block_hash &                                     hash,
                  std::shared_ptr<network::NetworkNodeCore::client_type> client)
  {
    auto promise = client->Call(protocol_number, MainChain::GET_HEADER, hash);
    return network::PromiseOf<std::pair<bool, block_type>>(promise);
  }

  virtual fetch::network::PromiseOf<std::vector<block_type>>
  RemoteGetHeaviestChain(
      uint32_t                                               maxsize,
      std::shared_ptr<network::NetworkNodeCore::client_type> client)
  {
    auto promise =
        client->Call(protocol_number, MainChain::GET_HEAVIEST_CHAIN, maxsize);
    return network::PromiseOf<std::vector<block_type>>(promise);
  }

  // *********** These are RPC handlers returning serialisable data.

  virtual std::pair<bool, block_type> GetHeader(const block_hash &hash)
  {
    fetch::logger.Debug("GetHeader starting work");
    block_type block;
    if (chain_->Get(hash, block))
    {
      fetch::logger.Debug("GetHeader done");
      return std::make_pair(true, block);
    }
    else
    {
      fetch::logger.Debug("GetHeader not found");
      return std::make_pair(false, block);
    }
  }

  virtual std::vector<block_type> GetHeaviestChain(uint32_t maxsize)
  {
    std::vector<block_type> results;

    fetch::logger.Debug("GetHeaviestChain starting work ", maxsize);
    auto currentHash = chain_->HeaviestBlock().hash();

    while (results.size() < maxsize)
    {
      block_type block;
      if (chain_->Get(currentHash, block))
      {
        results.push_back(block);
        currentHash = block.body().previous_hash;
      }
      else
      {
        break;
      }
    }

    fetch::logger.Debug("GetHeaviestChain returning ", results.size(),
                        " of req ", maxsize);

    return results;
  }

  // *********** These utility methods for node owners.

  bool AddBlock(block_type &block)
  {
    chain_->AddBlock(block);
    return block.loose();
  }

  block_type const &HeaviestBlock() const { return chain_->HeaviestBlock(); }

  void StartMining()
  {
    auto closure = [this] {
      // Loop code
      while (!stopped_)
      {
        // Get heaviest block
        auto block = chain_->HeaviestBlock();

        // fetch::logger.Info("MINER: Determining heaviest chain as:",
        // block.summarise());

        // Create another block sequential to previous
        block_type nextBlock;
        body_type  nextBody;
        nextBody.block_number = block.body().block_number + 1;

        nextBody.previous_hash = block.hash();
        nextBody.miner_number  = minerNumber_;

        nextBlock.SetBody(nextBody);
        nextBlock.UpdateDigest();

        // Mine the block
        nextBlock.proof().SetTarget(target_);
        miner::Mine(nextBlock);

        // fetch::logger.Info("MINER: Mined block:", nextBlock.summarise());

        if (stopped_)
        {
          break;
        }

        // Add the block
        chain_->AddBlock(nextBlock);
        fetch::logger.Debug("Main Chain Node: Mined: ", ToHex(block.hash()));
      }
    };

    threadPool_->Post(closure);
    threadPool_->Start();
  }

private:
<<<<<<< HEAD
  std::shared_ptr<fetch::chain::MainChain>         chain_;
  network::ThreadPool                              threadPool_;
  std::atomic<bool>                                stopped_;
  uint32_t                                         minerNumber_;
  uint32_t                                         target_;
  uint32_t                                         chainident_;
  std::shared_ptr<fetch::network::NetworkNodeCore> nnCore_;
};

}  // namespace ledger
}  // namespace fetch

#endif  // MAIN_CHAIN_NODE_HPP
=======
    std::shared_ptr<fetch::chain::MainChain> chain_;
    network::ThreadPool threadPool_;
    std::atomic<bool> stopped_;
    uint32_t minerNumber_;
    uint32_t target_;
    uint32_t chainident_;
    std::shared_ptr<fetch::network::NetworkNodeCore> nnCore_;
  };

}
}
>>>>>>> 9d7af97f
<|MERGE_RESOLUTION|>--- conflicted
+++ resolved
@@ -205,7 +205,6 @@
   }
 
 private:
-<<<<<<< HEAD
   std::shared_ptr<fetch::chain::MainChain>         chain_;
   network::ThreadPool                              threadPool_;
   std::atomic<bool>                                stopped_;
@@ -217,18 +216,3 @@
 
 }  // namespace ledger
 }  // namespace fetch
-
-#endif  // MAIN_CHAIN_NODE_HPP
-=======
-    std::shared_ptr<fetch::chain::MainChain> chain_;
-    network::ThreadPool threadPool_;
-    std::atomic<bool> stopped_;
-    uint32_t minerNumber_;
-    uint32_t target_;
-    uint32_t chainident_;
-    std::shared_ptr<fetch::network::NetworkNodeCore> nnCore_;
-  };
-
-}
-}
->>>>>>> 9d7af97f
