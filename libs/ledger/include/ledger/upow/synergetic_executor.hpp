--- conflicted
+++ resolved
@@ -17,11 +17,7 @@
 //
 //------------------------------------------------------------------------------
 
-<<<<<<< HEAD
-=======
 #include "ledger/chaincode/token_contract.hpp"
-#include "ledger/upow/synergetic_contract_factory.hpp"
->>>>>>> 1ec204b4
 #include "ledger/upow/synergetic_executor_interface.hpp"
 
 namespace fetch {
@@ -47,13 +43,8 @@
   SynergeticExecutor &operator=(SynergeticExecutor &&) = delete;
 
 private:
-<<<<<<< HEAD
   StorageInterface &storage_;
-=======
-  StorageInterface &        storage_;
-  SynergeticContractFactory factory_;
-  TokenContract             token_contract_{};
->>>>>>> 1ec204b4
+  TokenContract     token_contract_{};
 };
 
 }  // namespace ledger
