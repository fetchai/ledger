--- conflicted
+++ resolved
@@ -73,7 +73,7 @@
   using WorkQueueStack = std::vector<WorkItemPtr>;
   using ThreadPool     = threading::Pool;
 
-  void ExecuteItem(WorkQueue &queue, ProblemData &problem_data, std::size_t num_lanes);
+  void ExecuteItem(WorkQueue &queue, ProblemData const &problem_data, std::size_t num_lanes);
 
   // System Components
   DAGPtr dag_;
@@ -89,10 +89,7 @@
   /// @name Telemetry
   /// @{
   telemetry::CounterPtr no_executor_count_;
-<<<<<<< HEAD
-=======
   telemetry::CounterPtr no_executor_loop_count_;
->>>>>>> b5fdaefc
   /// @}
 };
 
