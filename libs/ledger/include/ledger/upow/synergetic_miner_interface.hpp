--- conflicted
+++ resolved
@@ -37,12 +37,8 @@
 
   /// @name Synergetic Miner Interface
   /// @{
-<<<<<<< HEAD
   virtual void Mine() = 0;
-=======
-  virtual DagNodes Mine(BlockIndex block) = 0;
   virtual void EnableMining(bool enable)  = 0;
->>>>>>> 2cad2d4c
   /// @}
 };
 
