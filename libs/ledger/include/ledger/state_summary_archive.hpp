--- conflicted
+++ resolved
@@ -85,12 +85,5 @@
   archive_type  archive_;
 };
 
-<<<<<<< HEAD
 }  // namespace ledger
 }  // namespace fetch
-
-#endif  // FETCH_STATE_SUMMARY_ARCHIVE_HPP
-=======
-} // namespace ledger
-} // namespace fetch
->>>>>>> 9d7af97f
