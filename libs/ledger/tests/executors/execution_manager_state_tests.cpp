//------------------------------------------------------------------------------
//
//   Copyright 2018 Fetch.AI Limited
//
//   Licensed under the Apache License, Version 2.0 (the "License");
//   you may not use this file except in compliance with the License.
//   You may obtain a copy of the License at
//
//       http://www.apache.org/licenses/LICENSE-2.0
//
//   Unless required by applicable law or agreed to in writing, software
//   distributed under the License is distributed on an "AS IS" BASIS,
//   WITHOUT WARRANTIES OR CONDITIONS OF ANY KIND, either express or implied.
//   See the License for the specific language governing permissions and
//   limitations under the License.
//
//------------------------------------------------------------------------------

#include "core/logger.hpp"
#include "ledger/execution_manager.hpp"

#include "block_configs.hpp"
#include "mock_executor.hpp"
#include "test_block.hpp"

#include "mock_storage_unit.hpp"

#include <gmock/gmock.h>

#include <algorithm>
#include <chrono>
#include <iomanip>
#include <iostream>
#include <random>
#include <thread>

using ::testing::_;

class ExecutionManagerStateTests : public ::testing::TestWithParam<BlockConfig>
{
public:
  using underlying_executor_type          = FakeExecutor;
  using shared_executor_type              = std::shared_ptr<underlying_executor_type>;
  using executor_list_type                = std::vector<shared_executor_type>;
  using underlying_execution_manager_type = fetch::ledger::ExecutionManager;
  using executor_factory_type   = underlying_execution_manager_type::executor_factory_type;
  using block_digest_type       = underlying_execution_manager_type::block_digest_type;
  using execution_manager_type  = std::shared_ptr<underlying_execution_manager_type>;
  using underlying_storage_type = MockStorageUnit;
  using storage_type            = std::shared_ptr<underlying_storage_type>;
  using clock_type              = std::chrono::high_resolution_clock;
  using status_type             = underlying_execution_manager_type::Status;

protected:
<<<<<<< HEAD

=======
>>>>>>> e39a6d4f
  void SetUp() override
  {
    auto const &config = GetParam();

    storage_.reset(new underlying_storage_type);
    executors_.clear();

    // create the manager
    manager_ = std::make_shared<underlying_execution_manager_type>(
        config.executors, storage_, [this]() { return CreateExecutor(); });
  }

  shared_executor_type CreateExecutor()
  {
    shared_executor_type executor = std::make_shared<underlying_executor_type>();
    executors_.push_back(executor);
    return executor;
  }

<<<<<<< HEAD
  bool WaitUntilManagerIsIdle(std::size_t num_executions, std::size_t num_iterations = 120)
=======
  bool WaitUntilManagerIsIdle(std::size_t num_executions, std::size_t num_iterations = 200)
>>>>>>> e39a6d4f
  {
    bool success = false;

    for (std::size_t i = 0; i < num_iterations; ++i)
    {
      // exit condition
      if ((manager_->completed_executions() == num_executions) && manager_->IsIdle())
      {
        success = true;
        break;
      }

      // wait for a period of time
      std::this_thread::sleep_for(std::chrono::milliseconds{100});
    }

    return success;
  }

  std::size_t GetNumExecutedTransaction()
  {
    std::size_t total = 0;

    for (auto const &executor : executors_)
    {
      total += executor->GetNumExecutions();
    }

    return total;
  }

  void ExecuteBlock(TestBlock &block, status_type expected_status = status_type::SCHEDULED)
  {
    ASSERT_TRUE(manager_->IsIdle());

    // determine the number of transactions that is expected from this execution
    std::size_t expected_completions = manager_->completed_executions();
    if (expected_status == status_type::SCHEDULED)
    {
      expected_completions += static_cast<std::size_t>(block.num_transactions);
    }

    // execute the block
    ASSERT_EQ(manager_->Execute(block.block), expected_status);

    // wait for the manager to become idle again
    ASSERT_TRUE(WaitUntilManagerIsIdle(expected_completions));
  }

  void AttachState()
  {
    for (auto &executor : executors_)
    {
      executor->SetStorageInterface(*storage_);
    }
  }

  storage_type           storage_;
  execution_manager_type manager_;
  executor_list_type     executors_;
};

std::ostream &operator<<(std::ostream &s, ExecutionManagerStateTests::status_type status)
{
  using fetch::ledger::ExecutionManager;

  switch (status)
  {
  case ExecutionManager::Status::COMPLETE:
    s << "Status::COMPLETE";
    break;
  case ExecutionManager::Status::SCHEDULED:
<<<<<<< HEAD
    s << "Status::COMPLETE";
    break;
  case ExecutionManager::Status::NOT_STARTED:
    s << "Status::COMPLETE";
    break;
  case ExecutionManager::Status::ALREADY_RUNNING:
    s << "Status::COMPLETE";
    break;
  case ExecutionManager::Status::NO_PARENT_BLOCK:
    s << "Status::COMPLETE";
    break;
  case ExecutionManager::Status::UNABLE_TO_PLAN:
    s << "Status::COMPLETE";
=======
    s << "Status::SCHEDULED";
    break;
  case ExecutionManager::Status::NOT_STARTED:
    s << "Status::NOT_STARTED";
    break;
  case ExecutionManager::Status::ALREADY_RUNNING:
    s << "Status::ALREADY_RUNNING";
    break;
  case ExecutionManager::Status::NO_PARENT_BLOCK:
    s << "Status::NO_PARENT_BLOCK";
    break;
  case ExecutionManager::Status::UNABLE_TO_PLAN:
    s << "Status::UNABLE_TO_PLAN";
>>>>>>> e39a6d4f
    break;
  default:
    s << "Status::UNKNOWN";
    break;
  }

  return s;
}

TEST_P(ExecutionManagerStateTests, CheckStateRollBack)
{
  BlockConfig const &config = GetParam();
  AttachState();  // so that we can see state updates

  // generate a series of blocks in the pattern:
  //
  //         / block2
  // block1 -
  //         \ block3
  //
  auto block1 = TestBlock::Generate(config.log2_lanes, config.slices, __LINE__);
  auto block2 = TestBlock::Generate(config.log2_lanes, config.slices, __LINE__, block1.block.hash);
  auto block3 = TestBlock::Generate(config.log2_lanes, config.slices, __LINE__, block1.block.hash);

  // start the execution manager
  manager_->Start();

  {
    EXPECT_CALL(*storage_, Hash()).Times(1);
    EXPECT_CALL(*storage_, Set(_, _)).Times(block1.num_transactions);
    EXPECT_CALL(*storage_, Commit(_)).Times(1);

    ExecuteBlock(block1);
  }

  {
    EXPECT_CALL(*storage_, Hash()).Times(1);
    EXPECT_CALL(*storage_, Set(_, _)).Times(block2.num_transactions);
    EXPECT_CALL(*storage_, Commit(_)).Times(1);

    ExecuteBlock(block2);
  }

  auto const previous_hash = storage_->GetFake().Hash();

  {
    EXPECT_CALL(*storage_, Hash()).Times(1);
    EXPECT_CALL(*storage_, Commit(_)).Times(1);
    EXPECT_CALL(*storage_, Set(_, _)).Times(block3.num_transactions);
    EXPECT_CALL(*storage_, Revert(_)).Times(1);

    ExecuteBlock(block3);
  }

  {
    EXPECT_CALL(*storage_, Hash()).Times(0);
    EXPECT_CALL(*storage_, Set(_, _)).Times(0);
    EXPECT_CALL(*storage_, Commit(_)).Times(0);
    EXPECT_CALL(*storage_, Revert(_)).Times(1);

    ExecuteBlock(block2, status_type::COMPLETE);
  }

  auto const reapply_hash = storage_->GetFake().Hash();

  EXPECT_EQ(previous_hash, reapply_hash);

  // stop the ex
  manager_->Stop();
}

INSTANTIATE_TEST_CASE_P(Param, ExecutionManagerStateTests,
                        ::testing::ValuesIn(BlockConfig::REDUCED_SET), );<|MERGE_RESOLUTION|>--- conflicted
+++ resolved
@@ -52,10 +52,7 @@
   using status_type             = underlying_execution_manager_type::Status;
 
 protected:
-<<<<<<< HEAD
-
-=======
->>>>>>> e39a6d4f
+
   void SetUp() override
   {
     auto const &config = GetParam();
@@ -75,11 +72,7 @@
     return executor;
   }
 
-<<<<<<< HEAD
-  bool WaitUntilManagerIsIdle(std::size_t num_executions, std::size_t num_iterations = 120)
-=======
   bool WaitUntilManagerIsIdle(std::size_t num_executions, std::size_t num_iterations = 200)
->>>>>>> e39a6d4f
   {
     bool success = false;
 
@@ -152,21 +145,6 @@
     s << "Status::COMPLETE";
     break;
   case ExecutionManager::Status::SCHEDULED:
-<<<<<<< HEAD
-    s << "Status::COMPLETE";
-    break;
-  case ExecutionManager::Status::NOT_STARTED:
-    s << "Status::COMPLETE";
-    break;
-  case ExecutionManager::Status::ALREADY_RUNNING:
-    s << "Status::COMPLETE";
-    break;
-  case ExecutionManager::Status::NO_PARENT_BLOCK:
-    s << "Status::COMPLETE";
-    break;
-  case ExecutionManager::Status::UNABLE_TO_PLAN:
-    s << "Status::COMPLETE";
-=======
     s << "Status::SCHEDULED";
     break;
   case ExecutionManager::Status::NOT_STARTED:
@@ -180,7 +158,6 @@
     break;
   case ExecutionManager::Status::UNABLE_TO_PLAN:
     s << "Status::UNABLE_TO_PLAN";
->>>>>>> e39a6d4f
     break;
   default:
     s << "Status::UNKNOWN";
