--- conflicted
+++ resolved
@@ -23,8 +23,3 @@
 private:
   FakeExecutor fake_;
 };
-<<<<<<< HEAD
-
-#endif  // FETCH_MOCK_EXECUTOR_HPP
-=======
->>>>>>> 9d7af97f
