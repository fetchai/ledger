--- conflicted
+++ resolved
@@ -122,19 +122,11 @@
     }
     if (!lane_data.empty())
     {
-<<<<<<< HEAD
-      std::this_thread::sleep_for(
-                                  std::chrono::milliseconds(5000));  // Do hard stop & then a last-chance retry for the lanes.
-      auto count =
-        storage_->AddLaneConnectionsWaiting<TCPClient>(lane_data, std::chrono::milliseconds(30000));
-      if (count == num_lanes)
-=======
       std::this_thread::sleep_for(std::chrono::milliseconds(
           5000));  // Do hard stop & then a last-chance retry for the lanes.
       auto count = storage_->AddLaneConnectionsWaiting<TCPClient>(lane_data,
                                                                   std::chrono::milliseconds(30000));
-      if (count == num_lanes_)
->>>>>>> e8caf0cb
+      if (count == num_lanes)
       {
         FETCH_LOG_INFO(LOGGING_NAME, "Lane connections established.");
       }
