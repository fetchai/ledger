//------------------------------------------------------------------------------
//
//   Copyright 2018 Fetch.AI Limited
//
//   Licensed under the Apache License, Version 2.0 (the "License");
//   you may not use this file except in compliance with the License.
//   You may obtain a copy of the License at
//
//       http://www.apache.org/licenses/LICENSE-2.0
//
//   Unless required by applicable law or agreed to in writing, software
//   distributed under the License is distributed on an "AS IS" BASIS,
//   WITHOUT WARRANTIES OR CONDITIONS OF ANY KIND, either express or implied.
//   See the License for the specific language governing permissions and
//   limitations under the License.
//
//------------------------------------------------------------------------------

#include "core/byte_array/encoders.hpp"
#include "crypto/prover.hpp"
#include "ledger/chain/mutable_transaction.hpp"
#include "ledger/chain/transaction.hpp"
#include "ledger/protocols/executor_rpc_client.hpp"
#include "ledger/protocols/executor_rpc_service.hpp"
#include "ledger/storage_unit/storage_unit_bundled_service.hpp"
#include "ledger/storage_unit/storage_unit_client.hpp"
#include "mock_storage_unit.hpp"
#include "storage/resource_mapper.hpp"

#include <chrono>
#include <gtest/gtest.h>
#include <memory>
#include <random>
#include <thread>

using LaneIndex = fetch::ledger::StorageUnitClient::LaneIndex;

using ::testing::_;

class ExecutorIntegrationTests : public ::testing::Test
{
protected:
  using ExecutorRpcClient         = fetch::ledger::ExecutorRpcClient;
  using ExecutorRpcService        = fetch::ledger::ExecutorRpcService;
  using NetworkManager            = fetch::network::NetworkManager;
  using StorageUnitClient         = fetch::ledger::StorageUnitClient;
  using StorageUnitBundledService = fetch::ledger::StorageUnitBundledService;
  using TCPClient                 = fetch::network::TCPClient;
  using Peer                      = fetch::network::Peer;
  using ResourceID                = fetch::storage::ResourceID;
  using ResourceAddress           = fetch::storage::ResourceAddress;

  using ExecutorRpcClientPtr         = std::shared_ptr<ExecutorRpcClient>;
  using ExecutorRpcServicePtr        = std::shared_ptr<ExecutorRpcService>;
  using NetworkManagerPtr            = std::shared_ptr<NetworkManager>;
  using StorageUnitClientPtr         = std::shared_ptr<StorageUnitClient>;
  using StorageUnitBundledServicePtr = std::shared_ptr<StorageUnitBundledService>;
  using rng_type                     = std::mt19937;

  using Muddle    = fetch::muddle::Muddle;
  using MuddlePtr = std::shared_ptr<Muddle>;
  using Prover    = fetch::crypto::Prover;
  using ProverPtr = std::unique_ptr<Prover>;
  using Uri       = fetch::network::Uri;

  static constexpr std::size_t IDENTITY_SIZE = 64;

  static constexpr char const *LOGGING_NAME = "ExecutorIntegrationTests";

  ExecutorIntegrationTests()
  {
    rng_.seed(42);
  }

  ProverPtr GenerateP2PKey()
  {
    static constexpr char const *KEY_FILENAME = "p2p.key";

<<<<<<< HEAD
    using Signer    = fetch::crypto::ECDSASigner;
    using SignerPtr = std::unique_ptr<Signer>;

    SignerPtr certificate        = std::unique_ptr<Signer>();
    bool      certificate_loaded = false;
=======
    using Signer = fetch::crypto::ECDSASigner;

    auto certificate        = std::make_unique<Signer>();
    bool certificate_loaded = false;
>>>>>>> f87b0003

    // Step 1. Attempt to load the existing key
    {
      std::ifstream input_file(KEY_FILENAME, std::ios::in | std::ios::binary);

      if (input_file.is_open())
      {
        fetch::byte_array::ByteArray private_key_data;
        private_key_data.Resize(Signer::PrivateKey::ecdsa_curve_type::privateKeySize);

        // attempt to read in the private key
        input_file.read(private_key_data.char_pointer(),
                        static_cast<std::streamsize>(private_key_data.size()));

        if (!(input_file.fail() || input_file.eof()))
        {
          certificate->Load(private_key_data);
          certificate_loaded = true;
        }
      }
    }

    // Generate a key if the load failed
    if (!certificate_loaded)
    {
      certificate->GenerateKeys();

      std::ofstream output_file(KEY_FILENAME, std::ios::out | std::ios::binary);

      if (output_file.is_open())
      {
        auto const private_key_data = certificate->private_key();

        output_file.write(private_key_data.char_pointer(),
                          static_cast<std::streamsize>(private_key_data.size()));
      }
      else
      {
        FETCH_LOG_WARN(LOGGING_NAME, "Failed to save P2P key");
      }
    }

    return certificate;
  }

  void SetUp() override
  {
    static const uint16_t    EXECUTOR_RPC_PORT   = 9120;
    static const uint16_t    P2P_RPC_PORT        = 9130;
    static const uint16_t    LANE_RPC_PORT_START = 9141;
    static const std::size_t NUM_LANES           = 4;

    // --- Start a NETWORK MANAGER ----------------------------------

    network_manager_ = std::make_shared<NetworkManager>(10);
    network_manager_->Start();

    // --- Start the MUDDLE on top of the NETWORK MANAGER -----------

    ProverPtr p2p_key = GenerateP2PKey();
    muddle_           = Muddle::CreateMuddle(Muddle::CreateNetworkId("Test"), std::move(p2p_key),
                                   *network_manager_);
    muddle_->Start({P2P_RPC_PORT});

    // --- Start the STORAGE SERVICE --------------------------------

    storage_service_ = std::make_shared<StorageUnitBundledService>();
    storage_service_->Setup("teststore", NUM_LANES, LANE_RPC_PORT_START, *network_manager_, true);
    storage_service_->Start();

    storage_.reset(new StorageUnitClient{*network_manager_});

    // --- Start the EXECUTOR SERVICE -------------------------------

    auto executor_muddle = Muddle::CreateMuddle(Muddle::CreateNetworkId("Test"), *network_manager_);
    executor_service_ =
        std::make_shared<ExecutorRpcService>(EXECUTOR_RPC_PORT, storage_, executor_muddle);
    executor_service_->Start();

    // --- Wait for all the services to open listening ports --------

    using InFlightCounter =
        fetch::network::AtomicInFlightCounter<fetch::network::AtomicCounterName::TCP_PORT_STARTUP>;
    fetch::network::FutureTimepoint deadline(std::chrono::seconds(30));
    if (!InFlightCounter::Wait(deadline))
    {
      throw std::runtime_error("Not all socket servers connected correctly. Aborting test");
    }

    // --- Schedule lanes for connection ----------------------------

    LaneIndex                num_lanes       = NUM_LANES;
    uint16_t                 lane_port_start = LANE_RPC_PORT_START;
    std::map<LaneIndex, Uri> lane_data;
    for (LaneIndex i = 0; i < num_lanes; ++i)
    {
      uint16_t const lane_port = static_cast<uint16_t>(lane_port_start + i);
      lane_data[i] = fetch::network::Uri("tcp://127.0.0.1:" + std::to_string(lane_port));
    }

    storage_->AddLaneConnections(lane_data);

    // --- Schedule executor for connection ---------------------

    executor_ = std::make_shared<ExecutorRpcClient>(*network_manager_, *muddle_);
    executor_->Connect(*muddle_, Uri("tcp://127.0.0.1:" + std::to_string(EXECUTOR_RPC_PORT)));

    // --- Wait for connections to finish -----------------------

    using LocalServiceConnectionsCounter = fetch::network::AtomicInFlightCounter<
        fetch::network::AtomicCounterName::LOCAL_SERVICE_CONNECTIONS>;
    if (!LocalServiceConnectionsCounter::Wait(
            fetch::network::FutureTimepoint(std::chrono::seconds(30))))
    {
      throw std::runtime_error("Not all local services connected correctly. Aborting test");
    }

    size_t exec_count = executor_->connections();
    size_t lane_count = storage_->lanes();

    FETCH_LOG_WARN(LOGGING_NAME, "Lane connections established ", lane_count, " of ", num_lanes);
    FETCH_LOG_WARN(LOGGING_NAME, "Executor connections established ", exec_count, " of ", 1);
  }

  void TearDown() override
  {
    executor_service_->Stop();
    storage_service_->Stop();
    network_manager_->Stop();

    executor_.reset();
    executor_service_.reset();
    storage_.reset();
    storage_service_.reset();
    network_manager_.reset();

    sleep(1);  // just give TCP time to settle.
  }

  fetch::chain::Transaction CreateDummyTransaction()
  {
    fetch::chain::MutableTransaction tx;
    tx.set_contract_name("fetch.dummy.wait");
    return fetch::chain::Transaction::Create(std::move(tx));
  }

  fetch::byte_array::ConstByteArray CreateAddress()
  {
    fetch::byte_array::ByteArray address;
    address.Resize(std::size_t{IDENTITY_SIZE});

    for (std::size_t i = 0; i < std::size_t{IDENTITY_SIZE}; ++i)
    {
      address[i] = static_cast<uint8_t>(rng_() & 0xFF);
    }

    return {address};
  }

  fetch::chain::Transaction CreateWalletTransaction()
  {

    // generate an address
    auto address = CreateAddress();

    // format the transaction contents
    std::ostringstream oss;
    oss << "{ "
        << R"("address": ")" << static_cast<std::string>(fetch::byte_array::ToBase64(address))
        << "\", "
        << R"("amount": )" << 1000 << " }";

    // create the transaction
    fetch::chain::MutableTransaction tx;
    tx.set_contract_name("fetch.token.wealth");
    tx.set_data(oss.str());
    tx.PushResource(address);

    return fetch::chain::Transaction::Create(std::move(tx));
  }

  NetworkManagerPtr            network_manager_;
  StorageUnitBundledServicePtr storage_service_;
  StorageUnitClientPtr         storage_;
  ExecutorRpcServicePtr        executor_service_;
  ExecutorRpcClientPtr         executor_;
  rng_type                     rng_;

  MuddlePtr muddle_;
};

TEST_F(ExecutorIntegrationTests, CheckDummyContract)
{
  // create the dummy contract
  auto tx = CreateDummyTransaction();

  // store the transaction inside the store
  storage_->AddTransaction(tx);

  auto const status = executor_->Execute(tx.digest(), 0, {0});
  EXPECT_EQ(status, fetch::ledger::ExecutorInterface::Status::SUCCESS);
}

TEST_F(ExecutorIntegrationTests, CheckTokenContract)
{
  // create the dummy contract
  auto tx = CreateWalletTransaction();

  // store the transaction inside the store
  storage_->AddTransaction(tx);

  auto const status = executor_->Execute(tx.digest(), 0, {0});
  EXPECT_EQ(status, fetch::ledger::ExecutorInterface::Status::SUCCESS);
}<|MERGE_RESOLUTION|>--- conflicted
+++ resolved
@@ -76,18 +76,10 @@
   {
     static constexpr char const *KEY_FILENAME = "p2p.key";
 
-<<<<<<< HEAD
-    using Signer    = fetch::crypto::ECDSASigner;
-    using SignerPtr = std::unique_ptr<Signer>;
-
-    SignerPtr certificate        = std::unique_ptr<Signer>();
-    bool      certificate_loaded = false;
-=======
     using Signer = fetch::crypto::ECDSASigner;
 
     auto certificate        = std::make_unique<Signer>();
     bool certificate_loaded = false;
->>>>>>> f87b0003
 
     // Step 1. Attempt to load the existing key
     {
