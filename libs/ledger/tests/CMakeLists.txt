#
# F E T C H   L E D G E R   T E S T S
#
cmake_minimum_required(VERSION 3.5 FATAL_ERROR)
project(fetch-ledger)

# CMake configuration
include(${FETCH_ROOT_CMAKE_DIR}/BuildTools.cmake)

# Compiler Configuration
setup_compiler()

<<<<<<< HEAD
add_fetch_test(ledger-chaincode-tests fetch-ledger chaincode)
add_fetch_test(ledger-executor-tests
               fetch-ledger
               executors
               SLOW)
target_include_directories(ledger-executor-tests PRIVATE chaincode)
add_fetch_test(ledger-consensus-tests fetch-ledger consensus)
add_fetch_test(ledger-chain-tests fetch-ledger chain)

add_fetch_test(ledger-dag-tests fetch-ledger dag)

add_fetch_test(ledger-upow-tests fetch-ledger upow)

configure_file("${CMAKE_CURRENT_SOURCE_DIR}/upow/synergetic_test_contract.etch" 
               "${CMAKE_CURRENT_BINARY_DIR}/synergetic_test_contract.etch" COPYONLY)

configure_file("${CMAKE_CURRENT_SOURCE_DIR}/upow/synergetic_test_dag.dag" 
               "${CMAKE_CURRENT_BINARY_DIR}/synergetic_test_dag.dag" COPYONLY)
=======
fetch_add_test(ledger-chaincode-tests fetch-ledger chaincode)
fetch_add_test(ledger-consensus-tests fetch-ledger consensus)
fetch_add_test(ledger-chain-tests fetch-ledger chain)

fetch_add_slow_test(ledger-executor-tests fetch-ledger executors)
target_include_directories(ledger-executor-tests PRIVATE chaincode)
>>>>>>> 909a81c4
<|MERGE_RESOLUTION|>--- conflicted
+++ resolved
@@ -10,30 +10,19 @@
 # Compiler Configuration
 setup_compiler()
 
-<<<<<<< HEAD
-add_fetch_test(ledger-chaincode-tests fetch-ledger chaincode)
-add_fetch_test(ledger-executor-tests
-               fetch-ledger
-               executors
-               SLOW)
-target_include_directories(ledger-executor-tests PRIVATE chaincode)
-add_fetch_test(ledger-consensus-tests fetch-ledger consensus)
-add_fetch_test(ledger-chain-tests fetch-ledger chain)
-
-add_fetch_test(ledger-dag-tests fetch-ledger dag)
-
-add_fetch_test(ledger-upow-tests fetch-ledger upow)
-
-configure_file("${CMAKE_CURRENT_SOURCE_DIR}/upow/synergetic_test_contract.etch" 
-               "${CMAKE_CURRENT_BINARY_DIR}/synergetic_test_contract.etch" COPYONLY)
-
-configure_file("${CMAKE_CURRENT_SOURCE_DIR}/upow/synergetic_test_dag.dag" 
-               "${CMAKE_CURRENT_BINARY_DIR}/synergetic_test_dag.dag" COPYONLY)
-=======
 fetch_add_test(ledger-chaincode-tests fetch-ledger chaincode)
 fetch_add_test(ledger-consensus-tests fetch-ledger consensus)
 fetch_add_test(ledger-chain-tests fetch-ledger chain)
 
 fetch_add_slow_test(ledger-executor-tests fetch-ledger executors)
 target_include_directories(ledger-executor-tests PRIVATE chaincode)
->>>>>>> 909a81c4
+
+fetch_add_test(ledger-dag-tests fetch-ledger dag)
+
+fetch_add_test(ledger-upow-tests fetch-ledger upow)
+
+configure_file("${CMAKE_CURRENT_SOURCE_DIR}/upow/synergetic_test_contract.etch" 
+               "${CMAKE_CURRENT_BINARY_DIR}/synergetic_test_contract.etch" COPYONLY)
+
+configure_file("${CMAKE_CURRENT_SOURCE_DIR}/upow/synergetic_test_dag.dag" 
+               "${CMAKE_CURRENT_BINARY_DIR}/synergetic_test_dag.dag" COPYONLY)