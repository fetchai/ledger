//------------------------------------------------------------------------------
//
//   Copyright 2018-2019 Fetch.AI Limited
//
//   Licensed under the Apache License, Version 2.0 (the "License");
//   you may not use this file except in compliance with the License.
//   You may obtain a copy of the License at
//
//       http://www.apache.org/licenses/LICENSE-2.0
//
//   Unless required by applicable law or agreed to in writing, software
//   distributed under the License is distributed on an "AS IS" BASIS,
//   WITHOUT WARRANTIES OR CONDITIONS OF ANY KIND, either express or implied.
//   See the License for the specific language governing permissions and
//   limitations under the License.
//
//------------------------------------------------------------------------------

#include "chain/address.hpp"
#include "chain/transaction.hpp"
#include "chain/transaction_builder.hpp"
#include "crypto/ecdsa.hpp"
#include "ledger/chaincode/contract_context.hpp"
#include "ledger/chaincode/contract_context_attacher.hpp"
#include "ledger/chaincode/deed.hpp"
#include "ledger/chaincode/token_contract.hpp"
#include "ledger/state_sentinel_adapter.hpp"
#include "ledger/storage_unit/fake_storage_unit.hpp"
#include "ledger/transaction_validator.hpp"

#include "gtest/gtest.h"

#include <initializer_list>

namespace fetch {
namespace ledger {

std::ostream &operator<<(std::ostream &stream, ContractExecutionStatus status)
{
  stream << ToString(status);
  return stream;
}

}  // namespace ledger
}  // namespace fetch

namespace {

using fetch::BitVector;
using fetch::chain::Address;
using fetch::chain::TransactionBuilder;
using fetch::crypto::ECDSASigner;
using fetch::ledger::ContractContext;
using fetch::ledger::ContractContextAttacher;
using fetch::ledger::ContractExecutionStatus;
using fetch::ledger::FakeStorageUnit;
using fetch::ledger::StateSentinelAdapter;
using fetch::ledger::TokenContract;
using fetch::ledger::TransactionValidator;
using fetch::ledger::Deed;

class DeedBuilder
{
public:
  using AddressList = std::initializer_list<Address>;

  DeedBuilder &AddSignee(Address const &address, Deed::Weight weight)
  {
    signees_[address] = weight;
    return *this;
  }

  DeedBuilder &AddOperation(Deed::Operation const &operation, Deed::Threshold thresold)
  {
    thresholds_[operation] = thresold;
    return *this;
  }

  Deed Build()
  {
    return {signees_, thresholds_};
  }

private:
  Deed::Signees            signees_;
  Deed::OperationTresholds thresholds_;
};

class TransactionValidatorTests : public ::testing::Test
{
protected:
  using DeedPtr = std::shared_ptr<Deed>;

  void AddFunds(uint64_t amount);
  void SetDeed(Deed const &deed);

  ECDSASigner          signer_;
  Address              signer_address_{signer_.identity()};
  TokenContract        token_contract_;
  FakeStorageUnit      storage_;
  TransactionValidator validator_{storage_, token_contract_};
};

void TransactionValidatorTests::AddFunds(uint64_t amount)
{
  // create shard mask
  BitVector shards{1};
  shards.SetAllOne();

  // create storage infrastructure
<<<<<<< HEAD
  StateSentinelAdapter    storage_adapter{storage_, Identifier{"fetch.token"}, shards};
  ContractContext         ctx{nullptr, Address{}, nullptr, &storage_adapter, 0};
=======
  StateSentinelAdapter    storage_adapter{storage_, "fetch.token", shards};
  ContractContext         ctx{nullptr, Address{}, &storage_adapter, 0};
>>>>>>> f1ebe68c
  ContractContextAttacher attacher{token_contract_, ctx};

  // add the tokens to the account
  token_contract_.AddTokens(signer_address_, amount);
}

void TransactionValidatorTests::SetDeed(Deed const &deed)
{
  // create shard mask
  BitVector shards{1};
  shards.SetAllOne();

  // create storage infrastructure
<<<<<<< HEAD
  StateSentinelAdapter    storage_adapter{storage_, Identifier{"fetch.token"}, shards};
  ContractContext         ctx{nullptr, Address{}, nullptr, &storage_adapter, 0};
=======
  StateSentinelAdapter    storage_adapter{storage_, "fetch.token", shards};
  ContractContext         ctx{nullptr, Address{}, &storage_adapter, 0};
>>>>>>> f1ebe68c
  ContractContextAttacher attacher{token_contract_, ctx};

  // add the tokens to the account
  token_contract_.SetDeed(signer_address_, std::make_shared<Deed>(deed));
}

TEST_F(TransactionValidatorTests, CheckWealthWhileValid)
{
  auto tx = TransactionBuilder{}
                .From(signer_address_)
                .TargetChainCode("fetch.token", BitVector{})
                .Action("wealth")
                .ValidUntil(100)
                .Signer(signer_.identity())
                .Seal()
                .Sign(signer_)
                .Build();

  EXPECT_EQ(ContractExecutionStatus::SUCCESS, validator_(*tx, 50));
  EXPECT_EQ(ContractExecutionStatus::TX_NOT_VALID_FOR_BLOCK, validator_(*tx, 100));
  EXPECT_EQ(ContractExecutionStatus::TX_NOT_VALID_FOR_BLOCK, validator_(*tx, 101));
}

TEST_F(TransactionValidatorTests, CheckWealthOnValidityBoundary)
{
  auto tx = TransactionBuilder{}
                .From(signer_address_)
                .TargetChainCode("fetch.token", BitVector{})
                .Action("wealth")
                .ValidUntil(100)
                .Signer(signer_.identity())
                .Seal()
                .Sign(signer_)
                .Build();

  EXPECT_EQ(ContractExecutionStatus::TX_NOT_VALID_FOR_BLOCK, validator_(*tx, 100));
}

TEST_F(TransactionValidatorTests, CheckWealthOutsideOfValidityPeriod)
{
  auto tx = TransactionBuilder{}
                .From(signer_address_)
                .TargetChainCode("fetch.token", BitVector{})
                .Action("wealth")
                .ValidUntil(100)
                .Signer(signer_.identity())
                .Seal()
                .Sign(signer_)
                .Build();

  EXPECT_EQ(ContractExecutionStatus::TX_NOT_VALID_FOR_BLOCK, validator_(*tx, 1000));
}

TEST_F(TransactionValidatorTests, CheckDefaultCaseOnValidityBoundary)
{
  auto tx = TransactionBuilder{}
                .From(signer_address_)
                .TargetChainCode("some.kind.of.chain.code", BitVector{})
                .Action("do.work")
                .ValidUntil(100)
                .Signer(signer_.identity())
                .Seal()
                .Sign(signer_)
                .Build();

  EXPECT_EQ(ContractExecutionStatus::TX_NOT_VALID_FOR_BLOCK, validator_(*tx, 100));
}

TEST_F(TransactionValidatorTests, CheckNoChargeRate)
{
  auto tx = TransactionBuilder{}
                .From(signer_address_)
                .TargetChainCode("some.kind.of.chain.code", BitVector{})
                .Action("do.work")
                .ValidUntil(100)
                .Signer(signer_.identity())
                .Seal()
                .Sign(signer_)
                .Build();

  EXPECT_EQ(ContractExecutionStatus::TX_NOT_ENOUGH_CHARGE, validator_(*tx, 50));
}

TEST_F(TransactionValidatorTests, CheckNoChargeLimit)
{
  auto tx = TransactionBuilder{}
                .From(signer_address_)
                .TargetChainCode("some.kind.of.chain.code", BitVector{})
                .Action("do.work")
                .ValidUntil(100)
                .ChargeRate(1)
                .Signer(signer_.identity())
                .Seal()
                .Sign(signer_)
                .Build();

  EXPECT_EQ(ContractExecutionStatus::TX_NOT_ENOUGH_CHARGE, validator_(*tx, 50));
}

TEST_F(TransactionValidatorTests, CheckDefaultCase)
{
  auto tx = TransactionBuilder{}
                .From(signer_address_)
                .TargetChainCode("some.kind.of.chain.code", BitVector{})
                .Action("do.work")
                .ValidUntil(100)
                .ChargeRate(1)
                .ChargeLimit(1)
                .Signer(signer_.identity())
                .Seal()
                .Sign(signer_)
                .Build();

  AddFunds(1);

  EXPECT_EQ(ContractExecutionStatus::SUCCESS, validator_(*tx, 50));
}

TEST_F(TransactionValidatorTests, CheckNoEnoughCharge)
{
  auto tx = TransactionBuilder{}
                .From(signer_address_)
                .TargetChainCode("some.kind.of.chain.code", BitVector{})
                .Action("do.work")
                .ValidUntil(100)
                .ChargeRate(100)
                .ChargeLimit(1)
                .Signer(signer_.identity())
                .Seal()
                .Sign(signer_)
                .Build();

  AddFunds(1);

  EXPECT_EQ(ContractExecutionStatus::INSUFFICIENT_AVAILABLE_FUNDS, validator_(*tx, 50));
}

TEST_F(TransactionValidatorTests, CheckPermissionDeniedIncorrectSignature)
{
  ECDSASigner other1;

  auto tx = TransactionBuilder{}
                .From(signer_address_)
                .TargetChainCode("some.kind.of.chain.code", BitVector{})
                .Action("do.work")
                .ValidUntil(100)
                .ChargeRate(100)
                .ChargeLimit(1)
                .Signer(other1.identity())
                .Seal()
                .Sign(other1)
                .Build();

  AddFunds(1);

  EXPECT_EQ(ContractExecutionStatus::TX_PERMISSION_DENIED, validator_(*tx, 50));
}

TEST_F(TransactionValidatorTests, CheckPermissionDeniedTooManySignatures)
{
  ECDSASigner other1;
  ECDSASigner other2;

  auto tx = TransactionBuilder{}
                .From(signer_address_)
                .TargetChainCode("some.kind.of.chain.code", BitVector{})
                .Action("do.work")
                .ValidUntil(100)
                .ChargeRate(100)
                .ChargeLimit(1)
                .Signer(other1.identity())
                .Signer(other2.identity())
                .Seal()
                .Sign(other1)
                .Sign(other2)
                .Build();

  AddFunds(1);

  EXPECT_EQ(ContractExecutionStatus::TX_PERMISSION_DENIED, validator_(*tx, 50));
}

TEST_F(TransactionValidatorTests, CheckOkayWithDeedWithExecute)
{
  ECDSASigner other1;
  ECDSASigner other2;

  Address address1{other1.identity()};
  Address address2{other2.identity()};

  // build the deed
  auto deed = DeedBuilder{}
                  .AddSignee(address1, 1)
                  .AddSignee(address2, 1)
                  .AddOperation(Deed::TRANSFER, 2)
                  .AddOperation(Deed::EXECUTE, 2)
                  .Build();
  SetDeed(deed);
  AddFunds(1);

  auto tx = TransactionBuilder{}
                .From(signer_address_)
                .TargetChainCode("some.kind.of.chain.code", BitVector{})
                .Action("do.work")
                .ValidUntil(100)
                .ChargeRate(1)
                .ChargeLimit(1)
                .Signer(other1.identity())
                .Signer(other2.identity())
                .Seal()
                .Sign(other1)
                .Sign(other2)
                .Build();

  EXPECT_EQ(ContractExecutionStatus::SUCCESS, validator_(*tx, 50));
}

TEST_F(TransactionValidatorTests, CheckOkayWithDeedTransferOnly)
{
  ECDSASigner other1;
  ECDSASigner other2;

  Address address1{other1.identity()};
  Address address2{other2.identity()};

  // build the deed
  auto deed = DeedBuilder{}
                  .AddSignee(address1, 1)
                  .AddSignee(address2, 1)
                  .AddOperation(Deed::TRANSFER, 2)
                  .Build();
  SetDeed(deed);
  AddFunds(12);

  auto tx = TransactionBuilder{}
                .From(signer_address_)
                .ValidUntil(100)
                .ChargeRate(1)
                .ChargeLimit(2)
                .Transfer(address1, 5)
                .Transfer(address2, 5)
                .Signer(other1.identity())
                .Signer(other2.identity())
                .Seal()
                .Sign(other1)
                .Sign(other2)
                .Build();

  EXPECT_EQ(ContractExecutionStatus::SUCCESS, validator_(*tx, 50));
}

TEST_F(TransactionValidatorTests, CheckNotEnoughChargeTransfers)
{
  ECDSASigner other1;
  ECDSASigner other2;

  Address address1{other1.identity()};
  Address address2{other2.identity()};

  AddFunds(12);

  auto tx = TransactionBuilder{}
                .From(signer_address_)
                .ValidUntil(100)
                .ChargeRate(1)
                .ChargeLimit(2)
                .Transfer(address1, 5)
                .Transfer(address2, 5)
                .Signer(signer_.identity())
                .Seal()
                .Sign(signer_)
                .Build();

  EXPECT_EQ(ContractExecutionStatus::SUCCESS, validator_(*tx, 50));
}

TEST_F(TransactionValidatorTests, CheckPermissionDeniedWithDeedNoTransferPermission)
{
  ECDSASigner other1;
  ECDSASigner other2;

  Address address1{other1.identity()};
  Address address2{other2.identity()};

  // build the deed
  auto deed = DeedBuilder{}.AddSignee(address1, 1).AddSignee(address2, 1).Build();
  SetDeed(deed);
  AddFunds(12);

  auto tx = TransactionBuilder{}
                .From(signer_address_)
                .ValidUntil(100)
                .ChargeRate(1)
                .ChargeLimit(2)
                .Transfer(address1, 5)
                .Transfer(address2, 5)
                .Signer(other1.identity())
                .Signer(other2.identity())
                .Seal()
                .Sign(other1)
                .Sign(other2)
                .Build();

  EXPECT_EQ(ContractExecutionStatus::TX_PERMISSION_DENIED, validator_(*tx, 50));
}

TEST_F(TransactionValidatorTests, CheckPermissionDeniedWithDeedNoExecutePermission)
{
  ECDSASigner other1;
  ECDSASigner other2;

  Address address1{other1.identity()};
  Address address2{other2.identity()};

  // build the deed
  auto deed = DeedBuilder{}
                  .AddSignee(address1, 1)
                  .AddSignee(address2, 1)
                  .AddOperation(Deed::TRANSFER, 2)
                  .Build();
  SetDeed(deed);
  AddFunds(1);

  auto tx = TransactionBuilder{}
                .From(signer_address_)
                .TargetSmartContract(address2, BitVector{})  // reuse addresses for contract id
                .Action("do.work")
                .ValidUntil(100)
                .ChargeRate(1)
                .ChargeLimit(1)
                .Signer(other1.identity())
                .Signer(other2.identity())
                .Seal()
                .Sign(other1)
                .Sign(other2)
                .Build();

  EXPECT_EQ(ContractExecutionStatus::TX_PERMISSION_DENIED, validator_(*tx, 50));
}

}  // namespace<|MERGE_RESOLUTION|>--- conflicted
+++ resolved
@@ -108,13 +108,8 @@
   shards.SetAllOne();
 
   // create storage infrastructure
-<<<<<<< HEAD
-  StateSentinelAdapter    storage_adapter{storage_, Identifier{"fetch.token"}, shards};
+  StateSentinelAdapter    storage_adapter{storage_, "fetch.token", shards};
   ContractContext         ctx{nullptr, Address{}, nullptr, &storage_adapter, 0};
-=======
-  StateSentinelAdapter    storage_adapter{storage_, "fetch.token", shards};
-  ContractContext         ctx{nullptr, Address{}, &storage_adapter, 0};
->>>>>>> f1ebe68c
   ContractContextAttacher attacher{token_contract_, ctx};
 
   // add the tokens to the account
@@ -128,13 +123,8 @@
   shards.SetAllOne();
 
   // create storage infrastructure
-<<<<<<< HEAD
-  StateSentinelAdapter    storage_adapter{storage_, Identifier{"fetch.token"}, shards};
+  StateSentinelAdapter    storage_adapter{storage_, "fetch.token", shards};
   ContractContext         ctx{nullptr, Address{}, nullptr, &storage_adapter, 0};
-=======
-  StateSentinelAdapter    storage_adapter{storage_, "fetch.token", shards};
-  ContractContext         ctx{nullptr, Address{}, &storage_adapter, 0};
->>>>>>> f1ebe68c
   ContractContextAttacher attacher{token_contract_, ctx};
 
   // add the tokens to the account
