//------------------------------------------------------------------------------
//
//   Copyright 2018-2020 Fetch.AI Limited
//
//   Licensed under the Apache License, Version 2.0 (the "License");
//   you may not use this file except in compliance with the License.
//   You may obtain a copy of the License at
//
//       http://www.apache.org/licenses/LICENSE-2.0
//
//   Unless required by applicable law or agreed to in writing, software
//   distributed under the License is distributed on an "AS IS" BASIS,
//   WITHOUT WARRANTIES OR CONDITIONS OF ANY KIND, either express or implied.
//   See the License for the specific language governing permissions and
//   limitations under the License.
//
//------------------------------------------------------------------------------

#include "chain/constants.hpp"
#include "crypto/ecdsa.hpp"
#include "ledger/chain/block.hpp"
#include "ledger/chain/main_chain.hpp"
#include "ledger/consensus/consensus.hpp"
#include "ledger/consensus/stake_snapshot.hpp"
#include "ledger/storage_unit/fake_storage_unit.hpp"
#include "moment/deadline_timer.hpp"

#include "gtest/gtest.h"

/**
 * These tests are designed to check that high level consensus checks are being enforced.
 * It does not aim to check:
 * - Anything that requires execution (TXs are there, lanes, slices, merkle hash)
 * - Entropy is correct (notice entropy signature verification is turned off)
 * - Notarisations are correct
 *
 */

using namespace fetch;

using fetch::ledger::MainChain;
using fetch::ledger::Block;
using fetch::crypto::ECDSASigner;

class ConsensusTests : public ::testing::Test
{
protected:
  using Consensus             = ledger::Consensus;
  using ConsensusPtr          = std::shared_ptr<Consensus>;
  using Signers               = std::vector<std::shared_ptr<ECDSASigner>>;
  using Members               = Consensus::WeightedQual;
  using StakeManager          = ledger::StakeManager;
  using StakeManagerPtr       = Consensus::StakeManagerPtr;
  using MainChain             = ledger::MainChain;
  using MainChainPtr          = std::shared_ptr<ledger::MainChain>;
  using StorageInterface      = ledger::FakeStorageUnit;
  using BeaconSetupServicePtr = Consensus::BeaconSetupServicePtr;
  using BeaconServicePtr      = Consensus::BeaconServicePtr;
  using Identity              = Consensus::Identity;
  using BlockEntropy          = Consensus::BlockEntropy;
  using NotarisationPtr       = Consensus::NotarisationPtr;
  using Block                 = ledger::Block;
  using BlockPtr              = std::shared_ptr<Block>;
  using StakeSnapshot         = fetch::ledger::StakeSnapshot;
  using ConstByteArray        = byte_array::ConstByteArray;
  using Digest                = Block::Hash;

  void SetUp() override
  {
    auto snapshot = std::make_shared<StakeSnapshot>();

    // Set up our initial cabinet as stakers
    for (std::size_t i = 0; i < max_cabinet_size_; ++i)
    {
      auto     signer   = std::make_shared<ECDSASigner>();
      Identity identity = Identity{signer->identity().identifier()};
      cabinet_priv_keys_.push_back(signer);
      cabinet_.emplace_back(identity);
      qual_.emplace_back(identity);
      snapshot->UpdateStake(identity, 1);
    }

    mining_identity_ = cabinet_[0];

    stake_        = std::make_shared<StakeManager>();
    beacon_setup_ = nullptr;
    beacon_       = nullptr;
    notarisation_ = nullptr;

    consensus_ = std::make_shared<Consensus>(stake_, beacon_setup_, beacon_, chain_, storage_,
                                             mining_identity_, aeon_period_, max_cabinet_size_,
                                             block_interval_ms_, notarisation_);

    // A newly constructed chain is at genesis
    auto const genesis = chain_.GetHeaviestBlock();

    consensus_->UpdateCurrentBlock(*genesis);

    consensus_->Reset(*snapshot, storage_);
  }

  // return a valid first block after genesis (entropy not
  // populated fully) - note the prev hash here will be incorrect past 1.
  BlockPtr ValidNthBlock(uint64_t desired_block_number, uint64_t miner_index = 0)
  {
    BlockPtr ret     = std::make_shared<Block>();
    BlockPtr genesis = MainChain::CreateGenesisBlock();

    ret->block_number               = desired_block_number;
    ret->block_entropy.block_number = ret->block_number;
    ret->previous_hash              = genesis->hash;
    ret->miner_id                   = cabinet_[miner_index];
    ret->timestamp =
        GetTime(fetch::moment::GetClock("default", fetch::moment::ClockType::SYSTEM)) - 1;

    // Even though the entropy signature is not checked for this test, the thresholds etc. ARE
    // tested and need to be set appropriately
    if (desired_block_number == 1)
    {
      for (auto const &qual : qual_)
      {
        ret->block_entropy.qualified.insert(qual.identifier());
      }

      ret->block_entropy.HashSelf();

      for (auto const &key : cabinet_priv_keys_)
      {
        ret->block_entropy
            .confirmations[ret->block_entropy.ToQualIndex(key->identity().identifier())] =
            key->Sign(ret->block_entropy.digest);
      }

      assert(!ret->block_entropy.confirmations.empty());
    }
    else
    {
      ret->previous_hash = last_hash_used;
    }

    // This relies on generating blocks in order
    ret->previous_hash = chain_.GetHeaviestBlock()->hash;

    for (auto const &i : qual_)
    {
      ret->block_entropy.qualified.insert(i.identifier());
    }

<<<<<<< HEAD
    using Backdoor = fetch::ledger::BorrowBlockGenerationWeight;
    ret->weight    = static_cast<Backdoor const &>(*consensus_)
                      .GetBlockGenerationWeight(*ret, cabinet_[miner_index]);
=======
    try
    {
      ret->weight = consensus_->GetBlockGenerationWeight(*ret, cabinet_[miner_index]);
    }
    catch (...)
    {
      ret->weight = 0;
    }
>>>>>>> 51d3a8f5

    ret->UpdateDigest();
    ret->miner_signature = cabinet_priv_keys_[miner_index]->Sign(ret->hash);

    last_hash_used = ret->hash;
    chain_.AddBlock(*ret);

    return ret;
  }

  // Initialise these before the test
  fetch::crypto::mcl::details::MCLInitialiser init_before_others_{};

  // Run this before any of the tests.
  const int speedup_ = []() {
    fetch::chain::InitialiseTestConstants();
    return 0;
  }();

  ConsensusPtr          consensus_;
  Signers               cabinet_priv_keys_;
  Members               cabinet_;  // The identities that are in the cabinet
  Members               qual_;     // The identities that are in qual
  StakeManagerPtr       stake_;
  BeaconSetupServicePtr beacon_setup_;
  BeaconServicePtr      beacon_;
  Digest                last_hash_used;
  MainChain             chain_;
  StorageInterface      storage_;
  Identity              mining_identity_;
  uint64_t const        aeon_period_{10};
  uint64_t const        max_cabinet_size_{10};
  uint64_t const        block_interval_ms_{5000};
  NotarisationPtr       notarisation_;
};

TEST_F(ConsensusTests, test_valid_block)
{
  BlockPtr block = ValidNthBlock(1);

  ASSERT_EQ(consensus_->ValidBlock(*block), ledger::ConsensusInterface::Status::YES);
}

TEST_F(ConsensusTests, test_invalid_block_number)
{
  BlockPtr block = ValidNthBlock(1);
  block->block_number++;
  block->block_entropy.block_number++;

  ASSERT_EQ(consensus_->ValidBlock(*block), ledger::ConsensusInterface::Status::NO);
}

TEST_F(ConsensusTests, test_entropy_block_number_mismatch)
{
  BlockPtr block = ValidNthBlock(1);
  block->block_entropy.block_number++;

  ASSERT_EQ(consensus_->ValidBlock(*block), ledger::ConsensusInterface::Status::NO);
}

TEST_F(ConsensusTests, test_hash_empty)
{
  BlockPtr block = ValidNthBlock(1);
  block->hash    = "";

  ASSERT_EQ(consensus_->ValidBlock(*block), ledger::ConsensusInterface::Status::NO);
}

TEST_F(ConsensusTests, test_not_an_aeon)
{
  BlockPtr block = ValidNthBlock(1);
  block->block_entropy.confirmations.clear();

  ASSERT_EQ(consensus_->ValidBlock(*block), ledger::ConsensusInterface::Status::NO);
}

TEST_F(ConsensusTests, test_zero_weight)
{
  BlockPtr block = ValidNthBlock(1);
  block->weight  = 0;

  ASSERT_EQ(consensus_->ValidBlock(*block), ledger::ConsensusInterface::Status::NO);
}

TEST_F(ConsensusTests, test_wrong_weight)
{
  BlockPtr block = ValidNthBlock(1);
  block->weight++;

  ASSERT_EQ(consensus_->ValidBlock(*block), ledger::ConsensusInterface::Status::NO);
}

TEST_F(ConsensusTests, test_stolen_weight)
{
  BlockPtr block                = ValidNthBlock(1);
  BlockPtr block_by_other_miner = ValidNthBlock(1, 1);

  block->weight = block_by_other_miner->weight;
  block->UpdateDigest();
  block->miner_signature = cabinet_priv_keys_[0]->Sign(block->hash);

  ASSERT_EQ(consensus_->ValidBlock(*block), ledger::ConsensusInterface::Status::NO);
}

TEST_F(ConsensusTests, test_timestamp_too_early)
{
  BlockPtr block = ValidNthBlock(1);
  block          = ValidNthBlock(2);

  ASSERT_EQ(consensus_->ValidBlock(*block), ledger::ConsensusInterface::Status::NO);
}

TEST_F(ConsensusTests, test_timestamp_before_previous)
{
  BlockPtr block = ValidNthBlock(1);
  block          = ValidNthBlock(2);

  block->timestamp = 0;

  ASSERT_EQ(consensus_->ValidBlock(*block), ledger::ConsensusInterface::Status::NO);
}

TEST_F(ConsensusTests, test_not_member_of_qual)
{
  BlockPtr block = ValidNthBlock(1);

  auto     signer          = std::make_shared<ECDSASigner>();
  Identity random_identity = signer->identity();

  block->miner_id = random_identity;
  block->UpdateDigest();

  ASSERT_EQ(consensus_->ValidBlock(*block), ledger::ConsensusInterface::Status::NO);
}

TEST_F(ConsensusTests, test_mismatched_cabinet_size)
{
  BlockPtr block = ValidNthBlock(1);

  consensus_->SetMaxCabinetSize(1);

  ASSERT_EQ(consensus_->ValidBlock(*block), ledger::ConsensusInterface::Status::NO);
}

TEST_F(ConsensusTests, test_qual_too_small)
{
  BlockPtr block = ValidNthBlock(1);

  auto &entropy            = block->block_entropy;
  auto  confirmations_copy = entropy.confirmations;

  entropy.confirmations.clear();
  entropy.confirmations.insert(*confirmations_copy.begin());
  entropy.HashSelf();

  ASSERT_EQ(consensus_->ValidBlock(*block), ledger::ConsensusInterface::Status::NO);
}

TEST_F(ConsensusTests, test_unknown_qual_signed)
{
  BlockPtr block = ValidNthBlock(1);

  auto  signer  = std::make_shared<ECDSASigner>();
  auto &entropy = block->block_entropy;

  entropy.confirmations.erase(entropy.confirmations.begin());
  entropy.confirmations[entropy.ToQualIndex(signer->identity().identifier())] =
      signer->Sign(entropy.digest);

  // Since the update from the consensus up to N/3 failed confirmations are permitted. Since this
  // test only adds one this is permitted
  ASSERT_EQ(consensus_->ValidBlock(*block), ledger::ConsensusInterface::Status::YES);
}

TEST_F(ConsensusTests, test_timestamp_ahead_in_time)
{
  BlockPtr block = ValidNthBlock(1);

  block->timestamp = block->timestamp + 10000;

  ASSERT_EQ(consensus_->ValidBlock(*block), ledger::ConsensusInterface::Status::NO);
}

TEST_F(ConsensusTests, non_qual_miner)
{
  BlockPtr block = ValidNthBlock(1);

  auto signer     = std::make_shared<ECDSASigner>();
  block->miner_id = signer->identity();
  block->weight   = 0;

  block->UpdateDigest();
  block->miner_signature = signer->Sign(block->hash);

  ASSERT_EQ(consensus_->ValidBlock(*block), ledger::ConsensusInterface::Status::NO);
}

TEST_F(ConsensusTests, non_cabinet_qual)
{
  auto signer   = std::make_shared<ECDSASigner>();
  auto snapshot = std::make_shared<StakeSnapshot>();

  snapshot->UpdateStake(signer->identity(), 1);

  // All but the first
  for (std::size_t i = 1; i < cabinet_.size(); ++i)
  {
    snapshot->UpdateStake(cabinet_[i], 1);
  }
  consensus_->Reset(*snapshot, storage_);

  BlockPtr block = ValidNthBlock(1);

  ASSERT_EQ(consensus_->ValidBlock(*block), ledger::ConsensusInterface::Status::NO);
}

TEST_F(ConsensusTests, incorrect_confirmation_sig)
{
  BlockPtr block                        = ValidNthBlock(1);
  block->block_entropy.confirmations[0] = block->block_entropy.confirmations[1];

  ASSERT_EQ(consensus_->ValidBlock(*block), ledger::ConsensusInterface::Status::NO);
}

TEST_F(ConsensusTests, loose_blocks_invalid)
{
  BlockPtr block = ValidNthBlock(2);

  block->previous_hash = block->hash;
  block->UpdateDigest();
  block->miner_signature = cabinet_priv_keys_[0]->Sign(block->hash);

  ASSERT_EQ(consensus_->ValidBlock(*block), ledger::ConsensusInterface::Status::NO);
}

TEST_F(ConsensusTests, not_aeon_beginning)
{
  BlockPtr block = ValidNthBlock(1);

  block->block_entropy.confirmations.clear();

  block->UpdateDigest();
  block->miner_signature = cabinet_priv_keys_[0]->Sign(block->hash);

  ASSERT_EQ(consensus_->ValidBlock(*block), ledger::ConsensusInterface::Status::NO);
}<|MERGE_RESOLUTION|>--- conflicted
+++ resolved
@@ -146,20 +146,16 @@
       ret->block_entropy.qualified.insert(i.identifier());
     }
 
-<<<<<<< HEAD
-    using Backdoor = fetch::ledger::BorrowBlockGenerationWeight;
-    ret->weight    = static_cast<Backdoor const &>(*consensus_)
-                      .GetBlockGenerationWeight(*ret, cabinet_[miner_index]);
-=======
     try
     {
-      ret->weight = consensus_->GetBlockGenerationWeight(*ret, cabinet_[miner_index]);
+      using Backdoor = fetch::ledger::BorrowBlockGenerationWeight;
+      ret->weight    = static_cast<Backdoor const &>(*consensus_)
+	      .GetBlockGenerationWeight(*ret, cabinet_[miner_index]);
     }
     catch (...)
     {
       ret->weight = 0;
     }
->>>>>>> 51d3a8f5
 
     ret->UpdateDigest();
     ret->miner_signature = cabinet_priv_keys_[miner_index]->Sign(ret->hash);
