--- conflicted
+++ resolved
@@ -146,18 +146,11 @@
   }
 
   // add the main chain blocks
-<<<<<<< HEAD
   for (std::size_t i{}; i < main.size() - 1; ++i)
   {
     ASSERT_EQ(BlockStatus::ADDED, chain_->AddBlock(*main[i])) << "when adding main block no. " << i;
     ASSERT_EQ(chain_->GetHeaviestBlockHash(), side.back()->body.hash);  // because of hash values
   }
-=======
-  ASSERT_EQ(BlockStatus::ADDED, chain_->AddBlock(*main1));
-  ASSERT_EQ(chain_->GetHeaviestBlockHash(), side2->body.hash);
-
-  ASSERT_EQ(BlockStatus::ADDED, chain_->AddBlock(*main2));
->>>>>>> b4f9ed2b
 
   ASSERT_EQ(BlockStatus::ADDED, chain_->AddBlock(*main.back()));
   ASSERT_EQ(chain_->GetHeaviestBlockHash(), main.back()->body.hash);
@@ -201,8 +194,7 @@
         << "when adding branch3's block no. " << block->body.hash;
   }
 
-<<<<<<< HEAD
-  // add the two more branches growing in length
+  // and the two more branches growing in length
   auto youngest_block_age{branch3.size() - 1};
   auto best_block{branch3.back()};
 
@@ -241,15 +233,6 @@
     ASSERT_EQ(chain_->GetHeaviestBlockHash(), best_block->body.hash)
         << "when adding branch6's block no. " << block->body.block_number;
   }
-=======
-  // add the main chain blocks
-  ASSERT_EQ(BlockStatus::ADDED, chain_->AddBlock(*main1));
-  ASSERT_EQ(chain_->GetHeaviestBlockHash(), side2->body.hash);
-  ASSERT_EQ(BlockStatus::ADDED, chain_->AddBlock(*main2));
-
-  ASSERT_EQ(BlockStatus::ADDED, chain_->AddBlock(*main3));
-  ASSERT_EQ(chain_->GetHeaviestBlockHash(), main3->body.hash);
->>>>>>> b4f9ed2b
 
   // invalidate the middle of the longest branch, now branch7 is the best
   ASSERT_TRUE(chain_->RemoveBlock(branch9[6]->body.hash));
