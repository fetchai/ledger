--- conflicted
+++ resolved
@@ -75,20 +75,20 @@
 
   block = gen->Generate(previous);
   // If first block from genesis then fill with cabinet members
-  if (previous->body.block_number == 0)
+  if (previous->block_number == 0)
   {
     assert(!cabinet.empty());
-    block->body.block_entropy.qualified = cabinet;
+    block->block_entropy.qualified = cabinet;
     // Insert fake confirmatin to trigger aeon beginning
-    block->body.block_entropy.confirmations.insert({"fake", "confirmation"});
+    block->block_entropy.confirmations.insert({"fake", "confirmation"});
   }
 
   // If no weight specified pick random miner to make block
   if (weight == 0)
   {
-    block->body.miner_id = crypto::Identity{
+    block->miner_id = crypto::Identity{
         *std::next(cabinet.begin(), static_cast<uint32_t>(rand()) % cabinet.size())};
-    block->weight       = Consensus::ShuffledCabinetRank(cabinet, *block, block->body.miner_id);
+    block->weight       = Consensus::ShuffledCabinetRank(cabinet, *block, block->miner_id);
     block->total_weight = previous->total_weight + block->weight;
     return block;
   }
@@ -101,7 +101,7 @@
     auto member_id = crypto::Identity{member};
     if (weight == Consensus::ShuffledCabinetRank(cabinet, *block, member_id))
     {
-      block->body.miner_id = member_id;
+      block->miner_id = member_id;
       break;
     }
   }
@@ -168,14 +168,14 @@
 
 Block::Hash GetHeaviestHash(BlockPtr const &block1, BlockPtr const &block2)
 {
-  Block::Hash heaviest_hash = block1->body.hash;
+  Block::Hash heaviest_hash = block1->hash;
   if (block2->total_weight > block1->total_weight ||
       (block2->total_weight == block1->total_weight &&
-       block2->body.block_number > block1->body.block_number) ||
+       block2->block_number > block1->block_number) ||
       (block2->total_weight == block1->total_weight &&
-       block2->body.block_number == block1->body.block_number && block2->weight > block1->weight))
-  {
-    heaviest_hash = block2->body.hash;
+       block2->block_number == block1->block_number && block2->weight > block1->weight))
+  {
+    heaviest_hash = block2->hash;
   }
   return heaviest_hash;
 }
@@ -287,19 +287,18 @@
   auto const main{GenerateChain(generator_, cabinet_, genesis, 72, {side})};
 
   // add the main chain blocks
-<<<<<<< HEAD
   for (std::size_t i = 0; i < main.size(); ++i)
   {
     ASSERT_EQ(BlockStatus::ADDED, chain_->AddBlock(*main[i]))
         << "; side: " << Hashes(side) << "; main: " << Hashes(main);
     if (i == 0)
     {
-      ASSERT_EQ(chain_->GetHeaviestBlockHash(), side.back()->body.hash)
+      ASSERT_EQ(chain_->GetHeaviestBlockHash(), side.back()->hash)
           << "; side: " << Hashes(side) << "; main: " << Hashes(main);
     }
     else if (i == main.size() - 1)
     {
-      ASSERT_EQ(chain_->GetHeaviestBlockHash(), main.back()->body.hash)
+      ASSERT_EQ(chain_->GetHeaviestBlockHash(), main.back()->hash)
           << "; side: " << Hashes(side) << "; main: " << Hashes(main);
     }
     else
@@ -308,22 +307,6 @@
           << "; side: " << Hashes(side) << "; main: " << Hashes(main);
     }
   }
-=======
-  ASSERT_EQ(BlockStatus::ADDED, chain_->AddBlock(*main.front()))
-      << "; side: " << Hashes(side) << "; main: " << Hashes(main);
-  ASSERT_EQ(chain_->GetHeaviestBlockHash(), side.back()->hash)
-      << "; side: " << Hashes(side) << "; main: " << Hashes(main);
-
-  ASSERT_EQ(BlockStatus::ADDED, chain_->AddBlock(*main[1]))
-      << "; side: " << Hashes(side) << "; main: " << Hashes(main);
-  ASSERT_EQ(chain_->GetHeaviestBlockHash(), std::max(main[1]->hash, side.back()->hash))
-      << "; side: " << Hashes(side) << "; main: " << Hashes(main);
-
-  ASSERT_EQ(BlockStatus::ADDED, chain_->AddBlock(*main.back()))
-      << "; side: " << Hashes(side) << "; main: " << Hashes(main);
-  ASSERT_EQ(chain_->GetHeaviestBlockHash(), main.back()->hash)
-      << "; side: " << Hashes(side) << "; main: " << Hashes(main);
->>>>>>> a6ba0870
 }
 
 TEST_P(MainChainTests, CheckChainBlockInvalidation)
@@ -371,11 +354,7 @@
       ASSERT_EQ(BlockStatus::ADDED, chain_->AddBlock(*branch[i]))
           << "; branch3: " << Hashes(branch3) << "; branch5: " << Hashes(branch5)
           << "; branch9: " << Hashes(branch9);
-<<<<<<< HEAD
       ASSERT_EQ(chain_->GetHeaviestBlockHash(), GetHeaviestHash(best_block, branch[i]))
-=======
-      ASSERT_EQ(chain_->GetHeaviestBlockHash(), best_block->hash)
->>>>>>> a6ba0870
           << "when adding branch" << branch.size() << "'s block no. " << i
           << "; branch3: " << Hashes(branch3) << "; branch5: " << Hashes(branch5)
           << "; branch9: " << Hashes(branch9);
@@ -384,21 +363,13 @@
         << "; branch3: " << Hashes(branch3) << "; branch5: " << Hashes(branch5)
         << "; branch9: " << Hashes(branch9);
     ASSERT_EQ(chain_->GetHeaviestBlockHash(),
-<<<<<<< HEAD
               GetHeaviestHash(best_block, branch[youngest_block_age]));
-=======
-              std::max(best_block->hash, branch[youngest_block_age]->hash));
->>>>>>> a6ba0870
     for (std::size_t i{youngest_block_age + 1}; i < branch.size(); ++i)
     {
       ASSERT_EQ(BlockStatus::ADDED, chain_->AddBlock(*branch[i]))
           << "; branch3: " << Hashes(branch3) << "; branch5: " << Hashes(branch5)
           << "; branch9: " << Hashes(branch9);
-<<<<<<< HEAD
       ASSERT_EQ(chain_->GetHeaviestBlockHash(), GetHeaviestHash(branch[i], best_block))
-=======
-      ASSERT_EQ(chain_->GetHeaviestBlockHash(), branch[i]->hash)
->>>>>>> a6ba0870
           << "when adding branch" << branch.size() << "'s block no. " << i
           << "; branch3: " << Hashes(branch3) << "; branch5: " << Hashes(branch5)
           << "; branch9: " << Hashes(branch9);
@@ -442,11 +413,7 @@
       << "; branch3: " << Hashes(branch3) << "; branch5: " << Hashes(branch5)
       << "; branch6: " << Hashes(branch6) << "; branch7: " << Hashes(branch7)
       << "; branch9: " << Hashes(branch9);
-<<<<<<< HEAD
   ASSERT_EQ(chain_->GetHeaviestBlockHash(), GetHeaviestHash(branch7.back(), branch9[5]))
-=======
-  ASSERT_EQ(chain_->GetHeaviestBlockHash(), branch7.back()->hash)
->>>>>>> a6ba0870
       << "; branch3: " << Hashes(branch3) << "; branch5: " << Hashes(branch5)
       << "; branch6: " << Hashes(branch6) << "; branch7: " << Hashes(branch7)
       << "; branch9: " << Hashes(branch9);
@@ -476,11 +443,7 @@
       << "; branch9: " << Hashes(branch9);
   // now both branch7 and branch9 have almost been wiped out of the chain and branch6 is the
   // heaviest
-<<<<<<< HEAD
   ASSERT_EQ(chain_->GetHeaviestBlockHash(), GetHeaviestHash(branch6.back(), branch7[1]))
-=======
-  ASSERT_EQ(chain_->GetHeaviestBlockHash(), branch6.back()->hash)
->>>>>>> a6ba0870
       << "; branch3: " << Hashes(branch3) << "; branch5: " << Hashes(branch5)
       << "; branch6: " << Hashes(branch6) << "; branch7: " << Hashes(branch7)
       << "; branch9: " << Hashes(branch9);
@@ -508,13 +471,8 @@
         << "; branch6: " << Hashes(branch6) << "; branch7: " << Hashes(branch7)
         << "; branch9: " << Hashes(branch9);
   }
-<<<<<<< HEAD
-  ASSERT_TRUE(chain_->RemoveBlock(branch6[4]->body.hash));
+  ASSERT_TRUE(chain_->RemoveBlock(branch6[4]->hash));
   ASSERT_EQ(chain_->GetHeaviestBlockHash(), GetHeaviestHash(branch5.back(), branch6[3]));
-=======
-  ASSERT_TRUE(chain_->RemoveBlock(branch6[4]->hash));
-  ASSERT_EQ(chain_->GetHeaviestBlockHash(), branch5.back()->hash);
->>>>>>> a6ba0870
   for (std::size_t i{}; i < 4; ++i)
   {
     ASSERT_TRUE(static_cast<bool>(chain_->GetBlock(branch6[i]->hash)))
@@ -887,47 +845,26 @@
   ASSERT_EQ(chain_->GetHeaviestBlockHash(), common1->hash);
 
   // add all the side chain tips
-<<<<<<< HEAD
   ASSERT_EQ(BlockStatus::LOOSE, chain_->AddBlock(*side1[1]));
-  ASSERT_EQ(chain_->GetHeaviestBlockHash(), common1->body.hash);
+  ASSERT_EQ(chain_->GetHeaviestBlockHash(), common1->hash);
   ASSERT_EQ(BlockStatus::LOOSE, chain_->AddBlock(*side2[1]));
-  ASSERT_EQ(chain_->GetHeaviestBlockHash(), common1->body.hash);
+  ASSERT_EQ(chain_->GetHeaviestBlockHash(), common1->hash);
   ASSERT_EQ(BlockStatus::LOOSE, chain_->AddBlock(*side3[1]));
-  ASSERT_EQ(chain_->GetHeaviestBlockHash(), common1->body.hash);
+  ASSERT_EQ(chain_->GetHeaviestBlockHash(), common1->hash);
   ASSERT_EQ(BlockStatus::LOOSE, chain_->AddBlock(*side4[1]));
-  ASSERT_EQ(chain_->GetHeaviestBlockHash(), common1->body.hash);
+  ASSERT_EQ(chain_->GetHeaviestBlockHash(), common1->hash);
   ASSERT_EQ(BlockStatus::LOOSE, chain_->AddBlock(*side5[1]));
-  ASSERT_EQ(chain_->GetHeaviestBlockHash(), common1->body.hash);
-=======
-  ASSERT_EQ(BlockStatus::LOOSE, chain_->AddBlock(*side1_2));
   ASSERT_EQ(chain_->GetHeaviestBlockHash(), common1->hash);
-  ASSERT_EQ(BlockStatus::LOOSE, chain_->AddBlock(*side2_2));
-  ASSERT_EQ(chain_->GetHeaviestBlockHash(), common1->hash);
-  ASSERT_EQ(BlockStatus::LOOSE, chain_->AddBlock(*side3_2));
-  ASSERT_EQ(chain_->GetHeaviestBlockHash(), common1->hash);
-  ASSERT_EQ(BlockStatus::LOOSE, chain_->AddBlock(*side4_2));
-  ASSERT_EQ(chain_->GetHeaviestBlockHash(), common1->hash);
-  ASSERT_EQ(BlockStatus::LOOSE, chain_->AddBlock(*side5_2));
-  ASSERT_EQ(chain_->GetHeaviestBlockHash(), common1->hash);
->>>>>>> a6ba0870
 
   // check the missing hashes
   auto const all_missing = chain_->GetMissingBlockHashes();
 
   ASSERT_EQ(all_missing.size(), 5);
-<<<<<<< HEAD
-  ASSERT_TRUE(Contains(all_missing, side1[0]->body.hash));
-  ASSERT_TRUE(Contains(all_missing, side2[0]->body.hash));
-  ASSERT_TRUE(Contains(all_missing, side3[0]->body.hash));
-  ASSERT_TRUE(Contains(all_missing, side4[0]->body.hash));
-  ASSERT_TRUE(Contains(all_missing, side5[0]->body.hash));
-=======
-  ASSERT_TRUE(Contains(all_missing, side1_1->hash));
-  ASSERT_TRUE(Contains(all_missing, side2_1->hash));
-  ASSERT_TRUE(Contains(all_missing, side3_1->hash));
-  ASSERT_TRUE(Contains(all_missing, side4_1->hash));
-  ASSERT_TRUE(Contains(all_missing, side5_1->hash));
->>>>>>> a6ba0870
+  ASSERT_TRUE(Contains(all_missing, side1[0]->hash));
+  ASSERT_TRUE(Contains(all_missing, side2[0]->hash));
+  ASSERT_TRUE(Contains(all_missing, side3[0]->hash));
+  ASSERT_TRUE(Contains(all_missing, side4[0]->hash));
+  ASSERT_TRUE(Contains(all_missing, side5[0]->hash));
 
   // ensure that this is a subset of the missing blocks
   auto const subset_missing = chain_->GetMissingBlockHashes(3);
@@ -1057,23 +994,23 @@
 
   ASSERT_EQ(BlockStatus::ADDED, chain_->AddBlock(*chain1_1));
   ASSERT_EQ(BlockStatus::ADDED, chain_->AddBlock(*chain2_1));
-  ASSERT_EQ(chain_->GetHeaviestBlockHash(), chain1_1->body.hash);
+  ASSERT_EQ(chain_->GetHeaviestBlockHash(), chain1_1->hash);
 
   ASSERT_EQ(BlockStatus::ADDED, chain_->AddBlock(*chain1_2a));
   ASSERT_EQ(BlockStatus::ADDED, chain_->AddBlock(*chain2_2));
-  ASSERT_EQ(chain_->GetHeaviestBlockHash(), chain1_2a->body.hash);
+  ASSERT_EQ(chain_->GetHeaviestBlockHash(), chain1_2a->hash);
 
   // Now at a second block with the same weight at the same height
   ASSERT_EQ(BlockStatus::ADDED, chain_->AddBlock(*chain1_2b));
-  ASSERT_EQ(chain_->GetHeaviestBlockHash(), chain2_2->body.hash);
+  ASSERT_EQ(chain_->GetHeaviestBlockHash(), chain2_2->hash);
 
   // Should not accept more blocks from invalidated miner at same height
   ASSERT_EQ(BlockStatus::ADDED, chain_->AddBlock(*chain1_2c));
-  ASSERT_EQ(chain_->GetHeaviestBlockHash(), chain2_2->body.hash);
+  ASSERT_EQ(chain_->GetHeaviestBlockHash(), chain2_2->hash);
 
   // Now receive block that builds on one of the tips removed
   ASSERT_EQ(BlockStatus::ADDED, chain_->AddBlock(*chain1_3));
-  ASSERT_EQ(chain_->GetHeaviestBlockHash(), chain1_3->body.hash);
+  ASSERT_EQ(chain_->GetHeaviestBlockHash(), chain1_3->hash);
 }
 
 TEST_P(MainChainTests, StutterChain)
@@ -1101,20 +1038,20 @@
   ASSERT_EQ(BlockStatus::ADDED, chain_->AddBlock(*chain2_2));
 
   // Heaviest is tip of 1a
-  ASSERT_EQ(chain_->GetHeaviestBlockHash(), chain1_3a->body.hash);
+  ASSERT_EQ(chain_->GetHeaviestBlockHash(), chain1_3a->hash);
 
   // Add stutter blocks 1b
   ASSERT_EQ(BlockStatus::ADDED, chain_->AddBlock(*chain1_1b));
   ASSERT_EQ(BlockStatus::ADDED, chain_->AddBlock(*chain1_2b));
-  ASSERT_EQ(chain_->GetHeaviestBlockHash(), chain1_3a->body.hash);
+  ASSERT_EQ(chain_->GetHeaviestBlockHash(), chain1_3a->hash);
 
   // Add stutter tip and heaviest switches to chain 2
   ASSERT_EQ(BlockStatus::ADDED, chain_->AddBlock(*chain1_3b));
-  ASSERT_EQ(chain_->GetHeaviestBlockHash(), chain2_2->body.hash);
+  ASSERT_EQ(chain_->GetHeaviestBlockHash(), chain2_2->hash);
 
   // Tips should now only contain genesis and heaviest tip
   auto                          tips       = chain_->GetTips();
-  std::unordered_set<BlockHash> check_tips = {chain2_2->body.hash, genesis->body.hash};
+  std::unordered_set<BlockHash> check_tips = {chain2_2->hash, genesis->hash};
   ASSERT_EQ(tips, check_tips);
 }
 
@@ -1137,13 +1074,13 @@
 
   // Add missing block and it should be the new head
   ASSERT_EQ(BlockStatus::ADDED, chain_->AddBlock(*chain1_1));
-  ASSERT_EQ(chain_->GetHeaviestBlockHash(), chain1_1->body.hash);
+  ASSERT_EQ(chain_->GetHeaviestBlockHash(), chain1_1->hash);
 
   // Remove missing block, which should remove the loose blocks as well
-  ASSERT_TRUE(chain_->RemoveBlock(chain1_1->body.hash));
-  ASSERT_FALSE(chain_->GetBlock(chain1_1->body.hash));
-  ASSERT_FALSE(chain_->GetBlock(chain1_2a->body.hash));
-  ASSERT_FALSE(chain_->GetBlock(chain1_2b->body.hash));
+  ASSERT_TRUE(chain_->RemoveBlock(chain1_1->hash));
+  ASSERT_FALSE(chain_->GetBlock(chain1_1->hash));
+  ASSERT_FALSE(chain_->GetBlock(chain1_2a->hash));
+  ASSERT_FALSE(chain_->GetBlock(chain1_2b->hash));
 
   // Re-add two loose stutter blocks
   ASSERT_EQ(BlockStatus::LOOSE, chain_->AddBlock(*chain1_2a));
@@ -1154,8 +1091,8 @@
 
   // Re-add missing block and head should now be chain1_3
   ASSERT_EQ(BlockStatus::ADDED, chain_->AddBlock(*chain1_1));
-  ASSERT_EQ(chain_->GetHeaviestBlockHash(), chain1_3->body.hash);
-  std::unordered_set<BlockHash> check_tips = {chain1_3->body.hash, chain1_1->body.hash};
+  ASSERT_EQ(chain_->GetHeaviestBlockHash(), chain1_3->hash);
+  std::unordered_set<BlockHash> check_tips = {chain1_3->hash, chain1_1->hash};
   ASSERT_EQ(chain_->GetTips(), check_tips);
 }
 
@@ -1234,8 +1171,8 @@
   for (auto const &block : stutter)
   {
     ASSERT_EQ(BlockStatus::ADDED, chain_->AddBlock(*block));
-    stutter_tips.insert(block->body.hash);
-    previous_to_stutter.insert(block->body.previous_hash);
+    stutter_tips.insert(block->hash);
+    previous_to_stutter.insert(block->previous_hash);
   }
 
   // check tips contain no stutter blocks but have replaced them with their previous
@@ -1244,7 +1181,7 @@
   auto const stutter_previous_in_tips = new_tips & previous_to_stutter;
   ASSERT_TRUE(stutter_in_tips.empty());
   ASSERT_EQ(previous_to_stutter, stutter_previous_in_tips);
-  ASSERT_TRUE(chain_->GetHeaviestBlockHash() == chain[15]->body.hash);
+  ASSERT_TRUE(chain_->GetHeaviestBlockHash() == chain[15]->hash);
 
   // force the chain to index its tips again
   ASSERT_TRUE(chain_->ReindexTips());
