//------------------------------------------------------------------------------
//
//   Copyright 2018-2019 Fetch.AI Limited
//
//   Licensed under the Apache License, Version 2.0 (the "License");
//   you may not use this file except in compliance with the License.
//   You may obtain a copy of the License at
//
//       http://www.apache.org/licenses/LICENSE-2.0
//
//   Unless required by applicable law or agreed to in writing, software
//   distributed under the License is distributed on an "AS IS" BASIS,
//   WITHOUT WARRANTIES OR CONDITIONS OF ANY KIND, either express or implied.
//   See the License for the specific language governing permissions and
//   limitations under the License.
//
//------------------------------------------------------------------------------

#include "core/byte_array/encoders.hpp"
#include "crypto/ecdsa.hpp"
#include "ledger/chain/block.hpp"
#include "ledger/chain/block_coordinator.hpp"
#include "ledger/chain/constants.hpp"
#include "ledger/chain/main_chain.hpp"
#include "ledger/chain/v2/transaction_layout.hpp"
#include "ledger/testing/block_generator.hpp"
#include "ledger/transaction_status_cache.hpp"
#include "testing/common_testing_functionality.hpp"

#include "crypto/sha256.hpp"
#include "fake_block_sink.hpp"
#include "mock_block_packer.hpp"
#include "mock_execution_manager.hpp"
#include "mock_storage_unit.hpp"

#include "gmock/gmock.h"
#include <iostream>
#include <memory>

using fetch::ledger::BlockCoordinator;
using fetch::ledger::MainChain;
using fetch::ledger::BlockStatus;
using fetch::ledger::Block;
using fetch::byte_array::ToBase64;
using fetch::ledger::GENESIS_DIGEST;
using fetch::crypto::ECDSASigner;
using fetch::ledger::testing::BlockGenerator;
using fetch::ledger::TransactionStatusCache;
using fetch::ledger::v2::TransactionLayout;
using fetch::ledger::v2::Address;

using ::testing::_;
using ::testing::AnyNumber;
using ::testing::InSequence;
using ::testing::NiceMock;
using ::testing::StrictMock;

using BlockCoordinatorPtr = std::unique_ptr<BlockCoordinator>;
using MainChainPtr        = std::unique_ptr<MainChain>;
using ExecutionMgrPtr     = std::unique_ptr<MockExecutionManager>;
using StorageUnitPtr      = std::unique_ptr<MockStorageUnit>;
using BlockPackerPtr      = std::unique_ptr<MockBlockPacker>;
using BlockPtr            = std::shared_ptr<Block>;
using ScheduleStatus      = fetch::ledger::ExecutionManagerInterface::ScheduleStatus;
using BlockSinkPtr        = std::unique_ptr<FakeBlockSink>;
using TxCachePtr          = std::unique_ptr<TransactionStatusCache>;
using State               = fetch::ledger::BlockCoordinator::State;
using AddressPtr          = std::unique_ptr<Address>;

static constexpr char const *LOGGING_NAME = "BlockCoordinatorTests";
static constexpr std::size_t NUM_LANES    = 1;
static constexpr std::size_t NUM_SLICES   = 1;

class BlockCoordinatorTests : public ::testing::Test
{
protected:
  void SetUp() override
  {
    FETCH_UNUSED(LOGGING_NAME);

    block_generator_.Reset();

    // generate a public/private key pair
    ECDSASigner const signer{};

    address_           = std::make_unique<Address>(signer.identity());
    main_chain_        = std::make_unique<MainChain>(MainChain::Mode::IN_MEMORY_DB);
    storage_unit_      = std::make_unique<StrictMock<MockStorageUnit>>();
    execution_manager_ = std::make_unique<StrictMock<MockExecutionManager>>(storage_unit_->fake);
    packer_            = std::make_unique<StrictMock<MockBlockPacker>>();
    block_sink_        = std::make_unique<FakeBlockSink>();
    tx_status_         = std::make_unique<TransactionStatusCache>();
    block_coordinator_ = std::make_unique<BlockCoordinator>(
        *main_chain_, *execution_manager_, *storage_unit_, *packer_, *block_sink_, *tx_status_,
        signer.identity().identifier(), NUM_LANES, NUM_SLICES, 1u);

    block_coordinator_->SetBlockPeriod(std::chrono::seconds{10});
    block_coordinator_->EnableMining(true);
  }

  void TearDown() override
  {
    block_coordinator_.reset();
    tx_status_.reset();
    block_sink_.reset();
    packer_.reset();
    execution_manager_.reset();
    storage_unit_.reset();
    main_chain_.reset();
    address_.reset();
  }

  /**
   * Run the state machine
   */
  void Advance(uint64_t max_iterations = 50)
  {
    for (; max_iterations > 0; --max_iterations)
    {
      // run one step of the state machine
      block_coordinator_->GetRunnable().Execute();
    }
  }

  bool RemainsOn(State state, uint64_t iterations = 50)
  {
    bool success{true};

    auto &state_machine = block_coordinator_->GetStateMachine();

    for (uint64_t i = 0; success && i < iterations; ++i)
    {
      success = (state_machine.state() == state);

      state_machine.Execute();
    }

    return success;
  }

  /**
   * Run the state machine for one cycle
   *
   * @param starting_state The expected state before the state machine is run
   * @param final_state The expected state after the state machine has run
   */
  void Tick(State starting_state, State final_state)
  {
    auto const &state_machine = block_coordinator_->GetStateMachine();

    // match the current state of the machine
    ASSERT_EQ(starting_state, state_machine.state());

    // run one step of the state machine
    block_coordinator_->GetRunnable().Execute();

    ASSERT_EQ(final_state, state_machine.state());
  }

  /**
   * Run the state machine until it reaches the next state, or times out
   *
   * @param starting_state The expected state before the state machine is run
   * @param final_state The expected state after the state machine has run
   */
  void Tock(State starting_state, State final_state, uint64_t max_iterations = 50)
  {
    auto const &state_machine = block_coordinator_->GetStateMachine();

    // match the current state of the machine
    ASSERT_EQ(starting_state, state_machine.state());

    while (final_state != state_machine.state())
    {
      // run one step of the state machine
      block_coordinator_->GetRunnable().Execute();

      max_iterations--;

      if (max_iterations == 0)
      {
        FETCH_LOG_ERROR(LOGGING_NAME, "Failed to advance state machine after ", max_iterations,
                        " iterations!");
        throw std::runtime_error("Failed test.");
      }
    }

    ASSERT_EQ(final_state, state_machine.state());
  }

  AddressPtr          address_;
  MainChainPtr        main_chain_;
  ExecutionMgrPtr     execution_manager_;
  StorageUnitPtr      storage_unit_;
  BlockPackerPtr      packer_;
  BlockSinkPtr        block_sink_;
  TxCachePtr          tx_status_;
  BlockCoordinatorPtr block_coordinator_;
  BlockGenerator      block_generator_{NUM_LANES, NUM_SLICES};
};

// useful when debugging
// static std::ostream& operator<<(std::ostream &stream, Block::Body const &block)
//{
//  stream << ToBase64(block.hash)
//         << " <- " << ToBase64(block.previous_hash);
//
//  return stream;
//}
//
// static std::ostream& operator<<(std::ostream &stream, BlockPtr const &block)
//{
//  if (block)
//  {
//    stream << block->body << " W: " << block->total_weight;
//  }
//  else
//  {
//    stream << "[empty]";
//  }
//
//  return stream;
//}

MATCHER(IsNewBlock, "")
{
  return arg.hash.empty();
}

MATCHER_P(IsBlock, block, "")
{
  return arg.hash == block->body.hash;
}

MATCHER_P(IsBlockFollowing, block, "")
{
  return arg.body.previous_hash == block->body.hash;
}

MATCHER_P(IsBlockBodyFollowing, block, "")
{
  return arg.previous_hash == block->body.hash;
}

TEST_F(BlockCoordinatorTests, CheckBasicInteraction)
{
  auto const genesis = block_generator_();

  // define how we expect the calls to be made
  {
    InSequence s;

    // syncing
    EXPECT_CALL(*storage_unit_, LastCommitHash());
    EXPECT_CALL(*storage_unit_, CurrentHash());
    EXPECT_CALL(*execution_manager_, LastProcessedBlock());

    // pre block validation
    // none

    // schedule of the genesis block
    EXPECT_CALL(*execution_manager_, Execute(IsBlock(genesis)));

    // wait for the execution to complete
    EXPECT_CALL(*execution_manager_, GetState());
    EXPECT_CALL(*execution_manager_, GetState());

    // post block validation
    EXPECT_CALL(*storage_unit_, CurrentHash());
    EXPECT_CALL(*storage_unit_, Commit(0));

    // reset
    // none

    // syncing
    EXPECT_CALL(*storage_unit_, LastCommitHash());
    EXPECT_CALL(*storage_unit_, CurrentHash());
    EXPECT_CALL(*execution_manager_, LastProcessedBlock());

    // packer the new block
    EXPECT_CALL(*packer_, GenerateBlock(IsBlockFollowing(genesis), NUM_LANES, NUM_SLICES, _));

    // execute the block
    EXPECT_CALL(*execution_manager_, Execute(IsNewBlock()));

    // wait for the execution to complete
    EXPECT_CALL(*execution_manager_, GetState());
    EXPECT_CALL(*execution_manager_, GetState());
    EXPECT_CALL(*storage_unit_, CurrentHash());
    EXPECT_CALL(*storage_unit_, Commit(1));
    EXPECT_CALL(*execution_manager_, SetLastProcessedBlock(_));

    // syncing back up
    EXPECT_CALL(*storage_unit_, LastCommitHash());
    EXPECT_CALL(*storage_unit_, CurrentHash());
    EXPECT_CALL(*execution_manager_, LastProcessedBlock());
  }

  ASSERT_EQ(execution_manager_->fake.LastProcessedBlock(), GENESIS_DIGEST);

  Tick(State::RELOAD_STATE, State::RESET);
  Tick(State::RESET, State::SYNCHRONISING);
  Tick(State::SYNCHRONISING, State::PRE_EXEC_BLOCK_VALIDATION);
  Tick(State::PRE_EXEC_BLOCK_VALIDATION, State::WAIT_FOR_TRANSACTIONS);
  Tick(State::WAIT_FOR_TRANSACTIONS, State::SCHEDULE_BLOCK_EXECUTION);
  Tick(State::SCHEDULE_BLOCK_EXECUTION, State::WAIT_FOR_EXECUTION);
  Tick(State::WAIT_FOR_EXECUTION, State::WAIT_FOR_EXECUTION);
  Tick(State::WAIT_FOR_EXECUTION, State::POST_EXEC_BLOCK_VALIDATION);

  ASSERT_EQ(execution_manager_->fake.LastProcessedBlock(), genesis->body.hash);

  Tick(State::POST_EXEC_BLOCK_VALIDATION, State::RESET);
  Tick(State::RESET, State::SYNCHRONISING);
  Tick(State::SYNCHRONISING, State::SYNCHRONISED);
  Tick(State::SYNCHRONISED, State::SYNCHRONISED);
  Tick(State::SYNCHRONISED, State::SYNCHRONISED);
  Tick(State::SYNCHRONISED, State::SYNCHRONISED);
  Tick(State::SYNCHRONISED, State::SYNCHRONISED);
  Tick(State::SYNCHRONISED, State::SYNCHRONISED);
  Tick(State::SYNCHRONISED, State::SYNCHRONISED);

  ASSERT_EQ(execution_manager_->fake.LastProcessedBlock(), genesis->body.hash);

  // force the generation of a new block (normally done with a timer)
  block_coordinator_->SetBlockPeriod(
      std::chrono::minutes{2});  // time not important just needs to be long enough that the test
                                 // will not provoke a new block being generated
  block_coordinator_->TriggerBlockGeneration();

  Tick(State::SYNCHRONISED, State::PACK_NEW_BLOCK);
  Tick(State::PACK_NEW_BLOCK, State::EXECUTE_NEW_BLOCK);
  Tick(State::EXECUTE_NEW_BLOCK, State::WAIT_FOR_NEW_BLOCK_EXECUTION);
  Tick(State::WAIT_FOR_NEW_BLOCK_EXECUTION, State::WAIT_FOR_NEW_BLOCK_EXECUTION);
  Tick(State::WAIT_FOR_NEW_BLOCK_EXECUTION, State::PROOF_SEARCH);
  Tick(State::PROOF_SEARCH, State::TRANSMIT_BLOCK);
  Tick(State::TRANSMIT_BLOCK, State::RESET);

  ASSERT_NE(execution_manager_->fake.LastProcessedBlock(), genesis->body.hash);

  // the state machine should exit from the main loop
  Tick(State::RESET, State::SYNCHRONISING);
  Tick(State::SYNCHRONISING, State::SYNCHRONISED);
  Tick(State::SYNCHRONISED, State::SYNCHRONISED);
  Tick(State::SYNCHRONISED, State::SYNCHRONISED);
  Tick(State::SYNCHRONISED, State::SYNCHRONISED);
}

TEST_F(BlockCoordinatorTests, CheckLongBlockStartUp)
{
  auto genesis = block_generator_();
  auto b1      = block_generator_(genesis);
  auto b2      = block_generator_(b1);
  auto b3      = block_generator_(b2);
  auto b4      = block_generator_(b3);
  auto b5      = block_generator_(b4);

  // add all the blocks to the chain
  ASSERT_EQ(BlockStatus::ADDED, main_chain_->AddBlock(*b1));
  ASSERT_EQ(BlockStatus::ADDED, main_chain_->AddBlock(*b2));
  ASSERT_EQ(BlockStatus::ADDED, main_chain_->AddBlock(*b3));

  FETCH_LOG_INFO(LOGGING_NAME, "Genesis: ", ToBase64(genesis->body.hash), " <- ",
                 ToBase64(genesis->body.previous_hash));
  FETCH_LOG_INFO(LOGGING_NAME, "B1     : ", ToBase64(b1->body.hash), " <- ",
                 ToBase64(b1->body.previous_hash));
  FETCH_LOG_INFO(LOGGING_NAME, "B2     : ", ToBase64(b2->body.hash), " <- ",
                 ToBase64(b2->body.previous_hash));
  FETCH_LOG_INFO(LOGGING_NAME, "B3     : ", ToBase64(b3->body.hash), " <- ",
                 ToBase64(b3->body.previous_hash));
  FETCH_LOG_INFO(LOGGING_NAME, "B4     : ", ToBase64(b4->body.hash), " <- ",
                 ToBase64(b4->body.previous_hash));
  FETCH_LOG_INFO(LOGGING_NAME, "B5     : ", ToBase64(b5->body.hash), " <- ",
                 ToBase64(b5->body.previous_hash));

  // processing of genesis block
  ASSERT_EQ(execution_manager_->fake.LastProcessedBlock(), GENESIS_DIGEST);

  {
    InSequence s;

    // reloading state
    EXPECT_CALL(*storage_unit_, RevertToHash(_, b3->body.block_number));

    // syncing - Genesis
    EXPECT_CALL(*storage_unit_, LastCommitHash());
    EXPECT_CALL(*storage_unit_, CurrentHash());
    EXPECT_CALL(*execution_manager_, LastProcessedBlock());

    EXPECT_CALL(*storage_unit_, LastCommitHash());
    EXPECT_CALL(*storage_unit_, CurrentHash());
    EXPECT_CALL(*execution_manager_, LastProcessedBlock());

    EXPECT_CALL(*storage_unit_, LastCommitHash());
    EXPECT_CALL(*storage_unit_, CurrentHash());
    EXPECT_CALL(*execution_manager_, LastProcessedBlock());

    EXPECT_CALL(*storage_unit_, LastCommitHash());
    EXPECT_CALL(*storage_unit_, CurrentHash());
    EXPECT_CALL(*execution_manager_, LastProcessedBlock());

    // pre block validation
    // none

    // schedule of the genesis block
    EXPECT_CALL(*execution_manager_, Execute(IsBlock(genesis)));

    // wait for the execution to complete
    EXPECT_CALL(*execution_manager_, GetState());
    EXPECT_CALL(*execution_manager_, GetState());

    // post block validation
    EXPECT_CALL(*storage_unit_, CurrentHash());
    EXPECT_CALL(*storage_unit_, Commit(0));

    // syncing - B1
    EXPECT_CALL(*storage_unit_, LastCommitHash());
    EXPECT_CALL(*storage_unit_, CurrentHash());
    EXPECT_CALL(*execution_manager_, LastProcessedBlock());
    EXPECT_CALL(*storage_unit_, HashExists(_, 0));
    EXPECT_CALL(*storage_unit_, RevertToHash(_, 0));

    // schedule of the next block
    EXPECT_CALL(*execution_manager_, Execute(IsBlock(b1)));

    // wait for the execution to complete
    EXPECT_CALL(*execution_manager_, GetState());
    EXPECT_CALL(*execution_manager_, GetState());

    // post block validation
    EXPECT_CALL(*storage_unit_, CurrentHash());
    EXPECT_CALL(*storage_unit_, Commit(1));

    // syncing - B2
    EXPECT_CALL(*storage_unit_, LastCommitHash());
    EXPECT_CALL(*storage_unit_, CurrentHash());
    EXPECT_CALL(*execution_manager_, LastProcessedBlock());
    EXPECT_CALL(*storage_unit_, HashExists(_, 1));
    EXPECT_CALL(*storage_unit_, RevertToHash(_, 1));

    // schedule of the next block
    EXPECT_CALL(*execution_manager_, Execute(IsBlock(b2)));

    // wait for the execution to complete
    EXPECT_CALL(*execution_manager_, GetState());
    EXPECT_CALL(*execution_manager_, GetState());

    // post block validation
    EXPECT_CALL(*storage_unit_, CurrentHash());
    EXPECT_CALL(*storage_unit_, Commit(2));

    // syncing - B3
    EXPECT_CALL(*storage_unit_, LastCommitHash());
    EXPECT_CALL(*storage_unit_, CurrentHash());
    EXPECT_CALL(*execution_manager_, LastProcessedBlock());
    EXPECT_CALL(*storage_unit_, HashExists(_, 2));
    EXPECT_CALL(*storage_unit_, RevertToHash(_, 2));

    // schedule of the next block
    EXPECT_CALL(*execution_manager_, Execute(IsBlock(b3)));

    // wait for the execution to complete
    EXPECT_CALL(*execution_manager_, GetState());
    EXPECT_CALL(*execution_manager_, GetState());

    // post block validation
    EXPECT_CALL(*storage_unit_, CurrentHash());
    EXPECT_CALL(*storage_unit_, Commit(3));

    // syncing - moving to sync'ed state
    EXPECT_CALL(*storage_unit_, LastCommitHash());
    EXPECT_CALL(*storage_unit_, CurrentHash());
    EXPECT_CALL(*execution_manager_, LastProcessedBlock());

    // --- Event: B4 added ---

    // syncing - B4
    EXPECT_CALL(*storage_unit_, LastCommitHash());
    EXPECT_CALL(*storage_unit_, CurrentHash());
    EXPECT_CALL(*execution_manager_, LastProcessedBlock());
    EXPECT_CALL(*storage_unit_, HashExists(_, 3));
    EXPECT_CALL(*storage_unit_, RevertToHash(_, 3));

    // schedule of the next block
    EXPECT_CALL(*execution_manager_, Execute(IsBlock(b4)));

    // wait for the execution to complete
    EXPECT_CALL(*execution_manager_, GetState());
    EXPECT_CALL(*execution_manager_, GetState());

    // post block validation
    EXPECT_CALL(*storage_unit_, CurrentHash());
    EXPECT_CALL(*storage_unit_, Commit(4));

    // syncing - moving to sync'ed state
    EXPECT_CALL(*storage_unit_, LastCommitHash());
    EXPECT_CALL(*storage_unit_, CurrentHash());
    EXPECT_CALL(*execution_manager_, LastProcessedBlock());

    // --- Event: B5 added ---

    // syncing - B5
    EXPECT_CALL(*storage_unit_, LastCommitHash());
    EXPECT_CALL(*storage_unit_, CurrentHash());
    EXPECT_CALL(*execution_manager_, LastProcessedBlock());
    EXPECT_CALL(*storage_unit_, HashExists(_, 4));
    EXPECT_CALL(*storage_unit_, RevertToHash(_, 4));

    // schedule of the next block
    EXPECT_CALL(*execution_manager_, Execute(IsBlock(b5)));

    // wait for the execution to complete
    EXPECT_CALL(*execution_manager_, GetState());
    EXPECT_CALL(*execution_manager_, GetState());

    // post block validation
    EXPECT_CALL(*storage_unit_, CurrentHash());
    EXPECT_CALL(*storage_unit_, Commit(5));

    // syncing - moving to sync'ed state
    EXPECT_CALL(*storage_unit_, LastCommitHash());
    EXPECT_CALL(*storage_unit_, CurrentHash());
    EXPECT_CALL(*execution_manager_, LastProcessedBlock());
  }

  Tick(State::RELOAD_STATE, State::RESET);
  Tick(State::RESET, State::SYNCHRONISING);
  Tock(State::SYNCHRONISING, State::PRE_EXEC_BLOCK_VALIDATION);
  Tick(State::PRE_EXEC_BLOCK_VALIDATION, State::WAIT_FOR_TRANSACTIONS);
  Tick(State::WAIT_FOR_TRANSACTIONS, State::SCHEDULE_BLOCK_EXECUTION);
  Tick(State::SCHEDULE_BLOCK_EXECUTION, State::WAIT_FOR_EXECUTION);
  Tock(State::WAIT_FOR_EXECUTION, State::POST_EXEC_BLOCK_VALIDATION);

  ASSERT_EQ(execution_manager_->fake.LastProcessedBlock(), genesis->body.hash);

  Tick(State::POST_EXEC_BLOCK_VALIDATION, State::RESET);
  Tick(State::RESET, State::SYNCHRONISING);

  // processing of B1 block
  Tick(State::SYNCHRONISING, State::PRE_EXEC_BLOCK_VALIDATION);
  Tick(State::PRE_EXEC_BLOCK_VALIDATION, State::WAIT_FOR_TRANSACTIONS);
  Tick(State::WAIT_FOR_TRANSACTIONS, State::SCHEDULE_BLOCK_EXECUTION);
  Tick(State::SCHEDULE_BLOCK_EXECUTION, State::WAIT_FOR_EXECUTION);
  Tock(State::WAIT_FOR_EXECUTION, State::POST_EXEC_BLOCK_VALIDATION);

  ASSERT_EQ(execution_manager_->fake.LastProcessedBlock(), b1->body.hash);

  Tick(State::POST_EXEC_BLOCK_VALIDATION, State::RESET);
  Tick(State::RESET, State::SYNCHRONISING);

  // processing of B2 block
  Tick(State::SYNCHRONISING, State::PRE_EXEC_BLOCK_VALIDATION);
  Tick(State::PRE_EXEC_BLOCK_VALIDATION, State::WAIT_FOR_TRANSACTIONS);
  Tick(State::WAIT_FOR_TRANSACTIONS, State::SCHEDULE_BLOCK_EXECUTION);
  Tick(State::SCHEDULE_BLOCK_EXECUTION, State::WAIT_FOR_EXECUTION);
  Tock(State::WAIT_FOR_EXECUTION, State::POST_EXEC_BLOCK_VALIDATION);

  ASSERT_EQ(execution_manager_->fake.LastProcessedBlock(), b2->body.hash);

  Tick(State::POST_EXEC_BLOCK_VALIDATION, State::RESET);
  Tick(State::RESET, State::SYNCHRONISING);

  // processing of B3 block
  Tick(State::SYNCHRONISING, State::PRE_EXEC_BLOCK_VALIDATION);
  Tick(State::PRE_EXEC_BLOCK_VALIDATION, State::WAIT_FOR_TRANSACTIONS);
  Tick(State::WAIT_FOR_TRANSACTIONS, State::SCHEDULE_BLOCK_EXECUTION);
  Tick(State::SCHEDULE_BLOCK_EXECUTION, State::WAIT_FOR_EXECUTION);
  Tock(State::WAIT_FOR_EXECUTION, State::POST_EXEC_BLOCK_VALIDATION);

  ASSERT_EQ(execution_manager_->fake.LastProcessedBlock(), b3->body.hash);

  Tick(State::POST_EXEC_BLOCK_VALIDATION, State::RESET);
  Tick(State::RESET, State::SYNCHRONISING);

  // transition to synchronised state
  Tick(State::SYNCHRONISING, State::SYNCHRONISED);

  // the state machine should rest in the state for a number of ticks
  for (std::size_t i = 0; i < 10; ++i)
  {
    Tick(State::SYNCHRONISED, State::SYNCHRONISED);
  }

  // simulate B4 being recv'ed over the wire
  ASSERT_EQ(BlockStatus::ADDED, main_chain_->AddBlock(*b4));

  Tick(State::SYNCHRONISED, State::RESET);
  Tick(State::RESET, State::SYNCHRONISING);
  Tick(State::SYNCHRONISING, State::PRE_EXEC_BLOCK_VALIDATION);
  Tick(State::PRE_EXEC_BLOCK_VALIDATION, State::WAIT_FOR_TRANSACTIONS);
  Tick(State::WAIT_FOR_TRANSACTIONS, State::SCHEDULE_BLOCK_EXECUTION);
  Tick(State::SCHEDULE_BLOCK_EXECUTION, State::WAIT_FOR_EXECUTION);
  Tock(State::WAIT_FOR_EXECUTION, State::POST_EXEC_BLOCK_VALIDATION);

  ASSERT_EQ(execution_manager_->fake.LastProcessedBlock(), b4->body.hash);

  Tick(State::POST_EXEC_BLOCK_VALIDATION, State::RESET);
  Tick(State::RESET, State::SYNCHRONISING);

  // transition to synchronised state
  Tick(State::SYNCHRONISING, State::SYNCHRONISED);

  // the state machine should rest in the state for a number of ticks
  for (std::size_t i = 0; i < 10; ++i)
  {
    Tick(State::SYNCHRONISED, State::SYNCHRONISED);
  }

  // simulate B5 being recv'ed over the wire
  ASSERT_EQ(BlockStatus::ADDED, main_chain_->AddBlock(*b5));

  Tick(State::SYNCHRONISED, State::RESET);
  Tick(State::RESET, State::SYNCHRONISING);
  Tick(State::SYNCHRONISING, State::PRE_EXEC_BLOCK_VALIDATION);
  Tick(State::PRE_EXEC_BLOCK_VALIDATION, State::WAIT_FOR_TRANSACTIONS);
  Tick(State::WAIT_FOR_TRANSACTIONS, State::SCHEDULE_BLOCK_EXECUTION);
  Tick(State::SCHEDULE_BLOCK_EXECUTION, State::WAIT_FOR_EXECUTION);
  Tock(State::WAIT_FOR_EXECUTION, State::POST_EXEC_BLOCK_VALIDATION);

  ASSERT_EQ(execution_manager_->fake.LastProcessedBlock(), b5->body.hash);

  Tick(State::POST_EXEC_BLOCK_VALIDATION, State::RESET);
  Tick(State::RESET, State::SYNCHRONISING);

  // transition to synchronised state
  Tick(State::SYNCHRONISING, State::SYNCHRONISED);

  // the state machine should rest in the state for a number of ticks
  for (std::size_t i = 0; i < 10; ++i)
  {
    Tick(State::SYNCHRONISED, State::SYNCHRONISED);
  }
}

TEST_F(BlockCoordinatorTests, CheckInvalidBlockNumber)
{
  auto genesis = block_generator_();

  // define the call expectations
  {
    InSequence s;

    // syncing
    EXPECT_CALL(*storage_unit_, LastCommitHash());
    EXPECT_CALL(*storage_unit_, CurrentHash());
    EXPECT_CALL(*execution_manager_, LastProcessedBlock());

    // pre block validation
    // none

    // schedule of the genesis block
    EXPECT_CALL(*execution_manager_, Execute(IsBlock(genesis)));

    // wait for the execution to complete
    EXPECT_CALL(*execution_manager_, GetState());
    EXPECT_CALL(*execution_manager_, GetState());

    // post block validation
    EXPECT_CALL(*storage_unit_, CurrentHash());
    EXPECT_CALL(*storage_unit_, Commit(0));

    // reset
    // none

    // syncing
    EXPECT_CALL(*storage_unit_, LastCommitHash());
    EXPECT_CALL(*storage_unit_, CurrentHash());
    EXPECT_CALL(*execution_manager_, LastProcessedBlock());
  }

  // processing of genesis block
  ASSERT_EQ(execution_manager_->fake.LastProcessedBlock(), GENESIS_DIGEST);

  Tick(State::RELOAD_STATE, State::RESET);
  Tick(State::RESET, State::SYNCHRONISING);
  Tick(State::SYNCHRONISING, State::PRE_EXEC_BLOCK_VALIDATION);
  Tick(State::PRE_EXEC_BLOCK_VALIDATION, State::WAIT_FOR_TRANSACTIONS);
  Tick(State::WAIT_FOR_TRANSACTIONS, State::SCHEDULE_BLOCK_EXECUTION);
  Tick(State::SCHEDULE_BLOCK_EXECUTION, State::WAIT_FOR_EXECUTION);
  Tick(State::WAIT_FOR_EXECUTION, State::WAIT_FOR_EXECUTION);
  Tick(State::WAIT_FOR_EXECUTION, State::POST_EXEC_BLOCK_VALIDATION);

  ASSERT_EQ(execution_manager_->fake.LastProcessedBlock(), genesis->body.hash);

  Tick(State::POST_EXEC_BLOCK_VALIDATION, State::RESET);
  Tick(State::RESET, State::SYNCHRONISING);
  Tick(State::SYNCHRONISING, State::SYNCHRONISED);
  Tick(State::SYNCHRONISED, State::SYNCHRONISED);
  Tick(State::SYNCHRONISED, State::SYNCHRONISED);
  Tick(State::SYNCHRONISED, State::SYNCHRONISED);

  // create the bad block
  auto b1               = block_generator_(genesis);
  b1->body.block_number = 100;  // invalid block number
  b1->UpdateDigest();

  // main chain now rejects outright any blocks with invalid block numbers
  ASSERT_EQ(BlockStatus::INVALID, main_chain_->AddBlock(*b1));

  Tick(State::SYNCHRONISED, State::SYNCHRONISED);
  Tick(State::SYNCHRONISED, State::SYNCHRONISED);
  Tick(State::SYNCHRONISED, State::SYNCHRONISED);
  Tick(State::SYNCHRONISED, State::SYNCHRONISED);

  ASSERT_EQ(execution_manager_->fake.LastProcessedBlock(), genesis->body.hash);
}

TEST_F(BlockCoordinatorTests, CheckInvalidNumLanes)
{
  auto genesis = block_generator_();

  // define the call expectations
  {
    InSequence s;

    // syncing
    EXPECT_CALL(*storage_unit_, LastCommitHash());
    EXPECT_CALL(*storage_unit_, CurrentHash());
    EXPECT_CALL(*execution_manager_, LastProcessedBlock());

    // pre block validation
    // none

    // schedule of the genesis block
    EXPECT_CALL(*execution_manager_, Execute(IsBlock(genesis)));

    // wait for the execution to complete
    EXPECT_CALL(*execution_manager_, GetState());
    EXPECT_CALL(*execution_manager_, GetState());

    // post block validation
    EXPECT_CALL(*storage_unit_, CurrentHash());
    EXPECT_CALL(*storage_unit_, Commit(0));

    // reset
    // none

    // syncing
    EXPECT_CALL(*storage_unit_, LastCommitHash());
    EXPECT_CALL(*storage_unit_, CurrentHash());
    EXPECT_CALL(*execution_manager_, LastProcessedBlock());

    // -- TEST CONFIG --

    // syncing
    EXPECT_CALL(*storage_unit_, LastCommitHash());
    EXPECT_CALL(*storage_unit_, CurrentHash());
    EXPECT_CALL(*execution_manager_, LastProcessedBlock());
    EXPECT_CALL(*storage_unit_, HashExists(genesis->body.merkle_hash, ::testing::_));
    EXPECT_CALL(*storage_unit_, RevertToHash(genesis->body.merkle_hash, ::testing::_));

    // syncing
    EXPECT_CALL(*storage_unit_, LastCommitHash());
    EXPECT_CALL(*storage_unit_, CurrentHash());
    EXPECT_CALL(*execution_manager_, LastProcessedBlock());
  }

  // processing of genesis block
  ASSERT_EQ(execution_manager_->fake.LastProcessedBlock(), GENESIS_DIGEST);

  Tick(State::RELOAD_STATE, State::RESET);
  Tick(State::RESET, State::SYNCHRONISING);
  Tick(State::SYNCHRONISING, State::PRE_EXEC_BLOCK_VALIDATION);
  Tick(State::PRE_EXEC_BLOCK_VALIDATION, State::WAIT_FOR_TRANSACTIONS);
  Tick(State::WAIT_FOR_TRANSACTIONS, State::SCHEDULE_BLOCK_EXECUTION);
  Tick(State::SCHEDULE_BLOCK_EXECUTION, State::WAIT_FOR_EXECUTION);
  Tick(State::WAIT_FOR_EXECUTION, State::WAIT_FOR_EXECUTION);
  Tick(State::WAIT_FOR_EXECUTION, State::POST_EXEC_BLOCK_VALIDATION);

  ASSERT_EQ(execution_manager_->fake.LastProcessedBlock(), genesis->body.hash);

  Tick(State::POST_EXEC_BLOCK_VALIDATION, State::RESET);
  Tick(State::RESET, State::SYNCHRONISING);
  Tick(State::SYNCHRONISING, State::SYNCHRONISED);
  Tick(State::SYNCHRONISED, State::SYNCHRONISED);
  Tick(State::SYNCHRONISED, State::SYNCHRONISED);
  Tick(State::SYNCHRONISED, State::SYNCHRONISED);

  // create the bad block
  auto b1                 = block_generator_(genesis);
  b1->body.log2_num_lanes = 10;
  b1->UpdateDigest();

  ASSERT_EQ(BlockStatus::ADDED, main_chain_->AddBlock(*b1));

  Tick(State::SYNCHRONISED, State::RESET);
  Tick(State::RESET, State::SYNCHRONISING);
  Tick(State::SYNCHRONISING, State::PRE_EXEC_BLOCK_VALIDATION);
  Tick(State::PRE_EXEC_BLOCK_VALIDATION, State::RESET);
  Tick(State::RESET, State::SYNCHRONISING);
  Tick(State::SYNCHRONISING, State::SYNCHRONISED);
  Tick(State::SYNCHRONISED, State::SYNCHRONISED);
  Tick(State::SYNCHRONISED, State::SYNCHRONISED);
  Tick(State::SYNCHRONISED, State::SYNCHRONISED);

  ASSERT_EQ(execution_manager_->fake.LastProcessedBlock(), genesis->body.hash);
}

TEST_F(BlockCoordinatorTests, CheckInvalidNumSlices)
{
  auto genesis = block_generator_();

  // define the call expectations
  {
    InSequence s;

    // syncing
    EXPECT_CALL(*storage_unit_, LastCommitHash());
    EXPECT_CALL(*storage_unit_, CurrentHash());
    EXPECT_CALL(*execution_manager_, LastProcessedBlock());

    // pre block validation
    // none

    // schedule of the genesis block
    EXPECT_CALL(*execution_manager_, Execute(IsBlock(genesis)));

    // wait for the execution to complete
    EXPECT_CALL(*execution_manager_, GetState());
    EXPECT_CALL(*execution_manager_, GetState());

    // post block validation
    EXPECT_CALL(*storage_unit_, CurrentHash());
    EXPECT_CALL(*storage_unit_, Commit(0));
    // reset
    // none

    // syncing
    EXPECT_CALL(*storage_unit_, LastCommitHash());
    EXPECT_CALL(*storage_unit_, CurrentHash());
    EXPECT_CALL(*execution_manager_, LastProcessedBlock());

    // -- TEST CONFIG --

    // syncing
    EXPECT_CALL(*storage_unit_, LastCommitHash());
    EXPECT_CALL(*storage_unit_, CurrentHash());
    EXPECT_CALL(*execution_manager_, LastProcessedBlock());
    EXPECT_CALL(*storage_unit_, HashExists(genesis->body.merkle_hash, ::testing::_));
    EXPECT_CALL(*storage_unit_, RevertToHash(genesis->body.merkle_hash, ::testing::_));

    // syncing
    EXPECT_CALL(*storage_unit_, LastCommitHash());
    EXPECT_CALL(*storage_unit_, CurrentHash());
    EXPECT_CALL(*execution_manager_, LastProcessedBlock());
  }

  // processing of genesis block
  ASSERT_EQ(execution_manager_->fake.LastProcessedBlock(), GENESIS_DIGEST);

  Tick(State::RELOAD_STATE, State::RESET);
  Tick(State::RESET, State::SYNCHRONISING);
  Tick(State::SYNCHRONISING, State::PRE_EXEC_BLOCK_VALIDATION);
  Tick(State::PRE_EXEC_BLOCK_VALIDATION, State::WAIT_FOR_TRANSACTIONS);
  Tick(State::WAIT_FOR_TRANSACTIONS, State::SCHEDULE_BLOCK_EXECUTION);
  Tick(State::SCHEDULE_BLOCK_EXECUTION, State::WAIT_FOR_EXECUTION);
  Tick(State::WAIT_FOR_EXECUTION, State::WAIT_FOR_EXECUTION);
  Tick(State::WAIT_FOR_EXECUTION, State::POST_EXEC_BLOCK_VALIDATION);

  ASSERT_EQ(execution_manager_->fake.LastProcessedBlock(), genesis->body.hash);

  Tick(State::POST_EXEC_BLOCK_VALIDATION, State::RESET);
  Tick(State::RESET, State::SYNCHRONISING);
  Tick(State::SYNCHRONISING, State::SYNCHRONISED);
  Tick(State::SYNCHRONISED, State::SYNCHRONISED);
  Tick(State::SYNCHRONISED, State::SYNCHRONISED);
  Tick(State::SYNCHRONISED, State::SYNCHRONISED);

  // create the bad block
  auto b1 = block_generator_(genesis);
  b1->body.slices.resize(100);  // zero slices is always invalid
  b1->UpdateDigest();

  ASSERT_EQ(BlockStatus::ADDED, main_chain_->AddBlock(*b1));

  Tick(State::SYNCHRONISED, State::RESET);
  Tick(State::RESET, State::SYNCHRONISING);
  Tick(State::SYNCHRONISING, State::PRE_EXEC_BLOCK_VALIDATION);
  Tick(State::PRE_EXEC_BLOCK_VALIDATION, State::RESET);
  Tick(State::RESET, State::SYNCHRONISING);
  Tick(State::SYNCHRONISING, State::SYNCHRONISED);
  Tick(State::SYNCHRONISED, State::SYNCHRONISED);
  Tick(State::SYNCHRONISED, State::SYNCHRONISED);
  Tick(State::SYNCHRONISED, State::SYNCHRONISED);

  ASSERT_EQ(execution_manager_->fake.LastProcessedBlock(), genesis->body.hash);
}

TEST_F(BlockCoordinatorTests, CheckBlockMining)
{
  auto genesis = block_generator_();

  // define the call expectations
  {
    InSequence s;

    // syncing
    EXPECT_CALL(*storage_unit_, LastCommitHash());
    EXPECT_CALL(*storage_unit_, CurrentHash());
    EXPECT_CALL(*execution_manager_, LastProcessedBlock());

    // pre block validation
    // none

    // schedule of the genesis block
    EXPECT_CALL(*execution_manager_, Execute(IsBlock(genesis)));

    // wait for the execution to complete
    EXPECT_CALL(*execution_manager_, GetState());
    EXPECT_CALL(*execution_manager_, GetState());

    // post block validation
    EXPECT_CALL(*storage_unit_, CurrentHash());
    EXPECT_CALL(*storage_unit_, Commit(0));

    // syncing
    EXPECT_CALL(*storage_unit_, LastCommitHash());
    EXPECT_CALL(*storage_unit_, CurrentHash());
    EXPECT_CALL(*execution_manager_, LastProcessedBlock());

    // -- Event: Generate a block

    // block packing
    EXPECT_CALL(*packer_, GenerateBlock(IsBlockFollowing(genesis), _, _, _));

    // new block execution
    EXPECT_CALL(*execution_manager_, Execute(IsBlockBodyFollowing(genesis)));

    // waiting for block execution
    EXPECT_CALL(*execution_manager_, GetState());
    EXPECT_CALL(*execution_manager_, GetState());
    EXPECT_CALL(*storage_unit_, CurrentHash());
    EXPECT_CALL(*storage_unit_, Commit(1));

    // proof search
    EXPECT_CALL(*execution_manager_, SetLastProcessedBlock(_));

    // syncing
    EXPECT_CALL(*storage_unit_, LastCommitHash());
    EXPECT_CALL(*storage_unit_, CurrentHash());
    EXPECT_CALL(*execution_manager_, LastProcessedBlock());
  }

  // processing of genesis block
  ASSERT_EQ(execution_manager_->fake.LastProcessedBlock(), GENESIS_DIGEST);

  Tick(State::RELOAD_STATE, State::RESET);
  Tick(State::RESET, State::SYNCHRONISING);
  Tick(State::SYNCHRONISING, State::PRE_EXEC_BLOCK_VALIDATION);
  Tick(State::PRE_EXEC_BLOCK_VALIDATION, State::WAIT_FOR_TRANSACTIONS);
  Tick(State::WAIT_FOR_TRANSACTIONS, State::SCHEDULE_BLOCK_EXECUTION);
  Tick(State::SCHEDULE_BLOCK_EXECUTION, State::WAIT_FOR_EXECUTION);
  Tick(State::WAIT_FOR_EXECUTION, State::WAIT_FOR_EXECUTION);
  Tick(State::WAIT_FOR_EXECUTION, State::POST_EXEC_BLOCK_VALIDATION);

  ASSERT_EQ(execution_manager_->fake.LastProcessedBlock(), genesis->body.hash);

  Tick(State::POST_EXEC_BLOCK_VALIDATION, State::RESET);
  Tick(State::RESET, State::SYNCHRONISING);
  Tick(State::SYNCHRONISING, State::SYNCHRONISED);
  Tick(State::SYNCHRONISED, State::SYNCHRONISED);
  Tick(State::SYNCHRONISED, State::SYNCHRONISED);
  Tick(State::SYNCHRONISED, State::SYNCHRONISED);

  // trigger the coordinator to try and make a block
  block_coordinator_->TriggerBlockGeneration();

  Tick(State::SYNCHRONISED, State::PACK_NEW_BLOCK);
  Tick(State::PACK_NEW_BLOCK, State::EXECUTE_NEW_BLOCK);
  Tick(State::EXECUTE_NEW_BLOCK, State::WAIT_FOR_NEW_BLOCK_EXECUTION);
  Tick(State::WAIT_FOR_NEW_BLOCK_EXECUTION, State::WAIT_FOR_NEW_BLOCK_EXECUTION);
  Tick(State::WAIT_FOR_NEW_BLOCK_EXECUTION, State::PROOF_SEARCH);
  Tick(State::PROOF_SEARCH, State::TRANSMIT_BLOCK);
  Tick(State::TRANSMIT_BLOCK, State::RESET);

  // ensure that the coordinator has actually made a block
  ASSERT_EQ(1u, block_sink_->queue().size());

  // ensure that the system goes back into the sync'ed state
  Tick(State::RESET, State::SYNCHRONISING);
  Tick(State::SYNCHRONISING, State::SYNCHRONISED);

  for (std::size_t i = 0; i < 20; ++i)
  {
    Tick(State::SYNCHRONISED, State::SYNCHRONISED);
  }
}

class NiceMockBlockCoordinatorTests : public BlockCoordinatorTests
{
protected:
  void SetUp() override
  {
    FETCH_UNUSED(LOGGING_NAME);

    block_generator_.Reset();

    // generate a public/private key pair
    ECDSASigner const signer{};

    clock_             = fetch::moment::CreateAdjustableClock("bc:deadline");
    main_chain_        = std::make_unique<MainChain>(MainChain::Mode::IN_MEMORY_DB);
    storage_unit_      = std::make_unique<NiceMock<MockStorageUnit>>();
    execution_manager_ = std::make_unique<NiceMock<MockExecutionManager>>(storage_unit_->fake);
    packer_            = std::make_unique<NiceMock<MockBlockPacker>>();
    block_sink_        = std::make_unique<FakeBlockSink>();
    tx_status_         = std::make_unique<TransactionStatusCache>();
    block_coordinator_ = std::make_unique<BlockCoordinator>(
        *main_chain_, *execution_manager_, *storage_unit_, *packer_, *block_sink_, *tx_status_,
        signer.identity().identifier(), NUM_LANES, NUM_SLICES, 1u);

    block_coordinator_->SetBlockPeriod(std::chrono::seconds{10});
    block_coordinator_->EnableMining(true);
  }

  fetch::moment::AdjustableClockPtr clock_;
};

TEST_F(NiceMockBlockCoordinatorTests, UnknownTransactionDoesNotBlockForever)
{
  TransactionLayout layout{*fetch::testing::GenerateUniqueHashes(1u).begin(), fetch::BitVector{}, 0,
                           0, 1000};

  auto genesis = block_generator_();
  auto b1      = block_generator_(genesis);

  // Fabricate unknown transaction
  b1->body.slices.begin()->push_back(layout);

  EXPECT_CALL(*storage_unit_, RevertToHash(_, 0));

  // syncing - Genesis
  EXPECT_CALL(*storage_unit_, LastCommitHash()).Times(AnyNumber());
  EXPECT_CALL(*storage_unit_, CurrentHash()).Times(AnyNumber());
  EXPECT_CALL(*execution_manager_, LastProcessedBlock()).Times(AnyNumber());

  Tock(State::RELOAD_STATE, State::SYNCHRONIZED);

  ASSERT_EQ(BlockStatus::ADDED, main_chain_->AddBlock(*b1));

  Advance();

  // Time out wait to request Tx from peers
  clock_->Advance(std::chrono::seconds(31u));

  ASSERT_TRUE(RemainsOn(State::WAIT_FOR_TRANSACTIONS));

  // Time out wait for Tx - block should be invalidated at this point
  clock_->Advance(std::chrono::seconds(31u));

<<<<<<< HEAD
  ASSERT_EQ(State::SYNCHRONISED, block_coordinator_->GetStateMachine().state());
=======
  Tock(State::WAIT_FOR_TRANSACTIONS, State::SYNCHRONIZED);
>>>>>>> 6c90f321
}<|MERGE_RESOLUTION|>--- conflicted
+++ resolved
@@ -1047,9 +1047,5 @@
   // Time out wait for Tx - block should be invalidated at this point
   clock_->Advance(std::chrono::seconds(31u));
 
-<<<<<<< HEAD
-  ASSERT_EQ(State::SYNCHRONISED, block_coordinator_->GetStateMachine().state());
-=======
-  Tock(State::WAIT_FOR_TRANSACTIONS, State::SYNCHRONIZED);
->>>>>>> 6c90f321
+  Tock(State::WAIT_FOR_TRANSACTIONS, State::SYNCHRONISED);
 }