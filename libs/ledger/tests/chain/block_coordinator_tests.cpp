//------------------------------------------------------------------------------
//
//   Copyright 2018-2019 Fetch.AI Limited
//
//   Licensed under the Apache License, Version 2.0 (the "License");
//   you may not use this file except in compliance with the License.
//   You may obtain a copy of the License at
//
//       http://www.apache.org/licenses/LICENSE-2.0
//
//   Unless required by applicable law or agreed to in writing, software
//   distributed under the License is distributed on an "AS IS" BASIS,
//   WITHOUT WARRANTIES OR CONDITIONS OF ANY KIND, either express or implied.
//   See the License for the specific language governing permissions and
//   limitations under the License.
//
//------------------------------------------------------------------------------

#include "core/byte_array/encoders.hpp"
#include "crypto/ecdsa.hpp"
#include "ledger/chain/block.hpp"
#include "ledger/chain/block_coordinator.hpp"
#include "ledger/chain/constants.hpp"
#include "ledger/chain/main_chain.hpp"
#include "ledger/testing/block_generator.hpp"
#include "ledger/transaction_status_cache.hpp"

#include "fake_block_sink.hpp"
#include "mock_block_packer.hpp"
#include "mock_execution_manager.hpp"
#include "mock_storage_unit.hpp"

#include <gtest/gtest.h>
#include <iostream>
#include <memory>

using fetch::ledger::BlockCoordinator;
using fetch::ledger::MainChain;
using fetch::ledger::BlockStatus;
using fetch::ledger::Block;
using fetch::byte_array::ToBase64;
using fetch::ledger::GENESIS_DIGEST;
using fetch::crypto::ECDSASigner;
using fetch::ledger::testing::BlockGenerator;
using fetch::ledger::TransactionStatusCache;

using ::testing::_;
using ::testing::InSequence;
using ::testing::StrictMock;

using BlockCoordinatorPtr = std::unique_ptr<BlockCoordinator>;
using MainChainPtr        = std::unique_ptr<MainChain>;
using ExecutionMgrPtr     = std::unique_ptr<MockExecutionManager>;
using StorageUnitPtr      = std::unique_ptr<MockStorageUnit>;
using BlockPackerPtr      = std::unique_ptr<MockBlockPacker>;
using BlockPtr            = std::shared_ptr<Block>;
using ScheduleStatus      = fetch::ledger::ExecutionManagerInterface::ScheduleStatus;
using BlockSinkPtr        = std::unique_ptr<FakeBlockSink>;
using TxCachePtr          = std::unique_ptr<TransactionStatusCache>;
using State               = fetch::ledger::BlockCoordinator::State;
using DAG                 = fetch::ledger::DAG;
using DAGPtr              = std::shared_ptr< DAG >;

static constexpr char const *LOGGING_NAME = "BlockCoordinatorTests";
static constexpr std::size_t NUM_LANES    = 1;
static constexpr std::size_t NUM_SLICES   = 1;

class BlockCoordinatorTests : public ::testing::Test
{
protected:
  void SetUp() override
  {
    FETCH_UNUSED(LOGGING_NAME);

    block_generator_.Reset();

    // generate a public/private key pair
    ECDSASigner const signer{};

    main_chain_        = std::make_unique<MainChain>(MainChain::Mode::IN_MEMORY_DB);
<<<<<<< HEAD
    dag_               = std::make_unique<DAG>();
    storage_unit_      = std::make_unique<MockStorageUnit>();
    execution_manager_ = std::make_unique<MockExecutionManager>(storage_unit_->fake);
    packer_            = std::make_unique<MockBlockPacker>();
=======
    storage_unit_      = std::make_unique<StrictMock<MockStorageUnit>>();
    execution_manager_ = std::make_unique<StrictMock<MockExecutionManager>>(storage_unit_->fake);
    packer_            = std::make_unique<StrictMock<MockBlockPacker>>();
>>>>>>> 40c797e8
    block_sink_        = std::make_unique<FakeBlockSink>();
    tx_status_         = std::make_unique<TransactionStatusCache>();
    block_coordinator_ = std::make_unique<BlockCoordinator>(
        *main_chain_, *dag_, *execution_manager_, *storage_unit_, *packer_, *block_sink_, *tx_status_,
        signer.identity().identifier(), NUM_LANES, NUM_SLICES, 1u);

    block_coordinator_->SetBlockPeriod(std::chrono::seconds{10});
    block_coordinator_->EnableMining(true);
  }

  void TearDown() override
  {
    block_coordinator_.reset();
    tx_status_.reset();
    block_sink_.reset();
    packer_.reset();
    execution_manager_.reset();
    storage_unit_.reset();
    dag_.reset();
    main_chain_.reset();
  }

  /**
   * Run the state machine for one cycle
   *
   * @param starting_state The expected state before the state machine is run
   * @param final_state The expected state after the state machine has run
   */
  void Tick(State starting_state, State final_state)
  {
    auto const &state_machine = block_coordinator_->GetStateMachine();

    // match the current state of the machine
    ASSERT_EQ(starting_state, state_machine.state());

    // run one step of the state machine
    block_coordinator_->GetRunnable().Execute();

    ASSERT_EQ(final_state, state_machine.state());
  }

  /**
   * Run the state machine until it reaches the next state, or times out
   *
   * @param starting_state The expected state before the state machine is run
   * @param final_state The expected state after the state machine has run
   */
  void Tock(State starting_state, State final_state, uint64_t max_iterations = 50)
  {
    auto const &state_machine = block_coordinator_->GetStateMachine();

    // match the current state of the machine
    ASSERT_EQ(starting_state, state_machine.state());

    while (final_state != state_machine.state())
    {
      // run one step of the state machine
      block_coordinator_->GetRunnable().Execute();

      max_iterations--;

      if (max_iterations == 0)
      {
        FETCH_LOG_ERROR(LOGGING_NAME, "Failed to advance state machine after ", max_iterations,
                        " iterations!");
        throw std::runtime_error("Failed test.");
      }
    }

    ASSERT_EQ(final_state, state_machine.state());
  }

  MainChainPtr        main_chain_;
  DAGPtr              dag_;
  ExecutionMgrPtr     execution_manager_;
  StorageUnitPtr      storage_unit_;
  BlockPackerPtr      packer_;
  BlockSinkPtr        block_sink_;
  TxCachePtr          tx_status_;
  BlockCoordinatorPtr block_coordinator_;
  BlockGenerator      block_generator_{NUM_LANES, NUM_SLICES};
};

// useful when debugging
// static std::ostream& operator<<(std::ostream &stream, Block::Body const &block)
//{
//  stream << ToBase64(block.hash)
//         << " <- " << ToBase64(block.previous_hash);
//
//  return stream;
//}
//
// static std::ostream& operator<<(std::ostream &stream, BlockPtr const &block)
//{
//  if (block)
//  {
//    stream << block->body << " W: " << block->total_weight;
//  }
//  else
//  {
//    stream << "[empty]";
//  }
//
//  return stream;
//}

MATCHER(IsNewBlock, "")
{
  return arg.hash.empty();
}

MATCHER_P(IsBlock, block, "")
{
  return arg.hash == block->body.hash;
}

MATCHER_P(IsBlockFollowing, block, "")
{
  return arg.body.previous_hash == block->body.hash;
}

MATCHER_P(IsBlockBodyFollowing, block, "")
{
  return arg.previous_hash == block->body.hash;
}

TEST_F(BlockCoordinatorTests, CheckBasicInteraction)
{
  auto const genesis = block_generator_();

  // define how we expect the calls to be made
  {
    InSequence s;

    // syncing
    EXPECT_CALL(*storage_unit_, LastCommitHash());
    EXPECT_CALL(*storage_unit_, CurrentHash());
    EXPECT_CALL(*execution_manager_, LastProcessedBlock());

    // pre block validation
    // none

    // schedule of the genesis block
    EXPECT_CALL(*execution_manager_, Execute(IsBlock(genesis)));

    // wait for the execution to complete
    EXPECT_CALL(*execution_manager_, GetState());
    EXPECT_CALL(*execution_manager_, GetState());

    // post block validation
    EXPECT_CALL(*storage_unit_, CurrentHash());
    EXPECT_CALL(*storage_unit_, Commit(0));

    // reset
    // none

    // syncing
    EXPECT_CALL(*storage_unit_, LastCommitHash());
    EXPECT_CALL(*storage_unit_, CurrentHash());
    EXPECT_CALL(*execution_manager_, LastProcessedBlock());

    // packer the new block
    EXPECT_CALL(*packer_, GenerateBlock(IsBlockFollowing(genesis), NUM_LANES, NUM_SLICES, _));

    // execute the block
    EXPECT_CALL(*execution_manager_, Execute(IsNewBlock()));

    // wait for the execution to complete
    EXPECT_CALL(*execution_manager_, GetState());
    EXPECT_CALL(*execution_manager_, GetState());
    EXPECT_CALL(*storage_unit_, CurrentHash());
    EXPECT_CALL(*storage_unit_, Commit(1));
    EXPECT_CALL(*execution_manager_, SetLastProcessedBlock(_));

    // syncing back up
    EXPECT_CALL(*storage_unit_, LastCommitHash());
    EXPECT_CALL(*storage_unit_, CurrentHash());
    EXPECT_CALL(*execution_manager_, LastProcessedBlock());
  }

  ASSERT_EQ(execution_manager_->fake.LastProcessedBlock(), GENESIS_DIGEST);

  Tick(State::RELOAD_STATE, State::RESET);
  Tick(State::RESET, State::SYNCHRONIZING);
  Tick(State::SYNCHRONIZING, State::PRE_EXEC_BLOCK_VALIDATION);
  Tick(State::PRE_EXEC_BLOCK_VALIDATION, State::WAIT_FOR_TRANSACTIONS);
  Tick(State::WAIT_FOR_TRANSACTIONS, State::SCHEDULE_BLOCK_EXECUTION);
  Tick(State::SCHEDULE_BLOCK_EXECUTION, State::WAIT_FOR_EXECUTION);
  Tick(State::WAIT_FOR_EXECUTION, State::WAIT_FOR_EXECUTION);
  Tick(State::WAIT_FOR_EXECUTION, State::POST_EXEC_BLOCK_VALIDATION);

  ASSERT_EQ(execution_manager_->fake.LastProcessedBlock(), genesis->body.hash);

  Tick(State::POST_EXEC_BLOCK_VALIDATION, State::RESET);
  Tick(State::RESET, State::SYNCHRONIZING);
  Tick(State::SYNCHRONIZING, State::SYNCHRONIZED);
  Tick(State::SYNCHRONIZED, State::SYNCHRONIZED);
  Tick(State::SYNCHRONIZED, State::SYNCHRONIZED);
  Tick(State::SYNCHRONIZED, State::SYNCHRONIZED);
  Tick(State::SYNCHRONIZED, State::SYNCHRONIZED);
  Tick(State::SYNCHRONIZED, State::SYNCHRONIZED);
  Tick(State::SYNCHRONIZED, State::SYNCHRONIZED);

  ASSERT_EQ(execution_manager_->fake.LastProcessedBlock(), genesis->body.hash);

  // force the generation of a new block (normally done with a timer)
  block_coordinator_->SetBlockPeriod(
      std::chrono::minutes{2});  // time not important just needs to be long enough that the test
                                 // will not provoke a new block being generated
  block_coordinator_->TriggerBlockGeneration();

  Tick(State::SYNCHRONIZED, State::PACK_NEW_BLOCK);
  Tick(State::PACK_NEW_BLOCK, State::EXECUTE_NEW_BLOCK);
  Tick(State::EXECUTE_NEW_BLOCK, State::WAIT_FOR_NEW_BLOCK_EXECUTION);
  Tick(State::WAIT_FOR_NEW_BLOCK_EXECUTION, State::WAIT_FOR_NEW_BLOCK_EXECUTION);
  Tick(State::WAIT_FOR_NEW_BLOCK_EXECUTION, State::PROOF_SEARCH);
  Tick(State::PROOF_SEARCH, State::TRANSMIT_BLOCK);
  Tick(State::TRANSMIT_BLOCK, State::RESET);

  ASSERT_NE(execution_manager_->fake.LastProcessedBlock(), genesis->body.hash);

  // the state machine should exit from the main loop
  Tick(State::RESET, State::SYNCHRONIZING);
  Tick(State::SYNCHRONIZING, State::SYNCHRONIZED);
  Tick(State::SYNCHRONIZED, State::SYNCHRONIZED);
  Tick(State::SYNCHRONIZED, State::SYNCHRONIZED);
  Tick(State::SYNCHRONIZED, State::SYNCHRONIZED);
}

TEST_F(BlockCoordinatorTests, CheckLongBlockStartUp)
{
  auto genesis = block_generator_();
  auto b1      = block_generator_(genesis);
  auto b2      = block_generator_(b1);
  auto b3      = block_generator_(b2);
  auto b4      = block_generator_(b3);
  auto b5      = block_generator_(b4);

  // add all the blocks to the chain
  ASSERT_EQ(BlockStatus::ADDED, main_chain_->AddBlock(*b1));
  ASSERT_EQ(BlockStatus::ADDED, main_chain_->AddBlock(*b2));
  ASSERT_EQ(BlockStatus::ADDED, main_chain_->AddBlock(*b3));

  FETCH_LOG_INFO(LOGGING_NAME, "Genesis: ", ToBase64(genesis->body.hash), " <- ",
                 ToBase64(genesis->body.previous_hash));
  FETCH_LOG_INFO(LOGGING_NAME, "B1     : ", ToBase64(b1->body.hash), " <- ",
                 ToBase64(b1->body.previous_hash));
  FETCH_LOG_INFO(LOGGING_NAME, "B2     : ", ToBase64(b2->body.hash), " <- ",
                 ToBase64(b2->body.previous_hash));
  FETCH_LOG_INFO(LOGGING_NAME, "B3     : ", ToBase64(b3->body.hash), " <- ",
                 ToBase64(b3->body.previous_hash));
  FETCH_LOG_INFO(LOGGING_NAME, "B4     : ", ToBase64(b4->body.hash), " <- ",
                 ToBase64(b4->body.previous_hash));
  FETCH_LOG_INFO(LOGGING_NAME, "B5     : ", ToBase64(b5->body.hash), " <- ",
                 ToBase64(b5->body.previous_hash));

  // processing of genesis block
  ASSERT_EQ(execution_manager_->fake.LastProcessedBlock(), GENESIS_DIGEST);

  {
    InSequence s;

    // reloading state
    EXPECT_CALL(*storage_unit_, RevertToHash(_, b3->body.block_number));

    // syncing - Genesis
    EXPECT_CALL(*storage_unit_, LastCommitHash());
    EXPECT_CALL(*storage_unit_, CurrentHash());
    EXPECT_CALL(*execution_manager_, LastProcessedBlock());

    EXPECT_CALL(*storage_unit_, LastCommitHash());
    EXPECT_CALL(*storage_unit_, CurrentHash());
    EXPECT_CALL(*execution_manager_, LastProcessedBlock());

    EXPECT_CALL(*storage_unit_, LastCommitHash());
    EXPECT_CALL(*storage_unit_, CurrentHash());
    EXPECT_CALL(*execution_manager_, LastProcessedBlock());

    EXPECT_CALL(*storage_unit_, LastCommitHash());
    EXPECT_CALL(*storage_unit_, CurrentHash());
    EXPECT_CALL(*execution_manager_, LastProcessedBlock());

    // pre block validation
    // none

    // schedule of the genesis block
    EXPECT_CALL(*execution_manager_, Execute(IsBlock(genesis)));

    // wait for the execution to complete
    EXPECT_CALL(*execution_manager_, GetState());
    EXPECT_CALL(*execution_manager_, GetState());

    // post block validation
    EXPECT_CALL(*storage_unit_, CurrentHash());
    EXPECT_CALL(*storage_unit_, Commit(0));

    // syncing - B1
    EXPECT_CALL(*storage_unit_, LastCommitHash());
    EXPECT_CALL(*storage_unit_, CurrentHash());
    EXPECT_CALL(*execution_manager_, LastProcessedBlock());
    EXPECT_CALL(*storage_unit_, HashExists(_, 0));
    EXPECT_CALL(*storage_unit_, RevertToHash(_, 0));

    // schedule of the next block
    EXPECT_CALL(*execution_manager_, Execute(IsBlock(b1)));

    // wait for the execution to complete
    EXPECT_CALL(*execution_manager_, GetState());
    EXPECT_CALL(*execution_manager_, GetState());

    // post block validation
    EXPECT_CALL(*storage_unit_, CurrentHash());
    EXPECT_CALL(*storage_unit_, Commit(1));

    // syncing - B2
    EXPECT_CALL(*storage_unit_, LastCommitHash());
    EXPECT_CALL(*storage_unit_, CurrentHash());
    EXPECT_CALL(*execution_manager_, LastProcessedBlock());
    EXPECT_CALL(*storage_unit_, HashExists(_, 1));
    EXPECT_CALL(*storage_unit_, RevertToHash(_, 1));

    // schedule of the next block
    EXPECT_CALL(*execution_manager_, Execute(IsBlock(b2)));

    // wait for the execution to complete
    EXPECT_CALL(*execution_manager_, GetState());
    EXPECT_CALL(*execution_manager_, GetState());

    // post block validation
    EXPECT_CALL(*storage_unit_, CurrentHash());
    EXPECT_CALL(*storage_unit_, Commit(2));

    // syncing - B3
    EXPECT_CALL(*storage_unit_, LastCommitHash());
    EXPECT_CALL(*storage_unit_, CurrentHash());
    EXPECT_CALL(*execution_manager_, LastProcessedBlock());
    EXPECT_CALL(*storage_unit_, HashExists(_, 2));
    EXPECT_CALL(*storage_unit_, RevertToHash(_, 2));

    // schedule of the next block
    EXPECT_CALL(*execution_manager_, Execute(IsBlock(b3)));

    // wait for the execution to complete
    EXPECT_CALL(*execution_manager_, GetState());
    EXPECT_CALL(*execution_manager_, GetState());

    // post block validation
    EXPECT_CALL(*storage_unit_, CurrentHash());
    EXPECT_CALL(*storage_unit_, Commit(3));

    // syncing - moving to sync'ed state
    EXPECT_CALL(*storage_unit_, LastCommitHash());
    EXPECT_CALL(*storage_unit_, CurrentHash());
    EXPECT_CALL(*execution_manager_, LastProcessedBlock());

    // --- Event: B4 added ---

    // syncing - B4
    EXPECT_CALL(*storage_unit_, LastCommitHash());
    EXPECT_CALL(*storage_unit_, CurrentHash());
    EXPECT_CALL(*execution_manager_, LastProcessedBlock());
    EXPECT_CALL(*storage_unit_, HashExists(_, 3));
    EXPECT_CALL(*storage_unit_, RevertToHash(_, 3));

    // schedule of the next block
    EXPECT_CALL(*execution_manager_, Execute(IsBlock(b4)));

    // wait for the execution to complete
    EXPECT_CALL(*execution_manager_, GetState());
    EXPECT_CALL(*execution_manager_, GetState());

    // post block validation
    EXPECT_CALL(*storage_unit_, CurrentHash());
    EXPECT_CALL(*storage_unit_, Commit(4));

    // syncing - moving to sync'ed state
    EXPECT_CALL(*storage_unit_, LastCommitHash());
    EXPECT_CALL(*storage_unit_, CurrentHash());
    EXPECT_CALL(*execution_manager_, LastProcessedBlock());

    // --- Event: B5 added ---

    // syncing - B5
    EXPECT_CALL(*storage_unit_, LastCommitHash());
    EXPECT_CALL(*storage_unit_, CurrentHash());
    EXPECT_CALL(*execution_manager_, LastProcessedBlock());
    EXPECT_CALL(*storage_unit_, HashExists(_, 4));
    EXPECT_CALL(*storage_unit_, RevertToHash(_, 4));

    // schedule of the next block
    EXPECT_CALL(*execution_manager_, Execute(IsBlock(b5)));

    // wait for the execution to complete
    EXPECT_CALL(*execution_manager_, GetState());
    EXPECT_CALL(*execution_manager_, GetState());

    // post block validation
    EXPECT_CALL(*storage_unit_, CurrentHash());
    EXPECT_CALL(*storage_unit_, Commit(5));

    // syncing - moving to sync'ed state
    EXPECT_CALL(*storage_unit_, LastCommitHash());
    EXPECT_CALL(*storage_unit_, CurrentHash());
    EXPECT_CALL(*execution_manager_, LastProcessedBlock());
  }

  Tick(State::RELOAD_STATE, State::RESET);
  Tick(State::RESET, State::SYNCHRONIZING);
  Tock(State::SYNCHRONIZING, State::PRE_EXEC_BLOCK_VALIDATION);
  Tick(State::PRE_EXEC_BLOCK_VALIDATION, State::WAIT_FOR_TRANSACTIONS);
  Tick(State::WAIT_FOR_TRANSACTIONS, State::SCHEDULE_BLOCK_EXECUTION);
  Tick(State::SCHEDULE_BLOCK_EXECUTION, State::WAIT_FOR_EXECUTION);
  Tock(State::WAIT_FOR_EXECUTION, State::POST_EXEC_BLOCK_VALIDATION);

  ASSERT_EQ(execution_manager_->fake.LastProcessedBlock(), genesis->body.hash);

  Tick(State::POST_EXEC_BLOCK_VALIDATION, State::RESET);
  Tick(State::RESET, State::SYNCHRONIZING);

  // processing of B1 block
  Tick(State::SYNCHRONIZING, State::PRE_EXEC_BLOCK_VALIDATION);
  Tick(State::PRE_EXEC_BLOCK_VALIDATION, State::WAIT_FOR_TRANSACTIONS);
  Tick(State::WAIT_FOR_TRANSACTIONS, State::SCHEDULE_BLOCK_EXECUTION);
  Tick(State::SCHEDULE_BLOCK_EXECUTION, State::WAIT_FOR_EXECUTION);
  Tock(State::WAIT_FOR_EXECUTION, State::POST_EXEC_BLOCK_VALIDATION);

  ASSERT_EQ(execution_manager_->fake.LastProcessedBlock(), b1->body.hash);

  Tick(State::POST_EXEC_BLOCK_VALIDATION, State::RESET);
  Tick(State::RESET, State::SYNCHRONIZING);

  // processing of B2 block
  Tick(State::SYNCHRONIZING, State::PRE_EXEC_BLOCK_VALIDATION);
  Tick(State::PRE_EXEC_BLOCK_VALIDATION, State::WAIT_FOR_TRANSACTIONS);
  Tick(State::WAIT_FOR_TRANSACTIONS, State::SCHEDULE_BLOCK_EXECUTION);
  Tick(State::SCHEDULE_BLOCK_EXECUTION, State::WAIT_FOR_EXECUTION);
  Tock(State::WAIT_FOR_EXECUTION, State::POST_EXEC_BLOCK_VALIDATION);

  ASSERT_EQ(execution_manager_->fake.LastProcessedBlock(), b2->body.hash);

  Tick(State::POST_EXEC_BLOCK_VALIDATION, State::RESET);
  Tick(State::RESET, State::SYNCHRONIZING);

  // processing of B3 block
  Tick(State::SYNCHRONIZING, State::PRE_EXEC_BLOCK_VALIDATION);
  Tick(State::PRE_EXEC_BLOCK_VALIDATION, State::WAIT_FOR_TRANSACTIONS);
  Tick(State::WAIT_FOR_TRANSACTIONS, State::SCHEDULE_BLOCK_EXECUTION);
  Tick(State::SCHEDULE_BLOCK_EXECUTION, State::WAIT_FOR_EXECUTION);
  Tock(State::WAIT_FOR_EXECUTION, State::POST_EXEC_BLOCK_VALIDATION);

  ASSERT_EQ(execution_manager_->fake.LastProcessedBlock(), b3->body.hash);

  Tick(State::POST_EXEC_BLOCK_VALIDATION, State::RESET);
  Tick(State::RESET, State::SYNCHRONIZING);

  // transition to synchronised state
  Tick(State::SYNCHRONIZING, State::SYNCHRONIZED);

  // the state machine should rest in the state for a number of ticks
  for (std::size_t i = 0; i < 10; ++i)
  {
    Tick(State::SYNCHRONIZED, State::SYNCHRONIZED);
  }

  // simulate B4 being recv'ed over the wire
  ASSERT_EQ(BlockStatus::ADDED, main_chain_->AddBlock(*b4));

  Tick(State::SYNCHRONIZED, State::RESET);
  Tick(State::RESET, State::SYNCHRONIZING);
  Tick(State::SYNCHRONIZING, State::PRE_EXEC_BLOCK_VALIDATION);
  Tick(State::PRE_EXEC_BLOCK_VALIDATION, State::WAIT_FOR_TRANSACTIONS);
  Tick(State::WAIT_FOR_TRANSACTIONS, State::SCHEDULE_BLOCK_EXECUTION);
  Tick(State::SCHEDULE_BLOCK_EXECUTION, State::WAIT_FOR_EXECUTION);
  Tock(State::WAIT_FOR_EXECUTION, State::POST_EXEC_BLOCK_VALIDATION);

  ASSERT_EQ(execution_manager_->fake.LastProcessedBlock(), b4->body.hash);

  Tick(State::POST_EXEC_BLOCK_VALIDATION, State::RESET);
  Tick(State::RESET, State::SYNCHRONIZING);

  // transition to synchronised state
  Tick(State::SYNCHRONIZING, State::SYNCHRONIZED);

  // the state machine should rest in the state for a number of ticks
  for (std::size_t i = 0; i < 10; ++i)
  {
    Tick(State::SYNCHRONIZED, State::SYNCHRONIZED);
  }

  // simulate B5 being recv'ed over the wire
  ASSERT_EQ(BlockStatus::ADDED, main_chain_->AddBlock(*b5));

  Tick(State::SYNCHRONIZED, State::RESET);
  Tick(State::RESET, State::SYNCHRONIZING);
  Tick(State::SYNCHRONIZING, State::PRE_EXEC_BLOCK_VALIDATION);
  Tick(State::PRE_EXEC_BLOCK_VALIDATION, State::WAIT_FOR_TRANSACTIONS);
  Tick(State::WAIT_FOR_TRANSACTIONS, State::SCHEDULE_BLOCK_EXECUTION);
  Tick(State::SCHEDULE_BLOCK_EXECUTION, State::WAIT_FOR_EXECUTION);
  Tock(State::WAIT_FOR_EXECUTION, State::POST_EXEC_BLOCK_VALIDATION);

  ASSERT_EQ(execution_manager_->fake.LastProcessedBlock(), b5->body.hash);

  Tick(State::POST_EXEC_BLOCK_VALIDATION, State::RESET);
  Tick(State::RESET, State::SYNCHRONIZING);

  // transition to synchronised state
  Tick(State::SYNCHRONIZING, State::SYNCHRONIZED);

  // the state machine should rest in the state for a number of ticks
  for (std::size_t i = 0; i < 10; ++i)
  {
    Tick(State::SYNCHRONIZED, State::SYNCHRONIZED);
  }
}

TEST_F(BlockCoordinatorTests, CheckInvalidBlockNumber)
{
  auto genesis = block_generator_();

  // define the call expectations
  {
    InSequence s;

    // syncing
    EXPECT_CALL(*storage_unit_, LastCommitHash());
    EXPECT_CALL(*storage_unit_, CurrentHash());
    EXPECT_CALL(*execution_manager_, LastProcessedBlock());

    // pre block validation
    // none

    // schedule of the genesis block
    EXPECT_CALL(*execution_manager_, Execute(IsBlock(genesis)));

    // wait for the execution to complete
    EXPECT_CALL(*execution_manager_, GetState());
    EXPECT_CALL(*execution_manager_, GetState());

    // post block validation
    EXPECT_CALL(*storage_unit_, CurrentHash());
    EXPECT_CALL(*storage_unit_, Commit(0));

    // reset
    // none

    // syncing
    EXPECT_CALL(*storage_unit_, LastCommitHash());
    EXPECT_CALL(*storage_unit_, CurrentHash());
    EXPECT_CALL(*execution_manager_, LastProcessedBlock());
  }

  // processing of genesis block
  ASSERT_EQ(execution_manager_->fake.LastProcessedBlock(), GENESIS_DIGEST);

  Tick(State::RELOAD_STATE, State::RESET);
  Tick(State::RESET, State::SYNCHRONIZING);
  Tick(State::SYNCHRONIZING, State::PRE_EXEC_BLOCK_VALIDATION);
  Tick(State::PRE_EXEC_BLOCK_VALIDATION, State::WAIT_FOR_TRANSACTIONS);
  Tick(State::WAIT_FOR_TRANSACTIONS, State::SCHEDULE_BLOCK_EXECUTION);
  Tick(State::SCHEDULE_BLOCK_EXECUTION, State::WAIT_FOR_EXECUTION);
  Tick(State::WAIT_FOR_EXECUTION, State::WAIT_FOR_EXECUTION);
  Tick(State::WAIT_FOR_EXECUTION, State::POST_EXEC_BLOCK_VALIDATION);

  ASSERT_EQ(execution_manager_->fake.LastProcessedBlock(), genesis->body.hash);

  Tick(State::POST_EXEC_BLOCK_VALIDATION, State::RESET);
  Tick(State::RESET, State::SYNCHRONIZING);
  Tick(State::SYNCHRONIZING, State::SYNCHRONIZED);
  Tick(State::SYNCHRONIZED, State::SYNCHRONIZED);
  Tick(State::SYNCHRONIZED, State::SYNCHRONIZED);
  Tick(State::SYNCHRONIZED, State::SYNCHRONIZED);

  // create the bad block
  auto b1               = block_generator_(genesis);
  b1->body.block_number = 100;  // invalid block number
  b1->UpdateDigest();

  // main chain now rejects outright any blocks with invalid block numbers
  ASSERT_EQ(BlockStatus::INVALID, main_chain_->AddBlock(*b1));

  Tick(State::SYNCHRONIZED, State::SYNCHRONIZED);
  Tick(State::SYNCHRONIZED, State::SYNCHRONIZED);
  Tick(State::SYNCHRONIZED, State::SYNCHRONIZED);
  Tick(State::SYNCHRONIZED, State::SYNCHRONIZED);

  ASSERT_EQ(execution_manager_->fake.LastProcessedBlock(), genesis->body.hash);
}

TEST_F(BlockCoordinatorTests, CheckInvalidMinerIdentity)
{
  auto genesis = block_generator_();

  // define the call expectations
  {
    InSequence s;

    // syncing
    EXPECT_CALL(*storage_unit_, LastCommitHash());
    EXPECT_CALL(*storage_unit_, CurrentHash());
    EXPECT_CALL(*execution_manager_, LastProcessedBlock());

    // pre block validation
    // none

    // schedule of the genesis block
    EXPECT_CALL(*execution_manager_, Execute(IsBlock(genesis)));

    // wait for the execution to complete
    EXPECT_CALL(*execution_manager_, GetState());
    EXPECT_CALL(*execution_manager_, GetState());

    // post block validation
    EXPECT_CALL(*storage_unit_, CurrentHash());
    EXPECT_CALL(*storage_unit_, Commit(0));
    // reset
    // none

    // syncing
    EXPECT_CALL(*storage_unit_, LastCommitHash());
    EXPECT_CALL(*storage_unit_, CurrentHash());
    EXPECT_CALL(*execution_manager_, LastProcessedBlock());

    // -- TEST CONFIG --

    // syncing
    EXPECT_CALL(*storage_unit_, LastCommitHash());
    EXPECT_CALL(*storage_unit_, CurrentHash());
    EXPECT_CALL(*execution_manager_, LastProcessedBlock());
    EXPECT_CALL(*storage_unit_, HashExists(genesis->body.merkle_hash, ::testing::_));
    EXPECT_CALL(*storage_unit_, RevertToHash(genesis->body.merkle_hash, ::testing::_));

    // syncing
    EXPECT_CALL(*storage_unit_, LastCommitHash());
    EXPECT_CALL(*storage_unit_, CurrentHash());
    EXPECT_CALL(*execution_manager_, LastProcessedBlock());
  }

  // processing of genesis block
  ASSERT_EQ(execution_manager_->fake.LastProcessedBlock(), GENESIS_DIGEST);

  Tick(State::RELOAD_STATE, State::RESET);
  Tick(State::RESET, State::SYNCHRONIZING);
  Tick(State::SYNCHRONIZING, State::PRE_EXEC_BLOCK_VALIDATION);
  Tick(State::PRE_EXEC_BLOCK_VALIDATION, State::WAIT_FOR_TRANSACTIONS);
  Tick(State::WAIT_FOR_TRANSACTIONS, State::SCHEDULE_BLOCK_EXECUTION);
  Tick(State::SCHEDULE_BLOCK_EXECUTION, State::WAIT_FOR_EXECUTION);
  Tick(State::WAIT_FOR_EXECUTION, State::WAIT_FOR_EXECUTION);
  Tick(State::WAIT_FOR_EXECUTION, State::POST_EXEC_BLOCK_VALIDATION);

  ASSERT_EQ(execution_manager_->fake.LastProcessedBlock(), genesis->body.hash);

  Tick(State::POST_EXEC_BLOCK_VALIDATION, State::RESET);
  Tick(State::RESET, State::SYNCHRONIZING);
  Tick(State::SYNCHRONIZING, State::SYNCHRONIZED);
  Tick(State::SYNCHRONIZED, State::SYNCHRONIZED);
  Tick(State::SYNCHRONIZED, State::SYNCHRONIZED);
  Tick(State::SYNCHRONIZED, State::SYNCHRONIZED);

  // create the bad block
  auto b1        = block_generator_(genesis);
  b1->body.miner = Block::Identity{};
  b1->UpdateDigest();

  ASSERT_EQ(BlockStatus::ADDED, main_chain_->AddBlock(*b1));

  Tick(State::SYNCHRONIZED, State::RESET);
  Tick(State::RESET, State::SYNCHRONIZING);
  Tick(State::SYNCHRONIZING, State::PRE_EXEC_BLOCK_VALIDATION);
  Tick(State::PRE_EXEC_BLOCK_VALIDATION, State::RESET);
  Tick(State::RESET, State::SYNCHRONIZING);
  Tick(State::SYNCHRONIZING, State::SYNCHRONIZED);
  Tick(State::SYNCHRONIZED, State::SYNCHRONIZED);
  Tick(State::SYNCHRONIZED, State::SYNCHRONIZED);
  Tick(State::SYNCHRONIZED, State::SYNCHRONIZED);

  ASSERT_EQ(execution_manager_->fake.LastProcessedBlock(), genesis->body.hash);
}

TEST_F(BlockCoordinatorTests, CheckInvalidNumLanes)
{
  auto genesis = block_generator_();

  // define the call expectations
  {
    InSequence s;

    // syncing
    EXPECT_CALL(*storage_unit_, LastCommitHash());
    EXPECT_CALL(*storage_unit_, CurrentHash());
    EXPECT_CALL(*execution_manager_, LastProcessedBlock());

    // pre block validation
    // none

    // schedule of the genesis block
    EXPECT_CALL(*execution_manager_, Execute(IsBlock(genesis)));

    // wait for the execution to complete
    EXPECT_CALL(*execution_manager_, GetState());
    EXPECT_CALL(*execution_manager_, GetState());

    // post block validation
    EXPECT_CALL(*storage_unit_, CurrentHash());
    EXPECT_CALL(*storage_unit_, Commit(0));

    // reset
    // none

    // syncing
    EXPECT_CALL(*storage_unit_, LastCommitHash());
    EXPECT_CALL(*storage_unit_, CurrentHash());
    EXPECT_CALL(*execution_manager_, LastProcessedBlock());

    // -- TEST CONFIG --

    // syncing
    EXPECT_CALL(*storage_unit_, LastCommitHash());
    EXPECT_CALL(*storage_unit_, CurrentHash());
    EXPECT_CALL(*execution_manager_, LastProcessedBlock());
    EXPECT_CALL(*storage_unit_, HashExists(genesis->body.merkle_hash, ::testing::_));
    EXPECT_CALL(*storage_unit_, RevertToHash(genesis->body.merkle_hash, ::testing::_));

    // syncing
    EXPECT_CALL(*storage_unit_, LastCommitHash());
    EXPECT_CALL(*storage_unit_, CurrentHash());
    EXPECT_CALL(*execution_manager_, LastProcessedBlock());
  }

  // processing of genesis block
  ASSERT_EQ(execution_manager_->fake.LastProcessedBlock(), GENESIS_DIGEST);

  Tick(State::RELOAD_STATE, State::RESET);
  Tick(State::RESET, State::SYNCHRONIZING);
  Tick(State::SYNCHRONIZING, State::PRE_EXEC_BLOCK_VALIDATION);
  Tick(State::PRE_EXEC_BLOCK_VALIDATION, State::WAIT_FOR_TRANSACTIONS);
  Tick(State::WAIT_FOR_TRANSACTIONS, State::SCHEDULE_BLOCK_EXECUTION);
  Tick(State::SCHEDULE_BLOCK_EXECUTION, State::WAIT_FOR_EXECUTION);
  Tick(State::WAIT_FOR_EXECUTION, State::WAIT_FOR_EXECUTION);
  Tick(State::WAIT_FOR_EXECUTION, State::POST_EXEC_BLOCK_VALIDATION);

  ASSERT_EQ(execution_manager_->fake.LastProcessedBlock(), genesis->body.hash);

  Tick(State::POST_EXEC_BLOCK_VALIDATION, State::RESET);
  Tick(State::RESET, State::SYNCHRONIZING);
  Tick(State::SYNCHRONIZING, State::SYNCHRONIZED);
  Tick(State::SYNCHRONIZED, State::SYNCHRONIZED);
  Tick(State::SYNCHRONIZED, State::SYNCHRONIZED);
  Tick(State::SYNCHRONIZED, State::SYNCHRONIZED);

  // create the bad block
  auto b1                 = block_generator_(genesis);
  b1->body.log2_num_lanes = 10;
  b1->UpdateDigest();

  ASSERT_EQ(BlockStatus::ADDED, main_chain_->AddBlock(*b1));

  Tick(State::SYNCHRONIZED, State::RESET);
  Tick(State::RESET, State::SYNCHRONIZING);
  Tick(State::SYNCHRONIZING, State::PRE_EXEC_BLOCK_VALIDATION);
  Tick(State::PRE_EXEC_BLOCK_VALIDATION, State::RESET);
  Tick(State::RESET, State::SYNCHRONIZING);
  Tick(State::SYNCHRONIZING, State::SYNCHRONIZED);
  Tick(State::SYNCHRONIZED, State::SYNCHRONIZED);
  Tick(State::SYNCHRONIZED, State::SYNCHRONIZED);
  Tick(State::SYNCHRONIZED, State::SYNCHRONIZED);

  ASSERT_EQ(execution_manager_->fake.LastProcessedBlock(), genesis->body.hash);
}

TEST_F(BlockCoordinatorTests, CheckInvalidNumSlices)
{
  auto genesis = block_generator_();

  // define the call expectations
  {
    InSequence s;

    // syncing
    EXPECT_CALL(*storage_unit_, LastCommitHash());
    EXPECT_CALL(*storage_unit_, CurrentHash());
    EXPECT_CALL(*execution_manager_, LastProcessedBlock());

    // pre block validation
    // none

    // schedule of the genesis block
    EXPECT_CALL(*execution_manager_, Execute(IsBlock(genesis)));

    // wait for the execution to complete
    EXPECT_CALL(*execution_manager_, GetState());
    EXPECT_CALL(*execution_manager_, GetState());

    // post block validation
    EXPECT_CALL(*storage_unit_, CurrentHash());
    EXPECT_CALL(*storage_unit_, Commit(0));
    // reset
    // none

    // syncing
    EXPECT_CALL(*storage_unit_, LastCommitHash());
    EXPECT_CALL(*storage_unit_, CurrentHash());
    EXPECT_CALL(*execution_manager_, LastProcessedBlock());

    // -- TEST CONFIG --

    // syncing
    EXPECT_CALL(*storage_unit_, LastCommitHash());
    EXPECT_CALL(*storage_unit_, CurrentHash());
    EXPECT_CALL(*execution_manager_, LastProcessedBlock());
    EXPECT_CALL(*storage_unit_, HashExists(genesis->body.merkle_hash, ::testing::_));
    EXPECT_CALL(*storage_unit_, RevertToHash(genesis->body.merkle_hash, ::testing::_));

    // syncing
    EXPECT_CALL(*storage_unit_, LastCommitHash());
    EXPECT_CALL(*storage_unit_, CurrentHash());
    EXPECT_CALL(*execution_manager_, LastProcessedBlock());
  }

  // processing of genesis block
  ASSERT_EQ(execution_manager_->fake.LastProcessedBlock(), GENESIS_DIGEST);

  Tick(State::RELOAD_STATE, State::RESET);
  Tick(State::RESET, State::SYNCHRONIZING);
  Tick(State::SYNCHRONIZING, State::PRE_EXEC_BLOCK_VALIDATION);
  Tick(State::PRE_EXEC_BLOCK_VALIDATION, State::WAIT_FOR_TRANSACTIONS);
  Tick(State::WAIT_FOR_TRANSACTIONS, State::SCHEDULE_BLOCK_EXECUTION);
  Tick(State::SCHEDULE_BLOCK_EXECUTION, State::WAIT_FOR_EXECUTION);
  Tick(State::WAIT_FOR_EXECUTION, State::WAIT_FOR_EXECUTION);
  Tick(State::WAIT_FOR_EXECUTION, State::POST_EXEC_BLOCK_VALIDATION);

  ASSERT_EQ(execution_manager_->fake.LastProcessedBlock(), genesis->body.hash);

  Tick(State::POST_EXEC_BLOCK_VALIDATION, State::RESET);
  Tick(State::RESET, State::SYNCHRONIZING);
  Tick(State::SYNCHRONIZING, State::SYNCHRONIZED);
  Tick(State::SYNCHRONIZED, State::SYNCHRONIZED);
  Tick(State::SYNCHRONIZED, State::SYNCHRONIZED);
  Tick(State::SYNCHRONIZED, State::SYNCHRONIZED);

  // create the bad block
  auto b1 = block_generator_(genesis);
  b1->body.slices.resize(100);  // zero slices is always invalid
  b1->UpdateDigest();

  ASSERT_EQ(BlockStatus::ADDED, main_chain_->AddBlock(*b1));

  Tick(State::SYNCHRONIZED, State::RESET);
  Tick(State::RESET, State::SYNCHRONIZING);
  Tick(State::SYNCHRONIZING, State::PRE_EXEC_BLOCK_VALIDATION);
  Tick(State::PRE_EXEC_BLOCK_VALIDATION, State::RESET);
  Tick(State::RESET, State::SYNCHRONIZING);
  Tick(State::SYNCHRONIZING, State::SYNCHRONIZED);
  Tick(State::SYNCHRONIZED, State::SYNCHRONIZED);
  Tick(State::SYNCHRONIZED, State::SYNCHRONIZED);
  Tick(State::SYNCHRONIZED, State::SYNCHRONIZED);

  ASSERT_EQ(execution_manager_->fake.LastProcessedBlock(), genesis->body.hash);
}

TEST_F(BlockCoordinatorTests, CheckBlockMining)
{
  auto genesis = block_generator_();

  // define the call expectations
  {
    InSequence s;

    // syncing
    EXPECT_CALL(*storage_unit_, LastCommitHash());
    EXPECT_CALL(*storage_unit_, CurrentHash());
    EXPECT_CALL(*execution_manager_, LastProcessedBlock());

    // pre block validation
    // none

    // schedule of the genesis block
    EXPECT_CALL(*execution_manager_, Execute(IsBlock(genesis)));

    // wait for the execution to complete
    EXPECT_CALL(*execution_manager_, GetState());
    EXPECT_CALL(*execution_manager_, GetState());

    // post block validation
    EXPECT_CALL(*storage_unit_, CurrentHash());
    EXPECT_CALL(*storage_unit_, Commit(0));

    // syncing
    EXPECT_CALL(*storage_unit_, LastCommitHash());
    EXPECT_CALL(*storage_unit_, CurrentHash());
    EXPECT_CALL(*execution_manager_, LastProcessedBlock());

    // -- Event: Generate a block

    // block packing
    EXPECT_CALL(*packer_, GenerateBlock(IsBlockFollowing(genesis), _, _, _));

    // new block execution
    EXPECT_CALL(*execution_manager_, Execute(IsBlockBodyFollowing(genesis)));

    // waiting for block execution
    EXPECT_CALL(*execution_manager_, GetState());
    EXPECT_CALL(*execution_manager_, GetState());
    EXPECT_CALL(*storage_unit_, CurrentHash());
    EXPECT_CALL(*storage_unit_, Commit(1));

    // proof search
    EXPECT_CALL(*execution_manager_, SetLastProcessedBlock(_));

    // syncing
    EXPECT_CALL(*storage_unit_, LastCommitHash());
    EXPECT_CALL(*storage_unit_, CurrentHash());
    EXPECT_CALL(*execution_manager_, LastProcessedBlock());
  }

  // processing of genesis block
  ASSERT_EQ(execution_manager_->fake.LastProcessedBlock(), GENESIS_DIGEST);

  Tick(State::RELOAD_STATE, State::RESET);
  Tick(State::RESET, State::SYNCHRONIZING);
  Tick(State::SYNCHRONIZING, State::PRE_EXEC_BLOCK_VALIDATION);
  Tick(State::PRE_EXEC_BLOCK_VALIDATION, State::WAIT_FOR_TRANSACTIONS);
  Tick(State::WAIT_FOR_TRANSACTIONS, State::SCHEDULE_BLOCK_EXECUTION);
  Tick(State::SCHEDULE_BLOCK_EXECUTION, State::WAIT_FOR_EXECUTION);
  Tick(State::WAIT_FOR_EXECUTION, State::WAIT_FOR_EXECUTION);
  Tick(State::WAIT_FOR_EXECUTION, State::POST_EXEC_BLOCK_VALIDATION);

  ASSERT_EQ(execution_manager_->fake.LastProcessedBlock(), genesis->body.hash);

  Tick(State::POST_EXEC_BLOCK_VALIDATION, State::RESET);
  Tick(State::RESET, State::SYNCHRONIZING);
  Tick(State::SYNCHRONIZING, State::SYNCHRONIZED);
  Tick(State::SYNCHRONIZED, State::SYNCHRONIZED);
  Tick(State::SYNCHRONIZED, State::SYNCHRONIZED);
  Tick(State::SYNCHRONIZED, State::SYNCHRONIZED);

  // trigger the coordinator to try and make a block
  block_coordinator_->TriggerBlockGeneration();

  Tick(State::SYNCHRONIZED, State::PACK_NEW_BLOCK);
  Tick(State::PACK_NEW_BLOCK, State::EXECUTE_NEW_BLOCK);
  Tick(State::EXECUTE_NEW_BLOCK, State::WAIT_FOR_NEW_BLOCK_EXECUTION);
  Tick(State::WAIT_FOR_NEW_BLOCK_EXECUTION, State::WAIT_FOR_NEW_BLOCK_EXECUTION);
  Tick(State::WAIT_FOR_NEW_BLOCK_EXECUTION, State::PROOF_SEARCH);
  Tick(State::PROOF_SEARCH, State::TRANSMIT_BLOCK);
  Tick(State::TRANSMIT_BLOCK, State::RESET);

  // ensure that the co-ordinator has actually made a block
  ASSERT_EQ(1u, block_sink_->queue().size());

  // ensure that the system goes back into the sync'ed state
  Tick(State::RESET, State::SYNCHRONIZING);
  Tick(State::SYNCHRONIZING, State::SYNCHRONIZED);

  for (std::size_t i = 0; i < 20; ++i)
  {
    Tick(State::SYNCHRONIZED, State::SYNCHRONIZED);
  }
}<|MERGE_RESOLUTION|>--- conflicted
+++ resolved
@@ -78,16 +78,10 @@
     ECDSASigner const signer{};
 
     main_chain_        = std::make_unique<MainChain>(MainChain::Mode::IN_MEMORY_DB);
-<<<<<<< HEAD
     dag_               = std::make_unique<DAG>();
-    storage_unit_      = std::make_unique<MockStorageUnit>();
-    execution_manager_ = std::make_unique<MockExecutionManager>(storage_unit_->fake);
-    packer_            = std::make_unique<MockBlockPacker>();
-=======
     storage_unit_      = std::make_unique<StrictMock<MockStorageUnit>>();
     execution_manager_ = std::make_unique<StrictMock<MockExecutionManager>>(storage_unit_->fake);
     packer_            = std::make_unique<StrictMock<MockBlockPacker>>();
->>>>>>> 40c797e8
     block_sink_        = std::make_unique<FakeBlockSink>();
     tx_status_         = std::make_unique<TransactionStatusCache>();
     block_coordinator_ = std::make_unique<BlockCoordinator>(
