--- conflicted
+++ resolved
@@ -46,10 +46,6 @@
 
   Digest      current_hash_;
   Digest      current_merkle_root_;
-<<<<<<< HEAD
   Digest      last_processed_;
-=======
-  Digest      last_processed_{fetch::chain::GENESIS_DIGEST};
->>>>>>> 19ee970c
   std::size_t current_polls_{0};
 };