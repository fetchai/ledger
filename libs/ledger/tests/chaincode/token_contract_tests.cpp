//------------------------------------------------------------------------------
//
//   Copyright 2018-2019 Fetch.AI Limited
//
//   Licensed under the Apache License, Version 2.0 (the "License");
//   you may not use this file except in compliance with the License.
//   You may obtain a copy of the License at
//
//       http://www.apache.org/licenses/LICENSE-2.0
//
//   Unless required by applicable law or agreed to in writing, software
//   distributed under the License is distributed on an "AS IS" BASIS,
//   WITHOUT WARRANTIES OR CONDITIONS OF ANY KIND, either express or implied.
//   See the License for the specific language governing permissions and
//   limitations under the License.
//
//------------------------------------------------------------------------------

#include "chain/constants.hpp"
#include "chain/transaction_builder.hpp"
#include "contract_test.hpp"
#include "core/byte_array/encoders.hpp"
#include "core/serializers/main_serializer.hpp"
#include "json/document.hpp"
#include "ledger/chaincode/deed.hpp"
#include "ledger/chaincode/token_contract.hpp"
#include "mock_storage_unit.hpp"

#include "gmock/gmock.h"

#include <ledger/chaincode/wallet_record.hpp>
#include <memory>
#include <random>
#include <sstream>
#include <string>

namespace fetch {
namespace ledger {
namespace {

using ::testing::_;
using fetch::variant::Variant;
using fetch::chain::TransactionBuilder;
using fetch::chain::Address;

struct Entity
{
  crypto::ECDSASigner signer{};
  Address             address{signer.identity()};
};

using ConstByteArray = byte_array::ConstByteArray;
using Entities       = std::vector<Entity>;
using SigneesPtr     = std::shared_ptr<Deed::Signees>;
using ThresholdsPtr  = std::shared_ptr<Deed::OperationTresholds>;

class TokenContractTests : public ContractTest
{
protected:
  static void SetUpTestCase()
  {
    fetch::chain::InitialiseTestConstants();
  }

  using Query              = Contract::Query;
  using TokenContractPtr   = std::unique_ptr<TokenContract>;
  using MockStorageUnitPtr = std::unique_ptr<MockStorageUnit>;
  using Address            = fetch::chain::Address;

  void SetUp() override
  {
    // setup the base class
    ContractTest::SetUp();

    // create the
    contract_      = std::make_unique<TokenContract>();
    contract_name_ = std::make_shared<ConstByteArray>(std::string{TokenContract::NAME});
  }

  static ConstByteArray CreateTxDeedData(SigneesPtr const &signees, ThresholdsPtr const &thresholds,
                                         uint64_t const *const balance = nullptr)
  {
    Variant v_data{Variant::Object()};

    if (balance != nullptr)
    {
      v_data["balance"] = *balance;
    }

    if (signees)
    {
      Variant v_signees = Variant::Object();
      for (auto const &s : *signees)
      {
        v_signees[s.first.display()] = s.second;
      }
      v_data["signees"] = v_signees;
    }

    if (thresholds)
    {
      Variant v_thresholds = Variant::Object();
      for (auto const &t : *thresholds)
      {
        v_thresholds[t.first] = t.second;
      }
      v_data["thresholds"] = v_thresholds;
    }

    std::ostringstream oss;
    oss << v_data;

    return oss.str();
  }

  //  static void SignTx(MutTx &tx, PrivateKeys const &keys_to_sign_tx)
  //  {
  //    auto sign_adapter{TxSigningAdapterFactory(tx)};
  //    for (auto const &key : keys_to_sign_tx)
  //    {
  //      tx.Sign(key, sign_adapter);
  //    }
  //  }

  bool SendDeedTx(Address const &address, std::initializer_list<Entity const *> const &keys_to_sign,
                  SigneesPtr const &signees, ThresholdsPtr const &thresholds,
                  bool const set_call_expected = true, uint64_t const *const balance = nullptr)
  {
    EXPECT_CALL(*storage_, Get(_)).Times(1);
    EXPECT_CALL(*storage_, GetOrCreate(_)).Times(0);
    EXPECT_CALL(*storage_, Set(_, _)).Times(set_call_expected ? 1 : 0);
    EXPECT_CALL(*storage_, Lock(_)).Times(testing::AnyNumber());
    EXPECT_CALL(*storage_, Unlock(_)).Times(testing::AnyNumber());
    EXPECT_CALL(*storage_, AddTransaction(_)).Times(0);
    EXPECT_CALL(*storage_, GetTransaction(_, _)).Times(0);

    // build the transaction
    TransactionBuilder builder{};
    builder.From(address);
    builder.TargetChainCode("fetch.token", BitVector{});
    builder.Action("deed");
    builder.Data(CreateTxDeedData(signees, thresholds, balance));

    // add the signers references
    for (auto const *entity : keys_to_sign)
    {
      builder.Signer(entity->signer.identity());
    }

    auto sealed_tx = builder.Seal();

    // sign the contents of the sealed tx
    for (auto const *entity : keys_to_sign)
    {
      sealed_tx.Sign(entity->signer);
    }

    // dispatch the transaction
    auto const status = SendAction(sealed_tx.Build());
    return (Contract::Status::OK == status.status);
  }

  bool Transfer(Address const &from, Address const &to,
                std::initializer_list<Entity const *> const &keys_to_sign, uint64_t amount,
                bool const set_call_expected = true)
  {
    EXPECT_CALL(*storage_, Get(_)).Times(set_call_expected ? 2 : 1);
    EXPECT_CALL(*storage_, GetOrCreate(_)).Times(0);
    EXPECT_CALL(*storage_, Set(_, _)).Times(set_call_expected ? 2 : 0);
    EXPECT_CALL(*storage_, Lock(_)).Times(testing::AnyNumber());
    EXPECT_CALL(*storage_, Unlock(_)).Times(testing::AnyNumber());
    EXPECT_CALL(*storage_, AddTransaction(_)).Times(0);
    EXPECT_CALL(*storage_, GetTransaction(_, _)).Times(0);

    // build the transaction
    TransactionBuilder builder{};
    builder.From(from);
    builder.Transfer(to, amount);

    // add the signers references
    for (auto const *entity : keys_to_sign)
    {
      builder.Signer(entity->signer.identity());
    }

    auto sealed_tx = builder.Seal();

    // sign the contents of the sealed tx
    for (auto const *entity : keys_to_sign)
    {
      sealed_tx.Sign(entity->signer);
    }

    auto const status = SendAction(sealed_tx.Build());
    return (Contract::Status::OK == status.status);
  }

  bool GetBalance(Address const &address, uint64_t &balance)
  {
    EXPECT_CALL(*storage_, Get(_)).Times(1);
    EXPECT_CALL(*storage_, GetOrCreate(_)).Times(0);
    EXPECT_CALL(*storage_, Set(_, _)).Times(0);
    EXPECT_CALL(*storage_, Lock(_)).Times(testing::AnyNumber());
    EXPECT_CALL(*storage_, Unlock(_)).Times(testing::AnyNumber());
    EXPECT_CALL(*storage_, AddTransaction(_)).Times(0);
    EXPECT_CALL(*storage_, GetTransaction(_, _)).Times(0);

    bool success = false;

    // formulate the query
    Query query      = Variant::Object();
    query["address"] = address.display();

    Query response;
    if (Contract::Status::OK == SendQuery("balance", query, response))
    {
      balance = response["balance"].As<uint64_t>();
      success = true;
    }

    return success;
  }

  bool QueryDeed(Address const &address, Query &deed)
  {
    EXPECT_CALL(*storage_, Get(_)).Times(1);
    EXPECT_CALL(*storage_, GetOrCreate(_)).Times(0);
    EXPECT_CALL(*storage_, Set(_, _)).Times(0);
    EXPECT_CALL(*storage_, Lock(_)).Times(testing::AnyNumber());
    EXPECT_CALL(*storage_, Unlock(_)).Times(testing::AnyNumber());
    EXPECT_CALL(*storage_, AddTransaction(_)).Times(0);
    EXPECT_CALL(*storage_, GetTransaction(_, _)).Times(0);

    // formulate the query
    Query query      = Variant::Object();
    query["address"] = address.display();

    return Contract::Status::OK == SendQuery("deed", query, deed);
  }
};

TEST_F(TokenContractTests, CheckInitialBalance)
{
  Entity entity;

  // generate the transaction contents
  uint64_t balance = std::numeric_limits<uint64_t>::max();
  EXPECT_TRUE(GetBalance(entity.address, balance));
  EXPECT_EQ(balance, 0);
}

// TODO(HUT): this is disabled - by whom and why?
TEST_F(TokenContractTests, DISABLED_CheckTransferWithoutPreexistingDeed)
{
  Entities entities(2);

  // create wealth for the first address
  // EXPECT_TRUE(CreateWealth(entities[0], 1000));

  // transfer from wealth
  EXPECT_TRUE(Transfer(entities[0].address, entities[1].address, {&entities[0]}, 400));

  uint64_t balance = std::numeric_limits<uint64_t>::max();
  EXPECT_TRUE(GetBalance(entities[0].address, balance));
  EXPECT_EQ(balance, 600);

  EXPECT_TRUE(GetBalance(entities[1].address, balance));
  EXPECT_EQ(balance, 400);
}

TEST_F(TokenContractTests, QueryDeed)
{
  Entities entities(4);

  // PRE-CONDITION: Create DEED
  SigneesPtr signees{std::make_shared<Deed::Signees>()};
  (*signees)[entities[0].address] = 2;
  (*signees)[entities[1].address] = 5;
  (*signees)[entities[2].address] = 5;

  ThresholdsPtr thresholds{std::make_shared<Deed::OperationTresholds>()};
  (*thresholds)["transfer"] = 7;
  (*thresholds)["amend"]    = 12;

  ASSERT_TRUE(SendDeedTx(entities[0].address, {&entities[0]}, signees, thresholds));

  Deed const expected_deed{*signees, *thresholds};

  // TEST OBJECTIVE: Query Deed
  Query v_deed;
  EXPECT_TRUE(QueryDeed(entities[0].address, v_deed));

  WalletRecord wr;
  wr.CreateDeed(v_deed);

  EXPECT_EQ(expected_deed, *wr.deed);
}

TEST_F(TokenContractTests, CheckDeedCreation)
{
  Entities entities(4);

  SigneesPtr signees{std::make_shared<Deed::Signees>()};
  (*signees)[entities[0].address] = 1;
  (*signees)[entities[1].address] = 2;
  (*signees)[entities[2].address] = 2;

  ThresholdsPtr thresholds{std::make_shared<Deed::OperationTresholds>()};
  (*thresholds)["transfer"] = 3;
  (*thresholds)["amend"]    = 5;

  // EXPECTED to **FAIL**, because of wrong signatory provided (3 instead of 0)
  EXPECT_FALSE(SendDeedTx(entities[0].address, {&entities[3]}, signees, thresholds, false));

  // EXPECTED to **PASS**, neccesary&sufficient signatory 0 provided (corresponds to `address`)
  EXPECT_TRUE(SendDeedTx(entities[0].address, {&entities[0]}, signees, thresholds));

  uint64_t balance = std::numeric_limits<uint64_t>::max();
  EXPECT_TRUE(GetBalance(entities[0].address, balance));
  EXPECT_EQ(balance, 0);
}

TEST_F(TokenContractTests, CheckDeedAmend)
{
  Entities entities(4);

  // PRE-CONDITION: Create DEED
  SigneesPtr signees{std::make_shared<Deed::Signees>()};
  (*signees)[entities[0].address] = 2;
  (*signees)[entities[1].address] = 5;
  (*signees)[entities[2].address] = 5;

  ThresholdsPtr thresholds{std::make_shared<Deed::OperationTresholds>()};
  (*thresholds)["transfer"] = 7;
  (*thresholds)["amend"]    = 12;

  ASSERT_TRUE(SendDeedTx(entities[0].address, {&entities[0]}, signees, thresholds));

  // TEST OBJECTIVE: Modify deed
  SigneesPtr signees_modif{std::make_shared<Deed::Signees>()};
  (*signees_modif)[entities[0].address] = 1;
  (*signees_modif)[entities[1].address] = 1;
  (*signees_modif)[entities[2].address] = 2;
  (*signees_modif)[entities[3].address] = 2;

  ThresholdsPtr thresholds_modif{std::make_shared<Deed::OperationTresholds>()};
  (*thresholds_modif)["transfer"] = 5;
  (*thresholds_modif)["amend"]    = 6;

  // EXPECTED to **FAIL** due to insufficient voting power (=> deed has **NOT** been modified)
  EXPECT_FALSE(SendDeedTx(entities[0].address, {&entities[1], &entities[2]}, signees_modif,
                          thresholds_modif, false));

  // EXPECTED TO **PASS** (sufficient amount of signatories provided => deed will be modified)
  EXPECT_TRUE(SendDeedTx(entities[0].address, {&entities[0], &entities[1], &entities[2]},
                         signees_modif, thresholds_modif));
}

<<<<<<< HEAD
TEST_F(TokenContractTests, CheckDeedDeletion)
=======
// TODO(HUT): this is disabled - by whom and why?
TEST_F(TokenContractTests, DISABLED_CheckDeedDeletion)
>>>>>>> 61118d68
{
  Entities entities(4);

<<<<<<< HEAD
  // PRE-CONDITION: Create DEED
=======
  // 1st PRE-CONDITION: Create WEALTH
  // ASSERT_TRUE(CreateWealth(entities[0], origina_wealth));

  // 2nd PRE-CONDITION: Create DEED
>>>>>>> 61118d68
  SigneesPtr signees{std::make_shared<Deed::Signees>()};
  (*signees)[entities[0].address] = 2;
  (*signees)[entities[1].address] = 5;
  (*signees)[entities[2].address] = 5;

  ThresholdsPtr thresholds{std::make_shared<Deed::OperationTresholds>()};
  (*thresholds)["transfer"] = 7;
  (*thresholds)["amend"]    = 12;

  ASSERT_TRUE(SendDeedTx(entities[0].address, {&entities[0]}, signees, thresholds));

  // PROVING that DEED is in EFFECT by executing deed amend with insufficient
  // voting power EXPECTING it to **FAIL**. The transaction is intentionally
  // configured the way as deed would NOT be in effect (= providing only **SINGLE**
  // signature for FROM address what would be sufficient **IF** deed would NOT
  // be in effect):
  ASSERT_FALSE(
      SendDeedTx(entities[0].address, {&entities[0]}, SigneesPtr{}, ThresholdsPtr{}, false));

  // TESTS OBJECTIVE: Deletion of the DEED
  // EXPECTED TO **PASS**
  EXPECT_TRUE(SendDeedTx(entities[0].address, {&entities[0], &entities[1], &entities[2]},
                         SigneesPtr{}, ThresholdsPtr{}));

  // PROVING THAT DEED HAS BEEN DELETED: providing only **SINGLE** signature for FROM
  // address what sall be sufficient **IF** the original deed is no more in effect:
  EXPECT_TRUE(SendDeedTx(entities[0].address, {&entities[0]}, signees, thresholds));
}

TEST_F(TokenContractTests, CheckDeedAmendDoesNotAffectBalance)
{
  Entities entities(4);

  // PRE-CONDITION: Create DEED
  SigneesPtr signees{std::make_shared<Deed::Signees>()};
  (*signees)[entities[0].address] = 2;
  (*signees)[entities[1].address] = 5;
  (*signees)[entities[2].address] = 5;

  ThresholdsPtr thresholds{std::make_shared<Deed::OperationTresholds>()};
  (*thresholds)["transfer"] = 7;
  (*thresholds)["amend"]    = 12;

  ASSERT_TRUE(SendDeedTx(entities[0].address, {&entities[0]}, signees, thresholds));
  uint64_t orig_balance = std::numeric_limits<uint64_t>::max();
  ASSERT_TRUE(GetBalance(entities[0].address, orig_balance));
  ASSERT_EQ(orig_balance, 0);

  // TEST OBJECTIVE: Modify deed
  SigneesPtr signees_modif{std::make_shared<Deed::Signees>()};
  (*signees_modif)[entities[0].address] = 1;
  (*signees_modif)[entities[1].address] = 1;
  (*signees_modif)[entities[2].address] = 2;
  (*signees_modif)[entities[3].address] = 2;

  ThresholdsPtr thresholds_modif{std::make_shared<Deed::OperationTresholds>()};
  (*thresholds_modif)["transfer"] = 5;
  (*thresholds_modif)["amend"]    = 6;

  uint64_t const new_balance{12345};
  // EXPECTED to **FAIL** since Tx deed json carries unexpected element(s) (the `balance`)
  EXPECT_FALSE(SendDeedTx(entities[0].address,
                          {&entities[0], &entities[1], &entities[2], &entities[3]}, signees_modif,
                          thresholds_modif, false, &new_balance));

  // Balance MUST remain UNCHANGED
  uint64_t current_balance = std::numeric_limits<uint64_t>::max();
  EXPECT_TRUE(GetBalance(entities[0].address, current_balance));
  EXPECT_EQ(orig_balance, current_balance);
}

// TODO(HUT): this is disabled - by whom and why?
TEST_F(TokenContractTests, DISABLED_CheckTransferIsAuthorisedByPreexistingDeed)
{
  Entities       entities(3);
  uint64_t const starting_balance{1000};

  // 1st PRE-CONDITION: Create wealth
  // ASSERT_TRUE(CreateWealth(entities[0], starting_balance));
  uint64_t balance = std::numeric_limits<uint64_t>::max();
  ASSERT_TRUE(GetBalance(entities[0].address, balance));
  ASSERT_EQ(starting_balance, balance);

  // 2nd PRE-CONDITION: Create DEED
  SigneesPtr signees{std::make_shared<Deed::Signees>()};
  (*signees)[entities[0].address] = 2;
  (*signees)[entities[1].address] = 5;
  (*signees)[entities[2].address] = 5;

  ThresholdsPtr thresholds{std::make_shared<Deed::OperationTresholds>()};
  (*thresholds)["transfer"] = 7;
  (*thresholds)["amend"]    = 12;

  ASSERT_TRUE(SendDeedTx(entities[0].address, {&entities[0]}, signees, thresholds));
  uint64_t curr_balance = std::numeric_limits<uint64_t>::max();
  ASSERT_TRUE(GetBalance(entities[0].address, curr_balance));
  ASSERT_EQ(starting_balance, curr_balance);

  // TEST OBJECTIVE: Transfer is controlled by pre-existing deed

  uint64_t const transferred_amount{400};
  // EXPECTED TO **FAIL** due to insufficient voting power
  EXPECT_FALSE(Transfer(entities[0].address, entities[1].address, {&entities[2]},
                        transferred_amount, false));
  // EXPECTED TO **PASS** : sufficient voting power
  EXPECT_TRUE(Transfer(entities[0].address, entities[1].address, {&entities[1], &entities[2]},
                       transferred_amount));

  balance = std::numeric_limits<uint64_t>::max();
  EXPECT_TRUE(GetBalance(entities[0].address, balance));
  EXPECT_EQ(starting_balance - transferred_amount, balance);

  EXPECT_TRUE(GetBalance(entities[1].address, balance));
  EXPECT_EQ(transferred_amount, balance);
}

}  // namespace
}  // namespace ledger
}  // namespace fetch<|MERGE_RESOLUTION|>--- conflicted
+++ resolved
@@ -356,23 +356,11 @@
                          signees_modif, thresholds_modif));
 }
 
-<<<<<<< HEAD
 TEST_F(TokenContractTests, CheckDeedDeletion)
-=======
-// TODO(HUT): this is disabled - by whom and why?
-TEST_F(TokenContractTests, DISABLED_CheckDeedDeletion)
->>>>>>> 61118d68
 {
   Entities entities(4);
 
-<<<<<<< HEAD
   // PRE-CONDITION: Create DEED
-=======
-  // 1st PRE-CONDITION: Create WEALTH
-  // ASSERT_TRUE(CreateWealth(entities[0], origina_wealth));
-
-  // 2nd PRE-CONDITION: Create DEED
->>>>>>> 61118d68
   SigneesPtr signees{std::make_shared<Deed::Signees>()};
   (*signees)[entities[0].address] = 2;
   (*signees)[entities[1].address] = 5;
