#pragma once

#include "crypto/fnv.hpp"
#include "crypto/sha256.hpp"
#include "ledger/storage_unit/storage_unit_interface.hpp"

#include <algorithm>
#include <mutex>
#include <unordered_map>
#include <unordered_set>
#include <vector>

class FakeStorageUnit : public fetch::ledger::StorageUnitInterface
{
public:
  using transaction_store_type =
      std::unordered_map<fetch::byte_array::ConstByteArray,
                         fetch::chain::Transaction, fetch::crypto::CallableFNV>;
  using state_store_type = std::unordered_map<fetch::byte_array::ConstByteArray,
                                              fetch::byte_array::ConstByteArray,
                                              fetch::crypto::CallableFNV>;
  using state_archive_type =
      std::unordered_map<bookmark_type, state_store_type>;
  using lock_store_type = std::unordered_set<fetch::byte_array::ConstByteArray,
                                             fetch::crypto::CallableFNV>;
  using mutex_type      = std::mutex;
  using lock_guard_type = std::lock_guard<mutex_type>;

  document_type GetOrCreate(
      fetch::byte_array::ConstByteArray const &key) override
  {
    lock_guard_type lock(mutex_);
    document_type   doc;

    auto it = state_.find(key);
    if (it != state_.end())
    {
      doc.document = it->second;
    }
    else
    {
      doc.was_created = true;
    }

    return doc;
  }

  document_type Get(fetch::byte_array::ConstByteArray const &key) override
  {
    lock_guard_type lock(mutex_);
    document_type   doc;

    auto it = state_.find(key);
    if (it != state_.end())
    {
      doc.document = it->second;
    }
    else
    {
      doc.failed = true;
    }

    return doc;
  }

  void Set(fetch::byte_array::ConstByteArray const &key,
           fetch::byte_array::ConstByteArray const &value) override
  {
    lock_guard_type lock(mutex_);
    state_[key] = value;
  }

  bool Lock(fetch::byte_array::ConstByteArray const &key) override
  {
    lock_guard_type lock(mutex_);
    bool            success = false;

    bool const already_locked = locks_.find(key) != locks_.end();
    if (!already_locked)
    {
      locks_.insert(key);
      success = true;
    }

    return success;
  }

  bool Unlock(fetch::byte_array::ConstByteArray const &key) override
  {
    lock_guard_type lock(mutex_);
    bool            success = false;

    bool const already_locked = locks_.find(key) != locks_.end();
    if (already_locked)
    {
      locks_.erase(key);
      success = true;
    }

    return success;
  }

  void AddTransaction(fetch::chain::Transaction const &tx) override
  {
    lock_guard_type lock(mutex_);
    transactions_[tx.digest()] = tx;
  }

  bool GetTransaction(fetch::byte_array::ConstByteArray const &digest,
                      fetch::chain::Transaction &              tx) override
  {
    lock_guard_type lock(mutex_);
    bool            success = false;

    auto it = transactions_.find(digest);
    if (it != transactions_.end())
    {
      tx      = it->second;
      success = true;
    }

    return success;
  }

  hash_type Hash() override
  {
    lock_guard_type       lock(mutex_);
    fetch::crypto::SHA256 hasher{};

    std::vector<fetch::byte_array::ConstByteArray> keys;
    for (auto const &elem : state_)
    {
      keys.emplace_back(elem.first);
    }

    std::sort(keys.begin(), keys.end());

    hasher.Reset();
    for (auto const &key : keys)
    {
      hasher.Update(key);
      hasher.Update(state_[key]);
    }
    hasher.Final();

    return hasher.digest();
  }

  void Commit(bookmark_type const &bookmark) override
  {
    lock_guard_type lock(mutex_);
    state_archive_[bookmark] = state_;
  }

  void Revert(bookmark_type const &bookmark) override
  {
    lock_guard_type lock(mutex_);
    auto            it = state_archive_.find(bookmark);
    if (it != state_archive_.end())
    {
      state_ = it->second;
    }
    else
    {
      fetch::logger.Info("Reverting to clean state: ", bookmark);

      state_.clear();
    }
  }

private:
  mutex_type             mutex_;
  transaction_store_type transactions_;
  state_store_type       state_;
  lock_store_type        locks_;
  state_archive_type     state_archive_;
};
<<<<<<< HEAD

#endif  // FETCH_FAKE_STORAGE_UNIT_HPP
=======
>>>>>>> 9d7af97f
<|MERGE_RESOLUTION|>--- conflicted
+++ resolved
@@ -175,8 +175,3 @@
   lock_store_type        locks_;
   state_archive_type     state_archive_;
 };
-<<<<<<< HEAD
-
-#endif  // FETCH_FAKE_STORAGE_UNIT_HPP
-=======
->>>>>>> 9d7af97f
