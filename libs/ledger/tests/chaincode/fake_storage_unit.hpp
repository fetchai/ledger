--- conflicted
+++ resolved
@@ -146,11 +146,7 @@
     return transactions_.find(digest) != transactions_.end();
   }
 
-<<<<<<< HEAD
-  void IssueCallForMissingTxs(fetch::DigestSet const &) override
-=======
-  void IssueCallForMissingTxs(fetch::ledger::DigestSet const & /*tx_set*/) override
->>>>>>> 6415025e
+  void IssueCallForMissingTxs(fetch::DigestSet const & /*tx_set*/) override
   {}
 
   Hash CurrentHash() override
