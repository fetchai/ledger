#pragma once
//------------------------------------------------------------------------------
//
//   Copyright 2018-2019 Fetch.AI Limited
//
//   Licensed under the Apache License, Version 2.0 (the "License");
//   you may not use this file except in compliance with the License.
//   You may obtain a copy of the License at
//
//       http://www.apache.org/licenses/LICENSE-2.0
//
//   Unless required by applicable law or agreed to in writing, software
//   distributed under the License is distributed on an "AS IS" BASIS,
//   WITHOUT WARRANTIES OR CONDITIONS OF ANY KIND, either express or implied.
//   See the License for the specific language governing permissions and
//   limitations under the License.
//
//------------------------------------------------------------------------------

#include "core/byte_array/const_byte_array.hpp"
#include "crypto/ecdsa.hpp"
#include "crypto/identity.hpp"
#include "ledger/chain/transaction.hpp"
#include "ledger/chain/v2/transaction.hpp"
#include "ledger/chain/v2/transaction_builder.hpp"
#include "ledger/chaincode/contract.hpp"
#include "ledger/identifier.hpp"
#include "ledger/state_sentinel_adapter.hpp"
#include "ledger/storage_unit/cached_storage_adapter.hpp"
#include "mock_storage_unit.hpp"

#include "ledger/fetch_msgpack.hpp"

#include <gtest/gtest.h>

class ContractTest : public ::testing::Test
{
protected:
<<<<<<< HEAD
  using Identity              = fetch::crypto::Identity;
  using Identifier            = fetch::ledger::Identifier;
  using MutableTransaction    = fetch::ledger::MutableTransaction;
  using VerifiedTransaction   = fetch::ledger::VerifiedTransaction;
  using ConstByteArray        = fetch::byte_array::ConstByteArray;
  using ByteArray             = fetch::byte_array::ByteArray;
  using Contract              = fetch::ledger::Contract;
  using ContractPtr           = std::shared_ptr<Contract>;
  using StrictMockStorageUnit = testing::StrictMock<MockStorageUnit>;
  using MockStorageUnitPtr    = std::unique_ptr<StrictMockStorageUnit>;
  using Resources             = std::vector<ConstByteArray>;
  using CertificatePtr        = std::unique_ptr<fetch::crypto::ECDSASigner>;
  using StateAdapter          = fetch::ledger::StateAdapter;
  using StateSentinelAdapter  = fetch::ledger::StateSentinelAdapter;
  using Query                 = Contract::Query;
  using IdentifierPtr         = std::shared_ptr<Identifier>;
  using CachedStorageAdapter  = fetch::ledger::CachedStorageAdapter;

  void SetUp() override
  {
    certificate_ = std::make_unique<fetch::crypto::ECDSASigner>();
    storage_     = std::make_unique<StrictMockStorageUnit>();
=======
  using Identity             = fetch::crypto::Identity;
  using Identifier           = fetch::ledger::Identifier;
  using ConstByteArray       = fetch::byte_array::ConstByteArray;
  using ByteArray            = fetch::byte_array::ByteArray;
  using Contract             = fetch::ledger::Contract;
  using ContractPtr          = std::shared_ptr<Contract>;
  using MockStorageUnitPtr   = std::unique_ptr<MockStorageUnit>;
  using Resources            = std::vector<ConstByteArray>;
  using CertificatePtr       = std::unique_ptr<fetch::crypto::ECDSASigner>;
  using AddressPtr           = std::unique_ptr<fetch::ledger::v2::Address>;
  using StateAdapter         = fetch::ledger::StateAdapter;
  using StateSentinelAdapter = fetch::ledger::StateSentinelAdapter;
  using Query                = Contract::Query;
  using IdentifierPtr        = std::shared_ptr<Identifier>;
  using CachedStorageAdapter = fetch::ledger::CachedStorageAdapter;
  using TransactionPtr       = fetch::ledger::v2::TransactionBuilder::TransactionPtr;

  void SetUp() override
  {
    certificate_   = std::make_unique<fetch::crypto::ECDSASigner>();
    owner_address_ = std::make_unique<fetch::ledger::v2::Address>(certificate_->identity());
    storage_       = std::make_unique<MockStorageUnit>();
>>>>>>> 0db554ba
  }

  void TearDown() override
  {
    contract_.reset();
    contract_address_.reset();
    contract_name_.reset();
    storage_.reset();
    owner_address_.reset();
    certificate_.reset();
  }

  class PayloadPacker
  {
  public:
    template <typename... Args>
    PayloadPacker(Args... args)
    {
      // initialise the array
      packer_.pack_array(sizeof...(args));

      Pack(args...);
    }

    ConstByteArray GetBuffer() const
    {
      return ConstByteArray{reinterpret_cast<uint8_t const *>(buffer_.data()), buffer_.size()};
    }

  private:
    using Buffer = msgpack::sbuffer;
    using Packer = msgpack::packer<Buffer>;

    template <typename T, typename... Args>
    void Pack(T const &arg, Args... args)
    {
      // packet this argument
      PackInternal(arg);

      // pack the other arguments
      Pack(args...);
    }

    void Pack()
    {}

    template <typename T>
    void PackInternal(T const &arg)
    {
      packer_.pack(arg);
    }

    void PackInternal(fetch::ledger::v2::Address const &address)
    {
      auto const &id = address.address();

      // pack as an address
      packer_.pack_ext(id.size(), static_cast<int8_t>(0x4D));
      packer_.pack_ext_body(id.char_pointer(), static_cast<uint32_t>(id.size()));
    }

    Buffer buffer_{};
    Packer packer_{&buffer_};
  };

  template <typename... Args>
  Contract::Status SendSmartActionWithParams(ConstByteArray const &action, Args... args)
  {
    // pack all the data into a single payload
    PayloadPacker p{args...};

    return SendSmartAction(action, p.GetBuffer());
  }

  Contract::Status SendSmartAction(ConstByteArray const &action,
                                   ConstByteArray const &data = ConstByteArray{})
  {
    using fetch::ledger::v2::TransactionBuilder;
    using fetch::ledger::v2::Address;

    fetch::BitVector mask{1};
    mask.SetAllOne();

    // build the transaction
    auto tx = TransactionBuilder()
                  .From(Address{certificate_->identity()})
                  .TargetSmartContract(*contract_address_, *owner_address_, mask)
                  .Action(action)
                  .Signer(certificate_->identity())
                  .Data(data)
                  .Seal()
                  .Sign(*certificate_)
                  .Build();

    // adapt the storage engine for this execution
    StateSentinelAdapter storage_adapter{*storage_, *contract_name_, mask};

    // dispatch the transaction to the contract
    contract_->Attach(storage_adapter);
    auto const status = contract_->DispatchTransaction(action, *tx);
    contract_->Detach();

    return status;
  }

  Contract::Status SendAction(TransactionPtr const &tx)
  {
    fetch::BitVector mask{1};
    mask.SetAllOne();

    // adapt the storage engine for this execution
    StateSentinelAdapter storage_adapter{*storage_, Identifier{tx->chain_code()}, mask};

    // dispatch the transaction to the contract
    contract_->Attach(storage_adapter);
    auto const status = contract_->DispatchTransaction(tx->action(), *tx);
    contract_->Detach();

    return status;
  }

  Contract::Status SendQuery(ConstByteArray const &query, Query const &request, Query &response)
  {
    // adapt the storage engine for queries
    StateAdapter storage_adapter{*storage_, *contract_name_};

    // attach, dispatch and detach again
    contract_->Attach(storage_adapter);
    auto const status = contract_->DispatchQuery(query, request, response);
    contract_->Detach();

    return status;
  }

  Contract::Status InvokeInit(Identity const &owner)
  {
    fetch::BitVector mask{1};
    mask.SetAllOne();

    StateSentinelAdapter storage_adapter{*storage_, *contract_name_, mask};

    contract_->Attach(storage_adapter);
    auto const status = contract_->DispatchInitialise(fetch::ledger::v2::Address{owner});
    contract_->Detach();

    return status;
  }

  /// @name User populated
  /// @{
  ContractPtr   contract_;
  AddressPtr    contract_address_;
  IdentifierPtr contract_name_;
  /// @}

  CertificatePtr     certificate_;
  AddressPtr         owner_address_;
  MockStorageUnitPtr storage_;
};<|MERGE_RESOLUTION|>--- conflicted
+++ resolved
@@ -36,11 +36,8 @@
 class ContractTest : public ::testing::Test
 {
 protected:
-<<<<<<< HEAD
   using Identity              = fetch::crypto::Identity;
   using Identifier            = fetch::ledger::Identifier;
-  using MutableTransaction    = fetch::ledger::MutableTransaction;
-  using VerifiedTransaction   = fetch::ledger::VerifiedTransaction;
   using ConstByteArray        = fetch::byte_array::ConstByteArray;
   using ByteArray             = fetch::byte_array::ByteArray;
   using Contract              = fetch::ledger::Contract;
@@ -49,40 +46,19 @@
   using MockStorageUnitPtr    = std::unique_ptr<StrictMockStorageUnit>;
   using Resources             = std::vector<ConstByteArray>;
   using CertificatePtr        = std::unique_ptr<fetch::crypto::ECDSASigner>;
+  using AddressPtr           = std::unique_ptr<fetch::ledger::v2::Address>;
   using StateAdapter          = fetch::ledger::StateAdapter;
   using StateSentinelAdapter  = fetch::ledger::StateSentinelAdapter;
   using Query                 = Contract::Query;
   using IdentifierPtr         = std::shared_ptr<Identifier>;
   using CachedStorageAdapter  = fetch::ledger::CachedStorageAdapter;
-
-  void SetUp() override
-  {
-    certificate_ = std::make_unique<fetch::crypto::ECDSASigner>();
-    storage_     = std::make_unique<StrictMockStorageUnit>();
-=======
-  using Identity             = fetch::crypto::Identity;
-  using Identifier           = fetch::ledger::Identifier;
-  using ConstByteArray       = fetch::byte_array::ConstByteArray;
-  using ByteArray            = fetch::byte_array::ByteArray;
-  using Contract             = fetch::ledger::Contract;
-  using ContractPtr          = std::shared_ptr<Contract>;
-  using MockStorageUnitPtr   = std::unique_ptr<MockStorageUnit>;
-  using Resources            = std::vector<ConstByteArray>;
-  using CertificatePtr       = std::unique_ptr<fetch::crypto::ECDSASigner>;
-  using AddressPtr           = std::unique_ptr<fetch::ledger::v2::Address>;
-  using StateAdapter         = fetch::ledger::StateAdapter;
-  using StateSentinelAdapter = fetch::ledger::StateSentinelAdapter;
-  using Query                = Contract::Query;
-  using IdentifierPtr        = std::shared_ptr<Identifier>;
-  using CachedStorageAdapter = fetch::ledger::CachedStorageAdapter;
   using TransactionPtr       = fetch::ledger::v2::TransactionBuilder::TransactionPtr;
 
   void SetUp() override
   {
     certificate_   = std::make_unique<fetch::crypto::ECDSASigner>();
     owner_address_ = std::make_unique<fetch::ledger::v2::Address>(certificate_->identity());
-    storage_       = std::make_unique<MockStorageUnit>();
->>>>>>> 0db554ba
+    storage_     = std::make_unique<StrictMockStorageUnit>();
   }
 
   void TearDown() override
