#pragma once
//------------------------------------------------------------------------------
//
//   Copyright 2018-2019 Fetch.AI Limited
//
//   Licensed under the Apache License, Version 2.0 (the "License");
//   you may not use this file except in compliance with the License.
//   You may obtain a copy of the License at
//
//       http://www.apache.org/licenses/LICENSE-2.0
//
//   Unless required by applicable law or agreed to in writing, software
//   distributed under the License is distributed on an "AS IS" BASIS,
//   WITHOUT WARRANTIES OR CONDITIONS OF ANY KIND, either express or implied.
//   See the License for the specific language governing permissions and
//   limitations under the License.
//
//------------------------------------------------------------------------------

#include "core/byte_array/const_byte_array.hpp"
#include "crypto/ecdsa.hpp"
#include "crypto/identity.hpp"
#include "ledger/chain/transaction.hpp"
#include "ledger/chain/transaction_builder.hpp"
#include "ledger/chaincode/contract.hpp"
#include "ledger/identifier.hpp"
#include "ledger/state_sentinel_adapter.hpp"
#include "ledger/storage_unit/cached_storage_adapter.hpp"
#include "mock_storage_unit.hpp"

#include "ledger/fetch_msgpack.hpp"

#include <gtest/gtest.h>


inline auto FullShards(std::size_t lane_count)
{
  fetch::BitVector retval{lane_count};
  retval.SetAllOne();
  return retval;
}


class ContractTest : public ::testing::Test
{
  //ContractTest() = default;
  //ContractTest(fetch::BitVector shards)
  //  : shards_{shards}
  //{}

protected:
<<<<<<< HEAD
  using Identity              = fetch::crypto::Identity;
  using Identifier            = fetch::ledger::Identifier;
  using ConstByteArray        = fetch::byte_array::ConstByteArray;
  using ByteArray             = fetch::byte_array::ByteArray;
  using Contract              = fetch::ledger::Contract;
  using ContractPtr           = std::shared_ptr<Contract>;
  using StrictMockStorageUnit = testing::StrictMock<MockStorageUnit>;
  using MockStorageUnitPtr    = std::unique_ptr<StrictMockStorageUnit>;
  using Resources             = std::vector<ConstByteArray>;
  using CertificatePtr        = std::unique_ptr<fetch::crypto::ECDSASigner>;
  using AddressPtr            = std::unique_ptr<fetch::ledger::v2::Address>;
  using StateAdapter          = fetch::ledger::StateAdapter;
  using StateSentinelAdapter  = fetch::ledger::StateSentinelAdapter;
  using Query                 = Contract::Query;
  using IdentifierPtr         = std::shared_ptr<Identifier>;
  using CachedStorageAdapter  = fetch::ledger::CachedStorageAdapter;
  using TransactionPtr        = fetch::ledger::v2::TransactionBuilder::TransactionPtr;
=======
  using Identity             = fetch::crypto::Identity;
  using Identifier           = fetch::ledger::Identifier;
  using ConstByteArray       = fetch::byte_array::ConstByteArray;
  using ByteArray            = fetch::byte_array::ByteArray;
  using Contract             = fetch::ledger::Contract;
  using ContractPtr          = std::shared_ptr<Contract>;
  using MockStorageUnitPtr   = std::unique_ptr<MockStorageUnit>;
  using Resources            = std::vector<ConstByteArray>;
  using CertificatePtr       = std::unique_ptr<fetch::crypto::ECDSASigner>;
  using AddressPtr           = std::unique_ptr<fetch::ledger::Address>;
  using StateAdapter         = fetch::ledger::StateAdapter;
  using StateSentinelAdapter = fetch::ledger::StateSentinelAdapter;
  using Query                = Contract::Query;
  using IdentifierPtr        = std::shared_ptr<Identifier>;
  using CachedStorageAdapter = fetch::ledger::CachedStorageAdapter;
  using TransactionPtr       = fetch::ledger::TransactionBuilder::TransactionPtr;
>>>>>>> 3ed0b9e0

  void SetUp() override
  {
    block_number_  = 0u;
    certificate_   = std::make_unique<fetch::crypto::ECDSASigner>();
<<<<<<< HEAD
    owner_address_ = std::make_unique<fetch::ledger::v2::Address>(certificate_->identity());
    storage_     = std::make_unique<StrictMockStorageUnit>();
=======
    owner_address_ = std::make_unique<fetch::ledger::Address>(certificate_->identity());
    storage_       = std::make_unique<MockStorageUnit>();
>>>>>>> 3ed0b9e0
  }

  void TearDown() override
  {
    contract_.reset();
    contract_address_.reset();
    contract_name_.reset();
    storage_.reset();
    owner_address_.reset();
    certificate_.reset();
  }

  class PayloadPacker
  {
  public:
    template <typename... Args>
    PayloadPacker(Args... args)
    {
      // initialise the array
      packer_.pack_array(sizeof...(args));

      Pack(args...);
    }

    ConstByteArray GetBuffer() const
    {
      return ConstByteArray{reinterpret_cast<uint8_t const *>(buffer_.data()), buffer_.size()};
    }

  private:
    using Buffer = msgpack::sbuffer;
    using Packer = msgpack::packer<Buffer>;

    template <typename T, typename... Args>
    void Pack(T const &arg, Args... args)
    {
      // packet this argument
      PackInternal(arg);

      // pack the other arguments
      Pack(args...);
    }

    void Pack()
    {}

    template <typename T>
    void PackInternal(T const &arg)
    {
      packer_.pack(arg);
    }

    void PackInternal(fetch::ledger::Address const &address)
    {
      auto const &id = address.address();

      // pack as an address
      packer_.pack_ext(id.size(), static_cast<int8_t>(0x4D));
      packer_.pack_ext_body(id.char_pointer(), static_cast<uint32_t>(id.size()));
    }

    Buffer buffer_{};
    Packer packer_{&buffer_};
  };

  template <typename... Args>
  Contract::Status SendSmartActionWithParams(ConstByteArray const &action, Args... args)
  {
    // pack all the data into a single payload
    PayloadPacker p{args...};

    return SendSmartAction(action, p.GetBuffer());
  }

  Contract::Status SendSmartAction(ConstByteArray const &action,
                                   ConstByteArray const &data = ConstByteArray{})
  {
    using fetch::ledger::TransactionBuilder;
    using fetch::ledger::Address;

    // build the transaction
    auto tx = TransactionBuilder()
                  .From(Address{certificate_->identity()})
                  .TargetSmartContract(*contract_address_, *owner_address_, shards_)
                  .Action(action)
                  .Signer(certificate_->identity())
                  .Data(data)
                  .Seal()
                  .Sign(*certificate_)
                  .Build();

    // adapt the storage engine for this execution
    StateSentinelAdapter storage_adapter{*storage_, *contract_name_, shards_};

    // dispatch the transaction to the contract
    contract_->Attach(storage_adapter);
    auto const status = contract_->DispatchTransaction(action, *tx, block_number_++);
    contract_->Detach();

    return status;
  }

  Contract::Status SendAction(TransactionPtr const &tx)
  {
    // adapt the storage engine for this execution
    StateSentinelAdapter storage_adapter{*storage_, Identifier{tx->chain_code()}, shards_};

    // dispatch the transaction to the contract
    contract_->Attach(storage_adapter);
    auto const status = contract_->DispatchTransaction(tx->action(), *tx, block_number_++);
    contract_->Detach();

    return status;
  }

  Contract::Status SendQuery(ConstByteArray const &query, Query const &request, Query &response)
  {
    // adapt the storage engine for queries
    StateAdapter storage_adapter{*storage_, *contract_name_};

    // attach, dispatch and detach again
    contract_->Attach(storage_adapter);
    auto const status = contract_->DispatchQuery(query, request, response);
    contract_->Detach();

    return status;
  }

  Contract::Status InvokeInit(Identity const &owner)
  {
    StateSentinelAdapter storage_adapter{*storage_, *contract_name_, shards_};

    contract_->Attach(storage_adapter);
    auto const status = contract_->DispatchInitialise(fetch::ledger::Address{owner});
    contract_->Detach();

    return status;
  }

  fetch::BitVector const &shards() const
  {
    return shards_;
  }

  void shards(fetch::BitVector const &shards)
  {
    shards_ = shards;
  }

  /// @name User populated
  /// @{
  ContractPtr   contract_;
  AddressPtr    contract_address_;
  IdentifierPtr contract_name_;
  /// @}

<<<<<<< HEAD
  fetch::BitVector   shards_{FullShards(1)};
  CertificatePtr     certificate_;
  AddressPtr         owner_address_;
  MockStorageUnitPtr storage_;
=======
  Contract::BlockIndex block_number_;
  CertificatePtr       certificate_;
  AddressPtr           owner_address_;
  MockStorageUnitPtr   storage_;
>>>>>>> 3ed0b9e0
};<|MERGE_RESOLUTION|>--- conflicted
+++ resolved
@@ -49,7 +49,6 @@
   //{}
 
 protected:
-<<<<<<< HEAD
   using Identity              = fetch::crypto::Identity;
   using Identifier            = fetch::ledger::Identifier;
   using ConstByteArray        = fetch::byte_array::ConstByteArray;
@@ -60,43 +59,20 @@
   using MockStorageUnitPtr    = std::unique_ptr<StrictMockStorageUnit>;
   using Resources             = std::vector<ConstByteArray>;
   using CertificatePtr        = std::unique_ptr<fetch::crypto::ECDSASigner>;
-  using AddressPtr            = std::unique_ptr<fetch::ledger::v2::Address>;
+  using AddressPtr            = std::unique_ptr<fetch::ledger::Address>;
   using StateAdapter          = fetch::ledger::StateAdapter;
   using StateSentinelAdapter  = fetch::ledger::StateSentinelAdapter;
   using Query                 = Contract::Query;
   using IdentifierPtr         = std::shared_ptr<Identifier>;
   using CachedStorageAdapter  = fetch::ledger::CachedStorageAdapter;
-  using TransactionPtr        = fetch::ledger::v2::TransactionBuilder::TransactionPtr;
-=======
-  using Identity             = fetch::crypto::Identity;
-  using Identifier           = fetch::ledger::Identifier;
-  using ConstByteArray       = fetch::byte_array::ConstByteArray;
-  using ByteArray            = fetch::byte_array::ByteArray;
-  using Contract             = fetch::ledger::Contract;
-  using ContractPtr          = std::shared_ptr<Contract>;
-  using MockStorageUnitPtr   = std::unique_ptr<MockStorageUnit>;
-  using Resources            = std::vector<ConstByteArray>;
-  using CertificatePtr       = std::unique_ptr<fetch::crypto::ECDSASigner>;
-  using AddressPtr           = std::unique_ptr<fetch::ledger::Address>;
-  using StateAdapter         = fetch::ledger::StateAdapter;
-  using StateSentinelAdapter = fetch::ledger::StateSentinelAdapter;
-  using Query                = Contract::Query;
-  using IdentifierPtr        = std::shared_ptr<Identifier>;
-  using CachedStorageAdapter = fetch::ledger::CachedStorageAdapter;
-  using TransactionPtr       = fetch::ledger::TransactionBuilder::TransactionPtr;
->>>>>>> 3ed0b9e0
+  using TransactionPtr        = fetch::ledger::TransactionBuilder::TransactionPtr;
 
   void SetUp() override
   {
     block_number_  = 0u;
     certificate_   = std::make_unique<fetch::crypto::ECDSASigner>();
-<<<<<<< HEAD
-    owner_address_ = std::make_unique<fetch::ledger::v2::Address>(certificate_->identity());
+    owner_address_ = std::make_unique<fetch::ledger::Address>(certificate_->identity());
     storage_     = std::make_unique<StrictMockStorageUnit>();
-=======
-    owner_address_ = std::make_unique<fetch::ledger::Address>(certificate_->identity());
-    storage_       = std::make_unique<MockStorageUnit>();
->>>>>>> 3ed0b9e0
   }
 
   void TearDown() override
@@ -253,15 +229,9 @@
   IdentifierPtr contract_name_;
   /// @}
 
-<<<<<<< HEAD
   fetch::BitVector   shards_{FullShards(1)};
-  CertificatePtr     certificate_;
-  AddressPtr         owner_address_;
-  MockStorageUnitPtr storage_;
-=======
   Contract::BlockIndex block_number_;
   CertificatePtr       certificate_;
   AddressPtr           owner_address_;
   MockStorageUnitPtr   storage_;
->>>>>>> 3ed0b9e0
 };