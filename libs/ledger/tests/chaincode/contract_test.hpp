--- conflicted
+++ resolved
@@ -151,11 +151,7 @@
 
     // dispatch the transaction to the contract
     contract_->Attach(storage_adapter);
-<<<<<<< HEAD
-    auto const status = contract_->DispatchTransaction(*tx, block_number_++);
-=======
-    auto const status = contract_->DispatchTransaction(action, *tx_, block_number_++);
->>>>>>> fad5f05d
+    auto const status = contract_->DispatchTransaction(*tx_, block_number_++);
     contract_->Detach();
 
     return status;
