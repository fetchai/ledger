//------------------------------------------------------------------------------
//
//   Copyright 2018-2019 Fetch.AI Limited
//
//   Licensed under the Apache License, Version 2.0 (the "License");
//   you may not use this file except in compliance with the License.
//   You may obtain a copy of the License at
//
//       http://www.apache.org/licenses/LICENSE-2.0
//
//   Unless required by applicable law or agreed to in writing, software
//   distributed under the License is distributed on an "AS IS" BASIS,
//   WITHOUT WARRANTIES OR CONDITIONS OF ANY KIND, either express or implied.
//   See the License for the specific language governing permissions and
//   limitations under the License.
//
//------------------------------------------------------------------------------

#include "crypto/ecdsa.hpp"
#include "crypto/sha256.hpp"
#include "ledger/chain/transaction_builder.hpp"
#include "ledger/chaincode/smart_contract.hpp"
#include "ledger/state_adapter.hpp"

#include "contract_test.hpp"
#include "mock_storage_unit.hpp"

#include <gmock/gmock.h>

#include <memory>

namespace {

using ::testing::_;
using ::testing::InSequence;
using ::testing::Return;

using fetch::ledger::SmartContract;
using fetch::byte_array::ConstByteArray;
using fetch::storage::ResourceAddress;
using fetch::variant::Variant;
using fetch::serializers::ByteArrayBuffer;
using fetch::ledger::Address;
using ContractDigest = ConstByteArray;

template <typename T>
ConstByteArray RawBytes(T value)
{
  return ConstByteArray{reinterpret_cast<uint8_t *>(&value), sizeof(value)};
}

using SmartContractPtr   = std::unique_ptr<SmartContract>;
using MockStorageUnitPtr = std::unique_ptr<MockStorageUnit>;
using Query              = SmartContract::Query;

class SmartContractTests : public ContractTest
{
protected:
  void CreateContract(std::string const &source)
  {
    // generate the smart contract instance for this contract
    auto contract     = std::make_shared<SmartContract>(source);
    contract_         = contract;
    contract_address_ = std::make_unique<Address>(contract->contract_digest());
    // populate the contract name too
    contract_name_ = std::make_shared<Identifier>(contract_address_->address().ToHex() + "." +
                                                  owner_address_->display());

    ASSERT_TRUE(static_cast<bool>(contract_));
    ASSERT_TRUE(static_cast<bool>(contract_name_));
  }

  template <typename T>
  void VerifyQuery(ConstByteArray const &query_method_name, T const &expected_value,
                   Variant const &request = Variant::Object())
  {
    Variant response;
    EXPECT_EQ(SmartContract::Status::OK, SendQuery(query_method_name, request, response));

    // check the response is as we expect
    ASSERT_TRUE(response.Has("result"));
    EXPECT_EQ(response["result"].As<T>(), expected_value);

    ASSERT_TRUE(response.Has("status"));
    EXPECT_EQ(response["status"].As<ConstByteArray>(), "success");
  }
};

template <typename Container, typename Key>
bool IsIn(Container const &container, Key const &key)
{
  return container.find(key) != container.end();
}

TEST_F(SmartContractTests, CheckSimpleContract)
{
  std::string const contract_source = R"(
    @action
    function increment()
      var state = State<Int32>("value", 10);
      state.set(state.get() + 1);
    endfunction

    @query
    function value() : Int32
      var state = State<Int32>("value", 10);
      return state.get();
    endfunction
  )";

  // create the contract
  CreateContract(contract_source);

  // check the registered handlers
  auto const transaction_handlers = contract_->transaction_handlers();
  ASSERT_EQ(1u, transaction_handlers.size());
  EXPECT_TRUE(IsIn(transaction_handlers, "increment"));

  // check the query handlers
  auto const query_handlers = contract_->query_handlers();
  ASSERT_EQ(1u, query_handlers.size());
  EXPECT_TRUE(IsIn(query_handlers, "value"));

  // define our what we expect the values to be in our storage requests
  auto const expected_key      = contract_name_->full_name() + ".state.value";
  auto const expected_resource = ResourceAddress{expected_key};
  auto const exp_default_val   = RawBytes<int32_t>(10);
  auto const expected_value    = RawBytes<int32_t>(11);

  {
    InSequence seq;

    // from the action
    EXPECT_CALL(*storage_, Lock(_));
    EXPECT_CALL(*storage_, Get(expected_resource));
    EXPECT_CALL(*storage_, Set(expected_resource, expected_value));
    EXPECT_CALL(*storage_, Unlock(_));

    // from the query
    EXPECT_CALL(*storage_, Get(expected_resource));
  }

  // send the smart contract an "increment" action
  EXPECT_EQ(SmartContract::Status::OK, SendSmartAction("increment"));

  VerifyQuery("value", int32_t{11});
}

TEST_F(SmartContractTests, CheckQueryReturnTypes)
{
  std::string const contract_source = R"(
    @query
    function get_bool() : Bool
      return true;
    endfunction

    @query
    function get_int32() : Int32
      return 14;
    endfunction

    @query
    function get_uint32() : UInt32
      return 15u32;
    endfunction

    @query
    function get_int64() : Int64
      return 16i64;
    endfunction

    @query
    function get_uint64() : UInt64
      return 17u64;
    endfunction

    @query
    function get_float() : Float32
      return 1.0f;
    endfunction

    @query
    function get_double() : Float64
      return 2.0;
    endfunction

    @query
    function get_string() : String
      return "Why hello there";
    endfunction
  )";

  // create the contract
  CreateContract(contract_source);
  ASSERT_TRUE(static_cast<bool>(contract_));

  VerifyQuery("get_bool", true);
  VerifyQuery("get_int32", int32_t{14});
  VerifyQuery("get_uint32", uint32_t{15});
  VerifyQuery("get_int64", int64_t{16});
  VerifyQuery("get_uint64", uint64_t{17});
  VerifyQuery("get_float", float{1.0});
  VerifyQuery("get_double", double{2.0});
  VerifyQuery("get_string", ConstByteArray{"Why hello there"});
}

TEST_F(SmartContractTests, CheckParameterizedActionAndQuery)
{
  std::string const contract_source = R"(
    @action
    function increment(increment: Int32)
      var state = State<Int32>("value", 10 + increment);
    endfunction

    @query
    function value() : Int32
      var state = State<Int32>("value", 10);
      return state.get();
    endfunction

    @query
    function offset(amount: Int32) : Int32
      var state = State<Int32>("value", 10);
      return state.get() + amount;
    endfunction
  )";

  // create the contract
  CreateContract(contract_source);

  // check the registered handlers
  auto const transaction_handlers = contract_->transaction_handlers();
  ASSERT_EQ(1u, transaction_handlers.size());
  EXPECT_TRUE(IsIn(transaction_handlers, "increment"));

  // check the query handlers
  auto const query_handlers = contract_->query_handlers();
  ASSERT_EQ(2u, query_handlers.size());
  EXPECT_TRUE(IsIn(query_handlers, "value"));
  EXPECT_TRUE(IsIn(query_handlers, "offset"));

  // define our what we expect the values to be in our storage requests
  auto const expected_key      = contract_name_->full_name() + ".state.value";
  auto const expected_resource = ResourceAddress{expected_key};
  auto const expected_value    = RawBytes<int32_t>(30);

  {
    using ::testing::_;
    InSequence seq;

    // from the action
    EXPECT_CALL(*storage_, Lock(_));
    EXPECT_CALL(*storage_, Get(expected_resource));
    EXPECT_CALL(*storage_, Set(expected_resource, expected_value));
    EXPECT_CALL(*storage_, Unlock(_));

    // from the query
    EXPECT_CALL(*storage_, Get(expected_resource));
    EXPECT_CALL(*storage_, Get(expected_resource));
  }

  // send the smart contract an "increment" action
  EXPECT_EQ(SmartContract::Status::OK, SendSmartActionWithParams("increment", 20));

  VerifyQuery("value", int32_t{30});

  Variant request{Variant::Object()};
  request["amount"] = 100;
  VerifyQuery("offset", int32_t{130}, request);
}

TEST_F(SmartContractTests, CheckBasicTokenContract)
{
  std::string const contract_source = R"(
    @init
    function initialize(owner: Address)
        var INITIAL_SUPPLY = 100000000000u64;
        State<UInt64>(owner, INITIAL_SUPPLY);
    endfunction

    @action
    function transfer(from: Address, to: Address, amount: UInt64)

      // define the accounts
      var from_account = State<UInt64>(from, 0u64);
      var to_account = State<UInt64>(to, 0u64); // if new sets to 0u

      // Check if the sender has enough balance to proceed
      if (from_account.get() >= amount)
        from_account.set(from_account.get() - amount);
        to_account.set(to_account.get() + amount);
      endif

    endfunction

    @query
    function balance(address: Address) : UInt64
        var account = State<UInt64>(address, 0u64);
        return account.get();
    endfunction
  )";

  // create the contract
  CreateContract(contract_source);

  // check the registered handlers
  auto const transaction_handlers = contract_->transaction_handlers();
  ASSERT_EQ(1u, transaction_handlers.size());
  EXPECT_TRUE(IsIn(transaction_handlers, "transfer"));

  // check the query handlers
  auto const query_handlers = contract_->query_handlers();
  ASSERT_EQ(1u, query_handlers.size());
  EXPECT_TRUE(IsIn(query_handlers, "balance"));

  fetch::crypto::ECDSASigner target{};
  fetch::ledger::Address     target_address{target.identity()};

  auto const owner_key  = contract_name_->full_name() + ".state." + owner_address_->display();
  auto const target_key = contract_name_->full_name() + ".state." + target_address.display();

  auto const owner_resource   = ResourceAddress{owner_key};
  auto const target_resource  = ResourceAddress{target_key};
  auto const default_val      = RawBytes<uint64_t>(0ull);
  auto const initial_supply   = RawBytes<uint64_t>(100000000000ull);
  auto const transfer_amount  = RawBytes<uint64_t>(1000000000ull);
  auto const remaining_amount = RawBytes<uint64_t>(99000000000ull);

  {
    InSequence seq;

    // from the init
    EXPECT_CALL(*storage_, Lock(_));
    EXPECT_CALL(*storage_, Get(owner_resource));
    EXPECT_CALL(*storage_, Set(owner_resource, initial_supply));
    EXPECT_CALL(*storage_, Unlock(_));

    // from query
    EXPECT_CALL(*storage_, Get(owner_resource));

    // from the action
    EXPECT_CALL(*storage_, Lock(_));
    EXPECT_CALL(*storage_, Get(owner_resource));
    EXPECT_CALL(*storage_, Get(target_resource));
    EXPECT_CALL(*storage_, Set(target_resource, transfer_amount));
    EXPECT_CALL(*storage_, Set(owner_resource, remaining_amount));
    EXPECT_CALL(*storage_, Unlock(_));

    // from query
    EXPECT_CALL(*storage_, Get(owner_resource));
    // from query
    EXPECT_CALL(*storage_, Get(target_resource));
  }

  {
    EXPECT_EQ(SmartContract::Status::OK, InvokeInit(certificate_->identity()));
    // check to see if the owners balance is present
    {
      Variant request    = Variant::Object();
      request["address"] = owner_address_->display();

      Variant response;
      EXPECT_EQ(SmartContract::Status::OK, SendQuery("balance", request, response));

      // check the response is as we expect
      ASSERT_TRUE(response.Has("result"));
      EXPECT_EQ(response["result"].As<uint64_t>(), 100000000000ull);

      ASSERT_TRUE(response.Has("status"));
      EXPECT_EQ(response["status"].As<ConstByteArray>(), "success");
    }
  }

<<<<<<< HEAD
  // send the smart contract an "increment" action
  EXPECT_EQ(SmartContract::Status::OK,
            SendSmartActionWithParams("transfer", *owner_address_, target_address, 1000000000ull));

  Variant request{Variant::Object()};

  request["address"] = owner_address_->display();
  VerifyQuery("balance", 99000000000ull, request);

  request["address"] = Address{target.identity()}.display();
  VerifyQuery("balance", 1000000000ull, request);
}

TEST_F(SmartContractTests, CheckPersistentMapSetAndQuery)
{
  std::string const contract_source = R"(
    @action
    function test_persistent_map()
      var state = PersistentMap<String, Int32>("value");
      state["foo"] = 20;
      state["bar"] = 30;
    endfunction

    @query
    function query_foo() : Int32
      var state = PersistentMap<String, Int32>("value");
      return state["foo"];
    endfunction

    @query
    function query_bar() : Int32
      var state = PersistentMap<String, Int32>("value");
      return state["bar"];
    endfunction
  )";

  // create the contract
  CreateContract(contract_source);

  // check the registered handlers
  auto const transaction_handlers = contract_->transaction_handlers();
  ASSERT_EQ(1u, transaction_handlers.size());
  EXPECT_TRUE(IsIn(transaction_handlers, "test_persistent_map"));

  // check the query handlers
  auto const query_handlers = contract_->query_handlers();
  ASSERT_EQ(2, query_handlers.size());

  // define expected values
  auto const       expected_key1      = contract_name_->full_name() + ".state.value.foo";
  auto const       expected_key2      = contract_name_->full_name() + ".state.value.bar";
  auto const       expected_resource1 = ResourceAddress{expected_key1};
  auto const       expected_resource2 = ResourceAddress{expected_key2};
  auto const       expected_value1    = RawBytes<int32_t>(20);
  auto const       expected_value2    = RawBytes<int32_t>(30);
  fetch::BitVector mask{1ull << 4};
  auto const       lane1 = expected_resource1.lane(mask.log2_size());
  auto const       lane2 = expected_resource2.lane(mask.log2_size());
  mask.flip(lane1);
  mask.flip(lane2);
  shards(mask);

  // expected calls
  EXPECT_CALL(*storage_, Lock(lane1)).WillOnce(Return(true));
  EXPECT_CALL(*storage_, Lock(lane2)).WillOnce(Return(true));
  EXPECT_CALL(*storage_, Set(expected_resource1, expected_value1)).WillOnce(Return());
  EXPECT_CALL(*storage_, Set(expected_resource2, expected_value2)).WillOnce(Return());
  EXPECT_CALL(*storage_, Unlock(lane1)).WillOnce(Return(true));
  EXPECT_CALL(*storage_, Unlock(lane2)).WillOnce(Return(true));

  // from the action & query
  EXPECT_CALL(*storage_, Get(expected_resource1))
      .WillOnce(Return(fetch::storage::Document{}))
      .WillOnce(Return(fetch::storage::Document{expected_value1}));
  EXPECT_CALL(*storage_, Get(expected_resource2))
      .WillOnce(Return(fetch::storage::Document{}))
      .WillOnce(Return(fetch::storage::Document{expected_value2}));

  // send the smart contract an "increment" action
  EXPECT_EQ(SmartContract::Status::OK, SendSmartAction("test_persistent_map"));

  VerifyQuery("query_foo", int32_t{20});
  VerifyQuery("query_bar", int32_t{30});
}

TEST_F(SmartContractTests, CheckPersistentMapSetWithAddressAsName)
{
  std::string const contract_source = R"(
    @action
    function test_persistent_map(addr : Address)
      var state = PersistentMap<String, Int32>(addr);
      state["foo"] = 20;
    endfunction

    @query
    function query_foo(address : Address) : Int32
      var state = PersistentMap<String, Int32>(address);
      return state["foo"];
    endfunction
  )";

  // create the contract
  CreateContract(contract_source);

  // check the registered handlers
  auto const transaction_handlers = contract_->transaction_handlers();
  ASSERT_EQ(1u, transaction_handlers.size());
  EXPECT_TRUE(IsIn(transaction_handlers, "test_persistent_map"));

  // check the query handlers
  auto const query_handlers = contract_->query_handlers();
  ASSERT_EQ(1, query_handlers.size());

  ByteArray address_raw;
  address_raw.Resize(64);
  for (uint8_t i = 0; i < address_raw.size(); ++i)
  {
    address_raw[i] = i;
=======
  {
    // send the smart contract an "increment" action
    EXPECT_EQ(SmartContract::Status::OK, SendSmartActionWithParams("transfer", *owner_address_,
                                                                   target_address, 1000000000ull));

    // make the query
    {
      Variant request    = Variant::Object();
      request["address"] = owner_address_->display();

      Variant response;
      EXPECT_EQ(SmartContract::Status::OK, SendQuery("balance", request, response));

      // check the response is as we expect
      ASSERT_TRUE(response.Has("result"));
      EXPECT_EQ(response["result"].As<uint64_t>(), 99000000000ull);

      ASSERT_TRUE(response.Has("status"));
      EXPECT_EQ(response["status"].As<ConstByteArray>(), "success");
    }

    // make the query
    {
      Variant request    = Variant::Object();
      request["address"] = target_address.display();

      Variant response;
      EXPECT_EQ(SmartContract::Status::OK, SendQuery("balance", request, response));

      // check the response is as we expect
      ASSERT_TRUE(response.Has("result"));
      EXPECT_EQ(response["result"].As<uint64_t>(), 1000000000ull);

      ASSERT_TRUE(response.Has("status"));
      EXPECT_EQ(response["status"].As<ConstByteArray>(), "success");
    }
>>>>>>> 494f4df3
  }

  Address address_as_name{Identity{address_raw}};

  // define expected values
  auto const expected_key1 =
      contract_name_->full_name() + ".state." + address_as_name.display() + ".foo";
  auto const       expected_resource1 = ResourceAddress{expected_key1};
  auto const       expected_value1    = RawBytes<int32_t>(20);
  fetch::BitVector mask{1ull << 4};
  auto const       lane1 = expected_resource1.lane(mask.log2_size());
  mask.flip(lane1);
  shards(mask);

  // expected calls
  EXPECT_CALL(*storage_, Lock(lane1)).WillOnce(Return(true));
  EXPECT_CALL(*storage_, Set(expected_resource1, expected_value1)).WillOnce(Return());
  EXPECT_CALL(*storage_, Unlock(lane1)).WillOnce(Return(true));

  // from the action & query
  EXPECT_CALL(*storage_, Get(expected_resource1))
      .WillOnce(Return(fetch::storage::Document{}))
      .WillOnce(Return(fetch::storage::Document{expected_value1}));

  // send the smart contract an "increment" action
  EXPECT_EQ(SmartContract::Status::OK,
            SendSmartActionWithParams("test_persistent_map", address_as_name));

  Variant request    = Variant::Object();
  request["address"] = address_as_name.display();
  VerifyQuery("query_foo", int32_t{20}, request);
}

}  // namespace<|MERGE_RESOLUTION|>--- conflicted
+++ resolved
@@ -352,37 +352,32 @@
     EXPECT_CALL(*storage_, Get(target_resource));
   }
 
-  {
-    EXPECT_EQ(SmartContract::Status::OK, InvokeInit(certificate_->identity()));
-    // check to see if the owners balance is present
-    {
-      Variant request    = Variant::Object();
-      request["address"] = owner_address_->display();
-
-      Variant response;
-      EXPECT_EQ(SmartContract::Status::OK, SendQuery("balance", request, response));
-
-      // check the response is as we expect
-      ASSERT_TRUE(response.Has("result"));
-      EXPECT_EQ(response["result"].As<uint64_t>(), 100000000000ull);
-
-      ASSERT_TRUE(response.Has("status"));
-      EXPECT_EQ(response["status"].As<ConstByteArray>(), "success");
-    }
-  }
-
-<<<<<<< HEAD
+  EXPECT_EQ(SmartContract::Status::OK, InvokeInit(certificate_->identity()));
+
+  // make the query
+  {
+    auto request{Variant::Object()};
+    request["address"] = owner_address_->display();
+    VerifyQuery("balance", int64_t{100000000000ull}, request);
+  }
+
   // send the smart contract an "increment" action
   EXPECT_EQ(SmartContract::Status::OK,
             SendSmartActionWithParams("transfer", *owner_address_, target_address, 1000000000ull));
 
-  Variant request{Variant::Object()};
-
-  request["address"] = owner_address_->display();
-  VerifyQuery("balance", 99000000000ull, request);
-
-  request["address"] = Address{target.identity()}.display();
-  VerifyQuery("balance", 1000000000ull, request);
+  // make the query
+  {
+    auto request{Variant::Object()};
+    request["address"] = owner_address_->display();
+    VerifyQuery("balance", int64_t{99000000000ull}, request);
+  }
+
+  // make the query
+  {
+    auto request{Variant::Object()};
+    request["address"] = target_address.display();
+    VerifyQuery("balance", int64_t{1000000000ull}, request);
+  }
 }
 
 TEST_F(SmartContractTests, CheckPersistentMapSetAndQuery)
@@ -490,44 +485,6 @@
   for (uint8_t i = 0; i < address_raw.size(); ++i)
   {
     address_raw[i] = i;
-=======
-  {
-    // send the smart contract an "increment" action
-    EXPECT_EQ(SmartContract::Status::OK, SendSmartActionWithParams("transfer", *owner_address_,
-                                                                   target_address, 1000000000ull));
-
-    // make the query
-    {
-      Variant request    = Variant::Object();
-      request["address"] = owner_address_->display();
-
-      Variant response;
-      EXPECT_EQ(SmartContract::Status::OK, SendQuery("balance", request, response));
-
-      // check the response is as we expect
-      ASSERT_TRUE(response.Has("result"));
-      EXPECT_EQ(response["result"].As<uint64_t>(), 99000000000ull);
-
-      ASSERT_TRUE(response.Has("status"));
-      EXPECT_EQ(response["status"].As<ConstByteArray>(), "success");
-    }
-
-    // make the query
-    {
-      Variant request    = Variant::Object();
-      request["address"] = target_address.display();
-
-      Variant response;
-      EXPECT_EQ(SmartContract::Status::OK, SendQuery("balance", request, response));
-
-      // check the response is as we expect
-      ASSERT_TRUE(response.Has("result"));
-      EXPECT_EQ(response["result"].As<uint64_t>(), 1000000000ull);
-
-      ASSERT_TRUE(response.Has("status"));
-      EXPECT_EQ(response["status"].As<ConstByteArray>(), "success");
-    }
->>>>>>> 494f4df3
   }
 
   Address address_as_name{Identity{address_raw}};
@@ -556,7 +513,7 @@
   EXPECT_EQ(SmartContract::Status::OK,
             SendSmartActionWithParams("test_persistent_map", address_as_name));
 
-  Variant request    = Variant::Object();
+  auto request{Variant::Object()};
   request["address"] = address_as_name.display();
   VerifyQuery("query_foo", int32_t{20}, request);
 }
