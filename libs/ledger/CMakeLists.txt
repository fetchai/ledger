--- conflicted
+++ resolved
@@ -28,13 +28,10 @@
                              fetch-metrics
                              fetch-moment
                              fetch-dkg
-<<<<<<< HEAD
+                             fetch-beacon
                              fetch-bloomfilter
                              fetch-logging
                              fetch-entropy
-=======
-                             fetch-beacon
->>>>>>> b25f0ef7
                              vendor-msgpack)
 
 add_test_target()
