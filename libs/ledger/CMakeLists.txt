#
# F E T C H   L E D G E R   L I B R A R Y
#
cmake_minimum_required(VERSION 3.10 FATAL_ERROR)
project(fetch-ledger)

# CMake Configuration
include(${FETCH_ROOT_CMAKE_DIR}/BuildTools.cmake)

# Compiler Configuration
setup_compiler()

# ------------------------------------------------------------------------------
# Main Library Target
# ------------------------------------------------------------------------------

setup_library(fetch-ledger)
target_link_libraries(fetch-ledger
                      PUBLIC fetch-core
                             fetch-http
                             fetch-network
                             fetch-crypto
                             fetch-math
                             fetch-storage
                             fetch-miner
                             fetch-vm
                             fetch-vm-modules
                             fetch-metrics
                             fetch-moment
                             fetch-dkg
<<<<<<< HEAD
                             fetch-bloomfilter
                             fetch-logging
                             fetch-entropy
=======
                             fetch-beacon
>>>>>>> 85ff7359
                             vendor-msgpack)

add_test_target()
add_subdirectory(examples)
add_subdirectory(benchmark)<|MERGE_RESOLUTION|>--- conflicted
+++ resolved
@@ -27,14 +27,10 @@
                              fetch-vm-modules
                              fetch-metrics
                              fetch-moment
-                             fetch-dkg
-<<<<<<< HEAD
+                             fetch-beacon
                              fetch-bloomfilter
                              fetch-logging
                              fetch-entropy
-=======
-                             fetch-beacon
->>>>>>> 85ff7359
                              vendor-msgpack)
 
 add_test_target()
