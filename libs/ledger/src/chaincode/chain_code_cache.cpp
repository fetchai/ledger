--- conflicted
+++ resolved
@@ -50,14 +50,10 @@
     }
 
     // update the cache
-<<<<<<< HEAD
-    cache_.emplace(contract_id, contract);
-=======
     if (contract)
     {
-      cache_.emplace(contract_id.qualifier(), contract);
+      cache_.emplace(contract_id, contract);
     }
->>>>>>> 6bd9e71e
   }
 
   // periodically run cache maintenance
