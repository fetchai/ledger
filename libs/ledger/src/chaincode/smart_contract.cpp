--- conflicted
+++ resolved
@@ -64,13 +64,13 @@
  */
 void ValidateAddressesInParams(Transaction const &tx, vm::ParameterPack const &params)
 {
-  std::set<ConstByteArray> valid_addresses;
+  // TODO(issue 772): This doesn't work with a set
+  std::unordered_set<ConstByteArray> valid_addresses;
 
   for (auto const &sig : tx.signatures())
   {
     valid_addresses.insert(sig.first.identifier());
   }
-  assert(valid_addresses.size() == tx.signatures().size());
 
   for (std::size_t i = 0; i < params.size(); i++)
   {
@@ -534,17 +534,10 @@
   // create the initial query response
   response = Query::Object();
 
-<<<<<<< HEAD
-  vm::Variant       output;
-  std::string       error;
-  std::stringstream console;
-
-=======
   vm::Variant output;
   std::string error;
   std::stringstream console;
   
->>>>>>> 46b82dfb
   vm->AttachOutputDevice("stdout", console);
 
   if (!vm->Execute(*script_, name, error, output, params))
@@ -595,11 +588,7 @@
     response["result"] = output.Get<vm::Ptr<vm::String>>()->str;
     break;
   default:
-<<<<<<< HEAD
-    // TODO(private 900): Deal with general data structures
-=======
     // TODO: Deal with general data structures
->>>>>>> 46b82dfb
     break;
   }
 
