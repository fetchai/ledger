--- conflicted
+++ resolved
@@ -646,7 +646,6 @@
     response["result"] = output.Get<vm::Ptr<vm::String>>()->str;
     break;
   default:
-<<<<<<< HEAD
     if(output.IsPrimitive())
     {
       // TODO(tfr): add error - all types not covered
@@ -674,11 +673,6 @@
       response["result"] = var;
     }
 
-
-=======
-    // TODO(private 900): Deal with general data structures
-    response["result"] = "(return type not supported yet)";
->>>>>>> 3a72d54d
     break;
   }
 
