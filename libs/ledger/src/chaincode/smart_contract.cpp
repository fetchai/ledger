//------------------------------------------------------------------------------
//
//   Copyright 2018-2019 Fetch.AI Limited
//
//   Licensed under the Apache License, Version 2.0 (the "License");
//   you may not use this file except in compliance with the License.
//   You may obtain a copy of the License at
//
//       http://www.apache.org/licenses/LICENSE-2.0
//
//   Unless required by applicable law or agreed to in writing, software
//   distributed under the License is distributed on an "AS IS" BASIS,
//   WITHOUT WARRANTIES OR CONDITIONS OF ANY KIND, either express or implied.
//   See the License for the specific language governing permissions and
//   limitations under the License.
//
//------------------------------------------------------------------------------

#include "ledger/chaincode/smart_contract.hpp"
#include "core/byte_array/decoders.hpp"
#include "core/byte_array/encoders.hpp"
#include "crypto/fnv.hpp"
#include "crypto/hash.hpp"
#include "crypto/sha256.hpp"
#include "ledger/chaincode/smart_contract_exception.hpp"
#include "ledger/chaincode/vm_definition.hpp"
#include "ledger/state_adapter.hpp"
#include "ledger/storage_unit/cached_storage_adapter.hpp"
#include "variant/variant.hpp"
#include "variant/variant_utils.hpp"
#include "vm/function_decorators.hpp"
#include "vm_modules/vm_factory.hpp"

#include "ledger/fetch_msgpack.hpp"

#include <algorithm>
#include <stdexcept>
#include <string>

using fetch::byte_array::ConstByteArray;
using fetch::byte_array::FromBase64;

namespace fetch {
namespace ledger {

/**
 * Compute the digest for the contract source
 *
 * @param source Reference to the contract source
 * @return The calculated digest of the source
 */
ConstByteArray GenerateDigest(std::string const &source)
{
  fetch::crypto::SHA256 hash;
  hash.Update(source);
  return hash.Final();
}

/**
 * Validate any addresses in the params list against the TX given
 *
 * @param: tx the transaction triggering the smart contract
 * @param: params the parameters
 */
void ValidateAddressesInParams(Transaction const &tx, vm::ParameterPack const &params)
{
  // TODO(issue 772): This doesn't work with a set
  std::unordered_set<ConstByteArray> valid_addresses;

  for (auto const &sig : tx.signatures())
  {
    valid_addresses.insert(sig.first.identifier());
  }

  for (std::size_t i = 0; i < params.size(); i++)
  {
    if (params[i].type_id == vm::TypeIds::Address)
    {
      auto &var = *(params[i].Get<vm::Ptr<vm::Address>>());

      ConstByteArray address_data{var.GetBytes().data(), var.GetBytes().size()};

      if (std::find(valid_addresses.begin(), valid_addresses.end(), address_data) !=
          valid_addresses.end())
      {
        var.SetSignedTx(true);
      }
    }
  }
}

/**
 * Construct a smart contract from the specified source
 *
 * @param source Reference to the script text
 */
SmartContract::SmartContract(std::string const &source)
  : source_{source}
  , digest_{GenerateDigest(source)}
  , script_{std::make_shared<Script>()}
  , module_{vm_modules::VMFactory::GetModule()}
{
  if (source_.empty())
  {
    throw SmartContractException(SmartContractException::Category::COMPILATION,
                                 {"No source present in contract"});
  }

  FETCH_LOG_INFO(LOGGING_NAME, "Constructing contract: ", contract_digest().ToBase64());

  // create and compile the script
  auto errors = vm_modules::VMFactory::Compile(module_, source_, *script_);

  // if there are any compilation errors
  if (!errors.empty())
  {
    throw SmartContractException(SmartContractException::Category::COMPILATION, std::move(errors));
  }

  // since we now have a fully compiled script we can evaluate the functions and assign the mapping

  // evaluate all the visible functions in this script and register the associated handle
  for (auto const &fn : script_->functions)
  {
    // determine the kind of function
    auto const kind = DetermineKind(fn);

    switch (kind)
    {
    case vm::Kind::NORMAL:
      break;
    case vm::Kind::ON_INIT:
      FETCH_LOG_DEBUG(LOGGING_NAME, "Registering on_init: ", fn.name,
                      " (Contract: ", contract_digest().ToBase64(), ')');

      // also record the function
      init_fn_name_ = fn.name;

      // register the initialiser (on duplicate this will throw)
      OnInitialise(this, &SmartContract::InvokeInit);
      break;
    case vm::Kind::ACTION:
      FETCH_LOG_DEBUG(LOGGING_NAME, "Registering Action: ", fn.name,
                      " (Contract: ", contract_digest().ToBase64(), ')');

      // register the transaction handler
      OnTransaction(fn.name,
                    [this, name = fn.name](auto const &tx) { return InvokeAction(name, tx); });
      break;
    case vm::Kind::QUERY:
      FETCH_LOG_DEBUG(LOGGING_NAME, "Registering Query: ", fn.name,
                      " (Contract: ", contract_digest().ToBase64(), ')');

      // register the query handler
      OnQuery(fn.name, [this, name = fn.name](auto const &request, auto &response) {
        return InvokeQuery(name, request, response);
      });
      break;

    case vm::Kind::INVALID:
      FETCH_LOG_DEBUG(LOGGING_NAME, "Invalid function decorator found");
      throw SmartContractException(SmartContractException::Category::COMPILATION,
                                   {"Invalid decorator found in contract"});
      break;
    }
  }
}

/**
 * Extract the a given type from the container type and insert it into the parameter pack
 *
 * @tparam T The type to be extracted
 * @param pack The parameter pack to populate
 * @param obj The source object to extract the value from
 */
template <typename T>
void AddToParameterPack(vm::ParameterPack &pack, msgpack::object const &obj)
{
  // extract the value from the message pack object
  T value{};
  obj.convert(value);

  // add it to the parameter pack
  pack.Add(std::move(value));
}

/**
 * Extract the a given type from the container type and insert it into the parameter pack
 *
 * @tparam T The type to be extracted
 * @param pack The parameter pack to populate
 * @param obj The source object to extract the value from
 */
template <typename T>
void AddToParameterPack(vm::ParameterPack &pack, variant::Variant const &obj)
{
  // extract and add to the pack
  pack.Add(obj.As<T>());
}

/**
 * Convert a byte array into a std::vector
 *
 * @param buffer The reference to the buffer
 * @return The converted buffer
 */
std::vector<uint8_t> Convert(ConstByteArray const &buffer)
{
  return {buffer.pointer(), buffer.pointer() + buffer.size()};
}

/**
 * Extract an address from a msgpack::object
 *
 * @param vm The instance to the VM
 * @param pack The reference to the parameter pack to be populated
 * @param obj The object to extract the address from
 */
void AddAddressToParameterPack(vm::VM *vm, vm::ParameterPack &pack, msgpack::object const &obj)
{
  static uint8_t const  ADDRESS_ID   = static_cast<uint8_t>(0x4d);  // 77
  static uint32_t const ADDRESS_SIZE = 64u;

  bool valid{false};

  if (msgpack::type::EXT == obj.type)
  {
    auto const &ext = obj.via.ext;

    if ((ADDRESS_ID == ext.type()) && (ADDRESS_SIZE == ext.size))
    {
      uint8_t const *start = reinterpret_cast<uint8_t const *>(ext.data());
      uint8_t const *end   = start + ext.size;

      // create the instance of the address
      vm::Ptr<vm::Address> address = vm::Address::Constructor(vm, vm::TypeIds::Address);
      address->SetBytes(std::vector<uint8_t>{start, end});

      // add the address to the parameter pack
      pack.Add(std::move(address));
      valid = true;
    }
  }

  if (!valid)
  {
    throw std::runtime_error("Invalid address formart");
  }
}

/**
 * Extract an address from a JSON object
 *
 * @param vm The pointer to the VM
 * @param pack The parameter pack to be populated
 * @param obj The variant to extract the address from
 */
void AddAddressToParameterPack(vm::VM *vm, vm::ParameterPack &pack, variant::Variant const &obj)
{
  // create the instance of the address
  auto address = vm::Address::Constructor(vm, vm::TypeIds::Address);
  address->SetBytes(Convert(FromBase64(obj.As<ConstByteArray>())));

  // add it to the parameter list
  pack.Add(address);
}

/**
 * Extract a value from the variant type specified based on the expected type id and add it to the
 * given parameter pack
 *
 * @tparam T The variant type
 * @param params The parameter pack to be populated
 * @param expected_type The expected type to be extracted
 * @param variant The input variant from which the value is extracted
 */
template <typename T>
void AddToParameterPack(vm::VM *vm, vm::ParameterPack &params, vm::TypeId expected_type,
                        T const &variant)
{
  switch (expected_type)
  {
  case vm::TypeIds::Bool:
    AddToParameterPack<bool>(params, variant);
    break;

  case vm::TypeIds::Int8:
    AddToParameterPack<int8_t>(params, variant);
    break;

  case vm::TypeIds::Byte:
    AddToParameterPack<uint8_t>(params, variant);
    break;

  case vm::TypeIds::Int16:
    AddToParameterPack<int16_t>(params, variant);
    break;

  case vm::TypeIds::UInt16:
    AddToParameterPack<uint16_t>(params, variant);
    break;

  case vm::TypeIds::Int32:
    AddToParameterPack<int32_t>(params, variant);
    break;

  case vm::TypeIds::UInt32:
    AddToParameterPack<uint32_t>(params, variant);
    break;

  case vm::TypeIds::Int64:
    AddToParameterPack<int64_t>(params, variant);
    break;

  case vm::TypeIds::UInt64:
    AddToParameterPack<uint64_t>(params, variant);
    break;

  case vm::TypeIds::Address:
    AddAddressToParameterPack(vm, params, variant);
    break;

  default:
    throw std::runtime_error("Unable to map data type to VM entity");
  }
}

/**
 * Invoke the specified action on the contract
 *
 * @param name The name of the action
 * @param tx The input transaction
 * @return The corresponding status result for the operation
 */
Contract::Status SmartContract::InvokeAction(std::string const &name, Transaction const &tx)
{
  // Important to keep the handle alive as long as the msgpack::object is needed to avoid segfault!
  msgpack::object_handle       h;
  std::vector<msgpack::object> input_params;
  auto                         parameter_data = byte_array::ByteArray{tx.data()};

  // if the tx has a payload parse it
  if (!parameter_data.empty() && parameter_data != "{}")
  {
    // load the input data into msgpack for deserialisation
    msgpack::unpacker p;
    p.reserve_buffer(parameter_data.size());
    std::memcpy(p.buffer(), parameter_data.pointer(), parameter_data.size());
    p.buffer_consumed(parameter_data.size());

    if (!p.next(h))
    {
      FETCH_LOG_WARN(LOGGING_NAME, "Parse error");
      return Status::FAILED;
    }

    auto const &container = h.get();

    if (msgpack::type::ARRAY != container.type)
    {
      FETCH_LOG_WARN(LOGGING_NAME,
                     "Incorrect format, expected array of arguments. Input: ", parameter_data);
      return Status::FAILED;
    }

    // access the elements of the array
    container.convert(input_params);
  }

  // Get clean VM instance
  auto vm = vm_modules::VMFactory::GetVM(module_);
  vm->SetIOObserver(state());

  // lookup the function / entry point which will be executed
  Script::Function const *target_function = script_->FindFunction(name);
  if (!target_function ||
      (input_params.size() != static_cast<std::size_t>(target_function->num_parameters)))
  {
    FETCH_LOG_WARN(LOGGING_NAME,
                   "Incorrect number of parameters provided for target function. Received: ",
                   input_params.size(), " Expected: ", target_function->num_parameters);
    return Status::FAILED;
  }

  vm::ParameterPack params{vm->registered_types()};

  // start to populate the parameter pack
  try
  {
    for (std::size_t i = 0; i < input_params.size(); ++i)
    {
      auto const &input_parameter    = input_params.at(i);
      auto const &expected_parameter = target_function->variables.at(i);

      AddToParameterPack(vm.get(), params, expected_parameter.type_id, input_parameter);
    }
  }
  catch (std::exception const &)
  {
    // this can happen for a number of reasons
    return Status::FAILED;
  }

  ValidateAddressesInParams(tx, params);

  FETCH_LOG_DEBUG(LOGGING_NAME, "Running smart contract target: ", name);

  // Execute the requested function
  std::string        error;
  std::stringstream  console;
  fetch::vm::Variant output;

  vm->AttachOutputDevice("stdout", console);

  if (!vm->Execute(*script_, name, error, output, params))
  {
    FETCH_LOG_INFO(LOGGING_NAME, "Runtime error: ", error);
    return Status::FAILED;
  }

  return Status::OK;
}

/**
 * Invoke the initialise functionality
 *
 * @param owner The owner identity of the contract (i.e. the creator of the contract)
 * @return The corresponding status result for the operation
 */
Contract::Status SmartContract::InvokeInit(Identity const &owner)
{
  // Get clean VM instance
  auto vm = vm_modules::VMFactory::GetVM(module_);
  vm->SetIOObserver(state());

  FETCH_LOG_DEBUG(LOGGING_NAME, "Running SC init function: ", init_fn_name_);

  vm::ParameterPack params{vm->registered_types()};

  // lookup the function / entry point which will be executed
  Script::Function const *target_function = script_->FindFunction(init_fn_name_);
  if (target_function->num_parameters == 1)
  {
    FETCH_LOG_DEBUG(LOGGING_NAME, "One argument for init - defaulting to address population");

    // create the public key from the identity
    auto const &identity = owner.identifier();

    // create the address instance to be passed to the init function
    vm::Ptr<vm::Address> address = vm::Address::Constructor(vm.get(), vm::TypeIds::Address);

    // assign the string value
    std::vector<uint8_t> pub_key_bytes;
    pub_key_bytes.assign(identity.pointer(), identity.pointer() + identity.size());

    if (!address->SetBytes(std::move(pub_key_bytes)))
    {
      FETCH_LOG_WARN(LOGGING_NAME, "Failed to pack address of TX for init method");
      return Status::FAILED;
    }

    // not sure what this is testing?
    static_assert(vm::IsPtr<vm::Ptr<vm::Address>>::value, "");

    // add the address to the parameter pack
    params.Add(std::move(address));
  }

  // Execute the requested function
  std::string        error;
  std::stringstream  console;
  fetch::vm::Variant output;
<<<<<<< HEAD

  vm->AttachOutputDevice("stdout", console);

  if (!vm->Execute(*script_, name, error, output, params))
=======
  if (!vm->Execute(*script_, init_fn_name_, error, console, output, params))
>>>>>>> 40c797e8
  {
    FETCH_LOG_INFO(LOGGING_NAME, "Runtime error: ", error);
    return Status::FAILED;
  }

  return Status::OK;
}

/**
 * Invoke the specified query on the contract
 *
 * @param name The name of the query
 * @param request The query request
 * @param response The query response
 * @return The corresponding status result for the operation
 */
SmartContract::Status SmartContract::InvokeQuery(std::string const &name, Query const &request,
                                                 Query &response)
{
  // get clean VM instance
  auto vm = vm_modules::VMFactory::GetVM(module_);
  vm->SetIOObserver(state());

  // lookup the script
  Script::Function const *target_function = script_->FindFunction(name);
  if (!target_function)
  {
    FETCH_LOG_WARN(LOGGING_NAME, "Unable to lookup target function");
    return Status::FAILED;
  }

  auto const num_parameters = static_cast<std::size_t>(target_function->num_parameters);

  // create and populate the parameter pack
  vm::ParameterPack params{vm->registered_types()};

  try
  {
    for (std::size_t i = 0; i < num_parameters; ++i)
    {
      auto const &parameter = target_function->variables[i];

      if (!request.Has(parameter.name))
      {
        FETCH_LOG_WARN(LOGGING_NAME, "Unable to lookup variable: ", parameter.name);
        return Status::FAILED;
      }

      // add to the parameter pack
      AddToParameterPack(vm.get(), params, parameter.type_id, request[parameter.name]);
    }
  }
  catch (std::exception const &ex)
  {
    return Status::FAILED;
  }

  // create the initial query response
  response = Query::Object();

  vm::Variant output;
  std::string error;
  std::stringstream console;
  
  vm->AttachOutputDevice("stdout", console);

  if (!vm->Execute(*script_, name, error, output, params))
  {
    response["status"]  = "failed";
    response["msg"]     = error;
    response["console"] = console.str();
    return Status::FAILED;
  }

  // extract the result from the contract output
  switch (output.type_id)
  {
  case vm::TypeIds::Bool:
    response["result"] = output.Get<bool>();
    break;
  case vm::TypeIds::Int8:
    response["result"] = output.Get<int8_t>();
    break;
  case vm::TypeIds::Byte:
    response["result"] = output.Get<uint8_t>();
    break;
  case vm::TypeIds::Int16:
    response["result"] = output.Get<int16_t>();
    break;
  case vm::TypeIds::UInt16:
    response["result"] = output.Get<uint16_t>();
    break;
  case vm::TypeIds::Int32:
    response["result"] = output.Get<int32_t>();
    break;
  case vm::TypeIds::UInt32:
    response["result"] = output.Get<uint32_t>();
    break;
  case vm::TypeIds::Int64:
    response["result"] = output.Get<int64_t>();
    break;
  case vm::TypeIds::UInt64:
    response["result"] = output.Get<uint64_t>();
    break;
  case vm::TypeIds::Float32:
    response["result"] = output.Get<float>();
    break;
  case vm::TypeIds::Float64:
    response["result"] = output.Get<double>();
    break;
  case vm::TypeIds::String:
    response["result"] = output.Get<vm::Ptr<vm::String>>()->str;
    break;
  default:
    // TODO: Deal with general data structures
    break;
  }

  // update the status response to be successful
  response["status"] = "success";

  return Status::OK;
}

}  // namespace ledger
}  // namespace fetch<|MERGE_RESOLUTION|>--- conflicted
+++ resolved
@@ -470,14 +470,10 @@
   std::string        error;
   std::stringstream  console;
   fetch::vm::Variant output;
-<<<<<<< HEAD
 
   vm->AttachOutputDevice("stdout", console);
 
-  if (!vm->Execute(*script_, name, error, output, params))
-=======
-  if (!vm->Execute(*script_, init_fn_name_, error, console, output, params))
->>>>>>> 40c797e8
+  if (!vm->Execute(*script_, init_fn_name_, error, output, params))
   {
     FETCH_LOG_INFO(LOGGING_NAME, "Runtime error: ", error);
     return Status::FAILED;
