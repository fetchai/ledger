--- conflicted
+++ resolved
@@ -240,16 +240,11 @@
     Contract::Status status;
     {
       chain::Address address;
-<<<<<<< HEAD
-      chain::Address::Parse(contract_id.name(), address);
-      ContractContext context{&token_contract_, std::move(address), nullptr, &storage_adapter, 0};
-=======
       if (contract_name != "fetch.token" && !chain::Address::Parse(contract_name, address))
       {
         FETCH_LOG_WARN(LOGGING_NAME, "Failed to parse address: ", contract_name);
       }
-      ContractContext         context{&token_contract_, std::move(address), &storage_adapter, 0};
->>>>>>> f1ebe68c
+      ContractContext context{&token_contract_, std::move(address), nullptr, &storage_adapter, 0};
       ContractContextAttacher raii(*contract, context);
       status = contract->DispatchQuery(query, doc.root(), response);
     }
