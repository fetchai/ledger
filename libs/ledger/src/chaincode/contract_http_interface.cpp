--- conflicted
+++ resolved
@@ -42,23 +42,7 @@
 using fetch::byte_array::ByteArray;
 using fetch::byte_array::ConstByteArray;
 using fetch::byte_array::ToBase64;
-<<<<<<< HEAD
-using fetch::ledger::v2::FromJsonTransaction;
-
-struct AdaptedTx
-{
-  MutableTransaction                   tx;
-  TxSigningAdapter<MutableTransaction> adapter{tx};
-
-  template <typename T>
-  friend void Deserialize(T &serializer, AdaptedTx &tx_in)
-  {
-    serializer >> tx_in.adapter;
-  }
-};
-=======
 using fetch::ledger::FromJsonTransaction;
->>>>>>> 9eccfb96
 
 ConstByteArray const API_PATH_CONTRACT_PREFIX("/api/contract/");
 ConstByteArray const CONTRACT_NAME_SEPARATOR(".");
