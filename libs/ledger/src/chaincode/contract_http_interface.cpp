--- conflicted
+++ resolved
@@ -38,14 +38,10 @@
 namespace {
 
 using fetch::variant::Variant;
-<<<<<<< HEAD
 using fetch::byte_array::ByteArray;
 using fetch::byte_array::ConstByteArray;
 using fetch::byte_array::FromHex;
 using fetch::byte_array::ToBase64;
-=======
-using fetch::byte_array::ConstByteArray;
->>>>>>> f2ab2017
 
 struct AdaptedTx
 {
@@ -304,11 +300,7 @@
 
   // based on the contents of the response determine the correct status code
   http::Status const status_code =
-<<<<<<< HEAD
-      json.Has("json") ? http::Status::CLIENT_ERROR_BAD_REQUEST : http::Status::SUCCESS_OK;
-=======
       json.Has("error") ? http::Status::CLIENT_ERROR_BAD_REQUEST : http::Status::SUCCESS_OK;
->>>>>>> f2ab2017
 
   return http::CreateJsonResponse(json, status_code);
 }
