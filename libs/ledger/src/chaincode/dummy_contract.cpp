--- conflicted
+++ resolved
@@ -34,11 +34,7 @@
   OnTransaction("run", this, &DummyContract::Run);
 }
 
-<<<<<<< HEAD
-DummyContract::Status DummyContract::Wait(Transaction const &)
-=======
-DummyContract::Status DummyContract::Wait(v2::Transaction const &, BlockIndex)
->>>>>>> 6c90f321
+DummyContract::Status DummyContract::Wait(Transaction const &, BlockIndex)
 {
   std::random_device rd;
   std::mt19937       rng;
@@ -61,11 +57,7 @@
   return Status::OK;
 }
 
-<<<<<<< HEAD
-DummyContract::Status DummyContract::Run(Transaction const &)
-=======
-DummyContract::Status DummyContract::Run(v2::Transaction const &, BlockIndex)
->>>>>>> 6c90f321
+DummyContract::Status DummyContract::Run(Transaction const &, BlockIndex)
 {
   FETCH_LOG_DEBUG(LOGGING_NAME, "Running that contract...");
   return Status::OK;
