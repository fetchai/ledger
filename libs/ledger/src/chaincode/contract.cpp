//------------------------------------------------------------------------------
//
//   Copyright 2018-2019 Fetch.AI Limited
//
//   Licensed under the Apache License, Version 2.0 (the "License");
//   you may not use this file except in compliance with the License.
//   You may obtain a copy of the License at
//
//       http://www.apache.org/licenses/LICENSE-2.0
//
//   Unless required by applicable law or agreed to in writing, software
//   distributed under the License is distributed on an "AS IS" BASIS,
//   WITHOUT WARRANTIES OR CONDITIONS OF ANY KIND, either express or implied.
//   See the License for the specific language governing permissions and
//   limitations under the License.
//
//------------------------------------------------------------------------------

#include "chain/transaction.hpp"
#include "core/byte_array/decoders.hpp"
#include "json/document.hpp"
#include "json/exceptions.hpp"
#include "ledger/chaincode/contract.hpp"

namespace fetch {
namespace ledger {

/**
 * Dispatch the initialisation handler
 *
 * @param tx The reference to the originating transaction
 * @return The corresponding status result for the operation
 */
Contract::Result Contract::DispatchInitialise(chain::Address const &    owner,
                                              chain::Transaction const &tx, BlockIndex block_index)
{
  Result status{Status::OK};

  if (init_handler_)
  {
    status = init_handler_(owner, tx, block_index);
  }

  return status;
}

/**
 * Dispatch the specified contract query
 *
 * @param name The name of the query
 * @param query The input query parameters
 * @param response The output query parameters
 * @return The corresponding status result for the operation
 */
Contract::Status Contract::DispatchQuery(ContractName const &name, Query const &query,
                                         Query &response)
{
  auto status{Status::NOT_FOUND};

  auto it = query_handlers_.find(name);
  if (it != query_handlers_.end())
  {
    status = it->second(query, response);
    ++query_counters_[name];
  }

  return status;
}

/**
 * Dispatch the specified a contract action
 *
 * @param name The name of the action
 * @param tx The input transaction
 * @return The corresponding status result for the operation
 */
<<<<<<< HEAD
Contract::Result Contract::DispatchTransaction(Transaction const &tx, BlockIndex block_index)
=======
Contract::Result Contract::DispatchTransaction(byte_array::ConstByteArray const &name,
                                               chain::Transaction const &tx, BlockIndex block_index)
>>>>>>> fad5f05d
{
  Result         status{Status::NOT_FOUND};
  decltype(auto) name = tx.action();

  auto it = transaction_handlers_.find(name);
  if (it != transaction_handlers_.end())
  {
    // dispatch the contract
    status = it->second(tx, block_index);
    ++transaction_counters_[name];
  }

  return status;
}

/**
 * Register the init. handler
 *
 * @param handler The init handler
 */
void Contract::OnInitialise(InitialiseHandler &&handler)
{
  // detect if a handler has already been set
  if (init_handler_)
  {
    throw std::runtime_error("Duplicate initialise handler");
  }

  // register the handler
  init_handler_ = std::move(handler);
}

/**
 * Register a transaction handler
 *
 * @param name The name of the transaction
 * @param handler The transaction handler to be registered
 */
void Contract::OnTransaction(std::string const &name, TransactionHandler &&handler)
{
  // detect duplicates
  if (transaction_handlers_.find(name) != transaction_handlers_.end())
  {
    throw std::logic_error("Duplicate transaction handler registered");
  }

  // register the handler
  transaction_handlers_[name] = std::move(handler);

  // reset the counters
  transaction_counters_[name] = 0;
}

/**
 * Register a query handler
 *
 * @param name The name of the query
 * @param handler The query handler to be registered
 */
void Contract::OnQuery(std::string const &name, QueryHandler &&handler)
{
  // detect duplicates
  if (query_handlers_.find(name) != query_handlers_.end())
  {
    throw std::logic_error("Duplicate query handler registered");
  }

  // register the handler
  query_handlers_[name] = std::move(handler);

  // reset the counters
  query_counters_[name] = 0;
}

/**
 * Utility: Parse the contents of the transaction payload as a JSON object
 *
 * @param tx The input transaction to be processed
 * @param output THe output JSON object to be populated
 * @return true if successful, otherwise falses
 */
bool Contract::ParseAsJson(chain::Transaction const &tx, variant::Variant &output)
{
  bool success{false};

  json::JSONDocument document;

  try
  {
    // parse the data of the transaction
    document.Parse(tx.data());
    success = true;
  }
  catch (json::JSONParseException const &)
  {
  }

  if (success)
  {
    output = document.root();
  }

  return success;
}

/**
 * State Accessor
 *
 * @return The reference to the state instance
 */
ledger::StateAdapter &Contract::state()
{
  detailed_assert(state_ != nullptr);
  return *state_;
}

/**
 * Attach the state interface to the contract instance
 *
 * @param state The reference
 */
void Contract::Attach(ledger::StateAdapter &state)
{
  state_ = &state;
}

/**
 * Detach the state interface from the contract instance
 */
void Contract::Detach()
{
  state_ = nullptr;
}

/**
 * Query Handler Map Accessor
 *
 * @return The query handler map
 */
Contract::QueryHandlerMap const &Contract::query_handlers() const
{
  return query_handlers_;
}

/**
 * Transaction Handler Map Accessor
 *
 * @return The transaction handler map
 */
Contract::TransactionHandlerMap const &Contract::transaction_handlers() const
{
  return transaction_handlers_;
}

}  // namespace ledger
}  // namespace fetch<|MERGE_RESOLUTION|>--- conflicted
+++ resolved
@@ -74,12 +74,7 @@
  * @param tx The input transaction
  * @return The corresponding status result for the operation
  */
-<<<<<<< HEAD
-Contract::Result Contract::DispatchTransaction(Transaction const &tx, BlockIndex block_index)
-=======
-Contract::Result Contract::DispatchTransaction(byte_array::ConstByteArray const &name,
-                                               chain::Transaction const &tx, BlockIndex block_index)
->>>>>>> fad5f05d
+Contract::Result Contract::DispatchTransaction(chain::Transaction const &tx, BlockIndex block_index)
 {
   Result         status{Status::NOT_FOUND};
   decltype(auto) name = tx.action();
