--- conflicted
+++ resolved
@@ -73,11 +73,7 @@
  * @return The corresponding status result for the operation
  */
 Contract::Status Contract::DispatchTransaction(byte_array::ConstByteArray const &name,
-<<<<<<< HEAD
-                                               Transaction const &               tx)
-=======
-                                               v2::Transaction const &tx, BlockIndex block_index)
->>>>>>> 6c90f321
+                                               Transaction const &tx, BlockIndex block_index)
 {
   Status status{Status::NOT_FOUND};
 
