//------------------------------------------------------------------------------
//
//   Copyright 2018-2019 Fetch.AI Limited
//
//   Licensed under the Apache License, Version 2.0 (the "License");
//   you may not use this file except in compliance with the License.
//   You may obtain a copy of the License at
//
//       http://www.apache.org/licenses/LICENSE-2.0
//
//   Unless required by applicable law or agreed to in writing, software
//   distributed under the License is distributed on an "AS IS" BASIS,
//   WITHOUT WARRANTIES OR CONDITIONS OF ANY KIND, either express or implied.
//   See the License for the specific language governing permissions and
//   limitations under the License.
//
//------------------------------------------------------------------------------

#include "ledger/chaincode/token_contract.hpp"
#include "core/byte_array/decoders.hpp"
#include "crypto/fnv.hpp"
#include "ledger/chain/transaction.hpp"
#include "ledger/chaincode/deed.hpp"
#include "ledger/chaincode/wallet_record.hpp"
#include "variant/variant.hpp"
#include "variant/variant_utils.hpp"

#include <functional>
#include <memory>
#include <numeric>
#include <set>
#include <stdexcept>

namespace fetch {
namespace ledger {

constexpr uint64_t MAX_TOKENS = 0xFFFFFFFFFFFFFFFFull;

TokenContract::TokenContract()
{
  // TODO(tfr): I think the function CreateWealth should be OnInit?
  OnTransaction("deed", this, &TokenContract::Deed);
  OnTransaction("wealth", this, &TokenContract::CreateWealth);
  OnTransaction("transfer", this, &TokenContract::Transfer);
  OnQuery("balance", this, &TokenContract::Balance);
}

uint64_t TokenContract::GetBalance(Address const &address)
{
  WalletRecord record{};
  GetStateRecord(record, address.display());

  return record.balance;
}

bool TokenContract::AddTokens(Address const &address, uint64_t amount)
{
  WalletRecord record{};
  GetStateRecord(record, address.display());

  if (amount > (MAX_TOKENS - record.balance))
  {
    return false;
  }

  record.balance += amount;

  SetStateRecord(record, address.display());

  return true;
}

bool TokenContract::SubtractTokens(Address const &address, uint64_t amount)
{
  WalletRecord record{};
  GetStateRecord(record, address.display());

  if (amount > record.balance)
  {
    return false;
  }

  record.balance -= amount;

  SetStateRecord(record, address.display());

  return true;
}

bool TokenContract::TransferTokens(Transaction const &tx, Address const &to, uint64_t amount)
{
  // look up the state record (to see if there is a deed associated with this address)
  WalletRecord from_record{};
  if (!GetStateRecord(from_record, tx.from().display()))
  {
    return false;
  }

  // perform validation checks
  if (from_record.deed)
  {
    // There is current deed in effect.

    // Verify that current transaction possesses authority to perform the transfer
    if (!from_record.deed->Verify(tx, TRANSFER_NAME))
    {
      return false;
    }
  }
  else
  {
    // There is NO deed associated with the SOURCE address.

    // NECESSARY & SUFFICIENT CONDITION to perform transfer: Signature of the
    // SOURCE address MUST be present when NO preceding deed exists.
    if (!tx.IsSignedByFromAddress())
    {
      return false;
    }
  }

  return SubtractTokens(tx.from(), amount) && AddTokens(to, amount);
}

<<<<<<< HEAD
Contract::Status TokenContract::CreateWealth(Transaction const &tx)
=======
Contract::Status TokenContract::CreateWealth(v2::Transaction const &tx, BlockIndex)
>>>>>>> 6c90f321
{
  Contract::Status status{Contract::Status::FAILED};

  // parse the payload as JSON
  Variant data;
  if (ParseAsJson(tx, data))
  {
    // attempt to extract the amount field
    uint64_t amount{0};
    if (Extract(data, AMOUNT_NAME, amount))
    {
      // mint new tokens
      if (AddTokens(tx.from(), amount))
      {
        status = Contract::Status::OK;
      }
    }
  }

  return status;
}

/**
 * Handles transaction related to DEED operation (create, amend, delete).
 *
 * @details The transaction shall carry deed JSON structure in it's data member.
 * The data must have expected JSON structure to make deed valid, please see the
 * examples in deed.cpp
 *
 * @param Transaction carrying deed JSON structure in it's data member.
 *
 * @return Status::OK if deed has been incorporated successfully.
 */
<<<<<<< HEAD
Contract::Status TokenContract::Deed(Transaction const &tx)
=======
Contract::Status TokenContract::Deed(v2::Transaction const &tx, BlockIndex)
>>>>>>> 6c90f321
{
  Variant data;
  if (!ParseAsJson(tx, data))
  {
    return Status::FAILED;
  }

  // retrieve the record (if it exists)
  WalletRecord record{};
  GetStateRecord(record, tx.from().display());

  if (record.deed)
  {
    // This is AMEND request(there is current deed in effect).

    // Verify that current transaction has authority to AMEND the deed
    // currently in effect.
    if (!record.deed->Verify(tx, AMEND_NAME))
    {
      return Status::FAILED;
    }

    // Amend (replace) previous deed with new one.
    if (!record.CreateDeed(data))
    {
      return Status::FAILED;
    }
  }
  else
  {
    // This is CREATION (there is NO deed associated with the address yet).

    // NECESSARY & SUFFICIENT CONDITION: Signature of the DESTINATION address
    // MUST be present when NO preceding deed exists.
    if (!tx.IsSignedByFromAddress())
    {
      return Status::FAILED;
    }

    if (!record.CreateDeed(data))
    {
      return Status::FAILED;
    }
  }

  SetStateRecord(record, tx.from().display());

  return Status::OK;
}

<<<<<<< HEAD
Contract::Status TokenContract::Transfer(Transaction const &tx)
=======
Contract::Status TokenContract::Transfer(v2::Transaction const &tx, BlockIndex)
>>>>>>> 6c90f321
{
  FETCH_UNUSED(tx);
  return Status::FAILED;
}

Contract::Status TokenContract::Balance(Query const &query, Query &response)
{
  Status status = Status::FAILED;

  ConstByteArray input;
  if (Extract(query, ADDRESS_NAME, input))
  {
    // attempt to parse the input address
    Address address{};
    if (Address::Parse(input, address))
    {
      // lookup the record
      WalletRecord record{};
      GetStateRecord(record, address.display());

      // formulate the response
      response            = Variant::Object();
      response["balance"] = record.balance;

      status = Status::OK;
    }
  }
  else
  {
    FETCH_LOG_WARN(LOGGING_NAME, "Incorrect parameters to balance query");
  }

  return status;
}

}  // namespace ledger
}  // namespace fetch<|MERGE_RESOLUTION|>--- conflicted
+++ resolved
@@ -122,11 +122,7 @@
   return SubtractTokens(tx.from(), amount) && AddTokens(to, amount);
 }
 
-<<<<<<< HEAD
-Contract::Status TokenContract::CreateWealth(Transaction const &tx)
-=======
-Contract::Status TokenContract::CreateWealth(v2::Transaction const &tx, BlockIndex)
->>>>>>> 6c90f321
+Contract::Status TokenContract::CreateWealth(Transaction const &tx, BlockIndex)
 {
   Contract::Status status{Contract::Status::FAILED};
 
@@ -160,11 +156,7 @@
  *
  * @return Status::OK if deed has been incorporated successfully.
  */
-<<<<<<< HEAD
-Contract::Status TokenContract::Deed(Transaction const &tx)
-=======
-Contract::Status TokenContract::Deed(v2::Transaction const &tx, BlockIndex)
->>>>>>> 6c90f321
+Contract::Status TokenContract::Deed(Transaction const &tx, BlockIndex)
 {
   Variant data;
   if (!ParseAsJson(tx, data))
@@ -215,11 +207,7 @@
   return Status::OK;
 }
 
-<<<<<<< HEAD
-Contract::Status TokenContract::Transfer(Transaction const &tx)
-=======
-Contract::Status TokenContract::Transfer(v2::Transaction const &tx, BlockIndex)
->>>>>>> 6c90f321
+Contract::Status TokenContract::Transfer(Transaction const &tx, BlockIndex)
 {
   FETCH_UNUSED(tx);
   return Status::FAILED;
