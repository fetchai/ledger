--- conflicted
+++ resolved
@@ -107,9 +107,6 @@
   , notarisation_{std::move(notarisation)}
 {
   assert(stake_);
-<<<<<<< HEAD
-  FETCH_UNUSED(chain_);
-
   // if notarising then must have removal of conflicting blocks of the same weight from tips in main
   // chain
   if (notarisation_ && !chain_.enable_stutter_removal_)
@@ -120,8 +117,6 @@
                    "Notarisation disabled.");
     notarisation_.reset();
   }
-=======
->>>>>>> ac992484
 }
 
 // TODO(HUT): probably this is not required any more.
