//------------------------------------------------------------------------------
//
//   Copyright 2018-2019 Fetch.AI Limited
//
//   Licensed under the Apache License, Version 2.0 (the "License");
//   you may not use this file except in compliance with the License.
//   You may obtain a copy of the License at
//
//       http://www.apache.org/licenses/LICENSE-2.0
//
//   Unless required by applicable law or agreed to in writing, software
//   distributed under the License is distributed on an "AS IS" BASIS,
//   WITHOUT WARRANTIES OR CONDITIONS OF ANY KIND, either express or implied.
//   See the License for the specific language governing permissions and
//   limitations under the License.
//
//------------------------------------------------------------------------------

#include "beacon/block_entropy.hpp"
#include "core/random/lcg.hpp"
#include "ledger/consensus/consensus.hpp"

#include <ctime>
#include <random>
#include <utility>

/**
 * Consensus enforcement class.
 *
 * During operation, miners will stake tokens in order to get into
 * the staking pool and are known as stakers (at genesis
 * certain stakers will be pre-set). These stakers
 * are selected to form a 'cabinet'.
 *
 * The cabinet will form a 'group public key' through
 * use of threshold cryptography (MCL scheme). This is referred to
 * as 'distributed key generation', DKG.
 *
 * Of these N cabinet members, during DKG some subset M will qualify to be able to
 * sign the group public key. These are known as 'the qualified set',
 * or qual.
 *
 * During block production, entropy is generated in blocks by signing
 * (using this group key) the previous group signature. This entropy
 * then sets on a block by block basis the priority ranking of qual.
 *
 * In the ideal case, the first member of qual for that block/entropy
 * will produce the heaviest block to be accepted by the network. Other
 * members of qual are forced to wait relative to block time to make
 * a competing fork, for efficiency reasons.
 *
 * There are a number of thresholds/system limits:
 * - max cabinet size        , the maximum allowed cabinet taken from stakers
 * - qual threshold          , qual must be no less than 2/3rds of the cabinet
 * - signing threshold       , (1/2)+1 of the cabinet
 * - confirmation threshold  , set to signing threshold
 */

namespace {

constexpr char const *LOGGING_NAME = "Consensus";

using Consensus       = fetch::ledger::Consensus;
using NextBlockPtr    = Consensus::NextBlockPtr;
using Status          = Consensus::Status;
using StakeManagerPtr = Consensus::StakeManagerPtr;
using BlockPtr        = Consensus::BlockPtr;

using fetch::ledger::MainChain;
using fetch::ledger::Block;

using DRNG = fetch::random::LinearCongruentialGenerator;

<<<<<<< HEAD
const std::size_t DIGEST_LENGTH_BYTES{32};

std::size_t SafeDecrement(std::size_t value, std::size_t decrement)
{
  if (decrement >= value)
  {
    return 0;
  }

  return value - decrement;
}

=======
>>>>>>> 86038966
template <typename T>
T DeterministicShuffle(T &container, uint64_t entropy)
{
  std::sort(container.begin(), container.end());
  DRNG rng(entropy);
  std::shuffle(container.begin(), container.end(), rng);
  return container;
}

}  // namespace

Consensus::Consensus(StakeManagerPtr stake, BeaconSetupServicePtr beacon_setup,
                     BeaconServicePtr beacon, MainChain const &chain, StorageInterface &storage,
                     Identity mining_identity, uint64_t aeon_period, uint64_t max_cabinet_size,
                     uint64_t block_interval_ms, NotarisationPtr notarisation)
  : storage_{storage}
  , stake_{std::move(stake)}
  , cabinet_creator_{std::move(beacon_setup)}
  , beacon_{std::move(beacon)}
  , chain_{chain}
  , mining_identity_{std::move(mining_identity)}
  , mining_address_{chain::Address(mining_identity_)}
  , aeon_period_{aeon_period}
  , max_cabinet_size_{max_cabinet_size}
  , block_interval_ms_{block_interval_ms}
  , notarisation_{std::move(notarisation)}
{
  assert(stake_);
}

Consensus::WeightedQual QualWeightedByEntropy(Consensus::BlockEntropy::Cabinet const &cabinet,
                                              uint64_t                                entropy)
{
  Consensus::WeightedQual ret;
  ret.reserve(cabinet.size());

  for (auto const &i : cabinet)
  {
    ret.emplace_back(i);
  }

  return DeterministicShuffle(ret, entropy);
}

// TODO(HUT): probably this is not required any more.
Consensus::CabinetPtr Consensus::GetCabinet(Block const &previous) const
{
  // Calculate the last relevant snapshot
  uint64_t const last_snapshot = previous.block_number - (previous.block_number % aeon_period_);

  // Invalid to request a cabinet too far ahead in time
  assert(cabinet_history_.find(last_snapshot) != cabinet_history_.end());

  if (cabinet_history_.find(last_snapshot) == cabinet_history_.end())
  {
    FETCH_LOG_INFO(LOGGING_NAME, "No cabinet history found for block: ", previous.block_number,
                   " AKA ", last_snapshot);
    return nullptr;
  }

  // If the last cabinet was the valid cabinet, return this. Otherwise, deterministically
  // shuffle the cabinet using the random beacon
  if (last_snapshot == previous.block_number)
  {
    return cabinet_history_.at(last_snapshot);
  }

  auto cabinet_ptr = cabinet_history_.find(last_snapshot);
  assert(cabinet_ptr != cabinet_history_.end());

  Cabinet cabinet_copy = *(cabinet_ptr->second);

  DeterministicShuffle(cabinet_copy, previous.block_entropy.EntropyAsU64());

  return std::make_shared<Cabinet>(cabinet_copy);
}

uint32_t Consensus::GetThreshold(Block const &block) const
{
  auto cabinet_size = static_cast<double>(GetCabinet(block)->size());
  return static_cast<uint32_t>(std::floor(cabinet_size * threshold_)) + 1;
}

BlockPtr GetBlockPriorTo(Block const &current, MainChain const &chain)
{
  return chain.GetBlock(current.previous_hash);
}

Block GetBeginningOfAeon(Block const &current, MainChain const &chain)
{
  Block ret = current;

  // Walk back the chain until we see a block specifying an aeon beginning (corner
  // case for true genesis)
  while (!ret.block_entropy.IsAeonBeginning() && ret.block_number != 0)
  {
    auto prior = GetBlockPriorTo(ret, chain);

    if (!prior)
    {
      FETCH_LOG_ERROR(LOGGING_NAME,
                      "Failed to find the beginning of the aeon when traversing the chain!");
      throw std::runtime_error("Failed to traverse main chain");
    }

    ret = *prior;
  }

  return ret;
}

bool Consensus::VerifyNotarisation(Block const &block) const
{
  // Genesis is not notarised so the body of blocks with block number 1 do
  // not contain a notarisation
  if (notarisation_ && block.block_number > 1)
  {
    // Try to verify with notarisation units in notarisation_
    auto previous_notarised_block = chain_.GetBlock(block.previous_hash);

    if (!previous_notarised_block)
    {
      FETCH_LOG_WARN(LOGGING_NAME, "Failed to find preceding block when verifying notarisation!");
      return false;
    }

    auto result = notarisation_->Verify(previous_notarised_block->block_number,
                                        previous_notarised_block->hash,
                                        block.block_entropy.block_notarisation);
    if (result == NotarisationResult::CAN_NOT_VERIFY)
    {
      // If block is too old then get aeon beginning
      auto aeon_block                = GetBeginningOfAeon(*previous_notarised_block, chain_);
      auto threshold                 = GetThreshold(*previous_notarised_block);
      auto ordered_notarisation_keys = aeon_block.block_entropy.aeon_notarisation_keys;

      return notarisation_->Verify(previous_notarised_block->hash,
                                   block.block_entropy.block_notarisation,
                                   ordered_notarisation_keys, threshold);
    }
    if (result == NotarisationResult::FAIL_VERIFICATION)
    {
      return false;
    }
  }
  return true;
}

<<<<<<< HEAD
uint64_t Consensus::GetBlockGenerationWeight(Block const &         previous,
                                             chain::Address const &address) const
=======
uint64_t Consensus::GetBlockGenerationWeight(Block const &current, Identity const &identity)
>>>>>>> 86038966
{
  auto beginning_of_aeon = GetBeginningOfAeon(current, chain_);

  auto qualified_cabinet_weighted = QualWeightedByEntropy(beginning_of_aeon.block_entropy.qualified,
                                                          current.block_entropy.EntropyAsU64());

  if (std::find(qualified_cabinet_weighted.begin(), qualified_cabinet_weighted.end(), identity) ==
      qualified_cabinet_weighted.end())
  {
    // Note: weight being non zero indicates not in cabinet
    return 0;
  }

  uint64_t const dist = static_cast<uint64_t>(std::distance(
      qualified_cabinet_weighted.begin(),
      std::find(qualified_cabinet_weighted.begin(), qualified_cabinet_weighted.end(), identity)));

  // Top rank, miner 0 should get the highest weight of qual size
  return static_cast<uint64_t>(qualified_cabinet_weighted.size() - dist);
}

/**
 * Determine whether the proposed block is valid according to consensus timing requirements.
 * Requirements for this are that the miner is a member of qual, and that it is within its rights
 * according to the time slot protocol and its weighting. So it tests:
 *
 * - block made by member of qual
 * -
 */
bool Consensus::ValidBlockTiming(Block const &previous, Block const &proposed) const
{
  FETCH_LOG_TRACE(LOGGING_NAME, "Should generate block? Prev: ", previous.block_number);

  Identity const &identity = proposed.miner_id;

  // Have to use the proposed block for this fn in case the block would be a new
  // aeon beginning.
  Block beginning_of_aeon = GetBeginningOfAeon(proposed, chain_);

  BlockEntropy::Cabinet qualified_cabinet = beginning_of_aeon.block_entropy.qualified;
  auto                  qualified_cabinet_weighted =
      QualWeightedByEntropy(qualified_cabinet, proposed.block_entropy.EntropyAsU64());

  if (qualified_cabinet.find(identity.identifier()) == qualified_cabinet.end())
  {
    FETCH_LOG_INFO(LOGGING_NAME, "Miner ", identity.identifier().ToBase64(),
                   " attempted to mine block ", previous.block_number + 1,
                   " but was not part of qual:");

    for (auto const &member : qualified_cabinet)
    {
      FETCH_LOG_INFO(LOGGING_NAME, member.ToBase64());
    }

    return false;
  }

  // TODO(HUT): check block has been signed correctly

  // Time slot protocol: within the block period, only the heaviest weighted miner may produce a
  // block, outside this interval, any miner may produce a block.
  uint64_t last_block_timestamp_ms     = previous.timestamp * 1000;
  uint64_t proposed_block_timestamp_ms = proposed.timestamp * 1000;
  uint64_t time_now_ms =
      GetTime(fetch::moment::GetClock("default", fetch::moment::ClockType::SYSTEM)) * 1000;

  // Blocks must be ahead in time of the previous, and less than or equal to current time or they
  // will be rejected.
  if (proposed_block_timestamp_ms > time_now_ms)
  {
    FETCH_LOG_WARN(LOGGING_NAME,
                   "Found block that appears to be minted ahead in time. This is invalid.");
    return false;
  }

  if (proposed_block_timestamp_ms < last_block_timestamp_ms)
  {
    FETCH_LOG_WARN(
        LOGGING_NAME,
        "Found block that indicates it was minted before the previous. This is invalid.");
    return false;
  }

  uint64_t const previous_block_window_ends = last_block_timestamp_ms + block_interval_ms_;

  // Blocks cannot be created within the block interval of the previous, this enforces
  // the block period
  if (proposed_block_timestamp_ms < previous_block_window_ends)
  {
    FETCH_LOG_DEBUG(LOGGING_NAME, "Cannot produce within block interval.");
    return false;
  }

  assert(!qualified_cabinet_weighted.empty());

  // Miners must additionally wait N block periods according to their rank (0 being the best)
  // Note, this is the identity specified in the block.
  auto const miner_rank = std::distance(
      qualified_cabinet_weighted.begin(),
      std::find(qualified_cabinet_weighted.begin(), qualified_cabinet_weighted.end(), identity));

  if (proposed_block_timestamp_ms >
      uint64_t(previous_block_window_ends + (uint64_t(miner_rank) * block_interval_ms_)))
  {
    if (identity == mining_identity_)
    {
      FETCH_LOG_INFO(
          LOGGING_NAME, "Minting block. Time now: ", time_now_ms,
          " Timestamp: ", block_interval_ms_, " proposed: ", proposed_block_timestamp_ms,
          " Prev window ends: ", previous_block_window_ends,
          " last block TS:  ", last_block_timestamp_ms, " miner rank: ", miner_rank, " target: ",
          uint64_t(previous_block_window_ends + (uint64_t(miner_rank) * block_interval_ms_)),
          " block weight: ", proposed.weight, " ident: ", mining_identity_.identifier().ToBase64());
    }
    return true;
  }

  return false;
}

/**
 * Whether the cabinet should be triggered
 */
bool ShouldTriggerAeon(uint64_t block_number, uint64_t aeon_period)
{
  return (block_number % aeon_period) == 0;
}

/**
 * Trigger a new cabinet on a trigger point, so long as the exact cabinet
 * wasn't already triggered. This will allow alternating cabinets to be triggered for the
 * same block height.
 *
 */
bool Consensus::ShouldTriggerNewCabinet(Block const &block)
{
  bool const trigger_point = ShouldTriggerAeon(block.block_number, aeon_period_);

  if (last_triggered_cabinet_ != block.hash && trigger_point)
  {
    last_triggered_cabinet_ = block.hash;
    return true;
  }

  return false;
}

void Consensus::UpdateCurrentBlock(Block const &current)
{
  bool const one_ahead = current.block_number == current_block_.block_number + 1;

  if (current.block_number > current_block_.block_number && !one_ahead)
  {
    FETCH_LOG_WARN(LOGGING_NAME,
                   "Note: updating consensus with a block more than one ahead than last updated "
                   "block! Current: ",
                   current_block_.block_number, " Attempt: ", current.block_number);
  }

  // Don't try to set previous when we see genesis!
  if (current.block_number == 0)
  {
    current_block_ = current;
  }
  else
  {
    current_block_ = current;

    auto prior = GetBlockPriorTo(current_block_, chain_);

    if (!prior)
    {
      FETCH_LOG_ERROR(LOGGING_NAME,
                      "Failed to find the beginning of the aeon when updating the block!");
      throw std::runtime_error("Failed to update block!");
    }

    previous_block_    = *prior;
    beginning_of_aeon_ = GetBeginningOfAeon(current_block_, chain_);
  }

  if (!stake_->Load(storage_))
  {
    FETCH_LOG_ERROR(LOGGING_NAME,
                    "Failure to load stake information. block: ", current_block_.block_number);
    return;
  }

  // this might cause a trim that is not flushed to the state DB, however, on the next block the
  // full trim will take place and the state DB will be updated.
  stake_->UpdateCurrentBlock(current_block_.block_number);

  // Notify notarisation of new valid block
  if (notarisation_)
  {
    notarisation_->NotariseBlock(current_block_);
    if (current.block_entropy.IsAeonBeginning())
    {
      uint64_t round_start = current_block_.block_number;
      assert(!current_block_.block_entropy.aeon_notarisation_keys.empty());
      notarisation_->SetAeonDetails(round_start, round_start + aeon_period_ - 1,
                                    GetThreshold(current_block_),
                                    current_block_.block_entropy.aeon_notarisation_keys);
    }
  }

  if (ShouldTriggerNewCabinet(current_block_))
  {
    // attempt to build the cabinet from
    auto cabinet = stake_->BuildCabinet(current_block_, max_cabinet_size_);
    if (!cabinet)
    {
      FETCH_LOG_ERROR(LOGGING_NAME,
                      "Failed to build cabinet for block: ", current_block_.block_number);
      return;
    }

    CabinetMemberList cabinet_member_list;
    cabinet_history_[current.block_number] = cabinet;

    TrimToSize(cabinet_history_, HISTORY_LENGTH);

    bool member_of_cabinet{false};
    for (auto const &staker : *cabinet_history_[current.block_number])
    {
      FETCH_LOG_DEBUG(LOGGING_NAME, "Adding staker: ", staker.identifier().ToBase64());

      if (staker == mining_identity_)
      {
        member_of_cabinet = true;
      }

      cabinet_member_list.insert(staker.identifier());
    }

    if (member_of_cabinet)
    {
      auto threshold =
          static_cast<uint32_t>(std::floor(static_cast<double>(cabinet_member_list.size())) *
                                threshold_) +
          1;

      FETCH_LOG_INFO(LOGGING_NAME, "Block: ", current_block_.block_number,
                     " creating new aeon. Periodicity: ", aeon_period_, " threshold: ", threshold,
                     " as double: ", threshold_, " cabinet size: ", cabinet_member_list.size());

      uint64_t last_block_time = current.timestamp;
      auto     current_time =
          GetTime(fetch::moment::GetClock("default", fetch::moment::ClockType::SYSTEM));

      if (current.block_number == 0)
      {
        last_block_time = default_start_time_;
      }

      FETCH_LOG_INFO(LOGGING_NAME, "Starting DKG with timestamp: ", last_block_time,
                     " current: ", current_time,
                     " diff: ", int64_t(current_time) - int64_t(last_block_time));

      uint64_t block_interval = 1;

      // Safe to call this multiple times
      cabinet_creator_->StartNewCabinet(cabinet_member_list, threshold,
                                        current_block_.block_number + 1,
                                        current_block_.block_number + aeon_period_,
                                        last_block_time + block_interval, current.block_entropy);
    }
  }

  beacon_->MostRecentSeen(current_block_.block_number);
  cabinet_creator_->Abort(current_block_.block_number);
}

// TODO(HUT): put block number confirmation/check here (?)
// TODO(HUT): check you're a member of qual
// TODO(HUT): turn this off when syncing(?)
NextBlockPtr Consensus::GenerateNextBlock()
{
  NextBlockPtr ret;

  // Number of block we want to generate
  uint64_t const block_number = current_block_.block_number + 1;

  ret = std::make_unique<Block>();

  // Try to get entropy for the block we are generating - is allowed to fail if we request too
  // early. Need to do entropy generation first so that we can pass the block we are generating
  // into GetBlockGenerationWeight (important for first block of each aeon which specifies the
  // qual for this aeon)
  if (EntropyGeneratorInterface::Status::OK !=
      beacon_->GenerateEntropy(block_number, ret->block_entropy))
  {
    return {};
  }

  // Note, it is important to do this here so the block when passed to ValidBlockTiming
  // is well formed
  ret->previous_hash = current_block_.hash;
  ret->block_number  = block_number;
  ret->miner         = mining_address_;
  ret->miner_id      = mining_identity_;
  ret->timestamp = GetTime(fetch::moment::GetClock("default", fetch::moment::ClockType::SYSTEM));
  ret->weight    = GetBlockGenerationWeight(*ret, mining_identity_);

  // Note here the previous block's entropy determines miner selection
  if (!ValidBlockTiming(current_block_, *ret))
  {
    return {};
  }

  if (notarisation_)
  {
    // Add notarisation to block
    auto notarisation = notarisation_->GetAggregateNotarisation(current_block_);
    if (current_block_.block_number != 0 && notarisation.first.isZero())
    {
      // Notarisation for head of chain is not ready yet so wait
      return {};
    }
    ret->block_entropy.block_notarisation = notarisation;

    // Notify notarisation of new valid block
    notarisation_->NotariseBlock(*ret);
  }

  return ret;
}

// Helper function to determine whether the block has been signed correctly
bool BlockSignedByQualMember(fetch::ledger::Block const &block)
{
  assert(!block.hash.empty());

  // Is in qual check
  if (block.block_entropy.qualified.find(block.miner_id.identifier()) ==
      block.block_entropy.qualified.end())
  {
    return false;
  }

  return fetch::crypto::Verifier::Verify(block.miner_id, block.hash, block.miner_signature);
}

/**
 * Checks all cabinet members have submitted a notarisation key which has been signed correctly
 */
bool ValidNotarisationKeys(Consensus::BlockEntropy::Cabinet const &             cabinet,
                           Consensus::BlockEntropy::AeonNotarisationKeys const &notarisation_keys)
{
  for (auto const &member : cabinet)
  {
    if (notarisation_keys.find(member) == notarisation_keys.end() ||
        !fetch::crypto::Verifier::Verify(fetch::crypto::Identity(member),
                                         notarisation_keys.at(member).first.getStr(),
                                         notarisation_keys.at(member).second))
    {
      return false;
    }
  }
  return true;
}

/**
 * Given a block entropy, determine whether it has been signed off on
 * by enough qualified stakers.
 */
bool Consensus::EnoughQualSigned(BlockEntropy const &block_entropy) const
{
  FETCH_UNUSED(block_entropy);
  // TODO(HUT): Here, the following checks will be performed (awaits Ed's changes):
  // - Given the appropriate cabinet,
  // - Are members of qual in this cabinet
  // - Does qual meet threshold requirements: Are there enough members of qual, total
  // - Have enough qual signed the block
  return true;
}

Status Consensus::ValidBlock(Block const &current) const
{
  Status ret = Status::YES;

  // TODO(HUT): more thorough checks for genesis needed
  if (current.block_number == 0)
  {
    return Status::YES;
  }

  if (current.hash.size() != DIGEST_LENGTH_BYTES ||
      current.previous_hash.size() != DIGEST_LENGTH_BYTES)
  {
    return Status::NO;
  }

  if (current.block_number != current.block_entropy.block_number)
  {
    return Status::NO;
  }

  if (current.weight != GetBlockGenerationWeight(current, current.miner))
  {
    FETCH_LOG_WARN(LOGGING_NAME, "Block with incorrect weight found");
    return Status::NO;
  }

  auto const block_preceeding = GetBlockPriorTo(current, chain_);

  // This will happen if the block is loose
  if (!block_preceeding)
  {
    return Status::NO;
  }

  if (!BlockSignedByQualMember(current))
  {
    FETCH_LOG_WARN(LOGGING_NAME,
                   "Saw block not signed by a member of qual! Block: ", current.block_number);
    return Status::NO;
  }

  BlockEntropy::Cabinet        qualified_cabinet;
  BlockEntropy::GroupPublicKey group_pub_key;

  // If this block would be the start of a new aeon, need to check the stakers for the prev. block
  if (ShouldTriggerAeon(block_preceeding->block_number, aeon_period_))
  {
    auto const &block_entropy = current.block_entropy;

    if (!block_entropy.IsAeonBeginning())
    {
      FETCH_LOG_WARN(LOGGING_NAME,
                     "Found block that didn't create a new aeon when it should have!");
      return Status::NO;
    }

    // Check that the members of qual have all signed correctly
    if (!EnoughQualSigned(block_entropy))
    {
      FETCH_LOG_WARN(LOGGING_NAME, "Received a block with a bad aeon starting point!");
    }

    // Check that the members of qual meet threshold requirements
    qualified_cabinet = block_entropy.qualified;
    group_pub_key     = block_entropy.group_public_key;

    if (qualified_cabinet.size() > max_cabinet_size_)
    {
      FETCH_LOG_WARN(LOGGING_NAME, "Found a block that had too many members in qual!");
      return Status::NO;
    }

    if (notarisation_ &&
        !ValidNotarisationKeys(qualified_cabinet, block_entropy.aeon_notarisation_keys))
    {
      FETCH_LOG_WARN(LOGGING_NAME, "Found block whose notarisation keys are not valid");
      return Status::NO;
    }
  }
  else
  {
    auto beginning_of_aeon = GetBeginningOfAeon(current, chain_);
    qualified_cabinet      = beginning_of_aeon.block_entropy.qualified;
    group_pub_key          = beginning_of_aeon.block_entropy.group_public_key;
  }

  if (beacon_ &&
      !dkg::BeaconManager::Verify(group_pub_key, block_preceeding->block_entropy.EntropyAsSHA256(),
                                  current.block_entropy.group_signature))
  {
    FETCH_LOG_WARN(LOGGING_NAME, "Found block whose entropy isn't a signature of the previous!");
    return Status::NO;
  }

  if (!VerifyNotarisation(current))
  {
    FETCH_LOG_WARN(LOGGING_NAME, "Found block whose notarisation is not valid");
    return Status::NO;
  }

  // Perform the time checks (also qual adherence). Note, this check should be last, as the checking
  // logic relies on a well formed block.
  if (!ValidBlockTiming(*block_preceeding, current))
  {
    FETCH_LOG_WARN(LOGGING_NAME, "Found block with bad timings!");
    return Status::NO;
  }

  return ret;
}

void Consensus::Reset(StakeSnapshot const &snapshot, StorageInterface &storage)
{
  Reset(snapshot);

  FETCH_LOG_DEBUG(LOGGING_NAME, "Resetting stake aggregate...");

  // additionally since we need to flush these changes to disk
  bool const success = stake_->Save(storage);

  if (success)
  {
    FETCH_LOG_INFO(LOGGING_NAME, "Resetting stake aggregate...complete");
  }
  else
  {
    FETCH_LOG_WARN(LOGGING_NAME, "Resetting stake aggregate...FAILED");
  }
}

void Consensus::Reset(StakeSnapshot const &snapshot)
{
  FETCH_LOG_INFO(LOGGING_NAME, "Consensus::Reset");

  cabinet_history_[0] = stake_->Reset(snapshot, max_cabinet_size_);

  if (cabinet_history_.find(0) == cabinet_history_.end())
  {
    FETCH_LOG_INFO(LOGGING_NAME, "No cabinet history found for block when resetting.");
  }
}

void Consensus::SetMaxCabinetSize(uint16_t size)
{
  max_cabinet_size_ = size;
}

StakeManagerPtr Consensus::stake()
{
  return stake_;
}

void Consensus::SetAeonPeriod(uint16_t aeon_period)
{
  aeon_period_ = aeon_period;
}

void Consensus::SetBlockInterval(uint64_t block_interval_ms)
{
  block_interval_ms_ = block_interval_ms;
}

void Consensus::SetDefaultStartTime(uint64_t default_start_time)
{
  default_start_time_ = default_start_time;
}

void Consensus::AddCabinetToHistory(uint64_t block_number, CabinetPtr const &cabinet)
{
  cabinet_history_[block_number] = cabinet;
  TrimToSize(cabinet_history_, HISTORY_LENGTH);
}<|MERGE_RESOLUTION|>--- conflicted
+++ resolved
@@ -71,21 +71,6 @@
 
 using DRNG = fetch::random::LinearCongruentialGenerator;
 
-<<<<<<< HEAD
-const std::size_t DIGEST_LENGTH_BYTES{32};
-
-std::size_t SafeDecrement(std::size_t value, std::size_t decrement)
-{
-  if (decrement >= value)
-  {
-    return 0;
-  }
-
-  return value - decrement;
-}
-
-=======
->>>>>>> 86038966
 template <typename T>
 T DeterministicShuffle(T &container, uint64_t entropy)
 {
@@ -234,12 +219,7 @@
   return true;
 }
 
-<<<<<<< HEAD
-uint64_t Consensus::GetBlockGenerationWeight(Block const &         previous,
-                                             chain::Address const &address) const
-=======
 uint64_t Consensus::GetBlockGenerationWeight(Block const &current, Identity const &identity)
->>>>>>> 86038966
 {
   auto beginning_of_aeon = GetBeginningOfAeon(current, chain_);
 
