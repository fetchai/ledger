//------------------------------------------------------------------------------
//
//   Copyright 2018-2019 Fetch.AI Limited
//
//   Licensed under the Apache License, Version 2.0 (the "License");
//   you may not use this file except in compliance with the License.
//   You may obtain a copy of the License at
//
//       http://www.apache.org/licenses/LICENSE-2.0
//
//   Unless required by applicable law or agreed to in writing, software
//   distributed under the License is distributed on an "AS IS" BASIS,
//   WITHOUT WARRANTIES OR CONDITIONS OF ANY KIND, either express or implied.
//   See the License for the specific language governing permissions and
//   limitations under the License.
//
//------------------------------------------------------------------------------

#include <ctime>
#include <utility>

#include "ledger/consensus/consensus.hpp"

constexpr char const *LOGGING_NAME = "Consensus";

using Consensus       = fetch::ledger::Consensus;
using NextBlockPtr    = Consensus::NextBlockPtr;
using Status          = Consensus::Status;
using StakeManagerPtr = Consensus::StakeManagerPtr;

Consensus::Consensus(StakeManagerPtr stake, BeaconServicePtr beacon, MainChain const &chain,
                     Identity mining_identity, uint64_t aeon_period, uint64_t max_committee_size)
  : stake_{std::move(stake)}
  , beacon_{std::move(beacon)}
  , chain_{chain}
  , mining_identity_{std::move(mining_identity)}
  , mining_address_{Address(mining_identity_)}
  , aeon_period_{aeon_period}
  , max_committee_size_{max_committee_size}
{
  assert(stake_);
  FETCH_UNUSED(chain_);
}

void Consensus::UpdateCurrentBlock(Block const &current)
{
  if (current.body.block_number > current_block_number_ &&
      current.body.block_number != current_block_number_ + 1)
  {
    FETCH_LOG_ERROR(LOGGING_NAME,
                    "Updating the current block more than one block ahead is invalid");
    return;
  }

  // temporary behaviour - do not allow updating backwards
  if (current.body.block_number < current_block_number_)
  {
    return;
  }

  const bool is_genesis = current.body.block_number == 0;

  current_block_        = current;
  current_block_number_ = current.body.block_number;

  if (!is_genesis)
  {
    stake_->UpdateCurrentBlock(current_block_);
  }

  if ((current_block_number_ % aeon_period_) == 0 &&
      int64_t(current_block_number_) > last_committee_created_)
  {
    last_committee_created_ = int64_t(current_block_number_);

    CabinetMemberList cabinet_member_list;
    auto const        current_stakers = stake_->GetCommittee(current_block_);

    for (auto const &staker : *current_stakers)
    {
      FETCH_LOG_DEBUG(LOGGING_NAME, "Adding staker: ", staker.identifier().ToBase64());
      cabinet_member_list.insert(staker);
    }

    uint32_t threshold = static_cast<uint32_t>(
        std::ceil(static_cast<double>(cabinet_member_list.size()) * threshold_));

    FETCH_LOG_INFO(LOGGING_NAME, "Block: ", current_block_number_,
                   " creating new aeon. Periodicity: ", aeon_period_, " threshold: ", threshold,
                   " as double: ", threshold_, " cabinet size: ", cabinet_member_list.size());

    uint64_t last_block_time = current.body.timestamp;
    uint64_t current_time    = static_cast<uint64_t>(std::time(nullptr));

    if (current.body.block_number == 0)
    {
      last_block_time = default_start_time_;
    }

<<<<<<< HEAD
    if (current.body.block_number == 0 && last_block_time == 0)
    {
      uint64_t wait_time_s            = 5;
      uint64_t future_start           = current_time + (2 * wait_time_s);
      uint64_t future_start_quantised = future_start - (future_start % wait_time_s);

      FETCH_LOG_INFO(LOGGING_NAME, "Manually setting start time to: ", future_start_quantised,
                     ". Current: ", current_time);

      last_block_time = future_start_quantised;
    }
    else
    {
      FETCH_LOG_INFO(LOGGING_NAME, "Starting DKG with timestamp: ", last_block_time,
                     " current: ", current_time,
                     " diff: ", int64_t(current_time) - int64_t(last_block_time));
    }
=======
    FETCH_LOG_INFO(LOGGING_NAME, "Starting DKG with timestamp: ", last_block_time,
                   " current: ", current_time,
                   " diff: ", int64_t(current_time) - int64_t(last_block_time));
>>>>>>> 738c9984

    uint64_t block_interval = 1;

    beacon_->StartNewCabinet(cabinet_member_list, threshold, current_block_number_,
                             current_block_number_ + aeon_period_ + 1,
                             last_block_time + block_interval);
<<<<<<< HEAD
=======
  }
  else if ((current_block_number_ - 1 % aeon_period_) == 0)
  {
    beacon_->AbortCabinet(current_block_number_);
>>>>>>> 738c9984
  }
}

NextBlockPtr Consensus::GenerateNextBlock()
{
  NextBlockPtr ret;

  // Number of block we want to generate
  uint64_t const block_number = current_block_number_ + 1;
  uint64_t       entropy      = 0;

  // Try to get entropy for the block we are generating - is allowed to fail if we request too
  // early
  if (EntropyGeneratorInterface::Status::OK !=
      beacon_->GenerateEntropy(current_block_.body.hash, block_number, entropy))
  {
    return ret;
  }

  // Note here the previous block's entropy determines miner selection
  if (!stake_->ShouldGenerateBlock(current_block_, mining_address_))
  {
    return ret;
  }

  ret = std::make_unique<Block>();

  ret->body.previous_hash = current_block_.body.hash;
  ret->body.block_number  = block_number;
  ret->body.miner         = mining_address_;
  ret->body.entropy       = entropy;
  ret->weight             = stake_->GetBlockGenerationWeight(current_block_, mining_address_);

  return ret;
}

Status Consensus::ValidBlock(Block const &previous, Block const &current)
{
  Status ret = Status::YES;

  // Attempt to ascertain the beacon value within the block
  uint64_t entropy = 0;

  // Try to get entropy for the block we are generating - because of races it could be
  // we have yet to receive it from the network.
  auto result = beacon_->GenerateEntropy(current.body.hash, current.body.block_number, entropy);

  switch (result)
  {
  case EntropyGeneratorInterface::Status::NOT_READY:
    FETCH_LOG_INFO(LOGGING_NAME, "Too early for entropy for block: ", current.body.block_number);
    ret = Status::UNKNOWN;
    break;
  case EntropyGeneratorInterface::Status::OK:
    if (entropy == current.body.entropy)
    {
      ret = Status::YES;
    }
    else
    {
      ret = Status::NO;
    }
    break;
  case EntropyGeneratorInterface::Status::FAILED:
    ret = Status::NO;
    break;
  }

  if (ret == Status::NO)
  {
    FETCH_LOG_WARN(LOGGING_NAME, "Saw incorrect random beacon from: ",
                   current_block_.body.miner.address().ToBase64(),
                   ".Block number: ", current_block_.body.block_number, " expected: ", entropy,
                   " got: ", current_block_.body.entropy);
    return Status::NO;
  }

  // Here we assume the entropy is correct and proceed to verify against the stake subsystem
  if (!stake_->ValidMinerForBlock(previous, current.body.miner))
  {
    FETCH_LOG_WARN(LOGGING_NAME, "Received block has incorrect miner identity set");
    return Status::NO;
  }

  if (current.weight != stake_->GetBlockGenerationWeight(previous, current.body.miner) &&
      current.weight != 0)
  {
    FETCH_LOG_WARN(LOGGING_NAME,
                   "Incorrect stake weight found for block. Weight: ", current.weight);
    return Status::NO;
  }

  return Status::YES;
}

void Consensus::Refresh()
{}

void Consensus::SetThreshold(double threshold)
{
  threshold_ = threshold;
  FETCH_LOG_INFO(LOGGING_NAME, "Set threshold to ", threshold_);
}

void Consensus::SetCommitteeSize(uint64_t size)
{
  max_committee_size_ = size;
  stake_->SetCommitteeSize(max_committee_size_);
}

StakeManagerPtr Consensus::stake()
{
  return stake_;
}

void Consensus::SetDefaultStartTime(uint64_t default_start_time)
{
  default_start_time_ = default_start_time;
}<|MERGE_RESOLUTION|>--- conflicted
+++ resolved
@@ -97,42 +97,19 @@
       last_block_time = default_start_time_;
     }
 
-<<<<<<< HEAD
-    if (current.body.block_number == 0 && last_block_time == 0)
-    {
-      uint64_t wait_time_s            = 5;
-      uint64_t future_start           = current_time + (2 * wait_time_s);
-      uint64_t future_start_quantised = future_start - (future_start % wait_time_s);
-
-      FETCH_LOG_INFO(LOGGING_NAME, "Manually setting start time to: ", future_start_quantised,
-                     ". Current: ", current_time);
-
-      last_block_time = future_start_quantised;
-    }
-    else
-    {
-      FETCH_LOG_INFO(LOGGING_NAME, "Starting DKG with timestamp: ", last_block_time,
-                     " current: ", current_time,
-                     " diff: ", int64_t(current_time) - int64_t(last_block_time));
-    }
-=======
     FETCH_LOG_INFO(LOGGING_NAME, "Starting DKG with timestamp: ", last_block_time,
                    " current: ", current_time,
                    " diff: ", int64_t(current_time) - int64_t(last_block_time));
->>>>>>> 738c9984
 
     uint64_t block_interval = 1;
 
     beacon_->StartNewCabinet(cabinet_member_list, threshold, current_block_number_,
                              current_block_number_ + aeon_period_ + 1,
                              last_block_time + block_interval);
-<<<<<<< HEAD
-=======
   }
   else if ((current_block_number_ - 1 % aeon_period_) == 0)
   {
     beacon_->AbortCabinet(current_block_number_);
->>>>>>> 738c9984
   }
 }
 
