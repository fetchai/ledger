//------------------------------------------------------------------------------
//
//   Copyright 2018-2019 Fetch.AI Limited
//
//   Licensed under the Apache License, Version 2.0 (the "License");
//   you may not use this file except in compliance with the License.
//   You may obtain a copy of the License at
//
//       http://www.apache.org/licenses/LICENSE-2.0
//
//   Unless required by applicable law or agreed to in writing, software
//   distributed under the License is distributed on an "AS IS" BASIS,
//   WITHOUT WARRANTIES OR CONDITIONS OF ANY KIND, either express or implied.
//   See the License for the specific language governing permissions and
//   limitations under the License.
//
//------------------------------------------------------------------------------

#include "beacon/block_entropy.hpp"
#include "core/random/lcg.hpp"
#include "ledger/consensus/consensus.hpp"

#include <ctime>
#include <random>
#include <utility>

/**
 * Consensus enforcement class.
 *
 * During operation, miners will stake tokens in order to get into
 * the staking pool and are known as stakers (at genesis
 * certain stakers will be pre-set). These stakers
 * are selected to form a 'cabinet'.
 *
 * The cabinet will form a 'group public key' through
 * use of threshold cryptography (MCL scheme). This is referred to
 * as 'distributed key generation', DKG.
 *
 * Of these N cabinet members, during DKG some subset M will qualify to be able to
 * sign the group public key. These are known as 'the qualified set',
 * or qual.
 *
 * During block production, entropy is generated in blocks by signing
 * (using this group key) the previous group signature. This entropy
 * then sets on a block by block basis the priority ranking of qual.
 *
 * In the ideal case, the first member of qual for that block/entropy
 * will produce the heaviest block to be accepted by the network. Other
 * members of qual are forced to wait relative to block time to make
 * a competing fork, for efficiency reasons.
 *
 * There are a number of thresholds/system limits:
 * - max cabinet size        , the maximum allowed cabinet taken from stakers
 * - qual threshold          , qual must be no less than 2/3rds of the cabinet
 * - signing threshold       , (1/2)+1 of the cabinet
 * - confirmation threshold  , set to signing threshold
 */

namespace {

constexpr char const *LOGGING_NAME = "Consensus";

using Consensus       = fetch::ledger::Consensus;
using NextBlockPtr    = Consensus::NextBlockPtr;
using Status          = Consensus::Status;
using StakeManagerPtr = Consensus::StakeManagerPtr;

using fetch::ledger::MainChain;
using fetch::ledger::Block;
using fetch::beacon::BlockEntropy;

using DRNG = fetch::random::LinearCongruentialGenerator;

std::size_t SafeDecrement(std::size_t value, std::size_t decrement)
{
  if (decrement >= value)
  {
    return 0;
  }

  return value - decrement;
}

template <typename T>
T DeterministicShuffle(T &container, uint64_t entropy)
{
  DRNG rng(entropy);
  std::shuffle(container.begin(), container.end(), rng);
  return container;
}

}  // namespace

Consensus::Consensus(StakeManagerPtr stake, BeaconServicePtr beacon, MainChain const &chain,
<<<<<<< HEAD
                     StorageInterface &storage, Identity mining_identity, uint64_t aeon_period,
                     uint64_t committee_size, uint32_t block_interval_ms)
  : storage_{storage}
  , stake_{std::move(stake)}
=======
                     Identity mining_identity, uint64_t aeon_period, uint64_t max_cabinet_size,
                     uint32_t block_interval_ms)
  : stake_{std::move(stake)}
>>>>>>> f654cf2e
  , beacon_{std::move(beacon)}
  , chain_{chain}
  , mining_identity_{std::move(mining_identity)}
  , mining_address_{chain::Address(mining_identity_)}
  , aeon_period_{aeon_period}
<<<<<<< HEAD
  , committee_size_{committee_size}
=======
  , max_cabinet_size_{max_cabinet_size}
>>>>>>> f654cf2e
  , block_interval_ms_{block_interval_ms}
{
  assert(stake_);
}

// TODO(HUT): probably this is not required any more.
Consensus::CabinetPtr Consensus::GetCabinet(Block const &previous)
{
  // Calculate the last relevant snapshot
  uint64_t const last_snapshot =
      previous.body.block_number - (previous.body.block_number % aeon_period_);

  // Invalid to request a cabinet too far ahead in time
  assert(cabinet_history_.find(last_snapshot) != cabinet_history_.end());

  if (cabinet_history_.find(last_snapshot) == cabinet_history_.end())
  {
    FETCH_LOG_INFO(LOGGING_NAME, "No cabinet history found for block: ", previous.body.block_number,
                   " AKA ", last_snapshot);
    return nullptr;
  }

  // If the last cabinet was the valid cabinet, return this. Otherwise, deterministically
  // shuffle the cabinet using the random beacon
  if (last_snapshot == previous.body.block_number)
  {
    return cabinet_history_.at(last_snapshot);
  }

  CabinetPtr cabinet_ptr = cabinet_history_[last_snapshot];
  assert(!cabinet_ptr->empty());

  Cabinet cabinet_copy = *cabinet_ptr;

  DeterministicShuffle(cabinet_copy, previous.body.block_entropy.EntropyAsU64());

  return std::make_shared<Cabinet>(cabinet_copy);
}

bool Consensus::ValidMinerForBlock(Block const &previous, chain::Address const &address)
{
  auto const cabinet = GetCabinet(previous);

  if (!cabinet || cabinet->empty())
  {
    FETCH_LOG_WARN(LOGGING_NAME, "Unable to determine cabinet for block validation");
    return false;
  }

  return std::find_if((*cabinet).begin(), (*cabinet).end(), [&address](Identity const &identity) {
           return address == chain::Address(identity);
         }) != (*cabinet).end();
}

Block GetBlockPriorTo(Block const &current, MainChain const &chain)
{
  return *chain.GetBlock(current.body.previous_hash);
}

Block GetBeginningOfAeon(Block const &current, MainChain const &chain)
{
  Block ret = current;

  // Walk back the chain until we see a block specifying an aeon beginning (corner
  // case for true genesis)
  while (!ret.body.block_entropy.IsAeonBeginning() && !(current.body.block_number == 0))
  {
    ret = GetBlockPriorTo(ret, chain);
  }

  return ret;
}

uint64_t Consensus::GetBlockGenerationWeight(Block const &previous, chain::Address const &address)
{
  auto const cabinet = GetCabinet(previous);

  if (!cabinet)
  {
    FETCH_LOG_WARN(LOGGING_NAME, "Unable to determine block generation weight");
    return 0;
  }

  std::size_t weight{cabinet->size()};

  // TODO(EJF): Depending on the cabinet sizes this would need to be improved
  for (auto const &member : *cabinet)
  {
    if (address == chain::Address(member))
    {
      break;
    }

    weight = SafeDecrement(weight, 1);
  }

  // Note: weight must always be non zero (indicates failure/not in cabinet)
  return weight;
}

Consensus::WeightedQual QualWeightedByEntropy(BlockEntropy::Cabinet const &cabinet,
                                              uint64_t                     entropy)
{
  Consensus::WeightedQual ret;
  ret.reserve(cabinet.size());

  for (auto const &i : cabinet)
  {
    ret.emplace_back(i);
  }

  return DeterministicShuffle(ret, entropy);
}

/**
 * Determine whether the proposed block is valid according to consensus timing requirements.
 * Requirements for this are that the miner is a member of qual, and that it is within its rights
 * according to the time slot protocol and its weighting. So it tests:
 *
 * - block made by member of qual
 * -
 */
bool Consensus::ValidBlockTiming(Block const &previous, Block const &proposed) const
{
  FETCH_LOG_DEBUG(LOGGING_NAME, "Should generate block? Prev: ", previous.body.block_number);

  Identity const &identity = proposed.body.miner_id;

  // Have to use the proposed block for this fn in case the block would be a new
  // aeon beginning.
  Block beginning_of_aeon = GetBeginningOfAeon(proposed, chain_);

  BlockEntropy::Cabinet qualified_cabinet = beginning_of_aeon.body.block_entropy.qualified;
  auto                  qualified_cabinet_weighted =
      QualWeightedByEntropy(qualified_cabinet, previous.body.block_entropy.EntropyAsU64());

  if (qualified_cabinet.find(identity.identifier()) == qualified_cabinet.end())
  {
    FETCH_LOG_INFO(LOGGING_NAME, "Miner ", identity.identifier().ToBase64(),
                   " attempted to mine block ", previous.body.block_number + 1,
                   " but was not part of qual:");

    for (auto const &member : qualified_cabinet)
    {
      FETCH_LOG_INFO(LOGGING_NAME, member.ToBase64());
    }

    return false;
  }

  // TODO(HUT): check block has been signed correctly

  // Time slot protocol: within the block period, only the heaviest weighted miner may produce a
  // block, outside this interval, any miner may produce a block.
  uint64_t last_block_timestamp_ms     = previous.body.timestamp * 1000;
  uint64_t proposed_block_timestamp_ms = proposed.body.timestamp * 1000;
  uint64_t time_now_ms =
      GetTime(fetch::moment::GetClock("default", fetch::moment::ClockType::SYSTEM)) * 1000;

  // Blocks must be ahead in time of the previous, and less than or equal to current time or they
  // will be rejected.
  if (proposed_block_timestamp_ms > time_now_ms)
  {
    FETCH_LOG_WARN(LOGGING_NAME,
                   "Found block that appears to be minted ahead in time. This is invalid.");
    return false;
  }

  if (proposed_block_timestamp_ms < last_block_timestamp_ms)
  {
    FETCH_LOG_WARN(
        LOGGING_NAME,
        "Found block that indicates it was minted before the previous. This is invalid.");
    return false;
  }

  assert(!qualified_cabinet_weighted.empty());

  // First qual member can always produce
  if (*qualified_cabinet_weighted.begin() == identity)
  {
    return true;
  }

  // Until the time slot has elapsed, others can not produce
  if (last_block_timestamp_ms + block_interval_ms_ < time_now_ms)
  {
    return true;
  }

  return false;
}

/**
 * Whether the cabinet should be triggered
 */
bool ShouldTriggerAeon(uint64_t block_number, uint64_t aeon_period)
{
  return (block_number % aeon_period) == 0;
}

/**
 * Trigger a new cabinet on a trigger point, so long as the exact cabinet
 * wasn't already triggered. This will allow alternating cabinets to be triggered for the
 * same block height.
 *
 */
bool Consensus::ShouldTriggerNewCabinet(Block const &block)
{
  bool const trigger_point = ShouldTriggerAeon(block.body.block_number, aeon_period_);

  if (last_triggered_cabinet_ != block.body.hash && trigger_point)
  {
    last_triggered_cabinet_ = block.body.hash;
    return true;
  }

  return false;
}

void Consensus::UpdateCurrentBlock(Block const &current)
{
  bool const one_ahead = current.body.block_number == current_block_.body.block_number + 1;

  if (current.body.block_number > current_block_.body.block_number && !one_ahead)
  {
    FETCH_LOG_ERROR(LOGGING_NAME,
                    "Updating the current block more than one block ahead is invalid! current: ",
                    current_block_.body.block_number, " Attempt: ", current.body.block_number);
    return;
  }

  // Don't try to set previous when we see genesis!
  if (current.body.block_number == 0)
  {
    current_block_ = current;
  }
  else
  {
    current_block_     = current;
    previous_block_    = GetBlockPriorTo(current_block_, chain_);
    beginning_of_aeon_ = GetBeginningOfAeon(current_block_, chain_);
  }

  stake_->Load(storage_);

  // this might cause a trim that is not flushed to the state DB, however, on the next block the
  // full trim will take place and the state DB will be updated.
  stake_->UpdateCurrentBlock(current_block_.body.block_number);

  if (ShouldTriggerNewCabinet(current_block_))
  {
    CabinetMemberList cabinet_member_list;
<<<<<<< HEAD
    committee_history_[current.body.block_number] = stake_->BuildCommittee(current_block_, committee_size_);
=======
    cabinet_history_[current.body.block_number] = stake_->BuildCabinet(current_block_);
>>>>>>> f654cf2e

    TrimToSize(cabinet_history_, HISTORY_LENGTH);

    for (auto const &staker : *cabinet_history_[current.body.block_number])
    {
      FETCH_LOG_DEBUG(LOGGING_NAME, "Adding staker: ", staker.identifier().ToBase64());
      cabinet_member_list.insert(staker.identifier());
    }

    auto threshold = static_cast<uint32_t>(
        std::ceil(static_cast<double>(cabinet_member_list.size()) * threshold_));

    FETCH_LOG_INFO(LOGGING_NAME, "Block: ", current_block_.body.block_number,
                   " creating new aeon. Periodicity: ", aeon_period_, " threshold: ", threshold,
                   " as double: ", threshold_, " cabinet size: ", cabinet_member_list.size());

    uint64_t last_block_time = current.body.timestamp;
    auto     current_time =
        GetTime(fetch::moment::GetClock("default", fetch::moment::ClockType::SYSTEM));

    if (current.body.block_number == 0)
    {
      last_block_time = default_start_time_;
    }

    FETCH_LOG_INFO(LOGGING_NAME, "Starting DKG with timestamp: ", last_block_time,
                   " current: ", current_time,
                   " diff: ", int64_t(current_time) - int64_t(last_block_time));

    uint64_t block_interval = 1;

    // Safe to call this multiple times
    beacon_->StartNewCabinet(cabinet_member_list, threshold, current_block_.body.block_number + 1,
                             current_block_.body.block_number + aeon_period_,
                             last_block_time + block_interval, current.body.block_entropy);
  }

  beacon_->AbortCabinet(current_block_.body.block_number);
}

// TODO(HUT): put block number confirmation/check here (?)
NextBlockPtr Consensus::GenerateNextBlock()
{
  NextBlockPtr ret;

  // Number of block we want to generate
  uint64_t const block_number = current_block_.body.block_number + 1;

  ret = std::make_unique<Block>();

  // Note, it is important to do this here so the block when passed to ValidBlockTiming
  // is well formed
  ret->body.previous_hash = current_block_.body.hash;
  ret->body.block_number  = block_number;
  ret->body.miner         = mining_address_;
  ret->body.miner_id      = mining_identity_;
  ret->body.timestamp =
      GetTime(fetch::moment::GetClock("default", fetch::moment::ClockType::SYSTEM));
  ret->weight = GetBlockGenerationWeight(current_block_, mining_address_);

  // Try to get entropy for the block we are generating - is allowed to fail if we request too
  // early
  if (EntropyGeneratorInterface::Status::OK !=
      beacon_->GenerateEntropy(block_number, ret->body.block_entropy))
  {
    return {};
  }

  // Note here the previous block's entropy determines miner selection
  if (!ValidBlockTiming(current_block_, *ret))
  {
    return {};
  }

  return ret;
}

// Helper function to determine whether the block has been signed correctly
bool BlockSignedByQualMember(fetch::ledger::Block const &block)
{
  assert(!block.body.hash.empty());

  // Is in qual check
  if (block.body.block_entropy.qualified.find(block.body.miner_id.identifier()) ==
      block.body.block_entropy.qualified.end())
  {
    return false;
  }

  return fetch::crypto::Verifier::Verify(block.body.miner_id, block.body.hash,
                                         block.miner_signature);
}

/**
 * Given a block entropy, determine whether it has been signed off on
 * by enough qualified stakers.
 */
bool Consensus::EnoughQualSigned(BlockEntropy const &block_entropy) const
{
  FETCH_UNUSED(block_entropy);
  // TODO(HUT): Here, the following checks will be performed (awaits Ed's changes):
  // - Given the appropriate cabinet,
  // - Are members of qual in this cabinet
  // - Does qual meet threshold requirements: Are there enough members of qual, total
  // - Have enough qual signed the block
  return true;
}

Status Consensus::ValidBlock(Block const &current) const
{
  Status ret = Status::YES;

  // TODO(HUT): more thorough checks for genesis needed
  if (current.body.block_number == 0)
  {
    return Status::YES;
  }

  if (!BlockSignedByQualMember(current))
  {
    FETCH_LOG_WARN(LOGGING_NAME,
                   "Saw block not signed by a member of qual! Block: ", current.body.block_number);
    return Status::NO;
  }

  auto const block_preceeding = GetBlockPriorTo(current, chain_);

  BlockEntropy::Cabinet        qualified_cabinet;
  BlockEntropy::GroupPublicKey group_pub_key;

  // If this block would be the start of a new aeon, need to check the stakers for the prev. block
  if (ShouldTriggerAeon(block_preceeding.body.block_number, aeon_period_))
  {
    auto const &block_entropy = current.body.block_entropy;

    if (!block_entropy.IsAeonBeginning())
    {
      FETCH_LOG_WARN(LOGGING_NAME,
                     "Found block that didn't create a new aeon when it should have!");
      return Status::NO;
    }

    // Check that the members of qual have all signed correctly
    if (!EnoughQualSigned(block_entropy))
    {
      FETCH_LOG_WARN(LOGGING_NAME, "Received a block with a bad aeon starting point!");
    }

    // Check that the members of qual meet threshold requirements

    qualified_cabinet = block_entropy.qualified;
    group_pub_key     = block_entropy.group_public_key;
  }
  else
  {
    auto beginning_of_aeon = GetBeginningOfAeon(current, chain_);
    qualified_cabinet      = beginning_of_aeon.body.block_entropy.qualified;
    group_pub_key          = beginning_of_aeon.body.block_entropy.group_public_key;
  }

  if (!dkg::BeaconManager::Verify(group_pub_key,
                                  block_preceeding.body.block_entropy.EntropyAsSHA256(),
                                  current.body.block_entropy.group_signature))
  {
    FETCH_LOG_WARN(LOGGING_NAME, "Found block whose entropy isn't a signature of the previous!");
    return Status::NO;
  }

  // Perform the time checks (also qual adherence). Note, this check should be last, as the checking
  // logic relies on a well formed block.
  if (!ValidBlockTiming(block_preceeding, current))
  {
    FETCH_LOG_WARN(LOGGING_NAME, "Found block with bad timings!");
    return Status::NO;
  }

  return ret;
}

void Consensus::Reset(StakeSnapshot const &snapshot, StorageInterface &storage)
{
<<<<<<< HEAD
  committee_history_[0] = stake_->Reset(snapshot, committee_size_);
=======
  cabinet_history_[0] = stake_->Reset(snapshot);
>>>>>>> f654cf2e

  if (cabinet_history_.find(0) == cabinet_history_.end())
  {
    FETCH_LOG_INFO(LOGGING_NAME, "No cabinet history found for block when resetting.");
  }

  FETCH_LOG_DEBUG(LOGGING_NAME, "Resetting stake aggregate...");

  // additionally since we need to flush these changes to disk
  bool const success = stake_->Save(storage);

  if (success)
  {
    FETCH_LOG_INFO(LOGGING_NAME, "Reseting stake aggregate...complete");
  }
  else
  {
    FETCH_LOG_WARN(LOGGING_NAME, "Reseting stake aggregate...FAILED");
  }
}

void Consensus::Refresh()
{}

void Consensus::SetThreshold(double threshold)
{
  threshold_ = threshold;
  FETCH_LOG_INFO(LOGGING_NAME, "Set threshold to ", threshold_);
}

void Consensus::SetCabinetSize(uint64_t size)
{
<<<<<<< HEAD
  committee_size_ = size;
=======
  max_cabinet_size_ = size;
  stake_->SetCabinetSize(max_cabinet_size_);
>>>>>>> f654cf2e
}

StakeManagerPtr Consensus::stake()
{
  return stake_;
}

void Consensus::SetDefaultStartTime(uint64_t default_start_time)
{
  default_start_time_ = default_start_time;
}

void Consensus::AddCommitteeToHistory(uint64_t block_number, CommitteePtr const &committee)
{
  committee_history_[block_number] = committee;
  TrimToSize(committee_history_, HISTORY_LENGTH);
}<|MERGE_RESOLUTION|>--- conflicted
+++ resolved
@@ -92,26 +92,16 @@
 }  // namespace
 
 Consensus::Consensus(StakeManagerPtr stake, BeaconServicePtr beacon, MainChain const &chain,
-<<<<<<< HEAD
                      StorageInterface &storage, Identity mining_identity, uint64_t aeon_period,
-                     uint64_t committee_size, uint32_t block_interval_ms)
+                     uint64_t cabinet_size, uint32_t block_interval_ms)
   : storage_{storage}
   , stake_{std::move(stake)}
-=======
-                     Identity mining_identity, uint64_t aeon_period, uint64_t max_cabinet_size,
-                     uint32_t block_interval_ms)
-  : stake_{std::move(stake)}
->>>>>>> f654cf2e
   , beacon_{std::move(beacon)}
   , chain_{chain}
   , mining_identity_{std::move(mining_identity)}
   , mining_address_{chain::Address(mining_identity_)}
   , aeon_period_{aeon_period}
-<<<<<<< HEAD
-  , committee_size_{committee_size}
-=======
-  , max_cabinet_size_{max_cabinet_size}
->>>>>>> f654cf2e
+  , max_cabinet_size_{cabinet_size}
   , block_interval_ms_{block_interval_ms}
 {
   assert(stake_);
@@ -365,11 +355,7 @@
   if (ShouldTriggerNewCabinet(current_block_))
   {
     CabinetMemberList cabinet_member_list;
-<<<<<<< HEAD
-    committee_history_[current.body.block_number] = stake_->BuildCommittee(current_block_, committee_size_);
-=======
-    cabinet_history_[current.body.block_number] = stake_->BuildCabinet(current_block_);
->>>>>>> f654cf2e
+    cabinet_history_[current.body.block_number] = stake_->BuildCabinet(current_block_, max_cabinet_size_);
 
     TrimToSize(cabinet_history_, HISTORY_LENGTH);
 
@@ -551,11 +537,7 @@
 
 void Consensus::Reset(StakeSnapshot const &snapshot, StorageInterface &storage)
 {
-<<<<<<< HEAD
-  committee_history_[0] = stake_->Reset(snapshot, committee_size_);
-=======
-  cabinet_history_[0] = stake_->Reset(snapshot);
->>>>>>> f654cf2e
+  cabinet_history_[0] = stake_->Reset(snapshot, max_cabinet_size_);
 
   if (cabinet_history_.find(0) == cabinet_history_.end())
   {
@@ -588,12 +570,7 @@
 
 void Consensus::SetCabinetSize(uint64_t size)
 {
-<<<<<<< HEAD
-  committee_size_ = size;
-=======
   max_cabinet_size_ = size;
-  stake_->SetCabinetSize(max_cabinet_size_);
->>>>>>> f654cf2e
 }
 
 StakeManagerPtr Consensus::stake()
@@ -606,8 +583,8 @@
   default_start_time_ = default_start_time;
 }
 
-void Consensus::AddCommitteeToHistory(uint64_t block_number, CommitteePtr const &committee)
-{
-  committee_history_[block_number] = committee;
-  TrimToSize(committee_history_, HISTORY_LENGTH);
+void Consensus::AddCabinetToHistory(uint64_t block_number, CabinetPtr const &cabinet)
+{
+  cabinet_history_[block_number] = cabinet;
+  TrimToSize(cabinet_history_, HISTORY_LENGTH);
 }