--- conflicted
+++ resolved
@@ -91,16 +91,10 @@
 
 }  // namespace
 
-<<<<<<< HEAD
 Consensus::Consensus(StakeManagerPtr stake, BeaconSetupServicePtr beacon_setup,
                      BeaconServicePtr beacon, MainChain const &chain, Identity mining_identity,
                      uint64_t aeon_period, uint64_t max_cabinet_size, uint32_t block_interval_ms,
                      NotarisationPtr notarisation)
-=======
-Consensus::Consensus(StakeManagerPtr stake, BeaconServicePtr beacon, MainChain const &chain,
-                     Identity mining_identity, uint64_t aeon_period, uint64_t max_cabinet_size,
-                     uint64_t block_interval_ms)
->>>>>>> 6efb4d75
   : stake_{std::move(stake)}
   , cabinet_creator_{std::move(beacon_setup)}
   , beacon_{std::move(beacon)}
@@ -435,16 +429,10 @@
       cabinet_member_list.insert(staker.identifier());
     }
 
-<<<<<<< HEAD
-    auto threshold = static_cast<uint32_t>(
-                         std::floor(static_cast<double>(cabinet_member_list.size())) * threshold_) +
-                     1;
-=======
     if (member_of_cabinet)
     {
       auto threshold = static_cast<uint32_t>(
-          std::ceil(static_cast<double>(cabinet_member_list.size()) * threshold_));
->>>>>>> 6efb4d75
+                               std::floor(static_cast<double>(cabinet_member_list.size())) * threshold_) + 1;
 
       FETCH_LOG_INFO(LOGGING_NAME, "Block: ", current_block_.body.block_number,
                      " creating new aeon. Periodicity: ", aeon_period_, " threshold: ", threshold,
@@ -465,25 +453,15 @@
 
       uint64_t block_interval = 1;
 
-<<<<<<< HEAD
-    // Safe to call this multiple times
-    cabinet_creator_->StartNewCabinet(cabinet_member_list, threshold,
-                                      current_block_.body.block_number + 1,
-                                      current_block_.body.block_number + aeon_period_,
-                                      last_block_time + block_interval, current.body.block_entropy);
-  }
-
-  cabinet_creator_->Abort(current_block_.body.block_number);
-=======
       // Safe to call this multiple times
-      beacon_->StartNewCabinet(cabinet_member_list, threshold, current_block_.body.block_number + 1,
+    cabinet_creator_->StartNewCabinet(cabinet_member_list, threshold, current_block_.body.block_number + 1,
                                current_block_.body.block_number + aeon_period_,
                                last_block_time + block_interval, current.body.block_entropy);
     }
   }
 
   beacon_->MostRecentSeen(current_block_.body.block_number);
->>>>>>> 6efb4d75
+  cabinet_creator_->Abort(current_block_.body.block_number);
 }
 
 // TODO(HUT): put block number confirmation/check here (?)
