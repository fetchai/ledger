--- conflicted
+++ resolved
@@ -67,6 +67,7 @@
 
 using fetch::ledger::MainChain;
 using fetch::ledger::Block;
+using fetch::beacon::BlockEntropy;
 
 using DRNG = fetch::random::LinearCongruentialGenerator;
 
@@ -90,20 +91,18 @@
 
 }  // namespace
 
-<<<<<<< HEAD
-Consensus::Consensus(StakeManagerPtr stake, BeaconServicePtr beacon, MainChain const &chain,
-                     StorageInterface &storage, Identity mining_identity, uint64_t aeon_period,
-                     uint64_t max_cabinet_size, uint64_t block_interval_ms)
+Consensus::Consensus(StakeManagerPtr stake,
+    BeaconSetupServicePtr beacon_setup,
+    BeaconServicePtr beacon,
+    MainChain const &chain,
+    StorageInterface &storage,
+    Identity mining_identity,
+    uint64_t aeon_period,
+   uint64_t max_cabinet_size,
+   uint64_t block_interval_ms, NotarisationPtr notarisation)
   : storage_{storage}
   , stake_{std::move(stake)}
-=======
-Consensus::Consensus(StakeManagerPtr stake, BeaconSetupServicePtr beacon_setup,
-                     BeaconServicePtr beacon, MainChain const &chain, Identity mining_identity,
-                     uint64_t aeon_period, uint64_t max_cabinet_size, uint32_t block_interval_ms,
-                     NotarisationPtr notarisation)
-  : stake_{std::move(stake)}
   , cabinet_creator_{std::move(beacon_setup)}
->>>>>>> 3d59403c
   , beacon_{std::move(beacon)}
   , chain_{chain}
   , mining_identity_{std::move(mining_identity)}
