--- conflicted
+++ resolved
@@ -198,21 +198,12 @@
   }
   return true;
 }
-<<<<<<< HEAD
 
 uint64_t Consensus::GetBlockGenerationWeight(Block const &previous, chain::Address const &address)
 {
   auto beginning_of_aeon = GetBeginningOfAeon(previous, chain_);
   auto cabinet           = beginning_of_aeon.body.block_entropy.qualified;
 
-=======
-
-uint64_t Consensus::GetBlockGenerationWeight(Block const &previous, chain::Address const &address)
-{
-  auto beginning_of_aeon = GetBeginningOfAeon(previous, chain_);
-  auto cabinet           = beginning_of_aeon.body.block_entropy.qualified;
-
->>>>>>> 4d8c35a1
   std::size_t weight{cabinet.size()};
 
   // TODO(EJF): Depending on the cabinet sizes this would need to be improved
@@ -430,16 +421,10 @@
     {
       FETCH_LOG_DEBUG(LOGGING_NAME, "Adding staker: ", staker.identifier().ToBase64());
 
-<<<<<<< HEAD
-    auto threshold = static_cast<uint32_t>(
-                         std::floor(static_cast<double>(cabinet_member_list.size())) * threshold_) +
-                     1;
-=======
       if (staker == mining_identity_)
       {
         member_of_cabinet = true;
       }
->>>>>>> 4d8c35a1
 
       cabinet_member_list.insert(staker.identifier());
     }
@@ -476,26 +461,9 @@
           current_block_.body.block_number + aeon_period_, last_block_time + block_interval,
           current.body.block_entropy);
     }
-<<<<<<< HEAD
-
-    FETCH_LOG_INFO(LOGGING_NAME, "Starting DKG with timestamp: ", last_block_time,
-                   " current: ", current_time,
-                   " diff: ", int64_t(current_time) - int64_t(last_block_time));
-
-    uint64_t block_interval = 1;
-
-    // Safe to call this multiple times
-    cabinet_creator_->StartNewCabinet(cabinet_member_list, threshold,
-                                      current_block_.body.block_number + 1,
-                                      current_block_.body.block_number + aeon_period_,
-                                      last_block_time + block_interval, current.body.block_entropy);
-  }
-
-=======
   }
 
   beacon_->MostRecentSeen(current_block_.body.block_number);
->>>>>>> 4d8c35a1
   cabinet_creator_->Abort(current_block_.body.block_number);
 }
 
