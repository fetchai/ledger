--- conflicted
+++ resolved
@@ -52,47 +52,8 @@
     current_             = std::move(next);
     current_block_index_ = current.body.block_number;
   }
-<<<<<<< HEAD
-}
-
-bool StakeManager::ShouldGenerateBlock(Block const &previous, Address const &address)
-{
-  FETCH_LOG_INFO(LOGGING_NAME, "Should generate block? Prev: ", previous.body.block_number);
-
-  auto const committee = GetCommittee(previous);
-  if (!committee || committee->empty())
-  {
-    FETCH_LOG_WARN(LOGGING_NAME, "Unable to determine committee for block generation");
-    return false;
-  }
-
-  // At this point the miner will decide if they should produce a block. The first miner in the
-  // committee will wait until block_interval after the block at the HEAD of the chain, the second
-  // miner 2*block_interval and so on.
-  uint32_t time_to_wait = block_interval_ms_;
-  bool     in_committee = false;
-
-  for (auto const &i : *committee)
-  {
-    FETCH_LOG_INFO(LOGGING_NAME, "Saw committee member: ", i.address().ToBase64(),
-                   "we are: ", address.address().ToBase64());
-
-    if (i == address)
-    {
-      in_committee = true;
-      break;
-    }
-    time_to_wait += block_interval_ms_;
-  }
-
-  uint64_t time_now_ms           = static_cast<uint64_t>(std::time(nullptr)) * 1000;
-  uint64_t desired_time_for_next = (previous.first_seen_timestamp * 1000) + time_to_wait;
-
-  return in_committee && desired_time_for_next <= time_now_ms;
-=======
 
   TrimToSize(stake_history_, HISTORY_LENGTH);
->>>>>>> ce169764
 }
 
 StakeManager::CommitteePtr StakeManager::BuildCommittee(Block const &current)
