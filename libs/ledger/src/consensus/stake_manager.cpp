--- conflicted
+++ resolved
@@ -82,17 +82,6 @@
 
 bool StakeManager::Save(StorageInterface &storage)
 {
-<<<<<<< HEAD
-  CabinetPtr cabinet{};
-
-  auto snapshot = LookupStakeSnapshot(current.body.block_number);
-  if (snapshot)
-  {
-    cabinet = snapshot->BuildCabinet(current.body.block_entropy.EntropyAsU64(), cabinet_size_);
-  }
-
-  return cabinet;
-=======
   bool success{false};
 
   try
@@ -134,7 +123,6 @@
   }
 
   return success;
->>>>>>> 696ea855
 }
 
 StakeManager::CabinetPtr StakeManager::Reset(StakeSnapshot const &snapshot, uint64_t cabinet_size)
