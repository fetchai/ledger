--- conflicted
+++ resolved
@@ -80,21 +80,6 @@
       merkle_root[index] = static_cast<uint8_t>((block_count_ & mask) >> shift);
     }
 
-<<<<<<< HEAD
-    block->nonce               = ++block_count_;
-    block->total_weight        = from->total_weight + block->weight;
-    block->body.previous_hash  = from->body.hash;
-    block->body.merkle_hash    = merkle_root;
-    block->body.block_number   = from->body.block_number + 1u;
-    block->body.miner          = chain::Address{ident};
-    block->body.log2_num_lanes = log2_num_lanes_;
-    block->body.slices.resize(num_slices_);
-
-    block->UpdateTimestamp();
-
-    // compute the digest for the block
-    block->UpdateDigest();
-=======
     block->nonce          = ++block_count_;
     block->total_weight   = from->total_weight + block->weight;
     block->previous_hash  = from->hash;
@@ -103,22 +88,19 @@
     block->miner          = chain::Address{ident};
     block->log2_num_lanes = log2_num_lanes_;
     block->slices.resize(num_slices_);
->>>>>>> 7312ac45
+
+    block->UpdateTimestamp();
+
+    // compute the digest for the block
+    block->UpdateDigest();
   }
   else
   {
-    // update the previous hash
-<<<<<<< HEAD
-    block->body.previous_hash = chain::ZERO_HASH;
-    block->body.hash          = chain::GENESIS_DIGEST;
-    block->body.merkle_hash   = chain::GENESIS_MERKLE_ROOT;
-    block->body.miner         = chain::Address{crypto::Hash<crypto::SHA256>("")};
-    block->UpdateTimestamp();
-=======
-    block->previous_hash = chain::GENESIS_DIGEST;
+    block->previous_hash = chain::ZERO_HASH;
+    block->hash          = chain::GENESIS_DIGEST;
     block->merkle_hash   = chain::GENESIS_MERKLE_ROOT;
     block->miner         = chain::Address{crypto::Hash<crypto::SHA256>("")};
->>>>>>> 7312ac45
+    block->UpdateTimestamp();
   }
 
   return block;
