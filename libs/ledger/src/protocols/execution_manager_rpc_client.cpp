--- conflicted
+++ resolved
@@ -52,11 +52,7 @@
       std::chrono::milliseconds thetimeout = std::chrono::milliseconds(10000))
     : peer_(std::move(thepeer))
     , timeduration_(std::move(thetimeout))
-<<<<<<< HEAD
-    , muddle_(themuddle)
-=======
     , muddle_(std::move(themuddle))
->>>>>>> f87b0003
   {
     client_ = std::make_shared<Client>(muddle_->AsEndpoint(), Muddle::Address(), SERVICE_EXECUTOR,
                                        CHANNEL_RPC);
@@ -83,11 +79,7 @@
       return PromiseState::TIMEDOUT;
     }
 
-<<<<<<< HEAD
-    bool connected = muddle_->GetOutgoingConnectionAddress(peer_, target_address);
-=======
     bool connected = muddle_->UriToDirectAddress(peer_, target_address);
->>>>>>> f87b0003
     if (!connected)
     {
       return PromiseState::WAITING;
