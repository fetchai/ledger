//------------------------------------------------------------------------------
//
//   Copyright 2018-2019 Fetch.AI Limited
//
//   Licensed under the Apache License, Version 2.0 (the "License");
//   you may not use this file except in compliance with the License.
//   You may obtain a copy of the License at
//
//       http://www.apache.org/licenses/LICENSE-2.0
//
//   Unless required by applicable law or agreed to in writing, software
//   distributed under the License is distributed on an "AS IS" BASIS,
//   WITHOUT WARRANTIES OR CONDITIONS OF ANY KIND, either express or implied.
//   See the License for the specific language governing permissions and
//   limitations under the License.
//
//------------------------------------------------------------------------------

#include "ledger/protocols/main_chain_rpc_service.hpp"

#include "chain/transaction_layout_rpc_serializers.hpp"
#include "core/byte_array/encoders.hpp"
#include "core/serializers/counter.hpp"
#include "core/serializers/main_serializer.hpp"
#include "core/service_ids.hpp"
#include "crypto/fetch_identity.hpp"
#include "ledger/chain/block_coordinator.hpp"
#include "ledger/chaincode/contract_context.hpp"
#include "ledger/consensus/consensus_interface.hpp"
#include "logging/logging.hpp"
#include "muddle/packet.hpp"
#include "network/generics/milli_timer.hpp"
#include "telemetry/counter.hpp"
#include "telemetry/histogram.hpp"
#include "telemetry/registry.hpp"
#include "telemetry/utils/timer.hpp"

#include <cstddef>
#include <cstdint>
#include <stdexcept>

static const uint64_t MAX_SUB_CHAIN_SIZE = 1000;

namespace fetch {
namespace ledger {
namespace {

using fetch::byte_array::ToBase64;
using fetch::muddle::Packet;

using BlockSerializer        = fetch::serializers::MsgPackSerializer;
using BlockSerializerCounter = fetch::serializers::SizeCounter;
using PromiseState           = fetch::service::PromiseState;
using State                  = MainChainRpcService::State;
using Mode                   = MainChainRpcService::Mode;

/**
 * Map the initial state of the state machine to the particular mode that is being configured.
 *
 * @param mode The mode for the main chain
 * @return The initial state for the state machine
 */
constexpr State GetInitialState(Mode mode) noexcept
{
  switch (mode)
  {
  case Mode::STANDALONE:
    return State::SYNCHRONISED;
  default:;
  }

  return State::REQUEST_HEAVIEST_CHAIN;
}

}  // namespace

MainChainRpcService::MainChainRpcService(MuddleEndpoint &endpoint, MainChain &chain,
                                         TrustSystem &trust, Mode mode, ConsensusPtr consensus)
  : muddle::rpc::Server(endpoint, SERVICE_MAIN_CHAIN, CHANNEL_RPC)
  , mode_(mode)
  , endpoint_(endpoint)
  , chain_(chain)
  , trust_(trust)
  , consensus_(std::move(consensus))
  , block_subscription_(endpoint.Subscribe(SERVICE_MAIN_CHAIN, CHANNEL_BLOCKS))
  , main_chain_protocol_(chain_)
  , rpc_client_("R:MChain", endpoint, SERVICE_MAIN_CHAIN, CHANNEL_RPC)
  , state_machine_{std::make_shared<StateMachine>("MainChain", GetInitialState(mode),
                                                  [](State state) { return ToString(state); })}
  , recv_block_count_{telemetry::Registry::Instance().CreateCounter(
        "ledger_mainchain_service_recv_block_total",
        "The number of received blocks from the network")}
  , recv_block_valid_count_{telemetry::Registry::Instance().CreateCounter(
        "ledger_mainchain_service_recv_block_valid_total",
        "The total number of valid blocks received")}
  , recv_block_loose_count_{telemetry::Registry::Instance().CreateCounter(
        "ledger_mainchain_service_recv_block_loose_total",
        "The total number of loose blocks received")}
  , recv_block_duplicate_count_{telemetry::Registry::Instance().CreateCounter(
        "ledger_mainchain_service_recv_block_duplicate_total",
        "The total number of duplicate blocks received from the network")}
  , recv_block_invalid_count_{telemetry::Registry::Instance().CreateCounter(
        "ledger_mainchain_service_recv_block_invalid_total",
        " The total number of invalid blocks received from the network")}
  , state_request_heaviest_{telemetry::Registry::Instance().CreateCounter(
        "ledger_mainchain_service_state_request_heaviest_total",
        "The number of times in the requested heaviest state")}
  , state_wait_heaviest_{telemetry::Registry::Instance().CreateCounter(
        "ledger_mainchain_service_state_wait_heaviest_total",
        "The number of times in the wait heaviest state")}
  , state_synchronising_{telemetry::Registry::Instance().CreateCounter(
        "ledger_mainchain_service_state_synchronising_total",
        "The number of times in the synchronisiing state")}
  , state_wait_response_{telemetry::Registry::Instance().CreateCounter(
        "ledger_mainchain_service_state_wait_response_total",
        "The number of times in the wait response state")}
  , state_synchronised_{telemetry::Registry::Instance().CreateCounter(
        "ledger_mainchain_service_state_synchronised_total",
        "The number of times in the sychronised state")}
  , new_block_duration_{telemetry::Registry::Instance().CreateHistogram(
        {1e-6, 1e-5, 1e-4, 1e-3, 1e-2, 1e-1, 1.0, 1e1, 1e2, 1e3},
        "ledger_mainchain_service_new_block_duration", "The duration of the new block handler")}
{
  assert(consensus_);

  // register the main chain protocol
  Add(RPC_MAIN_CHAIN, &main_chain_protocol_);

  // configure the state machine
  // clang-format off
  state_machine_->RegisterHandler(State::REQUEST_HEAVIEST_CHAIN,  this, &MainChainRpcService::OnRequestHeaviestChain);
  state_machine_->RegisterHandler(State::WAIT_FOR_HEAVIEST_CHAIN, this, &MainChainRpcService::OnWaitForHeaviestChain);
  state_machine_->RegisterHandler(State::SYNCHRONISING,           this, &MainChainRpcService::OnSynchronising);
  state_machine_->RegisterHandler(State::WAITING_FOR_RESPONSE,    this, &MainChainRpcService::OnWaitingForResponse);
  state_machine_->RegisterHandler(State::SYNCHRONISED,            this, &MainChainRpcService::OnSynchronised);
  // clang-format on

  state_machine_->OnStateChange([](State current, State previous) {
    FETCH_UNUSED(current);
    FETCH_UNUSED(previous);
<<<<<<< HEAD
    FETCH_LOG_INFO(LOGGING_NAME, "Changed state: ", ToString(previous), " -> ", ToString(current));
  });
=======
    FETCH_LOG_DEBUG(LOGGING_NAME, "Changed state: ", ToString(previous), " -> ", ToString(current));
  });

  // set the main chain rpc sync to accept gossip blocks
  block_subscription_->SetMessageHandler([this](Address const &from, uint16_t, uint16_t, uint16_t,
                                                Packet::Payload const &payload,
                                                Address                transmitter) {
    telemetry::FunctionTimer timer{*new_block_duration_};

    BlockSerializer serialiser(payload);

    // deserialize the block
    Block block;
    serialiser >> block;

    // recalculate the block hash
    block.UpdateDigest();

    // dispatch the event
    OnNewBlock(from, block, transmitter);
  });
>>>>>>> 24b7baed
}

void MainChainRpcService::BroadcastBlock(MainChainRpcService::Block const &block)
{
  // determine the serialised size of the block
  BlockSerializerCounter counter;
  counter << block;

  // allocate the buffer and serialise the block
  BlockSerializer serializer;
  serializer.Reserve(counter.size());
  serializer << block;

  // broadcast the block to the nodes on the network
  endpoint_.Broadcast(SERVICE_MAIN_CHAIN, CHANNEL_BLOCKS, serializer.data());
}

void MainChainRpcService::OnNewBlock(Address const &from, Block &block, Address const &transmitter)
{
  recv_block_count_->increment();

#ifdef FETCH_LOG_DEBUG_ENABLED
  // count how many transactions are present in the block
  for (auto const &slice : block.slices)
  {
    for (auto const &tx : slice)
    {
      FETCH_LOG_DEBUG(LOGGING_NAME, "Recv Ref TX: ", ToBase64(tx.digest()));
    }
  }
#endif  // FETCH_LOG_INFO_ENABLED

  trust_.AddFeedback(transmitter, p2p::TrustSubject::BLOCK, p2p::TrustQuality::NEW_INFORMATION);

  if (!ValidBlock(block, "new block"))
  {
<<<<<<< HEAD
    FETCH_LOG_WARN(LOGGING_NAME, "Gossiped block did not prove valid");
=======
    FETCH_LOG_WARN(LOGGING_NAME,
                   "Gossiped block did not prove valid. Loose blocks seen: ", loose_blocks_seen_);
>>>>>>> 24b7baed
    loose_blocks_seen_++;
    return;
  }

  // add the new block to the chain
  auto const status = chain_.AddBlock(block);

  char const *status_text = "Unknown";
  switch (status)
  {
  case BlockStatus::ADDED:
    status_text = "Added";
    recv_block_valid_count_->increment();
    break;
  case BlockStatus::LOOSE:
    status_text = "Loose";
    recv_block_loose_count_->increment();
    break;
  case BlockStatus::DUPLICATE:
    status_text = "Duplicate";
    recv_block_duplicate_count_->increment();
    break;
  case BlockStatus::INVALID:
    status_text = "Invalid";
    recv_block_invalid_count_->increment();
    break;
  }

  FETCH_LOG_INFO(LOGGING_NAME, "New Block: 0x", block.hash.ToHex(), " (from peer: ", ToBase64(from),
                 " num txs: ", block.GetTransactionCount(), " num: ", block.block_number,
                 " status: ", status_text, ")");
}

MainChainRpcService::Address MainChainRpcService::GetRandomTrustedPeer() const
{
  static random::LinearCongruentialGenerator rng;

  Address address{};

  auto const direct_peers = endpoint_.GetDirectlyConnectedPeers();

  FETCH_LOG_DEBUG(LOGGING_NAME, "Main chain connected peers: ", direct_peers.size());

  if (!direct_peers.empty())
  {
    // generate a random peer index
    std::size_t const index = rng() % direct_peers.size();

    // select the address
    address = direct_peers[index];
  }

  return address;
}

bool MainChainRpcService::ValidBlock(Block const &block, char const *action) const
{
  try
  {
    return !consensus_ || consensus_->ValidBlock(block) == ConsensusInterface::Status::YES;
  }
  catch (std::runtime_error const &ex)
  {
    FETCH_LOG_WARN(LOGGING_NAME, "Exception in consensus on validating ", action, ": ", ex.what());
    return false;
  }
}

void MainChainRpcService::HandleChainResponse(Address const &address, BlockList blocks)
{
  // default expectations is that blocks are returned in reverse order, later-to-earlier
  HandleChainResponse(address, blocks.rbegin(), blocks.rend());
}

template <class Begin, class End>
void MainChainRpcService::HandleChainResponse(Address const &address, Begin begin, End end)
{
  std::size_t added{0};
  std::size_t loose{0};
  std::size_t duplicate{0};
  std::size_t invalid{0};

  for (auto it = begin; it != end; ++it)
  {
    // skip the genesis block
    if (it->IsGenesis())
    {
      continue;
    }

    // recompute the digest
    it->UpdateDigest();

    // add the block
    if (!ValidBlock(*it, "during fwd sync"))
    {
      FETCH_LOG_DEBUG(LOGGING_NAME, "Synced bad proof block: 0x", it->hash.ToHex(),
                      " from: muddle://", ToBase64(address));
      ++invalid;
      continue;
    }

    auto const status = chain_.AddBlock(*it);

    switch (status)
    {
    case BlockStatus::ADDED:
      FETCH_LOG_DEBUG(LOGGING_NAME, "Synced new block: 0x", it->hash.ToHex(), " from: muddle://",
                      ToBase64(address));
      ++added;
      break;
    case BlockStatus::LOOSE:
      FETCH_LOG_DEBUG(LOGGING_NAME, "Synced loose block: 0x", it->hash.ToHex(), " from: muddle://",
                      ToBase64(address));
      ++loose;
      break;
    case BlockStatus::DUPLICATE:
      FETCH_LOG_DEBUG(LOGGING_NAME, "Synced duplicate block: 0x", it->hash.ToHex(),
                      " from: muddle://", ToBase64(address));
      ++duplicate;
      break;
    case BlockStatus::INVALID:
      FETCH_LOG_DEBUG(LOGGING_NAME, "Synced invalid block: 0x", it->hash.ToHex(),
                      " from: muddle://", ToBase64(address));
      ++invalid;
      break;
    }
  }

  if (invalid != 0u)
  {
    FETCH_LOG_WARN(LOGGING_NAME, "Synced Summary: Invalid: ", invalid, " Added: ", added,
                   " Loose: ", loose, " Duplicate: ", duplicate, " from: muddle://",
                   ToBase64(address));
  }
  else
  {
    FETCH_LOG_INFO(LOGGING_NAME, "Synced Summary: Added: ", added, " Loose: ", loose,
                   " Duplicate: ", duplicate, " from: muddle://", ToBase64(address));
  }
}

/**
 * Request from a random peer the heaviest chain, starting from the newest block
 * and going backwards. The client is free to return less blocks than requested.
 *
 */
MainChainRpcService::State MainChainRpcService::OnRequestHeaviestChain()
{
  state_request_heaviest_->increment();

  State next_state{State::REQUEST_HEAVIEST_CHAIN};

  auto const peer = GetRandomTrustedPeer();

  if (!peer.empty())
  {
    current_peer_address_ = peer;

    if (!block_resolving_)
    {
      block_resolving_ = chain_.GetHeaviestBlock();
    }

    if (!block_resolving_)
    {
      FETCH_LOG_ERROR(LOGGING_NAME, "Failed to get heaviest block from the main chain!");
      state_machine_->Delay(std::chrono::milliseconds{1000});
      return next_state;
    }

    current_request_ =
        rpc_client_.CallSpecificAddress(current_peer_address_, RPC_MAIN_CHAIN,
                                        MainChainProtocol::TIME_TRAVEL, block_resolving_->hash);

    FETCH_LOG_INFO(LOGGING_NAME, "Attempting to resolve: ", block_resolving_->block_number,
                   " aka 0x", block_resolving_->hash.ToHex(), " Note: gen is: 0x",
                   chain::GetGenesisDigest().ToHex(), " from: muddle://",
                   current_peer_address_.ToBase64());

    next_state = State::WAIT_FOR_HEAVIEST_CHAIN;
  }
  else
  {
    FETCH_LOG_INFO(LOGGING_NAME, "No peers available to query from");
    return State::SYNCHRONISED;
  }

  state_machine_->Delay(std::chrono::milliseconds{500});
  return next_state;
}

MainChainRpcService::State MainChainRpcService::OnWaitForHeaviestChain()
{
  state_wait_heaviest_->increment();

  State next_state{State::WAIT_FOR_HEAVIEST_CHAIN};

  if (!current_request_)
  {
    FETCH_LOG_WARN(LOGGING_NAME, "Issue found when requesting heaviest chain. Re-attempt.");
    // something went wrong we should attempt to request the chain again
    next_state = State::REQUEST_HEAVIEST_CHAIN;
    state_machine_->Delay(std::chrono::milliseconds{500});
  }
  else
  {
    // determine the status of the request that is in flight
    auto const status = current_request_->state();

    if (status != PromiseState::WAITING)
    {
      if (status == PromiseState::SUCCESS)
      {
        // the request was successful
        next_state = State::REQUEST_HEAVIEST_CHAIN;  // request succeeding chunk

        MainChainProtocol::Travelogue response{};
        if (current_request_->GetResult(response))
        {
          auto &blocks = response.blocks;

          // we should receive at least one extra block in addition to what we already have
          if (!blocks.empty())
          {
            block_resolving_ = {};

            HandleChainResponse(current_peer_address_, blocks.begin(), blocks.end());
            auto const &latest_hash = blocks.back().hash;
            assert(!latest_hash.empty());  // should be set by HandleChainResponse()

            // TODO(unknown): this is to be improved later
            if (latest_hash == response.heaviest_hash)
            {
              return State::SYNCHRONISED;  // we have reached the tip
            }
          }

          uint64_t const attempting_to_resolve =
              !block_resolving_ ? 0 : block_resolving_->block_number;

          if (!block_resolving_)
          {
            FETCH_LOG_WARN(LOGGING_NAME, "No block set (?)");
          }

          if (blocks.empty() || response.not_on_heaviest ||
              (response.block_number > (attempting_to_resolve + 10)))
          {
            if (block_resolving_)
            {
              block_resolving_ = chain_.GetBlock(block_resolving_->previous_hash);
            }

            FETCH_LOG_WARN(
                LOGGING_NAME,
                "Received indication we are on a dead fork. Walking back. Peer heaviest: ",
                response.block_number, " blocks: ", blocks.size(),
                " heaviest: ", response.heaviest_hash.ToBase64());

            if (block_resolving_)
            {
              FETCH_LOG_WARN(LOGGING_NAME, "Walked to: ", block_resolving_->block_number);
            }
          }
        }
        else
        {
          FETCH_LOG_WARN(LOGGING_NAME,
                         "Received empty block response when forward syncing the chain!");
          state_machine_->Delay(std::chrono::seconds{8});
          next_state = GetInitialState(mode_);
        }
        else
        {
          FETCH_LOG_WARN(LOGGING_NAME,
                         "Received empty block response when forward syncing the chain!");
          state_machine_->Delay(std::chrono::seconds{8});
          next_state = GetInitialState(mode_);
        }
      }
      else
      {
        FETCH_LOG_INFO(LOGGING_NAME, "Heaviest chain request to: ", ToBase64(current_peer_address_),
                       " failed. Reason: ", service::ToString(status));

        state_machine_->Delay(std::chrono::seconds{1});
        next_state = GetInitialState(mode_);
      }

      // clear the state
      current_peer_address_ = Address{};
    }
  }

  return next_state;
}

MainChainRpcService::State MainChainRpcService::OnSynchronising()
{
  state_synchronising_->increment();

  State next_state{State::SYNCHRONISED};

  // get the next missing block
  auto const missing_blocks = chain_.GetMissingTips();

  if (!missing_blocks.empty())
  {
    current_missing_block_ = *missing_blocks.begin();
    current_peer_address_  = GetRandomTrustedPeer();

    // in the case that we don't trust any one we need to simply wait until we do
    if (current_peer_address_.empty())
    {
      return State::SYNCHRONISING;
    }

    FETCH_LOG_INFO(LOGGING_NAME, "Requesting chain from muddle://", ToBase64(current_peer_address_),
                   " for block 0x", current_missing_block_.ToHex());

    // make the RPC call to the block source with a request for the chain
    current_request_ = rpc_client_.CallSpecificAddress(
        current_peer_address_, RPC_MAIN_CHAIN, MainChainProtocol::COMMON_SUB_CHAIN,
        current_missing_block_, chain_.GetHeaviestBlockHash(), MAX_SUB_CHAIN_SIZE);

    next_state = State::WAITING_FOR_RESPONSE;
  }

  return next_state;
}

MainChainRpcService::State MainChainRpcService::OnWaitingForResponse()
{
  state_wait_response_->increment();

  State next_state{State::WAITING_FOR_RESPONSE};

  if (!current_request_)
  {
    next_state = State::SYNCHRONISED;
  }
  else
  {
    // determine the status of the request that is in flight
    auto const status = current_request_->state();

    if (PromiseState::WAITING != status)
    {
      if (PromiseState::SUCCESS == status)
      {
        BlockList blocks{};

        // the request was successful, simply hand off the blocks to be added to the chain
        if (current_request_->GetResult(blocks))
        {
          HandleChainResponse(current_peer_address_, blocks);
        }
      }
      else
      {
        FETCH_LOG_INFO(LOGGING_NAME, "Chain request to: ", ToBase64(current_peer_address_),
                       " failed. Reason: ", service::ToString(status));

        state_machine_->Delay(std::chrono::seconds{1});
        return State::REQUEST_HEAVIEST_CHAIN;
      }

      // clear the state
      current_peer_address_  = Address{};
      current_missing_block_ = BlockHash{};
      next_state             = State::SYNCHRONISED;
    }
    else
    {
      FETCH_LOG_WARN(LOGGING_NAME, "Still waiting for heaviest chain response");
      state_machine_->Delay(std::chrono::seconds{1});
    }
  }

  return next_state;
}

MainChainRpcService::State MainChainRpcService::OnSynchronised()
{
  State next_state{State::SYNCHRONISED};
  state_synchronised_->increment();

  // reset the timer if we have just transitioned from another state
  if (state_machine_->previous_state() != State::SYNCHRONISED)
  {
    timer_to_proceed_.Restart(std::chrono::seconds{uint64_t{PERIODIC_RESYNC_SECONDS}});
  }

  MainChain::BlockPtr head_of_chain = chain_.GetHeaviestBlock();

  // Assume if the chain is quite old that there are peers who have a heavier chain we haven't
  // heard about
  if (loose_blocks_seen_ > 5)
  {
    loose_blocks_seen_ = 0;
    FETCH_LOG_INFO(LOGGING_NAME, "Synchronisation appears to be lost - loose blocks detected");
    state_machine_->Delay(std::chrono::milliseconds{1000});
    next_state = State::REQUEST_HEAVIEST_CHAIN;
<<<<<<< HEAD
=======
  }
  else if (timer_to_proceed_.HasExpired())
  {
    FETCH_LOG_INFO(LOGGING_NAME, "Kicking forward sync periodically");
    next_state = State::REQUEST_HEAVIEST_CHAIN;
>>>>>>> 24b7baed
  }
  else if (state_machine_->previous_state() != State::SYNCHRONISED)
  {
    FETCH_LOG_INFO(LOGGING_NAME, "Synchronised");
  }
  else
  {
    state_machine_->Delay(std::chrono::milliseconds{100});
  }

  return next_state;
}

void MainChainRpcService::Start()
{
  // set the main chain rpc sync to accept gossip blocks
  block_subscription_->SetMessageHandler([this](Address const &from, uint16_t, uint16_t, uint16_t,
                                                Packet::Payload const &payload,
                                                Address                transmitter) {
    FETCH_LOG_DEBUG(LOGGING_NAME, "Triggering new block handler");

    BlockSerializer serialiser(payload);

    // deserialize the block
    Block block;
    serialiser >> block;

    // recalculate the block hash
    block.UpdateDigest();

    // dispatch the event
    OnNewBlock(from, block, transmitter);
  });
}

}  // namespace ledger
}  // namespace fetch<|MERGE_RESOLUTION|>--- conflicted
+++ resolved
@@ -138,10 +138,6 @@
   state_machine_->OnStateChange([](State current, State previous) {
     FETCH_UNUSED(current);
     FETCH_UNUSED(previous);
-<<<<<<< HEAD
-    FETCH_LOG_INFO(LOGGING_NAME, "Changed state: ", ToString(previous), " -> ", ToString(current));
-  });
-=======
     FETCH_LOG_DEBUG(LOGGING_NAME, "Changed state: ", ToString(previous), " -> ", ToString(current));
   });
 
@@ -163,7 +159,6 @@
     // dispatch the event
     OnNewBlock(from, block, transmitter);
   });
->>>>>>> 24b7baed
 }
 
 void MainChainRpcService::BroadcastBlock(MainChainRpcService::Block const &block)
@@ -200,12 +195,8 @@
 
   if (!ValidBlock(block, "new block"))
   {
-<<<<<<< HEAD
-    FETCH_LOG_WARN(LOGGING_NAME, "Gossiped block did not prove valid");
-=======
     FETCH_LOG_WARN(LOGGING_NAME,
                    "Gossiped block did not prove valid. Loose blocks seen: ", loose_blocks_seen_);
->>>>>>> 24b7baed
     loose_blocks_seen_++;
     return;
   }
@@ -479,13 +470,6 @@
           state_machine_->Delay(std::chrono::seconds{8});
           next_state = GetInitialState(mode_);
         }
-        else
-        {
-          FETCH_LOG_WARN(LOGGING_NAME,
-                         "Received empty block response when forward syncing the chain!");
-          state_machine_->Delay(std::chrono::seconds{8});
-          next_state = GetInitialState(mode_);
-        }
       }
       else
       {
@@ -610,14 +594,11 @@
     FETCH_LOG_INFO(LOGGING_NAME, "Synchronisation appears to be lost - loose blocks detected");
     state_machine_->Delay(std::chrono::milliseconds{1000});
     next_state = State::REQUEST_HEAVIEST_CHAIN;
-<<<<<<< HEAD
-=======
   }
   else if (timer_to_proceed_.HasExpired())
   {
     FETCH_LOG_INFO(LOGGING_NAME, "Kicking forward sync periodically");
     next_state = State::REQUEST_HEAVIEST_CHAIN;
->>>>>>> 24b7baed
   }
   else if (state_machine_->previous_state() != State::SYNCHRONISED)
   {
@@ -629,28 +610,6 @@
   }
 
   return next_state;
-}
-
-void MainChainRpcService::Start()
-{
-  // set the main chain rpc sync to accept gossip blocks
-  block_subscription_->SetMessageHandler([this](Address const &from, uint16_t, uint16_t, uint16_t,
-                                                Packet::Payload const &payload,
-                                                Address                transmitter) {
-    FETCH_LOG_DEBUG(LOGGING_NAME, "Triggering new block handler");
-
-    BlockSerializer serialiser(payload);
-
-    // deserialize the block
-    Block block;
-    serialiser >> block;
-
-    // recalculate the block hash
-    block.UpdateDigest();
-
-    // dispatch the event
-    OnNewBlock(from, block, transmitter);
-  });
 }
 
 }  // namespace ledger
