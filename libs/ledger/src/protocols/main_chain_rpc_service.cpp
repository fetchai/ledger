--- conflicted
+++ resolved
@@ -16,6 +16,8 @@
 //
 //------------------------------------------------------------------------------
 
+#include "ledger/protocols/main_chain_rpc_service.hpp"
+
 #include "chain/transaction_layout_rpc_serializers.hpp"
 #include "core/byte_array/encoders.hpp"
 #include "core/serializers/counter.hpp"
@@ -25,7 +27,6 @@
 #include "ledger/chain/block_coordinator.hpp"
 #include "ledger/chaincode/contract_context.hpp"
 #include "ledger/consensus/consensus_interface.hpp"
-#include "ledger/protocols/main_chain_rpc_service.hpp"
 #include "logging/logging.hpp"
 #include "muddle/packet.hpp"
 #include "telemetry/counter.hpp"
@@ -375,43 +376,35 @@
     {
       if (status == PromiseState::SUCCESS)
       {
-<<<<<<< HEAD
-        BlockList block_list{};
-
-        if (current_request_->GetResult(block_list))
-        {
-          // the request was successful, simply hand off the blocks to be added to the chain
-          HandleChainResponse(current_peer_address_, block_list);
-        }
-
-        // now we have completed a request we can start normal synchronisation
-        next_state = State::SYNCHRONISING;
-=======
         // the request was successful
         next_state = State::REQUEST_HEAVIEST_CHAIN;  // request succeeding chunk
 
-        auto  response = current_request_->As<MainChainProtocol::Travelogue>();
-        auto &blocks   = response.blocks;
-
-        // we should receive at least one extra block in addition to what we already have
-        if (!blocks.empty())
+        MainChainProtocol::Travelogue response{};
+        if (current_request_->GetResult(response))
         {
-          HandleChainResponse(current_peer_address_, blocks.begin(), blocks.end());
-          auto const &latest_hash = blocks.back().hash;
-          assert(!latest_hash.empty());  // should be set by HandleChainResponse()
-          // TODO(unknown): this is to be improved later
-          if (latest_hash == response.heaviest_hash)
+          auto &blocks = response.blocks;
+
+          // we should receive at least one extra block in addition to what we already have
+          if (!blocks.empty())
           {
-            next_state = State::SYNCHRONISING;  // we have reached the tip
+            HandleChainResponse(current_peer_address_, blocks.begin(), blocks.end());
+            auto const &latest_hash = blocks.back().hash;
+            assert(!latest_hash.empty());  // should be set by HandleChainResponse()
+
+            // TODO(unknown): this is to be improved later
+            if (latest_hash == response.heaviest_hash)
+            {
+              next_state = State::SYNCHRONISING;  // we have reached the tip
+            }
           }
         }
->>>>>>> 7ad40837
       }
       else
       {
         FETCH_LOG_INFO(LOGGING_NAME, "Heaviest chain request to: ", ToBase64(current_peer_address_),
                        " failed. Reason: ", service::ToString(status));
       }
+
       // clear the state
       current_peer_address_ = Address{};
     }
