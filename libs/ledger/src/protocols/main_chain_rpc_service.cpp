--- conflicted
+++ resolved
@@ -96,11 +96,6 @@
 
 void MainChainRpcService::BroadcastBlock(MainChainRpcService::Block const &block)
 {
-<<<<<<< HEAD
-  FETCH_LOG_DEBUG(LOGGING_NAME, "Broadcast Block: ", ToBase64(block.body.hash));
-
-=======
->>>>>>> 40c797e8
   // determine the serialised size of the block
   BlockSerializerCounter counter;
   counter << block;
