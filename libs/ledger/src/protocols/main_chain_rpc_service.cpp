//------------------------------------------------------------------------------
//
//   Copyright 2018-2020 Fetch.AI Limited
//
//   Licensed under the Apache License, Version 2.0 (the "License");
//   you may not use this file except in compliance with the License.
//   You may obtain a copy of the License at
//
//       http://www.apache.org/licenses/LICENSE-2.0
//
//   Unless required by applicable law or agreed to in writing, software
//   distributed under the License is distributed on an "AS IS" BASIS,
//   WITHOUT WARRANTIES OR CONDITIONS OF ANY KIND, either express or implied.
//   See the License for the specific language governing permissions and
//   limitations under the License.
//
//------------------------------------------------------------------------------

#include "ledger/protocols/main_chain_rpc_service.hpp"

#include "chain/transaction_layout_rpc_serializers.hpp"
#include "core/byte_array/encoders.hpp"
#include "core/serializers/counter.hpp"
#include "core/serializers/main_serializer.hpp"
#include "core/service_ids.hpp"
#include "crypto/fetch_identity.hpp"
#include "ledger/chain/block_coordinator.hpp"
#include "ledger/chaincode/contract_context.hpp"
#include "ledger/consensus/consensus_interface.hpp"
#include "ledger/protocols/main_chain_rpc_client_interface.hpp"
#include "logging/logging.hpp"
#include "muddle/packet.hpp"
#include "network/generics/milli_timer.hpp"
#include "telemetry/counter.hpp"
#include "telemetry/gauge.hpp"
#include "telemetry/histogram.hpp"
#include "telemetry/registry.hpp"
#include "telemetry/utils/timer.hpp"

#include <cstddef>
#include <cstdint>
#include <stdexcept>

namespace fetch {
namespace ledger {
namespace {

using fetch::byte_array::ToBase64;
using fetch::muddle::Packet;

using BlockSerializer        = fetch::serializers::MsgPackSerializer;
using BlockSerializerCounter = fetch::serializers::SizeCounter;
using PromiseState           = fetch::service::PromiseState;
using State                  = MainChainRpcService::State;
using Mode                   = MainChainRpcService::Mode;

}  // namespace

MainChainRpcService::MainChainRpcService(MuddleEndpoint &             endpoint,
                                         MainChainRpcClientInterface &rpc_client, MainChain &chain,
                                         TrustSystem &trust, ConsensusPtr consensus)
  : muddle::rpc::Server(endpoint, SERVICE_MAIN_CHAIN, CHANNEL_RPC)
  , endpoint_(endpoint)
  , chain_(chain)
  , trust_(trust)
  , consensus_(std::move(consensus))
  , block_subscription_(endpoint.Subscribe(SERVICE_MAIN_CHAIN, CHANNEL_BLOCKS))
  , main_chain_protocol_(chain_)
  , rpc_client_(rpc_client)
  , state_machine_{std::make_shared<StateMachine>("MainChain", State::SYNCHRONISING,
                                                  [](State state) { return ToString(state); })}
  , recv_block_count_{telemetry::Registry::Instance().CreateCounter(
        "ledger_mainchain_service_recv_block_total",
        "The number of received blocks from the network")}
  , recv_block_valid_count_{telemetry::Registry::Instance().CreateCounter(
        "ledger_mainchain_service_recv_block_valid_total",
        "The total number of valid blocks received")}
  , recv_block_loose_count_{telemetry::Registry::Instance().CreateCounter(
        "ledger_mainchain_service_recv_block_loose_total",
        "The total number of loose blocks received")}
  , recv_block_duplicate_count_{telemetry::Registry::Instance().CreateCounter(
        "ledger_mainchain_service_recv_block_duplicate_total",
        "The total number of duplicate blocks received from the network")}
  , recv_block_invalid_count_{telemetry::Registry::Instance().CreateCounter(
        "ledger_mainchain_service_recv_block_invalid_total",
        " The total number of invalid blocks received from the network")}
  , recv_block_dirty_count_{telemetry::Registry::Instance().CreateCounter(
        "ledger_mainchain_service_recv_block_dirty_total",
        " The total number of dirty blocks received from the network")}
  , state_synchronising_{telemetry::Registry::Instance().CreateCounter(
        "ledger_mainchain_service_state_synchronising_total",
        "The number of times in the synchronisiing state")}
  , state_synchronised_{telemetry::Registry::Instance().CreateCounter(
        "ledger_mainchain_service_state_synchronised_total",
        "The number of times in the sychronised state")}
  , state_start_sync_with_peer_{telemetry::Registry::Instance().CreateCounter(
        "ledger_mainchain_service_state_rstart_sync_with_peer_total",
        "The number of times in the start sync with peer state")}
  , state_request_next_blocks_{telemetry::Registry::Instance().CreateCounter(
        "ledger_mainchain_service_state_request_next_blocks_total",
        "The number of times in the request next blocks state")}
  , state_wait_for_next_blocks_{telemetry::Registry::Instance().CreateCounter(
        "ledger_mainchain_service_state_wait_for_next_blocks_total",
        "The number of times in the wait for next blocks state")}
  , state_complete_sync_with_peer_{telemetry::Registry::Instance().CreateCounter(
        "ledger_mainchain_service_state_complete_sync_with_peer_total",
        "The number of times in the complete sync with peer state")}
  , state_current_{telemetry::Registry::Instance().CreateGauge<uint32_t>(
        "ledger_mainchain_service_state_complete_sync_with_peer_total",
        "The number of times in the complete sync with peer state")}
  , new_block_duration_{telemetry::Registry::Instance().CreateHistogram(
        {1e-6, 1e-5, 1e-4, 1e-3, 1e-2, 1e-1, 1.0, 1e1, 1e2, 1e3},
        "ledger_mainchain_service_new_block_duration", "The duration of the new block handler")}
{
  assert(consensus_);

  // register the main chain protocol
  Add(RPC_MAIN_CHAIN, &main_chain_protocol_);

  // configure the state machine
  // clang-format off
  state_machine_->RegisterHandler(State::SYNCHRONISING,           this, &MainChainRpcService::OnSynchronising);
  state_machine_->RegisterHandler(State::SYNCHRONISED,            this, &MainChainRpcService::OnSynchronised);
  state_machine_->RegisterHandler(State::START_SYNC_WITH_PEER,  this, &MainChainRpcService::OnStartSyncWithPeer);
  state_machine_->RegisterHandler(State::REQUEST_NEXT_BLOCKS, this, &MainChainRpcService::OnRequestNextSetOfBlocks);
  state_machine_->RegisterHandler(State::WAIT_FOR_NEXT_BLOCKS,    this, &MainChainRpcService::OnWaitForBlocks);
  state_machine_->RegisterHandler(State::COMPLETE_SYNC_WITH_PEER,    this, &MainChainRpcService::OnCompleteSyncWithPeer);
  // clang-format on

  state_machine_->OnStateChange([](State current, State previous) {
    FETCH_UNUSED(current);
    FETCH_UNUSED(previous);
    FETCH_LOG_DEBUG(LOGGING_NAME, "Changed state: ", ToString(previous), " -> ", ToString(current));
  });

  // clear the restart timer
  resync_interval_.Restart(std::chrono::seconds{uint64_t{PERIODIC_RESYNC_SECONDS}});

  // set the main chain rpc sync to accept gossip blocks
  block_subscription_->SetMessageHandler([this](Address const &from, uint16_t, uint16_t, uint16_t,
                                                Packet::Payload const &payload,
                                                Address                transmitter) {
    telemetry::FunctionTimer timer{*new_block_duration_};

    BlockSerializer serialiser(payload);

    // deserialize the block
    Block block;
    serialiser >> block;

    // recalculate the block hash
    block.UpdateDigest();

    // dispatch the event
    OnNewBlock(from, block, transmitter);
  });
}

void MainChainRpcService::BroadcastBlock(MainChainRpcService::Block const &block)
{
  // determine the serialised size of the block
  BlockSerializerCounter counter;
  counter << block;

  // allocate the buffer and serialise the block
  BlockSerializer serializer;
  serializer.Reserve(counter.size());
  serializer << block;

  // broadcast the block to the nodes on the network
  endpoint_.Broadcast(SERVICE_MAIN_CHAIN, CHANNEL_BLOCKS, serializer.data());
}

void MainChainRpcService::OnNewBlock(Address const &from, Block &block, Address const &transmitter)
{
  recv_block_count_->increment();

#ifdef FETCH_LOG_DEBUG_ENABLED
  // count how many transactions are present in the block
  for (auto const &slice : block.slices)
  {
    for (auto const &tx : slice)
    {
      FETCH_LOG_DEBUG(LOGGING_NAME, "Recv Ref TX: ", ToBase64(tx.digest()));
    }
  }
#endif  // FETCH_LOG_INFO_ENABLED

  trust_.AddFeedback(transmitter, p2p::TrustSubject::BLOCK, p2p::TrustQuality::NEW_INFORMATION);

  if (!ValidBlock(block, "new block"))
  {

    ++loose_blocks_seen_;
    return;
  }

  // add the new block to the chain
  auto const status = chain_.AddBlock(block);

  switch (status)
  {
  case BlockStatus::ADDED:
    recv_block_valid_count_->increment();
    break;
  case BlockStatus::LOOSE:
    recv_block_loose_count_->increment();
    ++loose_blocks_seen_;
    break;
  case BlockStatus::DUPLICATE:
    recv_block_duplicate_count_->increment();
    break;
  case BlockStatus::INVALID:
    recv_block_invalid_count_->increment();
    break;
  case BlockStatus::DIRTY:
    status_text = "Dirty";
    recv_block_invalid_count_->increment();
    break;
  }

<<<<<<< HEAD
  FETCH_LOG_INFO(LOGGING_NAME, "New Block: 0x", block.hash.ToHex(), " (from peer: ", ToBase64(from),
                 " num txs: ", block.GetTransactionCount(), " num: ", block.block_number,
                 " status: ", ToString(status), ")");
=======
  FETCH_LOG_INFO(LOGGING_NAME, "New Block: #", block.block_number, " 0x", block.hash.ToHex(),
                 " (from peer: ", ToBase64(from), " num txs: ", block.GetTransactionCount(),
                 " status: ", status_text, ")");
>>>>>>> c1f904a2
}

MainChainRpcService::Address MainChainRpcService::GetRandomTrustedPeer() const
{
  static random::LinearCongruentialGenerator rng;

  Address address{};

  auto const direct_peers = endpoint_.GetDirectlyConnectedPeers();

  FETCH_LOG_DEBUG(LOGGING_NAME, "Main chain connected peers: ", direct_peers.size());

  if (!direct_peers.empty())
  {
    // generate a random peer index
    std::size_t const index = rng() % direct_peers.size();

    // select the address
    address = direct_peers[index];
  }

  return address;
}

void MainChainRpcService::HandleChainResponse(Address const &address, MutableBlocks blocks)
{
  // default expectations is that blocks are returned in reverse order, later-to-earlier
  HandleChainResponse(address, blocks.rbegin(), blocks.rend());
}

template <class Begin, class End>
void MainChainRpcService::HandleChainResponse(Address const &address, Begin begin, End end)
{
<<<<<<< HEAD
  std::map<BlockStatus, std::size_t> status_stats;
=======
  std::size_t added{0};
  std::size_t loose{0};
  std::size_t duplicate{0};
  std::size_t invalid{0};
  std::size_t dirty{0};
>>>>>>> c1f904a2

  for (auto it = begin; it != end; ++it)
  {
    auto block = *it;

    // skip the genesis block
    if (block->IsGenesis())
    {
      continue;
    }

    // recompute the digest
    block->UpdateDigest();

    // add the block
    if (!ValidBlock(*block, "during fwd sync"))
    {
      FETCH_LOG_DEBUG(LOGGING_NAME, "Synced bad proof block 0x", block->hash.ToHex(),
                      " from muddle://", ToBase64(address));
      ++status_stats[BlockStatus::INVALID];
      continue;
    }

    auto const status = chain_.AddBlock(std::move(block));

<<<<<<< HEAD
    ++status_stats[status];
    FETCH_LOG_DEBUG(LOGGING_NAME, "Sync: ", ToString(status), " block 0x", (*it)->hash.ToHex(),
                    " from muddle://", ToBase64(address));
=======
    switch (status)
    {
    case BlockStatus::ADDED:
      FETCH_LOG_DEBUG(LOGGING_NAME, "Synced new block: 0x", it->hash.ToHex(), " from: muddle://",
                      ToBase64(address));
      ++added;
      break;
    case BlockStatus::LOOSE:
      FETCH_LOG_DEBUG(LOGGING_NAME, "Synced loose block: 0x", it->hash.ToHex(), " from: muddle://",
                      ToBase64(address));
      ++loose;
      break;
    case BlockStatus::DUPLICATE:
      FETCH_LOG_DEBUG(LOGGING_NAME, "Synced duplicate block: 0x", it->hash.ToHex(),
                      " from: muddle://", ToBase64(address));
      ++duplicate;
      break;
    case BlockStatus::INVALID:
      FETCH_LOG_DEBUG(LOGGING_NAME, "Synced invalid block: 0x", it->hash.ToHex(),
                      " from: muddle://", ToBase64(address));
      ++invalid;
      break;
    case BlockStatus::DIRTY:
      FETCH_LOG_DEBUG(LOGGING_NAME, "Synced dirty block: 0x", it->hash.ToHex(), " from: muddle://",
                      ToBase64(address));
      ++dirty;
      break;
    }
>>>>>>> c1f904a2
  }

  if (status_stats.count(BlockStatus::INVALID) != 0u)
  {
<<<<<<< HEAD
    FETCH_LOG_WARN(
        LOGGING_NAME, "Synced Summary:", " Invalid: ", status_stats[BlockStatus::INVALID],
        " Added: ", status_stats[BlockStatus::ADDED], " Loose: ", status_stats[BlockStatus::LOOSE],
        " Duplicate: ", status_stats[BlockStatus::DUPLICATE], " from muddle://", ToBase64(address));
  }
  else
  {
    FETCH_LOG_INFO(LOGGING_NAME, "Synced Summary:", " Added: ", status_stats[BlockStatus::ADDED],
                   " Loose: ", status_stats[BlockStatus::LOOSE],
                   " Duplicate: ", status_stats[BlockStatus::DUPLICATE], " from muddle://",
=======
    FETCH_LOG_WARN(LOGGING_NAME, "Synced Summary: Invalid: ", invalid, " Added: ", added,
                   " Loose: ", loose, " Duplicate: ", duplicate, " Dirty: ", dirty,
                   " from: muddle://", ToBase64(address));
  }
  else
  {
    FETCH_LOG_INFO(LOGGING_NAME, "Synced Summary: Added: ", added, " Loose: ", loose,
                   " Duplicate: ", duplicate, " Dirty: ", dirty, " from: muddle://",
>>>>>>> c1f904a2
                   ToBase64(address));
  }
}

State MainChainRpcService::OnSynchronising()
{
  state_synchronising_->increment();
  state_current_->set(static_cast<uint32_t>(State::SYNCHRONISING));

  State next_state = State::SYNCHRONISED;

  // sync peer selection
  current_peer_address_ = GetRandomTrustedPeer();

  if (!current_peer_address_.empty())
  {
    next_state = State::START_SYNC_WITH_PEER;
  }

  return next_state;
}

State MainChainRpcService::OnSynchronised(State current, State previous)
{
  FETCH_UNUSED(current);

  state_synchronised_->increment();
  state_current_->set(static_cast<uint32_t>(State::SYNCHRONISED));

  State next_state{State::SYNCHRONISED};

  // Assume if the chain is quite old that there are peers who have a heavier chain we haven't
  // heard about
  if (loose_blocks_seen_ > 5)
  {
    loose_blocks_seen_ = 0;
    FETCH_LOG_INFO(LOGGING_NAME, "Synchronisation appears to be lost - loose blocks detected");

    next_state = State::SYNCHRONISING;
  }
  else if (previous != State::SYNCHRONISED)
  {
    // restart the interval timer
    resync_interval_.Restart(std::chrono::seconds{uint64_t{PERIODIC_RESYNC_SECONDS}});

    FETCH_LOG_INFO(LOGGING_NAME, "Synchronised");
  }
  else if (resync_interval_.HasExpired())
  {
    FETCH_LOG_DEBUG(LOGGING_NAME, "Kicking forward sync periodically");

    next_state = State::SYNCHRONISING;
  }

  state_machine_->Delay(std::chrono::milliseconds{100});
  return next_state;
}

State MainChainRpcService::OnStartSyncWithPeer()
{
  state_start_sync_with_peer_->increment();
  state_current_->set(static_cast<uint32_t>(State::START_SYNC_WITH_PEER));

  // we always start a sync from the block 1 behind our heaviest block (except in the case of
  // genesis)
  block_resolving_ = chain_.GetHeaviestBlock();
  if (!block_resolving_->IsGenesis())
  {
    block_resolving_ = chain_.GetBlock(block_resolving_->previous_hash);
  }

  if (block_resolving_ && !current_peer_address_.empty())
  {
    FETCH_LOG_DEBUG(LOGGING_NAME, "Resolving: #", block_resolving_->block_number, " 0x",
                    block_resolving_->hash.ToHex(), " from: muddle://",
                    current_peer_address_.ToBase64());
  }

  return State::REQUEST_NEXT_BLOCKS;
}

State MainChainRpcService::OnRequestNextSetOfBlocks()
{
  state_request_next_blocks_->increment();
  state_current_->set(static_cast<uint32_t>(State::REQUEST_NEXT_BLOCKS));

  // in some error cases we might be requested to request the next blocks of a null pointer. In this
  // case we simply conclude our transactions with this peer
  if (!(block_resolving_ && !current_peer_address_.empty()))
  {
    return State::COMPLETE_SYNC_WITH_PEER;
  }

  // make the time travel request
  current_request_ =
      rpc_client_.TimeTravel(current_peer_address_, block_resolving_->hash).GetInnerPromise();

  return State::WAIT_FOR_NEXT_BLOCKS;
}

State MainChainRpcService::OnWaitForBlocks()
{
  state_wait_for_next_blocks_->increment();
  state_current_->set(static_cast<uint32_t>(State::WAIT_FOR_NEXT_BLOCKS));

  // this should not happen as it would be a logical error, however, if it does simply restart the
  // sync process
  if (!current_request_)
  {
    FETCH_LOG_ERROR(LOGGING_NAME, "State machine error. Restarting sync");

    // something went wrong we should attempt to request the chain again
    state_machine_->Delay(std::chrono::milliseconds{500});
    return State::COMPLETE_SYNC_WITH_PEER;
  }

  // if we are still waiting for the promise to resolve
  auto const status = current_request_->state();
  if (status == PromiseState::WAITING)
  {
    state_machine_->Delay(std::chrono::milliseconds{100});
    return State::WAIT_FOR_NEXT_BLOCKS;
  }

  // at this point the promise has either resolved successfully or not.
  if ((status == PromiseState::FAILED) || (status == PromiseState::TIMEDOUT))
  {
    if (++consecutive_failures_ >= 3)
    {
      // too many failures give up on this peer
      block_resolving_ = {};
    }

    state_machine_->Delay(std::chrono::milliseconds{100 * consecutive_failures_});
    return State::REQUEST_NEXT_BLOCKS;
  }

  // If we have passed all these checks then we have successfully retrieved a travelogue from our
  // peer
  MainChainProtocol::Travelogue log{};
  if (!current_request_->GetResult(log))
  {
    // as soon as we get an invalid response from the peer we can simply conclude interacting with
    // them
    return State::COMPLETE_SYNC_WITH_PEER;
  }

  // Peer doesn't know of our reference block. This is normal in the case of forking. Simply walk
  // back down the chain until you find a block you can both agree on and then walk forward from
  // this point
  if (log.status == TravelogueStatus::NOT_FOUND)
  {
    // if the responding block was not found then walk back by one block
    block_resolving_ = chain_.GetBlock(block_resolving_->previous_hash);

    return State::REQUEST_NEXT_BLOCKS;
  }

  // We always expect at least 1 block to be synced during this process, failure to do this is not
  // normal and implies we should try and sync with another peer
  if (log.blocks.empty())
  {
    return State::COMPLETE_SYNC_WITH_PEER;
  }

  // process all of the blocks that have been returned from the syncing process
  HandleChainResponse(current_peer_address_, log.blocks.begin(), log.blocks.end());

  // we have now reached the heaviest tip
  auto const &latest_block = log.blocks.back();
  assert(!latest_block->hash.empty());  // should be set by HandleChainResponse()

  // check to see if we have either reached the heaviest tip or we are starting to advance past the
  // heaviest block number of the peer (presumably we are chasing an side branch)
  if ((latest_block->hash == log.heaviest_hash) || (latest_block->block_number > log.block_number))
  {
    block_resolving_ = {};
  }
  else
  {
    // we need to determine the next block on from the blocks that we are currently resolving
    // to request the information from
    for (auto it = log.blocks.rbegin(); it != log.blocks.rend(); ++it)
    {
      block_resolving_ = chain_.GetBlock((*it)->hash);
      if (block_resolving_)
      {
        break;
      }
    }
  }

  return State::REQUEST_NEXT_BLOCKS;
}

State MainChainRpcService::OnCompleteSyncWithPeer()
{
  state_complete_sync_with_peer_->increment();
  state_current_->set(static_cast<uint32_t>(State::COMPLETE_SYNC_WITH_PEER));

  current_peer_address_ = {};
  current_request_      = {};
  block_resolving_      = {};
  consecutive_failures_ = 0;

  return State::SYNCHRONISED;
}

bool MainChainRpcService::ValidBlock(Block const &block, char const *action) const
{
  try
  {
    return !consensus_ || consensus_->ValidBlock(block) == ConsensusInterface::Status::YES;
  }
  catch (std::runtime_error const &ex)
  {
    FETCH_LOG_WARN(LOGGING_NAME, "Exception in consensus on validating ", action, ": ", ex.what());
    return false;
  }
}

}  // namespace ledger
}  // namespace fetch<|MERGE_RESOLUTION|>--- conflicted
+++ resolved
@@ -219,15 +219,9 @@
     break;
   }
 
-<<<<<<< HEAD
-  FETCH_LOG_INFO(LOGGING_NAME, "New Block: 0x", block.hash.ToHex(), " (from peer: ", ToBase64(from),
-                 " num txs: ", block.GetTransactionCount(), " num: ", block.block_number,
-                 " status: ", ToString(status), ")");
-=======
   FETCH_LOG_INFO(LOGGING_NAME, "New Block: #", block.block_number, " 0x", block.hash.ToHex(),
                  " (from peer: ", ToBase64(from), " num txs: ", block.GetTransactionCount(),
                  " status: ", status_text, ")");
->>>>>>> c1f904a2
 }
 
 MainChainRpcService::Address MainChainRpcService::GetRandomTrustedPeer() const
@@ -261,15 +255,7 @@
 template <class Begin, class End>
 void MainChainRpcService::HandleChainResponse(Address const &address, Begin begin, End end)
 {
-<<<<<<< HEAD
   std::map<BlockStatus, std::size_t> status_stats;
-=======
-  std::size_t added{0};
-  std::size_t loose{0};
-  std::size_t duplicate{0};
-  std::size_t invalid{0};
-  std::size_t dirty{0};
->>>>>>> c1f904a2
 
   for (auto it = begin; it != end; ++it)
   {
@@ -295,65 +281,27 @@
 
     auto const status = chain_.AddBlock(std::move(block));
 
-<<<<<<< HEAD
     ++status_stats[status];
     FETCH_LOG_DEBUG(LOGGING_NAME, "Sync: ", ToString(status), " block 0x", (*it)->hash.ToHex(),
                     " from muddle://", ToBase64(address));
-=======
-    switch (status)
-    {
-    case BlockStatus::ADDED:
-      FETCH_LOG_DEBUG(LOGGING_NAME, "Synced new block: 0x", it->hash.ToHex(), " from: muddle://",
-                      ToBase64(address));
-      ++added;
-      break;
-    case BlockStatus::LOOSE:
-      FETCH_LOG_DEBUG(LOGGING_NAME, "Synced loose block: 0x", it->hash.ToHex(), " from: muddle://",
-                      ToBase64(address));
-      ++loose;
-      break;
-    case BlockStatus::DUPLICATE:
-      FETCH_LOG_DEBUG(LOGGING_NAME, "Synced duplicate block: 0x", it->hash.ToHex(),
-                      " from: muddle://", ToBase64(address));
-      ++duplicate;
-      break;
-    case BlockStatus::INVALID:
-      FETCH_LOG_DEBUG(LOGGING_NAME, "Synced invalid block: 0x", it->hash.ToHex(),
-                      " from: muddle://", ToBase64(address));
-      ++invalid;
-      break;
-    case BlockStatus::DIRTY:
-      FETCH_LOG_DEBUG(LOGGING_NAME, "Synced dirty block: 0x", it->hash.ToHex(), " from: muddle://",
-                      ToBase64(address));
-      ++dirty;
-      break;
-    }
->>>>>>> c1f904a2
   }
 
   if (status_stats.count(BlockStatus::INVALID) != 0u)
   {
-<<<<<<< HEAD
     FETCH_LOG_WARN(
         LOGGING_NAME, "Synced Summary:", " Invalid: ", status_stats[BlockStatus::INVALID],
         " Added: ", status_stats[BlockStatus::ADDED], " Loose: ", status_stats[BlockStatus::LOOSE],
-        " Duplicate: ", status_stats[BlockStatus::DUPLICATE], " from muddle://", ToBase64(address));
+        " Duplicate: ", status_stats[BlockStatus::DUPLICATE],
+        " Dirty: ", status_stats[BlockStatus::DIRTY],
+	" from muddle://", ToBase64(address));
   }
   else
   {
     FETCH_LOG_INFO(LOGGING_NAME, "Synced Summary:", " Added: ", status_stats[BlockStatus::ADDED],
                    " Loose: ", status_stats[BlockStatus::LOOSE],
-                   " Duplicate: ", status_stats[BlockStatus::DUPLICATE], " from muddle://",
-=======
-    FETCH_LOG_WARN(LOGGING_NAME, "Synced Summary: Invalid: ", invalid, " Added: ", added,
-                   " Loose: ", loose, " Duplicate: ", duplicate, " Dirty: ", dirty,
-                   " from: muddle://", ToBase64(address));
-  }
-  else
-  {
-    FETCH_LOG_INFO(LOGGING_NAME, "Synced Summary: Added: ", added, " Loose: ", loose,
-                   " Duplicate: ", duplicate, " Dirty: ", dirty, " from: muddle://",
->>>>>>> c1f904a2
+                   " Duplicate: ", status_stats[BlockStatus::DUPLICATE],
+		   " Dirty: ", status_stats[BlockStatus::DIRTY],
+		   " from muddle://",
                    ToBase64(address));
   }
 }
