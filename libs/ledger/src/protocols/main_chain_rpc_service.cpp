--- conflicted
+++ resolved
@@ -249,26 +249,16 @@
       for (auto const &hash : chain_.GetMissingBlockHashes(BLOCK_CATCHUP_STEP_SIZE))
       {
         // Get a random peer to send the req to...
-<<<<<<< HEAD
         auto random_peer_list = trust_.GetRandomPeers(1, 0.0);
-        FETCH_LOG_INFO(LOGGING_NAME, "Got random peers: ", random_peer_list.size());
         if (random_peer_list.begin()!=random_peer_list.end())
         {
           Address address =  (*random_peer_list.begin());
           AddLooseBlock(hash, address);
-
-          FETCH_LOG_INFO(LOGGING_NAME, "ServiceLooseBlocks()....1d");
-          FETCH_LOG_INFO(LOGGING_NAME, "KLL: CATCHUP ",  ToBase64(hash), " from ", ToBase64(address));
         }
         else
         {
           FETCH_LOG_WARN(LOGGING_NAME, "I didn't get a random good peer!");
         }
-=======
-        auto    random_peer_list = trust_.GetRandomPeers(1, 0.0);
-        Address address          = (*random_peer_list.begin());
-        AddLooseBlock(hash, address);
->>>>>>> 1f57806a
       }
     }
     else
