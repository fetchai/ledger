--- conflicted
+++ resolved
@@ -32,10 +32,7 @@
 #include "muddle/packet.hpp"
 #include "network/generics/milli_timer.hpp"
 #include "telemetry/counter.hpp"
-<<<<<<< HEAD
-=======
 #include "telemetry/gauge.hpp"
->>>>>>> 5c2082ca
 #include "telemetry/histogram.hpp"
 #include "telemetry/registry.hpp"
 #include "telemetry/utils/timer.hpp"
@@ -69,13 +66,8 @@
   , consensus_(std::move(consensus))
   , block_subscription_(endpoint.Subscribe(SERVICE_MAIN_CHAIN, CHANNEL_BLOCKS))
   , main_chain_protocol_(chain_)
-<<<<<<< HEAD
-  , rpc_client_("R:MChain", endpoint, SERVICE_MAIN_CHAIN, CHANNEL_RPC)
-  , state_machine_{std::make_shared<StateMachine>("MainChain", GetInitialState(mode),
-=======
   , rpc_client_(rpc_client)
   , state_machine_{std::make_shared<StateMachine>("MainChain", State::SYNCHRONISING,
->>>>>>> 5c2082ca
                                                   [](State state) { return ToString(state); })}
   , recv_block_count_{telemetry::Registry::Instance().CreateCounter(
         "ledger_mainchain_service_recv_block_total",
@@ -98,8 +90,6 @@
   , state_synchronised_{telemetry::Registry::Instance().CreateCounter(
         "ledger_mainchain_service_state_synchronised_total",
         "The number of times in the sychronised state")}
-<<<<<<< HEAD
-=======
   , state_start_sync_with_peer_{telemetry::Registry::Instance().CreateCounter(
         "ledger_mainchain_service_state_rstart_sync_with_peer_total",
         "The number of times in the start sync with peer state")}
@@ -115,7 +105,6 @@
   , state_current_{telemetry::Registry::Instance().CreateGauge<uint32_t>(
         "ledger_mainchain_service_state_complete_sync_with_peer_total",
         "The number of times in the complete sync with peer state")}
->>>>>>> 5c2082ca
   , new_block_duration_{telemetry::Registry::Instance().CreateHistogram(
         {1e-6, 1e-5, 1e-4, 1e-3, 1e-2, 1e-1, 1.0, 1e1, 1e2, 1e3},
         "ledger_mainchain_service_new_block_duration", "The duration of the new block handler")}
@@ -141,12 +130,9 @@
     FETCH_LOG_DEBUG(LOGGING_NAME, "Changed state: ", ToString(previous), " -> ", ToString(current));
   });
 
-<<<<<<< HEAD
-=======
   // clear the restart timer
   resync_interval_.Restart(std::chrono::seconds{uint64_t{PERIODIC_RESYNC_SECONDS}});
 
->>>>>>> 5c2082ca
   // set the main chain rpc sync to accept gossip blocks
   block_subscription_->SetMessageHandler([this](Address const &from, uint16_t, uint16_t, uint16_t,
                                                 Packet::Payload const &payload,
@@ -203,11 +189,7 @@
   {
     FETCH_LOG_WARN(LOGGING_NAME,
                    "Gossiped block did not prove valid. Loose blocks seen: ", loose_blocks_seen_);
-<<<<<<< HEAD
-    loose_blocks_seen_++;
-=======
     ++loose_blocks_seen_;
->>>>>>> 5c2082ca
     return;
   }
 
@@ -224,10 +206,7 @@
   case BlockStatus::LOOSE:
     status_text = "Loose";
     recv_block_loose_count_->increment();
-<<<<<<< HEAD
-=======
     ++loose_blocks_seen_;
->>>>>>> 5c2082ca
     break;
   case BlockStatus::DUPLICATE:
     status_text = "Duplicate";
@@ -262,8 +241,6 @@
     // select the address
     address = direct_peers[index];
   }
-
-  FETCH_LOG_INFO(LOGGING_NAME, "Querying: ", address.ToBase64());
 
   return address;
 }
@@ -354,33 +331,7 @@
 
   if (!current_peer_address_.empty())
   {
-<<<<<<< HEAD
-    current_peer_address_ = peer;
-
-    if (!block_resolving_)
-    {
-      block_resolving_ = chain_.GetHeaviestBlock();
-    }
-
-    if (!block_resolving_)
-    {
-      FETCH_LOG_ERROR(LOGGING_NAME, "Failed to get heaviest block from the main chain!");
-      state_machine_->Delay(std::chrono::milliseconds{1000});
-      return next_state;
-    }
-
-    current_request_ =
-        rpc_client_.CallSpecificAddress(current_peer_address_, RPC_MAIN_CHAIN,
-                                        MainChainProtocol::TIME_TRAVEL, block_resolving_->hash);
-
-    FETCH_LOG_INFO(LOGGING_NAME, "Attempting to resolve: ", block_resolving_->block_number,
-                   " aka 0x", block_resolving_->hash.ToHex(), " Note: gen is: 0x",
-                   chain::GENESIS_DIGEST.ToHex());
-
-    next_state = State::WAIT_FOR_HEAVIEST_CHAIN;
-=======
     next_state = State::START_SYNC_WITH_PEER;
->>>>>>> 5c2082ca
   }
 
   return next_state;
@@ -399,103 +350,21 @@
   // heard about
   if (loose_blocks_seen_ > 5)
   {
-<<<<<<< HEAD
-    FETCH_LOG_WARN(LOGGING_NAME, "Issue found when requesting heaviest chain. Re-attempt.");
-    // something went wrong we should attempt to request the chain again
-    next_state = State::REQUEST_HEAVIEST_CHAIN;
-    state_machine_->Delay(std::chrono::milliseconds{500});
-=======
     loose_blocks_seen_ = 0;
     FETCH_LOG_INFO(LOGGING_NAME, "Synchronisation appears to be lost - loose blocks detected");
 
     next_state = State::SYNCHRONISING;
->>>>>>> 5c2082ca
   }
   else if (previous != State::SYNCHRONISED)
   {
     // restart the interval timer
     resync_interval_.Restart(std::chrono::seconds{uint64_t{PERIODIC_RESYNC_SECONDS}});
 
-<<<<<<< HEAD
-    if (status != PromiseState::WAITING)
-    {
-      if (status == PromiseState::SUCCESS)
-      {
-        // the request was successful
-        next_state = State::REQUEST_HEAVIEST_CHAIN;  // request succeeding chunk
-
-        MainChainProtocol::Travelogue response{};
-        if (current_request_->GetResult(response))
-        {
-          auto &blocks = response.blocks;
-
-          // we should receive at least one extra block in addition to what we already have
-          if (!blocks.empty())
-          {
-            block_resolving_ = {};
-
-            HandleChainResponse(current_peer_address_, blocks.begin(), blocks.end());
-            auto const &latest_hash = blocks.back().hash;
-            assert(!latest_hash.empty());  // should be set by HandleChainResponse()
-
-            // TODO(unknown): this is to be improved later
-            if (latest_hash == response.heaviest_hash)
-            {
-              return State::SYNCHRONISED;  // we have reached the tip
-            }
-          }
-
-          uint64_t const attempting_to_resolve =
-              !block_resolving_ ? 0 : block_resolving_->block_number;
-
-          if (!block_resolving_)
-          {
-            FETCH_LOG_WARN(LOGGING_NAME, "No block set (?)");
-          }
-
-          if (blocks.empty() || response.not_on_heaviest ||
-              (response.block_number > (attempting_to_resolve + 10)))
-          {
-            if (block_resolving_)
-            {
-              block_resolving_ = chain_.GetBlock(block_resolving_->previous_hash);
-            }
-
-            FETCH_LOG_WARN(
-                LOGGING_NAME,
-                "Received indication we are on a dead fork. Walking back. Peer heaviest: ",
-                response.block_number, " blocks: ", blocks.size(),
-                " heaviest: ", response.heaviest_hash.ToBase64());
-
-            if (block_resolving_)
-            {
-              FETCH_LOG_WARN(LOGGING_NAME, "Walked to: ", block_resolving_->block_number);
-            }
-          }
-        }
-        else
-        {
-          FETCH_LOG_WARN(LOGGING_NAME,
-                         "Received empty block response when forward syncing the chain!");
-          state_machine_->Delay(std::chrono::seconds{8});
-          next_state = GetInitialState(mode_);
-        }
-      }
-      else
-      {
-        FETCH_LOG_INFO(LOGGING_NAME, "Heaviest chain request to: ", ToBase64(current_peer_address_),
-                       " failed. Reason: ", service::ToString(status));
-
-        state_machine_->Delay(std::chrono::seconds{1});
-        next_state = GetInitialState(mode_);
-      }
-=======
     FETCH_LOG_INFO(LOGGING_NAME, "Synchronised");
   }
   else if (resync_interval_.HasExpired())
   {
     FETCH_LOG_INFO(LOGGING_NAME, "Kicking forward sync periodically");
->>>>>>> 5c2082ca
 
     next_state = State::SYNCHRONISING;
   }
@@ -524,13 +393,8 @@
                    current_peer_address_.ToBase64());
   }
 
-<<<<<<< HEAD
-    FETCH_LOG_INFO(LOGGING_NAME, "Requesting chain from muddle://", ToBase64(current_peer_address_),
-                   " for block 0x", current_missing_block_.ToHex());
-=======
   return State::REQUEST_NEXT_BLOCKS;
 }
->>>>>>> 5c2082ca
 
 State MainChainRpcService::OnRequestNextSetOfBlocks()
 {
@@ -645,36 +509,6 @@
   return State::REQUEST_NEXT_BLOCKS;
 }
 
-<<<<<<< HEAD
-MainChainRpcService::State MainChainRpcService::OnSynchronised()
-{
-  State next_state{State::SYNCHRONISED};
-  state_synchronised_->increment();
-
-  // reset the timer if we have just transitioned from another state
-  if (state_machine_->previous_state() != State::SYNCHRONISED)
-  {
-    timer_to_proceed_.Restart(std::chrono::seconds{uint64_t{PERIODIC_RESYNC_SECONDS}});
-  }
-
-  MainChain::BlockPtr head_of_chain = chain_.GetHeaviestBlock();
-
-  // Assume if the chain is quite old that there are peers who have a heavier chain we haven't
-  // heard about
-  if (loose_blocks_seen_ > 5)
-  {
-    loose_blocks_seen_ = 0;
-    FETCH_LOG_INFO(LOGGING_NAME, "Synchronisation appears to be lost - loose blocks detected");
-    state_machine_->Delay(std::chrono::milliseconds{1000});
-    next_state = State::REQUEST_HEAVIEST_CHAIN;
-  }
-  else if (timer_to_proceed_.HasExpired())
-  {
-    FETCH_LOG_INFO(LOGGING_NAME, "Kicking forward sync periodically");
-    next_state = State::REQUEST_HEAVIEST_CHAIN;
-  }
-  else if (state_machine_->previous_state() != State::SYNCHRONISED)
-=======
 State MainChainRpcService::OnCompleteSyncWithPeer()
 {
   state_complete_sync_with_peer_->increment();
@@ -691,7 +525,6 @@
 bool MainChainRpcService::ValidBlock(Block const &block, char const *action) const
 {
   try
->>>>>>> 5c2082ca
   {
     return !consensus_ || consensus_->ValidBlock(block) == ConsensusInterface::Status::YES;
   }
