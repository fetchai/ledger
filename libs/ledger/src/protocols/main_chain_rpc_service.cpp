--- conflicted
+++ resolved
@@ -464,11 +464,8 @@
       GetTime(fetch::moment::GetClock("default", fetch::moment::ClockType::SYSTEM)) -
       head_of_chain->timestamp;
 
-<<<<<<< HEAD
-=======
   // Assume if the chain is quite old that there are peers who have a heavier chain we haven't
   // heard about
->>>>>>> e573f428
   if (seconds_since_last_block > 100 && head_of_chain->block_number != 0)
   {
     FETCH_LOG_INFO(LOGGING_NAME, "Synchronisation appears to be lost - chain is old.");
