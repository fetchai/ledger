//------------------------------------------------------------------------------
//
//   Copyright 2018 Fetch.AI Limited
//
//   Licensed under the Apache License, Version 2.0 (the "License");
//   you may not use this file except in compliance with the License.
//   You may obtain a copy of the License at
//
//       http://www.apache.org/licenses/LICENSE-2.0
//
//   Unless required by applicable law or agreed to in writing, software
//   distributed under the License is distributed on an "AS IS" BASIS,
//   WITHOUT WARRANTIES OR CONDITIONS OF ANY KIND, either express or implied.
//   See the License for the specific language governing permissions and
//   limitations under the License.
//
//------------------------------------------------------------------------------

#include "ledger/storage_unit/storage_unit_client.hpp"

namespace fetch {
namespace ledger {

using PendingConnectionCounter =
    network::AtomicInFlightCounter<network::AtomicCounterName::LOCAL_SERVICE_CONNECTIONS>;

class MuddleLaneConnectorWorker : public network::AtomicStateMachine<StorageUnitClient::State>
{
public:
  using Address         = StorageUnitClient::Address;
  using FutureTimepoint = StorageUnitClient::FutureTimepoint;
  using LaneIndex       = StorageUnitClient::LaneIndex;
  using Muddle          = StorageUnitClient::Muddle;
  using MuddlePtr       = std::shared_ptr<Muddle>;
  using Peer            = fetch::network::Peer;
  using Promise         = StorageUnitClient::Promise;
  using PromiseState    = StorageUnitClient::PromiseState;
  using Uri             = StorageUnitClient::Uri;
  using State           = StorageUnitClient::State;
  using Client          = StorageUnitClient::Client;

  LaneIndex lane;
  Promise   lane_prom;
  Promise   count_prom;
  Address   target_address;

  MuddleLaneConnectorWorker(LaneIndex thelane, std::string thename, Uri thepeer,
                            MuddlePtr                 themuddle,
                            std::chrono::milliseconds thetimeout = std::chrono::milliseconds(10000))
    : lane(thelane)
    , name_(std::move(thename))
    , peer_(std::move(thepeer))
    , timeduration_(std::move(thetimeout))
<<<<<<< HEAD
    , muddle_(themuddle)
=======
    , muddle_(std::move(themuddle))
>>>>>>> f87b0003
  {
    client_ = std::make_shared<Client>(muddle_->AsEndpoint(), Muddle::Address(), SERVICE_LANE,
                                       CHANNEL_RPC);

    this->Allow(State::CONNECTING, State::INITIAL)
        .Allow(State::QUERYING, State::CONNECTING)
        .Allow(State::SUCCESS, State::QUERYING)

        .Allow(State::TIMEDOUT, State::INITIAL)
        .Allow(State::TIMEDOUT, State::CONNECTING)
        .Allow(State::TIMEDOUT, State::QUERYING)

        .Allow(State::FAILED, State::CONNECTING)
        .Allow(State::FAILED, State::QUERYING)
        .Allow(State::FAILED, State::INITIAL);
  }
  static constexpr char const *LOGGING_NAME = "MuddleLaneConnectorWorker";

  virtual ~MuddleLaneConnectorWorker()
  {
    counter_.Completed();
  }

  PromiseState Work()
  {
    try
    {
      this->AtomicStateMachine::Work();
    }
    catch (...)
    {
      FETCH_LOG_WARN(LOGGING_NAME, "MuddleLaneConnectorWorker::Work lane ", lane, " threw.");
      throw;
    }
    auto r = this->AtomicStateMachine::Get();

    switch (r)
    {
    case State::TIMEDOUT:
      return PromiseState::TIMEDOUT;
    case State::SUCCESS:
      return PromiseState::SUCCESS;
    case State::FAILED:
      return PromiseState::FAILED;
    default:
      return PromiseState::WAITING;
    }
  }

  virtual bool PossibleNewState(State &currentstate) override
  {
    if (currentstate == State::TIMEDOUT || currentstate == State::SUCCESS ||
        currentstate == State::FAILED)
    {
      return false;
    }

    if (currentstate == State::INITIAL)
    {
      FETCH_LOG_INFO(LOGGING_NAME, "Timeout for lane ", lane, " set ", timeduration_.count());
      timeout_.Set(timeduration_);
    }

    if (timeout_.IsDue())
    {
      currentstate = State::TIMEDOUT;
      FETCH_LOG_INFO(LOGGING_NAME, "Timeout for lane ", lane);
      return true;
    }

    switch (currentstate)
    {
    case State::INITIAL:
    {
      FETCH_LOG_INFO(LOGGING_NAME, "INITIAL lane ", lane);
      muddle_->AddPeer(peer_);
      currentstate = State::CONNECTING;
      return true;
    }
    case State::CONNECTING:
    {
<<<<<<< HEAD
      bool connected = muddle_->GetOutgoingConnectionAddress(peer_, target_address);
=======
      bool connected = muddle_->UriToDirectAddress(peer_, target_address);
>>>>>>> f87b0003
      if (!connected)
      {
        return false;
      }
      currentstate = State::QUERYING;
      lane_prom    = client_->CallSpecificAddress(target_address, RPC_IDENTITY,
                                               LaneIdentityProtocol::GET_LANE_NUMBER);
      count_prom   = client_->CallSpecificAddress(target_address, RPC_IDENTITY,
                                                LaneIdentityProtocol::GET_TOTAL_LANES);

      currentstate = State::QUERYING;
      return true;
    }
    case State::QUERYING:
    {
      auto p1 = count_prom->GetState();
      auto p2 = lane_prom->GetState();

      if ((p1 == PromiseState::FAILED) || (p2 == PromiseState::FAILED))
      {
        FETCH_LOG_INFO(LOGGING_NAME, "Querying failed for lane ", lane);
        currentstate = State::FAILED;
        return true;
      }

      if ((p1 == PromiseState::WAITING) || (p2 == PromiseState::WAITING))
      {
        FETCH_LOG_INFO(LOGGING_NAME, "WAITING lane ", lane);
        return false;
      }

      currentstate = State::SUCCESS;
      return true;
    }
    default:
      FETCH_LOG_INFO(LOGGING_NAME, "Defaulted to fail for lane ", lane);
      currentstate = State::FAILED;
      return true;
    }
  }

private:
  std::shared_ptr<Client>   client_;
  std::string               name_;
  Uri                       peer_;
  std::chrono::milliseconds timeduration_;
  PendingConnectionCounter  counter_;
  MuddlePtr                 muddle_;
  FutureTimepoint           timeout_;
};

void StorageUnitClient::WorkCycle()
{
  if (!bg_work_.WorkCycle())
  {
    return;
  }

  if (bg_work_.CountSuccesses() > 0)
  {
    LaneIndex total_lanecount = 0;

    FETCH_LOG_INFO(LOGGING_NAME, " PEND=", bg_work_.CountPending());
    FETCH_LOG_INFO(LOGGING_NAME, " SUCC=", bg_work_.CountSuccesses());
    FETCH_LOG_INFO(LOGGING_NAME, " FAIL=", bg_work_.CountFailures());
    FETCH_LOG_INFO(LOGGING_NAME, " TOUT=", bg_work_.CountTimeouts());

    for (auto &successful_worker : bg_work_.GetSuccesses(1000))
    {
      if (successful_worker)
      {
        auto lanenum = successful_worker->lane;
        FETCH_LOG_VARIABLE(lanenum);
        FETCH_LOG_INFO(LOGGING_NAME, " PROCESSING lane ", lanenum);

        LaneIndex        lane;
        LaneIndex        total_lanes;
        crypto::Identity lane_identity;

        successful_worker->lane_prom->As(lane);
        successful_worker->count_prom->As(total_lanes);

        // TODO(issue 24): Verify expected identity

        {
          FETCH_LOCK(mutex_);
          lane_to_identity_map_[lane] = std::move(successful_worker->target_address);

          if (!total_lanecount)
          {
            total_lanecount = total_lanes;
            SetLaneLog2(uint32_t(total_lanecount));
          }
          else
          {
            assert(total_lanes == total_lanecount);
          }
        }
      }
    }

    FETCH_LOG_INFO(LOGGING_NAME, "Lanes Connected   :", lane_to_identity_map_.size());
    FETCH_LOG_INFO(LOGGING_NAME, "log2_lanes_       :", log2_lanes_);
    FETCH_LOG_INFO(LOGGING_NAME, "total_lanecount   :", total_lanecount);
  }

  bg_work_.DiscardFailures();
  bg_work_.DiscardTimeouts();
}

<<<<<<< HEAD
  void StorageUnitClient::AddLaneConnections(const std::map<LaneIndex, Uri> & lanes,
=======
void StorageUnitClient::AddLaneConnections(const std::map<LaneIndex, Uri> & lanes,
>>>>>>> f87b0003
                                           const std::chrono::milliseconds &timeout)
{
  if (!workthread_)
  {
    workthread_ =
        std::make_shared<BackgroundedWorkThread>(&bg_work_, [this]() { this->WorkCycle(); });
<<<<<<< HEAD
  }
=======
  }

  LaneIndex m = 0;
  for (auto const &lane : lanes)
  {
    auto lanenum = lane.first;
    if (lanenum > m)
    {
      m = lanenum;
    }
  }
  m += 1;  // number of lanes is the number of the last lane asked for +1

  if (m > muddles_.size())
  {
    SetNumberOfLanes(m);
  }
>>>>>>> f87b0003

  for (auto const &lane : lanes)
  {
    auto        lanenum = lane.first;
    auto        peer    = lane.second;
    std::string name    = peer.ToString();

<<<<<<< HEAD
    auto worker = std::make_shared<MuddleLaneConnectorWorker>(lanenum, name, peer, muddle_,
                                                              std::chrono::milliseconds(timeout));
=======
    auto worker = std::make_shared<MuddleLaneConnectorWorker>(
        lanenum, name, peer, GetMuddleForLane(lanenum), std::chrono::milliseconds(timeout));
>>>>>>> f87b0003
    bg_work_.Add(worker);
  }
}

<<<<<<< HEAD
size_t StorageUnitClient::AddLaneConnectionsWaiting(
                                                    const std::map<LaneIndex, Uri> & lanes,
=======
size_t StorageUnitClient::AddLaneConnectionsWaiting(const std::map<LaneIndex, Uri> & lanes,
>>>>>>> f87b0003
                                                    const std::chrono::milliseconds &timeout)
{
  AddLaneConnections(lanes, timeout);
  PendingConnectionCounter::Wait(FutureTimepoint(timeout));

  FETCH_LOCK(mutex_);
  FETCH_LOG_INFO(LOGGING_NAME, "Successfully connected ", lane_to_identity_map_.size(),
                 " lane(s).");
  return lane_to_identity_map_.size();
}

}  // namespace ledger
}  // namespace fetch<|MERGE_RESOLUTION|>--- conflicted
+++ resolved
@@ -51,11 +51,7 @@
     , name_(std::move(thename))
     , peer_(std::move(thepeer))
     , timeduration_(std::move(thetimeout))
-<<<<<<< HEAD
-    , muddle_(themuddle)
-=======
     , muddle_(std::move(themuddle))
->>>>>>> f87b0003
   {
     client_ = std::make_shared<Client>(muddle_->AsEndpoint(), Muddle::Address(), SERVICE_LANE,
                                        CHANNEL_RPC);
@@ -137,11 +133,7 @@
     }
     case State::CONNECTING:
     {
-<<<<<<< HEAD
-      bool connected = muddle_->GetOutgoingConnectionAddress(peer_, target_address);
-=======
       bool connected = muddle_->UriToDirectAddress(peer_, target_address);
->>>>>>> f87b0003
       if (!connected)
       {
         return false;
@@ -252,20 +244,13 @@
   bg_work_.DiscardTimeouts();
 }
 
-<<<<<<< HEAD
-  void StorageUnitClient::AddLaneConnections(const std::map<LaneIndex, Uri> & lanes,
-=======
 void StorageUnitClient::AddLaneConnections(const std::map<LaneIndex, Uri> & lanes,
->>>>>>> f87b0003
                                            const std::chrono::milliseconds &timeout)
 {
   if (!workthread_)
   {
     workthread_ =
         std::make_shared<BackgroundedWorkThread>(&bg_work_, [this]() { this->WorkCycle(); });
-<<<<<<< HEAD
-  }
-=======
   }
 
   LaneIndex m = 0;
@@ -283,7 +268,6 @@
   {
     SetNumberOfLanes(m);
   }
->>>>>>> f87b0003
 
   for (auto const &lane : lanes)
   {
@@ -291,23 +275,13 @@
     auto        peer    = lane.second;
     std::string name    = peer.ToString();
 
-<<<<<<< HEAD
-    auto worker = std::make_shared<MuddleLaneConnectorWorker>(lanenum, name, peer, muddle_,
-                                                              std::chrono::milliseconds(timeout));
-=======
     auto worker = std::make_shared<MuddleLaneConnectorWorker>(
         lanenum, name, peer, GetMuddleForLane(lanenum), std::chrono::milliseconds(timeout));
->>>>>>> f87b0003
     bg_work_.Add(worker);
   }
 }
 
-<<<<<<< HEAD
-size_t StorageUnitClient::AddLaneConnectionsWaiting(
-                                                    const std::map<LaneIndex, Uri> & lanes,
-=======
 size_t StorageUnitClient::AddLaneConnectionsWaiting(const std::map<LaneIndex, Uri> & lanes,
->>>>>>> f87b0003
                                                     const std::chrono::milliseconds &timeout)
 {
   AddLaneConnections(lanes, timeout);
