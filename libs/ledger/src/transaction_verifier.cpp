//------------------------------------------------------------------------------
//
//   Copyright 2018-2019 Fetch.AI Limited
//
//   Licensed under the Apache License, Version 2.0 (the "License");
//   you may not use this file except in compliance with the License.
//   You may obtain a copy of the License at
//
//       http://www.apache.org/licenses/LICENSE-2.0
//
//   Unless required by applicable law or agreed to in writing, software
//   distributed under the License is distributed on an "AS IS" BASIS,
//   WITHOUT WARRANTIES OR CONDITIONS OF ANY KIND, either express or implied.
//   See the License for the specific language governing permissions and
//   limitations under the License.
//
//------------------------------------------------------------------------------

#include "ledger/transaction_verifier.hpp"
#include "telemetry/counter.hpp"
#include "telemetry/gauge.hpp"
#include "telemetry/registry.hpp"

#include "core/logger.hpp"
#include "core/string/to_lower.hpp"
#include "core/threading.hpp"
#include "ledger/chain/transaction.hpp"
#include "ledger/storage_unit/transaction_sinks.hpp"
#include "metrics/metrics.hpp"
#include "network/generics/milli_timer.hpp"

#include <chrono>

static const std::chrono::milliseconds POP_TIMEOUT{300};

namespace fetch {
namespace ledger {
namespace {
using telemetry::Registry;

std::string CreateMetricName(std::string const &prefix, std::string const &name)
{
  // build up the basic name
  std::string metric_name = "ledger_" + prefix + '_' + name;

  // ensure there are no invalid characterss
  std::transform(metric_name.begin(), metric_name.end(), metric_name.begin(), [](char c) -> char {
    if (c == '-')
    {
      return '_';
    }
    else
    {
      return static_cast<char>(std::tolower(c));
    }
  });

  return metric_name;
}

telemetry::GaugePtr<uint64_t> CreateGauge(std::string const &prefix, std::string const &name,
                                          std::string const &description)
{
<<<<<<< HEAD
  std::string const metric_name = CreateMetricName(prefix, name);
  return Registry::Instance().CreateGauge<uint64_t>(metric_name, description);
=======
  std::string metric_name = CreateMetricName(prefix, name);
  return Registry::Instance().CreateGauge<uint64_t>(std::move(metric_name), description);
>>>>>>> 33cab742
}

telemetry::CounterPtr CreateCounter(std::string const &prefix, std::string const &name,
                                    std::string const &description)
{
<<<<<<< HEAD
  std::string const metric_name = CreateMetricName(prefix, name);
  return Registry::Instance().CreateCounter(metric_name, description);
=======
  std::string metric_name = CreateMetricName(prefix, name);
  return Registry::Instance().CreateCounter(std::move(metric_name), description);
>>>>>>> 33cab742
}

}  // namespace

/**
 * Construct a transaction verifier queue
 *
 * @param sink The destination for verified transactions
 * @param verifying_threads The number of verifying threads to be used
 * @param name The name of the verifier
 */
TransactionVerifier::TransactionVerifier(TransactionSink &sink, std::size_t verifying_threads,
                                         std::string const &name)
  : verifying_threads_(verifying_threads)
  , name_(name)
  , sink_(sink)
  , unverified_queue_length_(
        CreateGauge(name, "unverified_queue_size", "The current size of the unverified queue"))
  , unverified_queue_max_length_(
        CreateGauge(name, "unverified_queue_max_size", "The max size of the unverified queue"))
  , verified_queue_length_(
        CreateGauge(name, "verified_queue_size", "The current size of the verified queue"))
  , verified_queue_max_length_(
        CreateGauge(name, "verified_queue_max_size", "The max size of the verified queue"))
  , unverified_tx_total_(CreateCounter(name, "unverified_transactions_total",
                                       "The total number of unverified transactions seen"))
  , verified_tx_total_(CreateCounter(name, "verified_transactions_total",
                                     "The total number of verified transactions seen"))
  , discarded_tx_total_(CreateCounter(name, "discarded_transactions_total",
                                      "The total number of verified transactions seen"))
  , num_threads_(CreateGauge(name, "threads", "The current number of processing threads in use"))
{
  // since these lengths are fixed
  unverified_queue_max_length_->increment(std::size_t{QUEUE_SIZE});
  verified_queue_max_length_->increment(std::size_t{QUEUE_SIZE});
}

TransactionVerifier::~TransactionVerifier()
{
  // ensure that the verifier has been stopped
  Stop();
}

/**
 * Start the processor
 */
void TransactionVerifier::Start()
{
  // reserve the space required for all threads
  threads_.reserve(verifying_threads_ + 1);

  // create the verifier threads
  for (std::size_t i = 0, end = verifying_threads_; i < end; ++i)
  {
    threads_.emplace_back(std::make_unique<std::thread>([this, i]() {
      SetThreadName(name_ + "-V:", i);
      Verifier();
    }));
  }

  // create the dispatcher
  threads_.emplace_back(std::make_unique<std::thread>(&TransactionVerifier::Dispatcher, this));
  num_threads_->increment(threads_.size());
}

/**
 * Stop the processor
 */
void TransactionVerifier::Stop()
{
  // signal the worker threads to stop
  active_ = false;

  // wait for the threads to complete
  for (auto &thread : threads_)
  {
    thread->join();
    thread.reset();
  }
  threads_.clear();
}

/**
 * Add a transaction into the processing queue
 *
 * @param tx The transaction to be added
 */
void TransactionVerifier::AddTransaction(TransactionPtr const &tx)
{
  unverified_queue_.Push(tx);
  unverified_queue_length_->increment();
  unverified_tx_total_->increment();
}

/**
 * Add a transaction into the processing queue
 *
 * @param tx The transaction to be added
 */
void TransactionVerifier::AddTransaction(TransactionPtr &&tx)
{
  unverified_queue_.Push(std::move(tx));
  unverified_queue_length_->increment();
  unverified_tx_total_->increment();
}

/**
 * Internal: Thread process for the verification of
 */
void TransactionVerifier::Verifier()
{
  TransactionPtr tx;

  while (active_)
  {
    try
    {
      // wait for a mutable transaction to be available
      if (unverified_queue_.Pop(tx, POP_TIMEOUT))
      {
        unverified_queue_length_->decrement();

        FETCH_LOG_DEBUG(LOGGING_NAME, "Verifying TX: 0x", tx->digest().ToHex());

        // check the status
        if (tx->Verify())
        {
          FETCH_LOG_DEBUG(LOGGING_NAME, "TX Verify Complete: 0x", tx->digest().ToHex());

          verified_queue_.Push(std::move(tx));
          verified_queue_length_->increment();
          verified_tx_total_->increment();
        }
        else
        {
          FETCH_LOG_WARN(LOGGING_NAME, name_ + " Unable to verify transaction: 0x",
                         tx->digest().ToHex());

          discarded_tx_total_->increment();
        }
      }
    }
    catch (std::exception const &e)
    {
      FETCH_LOG_WARN(LOGGING_NAME, name_ + " Exception caught: ", e.what());
    }
  }
}

/**
 * Internal: Dispatch thread process for verified transactions to be sent to the storage
 * engine and the mining interface.
 */
void TransactionVerifier::Dispatcher()
{
  SetThreadName(name_ + "-D");

  while (active_)
  {
    try
    {
      TransactionPtr tx;
      if (verified_queue_.Pop(tx, POP_TIMEOUT))
      {
        FETCH_LOG_DEBUG(LOGGING_NAME, "TX Dispatch: 0x", tx->digest().ToHex());

        sink_.OnTransaction(tx);

        verified_queue_length_->decrement();
        verified_tx_total_->increment();
      }
    }
    catch (std::exception const &e)
    {
      FETCH_LOG_WARN(LOGGING_NAME, name_ + " Exception caught: ", e.what());
    }
  }
}

}  // namespace ledger
}  // namespace fetch<|MERGE_RESOLUTION|>--- conflicted
+++ resolved
@@ -61,25 +61,15 @@
 telemetry::GaugePtr<uint64_t> CreateGauge(std::string const &prefix, std::string const &name,
                                           std::string const &description)
 {
-<<<<<<< HEAD
-  std::string const metric_name = CreateMetricName(prefix, name);
-  return Registry::Instance().CreateGauge<uint64_t>(metric_name, description);
-=======
   std::string metric_name = CreateMetricName(prefix, name);
   return Registry::Instance().CreateGauge<uint64_t>(std::move(metric_name), description);
->>>>>>> 33cab742
 }
 
 telemetry::CounterPtr CreateCounter(std::string const &prefix, std::string const &name,
                                     std::string const &description)
 {
-<<<<<<< HEAD
-  std::string const metric_name = CreateMetricName(prefix, name);
-  return Registry::Instance().CreateCounter(metric_name, description);
-=======
   std::string metric_name = CreateMetricName(prefix, name);
   return Registry::Instance().CreateCounter(std::move(metric_name), description);
->>>>>>> 33cab742
 }
 
 }  // namespace
