//------------------------------------------------------------------------------
//
//   Copyright 2018-2019 Fetch.AI Limited
//
//   Licensed under the Apache License, Version 2.0 (the "License");
//   you may not use this file except in compliance with the License.
//   You may obtain a copy of the License at
//
//       http://www.apache.org/licenses/LICENSE-2.0
//
//   Unless required by applicable law or agreed to in writing, software
//   distributed under the License is distributed on an "AS IS" BASIS,
//   WITHOUT WARRANTIES OR CONDITIONS OF ANY KIND, either express or implied.
//   See the License for the specific language governing permissions and
//   limitations under the License.
//
//------------------------------------------------------------------------------

#include "ledger/chain/block.hpp"
#include "ledger/upow/problem_id.hpp"
#include "ledger/upow/synergetic_execution_manager.hpp"
#include "ledger/upow/synergetic_executor_interface.hpp"
#include "logging/logging.hpp"
#include "telemetry/counter.hpp"
#include "telemetry/registry.hpp"

namespace fetch {
namespace ledger {

constexpr char const *LOGGING_NAME = "SynExecMgr";

using ExecStatus = SynergeticExecutionManager::ExecStatus;

SynergeticExecutionManager::SynergeticExecutionManager(DAGPtr dag, std::size_t num_executors,
                                                       ExecutorFactory const &factory)
  : dag_{std::move(dag)}
  , executors_(num_executors)
  , threads_{num_executors, "SynEx"}
  , no_executor_count_{telemetry::Registry::Instance().CreateCounter(
        "ledger_upow_exec_manager_rid_no_executor_total",
        "The number of cases where ExecuteItem had missing executor.")}
  , no_executor_loop_count_{telemetry::Registry::Instance().CreateCounter(
        "ledger_upow_exec_manager_rid_no_executor_loop_iter_total",
        "The total number of iterations we had to make when executor was missing in ExecuteItem")}
<<<<<<< HEAD
  , execute_item_failed_count_{telemetry::Registry::Instance().CreateCounter(
        "ledger_upow_exec_manager_rid_no_executor_loop_fails_total",
        "Counts how many times ExecuteItem failed, because executor not available after wait.")}
=======
>>>>>>> 73ae2998
{
  if (num_executors != 1)
  {
    throw std::runtime_error(
        "The number of executors must be 1 because state concurrency not implemented");
  }

  // build the required number of executors
  for (auto &executor : executors_)
  {
    executor = factory();
  }
}

ExecStatus SynergeticExecutionManager::PrepareWorkQueue(Block const &current, Block const &previous)
{
  using WorkMap = std::unordered_map<ProblemId, WorkItemPtr>;

  auto const &current_epoch  = current.body.dag_epoch;
  auto const &previous_epoch = previous.body.dag_epoch;

  FETCH_LOG_DEBUG(LOGGING_NAME, "Preparing work queue for epoch: ", current_epoch.block_number);

  // Step 1. loop through all the solutions which were presented in this epoch
  WorkMap work_map{};
  for (auto const &digest : current_epoch.solution_nodes)
  {
    // look up the work from the block
    auto work = std::make_shared<Work>();
    if (!dag_->GetWork(digest, *work))
    {
      FETCH_LOG_WARN(LOGGING_NAME, "Failed to get work from DAG Node: 0x", digest.ToHex());
      continue;
    }

    // look up (or create) the solution queue
    auto &work_item = work_map[{work->address(), work->contract_digest()}];

    if (!work_item)
    {
      work_item = std::make_shared<WorkItem>();
    }

    // add the work to the queue
    work_item->work_queue.push(std::move(work));
  }

  // Step 2. Loop through previous epochs data in order to form the problem data
  DAGNode node{};
  for (auto const &digest : previous_epoch.data_nodes)
  {
    // look up the referenced DAG node
    if (!dag_->GetDAGNode(digest, node))
    {
      FETCH_LOG_WARN(LOGGING_NAME, "Failed to retrieve referenced DAG node: 0x", digest.ToHex());
      continue;
    }

    // ensure the node is of data type
    if (node.type != DAGNode::DATA)
    {
      FETCH_LOG_WARN(LOGGING_NAME, "Invalid data node referenced in epoch: 0x", digest.ToHex());
      continue;
    }

    // attempt to look up the contract being referenced
    auto it = work_map.find({node.contract_address, node.contract_digest});
    if (it == work_map.end())
    {
      FETCH_LOG_WARN(LOGGING_NAME, "Unable to look up references contract: address ",
                     node.contract_address.display(), " digest 0x", node.contract_digest.ToHex());
      continue;
    }

    // add the problem into the work node
    it->second->problem_data.emplace_back(node.contents);
  }

  FETCH_LOG_DEBUG(LOGGING_NAME, "Preparing work queue for epoch: ", current_epoch.block_number,
                  " (complete)");

  // Step 3. Update the final queue
  {
    FETCH_LOCK(lock_);

    solution_stack_.clear();
    solution_stack_.reserve(work_map.size());
    for (auto &item : work_map)
    {
      solution_stack_.emplace_back(std::move(item.second));
    }
  }

  return SUCCESS;
}

bool SynergeticExecutionManager::ValidateWorkAndUpdateState(std::size_t num_lanes)
{
  // get the current solution stack
  WorkQueueStack solution_stack;
  {
    FETCH_LOCK(lock_);
    std::swap(solution_stack, solution_stack_);
  }

  // post all the work into the thread queues
  while (!solution_stack.empty())
  {
    // extract the solution queue
    auto work_item = solution_stack.back();
    solution_stack.pop_back();

    // dispatch the work
    threads_.Dispatch([this, work_item, num_lanes] {
      ExecuteItem(work_item->work_queue, work_item->problem_data, num_lanes);
    });
  }

  // wait for the execution to complete
  threads_.Wait();

  return true;
}

void SynergeticExecutionManager::ExecuteItem(WorkQueue &queue, ProblemData const &problem_data,
                                             std::size_t num_lanes)
{
  ExecutorPtr executor;

  bool first = true;
  for (uint8_t i = 0; i < 5; ++i)
  {
    {
      FETCH_LOCK(lock_);
      if (!executors_.empty())
      {
        break;
      }
    }
    if (first)
    {
      FETCH_LOG_WARN(LOGGING_NAME, "Executors empty, can't execute item! Waiting...");
      no_executor_count_->increment();
      first = false;
    }
    no_executor_loop_count_->increment();
    std::this_thread::sleep_for(std::chrono::milliseconds{100});
  }

  // pick up an executor from the stack
  {
    FETCH_LOCK(lock_);
    if (executors_.empty())
    {
<<<<<<< HEAD
      FETCH_LOG_ERROR(LOGGING_NAME, "ExecuteItem: executors empty after 500ms wait!");
      execute_item_failed_count_->increment();
      return;
=======
      throw std::runtime_error("ExecuteItem: executors empty after 500ms wait!");
>>>>>>> 73ae2998
    }
    executor = executors_.back();
    executors_.pop_back();
  }

  assert(static_cast<bool>(executor));
  executor->Verify(queue, problem_data, num_lanes);

  // return the executor to the stack
  FETCH_LOCK(lock_);
  executors_.emplace_back(std::move(executor));
}

}  // namespace ledger
}  // namespace fetch<|MERGE_RESOLUTION|>--- conflicted
+++ resolved
@@ -42,12 +42,9 @@
   , no_executor_loop_count_{telemetry::Registry::Instance().CreateCounter(
         "ledger_upow_exec_manager_rid_no_executor_loop_iter_total",
         "The total number of iterations we had to make when executor was missing in ExecuteItem")}
-<<<<<<< HEAD
   , execute_item_failed_count_{telemetry::Registry::Instance().CreateCounter(
         "ledger_upow_exec_manager_rid_no_executor_loop_fails_total",
         "Counts how many times ExecuteItem failed, because executor not available after wait.")}
-=======
->>>>>>> 73ae2998
 {
   if (num_executors != 1)
   {
@@ -202,13 +199,9 @@
     FETCH_LOCK(lock_);
     if (executors_.empty())
     {
-<<<<<<< HEAD
       FETCH_LOG_ERROR(LOGGING_NAME, "ExecuteItem: executors empty after 500ms wait!");
       execute_item_failed_count_->increment();
       return;
-=======
-      throw std::runtime_error("ExecuteItem: executors empty after 500ms wait!");
->>>>>>> 73ae2998
     }
     executor = executors_.back();
     executors_.pop_back();
