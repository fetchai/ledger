--- conflicted
+++ resolved
@@ -38,14 +38,10 @@
   , threads_{num_executors, "SynEx"}
   , no_executor_count_{telemetry::Registry::Instance().CreateCounter(
         "ledger_upow_exec_manager_rid_no_executor_total",
-<<<<<<< HEAD
-        "The number of items needed to be added back to the queue because of missing executor.")}
-=======
         "The number of cases where ExecuteItem had missing executor.")}
   , no_executor_loop_count_{telemetry::Registry::Instance().CreateCounter(
         "ledger_upow_exec_manager_rid_no_executor_loop_iter_total",
         "The total number of iterations we had to make when executor was missing in ExecuteItem")}
->>>>>>> b5fdaefc
 {
   if (num_executors != 1)
   {
@@ -170,7 +166,7 @@
   return true;
 }
 
-void SynergeticExecutionManager::ExecuteItem(WorkQueue &queue, ProblemData &problem_data,
+void SynergeticExecutionManager::ExecuteItem(WorkQueue &queue, ProblemData const &problem_data,
                                              std::size_t num_lanes)
 {
   ExecutorPtr executor;
@@ -200,17 +196,7 @@
     FETCH_LOCK(lock_);
     if (executors_.empty())
     {
-<<<<<<< HEAD
-      FETCH_LOG_WARN(LOGGING_NAME, "Executors empty, can't execute item!");
-      auto ptr          = std::make_shared<WorkItem>();
-      ptr->problem_data = std::move(problem_data);
-      ptr->work_queue   = std::move(queue);
-      solution_stack_.emplace_back(std::move(ptr));
-      no_executor_count_->increment();
-      return;
-=======
       throw std::runtime_error("ExecuteItem: executors empty after 500ms wait!");
->>>>>>> b5fdaefc
     }
     executor = executors_.back();
     executors_.pop_back();
