//------------------------------------------------------------------------------
//
//   Copyright 2018-2019 Fetch.AI Limited
//
//   Licensed under the Apache License, Version 2.0 (the "License");
//   you may not use this file except in compliance with the License.
//   You may obtain a copy of the License at
//
//       http://www.apache.org/licenses/LICENSE-2.0
//
//   Unless required by applicable law or agreed to in writing, software
//   distributed under the License is distributed on an "AS IS" BASIS,
//   WITHOUT WARRANTIES OR CONDITIONS OF ANY KIND, either express or implied.
//   See the License for the specific language governing permissions and
//   limitations under the License.
//
//------------------------------------------------------------------------------

#include "ledger/chain/block.hpp"
#include "ledger/upow/problem_id.hpp"
#include "ledger/upow/synergetic_execution_manager.hpp"
#include "ledger/upow/synergetic_executor_interface.hpp"
#include "logging/logging.hpp"
#include "telemetry/counter.hpp"
#include "telemetry/histogram.hpp"
#include "telemetry/registry.hpp"
#include "telemetry/utils/timer.hpp"

namespace fetch {
namespace ledger {

constexpr char const *LOGGING_NAME = "SynExecMgr";

using ExecStatus = SynergeticExecutionManager::ExecStatus;

SynergeticExecutionManager::SynergeticExecutionManager(DAGPtr dag, std::size_t num_executors,
                                                       ExecutorFactory const &factory)
  : dag_{std::move(dag)}
  , executors_(num_executors)
  , threads_{num_executors, "SynEx"}
  , no_executor_count_{telemetry::Registry::Instance().CreateCounter(
        "ledger_upow_exec_manager_rid_no_executor_total",
        "The number of cases where ExecuteItem had missing executor.")}
  , no_executor_loop_count_{telemetry::Registry::Instance().CreateCounter(
        "ledger_upow_exec_manager_rid_no_executor_loop_iter_total",
        "The total number of iterations we had to make when executor was missing in ExecuteItem")}
  , execute_item_failed_count_{telemetry::Registry::Instance().CreateCounter(
        "ledger_upow_exec_manager_rid_no_executor_loop_fails_total",
        "Counts how many times ExecuteItem failed, because executor not available after wait.")}
{
  if (num_executors != 1)
  {
    throw std::runtime_error(
        "The number of executors must be 1 because state concurrency not implemented");
  }

  telemetry::Registry::Instance().CreateHistogram(
      {0.000001, 0.000002, 0.000003, 0.000004, 0.000005, 0.000006, 0.000007, 0.000008, 0.000009,
       0.00001,  0.00002,  0.00003,  0.00004,  0.00005,  0.00006,  0.00007,  0.00008,  0.00009,
       0.0001,   0.0002,   0.0003,   0.0004,   0.0005,   0.0006,   0.0007,   0.0008,   0.0009,
       0.001,    0.01,     0.1,      1,        10.,      100.},
      "ledger_synergetic_executor_deduct_fees_duration",
      "The execution duration in seconds for executing a transaction");

  prepare_queue_duration_ = telemetry::Registry::Instance().CreateHistogram(
      {0.000001, 0.000002, 0.000003, 0.000004, 0.000005, 0.000006, 0.000007, 0.000008, 0.000009,
       0.00001,  0.00002,  0.00003,  0.00004,  0.00005,  0.00006,  0.00007,  0.00008,  0.00009,
       0.0001,   0.0002,   0.0003,   0.0004,   0.0005,   0.0006,   0.0007,   0.0008,   0.0009,
       0.001,    0.01,     0.1,      1,        10.,      100.},
      "ledger_synergetic_executor_prepare_queue_duration",
      "Preparing work queue duration in seconds");

  execute_duration_ = telemetry::Registry::Instance().CreateHistogram(
      {0.000001, 0.000002, 0.000003, 0.000004, 0.000005, 0.000006, 0.000007, 0.000008, 0.000009,
       0.00001,  0.00002,  0.00003,  0.00004,  0.00005,  0.00006,  0.00007,  0.00008,  0.00009,
       0.0001,   0.0002,   0.0003,   0.0004,   0.0005,   0.0006,   0.0007,   0.0008,   0.0009,
       0.001,    0.01,     0.1,      1,        10.,      100.},
      "ledger_synergetic_executor_execute_duration", "The execution duration in seconds");

  telemetry::Registry::Instance().CreateHistogram(
      {0.000001, 0.000002, 0.000003, 0.000004, 0.000005, 0.000006, 0.000007, 0.000008, 0.000009,
       0.00001,  0.00002,  0.00003,  0.00004,  0.00005,  0.00006,  0.00007,  0.00008,  0.00009,
       0.0001,   0.0002,   0.0003,   0.0004,   0.0005,   0.0006,   0.0007,   0.0008,   0.0009,
       0.001,    0.01,     0.1,      1,        10.,      100.},
      "ledger_synergetic_executor_work_duration",
      "The execution duration in seconds for executing the work method of the contract");

  telemetry::Registry::Instance().CreateHistogram(
      {0.000001, 0.000002, 0.000003, 0.000004, 0.000005, 0.000006, 0.000007, 0.000008, 0.000009,
       0.00001,  0.00002,  0.00003,  0.00004,  0.00005,  0.00006,  0.00007,  0.00008,  0.00009,
       0.0001,   0.0002,   0.0003,   0.0004,   0.0005,   0.0006,   0.0007,   0.0008,   0.0009,
       0.001,    0.01,     0.1,      1,        10.,      100.},
      "ledger_synergetic_executor_complete_duration",
      "The execution duration in seconds for executing the complete method of the contract");

  // build the required number of executors
  for (auto &executor : executors_)
  {
    executor = factory();
  }
}

ExecStatus SynergeticExecutionManager::PrepareWorkQueue(Block const &current, Block const &previous)
{
<<<<<<< HEAD
  using WorkMap = std::unordered_map<chain::Address, WorkItemPtr>;
=======
  telemetry::FunctionTimer const timer{*prepare_queue_duration_};

  using WorkMap = std::unordered_map<ProblemId, WorkItemPtr>;
>>>>>>> 8578437d

  auto const &current_epoch  = current.dag_epoch;
  auto const &previous_epoch = previous.dag_epoch;

  FETCH_LOG_DEBUG(LOGGING_NAME, "Preparing work queue for epoch: ", current_epoch.block_number);

  // Step 1. loop through all the solutions which were presented in this epoch
  WorkMap work_map{};
  for (auto const &digest : current_epoch.solution_nodes)
  {
    // look up the work from the block
    auto work = std::make_shared<Work>(current.block_number);
    if (!dag_->GetWork(digest, *work))
    {
      FETCH_LOG_WARN(LOGGING_NAME, "Failed to get work from DAG Node: 0x", digest.ToHex());
      continue;
    }

    // look up (or create) the solution queue
    auto &work_item = work_map[work->address()];

    if (!work_item)
    {
      work_item = std::make_shared<WorkItem>();
    }

    // add the work to the queue
    work_item->work_queue.push(std::move(work));
  }

  // Step 2. Loop through previous epochs data in order to form the problem data
  DAGNode node{};
  for (auto const &digest : previous_epoch.data_nodes)
  {
    // look up the referenced DAG node
    if (!dag_->GetDAGNode(digest, node))
    {
      FETCH_LOG_WARN(LOGGING_NAME, "Failed to retrieve referenced DAG node: 0x", digest.ToHex());
      continue;
    }

    // ensure the node is of data type
    if (node.type != DAGNode::DATA)
    {
      FETCH_LOG_WARN(LOGGING_NAME, "Invalid data node referenced in epoch: 0x", digest.ToHex());
      continue;
    }

    // attempt to look up the contract being referenced
    auto it = work_map.find(node.contract_address);
    if (it == work_map.end())
    {
      FETCH_LOG_WARN(LOGGING_NAME, "Unable to look up references contract: address ",
                     node.contract_address.display());
      continue;
    }

    // add the problem into the work node
    it->second->problem_data.emplace_back(node.contents);
  }

  FETCH_LOG_DEBUG(LOGGING_NAME, "Preparing work queue for epoch: ", current_epoch.block_number,
                  " (complete)");

  // Step 3. Update the final queue
  {
    FETCH_LOCK(lock_);

    solution_stack_.clear();
    solution_stack_.reserve(work_map.size());
    for (auto &item : work_map)
    {
      solution_stack_.emplace_back(std::move(item.second));
    }
    current_miner_ = current.miner;
  }

  return SUCCESS;
}

bool SynergeticExecutionManager::ValidateWorkAndUpdateState(std::size_t num_lanes)
{
  // get the current solution stack
  WorkQueueStack solution_stack;
  chain::Address miner;
  {
    FETCH_LOCK(lock_);
    std::swap(solution_stack, solution_stack_);
    miner = std::move(current_miner_);
  }

  // post all the work into the thread queues
  while (!solution_stack.empty())
  {
    // extract the solution queue
    auto work_item = solution_stack.back();
    solution_stack.pop_back();

    // dispatch the work
    threads_.Dispatch([this, work_item, num_lanes, miner] {
      ExecuteItem(work_item->work_queue, work_item->problem_data, num_lanes, miner);
    });
  }

  // wait for the execution to complete
  threads_.Wait();

  return true;
}

void SynergeticExecutionManager::ExecuteItem(WorkQueue &queue, ProblemData const &problem_data,
                                             std::size_t num_lanes, chain::Address const &miner)
{
  telemetry::FunctionTimer const timer{*execute_duration_};

  ExecutorPtr executor;

  bool first = true;
  for (uint8_t i = 0; i < 5; ++i)
  {
    {
      FETCH_LOCK(lock_);
      if (!executors_.empty())
      {
        break;
      }
    }
    if (first)
    {
      FETCH_LOG_WARN(LOGGING_NAME, "Executors empty, can't execute item! Waiting...");
      no_executor_count_->increment();
      first = false;
    }
    no_executor_loop_count_->increment();
    std::this_thread::sleep_for(std::chrono::milliseconds{100});
  }

  // pick up an executor from the stack
  {
    FETCH_LOCK(lock_);
    if (executors_.empty())
    {
      FETCH_LOG_ERROR(LOGGING_NAME, "ExecuteItem: executors empty after 500ms wait!");
      execute_item_failed_count_->increment();
      return;
    }
    executor = executors_.back();
    executors_.pop_back();
  }

  assert(static_cast<bool>(executor));
  executor->Verify(queue, problem_data, num_lanes, miner);

  // return the executor to the stack
  FETCH_LOCK(lock_);
  executors_.emplace_back(std::move(executor));
}

}  // namespace ledger
}  // namespace fetch<|MERGE_RESOLUTION|>--- conflicted
+++ resolved
@@ -102,13 +102,9 @@
 
 ExecStatus SynergeticExecutionManager::PrepareWorkQueue(Block const &current, Block const &previous)
 {
-<<<<<<< HEAD
+  telemetry::FunctionTimer const timer{*prepare_queue_duration_};
+
   using WorkMap = std::unordered_map<chain::Address, WorkItemPtr>;
-=======
-  telemetry::FunctionTimer const timer{*prepare_queue_duration_};
-
-  using WorkMap = std::unordered_map<ProblemId, WorkItemPtr>;
->>>>>>> 8578437d
 
   auto const &current_epoch  = current.dag_epoch;
   auto const &previous_epoch = previous.dag_epoch;
