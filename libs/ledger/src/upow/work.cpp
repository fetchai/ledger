//------------------------------------------------------------------------------
//
//   Copyright 2018-2019 Fetch.AI Limited
//
//   Licensed under the Apache License, Version 2.0 (the "License");
//   you may not use this file except in compliance with the License.
//   You may obtain a copy of the License at
//
//       http://www.apache.org/licenses/LICENSE-2.0
//
//   Unless required by applicable law or agreed to in writing, software
//   distributed under the License is distributed on an "AS IS" BASIS,
//   WITHOUT WARRANTIES OR CONDITIONS OF ANY KIND, either express or implied.
//   See the License for the specific language governing permissions and
//   limitations under the License.
//
//------------------------------------------------------------------------------

#include "chain/common_types.hpp"
#include "core/byte_array/const_byte_array.hpp"
#include "core/digest.hpp"
#include "crypto/fnv.hpp"
#include "crypto/identity.hpp"
#include "crypto/sha256.hpp"
#include "ledger/upow/synergetic_base_types.hpp"
#include "ledger/upow/work.hpp"
#include "vectorise/uint/uint.hpp"

#include <limits>
#include <memory>
#include <vector>

namespace fetch {
namespace ledger {

<<<<<<< HEAD
Work::Work(chain::Address address, crypto::Identity miner)
  : contract_address_{std::move(address)}
=======
Work::Work(BlockIndex block_index)
  : block_index_{block_index}
{}

Work::Work(Digest digest, chain::Address address, crypto::Identity miner)
  : contract_digest_{std::move(digest)}
  , contract_address_{std::move(address)}
>>>>>>> 8578437d
  , miner_{std::move(miner)}
{}

chain::Address const &Work::address() const
{
  return contract_address_;
}

crypto::Identity const &Work::miner() const
{
  return miner_;
}

Work::UInt256 const &Work::nonce() const
{
  return nonce_;
}

WorkScore Work::score() const
{
  return score_;
}

<<<<<<< HEAD
=======
Work::BlockIndex Work::block_index() const
{
  return block_index_;
}

void Work::UpdateDigest(Digest digest)
{
  contract_digest_ = std::move(digest);
}

>>>>>>> 8578437d
void Work::UpdateAddress(chain::Address address)
{
  contract_address_ = std::move(address);
}

void Work::UpdateIdentity(crypto::Identity const &identity)
{
  miner_ = identity;
}

void Work::UpdateScore(WorkScore score)
{
  score_ = score;
}

void Work::UpdateNonce(UInt256 const &nonce)
{
  nonce_ = nonce;
}

Work::UInt256 Work::CreateHashedNonce() const
{
  crypto::SHA256 hasher{};
  hasher.Reset();

  hasher.Update(miner_.identifier());
  hasher.Update(nonce_.pointer(), nonce_.size());

  auto const digest1 = hasher.Final();
  hasher.Reset();
  hasher.Update(digest1);

  return UInt256{hasher.Final()};
}

}  // namespace ledger
}  // namespace fetch<|MERGE_RESOLUTION|>--- conflicted
+++ resolved
@@ -33,18 +33,12 @@
 namespace fetch {
 namespace ledger {
 
-<<<<<<< HEAD
-Work::Work(chain::Address address, crypto::Identity miner)
-  : contract_address_{std::move(address)}
-=======
 Work::Work(BlockIndex block_index)
   : block_index_{block_index}
 {}
 
-Work::Work(Digest digest, chain::Address address, crypto::Identity miner)
-  : contract_digest_{std::move(digest)}
-  , contract_address_{std::move(address)}
->>>>>>> 8578437d
+Work::Work(chain::Address address, crypto::Identity miner)
+  : contract_address_{std::move(address)}
   , miner_{std::move(miner)}
 {}
 
@@ -68,19 +62,13 @@
   return score_;
 }
 
-<<<<<<< HEAD
-=======
 Work::BlockIndex Work::block_index() const
 {
   return block_index_;
 }
 
-void Work::UpdateDigest(Digest digest)
-{
-  contract_digest_ = std::move(digest);
-}
 
->>>>>>> 8578437d
+
 void Work::UpdateAddress(chain::Address address)
 {
   contract_address_ = std::move(address);
