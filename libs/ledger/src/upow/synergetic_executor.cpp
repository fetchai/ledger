--- conflicted
+++ resolved
@@ -118,15 +118,9 @@
       contract->UpdateContractContext(ctx);
 
       // TODO(LDGR-622): charge limit
-<<<<<<< HEAD
-      FeeManager::TransactionDetails tx_details{solution->address(), solution->address(),
-                                                shard_mask,          solution->contract_digest(),
-                                                CHARGE_RATE,         CHARGE_LIMIT};
-=======
       FeeManager::TransactionDetails tx_details{
           solution->address(), solution->address(), shard_mask, solution->address().display(),
-          CHARGE_RATE,         CHARGE_LIMIT,        false};
->>>>>>> 03de11a9
+          CHARGE_RATE,         CHARGE_LIMIT};
 
       ContractExecutionResult result;
 
