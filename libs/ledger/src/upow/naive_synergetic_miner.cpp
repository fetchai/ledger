//------------------------------------------------------------------------------
//
//   Copyright 2018-2019 Fetch.AI Limited
//
//   Licensed under the Apache License, Version 2.0 (the "License");
//   you may not use this file except in compliance with the License.
//   You may obtain a copy of the License at
//
//       http://www.apache.org/licenses/LICENSE-2.0
//
//   Unless required by applicable law or agreed to in writing, software
//   distributed under the License is distributed on an "AS IS" BASIS,
//   WITHOUT WARRANTIES OR CONDITIONS OF ANY KIND, either express or implied.
//   See the License for the specific language governing permissions and
//   limitations under the License.
//
//------------------------------------------------------------------------------

#include "core/serializers/byte_array.hpp"
#include "core/serializers/byte_array_buffer.hpp"
#include "ledger/chain/digest.hpp"
#include "ledger/upow/naive_synergetic_miner.hpp"
#include "ledger/upow/work.hpp"

#include "ledger/upow/synergetic_base_types.hpp"
#include "ledger/chaincode/smart_contract_manager.hpp"

#include "vm_modules/math/bignumber.hpp"

#include <unordered_set>
#include <random>

namespace fetch {
namespace ledger {
namespace {

constexpr char const *LOGGING_NAME = "NaiveSynMiner";

using math::BigUnsigned;
using vm_modules::BigNumberWrapper;
using serializers::ByteArrayBuffer;
using byte_array::ConstByteArray;

using DagNodes   = NaiveSynergeticMiner::DagNodes;

void ExecuteWork(SynergeticContractPtr const &contract, WorkPtr const &work)
{
  WorkScore score{0};

  // execute the work
  auto const nonce_work = work->CreateHashedNonce();

  auto const status = contract->Work(nonce_work, score);

  if (SynergeticContract::Status::SUCCESS != status)
  {
    FETCH_LOG_WARN(LOGGING_NAME, "Unable to execute work. Reason: ", ToString(status));

    // set the score to highest possible value
    score = std::numeric_limits<WorkScore>::max();
  }

  // update the score for the piece of work
  work->UpdateScore(score);
  FETCH_LOG_DEBUG(LOGGING_NAME, "Execute Nonce: ", nonce_work.ToHex(), " score: ", score);
}

} // namespace

NaiveSynergeticMiner::NaiveSynergeticMiner(DAGPtr dag, StorageInterface &storage, ProverPtr prover)
  : dag_{std::move(dag)}
  , storage_{storage}
  , prover_{std::move(prover)}
  , state_machine_{std::make_shared<core::StateMachine<State>>("NaiveSynMiner",
                                                               State::INITIAL)}
{
  state_machine_->RegisterHandler(State::INITIAL, this, &NaiveSynergeticMiner::OnInitial);
  state_machine_->RegisterHandler(State::MINE, this, &NaiveSynergeticMiner::OnMine);

  state_machine_->OnStateChange([](State /*new_state*/, State /* old_state */) { });
}

core::WeakRunnable NaiveSynergeticMiner::GetWeakRunnable()
{
  return state_machine_;
}

NaiveSynergeticMiner::State NaiveSynergeticMiner::OnInitial()
{
  state_machine_->Delay(std::chrono::milliseconds{200});

  return State::MINE;
}

NaiveSynergeticMiner::State NaiveSynergeticMiner::OnMine()
{
  state_machine_->Delay(std::chrono::milliseconds{200});

<<<<<<< HEAD
  this->Mine();
=======
  if(is_mining_)
  {
    this->Mine(0);
  }
>>>>>>> 2cad2d4c

  return State::INITIAL;
}

void NaiveSynergeticMiner::Mine()
{
  // iterate through the latest DAG nodes and build a complete set of addresses to mine solutions
  // for
  // TODO(HUT): would be nicer to specify here what we want by type
  auto dag_nodes = dag_->GetLatest(true);

  // Debug
  {
    DigestSet contracts;
    for (auto const &node : dag_nodes)
    {
      if (DAGNode::DATA == node.type)
      {
        assert(!node.contract_digest.empty());
        contracts.insert(node.contract_digest);
      }
    }

    if (contracts.empty())
    {
      FETCH_LOG_DEBUG(LOGGING_NAME, "No data to be mined");
      return;
    }
    else
    {
      std::ostringstream oss;
      for (auto const &digest : contracts)
      {
        oss << "\n -> 0x" << digest.ToHex();
      }

      FETCH_LOG_INFO(LOGGING_NAME, "Available synergetic contracts to be mined", oss.str());
    }
  }

  // for each of the contract addresses available mine a solution
  for (auto const &dag_node : dag_nodes)
  {
    if (DAGNode::DATA == dag_node.type)
    {
      auto const solution = MineSolution(dag_node.contract_digest);

      if (solution)
      {
        // TODO(HUT): get signing correct
        dag_->AddWork(*solution);

        FETCH_LOG_INFO(LOGGING_NAME, "Mined and added work! Epoch number: ", dag_->CurrentEpoch());
      }
    }
  }
}

<<<<<<< HEAD
SynergeticContractPtr NaiveSynergeticMiner::LoadContract(Digest const &contract_digest)
=======
void NaiveSynergeticMiner::EnableMining(bool enable)
{
  is_mining_ = enable;
}

SynergeticContractPtr NaiveSynergeticMiner::LoadContract(Address const &address)
>>>>>>> 2cad2d4c
{
  SynergeticContractPtr contract{};

  // attempt to retrieve the document stored in the database
  auto const resource_document =
      storage_.Get(SmartContractManager::CreateAddressForSynergeticContract(contract_digest));

  if (!resource_document.failed)
  {
    try
    {
      // create and decode the document buffer
      ByteArrayBuffer buffer{resource_document.document};

      // parse the contents of the document
      ConstByteArray document{};
      buffer >> document;

      // create the instance of the synergetic contract
      contract = std::make_shared<SynergeticContract>(document);
    }
    catch (std::exception const &ex)
    {
      FETCH_LOG_WARN(LOGGING_NAME, "Error creating contract: ", ex.what());
    }
  }

  return contract;
}

WorkPtr NaiveSynergeticMiner::MineSolution(Digest const &contract_digest)
{
  // create the synergetic contract
  auto contract = LoadContract(contract_digest);

  // if no contract can be loaded then simple return
  if (!contract)
  {
    FETCH_LOG_WARN(LOGGING_NAME, "Unable to lookup contract: 0x", contract_digest.ToHex());
    return {};
  }

  // build up a work instance
  auto work = std::make_shared<Work>(contract_digest, prover_->identity());

  // Preparing to mine
  auto status = contract->DefineProblem();
  if (SynergeticContract::Status::SUCCESS != status)
  {
    FETCH_LOG_WARN(LOGGING_NAME, "Failed to define the problem. Reason: ", ToString(status));
    return {};
  }

  // update the initial nonce
  std::random_device rd;
  BigUnsigned nonce{rd()};

  // generate a series of solutions for each of the problems
  WorkPtr best_work{};
  for (std::size_t i = 0; i < search_length_; ++i)
  {
    // update the nonce
    work->UpdateNonce(nonce);
    ++nonce;

    // execute the work
    ExecuteWork(contract, work);

    // update the cached work if this one is better than previous solutions
    if (!(best_work && best_work->score() >= work->score()))
    {
      best_work = std::make_shared<Work>(*work);
    }
  }

  contract->Detach();

  // Returning the best work from this round
  return best_work;
}

} // namespace ledger
} // namespace fetch
<|MERGE_RESOLUTION|>--- conflicted
+++ resolved
@@ -96,14 +96,10 @@
 {
   state_machine_->Delay(std::chrono::milliseconds{200});
 
-<<<<<<< HEAD
-  this->Mine();
-=======
   if(is_mining_)
   {
-    this->Mine(0);
-  }
->>>>>>> 2cad2d4c
+  	this->Mine();
+  }
 
   return State::INITIAL;
 }
@@ -162,16 +158,12 @@
   }
 }
 
-<<<<<<< HEAD
+void NaiveSynergeticMiner::EnableMining(bool enable)
+{
+  is_mining_ = enable;
+}
+
 SynergeticContractPtr NaiveSynergeticMiner::LoadContract(Digest const &contract_digest)
-=======
-void NaiveSynergeticMiner::EnableMining(bool enable)
-{
-  is_mining_ = enable;
-}
-
-SynergeticContractPtr NaiveSynergeticMiner::LoadContract(Address const &address)
->>>>>>> 2cad2d4c
 {
   SynergeticContractPtr contract{};
 
