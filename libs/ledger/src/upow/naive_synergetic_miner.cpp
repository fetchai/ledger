--- conflicted
+++ resolved
@@ -167,10 +167,7 @@
 WorkPtr NaiveSynergeticMiner::MineSolution(chain::Address const &contract_address,
                                            ProblemData const &   problem_data)
 {
-<<<<<<< HEAD
-  auto contract = CreateSmartContract<SynergeticContract>(contract_address.display(), storage_);
-=======
-  StateAdapter storage_adapter{storage_, Identifier{"fetch.token"}};
+  StateAdapter storage_adapter{storage_, "fetch.token"};
 
   ContractContext         context{&token_contract_, contract_address, &storage_adapter, 0};
   ContractContextAttacher raii(token_contract_, context);
@@ -186,7 +183,6 @@
   }
 
   auto contract = CreateSmartContract<SynergeticContract>(contract_digest, storage_);
->>>>>>> 8578437d
 
   contract->SetChargeLimit(CHARGE_LIMIT / search_length_);
 
@@ -206,6 +202,7 @@
   if (SynergeticContract::Status::SUCCESS != status)
   {
     FETCH_LOG_WARN(LOGGING_NAME, "Failed to define the problem. Reason: ", ToString(status));
+
     return {};
   }
 
