--- conflicted
+++ resolved
@@ -79,11 +79,7 @@
 
   if (buffer.empty())
   {
-<<<<<<< HEAD
-    FETCH_LOG_WARN(LOGGING_NAME, "Failed to load genesis file! : ", file_path);
-=======
     status = FileReadStatus::FILE_NOT_PRESENT;
->>>>>>> 5c2082ca
   }
   else
   {
@@ -106,24 +102,11 @@
 
 using ConsensusPtr = std::shared_ptr<fetch::ledger::ConsensusInterface>;
 
-<<<<<<< HEAD
-GenesisFileCreator::GenesisFileCreator(BlockCoordinator &    block_coordinator,
-                                       StorageUnitInterface &storage_unit, ConsensusPtr consensus,
-                                       CertificatePtr certificate, std::string const &db_prefix,
-                                       MainChain &chain)
-=======
 GenesisFileCreator::GenesisFileCreator(StorageUnitInterface &storage_unit,
                                        CertificatePtr certificate, std::string const &db_prefix)
->>>>>>> 5c2082ca
   : certificate_{std::move(certificate)}
   , storage_unit_{storage_unit}
-<<<<<<< HEAD
-  , consensus_{std::move(consensus)}
-  , db_name_{db_prefix + "genesis_block"}
-  , chain_{chain}
-=======
   , db_name_{db_prefix + "_genesis_block"}
->>>>>>> 5c2082ca
 {}
 
 /**
@@ -147,32 +130,7 @@
       chain::SetGenesisDigest(genesis_block_.hash);
       chain::SetGenesisMerkleRoot(genesis_block_.merkle_hash);
 
-<<<<<<< HEAD
-      FETCH_LOG_INFO(LOGGING_NAME, "Found genesis save file from previous session! Merkle root: ",
-                     chain::GENESIS_MERKLE_ROOT.ToHex(),
-                     " block hash: ", chain::GENESIS_DIGEST.ToHex());
-      auto block = chain_.GetHeaviestBlock();
-
-      if (block->IsGenesis())
-      {
-        FETCH_LOG_INFO(LOGGING_NAME,
-                       "The main chain's heaviest is genesis. That seems suspicious. Hash: 0x",
-                       block->hash.ToHex(), " Merkle: 0x", block->merkle_hash.ToHex(),
-                       " number: ", block->block_number);
-
-        if (block->hash == chain::GENESIS_DIGEST_DEFAULT ||
-            block->merkle_hash == chain::GENESIS_MERKLE_ROOT_DEFAULT)
-        {
-          FETCH_LOG_WARN(LOGGING_NAME, "Main chain needs a reset since it is in a bad state.");
-        }
-      }
-      else
-      {
-        loaded_genesis_ = true;
-      }
-=======
       return Result::LOADED_PREVIOUS_GENESIS;
->>>>>>> 5c2082ca
     }
   }
 
@@ -244,19 +202,7 @@
     return Result::CREATED_NEW_GENESIS;
   }
 
-<<<<<<< HEAD
-  if (!loaded_genesis_)
-  {
-    FETCH_LOG_INFO(LOGGING_NAME, "Resetting main chain.");
-    chain_.Reset();
-  }
-
-  block_coordinator_.ResetGenesis();
-
-  return success;
-=======
   return Result::FAILURE;
->>>>>>> 5c2082ca
 }
 
 /**
@@ -343,11 +289,7 @@
   chain::SetGenesisMerkleRoot(merkle_commit_hash);
   chain::SetGenesisDigest(genesis_block_.hash);
 
-<<<<<<< HEAD
-  if (!storage_unit_.RevertToHash(chain::GENESIS_MERKLE_ROOT, 0))
-=======
   if (!storage_unit_.RevertToHash(merkle_commit_hash, 0))
->>>>>>> 5c2082ca
   {
     FETCH_LOG_WARN(LOGGING_NAME, "Failed test to revert to merkle root!");
   }
