--- conflicted
+++ resolved
@@ -79,11 +79,7 @@
 
   if (buffer.empty())
   {
-<<<<<<< HEAD
-    FETCH_LOG_WARN(LOGGING_NAME, "Failed to load genesis file! : ", file_path);
-=======
     status = FileReadStatus::FILE_NOT_PRESENT;
->>>>>>> 24b7baed
   }
   else
   {
