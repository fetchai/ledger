//------------------------------------------------------------------------------
//
//   Copyright 2018-2019 Fetch.AI Limited
//
//   Licensed under the Apache License, Version 2.0 (the "License");
//   you may not use this file except in compliance with the License.
//   You may obtain a copy of the License at
//
//       http://www.apache.org/licenses/LICENSE-2.0
//
//   Unless required by applicable law or agreed to in writing, software
//   distributed under the License is distributed on an "AS IS" BASIS,
//   WITHOUT WARRANTIES OR CONDITIONS OF ANY KIND, either express or implied.
//   See the License for the specific language governing permissions and
//   limitations under the License.
//
//------------------------------------------------------------------------------

#include "core/byte_array/decoders.hpp"
#include "core/json/document.hpp"
#include "crypto/hash.hpp"
#include "crypto/identity.hpp"
#include "crypto/sha256.hpp"
#include "ledger/chain/address.hpp"
#include "ledger/chain/block.hpp"
#include "ledger/chain/block_coordinator.hpp"
#include "ledger/chain/constants.hpp"
#include "ledger/chaincode/wallet_record.hpp"
#include "ledger/consensus/consensus.hpp"
#include "ledger/consensus/stake_manager.hpp"
#include "ledger/consensus/stake_snapshot.hpp"
#include "ledger/genesis_loading/genesis_file_creator.hpp"
#include "ledger/storage_unit/storage_unit_interface.hpp"
#include "storage/resource_mapper.hpp"
#include "variant/variant.hpp"
#include "variant/variant_utils.hpp"

#include <cstddef>
#include <fstream>
#include <sstream>
#include <string>
#include <utility>

namespace fetch {
namespace ledger {
namespace {

using fetch::storage::ResourceAddress;
using fetch::storage::ResourceID;
using fetch::variant::Variant;
using fetch::byte_array::ByteArray;
using fetch::byte_array::ConstByteArray;
using fetch::json::JSONDocument;

constexpr char const *LOGGING_NAME = "GenesisFile";
constexpr int         VERSION      = 2;

/**
 * Load the entire file into a buffer
 *
 * @param file_path The path of the file to be loaded
 * @return The buffer of data
 */
ConstByteArray LoadFileContents(std::string const &file_path)
{
  std::streampos size;
  ByteArray      buffer;
  std::ifstream  file(file_path, std::ios::in | std::ios::binary | std::ios::ate);

  if (file.is_open())
  {
    size = file.tellg();

    if (size == 0)
    {
      FETCH_LOG_ERROR(LOGGING_NAME, "Failed to load stakefile! : ", file_path);
    }

    if (size > 0)
    {
      buffer.Resize(static_cast<std::size_t>(size));

      file.seekg(0, std::ios::beg);
      file.read(buffer.char_pointer(), size);

      file.close();
    }
  }
  else
  {
    FETCH_LOG_ERROR(LOGGING_NAME, "Failed to load stakefile! : ", file_path);
  }

  return {buffer};
}

/**
 * Load a JSON from a given path
 *
 * @param document The output document to be parsed
 * @param file_path The path to be read
 * @return true if successful, otherwise false
 */
bool LoadFromFile(JSONDocument &document, std::string const &file_path)
{
  bool success{false};

  auto const buffer = LoadFileContents(file_path);
  if (!buffer.empty())
  {
    try
    {
      document.Parse(buffer);

      success = true;
    }
    catch (std::runtime_error const &ex)
    {
      FETCH_LOG_WARN(LOGGING_NAME, "Unable to parse input file: ", ex.what());
    }
  }

  return success;
}

}  // namespace

using ConsensusPtr = std::shared_ptr<fetch::ledger::Consensus>;

GenesisFileCreator::GenesisFileCreator(BlockCoordinator &    block_coordinator,
                                       StorageUnitInterface &storage_unit, ConsensusPtr consensus)
  : block_coordinator_{block_coordinator}
  , storage_unit_{storage_unit}
  , consensus_{std::move(consensus)}
{}

/**
 * Load a 'state file' with a given name
 *
 * @param name THe path to the file to be loaded
 */
void GenesisFileCreator::LoadFile(std::string const &name)
{
  FETCH_LOG_INFO(LOGGING_NAME, "Clearing state and installing genesis");

  json::JSONDocument doc{};
  if (LoadFromFile(doc, name))
  {
    // check the version
    int        version{0};
    bool const is_correct_version =
        variant::Extract(doc.root(), "version", version) && (version == VERSION);

    if (is_correct_version)
    {
      // Note: consensus has to be loaded before the state since that generates the block
      if (consensus_)
      {
        LoadConsensus(doc["consensus"]);
      }
      else
      {
        FETCH_LOG_WARN(LOGGING_NAME, "No stake manager provided when loading from stake file!");
      }

      LoadState(doc["accounts"]);
<<<<<<< HEAD
    }
    else
    {
      FETCH_LOG_CRITICAL(LOGGING_NAME, "Incorrect stake file version!");
    }
=======
    }
    else
    {
      FETCH_LOG_CRITICAL(LOGGING_NAME, "Incorrect stake file version!");
    }
  }
}

/**
 * Restore state from an input variant object
 *
 * @param object The reference state to be restored
 */
void GenesisFileCreator::LoadState(Variant const &object)
{
  // Reset storage unit
  storage_unit_.Reset();

  // Expecting an array of record entries
  if (!object.IsArray())
  {
    return;
>>>>>>> 0864c6d3
  }

<<<<<<< HEAD
/**
 * Restore state from an input variant object
 *
 * @param object The reference state to be restored
 */
void GenesisFileCreator::LoadState(Variant const &object)
{
  // Reset storage unit
  storage_unit_.Reset();

  // Expecting an array of record entries
  if (!object.IsArray())
  {
    return;
  }

  // iterate over all of the Identity + stake amount mappings
  for (std::size_t i = 0, end = object.size(); i < end; ++i)
  {
    ConstByteArray key{};
    uint64_t       balance{0};
    uint64_t       stake{0};

    if (variant::Extract(object[i], "key", key) &&
        variant::Extract(object[i], "balance", balance) &&
        variant::Extract(object[i], "stake", stake))
    {
      ledger::WalletRecord record;

      record.balance = balance;
      record.stake   = stake;

      ResourceAddress key_raw(ResourceID(FromBase64(key)));

=======
  // iterate over all of the Identity + stake amount mappings
  for (std::size_t i = 0, end = object.size(); i < end; ++i)
  {
    ConstByteArray key{};
    uint64_t       balance{0};
    uint64_t       stake{0};

    if (variant::Extract(object[i], "key", key) &&
        variant::Extract(object[i], "balance", balance) &&
        variant::Extract(object[i], "stake", stake))
    {
      ledger::WalletRecord record;

      record.balance = balance;
      record.stake   = stake;

      ResourceAddress key_raw(ResourceID(FromBase64(key)));

>>>>>>> 0864c6d3
      FETCH_LOG_INFO(LOGGING_NAME, "Initial state entry: ", key, " balance: ", balance,
                     " stake: ", stake);

      {
        // serialize the record to the buffer
        serializers::MsgPackSerializer buffer;
        buffer << record;

        // lookup reference to the underlying buffer
        auto const &data = buffer.data();

        // store the buffer
        storage_unit_.Set(key_raw, data);
      }
    }
    else
    {
      return;
    }
  }

  // Commit this state
  auto merkle_commit_hash = storage_unit_.Commit(0);

  FETCH_LOG_INFO(LOGGING_NAME, "Committed genesis merkle hash: ", merkle_commit_hash.ToBase64());

  ledger::Block genesis_block;

  genesis_block.body.timestamp    = start_time_;
  genesis_block.body.merkle_hash  = merkle_commit_hash;
  genesis_block.body.block_number = 0;
  genesis_block.body.miner        = ledger::Address(crypto::Hash<crypto::SHA256>(""));
  genesis_block.UpdateDigest();

  FETCH_LOG_INFO(LOGGING_NAME, "Created genesis block hash: ", genesis_block.body.hash.ToBase64());

  ledger::GENESIS_MERKLE_ROOT = merkle_commit_hash;
  ledger::GENESIS_DIGEST      = genesis_block.body.hash;

  block_coordinator_.Reset();
}

void GenesisFileCreator::LoadConsensus(Variant const &object)
{
  if (consensus_)
  {
    uint64_t parsed_value;
    double   parsed_value_double;

    // Optionally overwrite default parameters
    if (variant::Extract(object, "committeeSize", parsed_value))
    {
      consensus_->SetCommitteeSize(parsed_value);
    }

    if (variant::Extract(object, "startTime", parsed_value))
    {
      start_time_ = parsed_value;
      consensus_->SetDefaultStartTime(parsed_value);
    }

    if (variant::Extract(object, "threshold", parsed_value_double))
    {
      consensus_->SetThreshold(parsed_value_double);
    }

    if (!object.Has("stakers"))
    {
      return;
    }

    Variant const &stake_array = object["stakers"];
    if (!stake_array.IsArray())
    {
      return;
    }

    auto snapshot = std::make_shared<StakeSnapshot>();

    // iterate over all of the Identity + stake amount mappings
    for (std::size_t i = 0, end = stake_array.size(); i < end; ++i)
    {
      ConstByteArray identity_raw{};
      uint64_t       amount{0};

      if (variant::Extract(stake_array[i], "identity", identity_raw) &&
          variant::Extract(stake_array[i], "amount", amount))
      {

        FETCH_LOG_INFO(LOGGING_NAME, "Found identity raw!, ", identity_raw);

        auto identity = crypto::Identity(FromBase64(identity_raw));
        auto address  = Address(identity);

        FETCH_LOG_INFO(LOGGING_NAME,
                       "Restoring stake. Identity: ", identity.identifier().ToBase64(),
                       " (address): ", address.address().ToBase64(), " amount: ", amount);

        snapshot->UpdateStake(identity, amount);
      }
    }

    consensus_->Reset(*snapshot);
  }
  else
  {
    FETCH_LOG_WARN(LOGGING_NAME, "No consensus object!");
  }
}

}  // namespace ledger
}  // namespace fetch<|MERGE_RESOLUTION|>--- conflicted
+++ resolved
@@ -164,13 +164,6 @@
       }
 
       LoadState(doc["accounts"]);
-<<<<<<< HEAD
-    }
-    else
-    {
-      FETCH_LOG_CRITICAL(LOGGING_NAME, "Incorrect stake file version!");
-    }
-=======
     }
     else
     {
@@ -193,24 +186,6 @@
   if (!object.IsArray())
   {
     return;
->>>>>>> 0864c6d3
-  }
-
-<<<<<<< HEAD
-/**
- * Restore state from an input variant object
- *
- * @param object The reference state to be restored
- */
-void GenesisFileCreator::LoadState(Variant const &object)
-{
-  // Reset storage unit
-  storage_unit_.Reset();
-
-  // Expecting an array of record entries
-  if (!object.IsArray())
-  {
-    return;
   }
 
   // iterate over all of the Identity + stake amount mappings
@@ -231,26 +206,6 @@
 
       ResourceAddress key_raw(ResourceID(FromBase64(key)));
 
-=======
-  // iterate over all of the Identity + stake amount mappings
-  for (std::size_t i = 0, end = object.size(); i < end; ++i)
-  {
-    ConstByteArray key{};
-    uint64_t       balance{0};
-    uint64_t       stake{0};
-
-    if (variant::Extract(object[i], "key", key) &&
-        variant::Extract(object[i], "balance", balance) &&
-        variant::Extract(object[i], "stake", stake))
-    {
-      ledger::WalletRecord record;
-
-      record.balance = balance;
-      record.stake   = stake;
-
-      ResourceAddress key_raw(ResourceID(FromBase64(key)));
-
->>>>>>> 0864c6d3
       FETCH_LOG_INFO(LOGGING_NAME, "Initial state entry: ", key, " balance: ", balance,
                      " stake: ", stake);
 
