--- conflicted
+++ resolved
@@ -74,11 +74,8 @@
   , num_slices_{num_slices}
   , tx_wait_periodic_{TX_SYNC_NOTIFY_INTERVAL}
   , exec_wait_periodic_{EXEC_NOTIFY_INTERVAL}
-<<<<<<< HEAD
+  , syncing_periodic_{NOTIFY_INTERVAL}
   , synergetic_executor_{dag, storage_unit_}
-=======
-  , syncing_periodic_{NOTIFY_INTERVAL}
->>>>>>> 40c797e8
 {
   // configure the state machine
   // clang-format off
