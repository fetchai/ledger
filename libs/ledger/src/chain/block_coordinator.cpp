--- conflicted
+++ resolved
@@ -71,12 +71,9 @@
   , block_difficulty_{block_difficulty}
   , num_lanes_{num_lanes}
   , num_slices_{num_slices}
-<<<<<<< HEAD
-  , synergetic_executor_{dag}
-=======
   , tx_wait_periodic_{TX_SYNC_NOTIFY_INTERVAL}
   , exec_wait_periodic_{EXEC_NOTIFY_INTERVAL}
->>>>>>> 97505a15
+  , synergetic_executor_{dag}
 {
   // configure the state machine
   // clang-format off
