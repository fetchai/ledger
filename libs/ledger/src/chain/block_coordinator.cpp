--- conflicted
+++ resolved
@@ -535,21 +535,7 @@
 {
   pre_valid_state_count_->increment();
 
-<<<<<<< HEAD
-  bool const is_genesis = current_block_->body.previous_hash == chain::GENESIS_DIGEST;
-
-  auto fail{[this](char const *reason) {
-    FETCH_LOG_WARN(LOGGING_NAME, "Block validation failed: ", reason, " (0x",
-                   current_block_->body.hash.ToHex(), ')');
-
-    chain_.RemoveBlock(current_block_->body.hash);
-    return State::RESET;
-  }};
-
-  // Check: Ensure that we have a previous block
-=======
   bool const is_genesis = current_block_->IsGenesis();
->>>>>>> 696ea855
 
   if (!is_genesis)
   {
@@ -680,14 +666,8 @@
 
     if (!synergetic_exec_mgr_->ValidateWorkAndUpdateState(num_lanes_))
     {
-<<<<<<< HEAD
-      FETCH_LOG_WARN(LOGGING_NAME, "Work did not execute (0x", current_block_->body.hash.ToHex(),
-                     ")");
-      chain_.RemoveBlock(current_block_->body.hash);
-=======
       FETCH_LOG_WARN(LOGGING_NAME, "Work did not execute (0x", current_block_->hash.ToHex(), ")");
       chain_.RemoveBlock(current_block_->hash);
->>>>>>> 696ea855
 
       return State::RESET;
     }
@@ -854,11 +834,7 @@
     if (exec_wait_periodic_.Poll())
     {
       FETCH_LOG_INFO(LOGGING_NAME, "Waiting for execution to complete for block: 0x",
-<<<<<<< HEAD
-                     current_block_->body.hash.ToHex());
-=======
                      current_block_->hash.ToHex());
->>>>>>> 696ea855
     }
 
     // signal that the next execution should not happen immediately
