--- conflicted
+++ resolved
@@ -34,11 +34,8 @@
 #include "ledger/transaction_status_cache.hpp"
 #include "ledger/upow/synergetic_execution_manager.hpp"
 #include "ledger/upow/synergetic_executor.hpp"
-<<<<<<< HEAD
 #include "meta/value_util.hpp"
-=======
 #include "network/generics/milli_timer.hpp"
->>>>>>> c1f904a2
 #include "telemetry/counter.hpp"
 #include "telemetry/gauge.hpp"
 #include "telemetry/histogram.hpp"
@@ -1220,15 +1217,11 @@
 
   if (block != nullptr && !block->hash.empty())
   {
-<<<<<<< HEAD
+    if ((block->block_number % 100) == 0)
+    {
     block_hash_->set(
         *reinterpret_cast<uint64_t const *>(value_util::AsConst(block->hash).pointer()));
-=======
-    if ((block->block_number % 100) == 0)
-    {
-      block_hash_->set(*reinterpret_cast<uint64_t const *>(block->hash.pointer()));
-    }
->>>>>>> c1f904a2
+    }
   }
 
   try
