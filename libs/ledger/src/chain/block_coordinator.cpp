//------------------------------------------------------------------------------
//
//   Copyright 2018-2019 Fetch.AI Limited
//
//   Licensed under the Apache License, Version 2.0 (the "License");
//   you may not use this file except in compliance with the License.
//   You may obtain a copy of the License at
//
//       http://www.apache.org/licenses/LICENSE-2.0
//
//   Unless required by applicable law or agreed to in writing, software
//   distributed under the License is distributed on an "AS IS" BASIS,
//   WITHOUT WARRANTIES OR CONDITIONS OF ANY KIND, either express or implied.
//   See the License for the specific language governing permissions and
//   limitations under the License.
//
//------------------------------------------------------------------------------

#include "ledger/chain/block_coordinator.hpp"
#include "core/byte_array/encoders.hpp"
#include "core/threading.hpp"
#include "ledger/block_packer_interface.hpp"
#include "ledger/block_sink_interface.hpp"
#include "ledger/chain/consensus/dummy_miner.hpp"
#include "ledger/chain/main_chain.hpp"
#include "ledger/execution_manager_interface.hpp"
#include "ledger/storage_unit/storage_unit_interface.hpp"
#include "ledger/transaction_status_cache.hpp"
#include "ledger/chain/v2/transaction.hpp"

#include <chrono>

using fetch::byte_array::ToBase64;

using ScheduleStatus = fetch::ledger::ExecutionManagerInterface::ScheduleStatus;
using ExecutionState = fetch::ledger::ExecutionManagerInterface::State;

<<<<<<< HEAD
static const std::chrono::milliseconds TX_SYNC_NOTIFY_INTERVAL{1000};
static const std::chrono::milliseconds EXEC_NOTIFY_INTERVAL{500};
static const std::chrono::seconds      NOTIFY_INTERVAL{10};
static const std::chrono::seconds      WAIT_BEFORE_ASKING_FOR_MISSING_TX_INTERVAL{30};
static const std::chrono::seconds      WAIT_FOR_TX_TIMEOUT_INTERVAL{30};
static const std::size_t               DIGEST_LENGTH_BYTES{32};
=======
const std::chrono::milliseconds TX_SYNC_NOTIFY_INTERVAL{1000};
const std::chrono::milliseconds EXEC_NOTIFY_INTERVAL{500};
const std::chrono::seconds      NOTIFY_INTERVAL{10};
const std::chrono::seconds      WAIT_BEFORE_ASKING_FOR_MISSING_TX_INTERVAL{30};
const std::chrono::seconds      WAIT_FOR_TX_TIMEOUT_INTERVAL{30};
const uint32_t                  THRESHOLD_FOR_FAST_SYNCING{100u};

const std::size_t DIGEST_LENGTH_BYTES{32};
const std::size_t IDENTITY_LENGTH_BYTES{64};
>>>>>>> 2ac9ac44

namespace fetch {
namespace ledger {

/**
 * Construct the Block Coordinator
 *
 * @param chain The reference to the main change
 * @param execution_manager  The reference to the execution manager
 */
BlockCoordinator::BlockCoordinator(MainChain &chain, ExecutionManagerInterface &execution_manager,
                                   StorageUnitInterface &storage_unit, BlockPackerInterface &packer,
                                   BlockSinkInterface &    block_sink,
                                   TransactionStatusCache &status_cache,
                                   crypto::Identity const &identity,
                                   std::size_t num_lanes, std::size_t num_slices,
                                   std::size_t block_difficulty)
  : chain_{chain}
  , execution_manager_{execution_manager}
  , storage_unit_{storage_unit}
  , block_packer_{packer}
  , block_sink_{block_sink}
  , status_cache_{status_cache}
  , periodic_print_{NOTIFY_INTERVAL}
  , miner_{std::make_shared<consensus::DummyMiner>()}
  , last_executed_block_{GENESIS_DIGEST}
  , mining_address_{identity}
  , state_machine_{std::make_shared<StateMachine>("BlockCoordinator", State::RELOAD_STATE,
                                                  [](State state) { return ToString(state); })}
  , block_difficulty_{block_difficulty}
  , num_lanes_{num_lanes}
  , num_slices_{num_slices}
  , tx_wait_periodic_{TX_SYNC_NOTIFY_INTERVAL}
  , exec_wait_periodic_{EXEC_NOTIFY_INTERVAL}
  , syncing_periodic_{NOTIFY_INTERVAL}
{
  // configure the state machine
  // clang-format off
  state_machine_->RegisterHandler(State::RELOAD_STATE,                 this, &BlockCoordinator::OnReloadState);
  state_machine_->RegisterHandler(State::SYNCHRONIZING,                this, &BlockCoordinator::OnSynchronizing);
  state_machine_->RegisterHandler(State::SYNCHRONIZED,                 this, &BlockCoordinator::OnSynchronized);
  state_machine_->RegisterHandler(State::PRE_EXEC_BLOCK_VALIDATION,    this, &BlockCoordinator::OnPreExecBlockValidation);
  state_machine_->RegisterHandler(State::WAIT_FOR_TRANSACTIONS,        this, &BlockCoordinator::OnWaitForTransactions);
  state_machine_->RegisterHandler(State::SCHEDULE_BLOCK_EXECUTION,     this, &BlockCoordinator::OnScheduleBlockExecution);
  state_machine_->RegisterHandler(State::WAIT_FOR_EXECUTION,           this, &BlockCoordinator::OnWaitForExecution);
  state_machine_->RegisterHandler(State::POST_EXEC_BLOCK_VALIDATION,   this, &BlockCoordinator::OnPostExecBlockValidation);
  state_machine_->RegisterHandler(State::PACK_NEW_BLOCK,               this, &BlockCoordinator::OnPackNewBlock);
  state_machine_->RegisterHandler(State::EXECUTE_NEW_BLOCK,            this, &BlockCoordinator::OnExecuteNewBlock);
  state_machine_->RegisterHandler(State::WAIT_FOR_NEW_BLOCK_EXECUTION, this, &BlockCoordinator::OnWaitForNewBlockExecution);
  state_machine_->RegisterHandler(State::PROOF_SEARCH,                 this, &BlockCoordinator::OnProofSearch);
  state_machine_->RegisterHandler(State::TRANSMIT_BLOCK,               this, &BlockCoordinator::OnTransmitBlock);
  state_machine_->RegisterHandler(State::RESET,                        this, &BlockCoordinator::OnReset);
  // clang-format on

  state_machine_->OnStateChange([this](State current, State previous) {
    if (periodic_print_.Poll())
    {
      FETCH_LOG_INFO(LOGGING_NAME, "Current state: ", ToString(current),
                     " (previous: ", ToString(previous), ")");
    }
  });

  // TODO(private issue 792): this shouldn't be here, but if it is, it locks the whole system on
  // startup. RecoverFromStartup();
}

/**
 * Force the block interval to expire causing the state machine to be able to generate a block if
 * needed
 */
void BlockCoordinator::TriggerBlockGeneration()
{
  if (mining_)
  {
    next_block_time_ = Clock::now();
  }
}

BlockCoordinator::State BlockCoordinator::OnReloadState()
{
  // if no current block then this is the first time in the state therefore lookup the heaviest
  // block
  if (!current_block_)
  {
    current_block_ = chain_.GetHeaviestBlock();
  }

  // if we have reached genesis then this is either because we have no state to reload in the case
  // of a fresh node, or a long series of errors prevents us from reloading previous state. In
  // either case we transition to the restarting the coordination
  assert(static_cast<bool>(current_block_));
  if (GENESIS_DIGEST != current_block_->body.previous_hash)
  {
    // normal case we have found a block from which point we want to revert. Attempt to revert to it
    bool const revert_success = storage_unit_.RevertToHash(current_block_->body.merkle_hash,
                                                           current_block_->body.block_number);

    if (revert_success)
    {
      // we need to update the execution manager state and also our locally cached state about the
      // last block that has been executed
      execution_manager_.SetLastProcessedBlock(current_block_->body.hash);
      last_executed_block_.Set(current_block_->body.hash);
    }
  }

  return State::RESET;
}

BlockCoordinator::State BlockCoordinator::OnSynchronizing()
{
  // ensure that we have a current block that we are executing
  if (!current_block_)
  {
    current_block_ = chain_.GetHeaviestBlock();
  }

  // determine if extra debug is wanted or needed
  bool const extra_debug = syncing_periodic_.Poll();

  // cache some useful variables
  auto const current_hash         = current_block_->body.hash;
  auto const previous_hash        = current_block_->body.previous_hash;
  auto const desired_state        = current_block_->body.merkle_hash;
  auto const last_committed_state = storage_unit_.LastCommitHash();
  auto const current_state        = storage_unit_.CurrentHash();
  auto const last_processed_block = execution_manager_.LastProcessedBlock();

#ifdef FETCH_LOG_DEBUG_ENABLED
  if (extra_debug)
  {
    FETCH_LOG_INFO(LOGGING_NAME, "Sync: Heaviest.....: 0x", chain_.GetHeaviestBlockHash().ToHex());
    FETCH_LOG_INFO(LOGGING_NAME, "Sync: Current......: 0x", current_hash.ToHex());
    FETCH_LOG_INFO(LOGGING_NAME, "Sync: Previous.....: 0x", previous_hash.ToHex());
    FETCH_LOG_INFO(LOGGING_NAME, "Sync: Desired State: 0x", desired_state.ToHex());
    FETCH_LOG_INFO(LOGGING_NAME, "Sync: Current State: 0x", current_state.ToHex());
    FETCH_LOG_INFO(LOGGING_NAME, "Sync: LCommit State: 0x", last_committed_state.ToHex());
    FETCH_LOG_INFO(LOGGING_NAME, "Sync: Last Block...: 0x", last_processed_block.ToHex());
    FETCH_LOG_INFO(LOGGING_NAME, "Sync: Last BlockInt: 0x", last_executed_block_.Get().ToHex());
  }
#endif  // FETCH_LOG_DEBUG_ENABLED

  // initial condition, the last processed block is empty
  if (GENESIS_DIGEST == last_processed_block)
  {
    // start up - we need to work out which of the blocks has been executed previously

    if (GENESIS_DIGEST == previous_hash)
    {
      // once we have got back to genesis then we need to start executing from the beginning
      return State::PRE_EXEC_BLOCK_VALIDATION;
    }
    else
    {
      // look up the previous block
      auto previous_block = chain_.GetBlock(previous_hash);
      if (!previous_block)
      {
        FETCH_LOG_WARN(LOGGING_NAME, "Unable to lookup previous block: ", ToBase64(current_hash));
        return State::RESET;
      }

      // update the current block
      current_block_ = previous_block;
    }
  }
  else if (current_hash == last_processed_block)
  {
    // the block coordinator has now successfully synced with the chain of blocks.
    return State::SYNCHRONIZED;
  }
  else
  {
    // normal case - we have processed at least one block

    // find the path to ancestor - retain this path if it is long for efficiency reasons.
    bool lookup_success = false;

    if (blocks_to_common_ancestor_.empty())
    {
      lookup_success = chain_.GetPathToCommonAncestor(
          blocks_to_common_ancestor_, current_hash, last_processed_block,
          COMMON_PATH_TO_ANCESTOR_LENGTH_LIMIT, MainChain::BehaviourWhenLimit::RETURN_LEAST_RECENT);
    }
    else
    {
      lookup_success = true;
    }

    if (!lookup_success)
    {
      FETCH_LOG_WARN(LOGGING_NAME,
                     "Unable to lookup common ancestor for block:", ToBase64(current_hash));
      return State::RESET;
    }

    assert(blocks_to_common_ancestor_.size() >= 2 &&
           "Expected at least two blocks from common ancestor: HEAD and current");

    auto     block_path_it = blocks_to_common_ancestor_.crbegin();
    BlockPtr common_parent = *block_path_it++;
    BlockPtr next_block    = *block_path_it++;

    if (extra_debug)
    {
      FETCH_LOG_DEBUG(LOGGING_NAME, "Sync: Common Parent: 0x", common_parent->body.hash.ToHex());
      FETCH_LOG_DEBUG(LOGGING_NAME, "Sync: Next Block...: 0x", next_block->body.hash.ToHex());

      // calculate a percentage synchronisation
      std::size_t const current_block_num = next_block->body.block_number;
      std::size_t const total_block_num   = current_block_->body.block_number;
      double const      completion =
          static_cast<double>(current_block_num * 100) / static_cast<double>(total_block_num);

      FETCH_LOG_INFO(LOGGING_NAME, "Synchronising of chain in progress. ", completion, "% (block ",
                     next_block->body.block_number, " of ", current_block_->body.block_number, ")");
    }

    // we expect that the common parent in this case will always have been processed, but this
    // should be checked
    if (!storage_unit_.HashExists(common_parent->body.merkle_hash,
                                  common_parent->body.block_number))
    {
      FETCH_LOG_ERROR(LOGGING_NAME, "Ancestor block's state hash cannot be retrieved for block: 0x",
                      current_hash.ToHex(), " number; ", common_parent->body.block_number);

      // this is a bad situation so the easiest solution is to revert back to genesis
      execution_manager_.SetLastProcessedBlock(GENESIS_DIGEST);
      if (!storage_unit_.RevertToHash(GENESIS_MERKLE_ROOT, 0))
      {
        FETCH_LOG_ERROR(LOGGING_NAME, "Unable to revert back to genesis");
      }

      // delay the state machine in these error cases, to allow the network to catch up if the issue
      // is network related and if nothing else restrict logs being spammed
      state_machine_->Delay(std::chrono::seconds{5});

      return State::RESET;
    }

    // revert the storage back to the known state
    if (!storage_unit_.RevertToHash(common_parent->body.merkle_hash,
                                    common_parent->body.block_number))
    {
      FETCH_LOG_ERROR(LOGGING_NAME, "Unable to restore state for block", ToBase64(current_hash));

      // delay the state machine in these error cases, to allow the network to catch up if the issue
      // is network related and if nothing else restrict logs being spammed
      state_machine_->Delay(std::chrono::seconds{5});

      return State::RESET;
    }

    // update the current block and begin scheduling
    current_block_ = next_block;

    blocks_to_common_ancestor_.pop_back();

    if (blocks_to_common_ancestor_.size() < THRESHOLD_FOR_FAST_SYNCING)
    {
      blocks_to_common_ancestor_.clear();
    }

    return State::PRE_EXEC_BLOCK_VALIDATION;
  }

  return State::SYNCHRONIZING;
}

BlockCoordinator::State BlockCoordinator::OnSynchronized(State current, State previous)
{
  FETCH_UNUSED(current);

  // ensure the periodic print is not trigger once we have synced
  syncing_periodic_.Reset();

  // if we have detected a change in the chain then we need to re-evaluate the chain
  if (chain_.GetHeaviestBlockHash() != current_block_->body.hash)
  {
    return State::RESET;
  }
  else if (mining_ && mining_enabled_ && (Clock::now() >= next_block_time_))
  {
    // create a new block
    next_block_                     = std::make_unique<Block>();
    next_block_->body.previous_hash = current_block_->body.hash;
    next_block_->body.block_number  = current_block_->body.block_number + 1;
    next_block_->body.miner         = mining_address_;

    // ensure the difficulty is correctly set
    next_block_->proof.SetTarget(block_difficulty_);

    // discard the current block (we are making a new one)
    current_block_.reset();

    // trigger packing state
    return State::PACK_NEW_BLOCK;
  }
  else if (State::SYNCHRONIZING == previous)
  {
    FETCH_LOG_INFO(LOGGING_NAME, "Chain Sync complete on 0x", current_block_->body.hash.ToHex(),
                   " (block: ", current_block_->body.block_number,
                   " prev: 0x", current_block_->body.previous_hash.ToHex(), ")");
  }

  return State::SYNCHRONIZED;
}

BlockCoordinator::State BlockCoordinator::OnPreExecBlockValidation()
{
  bool const is_genesis = current_block_->body.previous_hash == GENESIS_DIGEST;

  // Check: Ensure that we have a previous block

  if (!is_genesis)
  {
    BlockPtr previous = chain_.GetBlock(current_block_->body.previous_hash);
    if (!previous)
    {
      FETCH_LOG_WARN(LOGGING_NAME, "Block validation failed: No previous block in chain (",
                     ToBase64(current_block_->body.hash), ")");
      chain_.RemoveBlock(current_block_->body.hash);
      return State::RESET;
    }

    // Check: Ensure the block number is continuous
    uint64_t const expected_block_number = previous->body.block_number + 1u;
    if (expected_block_number != current_block_->body.block_number)
    {
      FETCH_LOG_WARN(LOGGING_NAME, "Block validation failed: Block number mismatch (",
                     ToBase64(current_block_->body.hash), ")");
      chain_.RemoveBlock(current_block_->body.hash);
      return State::RESET;
    }

    // Check: Ensure the number of lanes is correct
    if (num_lanes_ != (1u << current_block_->body.log2_num_lanes))
    {
      FETCH_LOG_WARN(LOGGING_NAME, "Block validation failed: Lane count mismatch (",
                     ToBase64(current_block_->body.hash), ")");
      chain_.RemoveBlock(current_block_->body.hash);
      return State::RESET;
    }

    // Check: Ensure the number of slices is correct
    if (num_slices_ != current_block_->body.slices.size())
    {
      FETCH_LOG_WARN(LOGGING_NAME, "Block validation failed: Slice count mismatch (",
                     ToBase64(current_block_->body.hash), ")");
      chain_.RemoveBlock(current_block_->body.hash);
      return State::RESET;
    }
  }

  // Check: Ensure the digests are the correct size
  if (DIGEST_LENGTH_BYTES != current_block_->body.previous_hash.size())
  {
    FETCH_LOG_WARN(LOGGING_NAME, "Block validation failed: Previous block hash size mismatch (",
                   ToBase64(current_block_->body.hash), ")");
    chain_.RemoveBlock(current_block_->body.hash);
    return State::RESET;
  }

  // reset the tx wait period
  tx_wait_periodic_.Reset();

  // All the checks pass
  return State::WAIT_FOR_TRANSACTIONS;
}

BlockCoordinator::State BlockCoordinator::OnWaitForTransactions(State current, State previous)
{
  if (previous == current)
  {
    if (have_asked_for_missing_txs_)
    {
      // FSM is stuck waiting for transactions - has timeout elapsed?
      if (wait_for_tx_timeout_.IsDue())
      {
        // Assume block was invalid and discard it
        chain_.RemoveBlock(current_block_->body.hash);

        return State::RESET;
      }
    }
    else
    {
      if (wait_before_asking_for_missing_tx_.IsDue())
      {
        storage_unit_.IssueCallForMissingTxs(*pending_txs_);
        have_asked_for_missing_txs_ = true;
        wait_for_tx_timeout_        = WAIT_FOR_TX_TIMEOUT_INTERVAL;
      }
    }
  }
  else
  {
    // Only just started waiting for transactions - reset countdown to issuing request to peers
    wait_before_asking_for_missing_tx_ = WAIT_BEFORE_ASKING_FOR_MISSING_TX_INTERVAL;
    have_asked_for_missing_txs_        = false;
  }

  // if the transaction digests have not been cached then do this now
  if (!pending_txs_)
  {
    pending_txs_ = std::make_unique<v2::DigestSet>();

    for (auto const &slice : current_block_->body.slices)
    {
      for (auto const &tx : slice)
      {
        pending_txs_->insert(tx.digest());
      }
    }
  }

  // evaluate if the transactions have arrived
  auto it = pending_txs_->begin();
  while (it != pending_txs_->end())
  {
    if (storage_unit_.HasTransaction(*it))
    {
      // success - remove this element from the set
      it = pending_txs_->erase(it);
    }
    else
    {
      // otherwise advance on to the next one
      ++it;
    }
  }

  // once all the transactions are present we can then move to scheduling the block. This makes life
  // much easier all around
  if (pending_txs_->empty())
  {
    FETCH_LOG_DEBUG(LOGGING_NAME, "All transactions have been synchronised!");

    // clear the pending transaction set
    pending_txs_.reset();

    return State::SCHEDULE_BLOCK_EXECUTION;
  }
  else
  {
    // status debug
    if (tx_wait_periodic_.Poll())
    {
      FETCH_LOG_INFO(LOGGING_NAME, "Waiting for ", pending_txs_->size(), " transactions to sync");
    }

    // signal the the next execution of the state machine should be much later in the future
    state_machine_->Delay(std::chrono::milliseconds{200});
  }

  return State::WAIT_FOR_TRANSACTIONS;
}

BlockCoordinator::State BlockCoordinator::OnScheduleBlockExecution()
{
  State next_state{State::RESET};

  // schedule the current block for execution
  if (ScheduleCurrentBlock())
  {
    exec_wait_periodic_.Reset();

    next_state = State::WAIT_FOR_EXECUTION;
  }

  return next_state;
}

BlockCoordinator::State BlockCoordinator::OnWaitForExecution()
{
  State next_state{State::WAIT_FOR_EXECUTION};

  auto const status = QueryExecutorStatus();

  switch (status)
  {
  case ExecutionStatus::IDLE:
    next_state = State::POST_EXEC_BLOCK_VALIDATION;
    break;

  case ExecutionStatus::RUNNING:

    if (exec_wait_periodic_.Poll())
    {
      FETCH_LOG_INFO(LOGGING_NAME, "Waiting for execution to complete for block: ",
                     current_block_->body.hash.ToBase64());
    }

    // signal that the next execution should not happen immediately
    state_machine_->Delay(std::chrono::milliseconds{20});
    break;

  case ExecutionStatus::STALLED:
  case ExecutionStatus::ERROR:
    next_state = State::RESET;
    break;
  }

  return next_state;
}

BlockCoordinator::State BlockCoordinator::OnPostExecBlockValidation()
{
  // Check: Ensure the merkle hash is correct for this block
  auto const state_hash = storage_unit_.CurrentHash();

  bool invalid_block{false};
  if (GENESIS_DIGEST != current_block_->body.previous_hash)
  {
    if (state_hash != current_block_->body.merkle_hash)
    {
      FETCH_LOG_WARN(LOGGING_NAME, "Block validation failed: Merkle hash mismatch (block: 0x",
                     current_block_->body.hash.ToHex(),
                     " expected: 0x", current_block_->body.merkle_hash.ToHex(),
                     " actual: 0x", state_hash.ToHex(), ")");

      // signal the block is invalid
      invalid_block = true;
    }
    else
    {
      FETCH_LOG_DEBUG(LOGGING_NAME, "Block validation great success: (block: 0x",
                      current_block_->body.hash.ToHex(),
                      " expected: 0x", current_block_->body.merkle_hash.ToHex(),
                      " actual: 0x", state_hash.ToHex(), ")");
    }
  }

  // After the checks have been completed, if the validation has failed, the system needs to recover
  if (invalid_block)
  {
    bool revert_successful{false};

    // we need to restore back to the previous block
    BlockPtr previous_block = chain_.GetBlock(current_block_->body.previous_hash);
    if (previous_block)
    {
      // signal the storage engine to make these changes
      if (storage_unit_.RevertToHash(previous_block->body.merkle_hash,
                                     previous_block->body.block_number))
      {
        execution_manager_.SetLastProcessedBlock(previous_block->body.hash);
        revert_successful = true;
      }
    }

    // if the revert has gone wrong, we need to initiate a complete re-sync
    if (!revert_successful)
    {
      storage_unit_.RevertToHash(GENESIS_MERKLE_ROOT, 0);
      execution_manager_.SetLastProcessedBlock(GENESIS_DIGEST);
    }

    // finally mark the block as invalid and purge it from the chain
    chain_.RemoveBlock(current_block_->body.hash);
  }
  else
  {
    // mark all the transactions as been executed
    UpdateTxStatus(*current_block_);

    // Commit this state
    storage_unit_.Commit(current_block_->body.block_number);

    // signal the last block that has been executed
    last_executed_block_.Set(current_block_->body.hash);
  }

  return State::RESET;
}

BlockCoordinator::State BlockCoordinator::OnPackNewBlock()
{
  State next_state{State::RESET};

  try
  {
    // call the block packer
    block_packer_.GenerateBlock(*next_block_, num_lanes_, num_slices_, chain_);

    // update our desired next block time
    UpdateNextBlockTime();

    // trigger the execution of the block
    next_state = State::EXECUTE_NEW_BLOCK;
  }
  catch (std::exception const &ex)
  {
    FETCH_LOG_ERROR(LOGGING_NAME, "Error generated performing block packing: ", ex.what());
  }

  return next_state;
}

BlockCoordinator::State BlockCoordinator::OnExecuteNewBlock()
{
  State next_state{State::RESET};

  // schedule the current block for execution
  if (ScheduleNextBlock())
  {
    exec_wait_periodic_.Reset();

    next_state = State::WAIT_FOR_NEW_BLOCK_EXECUTION;
  }

  return next_state;
}

BlockCoordinator::State BlockCoordinator::OnWaitForNewBlockExecution()
{
  State next_state{State::WAIT_FOR_NEW_BLOCK_EXECUTION};

  auto const status = QueryExecutorStatus();
  switch (status)
  {
  case ExecutionStatus::IDLE:
  {
    // update the current block with the desired hash
    next_block_->body.merkle_hash = storage_unit_.CurrentHash();

    FETCH_LOG_DEBUG(LOGGING_NAME, "Merkle Hash: ", ToBase64(next_block_->body.merkle_hash));

    // Commit the state generated by this block
    storage_unit_.Commit(next_block_->body.block_number);

    next_state = State::PROOF_SEARCH;
    break;
  }

  case ExecutionStatus::RUNNING:
    if (exec_wait_periodic_.Poll())
    {
      FETCH_LOG_WARN(LOGGING_NAME, "Waiting for new block execution (following: ",
                     next_block_->body.previous_hash.ToBase64(), ")");
    }

    // signal that the next execution should not happen immediately
    state_machine_->Delay(std::chrono::milliseconds{20});
    break;

  case ExecutionStatus::STALLED:
  case ExecutionStatus::ERROR:
    next_state = State::RESET;
    break;
  }

  return next_state;
}

BlockCoordinator::State BlockCoordinator::OnProofSearch()
{
  State next_state{State::PROOF_SEARCH};

  if (miner_->Mine(*next_block_, 100))
  {
    // update the digest
    next_block_->UpdateDigest();

    FETCH_LOG_DEBUG(LOGGING_NAME, "New Block Hash: 0x", next_block_->body.hash.ToHex());

    // this step is needed because the execution manager is actually unaware of the actual last
    // block that is executed because the merkle hash was not known at this point.
    execution_manager_.SetLastProcessedBlock(next_block_->body.hash);

    // the block is now fully formed it can be sent across the network
    next_state = State::TRANSMIT_BLOCK;
  }

  return next_state;
}

BlockCoordinator::State BlockCoordinator::OnTransmitBlock()
{
  try
  {
    // ensure that the main chain is aware of the block
    if (BlockStatus::ADDED == chain_.AddBlock(*next_block_))
    {
      FETCH_LOG_INFO(LOGGING_NAME, "Generating new block: 0x", next_block_->body.hash.ToHex(),
                     " txs: ", next_block_->GetTransactionCount());

      // mark this blocks transactions as being executed
      UpdateTxStatus(*next_block_);

      // signal the last block that has been executed
      last_executed_block_.Set(next_block_->body.hash);

      // dispatch the block that has been generated
      block_sink_.OnBlock(*next_block_);
    }
  }
  catch (std::exception const &ex)
  {
    FETCH_LOG_WARN(LOGGING_NAME, "Error transmitting verified block: ", ex.what());
  }

  return State::RESET;
}

BlockCoordinator::State BlockCoordinator::OnReset()
{
  current_block_.reset();
  next_block_.reset();
  pending_txs_.reset();
  blocks_to_common_ancestor_.clear();

  // we should update the next block time
  UpdateNextBlockTime();

  return State::SYNCHRONIZING;
}

bool BlockCoordinator::ScheduleCurrentBlock()
{
  bool success{false};

  // sanity check - ensure there is a block to execute
  if (current_block_)
  {
    success = ScheduleBlock(*current_block_);
  }
  else
  {
    FETCH_LOG_ERROR(LOGGING_NAME, "Unable to execute empty current block");
  }

  return success;
}

bool BlockCoordinator::ScheduleNextBlock()
{
  bool success{false};

  if (next_block_)
  {
    success = ScheduleBlock(*next_block_);
  }
  else
  {
    FETCH_LOG_ERROR(LOGGING_NAME, "Unable to execute empty next block");
  }

  return success;
}

bool BlockCoordinator::ScheduleBlock(Block const &block)
{
  bool success{false};

  FETCH_LOG_DEBUG(LOGGING_NAME, "Attempting exec on block: 0x", block.body.hash.ToHex());

  // instruct the execution manager to execute the current block
  auto const execution_status = execution_manager_.Execute(block.body);

  if (execution_status == ScheduleStatus::SCHEDULED)
  {
    // signal success
    success = true;
  }
  else
  {
    FETCH_LOG_ERROR(LOGGING_NAME,
                    "Execution engine stalled. State: ", ledger::ToString(execution_status));
  }

  return success;
}

BlockCoordinator::ExecutionStatus BlockCoordinator::QueryExecutorStatus()
{
  ExecutionStatus status{ExecutionStatus::ERROR};

  // based on the state of the execution manager determine
  auto const execution_state = execution_manager_.GetState();

  // map the raw executor status into our simplified version
  switch (execution_state)
  {
  case ExecutionState::IDLE:
    status = ExecutionStatus::IDLE;
    break;

  case ExecutionState::ACTIVE:
    status = ExecutionStatus::RUNNING;
    break;

  case ExecutionState::TRANSACTIONS_UNAVAILABLE:
    status = ExecutionStatus::STALLED;
    break;

  case ExecutionState::EXECUTION_ABORTED:
  case ExecutionState::EXECUTION_FAILED:
    FETCH_LOG_WARN(LOGGING_NAME, "Execution in error state: ", ledger::ToString(execution_state));
    status = ExecutionStatus::ERROR;
    break;
  }

  return status;
}

void BlockCoordinator::UpdateNextBlockTime()
{
  next_block_time_ = Clock::now() + block_period_;
}

void BlockCoordinator::UpdateTxStatus(Block const &block)
{
  for (auto const &slice : block.body.slices)
  {
    for (auto const &tx : slice)
    {
      status_cache_.Update(tx.digest(), TransactionStatus::EXECUTED);
    }
  }
}

char const *BlockCoordinator::ToString(State state)
{
  char const *text = "Unknown";

  switch (state)
  {
  case State::RELOAD_STATE:
    text = "Reloading State";
    break;
  case State::SYNCHRONIZING:
    text = "Synchronizing";
    break;
  case State::SYNCHRONIZED:
    text = "Synchronized";
    break;
  case State::PRE_EXEC_BLOCK_VALIDATION:
    text = "Pre Block Execution Validation";
    break;
  case State::WAIT_FOR_TRANSACTIONS:
    text = "Waiting for Transactions";
    break;
  case State::SCHEDULE_BLOCK_EXECUTION:
    text = "Schedule Block Execution";
    break;
  case State::WAIT_FOR_EXECUTION:
    text = "Waiting for Block Execution";
    break;
  case State::POST_EXEC_BLOCK_VALIDATION:
    text = "Post Block Execution Validation";
    break;
  case State::PACK_NEW_BLOCK:
    text = "Pack New Block";
    break;
  case State::EXECUTE_NEW_BLOCK:
    text = "Execution New Block";
    break;
  case State::WAIT_FOR_NEW_BLOCK_EXECUTION:
    text = "Waiting for New Block Execution";
    break;
  case State::PROOF_SEARCH:
    text = "Searching for Proof";
    break;
  case State::TRANSMIT_BLOCK:
    text = "Transmitting Block";
    break;
  case State::RESET:
    text = "Reset";
    break;
  }

  return text;
}

char const *BlockCoordinator::ToString(ExecutionStatus state)
{
  char const *text = "Unknown";

  switch (state)
  {
  case ExecutionStatus::IDLE:
    text = "Idle";
    break;
  case ExecutionStatus::RUNNING:
    text = "Running";
    break;
  case ExecutionStatus::STALLED:
    text = "Stalled";
    break;
  case ExecutionStatus::ERROR:
    text = "Error";
    break;
  }

  return text;
}

}  // namespace ledger
}  // namespace fetch<|MERGE_RESOLUTION|>--- conflicted
+++ resolved
@@ -35,24 +35,13 @@
 using ScheduleStatus = fetch::ledger::ExecutionManagerInterface::ScheduleStatus;
 using ExecutionState = fetch::ledger::ExecutionManagerInterface::State;
 
-<<<<<<< HEAD
 static const std::chrono::milliseconds TX_SYNC_NOTIFY_INTERVAL{1000};
 static const std::chrono::milliseconds EXEC_NOTIFY_INTERVAL{500};
 static const std::chrono::seconds      NOTIFY_INTERVAL{10};
 static const std::chrono::seconds      WAIT_BEFORE_ASKING_FOR_MISSING_TX_INTERVAL{30};
 static const std::chrono::seconds      WAIT_FOR_TX_TIMEOUT_INTERVAL{30};
+static const uint32_t                  THRESHOLD_FOR_FAST_SYNCING{100u};
 static const std::size_t               DIGEST_LENGTH_BYTES{32};
-=======
-const std::chrono::milliseconds TX_SYNC_NOTIFY_INTERVAL{1000};
-const std::chrono::milliseconds EXEC_NOTIFY_INTERVAL{500};
-const std::chrono::seconds      NOTIFY_INTERVAL{10};
-const std::chrono::seconds      WAIT_BEFORE_ASKING_FOR_MISSING_TX_INTERVAL{30};
-const std::chrono::seconds      WAIT_FOR_TX_TIMEOUT_INTERVAL{30};
-const uint32_t                  THRESHOLD_FOR_FAST_SYNCING{100u};
-
-const std::size_t DIGEST_LENGTH_BYTES{32};
-const std::size_t IDENTITY_LENGTH_BYTES{64};
->>>>>>> 2ac9ac44
 
 namespace fetch {
 namespace ledger {
