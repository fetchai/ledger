--- conflicted
+++ resolved
@@ -1335,10 +1335,6 @@
 void BlockCoordinator::EnableMining(bool enable)
 {
   mining_enabled_ = enable;
-<<<<<<< HEAD
-  syncronised_    = enable;  // Super curious!
-=======
->>>>>>> 7b5842ea
 }
 
 }  // namespace ledger
