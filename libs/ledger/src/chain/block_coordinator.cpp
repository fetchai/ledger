--- conflicted
+++ resolved
@@ -85,11 +85,8 @@
                                    BlockSinkInterface &block_sink, ProverPtr prover,
                                    std::size_t num_lanes, std::size_t num_slices,
                                    std::size_t block_difficulty, ConsensusPtr consensus,
-<<<<<<< HEAD
-                                   NotarisationPtr notarisation)
-=======
-                                   SynergeticExecMgrPtr synergetic_exec_manager)
->>>>>>> 90fea512
+                                   SynergeticExecMgrPtr synergetic_exec_manager,
+                                   NotarisationPtr      notarisation)
   : chain_{chain}
   , dag_{std::move(dag)}
   , consensus_{std::move(consensus)}
