//------------------------------------------------------------------------------
//
//   Copyright 2018-2019 Fetch.AI Limited
//
//   Licensed under the Apache License, Version 2.0 (the "License");
//   you may not use this file except in compliance with the License.
//   You may obtain a copy of the License at
//
//       http://www.apache.org/licenses/LICENSE-2.0
//
//   Unless required by applicable law or agreed to in writing, software
//   distributed under the License is distributed on an "AS IS" BASIS,
//   WITHOUT WARRANTIES OR CONDITIONS OF ANY KIND, either express or implied.
//   See the License for the specific language governing permissions and
//   limitations under the License.
//
//------------------------------------------------------------------------------

#include "ledger/chain/block_coordinator.hpp"

#include "core/byte_array/encoders.hpp"
#include "core/feature_flags.hpp"
#include "core/threading.hpp"
#include "ledger/block_packer_interface.hpp"
#include "ledger/block_sink_interface.hpp"
#include "ledger/chain/consensus/dummy_miner.hpp"
#include "ledger/chain/main_chain.hpp"
#include "ledger/chain/transaction.hpp"
#include "ledger/consensus/stake_manager_interface.hpp"
#include "ledger/execution_manager_interface.hpp"
#include "ledger/storage_unit/storage_unit_interface.hpp"
#include "ledger/transaction_status_cache.hpp"

#include "ledger/dag/dag_interface.hpp"
#include "ledger/upow/synergetic_execution_manager.hpp"
#include "ledger/upow/synergetic_executor.hpp"

#include <chrono>

namespace fetch {
namespace ledger {
namespace {

using fetch::byte_array::ToBase64;

using ScheduleStatus       = fetch::ledger::ExecutionManagerInterface::ScheduleStatus;
using ExecutionState       = fetch::ledger::ExecutionManagerInterface::State;
using SynergeticExecMgrPtr = std::unique_ptr<SynergeticExecutionManagerInterface>;
using SynergeticMinerPtr   = std::unique_ptr<SynergeticMinerInterface>;
using ProverPtr            = BlockCoordinator::ProverPtr;
using DAGPtr               = std::shared_ptr<ledger::DAGInterface>;

// Constants
const std::chrono::milliseconds TX_SYNC_NOTIFY_INTERVAL{1000};
const std::chrono::milliseconds EXEC_NOTIFY_INTERVAL{500};
const std::chrono::seconds      NOTIFY_INTERVAL{10};
const std::chrono::seconds      WAIT_BEFORE_ASKING_FOR_MISSING_TX_INTERVAL{30};
const std::chrono::seconds      WAIT_FOR_TX_TIMEOUT_INTERVAL{30};
const uint32_t                  THRESHOLD_FOR_FAST_SYNCING{100u};
const std::size_t               DIGEST_LENGTH_BYTES{32};

SynergeticExecMgrPtr CreateSynergeticExecutor(core::FeatureFlags const &features, DAGPtr dag,
                                              StorageUnitInterface &storage_unit)
{
  SynergeticExecMgrPtr execution_mgr{};

  if (features.IsEnabled("synergetic"))
  {
    execution_mgr = std::make_unique<SynergeticExecutionManager>(
        dag, 1u, [&storage_unit]() { return std::make_shared<SynergeticExecutor>(storage_unit); });
  }

  return execution_mgr;
}
}  // namespace

/**
 * Construct the Block Coordinator
 *
 * @param chain The reference to the main change
 * @param execution_manager  The reference to the execution manager
 */
BlockCoordinator::BlockCoordinator(MainChain &chain, DAGPtr dag, StakeManagerPtr stake,
                                   ExecutionManagerInterface &execution_manager,
                                   StorageUnitInterface &storage_unit, BlockPackerInterface &packer,
                                   BlockSinkInterface &      block_sink,
                                   TransactionStatusCache &  status_cache,
                                   core::FeatureFlags const &features, ProverPtr const &prover,
                                   std::size_t num_lanes, std::size_t num_slices,
                                   std::size_t block_difficulty)
  : chain_{chain}
  , dag_{std::move(dag)}
  , stake_{std::move(stake)}
  , execution_manager_{execution_manager}
  , storage_unit_{storage_unit}
  , block_packer_{packer}
  , block_sink_{block_sink}
  , status_cache_{status_cache}
  , periodic_print_{NOTIFY_INTERVAL}
  , miner_{std::make_shared<consensus::DummyMiner>()}
  , last_executed_block_{GENESIS_DIGEST}
  , mining_address_{prover->identity()}
  , state_machine_{std::make_shared<StateMachine>("BlockCoordinator", State::RELOAD_STATE,
                                                  [](State state) { return ToString(state); })}
  , block_difficulty_{block_difficulty}
  , num_lanes_{num_lanes}
  , num_slices_{num_slices}
  , tx_wait_periodic_{TX_SYNC_NOTIFY_INTERVAL}
  , exec_wait_periodic_{EXEC_NOTIFY_INTERVAL}
  , syncing_periodic_{NOTIFY_INTERVAL}
  , synergetic_exec_mgr_{CreateSynergeticExecutor(features, dag, storage_unit_)}
{
  // configure the state machine
  // clang-format off
  state_machine_->RegisterHandler(State::RELOAD_STATE,                 this, &BlockCoordinator::OnReloadState);
  state_machine_->RegisterHandler(State::SYNCHRONISING,                this, &BlockCoordinator::OnSynchronising);
  state_machine_->RegisterHandler(State::SYNCHRONISED,                 this, &BlockCoordinator::OnSynchronised);

  // Pipe 1
  state_machine_->RegisterHandler(State::PRE_EXEC_BLOCK_VALIDATION,    this, &BlockCoordinator::OnPreExecBlockValidation);
  state_machine_->RegisterHandler(State::SYNERGETIC_EXECUTION,         this, &BlockCoordinator::OnSynergeticExecution);
  state_machine_->RegisterHandler(State::WAIT_FOR_TRANSACTIONS,        this, &BlockCoordinator::OnWaitForTransactions);
  state_machine_->RegisterHandler(State::SCHEDULE_BLOCK_EXECUTION,     this, &BlockCoordinator::OnScheduleBlockExecution);
  state_machine_->RegisterHandler(State::WAIT_FOR_EXECUTION,           this, &BlockCoordinator::OnWaitForExecution);  
  state_machine_->RegisterHandler(State::POST_EXEC_BLOCK_VALIDATION,   this, &BlockCoordinator::OnPostExecBlockValidation);

  // Pipe 2
  state_machine_->RegisterHandler(State::PACK_NEW_BLOCK,               this, &BlockCoordinator::OnPackNewBlock);
  state_machine_->RegisterHandler(State::NEW_SYNERGETIC_EXECUTION,     this, &BlockCoordinator::OnNewSynergeticExecution);
  state_machine_->RegisterHandler(State::EXECUTE_NEW_BLOCK,            this, &BlockCoordinator::OnExecuteNewBlock);
  state_machine_->RegisterHandler(State::WAIT_FOR_NEW_BLOCK_EXECUTION, this, &BlockCoordinator::OnWaitForNewBlockExecution);
  state_machine_->RegisterHandler(State::PROOF_SEARCH,                 this, &BlockCoordinator::OnProofSearch);

  state_machine_->RegisterHandler(State::TRANSMIT_BLOCK,               this, &BlockCoordinator::OnTransmitBlock);
  state_machine_->RegisterHandler(State::RESET,                        this, &BlockCoordinator::OnReset);
  // clang-format on

  state_machine_->OnStateChange([this](State current, State previous) {
    if (periodic_print_.Poll())
    {
      FETCH_LOG_INFO(LOGGING_NAME, "Current state: ", ToString(current),
                     " (previous: ", ToString(previous), ")");
    }
  });

  // TODO(private issue 792): this shouldn't be here, but if it is, it locks the whole system on
  // startup. RecoverFromStartup();
}

/**
 * Force the block interval to expire causing the state machine to be able to generate a block if
 * needed
 */
void BlockCoordinator::TriggerBlockGeneration()
{
  if (mining_)
  {
    next_block_time_ = Clock::now();
  }
}

BlockCoordinator::State BlockCoordinator::OnReloadState()
{
  // if no current block then this is the first time in the state therefore lookup the heaviest
  // block
  if (!current_block_)
  {
    current_block_ = chain_.GetHeaviestBlock();
  }

  // if we have reached genesis then this is either because we have no state to reload in the case
  // of a fresh node, or a long series of errors prevents us from reloading previous state. In
  // either case we transition to the restarting the coordination
  assert(static_cast<bool>(current_block_));
  if (GENESIS_DIGEST != current_block_->body.previous_hash)
  {
    // normal case we have found a block from which point we want to revert. Attempt to revert to it
    bool const revert_success = storage_unit_.RevertToHash(current_block_->body.merkle_hash,
                                                           current_block_->body.block_number);

    bool revert_success_dag = true;

    if (dag_)
    {
      revert_success_dag = dag_->RevertToEpoch(current_block_->body.block_number);
    }

    if (revert_success && revert_success_dag)
    {
      // we need to update the execution manager state and also our locally cached state about the
      // last block that has been executed
      execution_manager_.SetLastProcessedBlock(current_block_->body.hash);
      last_executed_block_.Set(current_block_->body.hash);
    }
  }

  return State::RESET;
}

BlockCoordinator::State BlockCoordinator::OnSynchronising()
{
  // ensure that we have a current block that we are executing
  if (!current_block_)
  {
    current_block_ = chain_.GetHeaviestBlock();
  }

  if (!current_block_ || current_block_->body.hash.empty())
  {
    FETCH_LOG_ERROR(LOGGING_NAME, "Invalid heaviest block, empty block hash");

    state_machine_->Delay(std::chrono::milliseconds{500});
    return State::RESET;
  }

  // determine if extra debug is wanted or needed
  bool const extra_debug = syncing_periodic_.Poll();

  // cache some useful variables
  auto const     current_hash         = current_block_->body.hash;
  auto const     previous_hash        = current_block_->body.previous_hash;
  auto const     desired_state        = current_block_->body.merkle_hash;
  auto const     last_committed_state = storage_unit_.LastCommitHash();
  auto const     current_state        = storage_unit_.CurrentHash();
  auto const     last_processed_block = execution_manager_.LastProcessedBlock();
  uint64_t const current_dag_epoch    = dag_ ? dag_->CurrentEpoch() : 0;

#ifdef FETCH_LOG_DEBUG_ENABLED
  if (extra_debug)
  {
    FETCH_LOG_INFO(LOGGING_NAME, "Sync: Heaviest.....: 0x", chain_.GetHeaviestBlockHash().ToHex());
    FETCH_LOG_INFO(LOGGING_NAME, "Sync: Current......: 0x", current_hash.ToHex());
    FETCH_LOG_INFO(LOGGING_NAME, "Sync: Previous.....: 0x", previous_hash.ToHex());
    FETCH_LOG_INFO(LOGGING_NAME, "Sync: Desired State: 0x", desired_state.ToHex());
    FETCH_LOG_INFO(LOGGING_NAME, "Sync: Current State: 0x", current_state.ToHex());
    FETCH_LOG_INFO(LOGGING_NAME, "Sync: LCommit State: 0x", last_committed_state.ToHex());
    FETCH_LOG_INFO(LOGGING_NAME, "Sync: Last Block...: 0x", last_processed_block.ToHex());
    FETCH_LOG_INFO(LOGGING_NAME, "Sync: Last BlockInt: 0x", last_executed_block_.Get().ToHex());
    FETCH_LOG_INFO(LOGGING_NAME, "Sync: Last DAGEpoch: 0x", current_dag_epoch);
  }
#endif  // FETCH_LOG_DEBUG_ENABLED

  FETCH_UNUSED(current_dag_epoch);

  // initial condition, the last processed block is empty
  if (GENESIS_DIGEST == last_processed_block)
  {
    // start up - we need to work out which of the blocks has been executed previously

    if (GENESIS_DIGEST == previous_hash)
    {
      // once we have got back to genesis then we need to start executing from the beginning
      return State::PRE_EXEC_BLOCK_VALIDATION;
    }
    else
    {
      // look up the previous block
      auto previous_block = chain_.GetBlock(previous_hash);
      if (!previous_block)
      {
        FETCH_LOG_WARN(LOGGING_NAME, "Unable to lookup previous block: ", ToBase64(current_hash));
        return State::RESET;
      }

      // update the current block
      current_block_ = previous_block;
    }
  }
  else if (current_hash == last_processed_block)
  {
    // the block coordinator has now successfully synced with the chain of blocks.
    return State::SYNCHRONISED;
  }
  else
  {
    // normal case - we have processed at least one block

    // find the path to ancestor - retain this path if it is long for efficiency reasons.
    bool lookup_success = false;

    if (blocks_to_common_ancestor_.empty())
    {
      lookup_success = chain_.GetPathToCommonAncestor(
          blocks_to_common_ancestor_, current_hash, last_processed_block,
          COMMON_PATH_TO_ANCESTOR_LENGTH_LIMIT, MainChain::BehaviourWhenLimit::RETURN_LEAST_RECENT);
    }
    else
    {
      lookup_success = true;
    }

    if (!lookup_success)
    {
      FETCH_LOG_WARN(LOGGING_NAME,
                     "Unable to lookup common ancestor for block:", ToBase64(current_hash));
      return State::RESET;
    }

    assert(blocks_to_common_ancestor_.size() >= 2 &&
           "Expected at least two blocks from common ancestor: HEAD and current");

    auto     block_path_it = blocks_to_common_ancestor_.crbegin();
    BlockPtr common_parent = *block_path_it++;
    BlockPtr next_block    = *block_path_it++;

    if (extra_debug)
    {
      FETCH_LOG_DEBUG(LOGGING_NAME, "Sync: Common Parent: 0x", common_parent->body.hash.ToHex());
      FETCH_LOG_DEBUG(LOGGING_NAME, "Sync: Next Block...: 0x", next_block->body.hash.ToHex());

      // calculate a percentage synchronisation
      std::size_t const current_block_num = next_block->body.block_number;
      std::size_t const total_block_num   = current_block_->body.block_number;
      double const      completion =
          static_cast<double>(current_block_num * 100) / static_cast<double>(total_block_num);

      FETCH_LOG_INFO(LOGGING_NAME, "Synchronising of chain in progress. ", completion, "% (block ",
                     next_block->body.block_number, " of ", current_block_->body.block_number, ")");
    }

    // we expect that the common parent in this case will always have been processed, but this
    // should be checked
    if (!storage_unit_.HashExists(
            common_parent->body.merkle_hash,
            common_parent->body
                .block_number) /*|| dag_ && !dag->HasEpoch(common_parent->body.dag_epoch)*/)
    {
      FETCH_LOG_ERROR(LOGGING_NAME, "Ancestor block's state hash cannot be retrieved for block: 0x",
                      current_hash.ToHex(), " number; ", common_parent->body.block_number);

      // this is a bad situation so the easiest solution is to revert back to genesis
      execution_manager_.SetLastProcessedBlock(GENESIS_DIGEST);
      if (!storage_unit_.RevertToHash(GENESIS_MERKLE_ROOT, 0))
      {
        FETCH_LOG_ERROR(LOGGING_NAME, "Unable to revert back to genesis");
      }

      if (dag_ && !dag_->RevertToEpoch(0))
      {
        FETCH_LOG_ERROR(LOGGING_NAME, "Unable to revert DAG back to genesis!");
      }

      // delay the state machine in these error cases, to allow the network to catch up if the issue
      // is network related and if nothing else restrict logs being spammed
      state_machine_->Delay(std::chrono::seconds{5});

      return State::RESET;
    }

    // revert the storage back to the known state
    if (!storage_unit_.RevertToHash(common_parent->body.merkle_hash,
                                    common_parent->body.block_number))
    {
      FETCH_LOG_ERROR(LOGGING_NAME, "Unable to restore state for block", ToBase64(current_hash));

      // delay the state machine in these error cases, to allow the network to catch up if the issue
      // is network related and if nothing else restrict logs being spammed
      state_machine_->Delay(std::chrono::seconds{5});

      return State::RESET;
    }

    if (dag_ && !dag_->RevertToEpoch(common_parent->body.block_number))
    {
      FETCH_LOG_ERROR(LOGGING_NAME,
                      "Failed to revert dag to block: ", common_parent->body.block_number);
      state_machine_->Delay(std::chrono::seconds{5});
      return State::RESET;
    }

    // update the current block and begin scheduling
    current_block_ = next_block;

    blocks_to_common_ancestor_.pop_back();

    if (blocks_to_common_ancestor_.size() < THRESHOLD_FOR_FAST_SYNCING)
    {
      blocks_to_common_ancestor_.clear();
    }

    return State::PRE_EXEC_BLOCK_VALIDATION;
  }

  return State::SYNCHRONISING;
}

BlockCoordinator::State BlockCoordinator::OnSynchronised(State current, State previous)
{
  FETCH_UNUSED(current);

  // ensure the periodic print is not trigger once we have synced
  syncing_periodic_.Reset();

  // if we have detected a change in the chain then we need to re-evaluate the chain
  if (chain_.GetHeaviestBlockHash() != current_block_->body.hash)
  {
    return State::RESET;
  }
  else if (mining_ && mining_enabled_ && (Clock::now() >= next_block_time_))
  {
    // POS: Additional check, are we able to mine?
    if (stake_)
    {
      if (!stake_->ShouldGenerateBlock(*current_block_, mining_address_))
      {
        // delay the invocation of this state machine
        state_machine_->Delay(std::chrono::milliseconds{100});

<<<<<<< HEAD
        // TODO(EJF): Refactor this stage, getting a little complicated
        return State::SYNCHRONISED;
      }

      // TODO(EJF): Remove
      FETCH_LOG_WARN(LOGGING_NAME,
                     "!!!!! -> I am mining block: ", current_block_->body.block_number + 1,
                     " <- !!!!!");
=======
        // TODO(issue 1245): Refactor this stage, getting a little complicated
        return State::SYNCHRONISED;
      }
>>>>>>> c41de758
    }

    // create a new block
    next_block_                     = std::make_unique<Block>();
    next_block_->body.previous_hash = current_block_->body.hash;
    next_block_->body.block_number  = current_block_->body.block_number + 1;
    next_block_->body.miner         = mining_address_;

    // Attach current DAG state
    if (dag_)
    {
      next_block_->body.dag_epoch = dag_->CreateEpoch(next_block_->body.block_number);
    }

    // ensure the difficulty is correctly set
    next_block_->proof.SetTarget(block_difficulty_);

    // discard the current block (we are making a new one)
    current_block_.reset();

    // trigger packing state
    return State::NEW_SYNERGETIC_EXECUTION;
  }
  else if (State::SYNCHRONISING == previous)
  {
    FETCH_LOG_INFO(LOGGING_NAME, "Chain Sync complete on 0x", current_block_->body.hash.ToHex(),
                   " (block: ", current_block_->body.block_number, " prev: 0x",
                   current_block_->body.previous_hash.ToHex(), ")");
  }
  else
  {
    // delay the invocation of this state machine
    state_machine_->Delay(std::chrono::milliseconds{100});
  }

  return State::SYNCHRONISED;
}

BlockCoordinator::State BlockCoordinator::OnPreExecBlockValidation()
{
  bool const is_genesis = current_block_->body.previous_hash == GENESIS_DIGEST;

  auto fail{[this](char const *reason) {
    FETCH_LOG_WARN(LOGGING_NAME, "Block validation failed: ", reason, " (",
                   ToBase64(current_block_->body.hash), ')');
    (void)reason;
    chain_.RemoveBlock(current_block_->body.hash);
    return State::RESET;
  }};

  // Check: Ensure that we have a previous block

  if (!is_genesis)
  {
    BlockPtr previous = chain_.GetBlock(current_block_->body.previous_hash);
    if (!previous)
    {
      return fail("No previous block in chain");
    }

    // Check: Ensure the block number is continuous
    uint64_t const expected_block_number = previous->body.block_number + 1u;
    if (expected_block_number != current_block_->body.block_number)
    {
      return fail("Block number mismatch");
    }

    // Check: Ensure the number of lanes is correct
    if (num_lanes_ != (1u << current_block_->body.log2_num_lanes))
    {
      return fail("Lane count mismatch");
    }

    // Check: Ensure the number of slices is correct
    if (num_slices_ != current_block_->body.slices.size())
    {
      return fail("Slice count mismatch");
    }
  }

  // Check: Ensure the digests are the correct size
  if (DIGEST_LENGTH_BYTES != current_block_->body.previous_hash.size())
  {
    return fail("Previous block hash size mismatch");
  }

  // Validating DAG hashes
  if ((!is_genesis) && synergetic_exec_mgr_)
  {
    BlockPtr previous_block = chain_.GetBlock(current_block_->body.previous_hash);

    // All work is identified on the latest DAG segment and prepared in a queue
    auto const result = synergetic_exec_mgr_->PrepareWorkQueue(*current_block_, *previous_block);
    if (SynExecStatus ::SUCCESS != result)
    {
      FETCH_LOG_WARN(LOGGING_NAME, "Block certifies work that possibly is malicious (",
                     ToBase64(current_block_->body.hash), ")");
      chain_.RemoveBlock(current_block_->body.hash);

      return State::RESET;
    }
  }

  // reset the tx wait period
  tx_wait_periodic_.Reset();

  // All the checks pass
  return State::WAIT_FOR_TRANSACTIONS;
}

BlockCoordinator::State BlockCoordinator::OnSynergeticExecution()
{
  bool const is_genesis = current_block_->body.previous_hash == GENESIS_DIGEST;

  // Executing synergetic work
  if ((!is_genesis) && synergetic_exec_mgr_)
  {
    // lookup the previous block
    auto const previous_block = chain_.GetBlock(current_block_->body.previous_hash);
    if (!previous_block)
    {
      FETCH_LOG_WARN(LOGGING_NAME, "Failed to lookup previous block");
      return State::RESET;
    }

    // prepare the work queue
    auto const status = synergetic_exec_mgr_->PrepareWorkQueue(*current_block_, *previous_block);
    if (SynExecStatus::SUCCESS != status)
    {
      FETCH_LOG_WARN(LOGGING_NAME,
                     "Error preparing synergetic work queue: ", ledger::ToString(status));
      return State::RESET;
    }

    if (!synergetic_exec_mgr_->ValidateWorkAndUpdateState(current_block_->body.block_number,
                                                          num_lanes_))
    {
      FETCH_LOG_WARN(LOGGING_NAME, "Work did not execute (", ToBase64(current_block_->body.hash),
                     ")");
      chain_.RemoveBlock(current_block_->body.hash);

      return State::RESET;
    }
  }

  return State::SCHEDULE_BLOCK_EXECUTION;
}

BlockCoordinator::State BlockCoordinator::OnWaitForTransactions(State current, State previous)
{
  if (previous == current)
  {
    if (have_asked_for_missing_txs_)
    {
      // FSM is stuck waiting for transactions - has timeout elapsed?
      if (wait_for_tx_timeout_.HasExpired())
      {
        // Assume block was invalid and discard it
        chain_.RemoveBlock(current_block_->body.hash);

        return State::RESET;
      }
    }
    else
    {
      if (wait_before_asking_for_missing_tx_.HasExpired())
      {
        storage_unit_.IssueCallForMissingTxs(*pending_txs_);
        have_asked_for_missing_txs_ = true;
        wait_for_tx_timeout_.Restart(WAIT_FOR_TX_TIMEOUT_INTERVAL);
      }
    }
  }
  else
  {
    // Only just started waiting for transactions - reset countdown to issuing request to peers
    wait_before_asking_for_missing_tx_.Restart(WAIT_BEFORE_ASKING_FOR_MISSING_TX_INTERVAL);
    have_asked_for_missing_txs_ = false;
  }

  // TODO(HUT): this might need to check that storage has whatever this dag epoch needs wrt
  // contracts.
  bool dag_is_ready{true};

  if (dag_)
  {
    // This combines waiting until all dag nodes are in the epoch and epoch validation (well formed
    // dag)
    dag_is_ready = dag_->SatisfyEpoch(current_block_->body.dag_epoch);
  }

  // if the transaction digests have not been cached then do this now
  if (!pending_txs_)
  {
    pending_txs_ = std::make_unique<DigestSet>();

    for (auto const &slice : current_block_->body.slices)
    {
      for (auto const &tx : slice)
      {
        pending_txs_->insert(tx.digest());
      }
    }
  }

  // evaluate if the transactions have arrived
  auto it = pending_txs_->begin();
  while (it != pending_txs_->end())
  {
    if (storage_unit_.HasTransaction(*it))
    {
      // success - remove this element from the set
      it = pending_txs_->erase(it);
    }
    else
    {
      // otherwise advance on to the next one
      ++it;
    }
  }

  // once all the transactions are present we can then move to scheduling the block. This makes life
  // much easier all around
  if (pending_txs_->empty() && dag_is_ready)
  {
    FETCH_LOG_DEBUG(LOGGING_NAME, "All transactions have been synchronised!");

    // clear the pending transaction set
    pending_txs_.reset();

    return State::SYNERGETIC_EXECUTION;
  }
  else
  {
    // status debug
    if (tx_wait_periodic_.Poll())
    {
      FETCH_LOG_INFO(LOGGING_NAME, "Waiting for ", pending_txs_->size(), " transactions to sync");
    }

    if (!dag_is_ready)
    {
      FETCH_LOG_INFO(LOGGING_NAME, "Waiting for DAG to sync");
    }

    // signal the the next execution of the state machine should be much later in the future
    state_machine_->Delay(std::chrono::milliseconds{200});
  }

  return State::WAIT_FOR_TRANSACTIONS;
}

BlockCoordinator::State BlockCoordinator::OnScheduleBlockExecution()
{
  State next_state{State::RESET};

  // schedule the current block for execution
  if (ScheduleCurrentBlock())
  {
    exec_wait_periodic_.Reset();

    next_state = State::WAIT_FOR_EXECUTION;
  }

  return next_state;
}

BlockCoordinator::State BlockCoordinator::OnWaitForExecution()
{
  State next_state{State::WAIT_FOR_EXECUTION};

  auto const status = QueryExecutorStatus();

  switch (status)
  {
  case ExecutionStatus::IDLE:
    next_state = State::POST_EXEC_BLOCK_VALIDATION;
    break;

  case ExecutionStatus::RUNNING:

    if (exec_wait_periodic_.Poll())
    {
      FETCH_LOG_INFO(LOGGING_NAME, "Waiting for execution to complete for block: ",
                     current_block_->body.hash.ToBase64());
    }

    // signal that the next execution should not happen immediately
    state_machine_->Delay(std::chrono::milliseconds{20});
    break;

  case ExecutionStatus::STALLED:
  case ExecutionStatus::ERROR:
    next_state = State::RESET;
    break;
  }

  return next_state;
}

BlockCoordinator::State BlockCoordinator::OnPostExecBlockValidation()
{
  // Check: Ensure the merkle hash is correct for this block
  auto const state_hash = storage_unit_.CurrentHash();

  bool invalid_block{false};
  if (GENESIS_DIGEST != current_block_->body.previous_hash)
  {
    if (state_hash != current_block_->body.merkle_hash)
    {
      FETCH_LOG_WARN(LOGGING_NAME, "Block validation failed: Merkle hash mismatch (block: 0x",
                     current_block_->body.hash.ToHex(), " expected: 0x",
                     current_block_->body.merkle_hash.ToHex(), " actual: 0x", state_hash.ToHex(),
                     ")");

      // signal the block is invalid
      invalid_block = true;
    }
    else
    {
      FETCH_LOG_DEBUG(LOGGING_NAME, "Block validation great success: (block: 0x",
                      current_block_->body.hash.ToHex(), " expected: 0x",
                      current_block_->body.merkle_hash.ToHex(), " actual: 0x", state_hash.ToHex(),
                      ")");
    }
  }

  // After the checks have been completed, if the validation has failed, the system needs to recover
  if (invalid_block)
  {
    bool revert_successful{false};

    // we need to restore back to the previous block
    BlockPtr previous_block = chain_.GetBlock(current_block_->body.previous_hash);
    if (previous_block)
    {
      revert_successful = dag_->RevertToEpoch(previous_block->body.block_number);

      // signal the storage engine to make these changes
      if (storage_unit_.RevertToHash(previous_block->body.merkle_hash,
                                     previous_block->body.block_number) &&
          revert_successful)
      {
        execution_manager_.SetLastProcessedBlock(previous_block->body.hash);
        revert_successful = true;
      }
    }

    // if the revert has gone wrong, we need to initiate a complete re-sync
    if (!revert_successful)
    {
      if (dag_)
      {
        dag_->RevertToEpoch(0);
      }
      storage_unit_.RevertToHash(GENESIS_MERKLE_ROOT, 0);
      execution_manager_.SetLastProcessedBlock(GENESIS_DIGEST);
    }

    // finally mark the block as invalid and purge it from the chain
    chain_.RemoveBlock(current_block_->body.hash);
  }
  else
  {
    // mark all the transactions as been executed
    UpdateTxStatus(*current_block_);

    // Commit this state
    storage_unit_.Commit(current_block_->body.block_number);

    // Notify the DAG of this epoch
    if (dag_)
    {
      dag_->CommitEpoch(current_block_->body.dag_epoch);
    }

    // signal the last block that has been executed
    last_executed_block_.Set(current_block_->body.hash);
  }

  return State::RESET;
}

BlockCoordinator::State BlockCoordinator::OnPackNewBlock()
{
  State next_state{State::RESET};

  // TODO(unknown): Pull the generated block off the DAG

  try
  {
    // call the block packer
    block_packer_.GenerateBlock(*next_block_, num_lanes_, num_slices_, chain_);

    // update our desired next block time
    UpdateNextBlockTime();

    // trigger the execution of the block
    next_state = State::EXECUTE_NEW_BLOCK;
  }
  catch (std::exception const &ex)
  {
    FETCH_LOG_ERROR(LOGGING_NAME, "Error generated performing block packing: ", ex.what());
  }

  return next_state;
}

BlockCoordinator::State BlockCoordinator::OnNewSynergeticExecution()
{
  if (synergetic_exec_mgr_ && dag_)
  {
    // lookup the previous block
    BlockPtr previous_block = chain_.GetBlock(next_block_->body.previous_hash);

    // prepare the work queue
    auto const status = synergetic_exec_mgr_->PrepareWorkQueue(*next_block_, *previous_block);
    if (SynExecStatus::SUCCESS != status)
    {
      FETCH_LOG_WARN(LOGGING_NAME,
                     "Error preparing synergetic work queue: ", ledger::ToString(status));
      return State::RESET;
    }

    if (!synergetic_exec_mgr_->ValidateWorkAndUpdateState(next_block_->body.block_number,
                                                          num_lanes_))
    {
      FETCH_LOG_WARN(LOGGING_NAME, "Failed to valid work queue");

      return State::RESET;
    }
  }

  return State::PACK_NEW_BLOCK;
}

BlockCoordinator::State BlockCoordinator::OnExecuteNewBlock()
{
  State next_state{State::RESET};

  // schedule the current block for execution
  if (ScheduleNextBlock())
  {
    exec_wait_periodic_.Reset();

    next_state = State::WAIT_FOR_NEW_BLOCK_EXECUTION;
  }

  return next_state;
}

BlockCoordinator::State BlockCoordinator::OnWaitForNewBlockExecution()
{
  State next_state{State::WAIT_FOR_NEW_BLOCK_EXECUTION};

  auto const status = QueryExecutorStatus();
  switch (status)
  {
  case ExecutionStatus::IDLE:
  {
    // update the current block with the desired hash
    next_block_->body.merkle_hash = storage_unit_.CurrentHash();

    FETCH_LOG_DEBUG(LOGGING_NAME, "Merkle Hash: ", ToBase64(next_block_->body.merkle_hash));

    // Commit the state generated by this block
    storage_unit_.Commit(next_block_->body.block_number);

    // Notify the DAG of this epoch
    if (dag_)
    {
      dag_->CommitEpoch(next_block_->body.dag_epoch);
    }

    next_state = State::PROOF_SEARCH;
    break;
  }

  case ExecutionStatus::RUNNING:
    if (exec_wait_periodic_.Poll())
    {
      FETCH_LOG_WARN(LOGGING_NAME, "Waiting for new block execution (following: ",
                     next_block_->body.previous_hash.ToBase64(), ")");
    }

    // signal that the next execution should not happen immediately
    state_machine_->Delay(std::chrono::milliseconds{20});
    break;

  case ExecutionStatus::STALLED:
  case ExecutionStatus::ERROR:
    next_state = State::RESET;
    break;
  }

  return next_state;
}

BlockCoordinator::State BlockCoordinator::OnProofSearch()
{
  State next_state{State::PROOF_SEARCH};

  if (miner_->Mine(*next_block_, 100))  // TODO(unknown): what is this hard-coded number?
  {
    // update the digest
    next_block_->UpdateDigest();

    FETCH_LOG_DEBUG(LOGGING_NAME, "New Block Hash: 0x", next_block_->body.hash.ToHex());

    // this step is needed because the execution manager is actually unaware of the actual last
    // block that is executed because the merkle hash was not known at this point.
    execution_manager_.SetLastProcessedBlock(next_block_->body.hash);

    // the block is now fully formed it can be sent across the network
    next_state = State::TRANSMIT_BLOCK;
  }

  return next_state;
}

BlockCoordinator::State BlockCoordinator::OnTransmitBlock()
{
  try
  {
    // ensure that the main chain is aware of the block
    if (BlockStatus::ADDED == chain_.AddBlock(*next_block_))
    {
      FETCH_LOG_INFO(LOGGING_NAME, "Generating new block: 0x", next_block_->body.hash.ToHex(),
                     " txs: ", next_block_->GetTransactionCount());

      // mark this blocks transactions as being executed
      UpdateTxStatus(*next_block_);

      // signal the last block that has been executed
      last_executed_block_.Set(next_block_->body.hash);

      // dispatch the block that has been generated
      block_sink_.OnBlock(*next_block_);
    }
  }
  catch (std::exception const &ex)
  {
    FETCH_LOG_WARN(LOGGING_NAME, "Error transmitting verified block: ", ex.what());
  }

  return State::RESET;
}

BlockCoordinator::State BlockCoordinator::OnReset()
{
  // trigger stake updates at the end of the block lifecycle
  if (stake_)
  {
    if (next_block_)
    {
      stake_->UpdateCurrentBlock(*next_block_);
    }
    else if (current_block_)
    {
      stake_->UpdateCurrentBlock(*current_block_);
    }
  }

  current_block_.reset();
  next_block_.reset();
  pending_txs_.reset();
  blocks_to_common_ancestor_.clear();

  // we should update the next block time
  UpdateNextBlockTime();

  return State::SYNCHRONISING;
}

bool BlockCoordinator::ScheduleCurrentBlock()
{
  bool success{false};

  // sanity check - ensure there is a block to execute
  if (current_block_)
  {
    success = ScheduleBlock(*current_block_);
  }
  else
  {
    FETCH_LOG_ERROR(LOGGING_NAME, "Unable to execute empty current block");
  }

  return success;
}

bool BlockCoordinator::ScheduleNextBlock()
{
  bool success{false};

  if (next_block_)
  {
    success = ScheduleBlock(*next_block_);
  }
  else
  {
    FETCH_LOG_ERROR(LOGGING_NAME, "Unable to execute empty next block");
  }

  return success;
}

bool BlockCoordinator::ScheduleBlock(Block const &block)
{
  bool success{false};

  FETCH_LOG_DEBUG(LOGGING_NAME, "Attempting exec on block: 0x", block.body.hash.ToHex());

  // instruct the execution manager to execute the current block
  auto const execution_status = execution_manager_.Execute(block.body);

  if (execution_status == ScheduleStatus::SCHEDULED)
  {
    // signal success
    success = true;
  }
  else
  {
    FETCH_LOG_ERROR(LOGGING_NAME,
                    "Execution engine stalled. State: ", ledger::ToString(execution_status));
  }

  return success;
}

BlockCoordinator::ExecutionStatus BlockCoordinator::QueryExecutorStatus()
{
  ExecutionStatus status{ExecutionStatus::ERROR};

  // based on the state of the execution manager determine
  auto const execution_state = execution_manager_.GetState();

  // map the raw executor status into our simplified version
  switch (execution_state)
  {
  case ExecutionState::IDLE:
    status = ExecutionStatus::IDLE;
    break;

  case ExecutionState::ACTIVE:
    status = ExecutionStatus::RUNNING;
    break;

  case ExecutionState::TRANSACTIONS_UNAVAILABLE:
    status = ExecutionStatus::STALLED;
    break;

  case ExecutionState::EXECUTION_ABORTED:
  case ExecutionState::EXECUTION_FAILED:
    FETCH_LOG_WARN(LOGGING_NAME, "Execution in error state: ", ledger::ToString(execution_state));
    status = ExecutionStatus::ERROR;
    break;
  }

  return status;
}

void BlockCoordinator::UpdateNextBlockTime()
{
  next_block_time_ = Clock::now() + block_period_;
}

void BlockCoordinator::UpdateTxStatus(Block const &block)
{
  for (auto const &slice : block.body.slices)
  {
    for (auto const &tx : slice)
    {
      status_cache_.Update(tx.digest(), TransactionStatus::EXECUTED);
    }
  }
}

char const *BlockCoordinator::ToString(State state)
{
  char const *text = "Unknown";

  switch (state)
  {
  case State::RELOAD_STATE:
    text = "Reloading State";
    break;
  case State::SYNCHRONISING:
    text = "Synchronising";
    break;
  case State::SYNCHRONISED:
    text = "Synchronised";
    break;
  case State::PRE_EXEC_BLOCK_VALIDATION:
    text = "Pre Block Execution Validation";
    break;
  case State::WAIT_FOR_TRANSACTIONS:
    text = "Waiting for Transactions";
    break;
  case State::SYNERGETIC_EXECUTION:
    text = "Synergetic Execution";
    break;
  case State::SCHEDULE_BLOCK_EXECUTION:
    text = "Schedule Block Execution";
    break;
  case State::WAIT_FOR_EXECUTION:
    text = "Waiting for Block Execution";
    break;
  case State::POST_EXEC_BLOCK_VALIDATION:
    text = "Post Block Execution Validation";
    break;
  case State::PACK_NEW_BLOCK:
    text = "Pack New Block";
    break;
  case State::NEW_SYNERGETIC_EXECUTION:
    text = "New Synergetic Execution";
    break;
  case State::EXECUTE_NEW_BLOCK:
    text = "Execution New Block";
    break;
  case State::WAIT_FOR_NEW_BLOCK_EXECUTION:
    text = "Waiting for New Block Execution";
    break;
  case State::PROOF_SEARCH:
    text = "Searching for Proof";
    break;
  case State::TRANSMIT_BLOCK:
    text = "Transmitting Block";
    break;
  case State::RESET:
    text = "Reset";
    break;
  }

  return text;
}

char const *BlockCoordinator::ToString(ExecutionStatus state)
{
  char const *text = "Unknown";

  switch (state)
  {
  case ExecutionStatus::IDLE:
    text = "Idle";
    break;
  case ExecutionStatus::RUNNING:
    text = "Running";
    break;
  case ExecutionStatus::STALLED:
    text = "Stalled";
    break;
  case ExecutionStatus::ERROR:
    text = "Error";
    break;
  }

  return text;
}

void BlockCoordinator::Reset()
{
  last_executed_block_.Set(GENESIS_DIGEST);
  execution_manager_.SetLastProcessedBlock(GENESIS_DIGEST);
  chain_.Reset();
}

}  // namespace ledger
}  // namespace fetch<|MERGE_RESOLUTION|>--- conflicted
+++ resolved
@@ -406,20 +406,9 @@
         // delay the invocation of this state machine
         state_machine_->Delay(std::chrono::milliseconds{100});
 
-<<<<<<< HEAD
-        // TODO(EJF): Refactor this stage, getting a little complicated
-        return State::SYNCHRONISED;
-      }
-
-      // TODO(EJF): Remove
-      FETCH_LOG_WARN(LOGGING_NAME,
-                     "!!!!! -> I am mining block: ", current_block_->body.block_number + 1,
-                     " <- !!!!!");
-=======
         // TODO(issue 1245): Refactor this stage, getting a little complicated
         return State::SYNCHRONISED;
       }
->>>>>>> c41de758
     }
 
     // create a new block
