--- conflicted
+++ resolved
@@ -102,13 +102,8 @@
                                    BlockSinkInterface &      block_sink,
                                    core::FeatureFlags const &features, ProverPtr const &prover,
                                    std::size_t num_lanes, std::size_t num_slices,
-<<<<<<< HEAD
-                                   std::size_t block_difficulty, BeaconServicePtr beacon,
-                                   uint64_t aeon_period)
-=======
                                    std::size_t block_difficulty, ConsensusPtr consensus
                                    )
->>>>>>> 689ddd5a
   : chain_{chain}
   , dag_{std::move(dag)}
   , consensus_{std::move(consensus)}
@@ -129,7 +124,6 @@
   , exec_wait_periodic_{EXEC_NOTIFY_INTERVAL}
   , syncing_periodic_{NOTIFY_INTERVAL}
   , synergetic_exec_mgr_{CreateSynergeticExecutor(features, dag, storage_unit_)}
-  , aeon_period_{aeon_period}
   , reload_state_count_{telemetry::Registry::Instance().CreateCounter(
         "ledger_block_coordinator_reload_state_total",
         "The total number of times in the reload state")}
@@ -480,43 +474,6 @@
   {
     return State::RESET;
   }
-<<<<<<< HEAD
-  // TODO(HUT): this clock interferes with the timings in the stake manager
-  else if (mining_ && mining_enabled_ && ((Clock::now() >= next_block_time_) || stake_))
-  {
-    // Number of block we want to generate
-    uint64_t const block_number  = current_block_->body.block_number + 1;
-    uint64_t       random_beacon = 0;
-
-    // POS: Additional check, are we able to mine?
-    if (stake_)
-    {
-      bool should_generate = true;
-
-      // Try to get entropy for the block we are generating - is allowed to fail if we request too
-      // early
-      if (EntropyGeneratorInterface::Status::OK !=
-          beacon_->GenerateEntropy(current_block_->body.hash, block_number, random_beacon))
-      {
-        should_generate = false;
-      }
-
-      // Note here the previous block's entropy determines miner selection
-      if (should_generate && !stake_->ShouldGenerateBlock(*current_block_, mining_address_))
-      {
-        should_generate = false;
-      }
-
-      if (!should_generate)
-      {
-        // delay the invocation of this state machine
-        state_machine_->Delay(std::chrono::milliseconds{100});
-
-        // TODO(issue 1245): Refactor this stage, getting a little complicated
-        // TODO(HUT): reset here instead!
-        return State::SYNCHRONISED;
-      }
-=======
   else if (mining_ && mining_enabled_ && ((Clock::now() >= next_block_time_) || consensus_))
   {
     // create a new block
@@ -531,18 +488,13 @@
 
     if (!next_block_)
     {
-      state_machine_->Delay(std::chrono::milliseconds{10});
+      state_machine_->Delay(std::chrono::milliseconds{100});
       return State::RESET;
->>>>>>> 689ddd5a
     }
 
     next_block_->body.previous_hash = current_block_->body.hash;
-    next_block_->body.block_number  = block_number;
+    next_block_->body.block_number  = current_block_->body.block_number + 1;
     next_block_->body.miner         = mining_address_;
-    next_block_->body.random_beacon = random_beacon;
-
-    FETCH_LOG_INFO(LOGGING_NAME, "Minting new block! Number: ", block_number,
-                   " beacon: ", random_beacon);
 
     FETCH_LOG_INFO(LOGGING_NAME, "Minting new block! Number: ", next_block_->body.block_number,
                    " beacon: ", next_block_->body.random_beacon);
@@ -583,19 +535,12 @@
 
   bool const is_genesis = current_block_->body.previous_hash == GENESIS_DIGEST;
 
-  auto fail{[this](char const *reason, bool definetly_bad = true) {
+  auto fail{[this](char const *reason) {
     FETCH_LOG_WARN(LOGGING_NAME, "Block validation failed: ", reason, " (",
                    ToBase64(current_block_->body.hash), ')');
     FETCH_UNUSED(reason);
 
-<<<<<<< HEAD
-    if (definetly_bad)
-    {
-      chain_.RemoveBlock(current_block_->body.hash);
-    }
-=======
     chain_.RemoveBlock(current_block_->body.hash);
->>>>>>> 689ddd5a
     return State::RESET;
   }};
 
@@ -611,71 +556,12 @@
 
     if (consensus_)
     {
-<<<<<<< HEAD
-      // Attempt to ascertain the beacon value within the block
-      uint64_t random_beacon = 0;
-
-      // Try to get entropy for the block we are generating - it must eventually resolve to OK or
-      // FAILED
-      for (uint16_t i = 0;;)
-      {
-        auto result = beacon_->GenerateEntropy(current_block_->body.hash,
-                                               current_block_->body.block_number, random_beacon);
-
-        if (result == EntropyGeneratorInterface::Status::OK)
-        {
-          break;
-        }
-
-        if (result == EntropyGeneratorInterface::Status::NOT_READY)
-        {
-          FETCH_LOG_INFO(LOGGING_NAME,
-                         "Waiting for entropy for block: ", current_block_->body.block_number);
-        }
-
-        if (result == EntropyGeneratorInterface::Status::FAILED ||
-            (result == EntropyGeneratorInterface::Status::OK &&
-             random_beacon != current_block_->body.random_beacon))
-        {
-          return fail("Failed to verify entropy during block validation. Discarding block.");
-        }
-
-        std::this_thread::sleep_for(std::chrono::milliseconds(5));
-
-        if (i++ == 5)
-        {
-          state_machine_->Delay(std::chrono::milliseconds{100});
-          return fail("Timed out waiting for entropy when validating block", false);
-        }
-      }
-
-      if (current_block_->body.random_beacon != random_beacon)
-      {
-        FETCH_LOG_INFO(LOGGING_NAME, "Saw incorrect random beacon from: ",
-                       current_block_->body.miner.address().ToBase64(),
-                       ".Block number: ", current_block_->body.block_number,
-                       " expected: ", random_beacon, " got: ", current_block_->body.random_beacon);
-        return fail("Block has incorrect random beacon ");
-      }
-
-      if (!stake_->ValidMinerForBlock(*previous, current_block_->body.miner))
-      {
-        return fail("Block signed by miner deemed invalid by the staking mechanism");
-      }
-
-      if (current_block_->weight !=
-              stake_->GetBlockGenerationWeight(*previous, current_block_->body.miner) &&
-          current_block_->weight != 0)
-      {
-        return fail("Incorrect stake weight found for block.");
-=======
       consensus_->UpdateCurrentBlock(*previous); // Only update with valid blocks
       auto result = consensus_->ValidBlock(*previous, *current_block_);
 
       if(!(result == ConsensusInterface::Status::YES || result == ConsensusInterface::Status::UNKNOWN))
       {
         return fail("Consensus failed to verify block");
->>>>>>> 689ddd5a
       }
     }
 
@@ -1202,7 +1088,6 @@
   FETCH_LOG_INFO(LOGGING_NAME, "Reset condition");
 
   Block const *block = nullptr;
-<<<<<<< HEAD
 
   if (next_block_)
   {
@@ -1217,67 +1102,12 @@
     FETCH_LOG_ERROR(LOGGING_NAME, "Unable to find a previously executed block!");
   }
 
-  // trigger stake updates at the end of the block lifecycle
-  if (stake_ && block)
-  {
-    stake_->UpdateCurrentBlock(*block);
-  }
-
-  if (beacon_)
-  {
-    // If we are on the head of the main chain, and it is a 'committee triggering' block
-    // and we are in sync.
-    // TODO(HUT): this needs very carefully looking at!
-    if (block && (*chain_.GetHeaviestBlock() == *block) /*&& syncronised_*/)
-    {
-      auto const block_number = block->body.block_number;
-
-      if ((block_number % aeon_period_) == 0)
-      {
-        beacon::BeaconService::CabinetMemberList cabinet_member_list;
-        auto const                               current_stakers = stake_->GetCommittee(*block);
-
-        for (auto const &staker : *current_stakers)
-        {
-          FETCH_LOG_DEBUG(LOGGING_NAME, "Adding staker: ", staker.identifier().ToBase64());
-          cabinet_member_list.insert(staker);
-        }
-
-        // uint32_t threshold = uint32_t((cabinet_member_list.size() / 2) + 1);
-        uint32_t threshold = uint32_t(cabinet_member_list.size());
-
-        FETCH_LOG_INFO(LOGGING_NAME, "Block: ", block_number,
-                       " creating new aeon. Periodicity: ", aeon_period_, " threshold: ", threshold,
-                       " cabinet size: ", cabinet_member_list.size());
-
-        // Disallow multiple invocations of cabinet generation
-        static bool did_genesis_already = false;
-
-        if (block_number != 0 || !did_genesis_already)
-        {
-          beacon_->StartNewCabinet(cabinet_member_list, threshold, block_number,
-                                   block_number + aeon_period_ + 1);
-          did_genesis_already = true;
-        }
-      }
-    }
-=======
-
-  if (next_block_)
-  {
-    block = next_block_.get();
-  }
-  else if (current_block_)
-  {
-    block = current_block_.get();
->>>>>>> 689ddd5a
-  }
-  else
-  {
-    FETCH_LOG_ERROR(LOGGING_NAME, "Unable to find a previously executed block!");
-  }
-
-  consensus_->UpdateCurrentBlock(*block);
+  if(consensus_)
+  {
+    FETCH_LOG_INFO(LOGGING_NAME, "\n\nUpdating current block!!!");
+    consensus_->UpdateCurrentBlock(*block);
+    consensus_->Refresh();
+  }
 
   current_block_.reset();
   next_block_.reset();
