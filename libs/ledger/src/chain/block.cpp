--- conflicted
+++ resolved
@@ -33,15 +33,12 @@
   : first_seen_timestamp{static_cast<uint64_t>(std::time(nullptr))}
 {}
 
-<<<<<<< HEAD
 bool Block::operator==(Block const &rhs) const
 {
   // Invalid to compare blocks with no block hash
   return (!this->body.hash.empty()) && (this->body.hash == rhs.body.hash);
 }
 
-=======
->>>>>>> 892a5dc0
 /**
  * Get the number of transactions present in the block
  *
