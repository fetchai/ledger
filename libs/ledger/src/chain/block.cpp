//------------------------------------------------------------------------------
//
//   Copyright 2018-2019 Fetch.AI Limited
//
//   Licensed under the Apache License, Version 2.0 (the "License");
//   you may not use this file except in compliance with the License.
//   You may obtain a copy of the License at
//
//       http://www.apache.org/licenses/LICENSE-2.0
//
//   Unless required by applicable law or agreed to in writing, software
//   distributed under the License is distributed on an "AS IS" BASIS,
//   WITHOUT WARRANTIES OR CONDITIONS OF ANY KIND, either express or implied.
//   See the License for the specific language governing permissions and
//   limitations under the License.
//
//------------------------------------------------------------------------------

#include "core/serializers/main_serializer.hpp"
#include "crypto/merkle_tree.hpp"
#include "crypto/sha256.hpp"
#include "ledger/chain/block.hpp"
#include "ledger/chain/constants.hpp"
#include "moment/clocks.hpp"

#include <cstddef>
#include <cstdint>
<<<<<<< HEAD
#include <ctime>
#include <numeric>
=======
>>>>>>> 62ccafff

namespace fetch {
namespace ledger {

Block::Block() = default;

bool Block::operator==(Block const &rhs) const
{
  // It is invalid to compare blocks with no block hash.
  return !body.hash.empty() && body.hash == rhs.body.hash;
}

/**
 * Get the number of transactions present in the block
 *
 * @return The transaction count
 */
std::size_t Block::GetTransactionCount() const
{
  return std::accumulate(body.slices.begin(), body.slices.end(), std::size_t{0},
                         [](auto sum, auto &&slice) { return sum + slice.size(); });
}

/**
 * Populate the block hash field based on the contents of the current block
 */
void Block::UpdateDigest()
{
  crypto::MerkleTree tx_merkle_tree{GetTransactionCount()};

  // Populate the merkle tree
  std::size_t index{0};
  for (auto const &slice : body.slices)
  {
    for (auto const &tx : slice)
    {
      tx_merkle_tree[index++] = tx.digest();
    }
  }

  // Calculate the root
  tx_merkle_tree.CalculateRoot();

  // Generate hash stream
  serializers::MsgPackSerializer buf;
  buf << body.previous_hash << body.merkle_hash << body.block_number << body.miner
      << body.log2_num_lanes << body.timestamp << tx_merkle_tree.root() << nonce;

  // Generate the hash
  crypto::SHA256 hash;
  hash.Update(buf.data());
  body.hash = hash.Final();

  proof.SetHeader(body.hash);
}

void Block::UpdateTimestamp()
{
  if (body.previous_hash != GENESIS_DIGEST)
  {
    body.timestamp = GetTime(clock_);
  }
}

}  // namespace ledger
}  // namespace fetch<|MERGE_RESOLUTION|>--- conflicted
+++ resolved
@@ -25,11 +25,7 @@
 
 #include <cstddef>
 #include <cstdint>
-<<<<<<< HEAD
-#include <ctime>
 #include <numeric>
-=======
->>>>>>> 62ccafff
 
 namespace fetch {
 namespace ledger {
@@ -49,7 +45,7 @@
  */
 std::size_t Block::GetTransactionCount() const
 {
-  return std::accumulate(body.slices.begin(), body.slices.end(), std::size_t{0},
+  return std::accumulate(body.slices.begin(), body.slices.end(), std::size_t{},
                          [](auto sum, auto &&slice) { return sum + slice.size(); });
 }
 
