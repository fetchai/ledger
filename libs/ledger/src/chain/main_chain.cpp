--- conflicted
+++ resolved
@@ -314,7 +314,7 @@
       if (enable_stutter_removal_)
       {
         auto block = GetBlock(hash);
-        stutter_blocks_[block->body.block_number].erase(block->weight);
+        stutter_blocks_[block->block_number].erase(block->weight);
       }
 
       // first remember to remove all the progeny breadth-first
@@ -818,7 +818,7 @@
       // Add to stutter map
       if (enable_stutter_removal_)
       {
-        stutter_blocks_[head->body.block_number][head->weight] = false;
+        stutter_blocks_[head->block_number][head->weight] = false;
       }
 
       if (!result)
@@ -827,11 +827,7 @@
       }
 
       // Sanity check
-<<<<<<< HEAD
-      BlockNumber heaviest_block_num = GetHeaviestBlock()->body.block_number;
-=======
-      uint64_t heaviest_block_num = GetHeaviestBlock()->block_number;
->>>>>>> a6ba0870
+      BlockNumber heaviest_block_num = GetHeaviestBlock()->block_number;
       FETCH_LOG_INFO(LOGGING_NAME, "Heaviest block: ", heaviest_block_num);
 
       DetermineHeaviestTip();
@@ -922,7 +918,7 @@
         IntBlockPtr block_tmp = block;
         while (!block_tmp->IsGenesis())
         {
-          if (!LookupBlock(block_tmp->body.previous_hash, block_tmp))
+          if (!LookupBlock(block_tmp->previous_hash, block_tmp))
           {
             failed_genesis = true;
             break;
@@ -932,11 +928,11 @@
         {
           FETCH_LOG_WARN(LOGGING_NAME,
                          "Failed to walk back to genesis when writing to file! Block head: ",
-                         block_chain_.at(heaviest_.hash)->body.block_number);
+                         block_chain_.at(heaviest_.hash)->block_number);
           return;
         }
         assert(block_tmp->IsGenesis());
-        head_hash = block_tmp->body.hash;
+        head_hash = block_tmp->hash;
         KeepBlock(block_tmp);
       }
       LoadBlock(head_hash, *current_file_head);
@@ -993,11 +989,7 @@
 
   FETCH_LOCK(lock_);
 
-<<<<<<< HEAD
-  BlockNumber const heaviest_block_num = GetHeaviestBlock()->body.block_number;
-=======
-  uint64_t const heaviest_block_num = GetHeaviestBlock()->block_number;
->>>>>>> a6ba0870
+  BlockNumber const heaviest_block_num = GetHeaviestBlock()->block_number;
 
   if (CACHE_TRIM_THRESHOLD < heaviest_block_num)
   {
@@ -1171,18 +1163,17 @@
   {
     // if tip is from miner who has previously produced a block for this round
     // do not add new block to tips
-    if (stutter_blocks_.find(block->body.block_number) != stutter_blocks_.end() &&
-        stutter_blocks_.at(block->body.block_number).find(block->weight) !=
-            stutter_blocks_.at(block->body.block_number).end())
+    if (stutter_blocks_.find(block->block_number) != stutter_blocks_.end() &&
+        stutter_blocks_.at(block->block_number).find(block->weight) !=
+            stutter_blocks_.at(block->block_number).end())
     {
       // Mark that duplicate has been seen
-      stutter_blocks_.at(block->body.block_number).at(block->weight) = true;
+      stutter_blocks_.at(block->block_number).at(block->weight) = true;
 
       // Remove any existing tips with same height and weight
       for (auto const &tip : tips_)
       {
-        if (tip.second.block_number == block->body.block_number &&
-            tip.second.weight == block->weight)
+        if (tip.second.block_number == block->block_number && tip.second.weight == block->weight)
         {
           auto old_heaviest = heaviest_;
           RemoveTip(std::make_shared<Block>(*GetBlock(tip.first)));
@@ -1192,7 +1183,7 @@
       return false;
     }
     // Add block to map of blocks weights seen by height
-    stutter_blocks_[block->body.block_number][block->weight] = false;
+    stutter_blocks_[block->block_number][block->weight] = false;
   }
 
   // remove the tip if exists and add the new one
@@ -1299,7 +1290,7 @@
   if (enable_stutter_removal_)
   {
     auto entropy_determined_weight =
-        Consensus::GetBlockGenerationWeight(*this, *block, block->body.miner_id);
+        Consensus::GetBlockGenerationWeight(*this, *block, block->miner_id);
     if (entropy_determined_weight != block->weight)
     {
       FETCH_LOG_WARN(LOGGING_NAME, "Received block with invalid weight ", block->weight,
@@ -1459,18 +1450,17 @@
   {
     // if tip is from miner who has previously produced a block for this round
     // do not add new block to tips
-    if (stutter_blocks_.find(block->body.block_number) != stutter_blocks_.end() &&
-        stutter_blocks_.at(block->body.block_number).find(block->weight) !=
-            stutter_blocks_.at(block->body.block_number).end())
+    if (stutter_blocks_.find(block->block_number) != stutter_blocks_.end() &&
+        stutter_blocks_.at(block->block_number).find(block->weight) !=
+            stutter_blocks_.at(block->block_number).end())
     {
       // Mark that duplicate has been seen
-      stutter_blocks_.at(block->body.block_number).at(block->weight) = true;
+      stutter_blocks_.at(block->block_number).at(block->weight) = true;
 
       // Remove any existing tips with same height and weight
       for (auto const &tip : tips_)
       {
-        if (tip.second.block_number == block->body.block_number &&
-            tip.second.weight == block->weight)
+        if (tip.second.block_number == block->block_number && tip.second.weight == block->weight)
         {
           auto old_heaviest = heaviest_;
           return RemoveTip(std::make_shared<Block>(*GetBlock(tip.first)));
@@ -1479,7 +1469,7 @@
       return DetermineHeaviestTip();
     }
     // Add block to map of blocks weights seen by height
-    stutter_blocks_[block->body.block_number][block->weight] = false;
+    stutter_blocks_[block->block_number][block->weight] = false;
   }
 
   // record the tip weight
@@ -1498,24 +1488,24 @@
   FETCH_LOCK(lock_);
   assert(enable_stutter_removal_);
   bool replaced{false};
-  if (tips_.erase(block->body.hash) != 0u)
-  {
-    auto previous_block = GetBlock(block->body.previous_hash);
+  if (tips_.erase(block->hash) != 0u)
+  {
+    auto previous_block = GetBlock(block->previous_hash);
     // Check previous is not banned, insert in previous
     while (!replaced)
     {
-      BlockNumber previous_block_number = previous_block->body.block_number;
+      BlockNumber previous_block_number = previous_block->block_number;
       assert(stutter_blocks_.find(previous_block_number) != stutter_blocks_.end() &&
              stutter_blocks_.at(previous_block_number).find(previous_block->weight) !=
                  stutter_blocks_.at(previous_block_number).end());
       if (previous_block->IsGenesis() ||
           !stutter_blocks_[previous_block_number][previous_block->weight])
       {
-        tips_[previous_block->body.hash] =
+        tips_[previous_block->hash] =
             Tip{previous_block->total_weight, previous_block->weight, previous_block_number};
         replaced = true;
       }
-      previous_block = GetBlock(previous_block->body.previous_hash);
+      previous_block = GetBlock(previous_block->previous_hash);
       if (!previous_block)
       {
         FETCH_LOG_WARN(LOGGING_NAME, "Main chain failed to replace stutter tip with previous.");
@@ -1610,11 +1600,10 @@
       continue;
     }
     // this hash has no next blocks
-<<<<<<< HEAD
     auto &      block{*block_entry.second};
     BlockWeight total_weight{block.total_weight};
     BlockWeight weight{block.weight};
-    BlockNumber block_number{block.body.block_number};
+    BlockNumber block_number{block.block_number};
 
     // check if block is stutter block and if so loop until a non-stutter block is found and replace
     // as tip
@@ -1627,11 +1616,11 @@
       if (stutter_blocks_[block_number][weight])
       {
         replaced            = false;
-        auto previous_block = GetBlock(block.body.previous_hash);
+        auto previous_block = GetBlock(block.previous_hash);
 
         while (!replaced)
         {
-          BlockNumber previous_block_number = previous_block->body.block_number;
+          BlockNumber previous_block_number = previous_block->block_number;
           assert(stutter_blocks_.find(previous_block_number) != stutter_blocks_.end() &&
                  stutter_blocks_.at(previous_block_number).find(previous_block->weight) !=
                      stutter_blocks_.at(previous_block_number).end());
@@ -1639,13 +1628,13 @@
               !stutter_blocks_[previous_block_number][previous_block->weight])
           {
             block        = *previous_block;
-            hash         = block.body.hash;
+            hash         = block.hash;
             total_weight = block.total_weight;
             weight       = block.weight;
-            block_number = block.body.block_number;
+            block_number = block.block_number;
             replaced     = true;
           }
-          previous_block = GetBlock(previous_block->body.previous_hash);
+          previous_block = GetBlock(previous_block->previous_hash);
           if (!previous_block)
           {
             FETCH_LOG_WARN(LOGGING_NAME, "Main chain failed to replace stutter tip previous");
@@ -1656,20 +1645,6 @@
     }
 
     if (replaced)
-=======
-    auto const &   block{*block_entry.second};
-    const uint64_t total_weight{block.total_weight};
-    const uint64_t weight{block.weight};
-    const uint64_t block_number{block.block_number};
-    new_tips[hash] = Tip{total_weight, weight};
-    // check if this tip is the current heaviest
-    if (total_weight > max_total_weight ||
-        (total_weight == max_total_weight && block_number > max_block_number) ||
-        (total_weight == max_total_weight && block_number == max_block_number &&
-         weight > max_weight) ||
-        (total_weight == max_total_weight && block_number == max_block_number &&
-         weight == max_weight && hash > max_hash))
->>>>>>> a6ba0870
     {
       new_tips[hash] = Tip{total_weight, weight, block_number};
 
