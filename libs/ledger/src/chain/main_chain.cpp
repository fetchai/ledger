--- conflicted
+++ resolved
@@ -1119,7 +1119,6 @@
   assert(block->weight != 0);
   assert(block->total_weight != 0);
   assert(block->body.block_number != 0);
-<<<<<<< HEAD
 
   if (enable_stutter_removal_)
   {
@@ -1144,8 +1143,6 @@
       return false;
     }
   }
-=======
->>>>>>> 83410e71
 
   // remove the tip if exists and add the new one
   tips_.erase(block->body.previous_hash);
@@ -1524,11 +1521,7 @@
   FETCH_LOCK(lock_);
 
   // Tips are hashes of cached non-loose blocks that don't have any forward references
-<<<<<<< HEAD
-  TipsMap   new_tips{};
-=======
   TipsMap   new_tips;
->>>>>>> 83410e71
   uint64_t  max_total_weight{};
   uint64_t  max_weight{};
   uint64_t  max_block_number{};
@@ -1552,7 +1545,6 @@
       continue;
     }
     // this hash has no next blocks
-<<<<<<< HEAD
     auto &   block{*block_entry.second};
     uint64_t total_weight{block.total_weight};
     uint64_t weight{block.weight};
@@ -1584,19 +1576,6 @@
 
     new_tips[hash] = Tip{total_weight, weight, block_number};
 
-    auto const &   block{*block_entry.second};
-<<<<<<< HEAD
-    const BlockWeight total_weight{block.total_weight};
-    const BlockWeight weight{block.weight};
-    const BlockNumber block_number{block.body.block_number};
-    new_tips[hash] = Tip{total_weight, weight};
-
-=======
-    const uint64_t total_weight{block.total_weight};
-    const uint64_t weight{block.weight};
-    const uint64_t block_number{block.body.block_number};
-    new_tips[hash] = Tip{total_weight, weight};
->>>>>>> 83410e71
     // check if this tip is the current heaviest
     if (total_weight > max_total_weight ||
         (total_weight == max_total_weight && block_number > max_block_number) ||
@@ -1618,10 +1597,6 @@
     // finally update the heaviest tip
     heaviest_.total_weight = max_total_weight;
     heaviest_.weight       = max_weight;
-<<<<<<< HEAD
-    heaviest_.block_number = max_block_number;
-=======
->>>>>>> 83410e71
     heaviest_.hash         = max_hash;
     heaviest_.block_number = max_block_number;
     return true;
@@ -1678,10 +1653,6 @@
 
     total_weight = block.total_weight;
     weight       = block.weight;
-<<<<<<< HEAD
-    block_number = block.body.block_number;
-=======
->>>>>>> 83410e71
     hash         = block.body.hash;
     block_number = block.body.block_number;
     updated      = true;
