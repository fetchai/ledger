--- conflicted
+++ resolved
@@ -108,14 +108,8 @@
       assert(tip_it->second->total_weight > block.weight);
       new_tip->total_weight = tip_it->second->total_weight - block.weight;
 
-<<<<<<< HEAD
-  // Add block
-  FETCH_LOG_DEBUG(LOGGING_NAME, "Adding block to chain: ", ToBase64(block.hash()));  
-  block_chain_[block.body.hash] = block;
-=======
       // erase the old tip
       tips_.erase(tip_it);
->>>>>>> d5562578
 
       // add the new tip
       tips_[block.body.previous_hash] = new_tip;
