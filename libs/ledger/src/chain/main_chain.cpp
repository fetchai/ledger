//------------------------------------------------------------------------------
//
//   Copyright 2018-2019 Fetch.AI Limited
//
//   Licensed under the Apache License, Version 2.0 (the "License");
//   you may not use this file except in compliance with the License.
//   You may obtain a copy of the License at
//
//       http://www.apache.org/licenses/LICENSE-2.0
//
//   Unless required by applicable law or agreed to in writing, software
//   distributed under the License is distributed on an "AS IS" BASIS,
//   WITHOUT WARRANTIES OR CONDITIONS OF ANY KIND, either express or implied.
//   See the License for the specific language governing permissions and
//   limitations under the License.
//
//------------------------------------------------------------------------------

#include "bloom_filter/bloom_filter.hpp"
#include "chain/transaction_layout_rpc_serializers.hpp"
#include "core/assert.hpp"
#include "core/byte_array/byte_array.hpp"
#include "core/byte_array/encoders.hpp"
#include "crypto/hash.hpp"
#include "crypto/sha256.hpp"
#include "ledger/chain/block_db_record.hpp"
#include "ledger/chain/main_chain.hpp"
#include "network/generics/milli_timer.hpp"
#include "telemetry/counter.hpp"
#include "telemetry/gauge.hpp"
#include "telemetry/registry.hpp"

#include <algorithm>
#include <cassert>
#include <cstddef>
#include <cstdint>
#include <deque>
#include <stdexcept>
#include <string>
#include <utility>
#include <vector>

using fetch::byte_array::ToBase64;
using fetch::generics::MilliTimer;

namespace fetch {
namespace ledger {

/**
 * Constructs the main chain
 *
 * @param mode Flag to signal which storage mode has been requested
 */
MainChain::MainChain(bool const enable_bloom_filter, Mode mode)
  : bloom_filter_{std::make_unique<BasicBloomFilter>()}
  , enable_bloom_filter_{enable_bloom_filter}
  , bloom_filter_queried_bit_count_(telemetry::Registry::Instance().CreateGauge<std::size_t>(
        "ledger_main_chain_bloom_filter_queried_bit_number",
        "Total number of bits checked during each query to the Ledger Main Chain Bloom filter"))
  , bloom_filter_query_count_(telemetry::Registry::Instance().CreateCounter(
        "ledger_main_chain_bloom_filter_query_total",
        "Total number of queries to the Ledger Main Chain Bloom filter"))
  , bloom_filter_positive_count_(telemetry::Registry::Instance().CreateCounter(
        "ledger_main_chain_bloom_filter_positive_total",
        "Total number of positive queries (false and true) to the Ledger Main Chain Bloom filter"))
  , bloom_filter_false_positive_count_(telemetry::Registry::Instance().CreateCounter(
        "ledger_main_chain_bloom_filter_false_positive_total",
        "Total number of false positive queries to the Ledger Main Chain Bloom filter"))
{
  if (Mode::IN_MEMORY_DB != mode)
  {
    // create the block store
    block_store_ = std::make_unique<BlockStore>();

    RecoverFromFile(mode);
  }

  // create the genesis block and add it to the cache
  auto genesis = CreateGenesisBlock();

  // add the block to the cache
  AddBlockToCache(genesis);

  // add the tip for this block
  AddTip(genesis);
}

MainChain::~MainChain()
{
  if (block_store_)
  {
    block_store_->Flush(false);
  }
}

void MainChain::Reset()
{
  FETCH_LOCK(lock_);

  tips_.clear();
  heaviest_ = HeaviestTip{};
  loose_blocks_.clear();
  block_chain_.clear();
  references_.clear();

  if (block_store_)
  {
    block_store_->New("chain.db", "chain.index.db");
    head_store_.close();
    head_store_.open("chain.head.db",
                     std::ios::binary | std::ios::in | std::ios::out | std::ios::trunc);
  }

  auto genesis = CreateGenesisBlock();

  // add the block to the cache
  AddBlockToCache(genesis);

  // add the tip for this block
  AddTip(genesis);
}

/**
 * Adds a block to the chain
 *
 * @param block The block that will be added to the chain.
 * @return The status enumeration signalling the operation result
 */
BlockStatus MainChain::AddBlock(Block const &blk)
{
  // create a copy of the block
  auto block = std::make_shared<Block>(blk);

  // At this point we assume that the weight has been correctly set by the miner
  block->total_weight = 1;

  auto const status = InsertBlock(block);
  FETCH_LOG_DEBUG(LOGGING_NAME, "New Block: 0x", block->body.hash.ToHex(), " -> ", ToString(status),
                  " (weight: ", block->weight, " total: ", block->total_weight, ")");

  if (status == BlockStatus::ADDED)
  {
    AddBlockToBloomFilter(*block);
  }

  return status;
}

/**
 * Internal: insert a block into the cache maintaining references
 *
 * @param block The block to be cached
 */
void MainChain::CacheBlock(IntBlockPtr const &block) const
{
  ASSERT(static_cast<bool>(block));

  auto hash{block->body.hash};
  auto ret_val{block_chain_.emplace(hash, block)};
  // under all circumstances, it _should_ be a fresh block
  ASSERT(ret_val.second);
  // keep parent-child reference
  references_.emplace(block->body.previous_hash, std::move(hash));
}

/**
 * Internal: erase a block from the cache
 *
 * @param hash The hash of the block to be erased
 * @return amount of blocks erased (1 or 0, if not found)
 */
MainChain::BlockMap::size_type MainChain::UncacheBlock(BlockHash const &hash) const
{
  return block_chain_.erase(hash);
  // references are kept intact while this cache is alive
}

/**
 * Internal: insert a block into the permanent store maintaining references
 *
 * @param block The block to be kept
 */
void MainChain::KeepBlock(IntBlockPtr const &block) const
{
  ASSERT(static_cast<bool>(block));
  ASSERT(static_cast<bool>(block_store_));

  auto const &hash{block->body.hash};

  DbRecord record;

  if (!block->IsGenesis())
  {
    // notify stored parent
    if (block_store_->Get(storage::ResourceID(block->body.previous_hash), record))
    {
      if (record.next_hash != hash)
      {
        record.next_hash = hash;
        block_store_->Set(storage::ResourceID(record.hash()), record);
      }
      // before checking for this block's children in storage, reset next_hash to genesis
      record.next_hash = chain::GENESIS_DIGEST;
    }
  }
  record.block = *block;

  // detect if any of this block's children has somehow made it to the store already
  // TODO(bipll): is this needed?
  auto forward_refs{references_.equal_range(hash)};
  for (auto ref_it{forward_refs.first}; ref_it != forward_refs.second; ++ref_it)
  {
    auto const &child{ref_it->second};
    if (block_store_->Has(storage::ResourceID(child)))
    {
      record.next_hash = child;
      break;
    }
  }

  // now write the block itself; if next_hash is genesis, it will be rewritten later by a child
  block_store_->Set(storage::ResourceID(hash), record);
}

/**
 * Internal: load a block from the permanent store
 *
 * @param[in]  hash The hash of the block to be loaded
 * @param[out] block The location of block
 * @return True iff the block is found in the storage
 */
bool MainChain::LoadBlock(BlockHash const &hash, Block &block, BlockHash *next_hash) const
{
  assert(static_cast<bool>(block_store_));

  DbRecord record;
  if (block_store_->Get(storage::ResourceID(hash), record))
  {
    block = record.block;
    AddBlockToBloomFilter(block);
    if (next_hash != nullptr)
    {
      *next_hash = record.next_hash;
    }

    return true;
  }

  return false;
}

void MainChain::AddBlockToBloomFilter(Block const &block) const
{
  for (auto const &slice : block.body.slices)
  {
    for (auto const &tx : slice)
    {
      bloom_filter_->Add(tx.digest());
    }
  }
}

/**
 * Get the current heaviest block on the chain
 *
 * @return The reference to the heaviest block
 */
MainChain::BlockPtr MainChain::GetHeaviestBlock() const
{
  FETCH_LOCK(lock_);
  auto block_ptr = GetBlock(heaviest_.hash);
  assert(block_ptr);
  return block_ptr;
}

/**
 * Internal: remove the block, and all blocks ahead of it, and references between them, from the
 * cache.
 *
 * @param[in]  hash The hash to be removed
 * @param[out] invalidated_blocks The set of hashes of all the blocks removed by this operation
 * @return The block object itself, already not in the cache
 */
bool MainChain::RemoveTree(BlockHash const &removed_hash, BlockHashSet &invalidated_blocks)
{
  // check if the block is actually found in this chain
  IntBlockPtr root;
  bool        retVal{LookupBlock(removed_hash, root)};
  if (retVal)
  {
    // forget the forward ref to this block from its parent
    auto siblings{references_.equal_range(root->body.previous_hash)};
    for (auto sibling{siblings.first}; sibling != siblings.second; ++sibling)
    {
      if (sibling->second == removed_hash)
      {
        references_.erase(sibling);
        break;
      }
    }
  }

  for (BlockHashes next_gen{removed_hash}; !next_gen.empty();)
  {
    // when next_gen becomes current generation, next generation is clear
    for (auto const &hash : std::exchange(next_gen, BlockHashes{}))
    {
      // mark hash as being invalidated
      invalidated_blocks.insert(hash);

      // first remember to remove all the progeny breadth-first
      // this way any hash that could potentially stem from this one,
      // reference tree-wise, is completely wiped out
      auto children{references_.equal_range(hash)};
      for (auto child{children.first}; child != children.second; ++child)
      {
        next_gen.push_back(child->second);
      }
      references_.erase(children.first, children.second);

      // next, remove the block record from the cache, if found
      if (block_chain_.erase(hash) != 0u)
      {
        retVal = true;
      }
    }
  }

  return retVal;
}

/**
 * Removes the block (and all blocks ahead of it) from the chain.
 *
 * @param hash The hash to be removed
 * @return True if successful, otherwise false
 */
bool MainChain::RemoveBlock(BlockHash const &hash)
{
  FETCH_LOCK(lock_);

  // Step 0. Manually set heaviest to a block we still know is valid
  auto block_before_one_to_del = GetBlock(hash);
  heaviest_                    = HeaviestTip{};
  heaviest_.Update(*block_before_one_to_del);

  // Step 1. Remove this block and the whole its progeny from the cache
  BlockHashSet invalidated_blocks;
  if (!RemoveTree(hash, invalidated_blocks))
  {
    // no blocks were removed during this attempt
    return false;
  }

  // Step 2. Cleanup loose blocks
  for (auto waiting_blocks_it{loose_blocks_.begin()}; waiting_blocks_it != loose_blocks_.end();)
  {
    auto &hash_array{waiting_blocks_it->second};
    // remove entries from the hash array that have been invalidated
    auto cemetery{std::remove_if(hash_array.begin(), hash_array.end(),
                                 [&invalidated_blocks](auto const &hash) {
                                   return invalidated_blocks.find(hash) != invalidated_blocks.end();
                                 })};
    if (cemetery == hash_array.begin())
    {
      // all hashes in this array are invalidated
      waiting_blocks_it = loose_blocks_.erase(waiting_blocks_it);
    }
    else
    {
      // some hashes of this array are still alive
      hash_array.erase(cemetery, hash_array.end());
      ++waiting_blocks_it;
    }
  }

  // Step 3. Since we might have removed a whole series of blocks the tips data structure
  // is likely to have been invalidated. We need to evaluate the changes here
  return ReindexTips();
}

/**
 * Walk the block history starting from the heaviest block
 *
 * @param limit The maximum number of blocks to be returned
 * @return The array of blocks
 * @throws std::runtime_error if a block lookup occurs
 */
MainChain::Blocks MainChain::GetHeaviestChain(uint64_t limit) const
{
  // Note: min needs a reference to something, so this is a workaround since UPPER_BOUND is a
  // constexpr
  limit = std::min(limit, uint64_t{MainChain::UPPER_BOUND});
  MilliTimer myTimer("MainChain::HeaviestChain");

  FETCH_LOCK(lock_);

  return GetChainPreceding(GetHeaviestBlockHash(), limit);
}

/**
 * Walk the block history collecting blocks until either genesis or the block limit is reached
 *
 * @param start The hash of the first block
 * @param limit The maximum number of blocks to be returned
 * @return The array of blocks
 * @throws std::runtime_error if a block lookup occurs
 */
MainChain::Blocks MainChain::GetChainPreceding(BlockHash start, uint64_t limit) const
{
  if (limit == 0)
  {
    return Blocks{};
  }
  limit = std::min(limit, static_cast<uint64_t>(MainChain::UPPER_BOUND));
  MilliTimer myTimer("MainChain::ChainPreceding");

  FETCH_LOCK(lock_);

  Blocks result;

  // look up the heaviest block hash
  for (BlockHash current_hash = std::move(start);
       // exit once we have gathered enough blocks or reached genesis
       result.size() < limit;)
  {
    // look up the block
    auto block = GetBlock(current_hash);
    if (!block)
    {
      FETCH_LOG_ERROR(LOGGING_NAME, "Block lookup failure for block: ", ToBase64(current_hash));
      throw std::runtime_error("Failed to look up block");
    }

    // walk the hash
    bool stop = block->IsGenesis();

    if (!stop)
    {
      current_hash = block->body.previous_hash;
    }

    // update the results
    result.push_back(std::move(block));

    if (stop)
    {
      break;
    }
  }

  return result;
}

/**
 * Walk the block history collecting blocks until either genesis or the block limit is reached.
 * Unlike in GetChainPreceding, positive value in limit indicates forward-travel.
 *
 * @param start The hash of the first block
 * @param limit The maximum number of blocks to be returned, negative for towards genesis, positive
 * for towards tip
 * @return The array of blocks
 * @throws std::runtime_error if a block lookup occurs
 */
MainChain::Blocks MainChain::TimeTravel(BlockHash start, int64_t limit) const
{
  if (limit <= 0)
  {
    return GetChainPreceding(std::move(start), static_cast<uint64_t>(-limit));
  }

  auto const lim =
      static_cast<std::size_t>(std::min(limit, static_cast<int64_t>(MainChain::UPPER_BOUND)));
  MilliTimer myTimer("MainChain::ChainPreceding");

  FETCH_LOCK(lock_);

  Blocks result;

  // look up the heaviest block hash
  Block     block;
  BlockHash next_hash;

  // exit once we have gathered enough blocks or reached genesis
  for (BlockHash current_hash{std::move(start)};
       // check for returned subchain size
       result.size() < lim
       // genesis as the next hash designates the tip of the chain
       && current_hash != chain::GENESIS_DIGEST
       // look up the block in storage
       && LoadBlock(current_hash, block, &next_hash);
       // walk the stack
       current_hash = std::move(next_hash))
  {
    // update the results
    result.push_back(std::make_unique<Block>(block));
  }

  return result;
}

/**
 * Get a common sub tree from the chain.
 *
 * This function will search down both input references input nodes until a common ancestor is
 * found. Once found the blocks from the specified tip that to that common ancestor are returned.
 * Note: untrusted actors should not be allowed to call with the behaviour of returning the oldest
 * block.
 *
 * @param blocks The output list of blocks (from heaviest to lightest)
 * @param tip The tip the output list should start from
 * @param node A node in chain that is searched for
 * @param limit The maximum number of nodes to be returned
 * @param behaviour What to do when the limit is exceeded - either return most or least recent.
 *
 * @return true if successful, otherwise false
 */
bool MainChain::GetPathToCommonAncestor(Blocks &blocks, BlockHash tip, BlockHash node,
                                        uint64_t limit, BehaviourWhenLimit behaviour) const
{
  limit = std::min(limit, uint64_t{MainChain::UPPER_BOUND});
  MilliTimer myTimer("MainChain::GetPathToCommonAncestor", 500);

  FETCH_LOCK(lock_);

  bool success{true};

  // clear the output structure
  blocks.clear();

  BlockPtr left{};
  BlockPtr right{};

  BlockHash left_hash  = std::move(tip);
  BlockHash right_hash = std::move(node);

  std::deque<BlockPtr> res;

  // The algorithm implemented here is effectively a coordinated parallel walk about from the two
  // input tips until the a common ancestor is located.
  for (;;)
  {
    // load up the left side
    if (!left || left->body.hash != left_hash)
    {
      left = GetBlock(left_hash);
      if (!left)
      {
        FETCH_LOG_WARN(LOGGING_NAME, "Unable to look up block (left): ", ToBase64(left_hash));
        success = false;
        break;
      }

      // left side always loaded into output queue as we traverse
      // blocks.push_back(left);
      res.push_back(left);
      bool break_loop = false;

      switch (behaviour)
      {
      case BehaviourWhenLimit::RETURN_LEAST_RECENT:
        if (res.size() > limit)
        {
          res.pop_front();
        }
        break;
      case BehaviourWhenLimit::RETURN_MOST_RECENT:
        if (res.size() >= limit)
        {
          break_loop = true;
        }
        break;
      }

      if (break_loop)
      {
        break;
      }
    }

    // load up the right side
    if (!right || right->body.hash != right_hash)
    {
      right = GetBlock(right_hash);
      if (!right)
      {
        FETCH_LOG_WARN(LOGGING_NAME, "Unable to look up block (right): ", ToBase64(right_hash));
        success = false;
        break;
      }
    }

    FETCH_LOG_DEBUG(LOGGING_NAME, "Left: ", ToBase64(left_hash), " -> ", left->body.block_number,
                    " Right: ", ToBase64(right_hash), " -> ", right->body.block_number);

    if (left_hash == right_hash)
    {
      break;
    }

    if (left->body.block_number <= right->body.block_number)
    {
      right_hash = right->body.previous_hash;
    }

    if (left->body.block_number >= right->body.block_number)
    {
      left_hash = left->body.previous_hash;
    }
  }

  blocks.resize(res.size());
  std::move(res.begin(), res.end(), blocks.begin());

  // If a lookup error has occurred then we do not return anything
  if (!success)
  {
    blocks.clear();
  }

  return success;
}

/**
 * Retrieve a block with a specific hash
 *
 * @param hash The hash being queried
 * @return The a valid shared pointer to the block if found, otherwise an empty pointer
 */
MainChain::BlockPtr MainChain::GetBlock(BlockHash const &hash) const
{
  FETCH_LOCK(lock_);

  BlockPtr output_block{};

  // attempt to look up the block
  auto internal_block = std::make_shared<Block>();
  if (LookupBlock(hash, internal_block))
  {
    // convert the pointer type to per const
    output_block = std::static_pointer_cast<Block const>(internal_block);
  }
  else
  {
    FETCH_LOG_WARN(LOGGING_NAME, "main chain failed to look up block! Hash: ", hash.ToHex());
  }

  return output_block;
}

/**
 * Return a copy of the missing block tips
 *
 * @return A set of tip hashes
 */
MainChain::BlockHashSet MainChain::GetMissingTips() const
{
  FETCH_LOCK(lock_);

  BlockHashSet tips{};
  for (auto const &element : loose_blocks_)
  {
    // tips are blocks that are referenced but we have not seen them yet. Since all loose blocks are
    // stored in the cache, we simply evaluate which of the loose references we do not currently
    // have in the cache
    if (!IsBlockInCache(element.first))
    {
      tips.insert(element.first);
    }
  }

  return tips;
}

/**
 * Retrieve an array of all the missing block hashes
 *
 * @param maximum The specified maximum number of blocks to be returned
 * @return The generated array of missing hashes
 */
MainChain::BlockHashes MainChain::GetMissingBlockHashes(uint64_t limit) const
{
  limit = std::min(limit, uint64_t{MainChain::UPPER_BOUND});
  FETCH_LOCK(lock_);

  BlockHashes results;

  for (auto const &loose_block : loose_blocks_)
  {
    if (limit <= results.size())
    {
      break;
    }
    results.push_back(loose_block.first);
  }

  return results;
}

/**
 * Determine if the chain has missing blocks
 *
 * @return true if the chain is missing blocks, otherwise false
 */
bool MainChain::HasMissingBlocks() const
{
  FETCH_LOCK(lock_);
  return !loose_blocks_.empty();
}

/**
 * Get the set of all the tips
 *
 * @return The set of tip hashes
 */
MainChain::BlockHashSet MainChain::GetTips() const
{
  FETCH_LOCK(lock_);

  BlockHashSet hash_set;
  for (auto const &element : tips_)
  {
    hash_set.insert(element.first);
  }

  return hash_set;
}

/**
 * Internal: Initialise and recover all previous state from the chain
 *
 * @param mode The storage mode for the chain
 */
void MainChain::RecoverFromFile(Mode mode)
{
  // TODO(private issue 667): Complete loading of chain on startup ill-advised

  assert(static_cast<bool>(block_store_));

  FETCH_LOCK(lock_);

  // load the database files
  if (Mode::CREATE_PERSISTENT_DB == mode)
  {
    block_store_->New("chain.db", "chain.index.db");
    head_store_.open("chain.head.db",
                     std::ios::binary | std::ios::in | std::ios::out | std::ios::trunc);
    return;
  }
  if (Mode::LOAD_PERSISTENT_DB == mode)
  {
    block_store_->Load("chain.db", "chain.index.db");
    head_store_.open("chain.head.db", std::ios::binary | std::ios::in | std::ios::out);
  }
  else
  {
    assert(false);
  }

  // load the head block, and attempt verify that this block forms a complete chain to genesis
  IntBlockPtr block = std::make_shared<Block>();
  IntBlockPtr head  = std::make_shared<Block>();

  // retrieve the starting hash
  BlockHash head_block_hash = GetHeadHash();

  bool recovery_complete{false};
  if (!head_block_hash.empty() && LoadBlock(head_block_hash, *block))
  {
    auto block_index = block->body.block_number;

    // Save the head
    head = block;

    // Copy head block so as to walk down the chain
    IntBlockPtr next = std::make_shared<Block>(*block);

    while (LoadBlock(next->body.previous_hash, *next))
    {
      if (next->body.block_number != block_index - 1)
      {
        FETCH_LOG_WARN(LOGGING_NAME,
                       "Discontinuity found when walking main chain during recovery. Current: ",
                       block_index, " prev: ", next->body.block_number, " Resetting");
        break;
      }

      block_index = next->body.block_number;
    }

    if (block_index != 0)
    {
      FETCH_LOG_WARN(LOGGING_NAME,
                     "Failed to walk main chain when recovering from disk. Got as far back as: ",
                     block_index, ". Resetting.");
    }
    else
    {
      FETCH_LOG_INFO(LOGGING_NAME,
                     "Recovering main chain with heaviest block: ", head->body.block_number);

      // Add heaviest to cache
      CacheBlock(head);

      // Update this as our heaviest
      bool const result      = heaviest_.Update(*head);
<<<<<<< HEAD
      tips_[head->body.hash] = Tip{head->total_weight, head->weight};
=======
      tips_[head->body.hash] = Tip{head->total_weight, head->weight, head->body.block_number};
>>>>>>> 83410e71

      if (!result)
      {
        FETCH_LOG_WARN(LOGGING_NAME, "Failed to update heaviest when loading from file.");
      }

      // Sanity check
      uint64_t heaviest_block_num = GetHeaviestBlock()->body.block_number;
      FETCH_LOG_INFO(LOGGING_NAME, "Heaviest block: ", heaviest_block_num);

      DetermineHeaviestTip();
      heaviest_block_num = GetHeaviestBlock()->body.block_number;
      FETCH_LOG_INFO(LOGGING_NAME, "Heaviest block now: ", heaviest_block_num);
      FETCH_LOG_INFO(LOGGING_NAME, "Heaviest block weight: ", GetHeaviestBlock()->total_weight);

      // signal that the recovery was successful
      recovery_complete = true;
    }
  }
  else
  {
    FETCH_LOG_INFO(LOGGING_NAME,
                   "No head block found in chain data store! Resetting chain data store.");
  }

  // Recovering the chain has failed in some way, reset the storage.
  if (!recovery_complete)
  {
    block_store_->New("chain.db", "chain.index.db");

    // reopen the file and clear the contents
    head_store_.close();
    head_store_.open("chain.head.db",
                     std::ios::binary | std::ios::in | std::ios::out | std::ios::trunc);
  }
}

/**
 * Internal: Flush confirmed blocks to disk
 */
void MainChain::WriteToFile()
{
  // look up the heaviest block
  IntBlockPtr block = block_chain_.at(heaviest_.hash);

  // skip if the block store is not persistent
  if (block_store_ && (block->body.block_number >= chain::FINALITY_PERIOD))
  {
    MilliTimer myTimer("MainChain::WriteToFile", 500);

    // Add confirmed blocks to file, minus finality

    // Find the block N back from our heaviest
    bool failed = false;
    for (std::size_t i = 0; i < chain::FINALITY_PERIOD; ++i)
    {
      if (!LookupBlock(block->body.previous_hash, block))
      {
        failed = true;
        break;
      }
    }

    if (failed)
    {
      FETCH_LOG_WARN(LOGGING_NAME,
                     "Failed to walk back the chain when writing to file! Block head: ",
                     block_chain_.at(heaviest_.hash)->body.block_number);
      return;
    }

    // This block will now become the head in our file
    // Corner case - block is genesis
    if (block->IsGenesis())
    {
      FETCH_LOG_DEBUG(LOGGING_NAME, "Writing genesis. ");

      KeepBlock(block);
      SetHeadHash(block->body.hash);
    }
    else
    {
      FETCH_LOG_DEBUG(LOGGING_NAME, "Writing block. ", block->body.block_number);

      // Recover the current head block from the file
      IntBlockPtr current_file_head = std::make_shared<Block>();
      IntBlockPtr block_head        = block;

      LoadBlock(GetHeadHash(), *current_file_head);

      // Now keep adding the block and its prev to the file until we are certain the file contains
      // an unbroken chain. Assuming that the current_file_head is unbroken we can write until we
      // touch it or it's root.
      for (;;)
      {
        KeepBlock(block);

        // Keep the current_file_head one block behind
        while (current_file_head->body.block_number > block->body.block_number - 1)
        {
          LoadBlock(current_file_head->body.previous_hash, *current_file_head);
        }

        // Successful case
        if (current_file_head->body.hash == block->body.previous_hash)
        {
          break;
        }

        // Continue to push previous into file
        LookupBlock(block->body.previous_hash, block);
      }

      // Success - we kept a copy of the new head to write
      SetHeadHash(block_head->body.hash);
    }

    // Clear the block from ram
    FlushBlock(block);

    // Force flush of the file object!
    block_store_->Flush(false);

    // as final step do some sanity checks
    TrimCache();
  }
}

/**
 * Trim the in memory cache
 *
 * Only should be called if the block store is being used
 */
void MainChain::TrimCache()
{
  static const uint64_t CACHE_TRIM_THRESHOLD = 2 * chain::FINALITY_PERIOD;
  assert(static_cast<bool>(block_store_));

  MilliTimer myTimer("MainChain::TrimCache");

  FETCH_LOCK(lock_);

  uint64_t const heaviest_block_num = GetHeaviestBlock()->body.block_number;

  if (CACHE_TRIM_THRESHOLD < heaviest_block_num)
  {
    uint64_t const trim_threshold = heaviest_block_num - CACHE_TRIM_THRESHOLD;

    // Loop through the block chain store looking for blocks which are outside of our finality
    // period. This is needed to ensure that the block chain map does not grow forever
    auto chain_it = block_chain_.begin();
    while (chain_it != block_chain_.end())
    {
      auto const &block = chain_it->second->body;

      if (trim_threshold >= block.block_number)
      {
        FETCH_LOG_INFO(LOGGING_NAME, "Removing loose block: 0x", block.hash.ToHex());

        // remove the entry from the tips map
        tips_.erase(block.hash);

        // remove any reference in the loose map
        auto loose_it = loose_blocks_.find(block.previous_hash);
        if (loose_it != loose_blocks_.end())
        {
          // remove the hash from the list
          loose_it->second.remove(block.hash);

          // if, as a result, the list is empty then also remove the entry from the loose blocks
          if (loose_it->second.empty())
          {
            loose_blocks_.erase(loose_it);
          }
        }

        // remove the entry from the main block chain
        chain_it = block_chain_.erase(chain_it);
      }
      else
      {
        // normal case advance to the next one
        ++chain_it;
      }
    }
  }

  // Debug and sanity check
  auto loose_it = loose_blocks_.begin();
  while (loose_it != loose_blocks_.end())
  {
    FETCH_LOG_DEBUG(LOGGING_NAME, "Cleaning loose map entry: ", loose_it->first.ToBase64());

    if (loose_it->second.empty())
    {
      loose_it = loose_blocks_.erase(loose_it);
    }
    else
    {
      ++loose_it;
    }
  }
}

/**
 * Internal: Remove the block from the cache and remove any tips
 *
 * @param block The block to be flushed
 */
void MainChain::FlushBlock(IntBlockPtr const &block)
{
  // remove the block from the block map
  UncacheBlock(block->body.hash);

  // remove the block hash from the tips
  tips_.erase(block->body.hash);
}

// We have added a non-loose block. It is then safe to lock the loose blocks map and
// walk through it adding the blocks, so long as we do breadth first search (!!)
void MainChain::CompleteLooseBlocks(IntBlockPtr const &block)
{
  FETCH_LOCK(lock_);

  // Determine if this block is actually a loose block, if it isn't exit immediately
  auto it = loose_blocks_.find(block->body.hash);
  if (it == loose_blocks_.end())
  {
    return;
  }

  // At this point we are sure that the current block is one of the missing blocks we are after

  // Extract the list of blocks that are waiting on this block
  BlockHashList blocks_to_add = std::move(it->second);
  loose_blocks_.erase(it);

  FETCH_LOG_DEBUG(LOGGING_NAME, blocks_to_add.size(), " are resolved from 0x",
                  block->body.hash.ToHex());

  while (!blocks_to_add.empty())
  {
    BlockHashList next_blocks_to_add{};

    // This is the breadth-first search, for each block to add, add it, next_blocks_to_add will
    // get pushed with the next layer of blocks
    for (auto const &hash : blocks_to_add)
    {
      // This should be guaranteed safe
      IntBlockPtr add_block = block_chain_.at(hash);  // TODO(EJF): What happens when this fails

      // This won't re-call this function due to the flag
      InsertBlock(add_block, false);

      // The added block was not loose. Continue to clear
      auto const it2 = loose_blocks_.find(add_block->body.hash);
      if (it2 != loose_blocks_.end())
      {
        // add all the items to the next list
        next_blocks_to_add.splice(next_blocks_to_add.end(), it2->second);

        // remove the list from the blocks list
        loose_blocks_.erase(it2);
      }
    }

    blocks_to_add = std::move(next_blocks_to_add);
  }
}

/**
 * Records the input block as loose
 *
 * @param block The reference to the block being marked as loose
 */
void MainChain::RecordLooseBlock(IntBlockPtr const &block)
{
  FETCH_LOCK(lock_);

  // Get vector of waiting blocks and push ours on
  auto &waiting_blocks = loose_blocks_[block->body.previous_hash];
  waiting_blocks.push_back(block->body.hash);

  assert(block->is_loose);
  CacheBlock(block);
}

/**
 * Update tips (including the heaviest) if necessary
 *
 * @param block The current block
 * @param prev_block The previous block
 * @return true if the heaviest tip was advanced, otherwise false
 */
bool MainChain::UpdateTips(IntBlockPtr const &block)
{
  assert(!block->is_loose);
  assert(block->weight != 0);
  assert(block->total_weight != 0);
  assert(block->body.block_number != 0);

  // remove the tip if exists and add the new one
  tips_.erase(block->body.previous_hash);
<<<<<<< HEAD
  tips_[block->body.hash] = Tip{block->total_weight, block->weight};
=======
  tips_[block->body.hash] = Tip{block->total_weight, block->weight, block->body.block_number};
>>>>>>> 83410e71

  // attempt to update the heaviest tip
  return heaviest_.Update(*block);
}

/**
 * Internal: Insert the block into the cache
 *
 * @param block The block to be inserted
 * @param evaluate_loose_blocks Flag to signal if the loose blocks should be evaluated
 * @return
 */
BlockStatus MainChain::InsertBlock(IntBlockPtr const &block, bool evaluate_loose_blocks)
{
  assert(!block->body.previous_hash.empty());

  MilliTimer myTimer("MainChain::InsertBlock", 500);

  FETCH_LOCK(lock_);

  if (block->body.hash.empty())
  {
    FETCH_LOG_WARN(LOGGING_NAME, "Block discard due to lack of digest");
    return BlockStatus::INVALID;
  }

  if (block->body.hash == block->body.previous_hash)
  {
    FETCH_LOG_WARN(LOGGING_NAME, "Block discard due to invalid digests");
    return BlockStatus::INVALID;
  }

  // Assume for the moment that this block is not loose. The validity of this statement will be
  // checked below
  block->is_loose = false;

  IntBlockPtr prev_block{};
  if (evaluate_loose_blocks)  // normal case - not being called from inside CompleteLooseBlocks
  {
    // First check if block already exists (not checking in object store)
    if (IsBlockInCache(block->body.hash))
    {
      FETCH_LOG_DEBUG(LOGGING_NAME, "Attempting to add already seen block");
      return BlockStatus::DUPLICATE;
    }

    // Determine if the block is present in the cache
    if (LookupBlock(block->body.previous_hash, prev_block))
    {
      // TODO(EJF): Add check to validate the block number (it is relied on heavily now)
      if (block->body.block_number != (prev_block->body.block_number + 1))
      {
        FETCH_LOG_INFO(LOGGING_NAME, "Block 0x", block->body.hash.ToHex(),
                       " has invalid block number");
        return BlockStatus::INVALID;
      }

      // Also a loose block if it points to a loose block
      if (prev_block->is_loose)
      {
        // since we are connecting to loose block, by definition this block is also loose
        block->is_loose = true;

        FETCH_LOG_DEBUG(LOGGING_NAME, "Block connects to loose block");
      }
    }
    else
    {
      // This is the normal case where we do not have a previous hash
      block->is_loose = true;

      FETCH_LOG_DEBUG(LOGGING_NAME, "Previous block not found: ",
                      byte_array::ToBase64(block->body.previous_hash));
    }
  }
  else  // special case - being called from inside CompleteLooseBlocks
  {
    // This branch is a small optimisation since loose / missing blocks are not flushed to disk

    if (!LookupBlockFromCache(block->body.previous_hash, prev_block))
    {
      // This is currently only called from inside CompleteLooseBlocks and it is invariant on the
      // return value. For completeness this block is however loose because the parent can not be
      // located.
      return BlockStatus::LOOSE;
    }
  }

  if (block->is_loose)
  {
    // record the block as loose
    RecordLooseBlock(block);
    return BlockStatus::LOOSE;
  }

  // we expect only non-loose blocks here
  assert(!block->is_loose);

  // by definition this also means we expect blocks to have a valid parent block too
  assert(static_cast<bool>(prev_block));

  // update the final (total) weight for this block
  block->total_weight = prev_block->total_weight + block->weight;

  // At this point we can proceed knowing that the block is building upon existing tip

  // At this point we have a new block with a prev that's known and not loose. Update tips
  bool const heaviest_advanced = UpdateTips(block);

  // Add block
  FETCH_LOG_DEBUG(LOGGING_NAME, "Adding block to chain: 0x", block->body.hash.ToHex());
  AddBlockToCache(block);

  // If the heaviest branch has been updated we should determine if any blocks should be flushed
  // to disk
  if (heaviest_advanced)
  {
    WriteToFile();
  }

  // Now we're done, it's possible this added block completed some loose blocks.
  if (evaluate_loose_blocks)
  {
    CompleteLooseBlocks(block);
  }

  return BlockStatus::ADDED;
}

/**
 * Attempt to look up a block.
 *
 * The search is performed initially on the in memory cache and then if this fails the persistent
 * disk storage is searched
 *
 * @param hash The hash of the block to search for
 * @param block The output block to be populated
 * @param add_to_cache Whether to add to the cache as it is recent
 *
 * @return true if successful, otherwise false
 */
bool MainChain::LookupBlock(BlockHash const &hash, IntBlockPtr &block, bool add_to_cache) const
{
  return LookupBlockFromCache(hash, block) || LookupBlockFromStorage(hash, block, add_to_cache);
}

/**
 * Attempt to locate a block stored in the im memory cache
 *
 * @param hash The hash of the block to search for
 * @param block The output block to be populated
 * @return true if successful, otherwise false
 */
bool MainChain::LookupBlockFromCache(BlockHash const &hash, IntBlockPtr &block) const
{
  bool success{false};

  FETCH_LOCK(lock_);

  // perform the lookup
  auto const it = block_chain_.find(hash);
  if ((block_chain_.end() != it))
  {
    block   = it->second;
    success = true;
  }

  return success;
}

/**
 * Attempt to locate a block stored in the persistent object store
 *
 * @param hash The hash of the block to search for
 * @param block The output block to be populated
 * @return true if successful, otherwise false
 */
bool MainChain::LookupBlockFromStorage(BlockHash const &hash, IntBlockPtr &block,
                                       bool add_to_cache) const
{
  bool success{false};

  if (block_store_)
  {
    // create the output block
    auto output_block = std::make_shared<Block>();

    // attempt to read the block from the storage engine
    success = LoadBlock(hash, *output_block);

    if (success)
    {
      // hash not serialised, needs to be recomputed
      output_block->UpdateDigest();

      // add the newly loaded block to the cache (if required)
      if (add_to_cache)
      {
        AddBlockToCache(output_block);
      }

      // update the returned shared pointer
      block = output_block;
    }
  }

  return success;
}

/**
 * No Locking: Determine is a specified block is in the cache
 *
 * @param hash The hash to query
 * @return true if the block is present, otherwise false
 */
bool MainChain::IsBlockInCache(BlockHash const &hash) const
{
  return block_chain_.find(hash) != block_chain_.end();
}

/**
 * Add the block to the cache as a non-loose block
 *
 * @param block The block to be written into the cache
 */
void MainChain::AddBlockToCache(IntBlockPtr const &block) const
{
  block->is_loose = false;

  if (!IsBlockInCache(block->body.hash))
  {
    // add the item to the block chain storage
    CacheBlock(block);
  }
}

/**
 * Adds a new tip for the given block
 *
 * @param block The block for the tip to be created from
 */
bool MainChain::AddTip(IntBlockPtr const &block)
{
  FETCH_LOCK(lock_);

  // record the tip weight
<<<<<<< HEAD
  tips_[block->body.hash] = Tip{block->total_weight, block->weight};
=======
  tips_[block->body.hash] = Tip{block->total_weight, block->weight, block->body.block_number};
>>>>>>> 83410e71

  return DetermineHeaviestTip();
}

/**
 * Evaluate the current set of tips in the chain and determine which of them is the heaviest
 *
 * @return true if successful, otherwise false
 */
bool MainChain::DetermineHeaviestTip()
{
  FETCH_LOCK(lock_);

  if (!tips_.empty())
  {
    // find the heaviest item in our tip selection
    auto it = std::max_element(
        tips_.begin(), tips_.end(), [](TipsMap::value_type const &a, TipsMap::value_type const &b) {
          auto        a_total_weight{a.second.total_weight}, b_total_weight{b.second.total_weight};
          auto const &a_hash{a.first}, &b_hash{b.first};
          auto        a_weight{a.second.weight}, b_weight{b.second.weight};
<<<<<<< HEAD

          // The weight, which is related to the rank of the miner producing the block is used here
          // to tie break chains with equivalent total weight, choosing the weight of the tips as a
          // tiebreaker. This is important for consensus.
          return a_total_weight < b_total_weight ||
                 (a_total_weight == b_total_weight && a_weight < b_weight) ||
                 (a_total_weight == b_total_weight && a_weight == b_weight && a_hash < b_hash);
=======
          auto        a_height{a.second.block_number}, b_height{b.second.block_number};

          // Tips are selected based on the following priority of properties:
          // 1. total weight
          // 2. block number (long chain)
          // 3. weight, which is related to the rank of the miner producing the block
          // 4. hash - note this case should never be required if stutter blocks are removed from
          // tips
          //
          // Chains of equivalent total weight and length are tie-broken, choosing the weight of the
          // tips as a tiebreaker. This is important for consensus.
          return a_total_weight < b_total_weight ||
                 (a_total_weight == b_total_weight && a_height < b_height) ||
                 (a_total_weight == b_total_weight && a_height == b_height &&
                  a_weight < b_weight) ||
                 (a_total_weight == b_total_weight && a_height == b_height &&
                  a_weight == b_weight && a_hash < b_hash);
>>>>>>> 83410e71
        });

    // update the heaviest
    heaviest_.hash         = it->first;
    heaviest_.weight       = it->second.weight;
    heaviest_.total_weight = it->second.total_weight;
<<<<<<< HEAD
=======
    heaviest_.block_number = it->second.block_number;
>>>>>>> 83410e71
    return true;
  }

  return false;
}

/**
 * Reindex the tips
 *
 * This is a currently an expensive operation which will scale in the order N(1 + logN) in the worst
 * case.
 *
 * @return true if successful, otherwise false
 */
bool MainChain::ReindexTips()
{
  FETCH_LOCK(lock_);

  // Tips are hashes of cached non-loose blocks that don't have any forward references
  TipsMap   new_tips;
  uint64_t  max_total_weight{};
  uint64_t  max_weight{};
  uint64_t  max_block_number{};
  BlockHash max_hash;

  for (auto const &block_entry : block_chain_)
  {
    if (block_entry.second->is_loose)
    {
      continue;
    }
    auto const &hash{block_entry.first};
    // check if this has has any live forward reference
    auto children{references_.equal_range(hash)};
    auto child{std::find_if(children.first, children.second, [this](auto const &ref) {
      return block_chain_.find(ref.second) != block_chain_.end();
    })};
    if (child != children.second)
    {
      // then it's not a tip
      continue;
    }
    // this hash has no next blocks
    auto const &   block{*block_entry.second};
    const uint64_t total_weight{block.total_weight};
    const uint64_t weight{block.weight};
<<<<<<< HEAD
    new_tips[hash] = Tip{total_weight, weight};
    // check if this tip is the current heaviest
    if (total_weight > max_total_weight ||
        (total_weight == max_total_weight && weight > max_weight) ||
        (total_weight == max_total_weight && weight == max_weight && hash > max_hash))
=======
    const uint64_t block_number{block.body.block_number};
    new_tips[hash] = Tip{total_weight, weight};
    // check if this tip is the current heaviest
    if (total_weight > max_total_weight ||
        (total_weight == max_total_weight && block_number > max_block_number) ||
        (total_weight == max_total_weight && block_number == max_block_number &&
         weight > max_weight) ||
        (total_weight == max_total_weight && block_number == max_block_number &&
         weight == max_weight && hash > max_hash))
>>>>>>> 83410e71
    {
      max_total_weight = total_weight;
      max_weight       = weight;
      max_hash         = hash;
<<<<<<< HEAD
=======
      max_block_number = block_number;
>>>>>>> 83410e71
    }
  }
  tips_ = std::move(new_tips);

  if (!tips_.empty())
  {
    // finally update the heaviest tip
    heaviest_.total_weight = max_total_weight;
    heaviest_.weight       = max_weight;
    heaviest_.hash         = max_hash;
<<<<<<< HEAD
=======
    heaviest_.block_number = max_block_number;
>>>>>>> 83410e71
    return true;
  }

  return false;
}

/**
 * Create the initial genesis block
 * @return The generated block
 */
MainChain::IntBlockPtr MainChain::CreateGenesisBlock()
{
  auto genesis                = std::make_shared<Block>();
  genesis->body.previous_hash = chain::GENESIS_DIGEST;
  genesis->body.merkle_hash   = chain::GENESIS_MERKLE_ROOT;
  genesis->body.miner         = chain::Address{crypto::Hash<crypto::SHA256>("")};
  genesis->is_loose           = false;
  genesis->UpdateDigest();

  return genesis;
}

/**
 * Gets the current hash of the heaviest chain
 *
 * @return The heaviest chain hash
 */
MainChain::BlockHash MainChain::GetHeaviestBlockHash() const
{
  FETCH_LOCK(lock_);
  return heaviest_.hash;
}

/**
 * Determines if the new block is the heaviest and if so updates its internal state
 *
 * @param block The candidate block being evaluated
 * @return true if the heaviest tip was updated, otherwise false
 */
bool MainChain::HeaviestTip::Update(Block const &block)
{
  bool updated{false};

  if ((block.total_weight > total_weight) ||
<<<<<<< HEAD
      ((block.total_weight == total_weight) && (block.weight > weight)) ||
      ((block.total_weight == total_weight) && (block.weight == weight) &&
       (block.body.hash > hash)))
=======
      (block.total_weight == total_weight && block.body.block_number > block_number) ||
      (block.total_weight == total_weight && block.body.block_number == block_number &&
       block.weight > weight) ||
      (block.total_weight == total_weight && block.body.block_number == block_number &&
       block.weight == weight && block.body.hash > hash))
>>>>>>> 83410e71
  {
    FETCH_LOG_DEBUG(LOGGING_NAME, "New heaviest tip: 0x", block.body.hash.ToHex());

    total_weight = block.total_weight;
    weight       = block.weight;
    hash         = block.body.hash;
<<<<<<< HEAD
=======
    block_number = block.body.block_number;
>>>>>>> 83410e71
    updated      = true;
  }

  return updated;
}

MainChain::BlockHash MainChain::GetHeadHash()
{
  byte_array::ByteArray buffer;

  // determine is the hash has already been stored once
  head_store_.seekg(0, std::ios::end);
  auto const file_size = head_store_.tellg();

  if (file_size == 32)
  {
    buffer.Resize(32);

    // return to the beginning and overwrite the hash
    head_store_.seekg(0);
    head_store_.read(reinterpret_cast<char *>(buffer.pointer()),
                     static_cast<std::streamsize>(buffer.size()));
  }

  return {buffer};
}

void MainChain::SetHeadHash(BlockHash const &hash)
{
  assert(hash.size() == 32);

  // move to the beginning of the file and write out the hash
  head_store_.seekp(0);
  head_store_.write(reinterpret_cast<char const *>(hash.pointer()),
                    static_cast<std::streamsize>(hash.size()));
}

/**
 * Strip transactions in container that already exist in the blockchain
 *
 * @param: starting_hash Block to start looking downwards from
 * @tparam: transaction The set of transaction to be filtered
 *
 * @return: bool whether the starting hash referred to a valid block on a valid chain
 */
DigestSet MainChain::DetectDuplicateTransactions(BlockHash const &starting_hash,
                                                 DigestSet const &transactions) const
{
  MilliTimer const timer{"DuplicateTransactionsCheck", 100};

  FETCH_LOG_DEBUG(LOGGING_NAME, "Starting TX uniqueness verify");

  IntBlockPtr block;
  if (!LookupBlock(starting_hash, block, false) || block->is_loose)
  {
    FETCH_LOG_WARN(LOGGING_NAME, "TX uniqueness verify on bad block hash");
    return {};
  }

  DigestSet potential_duplicates{};
  for (auto const &digest : transactions)
  {

    std::pair<bool, std::size_t> const result = bloom_filter_->Match(digest);
    bloom_filter_queried_bit_count_->set(result.second);
    if (result.first)
    {
      bloom_filter_positive_count_->increment();
      potential_duplicates.insert(digest);
    }
    bloom_filter_query_count_->increment();
  }

  auto search_chain_for_duplicates =
      [this, block](DigestSet const &transaction_digests) mutable -> DigestSet {
    DigestSet duplicates{};
    for (;;)
    {
      // Traversing the chain fully is costly: break out early if we know the transactions are all
      // duplicated (or both sets are empty)
      if (transaction_digests.size() == duplicates.size())
      {
        break;
      }

      for (auto const &slice : block->body.slices)
      {
        for (auto const &tx : slice)
        {
          if (transaction_digests.find(tx.digest()) != transaction_digests.end())
          {
            duplicates.insert(tx.digest());
          }
        }
      }

      // exit the loop once we can no longer find the block
      if (!LookupBlock(block->body.previous_hash, block, false))
      {
        break;
      }
    }

    return duplicates;
  };

  DigestSet const duplicates =
      search_chain_for_duplicates(enable_bloom_filter_ ? potential_duplicates : transactions);

  auto const false_positives = potential_duplicates.size() - duplicates.size();

  bloom_filter_false_positive_count_->add(false_positives);

  if (bloom_filter_->ReportFalsePositives(false_positives))
  {
    FETCH_LOG_INFO(LOGGING_NAME, "Bloom filter false positive rate exceeded threshold");
  }

  return duplicates;
}

constexpr char const *ToString(BlockStatus status)
{
  switch (status)
  {
  case BlockStatus::ADDED:
    return "Added";
  case BlockStatus::LOOSE:
    return "Loose";
  case BlockStatus::DUPLICATE:
    return "Duplicate";
  case BlockStatus::INVALID:
    return "Invalid";
  }
}

}  // namespace ledger
}  // namespace fetch<|MERGE_RESOLUTION|>--- conflicted
+++ resolved
@@ -804,11 +804,7 @@
 
       // Update this as our heaviest
       bool const result      = heaviest_.Update(*head);
-<<<<<<< HEAD
-      tips_[head->body.hash] = Tip{head->total_weight, head->weight};
-=======
       tips_[head->body.hash] = Tip{head->total_weight, head->weight, head->body.block_number};
->>>>>>> 83410e71
 
       if (!result)
       {
@@ -1112,11 +1108,7 @@
 
   // remove the tip if exists and add the new one
   tips_.erase(block->body.previous_hash);
-<<<<<<< HEAD
-  tips_[block->body.hash] = Tip{block->total_weight, block->weight};
-=======
   tips_[block->body.hash] = Tip{block->total_weight, block->weight, block->body.block_number};
->>>>>>> 83410e71
 
   // attempt to update the heaviest tip
   return heaviest_.Update(*block);
@@ -1363,11 +1355,7 @@
   FETCH_LOCK(lock_);
 
   // record the tip weight
-<<<<<<< HEAD
-  tips_[block->body.hash] = Tip{block->total_weight, block->weight};
-=======
   tips_[block->body.hash] = Tip{block->total_weight, block->weight, block->body.block_number};
->>>>>>> 83410e71
 
   return DetermineHeaviestTip();
 }
@@ -1389,15 +1377,6 @@
           auto        a_total_weight{a.second.total_weight}, b_total_weight{b.second.total_weight};
           auto const &a_hash{a.first}, &b_hash{b.first};
           auto        a_weight{a.second.weight}, b_weight{b.second.weight};
-<<<<<<< HEAD
-
-          // The weight, which is related to the rank of the miner producing the block is used here
-          // to tie break chains with equivalent total weight, choosing the weight of the tips as a
-          // tiebreaker. This is important for consensus.
-          return a_total_weight < b_total_weight ||
-                 (a_total_weight == b_total_weight && a_weight < b_weight) ||
-                 (a_total_weight == b_total_weight && a_weight == b_weight && a_hash < b_hash);
-=======
           auto        a_height{a.second.block_number}, b_height{b.second.block_number};
 
           // Tips are selected based on the following priority of properties:
@@ -1415,17 +1394,13 @@
                   a_weight < b_weight) ||
                  (a_total_weight == b_total_weight && a_height == b_height &&
                   a_weight == b_weight && a_hash < b_hash);
->>>>>>> 83410e71
         });
 
     // update the heaviest
     heaviest_.hash         = it->first;
     heaviest_.weight       = it->second.weight;
     heaviest_.total_weight = it->second.total_weight;
-<<<<<<< HEAD
-=======
     heaviest_.block_number = it->second.block_number;
->>>>>>> 83410e71
     return true;
   }
 
@@ -1472,13 +1447,6 @@
     auto const &   block{*block_entry.second};
     const uint64_t total_weight{block.total_weight};
     const uint64_t weight{block.weight};
-<<<<<<< HEAD
-    new_tips[hash] = Tip{total_weight, weight};
-    // check if this tip is the current heaviest
-    if (total_weight > max_total_weight ||
-        (total_weight == max_total_weight && weight > max_weight) ||
-        (total_weight == max_total_weight && weight == max_weight && hash > max_hash))
-=======
     const uint64_t block_number{block.body.block_number};
     new_tips[hash] = Tip{total_weight, weight};
     // check if this tip is the current heaviest
@@ -1488,15 +1456,11 @@
          weight > max_weight) ||
         (total_weight == max_total_weight && block_number == max_block_number &&
          weight == max_weight && hash > max_hash))
->>>>>>> 83410e71
     {
       max_total_weight = total_weight;
       max_weight       = weight;
       max_hash         = hash;
-<<<<<<< HEAD
-=======
       max_block_number = block_number;
->>>>>>> 83410e71
     }
   }
   tips_ = std::move(new_tips);
@@ -1507,10 +1471,7 @@
     heaviest_.total_weight = max_total_weight;
     heaviest_.weight       = max_weight;
     heaviest_.hash         = max_hash;
-<<<<<<< HEAD
-=======
     heaviest_.block_number = max_block_number;
->>>>>>> 83410e71
     return true;
   }
 
@@ -1555,27 +1516,18 @@
   bool updated{false};
 
   if ((block.total_weight > total_weight) ||
-<<<<<<< HEAD
-      ((block.total_weight == total_weight) && (block.weight > weight)) ||
-      ((block.total_weight == total_weight) && (block.weight == weight) &&
-       (block.body.hash > hash)))
-=======
       (block.total_weight == total_weight && block.body.block_number > block_number) ||
       (block.total_weight == total_weight && block.body.block_number == block_number &&
        block.weight > weight) ||
       (block.total_weight == total_weight && block.body.block_number == block_number &&
        block.weight == weight && block.body.hash > hash))
->>>>>>> 83410e71
   {
     FETCH_LOG_DEBUG(LOGGING_NAME, "New heaviest tip: 0x", block.body.hash.ToHex());
 
     total_weight = block.total_weight;
     weight       = block.weight;
     hash         = block.body.hash;
-<<<<<<< HEAD
-=======
     block_number = block.body.block_number;
->>>>>>> 83410e71
     updated      = true;
   }
 
