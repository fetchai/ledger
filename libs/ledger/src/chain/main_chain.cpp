//------------------------------------------------------------------------------
//
//   Copyright 2018-2019 Fetch.AI Limited
//
//   Licensed under the Apache License, Version 2.0 (the "License");
//   you may not use this file except in compliance with the License.
//   You may obtain a copy of the License at
//
//       http://www.apache.org/licenses/LICENSE-2.0
//
//   Unless required by applicable law or agreed to in writing, software
//   distributed under the License is distributed on an "AS IS" BASIS,
//   WITHOUT WARRANTIES OR CONDITIONS OF ANY KIND, either express or implied.
//   See the License for the specific language governing permissions and
//   limitations under the License.
//
//------------------------------------------------------------------------------

#include "core/assert.hpp"
#include "core/bloom_filter.hpp"
#include "core/byte_array/byte_array.hpp"
#include "core/byte_array/encoders.hpp"
#include "crypto/hash.hpp"
#include "crypto/sha256.hpp"
#include "ledger/chain/main_chain.hpp"
#include "ledger/chain/transaction_layout_rpc_serializers.hpp"
#include "network/generics/milli_timer.hpp"
#include "telemetry/counter.hpp"
#include "telemetry/gauge.hpp"
#include "telemetry/registry.hpp"

#include <algorithm>
#include <cassert>
#include <cstddef>
#include <cstdint>
#include <deque>
#include <stdexcept>
#include <string>
#include <utility>
#include <vector>

using fetch::byte_array::ToBase64;
using fetch::generics::MilliTimer;

namespace fetch {
namespace ledger {

/**
 * Constructs the main chain
 *
 * @param mode Flag to signal which storage mode has been requested
 */
MainChain::MainChain(bool const enable_bloom_filter, Mode mode)
  : bloom_filter_{std::make_unique<BasicBloomFilter>()}
  , enable_bloom_filter_{enable_bloom_filter}
  , bloom_filter_queried_bit_count_(telemetry::Registry::Instance().CreateGauge<std::size_t>(
        "ledger_main_chain_bloom_filter_queried_bit_number",
        "Total number of bits checked during each query to the Ledger Main Chain Bloom filter"))
  , bloom_filter_query_count_(telemetry::Registry::Instance().CreateCounter(
        "ledger_main_chain_bloom_filter_query_total",
        "Total number of queries to the Ledger Main Chain Bloom filter"))
  , bloom_filter_positive_count_(telemetry::Registry::Instance().CreateCounter(
        "ledger_main_chain_bloom_filter_positive_total",
        "Total number of positive queries (false and true) to the Ledger Main Chain Bloom filter"))
  , bloom_filter_false_positive_count_(telemetry::Registry::Instance().CreateCounter(
        "ledger_main_chain_bloom_filter_false_positive_total",
        "Total number of false positive queries to the Ledger Main Chain Bloom filter"))
{
  if (Mode::IN_MEMORY_DB != mode)
  {
    // create the block store
    block_store_ = std::make_unique<BlockStore>();

    RecoverFromFile(mode);
  }

  // create the genesis block and add it to the cache
  auto genesis = CreateGenesisBlock();

  // add the block to the cache
  AddBlockToCache(genesis);

  // add the tip for this block
  AddTip(genesis);
}

MainChain::~MainChain()
{
  if (block_store_)
  {
    block_store_->Flush(false);
  }
}

void MainChain::Reset()
{
  FETCH_LOCK(lock_);

  tips_.clear();
  heaviest_ = HeaviestTip{};
  loose_blocks_.clear();
  block_chain_.clear();
  references_.clear();

  if (block_store_)
  {
    block_store_->New("chain.db", "chain.index.db");
    head_store_.close();
    head_store_.open("chain.head.db",
                     std::ios::binary | std::ios::in | std::ios::out | std::ios::trunc);
  }

  auto genesis = CreateGenesisBlock();

  // add the block to the cache
  AddBlockToCache(genesis);

  // add the tip for this block
  AddTip(genesis);
}

/**
 * Adds a block to the chain
 *
 * @param block The block that will be added to the chain.
 * @return The status enumeration signalling the operation result
 */
BlockStatus MainChain::AddBlock(Block const &blk)
{
  // create a copy of the block
  auto block = std::make_shared<Block>(blk);

  // At this point we assume that the weight has been correctly set by the miner
  block->total_weight = 1;

  auto const status = InsertBlock(block);
  FETCH_LOG_DEBUG(LOGGING_NAME, "New Block: 0x", block->body.hash.ToHex(), " -> ", ToString(status),
                  " (weight: ", block->weight, " total: ", block->total_weight, ")");

  if (status == BlockStatus::ADDED)
  {
    AddBlockToBloomFilter(*block);
  }

  return status;
}

/**
 * Internal: insert a block into the cache maintaining references
 *
 * @param block The block to be cached
 */
void MainChain::CacheBlock(IntBlockPtr const &block) const
{
  ASSERT(static_cast<bool>(block));

  auto hash{block->body.hash};
  auto ret_val{block_chain_.emplace(hash, block)};
  // under all circumstances, it _should_ be a fresh block
  ASSERT(ret_val.second);
  // keep parent-child reference
  references_.emplace(block->body.previous_hash, std::move(hash));
}

/**
 * Internal: erase a block from the cache
 *
 * @param hash The hash of the block to be erased
 * @return amount of blocks erased (1 or 0, if not found)
 */
MainChain::BlockMap::size_type MainChain::UncacheBlock(BlockHash const &hash) const
{
  return block_chain_.erase(hash);
  // references are kept intact while this cache is alive
}

/**
 * Internal: insert a block into the permanent store maintaining references
 *
 * @param block The block to be kept
 */
void MainChain::KeepBlock(IntBlockPtr const &block) const
{
  ASSERT(static_cast<bool>(block));
  ASSERT(static_cast<bool>(block_store_));

  auto const &hash{block->body.hash};

  DbRecord record;

  if (block->body.previous_hash != GENESIS_DIGEST)
  {
    // notify stored parent
    if (block_store_->Get(storage::ResourceID(block->body.previous_hash), record))
    {
      if (record.next_hash != hash)
      {
        record.next_hash = hash;
        block_store_->Set(storage::ResourceID(record.hash()), record);
      }
      // before checking for this block's children in storage, reset next_hash to genesis
      record.next_hash = GENESIS_DIGEST;
    }
  }
  record.block = *block;

  // detect if any of this block's children has somehow made it to the store already
  // TODO(bipll): is this needed?
  auto forward_refs{references_.equal_range(hash)};
  for (auto ref_it{forward_refs.first}; ref_it != forward_refs.second; ++ref_it)
  {
    auto const &child{ref_it->second};
    if (block_store_->Has(storage::ResourceID(child)))
    {
      record.next_hash = child;
      break;
    }
  }

  // now write the block itself; if next_hash is genesis, it will be rewritten later by a child
  block_store_->Set(storage::ResourceID(hash), record);
}

/**
 * Internal: load a block from the permanent store
 *
 * @param[in]  hash The hash of the block to be loaded
 * @param[out] block The location of block
 * @param[out] next_hash When non-null, pointer to a hash object to put block's next into
 * @return True iff the block is found in the storage
 */
bool MainChain::LoadBlock(BlockHash const &hash, Block &block, BlockHash *next_hash) const
{
  assert(static_cast<bool>(block_store_));

  DbRecord record;
  if (block_store_->Get(storage::ResourceID(hash), record))
  {
    block = record.block;
    AddBlockToBloomFilter(block);
    if (next_hash)
    {
      *next_hash = record.next_hash;
    }
    if (record.next_hash != GENESIS_DIGEST)
    {
      // What you hear is not a tip.
      references_.emplace(hash, record.next_hash);
    }

    return true;
  }

  return false;
}

void MainChain::AddBlockToBloomFilter(Block const &block) const
{
  for (auto const &slice : block.body.slices)
  {
    for (auto const &tx : slice)
    {
      bloom_filter_->Add(tx.digest());
    }
  }
}

/**
 * Get the current heaviest block on the chain
 *
 * @return The reference to the heaviest block
 */
MainChain::BlockPtr MainChain::GetHeaviestBlock() const
{
  FETCH_LOCK(lock_);
  auto block_ptr = GetBlock(heaviest_.hash);
  assert(block_ptr);
  return block_ptr;
}

/**
 * Internal: remove the block, and all blocks ahead of it, and references between them, from the
 * cache.
 *
 * @param[in]  hash The hash to be removed
 * @param[out] invalidated_blocks The set of hashes of all the blocks removed by this operation
 * @return The block object itself, already not in the cache
 */
bool MainChain::RemoveTree(BlockHash const &removed_hash, BlockHashSet &invalidated_blocks)
{
  // check if the block is actually found in this chain
  IntBlockPtr root;
  bool        retVal{LookupBlock(removed_hash, root)};
  if (retVal)
  {
    // forget the forward ref to this block from its parent
    auto siblings{references_.equal_range(root->body.previous_hash)};
    for (auto sibling{siblings.first}; sibling != siblings.second; ++sibling)
    {
      if (sibling->second == removed_hash)
      {
        references_.erase(sibling);
        break;
      }
    }
  }

  for (BlockHashes next_gen{removed_hash}; !next_gen.empty();)
  {
    // when next_gen becomes current generation, next generation is clear
    for (auto const &hash : std::exchange(next_gen, BlockHashes{}))
    {
      // mark hash as being invalidated
      invalidated_blocks.insert(hash);

      // first remember to remove all the progeny breadth-first
      // this way any hash that could potentially stem from this one,
      // reference tree-wise, is completely wiped out
      auto children{references_.equal_range(hash)};
      for (auto child{children.first}; child != children.second; ++child)
      {
        next_gen.push_back(child->second);
      }
      references_.erase(children.first, children.second);

      // next, remove the block record from the cache, if found
      if (block_chain_.erase(hash))
      {
        retVal = true;
      }
    }
  }

  return retVal;
}

/**
 * Removes the block (and all blocks ahead of it) from the chain.
 *
 * @param hash The hash to be removed
 * @return True if successful, otherwise false
 */
bool MainChain::RemoveBlock(BlockHash const &hash)
{
  FETCH_LOCK(lock_);

  // Step 0. Manually set heaviest to a block we still know is valid
  auto block_before_one_to_del = GetBlock(hash);
  heaviest_                    = HeaviestTip{};
  heaviest_.Update(*block_before_one_to_del);

  // Step 1. Remove this block and the whole its progeny from the cache
  BlockHashSet invalidated_blocks;
  if (!RemoveTree(hash, invalidated_blocks))
  {
    // no blocks were removed during this attempt
    return false;
  }

  // Step 2. Cleanup loose blocks
  for (auto waiting_blocks_it{loose_blocks_.begin()}; waiting_blocks_it != loose_blocks_.end();)
  {
    auto &hash_array{waiting_blocks_it->second};
    // remove entries from the hash array that have been invalidated
    auto cemetery{std::remove_if(hash_array.begin(), hash_array.end(),
                                 [&invalidated_blocks](auto const &hash) {
                                   return invalidated_blocks.find(hash) != invalidated_blocks.end();
                                 })};
    if (cemetery == hash_array.begin())
    {
      // all hashes in this array are invalidated
      waiting_blocks_it = loose_blocks_.erase(waiting_blocks_it);
    }
    else
    {
      // some hashes of this array are still alive
      hash_array.erase(cemetery, hash_array.end());
      ++waiting_blocks_it;
    }
  }

  // Step 3. Since we might have removed a whole series of blocks the tips data structure
  // is likely to have been invalidated. We need to evaluate the changes here
  return ReindexTips();
}

/**
 * Walk the block history starting from the heaviest block
 *
 * @param limit The maximum number of blocks to be returned
 * @return The array of blocks
 * @throws std::runtime_error if a block lookup occurs
 */
MainChain::Blocks MainChain::GetHeaviestChain(uint64_t limit) const
{
  // Note: min needs a reference to something, so this is a workaround since UPPER_BOUND is a
  // constexpr
  limit = std::min(limit, uint64_t{MainChain::UPPER_BOUND});
  MilliTimer myTimer("MainChain::HeaviestChain");

  FETCH_LOCK(lock_);

  return GetChainPreceding(GetHeaviestBlockHash(), limit);
}

/**
 * Walk the block history collecting blocks until either genesis or the block limit is reached
 *
 * @param start The hash of the first block
 * @param limit The maximum number of blocks to be returned
 * @return The array of blocks
 * @throws std::runtime_error if a block lookup occurs
 */
MainChain::Blocks MainChain::GetChainPreceding(BlockHash start, uint64_t limit) const
{
  if (limit == 0)
  {
    return Blocks{};
  }
  limit = std::min(limit, static_cast<uint64_t>(MainChain::UPPER_BOUND));
  MilliTimer myTimer("MainChain::ChainPreceding");

  FETCH_LOCK(lock_);

  Blocks result;

  // lookup the heaviest block hash
  for (BlockHash current_hash = std::move(start);
       // exit once we have gathered enough blocks or reached genesis
       result.size() < limit && current_hash != GENESIS_DIGEST;)
  {
    // lookup the block
    auto block = GetBlock(current_hash);
    if (!block)
    {
      FETCH_LOG_ERROR(LOGGING_NAME, "Block lookup failure for block: ", ToBase64(current_hash));
      throw std::runtime_error("Failed to lookup block");
    }

    // walk the hash
    current_hash = block->body.previous_hash;

    // update the results
    result.push_back(std::move(block));
  }

  return result;
}

/**
 * Walk the block history collecting blocks until either genesis or the block limit is reached.
 * Unlike in GetChainPreceding, positive value in limit indicates forward-travel.
 *
 * @param start The hash of the first block
 * @param limit The maximum number of blocks to be returned, negative for towards genesis, positive
 * for towards tip
 * @return The array of blocks
 * @throws std::runtime_error if a block lookup occurs
 */
MainChain::Blocks MainChain::TimeTravel(BlockHash start, int64_t limit) const
{
  if (limit <= 0)
  {
    return GetChainPreceding(std::move(start), static_cast<uint64_t>(-limit));
  }

  auto const lim =
      static_cast<std::size_t>(std::min(limit, static_cast<int64_t>(MainChain::UPPER_BOUND)));
  MilliTimer myTimer("MainChain::ChainPreceding");

  FETCH_LOCK(lock_);

  Blocks result;

  // lookup the heaviest block hash
  Block     block;
  BlockHash next_hash;

  // exit once we have gathered enough blocks or reached genesis
  for (BlockHash current_hash{std::move(start)};
       // check for returned subchain size
       result.size() < lim
       // genesis as the next hash designates the tip of the chain
       && current_hash != GENESIS_DIGEST
       // walk the stack
       current_hash = std::move(next_hash))
  {
    // lookup the block in storage
    auto block{GetBlock(current_hash, &next_hash)};
    if (!block)
    {
      FETCH_LOG_ERROR(LOGGING_NAME, "Block lookup failure for block: ", ToBase64(current_hash));
      throw std::runtime_error("Failed to lookup block");
    }
    // update the results
    result.push_back(std::move(block));
  }

  return result;
}

/**
 * Walk the block history collecting blocks until either genesis or the block limit is reached.
 * Unlike in GetChainPreceding, positive value in limit indicates forward-travel.
 * The starting block is not included in the answer.
 *
 * @param start The hash of the starting point block
 * @param limit The maximum number of blocks to be returned, negative for towards genesis, positive
 * for towards tip
 * @return The array of blocks
 * @throws std::runtime_error if a block lookup occurs
 */
MainChain::Blocks MainChain::TimeTravelPast(BlockHash start, int64_t limit) const
{
  if (limit < 0)
  {
    auto block = GetBlock(start);
    if (!block)
    {
      FETCH_LOG_ERROR(LOGGING_NAME, "Block lookup failure for block: ", ToBase64(current_hash));
      throw std::runtime_error("Failed to lookup block");
    }
    return GetChainPreceding(std::move(block->body.previous_hash), static_cast<uint64_t>(-limit));
  }

  if (limit > 0)
  {
    auto block = GetBlock(start, &start);
    if (!block)
    {
      FETCH_LOG_ERROR(LOGGING_NAME, "Block lookup failure for block: ", ToBase64(current_hash));
      throw std::runtime_error("Failed to lookup block");
    }
    return TimeTravel(std::move(start), limit);
  }

  return {};
}

/**
 * Get a common sub tree from the chain.
 *
 * This function will search down both input references input nodes until a common ancestor is
 * found. Once found the blocks from the specified tip that to that common ancestor are returned.
 * Note: untrusted actors should not be allowed to call with the behaviour of returning the oldest
 * block.
 *
 * @param blocks The output list of blocks (from heaviest to lightest)
 * @param tip The tip the output list should start from
 * @param node A node in chain that is searched for
 * @param limit The maximum number of nodes to be returned
 * @param behaviour What to do when the limit is exceeded - either return most or least recent.
 *
 * @return true if successful, otherwise false
 */
bool MainChain::GetPathToCommonAncestor(Blocks &blocks, BlockHash tip, BlockHash node,
                                        uint64_t limit, BehaviourWhenLimit behaviour) const
{
  limit = std::min(limit, uint64_t{MainChain::UPPER_BOUND});
  MilliTimer myTimer("MainChain::GetPathToCommonAncestor", 500);

  FETCH_LOCK(lock_);

  bool success{true};

  // clear the output structure
  blocks.clear();

  BlockPtr left{};
  BlockPtr right{};

  BlockHash left_hash  = std::move(tip);
  BlockHash right_hash = std::move(node);

  std::deque<BlockPtr> res;

  // The algorithm implemented here is effectively a coordinated parallel walk about from the two
  // input tips until the a common ancestor is located.
  for (;;)
  {
    // load up the left side
    if (!left || left->body.hash != left_hash)
    {
      left = GetBlock(left_hash);
      if (!left)
      {
        FETCH_LOG_WARN(LOGGING_NAME, "Unable to lookup block (left): ", ToBase64(left_hash));
        success = false;
        break;
      }

      // left side always loaded into output queue as we traverse
      // blocks.push_back(left);
      res.push_back(left);
      bool break_loop = false;

      switch (behaviour)
      {
      case BehaviourWhenLimit::RETURN_LEAST_RECENT:
        if (res.size() > limit)
        {
          res.pop_front();
        }
        break;
      case BehaviourWhenLimit::RETURN_MOST_RECENT:
        if (res.size() >= limit)
        {
          break_loop = true;
        }
        break;
      }

      if (break_loop)
      {
        break;
      }
    }

    // load up the right side
    if (!right || right->body.hash != right_hash)
    {
      right = GetBlock(right_hash);
      if (!right)
      {
        FETCH_LOG_WARN(LOGGING_NAME, "Unable to lookup block (right): ", ToBase64(right_hash));
        success = false;
        break;
      }
    }

    FETCH_LOG_DEBUG(LOGGING_NAME, "Left: ", ToBase64(left_hash), " -> ", left->body.block_number,
                    " Right: ", ToBase64(right_hash), " -> ", right->body.block_number);

    if (left_hash == right_hash)
    {
      break;
    }

    if (left->body.block_number <= right->body.block_number)
    {
      right_hash = right->body.previous_hash;
    }

    if (left->body.block_number >= right->body.block_number)
    {
      left_hash = left->body.previous_hash;
    }
  }

  blocks.resize(res.size());
  std::move(res.begin(), res.end(), blocks.begin());

  // If an lookup error has occurred then we do not return anything
  if (!success)
  {
    blocks.clear();
  }

  return success;
}

/**
 * Retrieve a block with a specific hash
 *
 * @param hash The hash being queried
 * @param[out] next_hash When non-null, pointer to a hash object to put block's next into
 * @return The a valid shared pointer to the block if found, otherwise an empty pointer
 */
MainChain::BlockPtr MainChain::GetBlock(BlockHash const &hash, BlockHash *next_hash) const
{
  FETCH_LOCK(lock_);

  // attempt to lookup the block
  auto internal_block = std::make_shared<Block>();
  if (LookupBlock(hash, internal_block, next_hash))
  {
    // convert the pointer type to per const
    return std::static_pointer_cast<Block const>(std::move(internal_block));
  }
  else
  {
<<<<<<< HEAD
    FETCH_LOG_WARN(LOGGING_NAME, "main chain failed to lookup block!");
    return {};
=======
    FETCH_LOG_WARN(LOGGING_NAME, "main chain failed to lookup block! Hash: ", hash.ToBase64());
>>>>>>> 85dc0e76
  }
}

/**
 * Return a copy of the missing block tips
 *
 * @return A set of tip hashes
 */
MainChain::BlockHashSet MainChain::GetMissingTips() const
{
  FETCH_LOCK(lock_);

  BlockHashSet tips{};
  for (auto const &element : loose_blocks_)
  {
    // tips are blocks that are referenced but we have not seen them yet. Since all loose blocks are
    // stored in the cache, we simply evaluate which of the loose references we do not currently
    // have in the cache
    if (!IsBlockInCache(element.first))
    {
      tips.insert(element.first);
    }
  }

  return tips;
}

/**
 * Retrieve an array of all the missing block hashes
 *
 * @param maximum The specified maximum number of blocks to be returned
 * @return The generated array of missing hashes
 */
MainChain::BlockHashes MainChain::GetMissingBlockHashes(uint64_t limit) const
{
  limit = std::min(limit, uint64_t{MainChain::UPPER_BOUND});
  FETCH_LOCK(lock_);

  BlockHashes results;

  for (auto const &loose_block : loose_blocks_)
  {
    if (limit <= results.size())
    {
      break;
    }
    results.push_back(loose_block.first);
  }

  return results;
}

/**
 * Determine if the chain has missing blocks
 *
 * @return true if the chain is missing blocks, otherwise false
 */
bool MainChain::HasMissingBlocks() const
{
  FETCH_LOCK(lock_);
  return !loose_blocks_.empty();
}

/**
 * Get the set of all the tips
 *
 * @return The set of tip hashes
 */
MainChain::BlockHashSet MainChain::GetTips() const
{
  FETCH_LOCK(lock_);

  BlockHashSet hash_set;
  for (auto const &element : tips_)
  {
    hash_set.insert(element.first);
  }

  return hash_set;
}

/**
 * Internal: Initialise and recover all previous state from the chain
 *
 * @param mode The storage mode for the chain
 */
void MainChain::RecoverFromFile(Mode mode)
{
  // TODO(private issue 667): Complete loading of chain on startup ill-advised

  assert(static_cast<bool>(block_store_));

  FETCH_LOCK(lock_);

  // load the database files
  if (Mode::CREATE_PERSISTENT_DB == mode)
  {
    block_store_->New("chain.db", "chain.index.db");
    head_store_.open("chain.head.db",
                     std::ios::binary | std::ios::in | std::ios::out | std::ios::trunc);
    return;
  }
  else if (Mode::LOAD_PERSISTENT_DB == mode)
  {
    block_store_->Load("chain.db", "chain.index.db");
    head_store_.open("chain.head.db", std::ios::binary | std::ios::in | std::ios::out);
  }
  else
  {
    assert(false);
  }

  // load the head block, and attempt verify that this block forms a complete chain to genesis
  IntBlockPtr block = std::make_shared<Block>();
  IntBlockPtr head  = std::make_shared<Block>();

  // retrieve the starting hash
  BlockHash head_block_hash = GetHeadHash();

  bool recovery_complete{false};
  if (!head_block_hash.empty() && LoadBlock(head_block_hash, *block))
  {
    auto block_index = block->body.block_number;

    // Save the head
    head = block;

    // Copy head block so as to walk down the chain
    IntBlockPtr next = std::make_shared<Block>(*block);

    while (LoadBlock(next->body.previous_hash, *next))
    {
      if (next->body.block_number != block_index - 1)
      {
        FETCH_LOG_WARN(LOGGING_NAME,
                       "Discontinuity found when walking main chain during recovery. Current: ",
                       block_index, " prev: ", next->body.block_number, " Resetting");
        break;
      }

      block_index = next->body.block_number;
    }

    if (block_index != 0)
    {
      FETCH_LOG_WARN(LOGGING_NAME,
                     "Failed to walk main chain when recovering from disk. Got as far back as: ",
                     block_index, ". Resetting.");
    }
    else
    {
      FETCH_LOG_INFO(LOGGING_NAME,
                     "Recovering main chain with heaviest block: ", head->body.block_number);

      // Add heaviest to cache
      CacheBlock(head);

      // Update this as our heaviest
      bool const result      = heaviest_.Update(*head);
      tips_[head->body.hash] = Tip{head->total_weight};

      if (!result)
      {
        FETCH_LOG_WARN(LOGGING_NAME, "Failed to update heaviest when loading from file.");
      }

      // Sanity check
      uint64_t heaviest_block_num = GetHeaviestBlock()->body.block_number;
      FETCH_LOG_INFO(LOGGING_NAME, "Heaviest block: ", heaviest_block_num);

      DetermineHeaviestTip();
      heaviest_block_num = GetHeaviestBlock()->body.block_number;
      FETCH_LOG_INFO(LOGGING_NAME, "Heaviest block now: ", heaviest_block_num);
      FETCH_LOG_INFO(LOGGING_NAME, "Heaviest block weight: ", GetHeaviestBlock()->total_weight);

      // signal that the recovery was successful
      recovery_complete = true;
    }
  }
  else
  {
    FETCH_LOG_INFO(LOGGING_NAME,
                   "No head block found in chain data store! Resetting chain data store.");
  }

  // Recovering the chain has failed in some way, reset the storage.
  if (!recovery_complete)
  {
    block_store_->New("chain.db", "chain.index.db");

    // reopen the file and clear the contents
    head_store_.close();
    head_store_.open("chain.head.db",
                     std::ios::binary | std::ios::in | std::ios::out | std::ios::trunc);
  }
}

/**
 * Internal: Flush confirmed blocks to disk
 */
void MainChain::WriteToFile()
{
  // lookup the heaviest block
  IntBlockPtr block = block_chain_.at(heaviest_.hash);

  // skip if the block store is not persistent
  if (block_store_ && (block->body.block_number >= FINALITY_PERIOD))
  {
    MilliTimer myTimer("MainChain::WriteToFile", 500);

    // Add confirmed blocks to file, minus finality

    // Find the block N back from our heaviest
    bool failed = false;
    for (std::size_t i = 0; i < FINALITY_PERIOD; ++i)
    {
      if (!LookupBlock(block->body.previous_hash, block))
      {
        failed = true;
        break;
      }
    }

    if (failed)
    {
      FETCH_LOG_WARN(LOGGING_NAME,
                     "Failed to walk back the chain when writing to file! Block head: ",
                     block_chain_.at(heaviest_.hash)->body.block_number);
      return;
    }

    // This block will now become the head in our file
    // Corner case - block is genesis
    if (block->body.previous_hash == GENESIS_DIGEST)
    {
      FETCH_LOG_DEBUG(LOGGING_NAME, "Writing genesis. ");

      KeepBlock(block);
      SetHeadHash(block->body.hash);
    }
    else
    {
      FETCH_LOG_DEBUG(LOGGING_NAME, "Writing block. ", block->body.block_number);

      // Recover the current head block from the file
      IntBlockPtr current_file_head = std::make_shared<Block>();
      IntBlockPtr block_head        = block;

      LoadBlock(GetHeadHash(), *current_file_head);

      // Now keep adding the block and its prev to the file until we are certain the file contains
      // an unbroken chain. Assuming that the current_file_head is unbroken we can write until we
      // touch it or it's root.
      for (;;)
      {
        KeepBlock(block);

        // Keep the current_file_head one block behind
        while (current_file_head->body.block_number > block->body.block_number - 1)
        {
          LoadBlock(current_file_head->body.previous_hash, *current_file_head);
        }

        // Successful case
        if (current_file_head->body.hash == block->body.previous_hash)
        {
          break;
        }

        // Continue to push previous into file
        LookupBlock(block->body.previous_hash, block);
      }

      // Success - we kept a copy of the new head to write
      SetHeadHash(block_head->body.hash);
    }

    // Clear the block from ram
    FlushBlock(block);

    // Force flush of the file object!
    block_store_->Flush(false);

    // as final step do some sanity checks
    TrimCache();
  }
}

/**
 * Trim the in memory cache
 *
 * Only should be called if the block store is being used
 */
void MainChain::TrimCache()
{
  static const uint64_t CACHE_TRIM_THRESHOLD = 2 * FINALITY_PERIOD;
  assert(static_cast<bool>(block_store_));

  MilliTimer myTimer("MainChain::TrimCache");

  FETCH_LOCK(lock_);

  uint64_t const heaviest_block_num = GetHeaviestBlock()->body.block_number;

  if (CACHE_TRIM_THRESHOLD < heaviest_block_num)
  {
    uint64_t const trim_threshold = heaviest_block_num - CACHE_TRIM_THRESHOLD;

    // Loop through the block chain store looking for blocks which are outside of our finality
    // period. This is needed to ensure that the block chain map does not grow forever
    auto chain_it = block_chain_.begin();
    while (chain_it != block_chain_.end())
    {
      auto const &block = chain_it->second->body;

      if (trim_threshold >= block.block_number)
      {
        FETCH_LOG_INFO(LOGGING_NAME, "Removing loose block: 0x", block.hash.ToHex());

        // remove the entry from the tips map
        tips_.erase(block.hash);

        // remove any reference in the loose map
        auto loose_it = loose_blocks_.find(block.previous_hash);
        if (loose_it != loose_blocks_.end())
        {
          // remove the hash from the list
          loose_it->second.remove(block.hash);

          // if, as a result, the list is empty then also remove the entry from the loose blocks
          if (loose_it->second.empty())
          {
            loose_blocks_.erase(loose_it);
          }
        }

        // remove the entry from the main block chain
        chain_it = block_chain_.erase(chain_it);
      }
      else
      {
        // normal case advance to the next one
        ++chain_it;
      }
    }
  }

  // Debug and sanity check
  auto loose_it = loose_blocks_.begin();
  while (loose_it != loose_blocks_.end())
  {
    FETCH_LOG_DEBUG(LOGGING_NAME, "Cleaning loose map entry: ", loose_it->first.ToBase64());

    if (loose_it->second.empty())
    {
      loose_it = loose_blocks_.erase(loose_it);
    }
    else
    {
      ++loose_it;
    }
  }
}

/**
 * Internal: Remove the block from the cache and remove any tips
 *
 * @param block The block to be flushed
 */
void MainChain::FlushBlock(IntBlockPtr const &block)
{
  // remove the block from the block map
  UncacheBlock(block->body.hash);

  // remove the block hash from the tips
  tips_.erase(block->body.hash);
}

// We have added a non-loose block. It is then safe to lock the loose blocks map and
// walk through it adding the blocks, so long as we do breadth first search (!!)
void MainChain::CompleteLooseBlocks(IntBlockPtr const &block)
{
  FETCH_LOCK(lock_);

  // Determine if this block is actually a loose block, if it isn't exit immediately
  auto it = loose_blocks_.find(block->body.hash);
  if (it == loose_blocks_.end())
  {
    return;
  }

  // At this point we are sure that the current block is one of the missing blocks we are after

  // Extract the list of blocks that are waiting on this block
  BlockHashList blocks_to_add = std::move(it->second);
  loose_blocks_.erase(it);

  FETCH_LOG_DEBUG(LOGGING_NAME, blocks_to_add.size(), " are resolved from 0x",
                  block->body.hash.ToHex());

  while (!blocks_to_add.empty())
  {
    BlockHashList next_blocks_to_add{};

    // This is the breadth-first search, for each block to add, add it, next_blocks_to_add will
    // get pushed with the next layer of blocks
    for (auto const &hash : blocks_to_add)
    {
      // This should be guaranteed safe
      IntBlockPtr add_block = block_chain_.at(hash);  // TODO(EJF): What happens when this fails

      // This won't re-call this function due to the flag
      InsertBlock(add_block, false);

      // The added block was not loose. Continue to clear
      auto const it2 = loose_blocks_.find(add_block->body.hash);
      if (it2 != loose_blocks_.end())
      {
        // add all the items to the next list
        next_blocks_to_add.splice(next_blocks_to_add.end(), it2->second);

        // remove the list from the blocks list
        loose_blocks_.erase(it2);
      }
    }

    blocks_to_add = std::move(next_blocks_to_add);
  }
}

/**
 * Records the input block as loose
 *
 * @param block The reference to the block being marked as loose
 */
void MainChain::RecordLooseBlock(IntBlockPtr const &block)
{
  FETCH_LOCK(lock_);

  // Get vector of waiting blocks and push ours on
  auto &waiting_blocks = loose_blocks_[block->body.previous_hash];
  waiting_blocks.push_back(block->body.hash);

  assert(block->is_loose);
  CacheBlock(block);
}

/**
 * Update tips (including the heaviest) if necessary
 *
 * @param block The current block
 * @param prev_block The previous block
 * @return true if the heaviest tip was advanced, otherwise false
 */
bool MainChain::UpdateTips(IntBlockPtr const &block)
{
  assert(!block->is_loose);
  assert(block->weight != 0);
  assert(block->total_weight != 0);

  // remove the tip if exists and add the new one
  tips_.erase(block->body.previous_hash);
  tips_[block->body.hash] = Tip{block->total_weight};

  // attempt to update the heaviest tip
  return heaviest_.Update(*block);
}

/**
 * Internal: Insert the block into the cache
 *
 * @param block The block to be inserted
 * @param evaluate_loose_blocks Flag to signal if the loose blocks should be evaluated
 * @return
 */
BlockStatus MainChain::InsertBlock(IntBlockPtr const &block, bool evaluate_loose_blocks)
{
  assert(!block->body.previous_hash.empty());

  MilliTimer myTimer("MainChain::InsertBlock", 500);

  if (block->body.hash.empty())
  {
    FETCH_LOG_WARN(LOGGING_NAME, "Block discard due to lack of digest");
    return BlockStatus::INVALID;
  }

  if (block->body.hash == block->body.previous_hash)
  {
    FETCH_LOG_WARN(LOGGING_NAME, "Block discard due to invalid digests");
    return BlockStatus::INVALID;
  }

  // Assume for the moment that this block is not loose. The validity of this statement will be
  // checked below
  block->is_loose = false;

  IntBlockPtr prev_block{};
  FETCH_LOCK(lock_);

  if (evaluate_loose_blocks)  // normal case - not being called from inside CompleteLooseBlocks
  {
    // First check if block already exists (not checking in object store)
    if (IsBlockInCache(block->body.hash))
    {
      FETCH_LOG_DEBUG(LOGGING_NAME, "Attempting to add already seen block");
      return BlockStatus::DUPLICATE;
    }

    // Determine if the block is present in the cache
    if (LookupBlock(block->body.previous_hash, prev_block))
    {
      // TODO(EJF): Add check to validate the block number (it is relied on heavily now)
      if (block->body.block_number != (prev_block->body.block_number + 1))
      {
        FETCH_LOG_INFO(LOGGING_NAME, "Block 0x", block->body.hash.ToHex(),
                       " has invalid block number");
        return BlockStatus::INVALID;
      }

      // Also a loose block if it points to a loose block
      if (prev_block->is_loose)
      {
        // since we are connecting to loose block, by definition this block is also loose
        block->is_loose = true;

        FETCH_LOG_DEBUG(LOGGING_NAME, "Block connects to loose block");
      }
    }
    else
    {
      // This is the normal case where we do not have a previous hash
      block->is_loose = true;

      FETCH_LOG_DEBUG(LOGGING_NAME, "Previous block not found: ",
                      byte_array::ToBase64(block->body.previous_hash));
    }
  }
  else  // special case - being called from inside CompleteLooseBlocks
  {
    // This branch is a small optimisation since loose / missing blocks are not flushed to disk

    if (!LookupBlockFromCache(block->body.previous_hash, prev_block))
    {
      // This is currently only called from inside CompleteLooseBlocks and it is invariant on the
      // return value. For completeness this block is however loose because the parent can not be
      // located.
      return BlockStatus::LOOSE;
    }
  }

  if (block->is_loose)
  {
    // record the block as loose
    RecordLooseBlock(block);
    return BlockStatus::LOOSE;
  }

  // we expect only non-loose blocks here
  assert(!block->is_loose);

  // by definition this also means we expect blocks to have a valid parent block too
  assert(static_cast<bool>(prev_block));

  // update the final (total) weight for this block
  block->total_weight = prev_block->total_weight + block->weight;

  // At this point we can proceed knowing that the block is building upon existing tip

  // At this point we have a new block with a prev that's known and not loose. Update tips
  bool const heaviest_advanced = UpdateTips(block);

  // Add block
  FETCH_LOG_DEBUG(LOGGING_NAME, "Adding block to chain: 0x", block->body.hash.ToHex());
  AddBlockToCache(block);

  // If the heaviest branch has been updated we should determine if any blocks should be flushed
  // to disk
  if (heaviest_advanced)
  {
    WriteToFile();
  }

  // Now we're done, it's possible this added block completed some loose blocks.
  if (evaluate_loose_blocks)
  {
    CompleteLooseBlocks(block);
  }

  return BlockStatus::ADDED;
}

/**
 * Attempt to lookup a block.
 *
 * The search is performed initially on the in memory cache and then if this fails the persistent
 * disk storage is searched
 *
 * @param hash The hash of the block to search for
 * @param block The output block to be populated
 * @param[out] next_hash When non-null, pointer to a hash object to put block's next into
 * @return true if successful, otherwise false
 */
bool MainChain::LookupBlock(BlockHash const &hash, IntBlockPtr &block, BlockHash *next_hash) const
{
  return LookupBlockFromCache(hash, block, next_hash) || LookupBlockFromStorage(hash, block, next_hash);
}

/**
 * Attempt to locate a block stored in the im memory cache
 *
 * @param hash The hash of the block to search for
 * @param block The output block to be populated
 * @param[out] next_hash When non-null, pointer to a hash object to put block's next into
 * @return true if successful, otherwise false
 */
bool MainChain::LookupBlockFromCache(BlockHash const &hash, IntBlockPtr &block, BlockHash *next_hash) const
{
  FETCH_LOCK(lock_);

  // perform the lookup
  auto const it = block_chain_.find(hash);
  if ((block_chain_.end() != it))
  {
    if (next_hash)
    {
      // We'll need to check if there is a unique block next to this one.
      switch (references_.count(hash))
      {
        case 0: *next_hash = GENESIS_DIGEST;
		break;
	case 1: *next_hash = references_.find(hash)->second;
		break;
	default:
		// ambiguous forward references need to be resolved from storage
		// TODO (bipll): when this function is called from LookupBlock(), storage lookup
		// is performed next; we'll probably need to cleanup forward references there
		return false;
      }
    }
    block = it->second;
    return true;
  }

  return false;
}

/**
 * Attempt to locate a block stored in the persistent object store
 *
 * @param hash The hash of the block to search for
 * @param block The output block to be populated
 * @param[out] next_hash When non-null, pointer to a hash object to put block's next into
 * @return true if successful, otherwise false
 */
bool MainChain::LookupBlockFromStorage(BlockHash const &hash, IntBlockPtr &block, BlockHash *next_hash) const
{
  bool success{false};

  if (block_store_)
  {
    // create the output block
    Block output_block;

    // attempt to read the block from the storage engine
    if (LoadBlock(hash, output_block, next_hash))
    {
      // hash not serialised, needs to be recomputed
      output_block.UpdateDigest();

      // update the returned shared pointer
      block = std::make_shared(std::move(output_block));

      return true;
    }
  }

  return false;
}

/**
 * No Locking: Determine is a specified block is in the cache
 *
 * @param hash The hash to query
 * @return true if the block is present, otherwise false
 */
bool MainChain::IsBlockInCache(BlockHash const &hash) const
{
  return block_chain_.find(hash) != block_chain_.end();
}

/**
 * Add the block to the cache as a non-loose block
 *
 * @param block The block to be written into the cache
 */
void MainChain::AddBlockToCache(IntBlockPtr const &block) const
{
  block->is_loose = false;

  if (!IsBlockInCache(block->body.hash))
  {
    // add the item to the block chain storage
    CacheBlock(block);
  }
}

/**
 * Adds a new tip for the given block
 *
 * @param block The block for the tip to be created from
 */
bool MainChain::AddTip(IntBlockPtr const &block)
{
  FETCH_LOCK(lock_);

  // record the tip weight
  tips_[block->body.hash] = Tip{block->total_weight};

  return DetermineHeaviestTip();
}

/**
 * Evaluate the current set of tips in the chain and determine which of them is the heaviest
 *
 * @return true if successful, otherwise false
 */
bool MainChain::DetermineHeaviestTip()
{
  FETCH_LOCK(lock_);

  if (!tips_.empty())
  {
    // find the heaviest item in our tip selection
    auto it = std::max_element(
        tips_.begin(), tips_.end(), [](TipsMap::value_type const &a, TipsMap::value_type const &b) {
          auto        a_weight{a.second.total_weight}, b_weight{b.second.total_weight};
          auto const &a_hash{a.first}, &b_hash{b.first};

          return a_weight < b_weight || (a_weight == b_weight && a_hash < b_hash);
        });

    // update the heaviest
    heaviest_.hash   = it->first;
    heaviest_.weight = it->second.total_weight;
    return true;
  }

  return false;
}

/**
 * Reindex the tips
 *
 * This is a currently an expensive operation which will scale in the order N(1 + logN) in the worst
 * case.
 *
 * @return true if successful, otherwise false
 */
bool MainChain::ReindexTips()
{
  FETCH_LOCK(lock_);

  // Tips are hashes of cached non-loose blocks that don't have any forward references
  TipsMap   new_tips;
  uint64_t  max_weight{};
  BlockHash max_hash;

  for (auto const &block_entry : block_chain_)
  {
    if (block_entry.second->is_loose)
    {
      continue;
    }
    auto const &hash{block_entry.first};
    // check if this has has any live forward reference
    auto children{references_.equal_range(hash)};
    auto child{std::find_if(children.first, children.second, [this](auto const &ref) {
      return block_chain_.find(ref.second) != block_chain_.end();
    })};
    if (child != children.second)
    {
      // then it's not a tip
      continue;
    }
    // this hash has no next blocks
    auto const &   block{*block_entry.second};
    const uint64_t weight{block.total_weight};
    new_tips[hash] = Tip{weight};
    // check if this tip is the current heaviest
    if (weight > max_weight || (weight == max_weight && hash > max_hash))
    {
      max_weight = weight;
      max_hash   = hash;
    }
  }
  tips_ = std::move(new_tips);

  if (!tips_.empty())
  {
    // finally update the heaviest tip
    heaviest_.weight = max_weight;
    heaviest_.hash   = max_hash;
    return true;
  }

  return false;
}

/**
 * Create the initial genesis block
 * @return The generated block
 */
MainChain::IntBlockPtr MainChain::CreateGenesisBlock()
{
  auto genesis                = std::make_shared<Block>();
  genesis->body.previous_hash = GENESIS_DIGEST;
  genesis->body.merkle_hash   = GENESIS_MERKLE_ROOT;
  genesis->body.miner         = Address{crypto::Hash<crypto::SHA256>("")};
  genesis->is_loose           = false;
  genesis->UpdateDigest();

  return genesis;
}

/**
 * Gets the current hash of the heaviest chain
 *
 * @return The heaviest chain hash
 */
MainChain::BlockHash MainChain::GetHeaviestBlockHash() const
{
  FETCH_LOCK(lock_);
  return heaviest_.hash;
}

/**
 * Determines if the new block is the heaviest and if so updates its internal state
 *
 * @param block The candidate block being evaluated
 * @return true if the heaviest tip was updated, otherwise false
 */
bool MainChain::HeaviestTip::Update(Block const &block)
{
  bool updated{false};

  if ((block.total_weight > weight) || ((block.total_weight == weight) && (block.body.hash > hash)))
  {
    FETCH_LOG_DEBUG(LOGGING_NAME, "New heaviest tip: 0x", block.body.hash.ToHex());

    weight  = block.total_weight;
    hash    = block.body.hash;
    updated = true;
  }

  return updated;
}

MainChain::BlockHash MainChain::GetHeadHash()
{
  byte_array::ByteArray buffer;

  // determine is the hash has already been stored once
  head_store_.seekg(0, std::ios::end);
  auto const file_size = head_store_.tellg();

  if (file_size == 32)
  {
    buffer.Resize(32);

    // return to the beginning and overwrite the hash
    head_store_.seekg(0);
    head_store_.read(reinterpret_cast<char *>(buffer.pointer()),
                     static_cast<std::streamsize>(buffer.size()));
  }

  return {buffer};
}

void MainChain::SetHeadHash(BlockHash const &hash)
{
  assert(hash.size() == 32);

  // move to the beginning of the file and write out the hash
  head_store_.seekp(0);
  head_store_.write(reinterpret_cast<char const *>(hash.pointer()),
                    static_cast<std::streamsize>(hash.size()));
}

/**
 * Strip transactions in container that already exist in the blockchain
 *
 * @param: starting_hash Block to start looking downwards from
 * @tparam: transaction The set of transaction to be filtered
 *
 * @return: bool whether the starting hash referred to a valid block on a valid chain
 */
DigestSet MainChain::DetectDuplicateTransactions(BlockHash const &starting_hash,
                                                 DigestSet const &transactions) const
{
  MilliTimer const timer{"DuplicateTransactionsCheck", 100};

  FETCH_LOG_DEBUG(LOGGING_NAME, "Starting TX uniqueness verify");

  IntBlockPtr block;
  if (!LookupBlock(starting_hash, block) || block->is_loose)
  {
    FETCH_LOG_WARN(LOGGING_NAME, "TX uniqueness verify on bad block hash");
    return {};
  }

  DigestSet potential_duplicates{};
  for (auto const &digest : transactions)
  {

    std::pair<bool, std::size_t> const result = bloom_filter_->Match(digest);
    bloom_filter_queried_bit_count_->set(result.second);
    if (result.first)
    {
      bloom_filter_positive_count_->increment();
      potential_duplicates.insert(digest);
    }
    bloom_filter_query_count_->increment();
  }

  auto search_chain_for_duplicates =
      [this, block](DigestSet const &transaction_digests) mutable -> DigestSet {
    DigestSet duplicates{};
    for (;;)
    {
      // Traversing the chain fully is costly: break out early if we know the transactions are all
      // duplicated (or both sets are empty)
      if (transaction_digests.size() == duplicates.size())
      {
        break;
      }

      for (auto const &slice : block->body.slices)
      {
        for (auto const &tx : slice)
        {
          if (transaction_digests.find(tx.digest()) != transaction_digests.end())
          {
            duplicates.insert(tx.digest());
          }
        }
      }

      // exit the loop once we can no longer find the block
      if (!LookupBlock(block->body.previous_hash, block))
      {
        break;
      }
    }

    return duplicates;
  };

  DigestSet const duplicates =
      search_chain_for_duplicates(enable_bloom_filter_ ? potential_duplicates : transactions);

  auto const false_positives = potential_duplicates.size() - duplicates.size();

  bloom_filter_false_positive_count_->add(false_positives);

  if (bloom_filter_->ReportFalsePositives(false_positives))
  {
    FETCH_LOG_INFO(LOGGING_NAME, "Bloom filter false positive rate exceeded threshold");
  }

  return duplicates;
}

constexpr char const *ToString(BlockStatus status)
{
  switch (status)
  {
  case BlockStatus::ADDED:
    return "Added";
  case BlockStatus::LOOSE:
    return "Loose";
  case BlockStatus::DUPLICATE:
    return "Duplicate";
  case BlockStatus::INVALID:
    return "Invalid";
  }
}

}  // namespace ledger
}  // namespace fetch<|MERGE_RESOLUTION|>--- conflicted
+++ resolved
@@ -679,12 +679,8 @@
   }
   else
   {
-<<<<<<< HEAD
-    FETCH_LOG_WARN(LOGGING_NAME, "main chain failed to lookup block!");
+    FETCH_LOG_WARN(LOGGING_NAME, "main chain failed to lookup block! Hash: ", hash.ToBase64());
     return {};
-=======
-    FETCH_LOG_WARN(LOGGING_NAME, "main chain failed to lookup block! Hash: ", hash.ToBase64());
->>>>>>> 85dc0e76
   }
 }
 
