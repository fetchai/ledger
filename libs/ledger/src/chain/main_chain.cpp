//------------------------------------------------------------------------------
//
//   Copyright 2018-2019 Fetch.AI Limited
//
//   Licensed under the Apache License, Version 2.0 (the "License");
//   you may not use this file except in compliance with the License.
//   You may obtain a copy of the License at
//
//       http://www.apache.org/licenses/LICENSE-2.0
//
//   Unless required by applicable law or agreed to in writing, software
//   distributed under the License is distributed on an "AS IS" BASIS,
//   WITHOUT WARRANTIES OR CONDITIONS OF ANY KIND, either express or implied.
//   See the License for the specific language governing permissions and
//   limitations under the License.
//
//------------------------------------------------------------------------------

#include "chain/transaction_layout_rpc_serializers.hpp"
#include "chain/transaction_validity_period.hpp"
#include "core/assert.hpp"
#include "core/byte_array/byte_array.hpp"
#include "core/byte_array/encoders.hpp"
#include "crypto/hash.hpp"
#include "crypto/sha256.hpp"
#include "ledger/chain/block_db_record.hpp"
#include "ledger/chain/main_chain.hpp"
#include "ledger/chain/time_travelogue.hpp"
#include "network/generics/milli_timer.hpp"
#include "telemetry/counter.hpp"
#include "telemetry/gauge.hpp"
#include "telemetry/registry.hpp"

#include <algorithm>
#include <cassert>
#include <cstdint>
#include <deque>
#include <fstream>
#include <stdexcept>
#include <string>
#include <utility>

using fetch::byte_array::ToHex;
using fetch::generics::MilliTimer;

namespace fetch {
namespace ledger {

namespace {
constexpr char const *BLOOM_FILTER_STORE = "chain.bloom.db";
}

/**
 * Constructs the main chain
 *
 * @param mode Flag to signal which storage mode has been requested
 */
MainChain::MainChain(Mode mode)
  : mode_{mode}
  , bloom_filter_{1 + chain::Transaction::MAXIMUM_TX_VALIDITY_PERIOD / 2}
  , bloom_filter_queried_bit_count_(telemetry::Registry::Instance().CreateGauge<std::size_t>(
        "ledger_main_chain_bloom_filter_queried_bit_number",
        "Total number of bits checked during each query to the Ledger Main Chain Bloom filter"))
  , bloom_filter_query_count_(telemetry::Registry::Instance().CreateCounter(
        "ledger_main_chain_bloom_filter_query_total",
        "Total number of queries to the Ledger Main Chain Bloom filter"))
  , bloom_filter_positive_count_(telemetry::Registry::Instance().CreateCounter(
        "ledger_main_chain_bloom_filter_positive_total",
        "Total number of positive queries (false and true) to the Ledger Main Chain Bloom filter"))
  , bloom_filter_false_positive_count_(telemetry::Registry::Instance().CreateCounter(
        "ledger_main_chain_bloom_filter_false_positive_total",
        "Total number of false positive queries to the Ledger Main Chain Bloom filter"))
{
  if (Mode::IN_MEMORY_DB != mode)
  {
    // create the block store
    block_store_ = std::make_unique<BlockStore>();

    RecoverFromFile(mode);
  }

  // create the genesis block and add it to the cache
  auto genesis = CreateGenesisBlock();

  // add the block to the cache
  AddBlockToCache(genesis);

  // add the tip for this block
  AddTip(genesis);
}

MainChain::~MainChain()
{
  // ensure the chain has been flushed to disk
  FlushToDisk();
}

void MainChain::Reset()
{
  FETCH_LOG_INFO(LOGGING_NAME, "Resetting the main chain.");

  FETCH_LOCK(lock_);

  tips_.clear();
  heaviest_ = HeaviestTip{};
  loose_blocks_.clear();
  block_chain_.clear();
  forward_references_.clear();

  if (block_store_)
  {
    block_store_->New("chain.db", "chain.index.db");
    head_store_.close();
    head_store_.open("chain.head.db",
                     std::ios::binary | std::ios::in | std::ios::out | std::ios::trunc);
  }

  std::ofstream out(BLOOM_FILTER_STORE, std::ios::binary | std::ios::out | std::ios::trunc);
  bloom_filter_.Reset();

  auto genesis = CreateGenesisBlock();

  // add the block to the cache
  AddBlockToCache(genesis);

  // add the tip for this block
  AddTip(genesis);
}

/**
 * Adds a block to the chain
 *
 * @param block The block that will be added to the chain.
 * @return The status enumeration signalling the operation result
 */
BlockStatus MainChain::AddBlock(Block const &blk)
{
  // create a copy of the block
  auto block = std::make_shared<Block>(blk);

  // At this point we assume that the weight has been correctly set by the miner
  block->total_weight = 1;

  auto const status = InsertBlock(block);
  FETCH_LOG_DEBUG(LOGGING_NAME, "New Block: 0x", block->hash.ToHex(), " -> ", ToString(status),
                  " (weight: ", block->weight, " total: ", block->total_weight, ")");

  if (status == BlockStatus::ADDED)
  {
    AddBlockToBloomFilter(*block);
  }

  return status;
}

/**
 * Internal: add a parent-child forward reference if it is unknown yet.
 * Update parent block, if found, with the relevant forward information.
 *
 * @param hash
 * @param next_hash
 * @param unique if set to true, forget all other references, if any
 */
void MainChain::CacheReference(BlockHash const &hash, BlockHash const &next_hash, bool unique) const
{
  // get all known forward references range for this parent
  auto siblings = forward_references_.equal_range(hash);
  // references from storage are unique
  if (unique)
  {
    // forget all other references
    forward_references_.erase(siblings.first, siblings.second);
    // keep unique this one
    forward_references_.emplace(hash, next_hash);
    return;
  }

  // check if this parent-child reference has been already cached
  auto ref_it = std::find_if(siblings.first, siblings.second,
                             [&next_hash](auto const &ref) { return ref.second == next_hash; });
  if (ref_it == siblings.second)
  {
    // this child has not been already referred to yet
    forward_references_.emplace_hint(siblings.first, hash, next_hash);
  }
}

/**
 * Internal: forget a parent-child forward reference.
 * Update parent block, if found, with the relevant forward information.
 *
 * @param hash
 * @param next_hash
 */
void MainChain::ForgetReference(BlockHash const &hash, BlockHash const &next_hash) const
{
  // get all known forward references range for this parent
  auto siblings = forward_references_.equal_range(hash);
  if (next_hash.empty())
  {
    // no particular child specified, forget all references from this parent
    forward_references_.erase(siblings.first, siblings.second);
    return;
  }
  // find a particular reference to this child
  auto ref_it = std::find_if(siblings.first, siblings.second,
                             [&next_hash](auto const &ref) { return ref.second == next_hash; });
  if (ref_it != siblings.second)
  {
    forward_references_.erase(ref_it);
  }
}

/**
 * Lookup next_hash for a block in-memory.
 * This procedure may fail in which case next_hash should either be looked for in storage,
 * or recovered by descending from tip.
 *
 * @param hash Hash of the current block
 * @param[out] next_hash Hash of unique block grown from this
 * @return true iff a single forward reference is found in cache
 */
bool MainChain::LookupReference(BlockHash const &hash, BlockHash &next_hash) const
{
  switch (forward_references_.count(hash))
  {
  case 0:
    // should be a tip
    next_hash = BlockHash{};
    return true;
  case 1:
    // unique reference
    next_hash = forward_references_.find(hash)->second;
    return true;
  default:
    auto parent_block = GetBlock(hash);
    assert(parent_block);
    assert(heaviest_.ChainLabel() != 0);
    // check if this block is cached and known to lie on the current heaviest chain
    if (parent_block->chain_label != heaviest_.ChainLabel())
    {
      // we need to descend from tip
      auto next_block = HeaviestChainBlockAbove(parent_block->block_number);
      if (next_block->previous_hash == hash)
      {
        next_hash = next_block->hash;
        return true;
      }
    }
    else
    {
      // it does
      auto references_range = forward_references_.equal_range(hash);
      for (auto reference_it = references_range.first; reference_it != references_range.second;
           ++reference_it)
      {
        auto const &child_hash  = reference_it->second;
        auto        child_block = GetBlock(child_hash);
        if (child_block && child_block->chain_label == heaviest_.ChainLabel())
        {
          next_hash = child_hash;
          return true;
        }
      }
      // at least one forward ref has to be to a block of current chain
      assert(false);
    }
    // there are several forward references from the parent hash
    // and it is not on the heaviest chain
  }
  return false;
}

/**
 * Internal: insert a block into the cache maintaining references
 *
 * @param block The block to be cached
 */
void MainChain::CacheBlock(IntBlockPtr const &block) const
{
  ASSERT(static_cast<bool>(block));

  auto const &hash = block->hash;
  auto        ret_val{block_chain_.emplace(hash, block)};

  // under all circumstances, it _should_ be a fresh block
  ASSERT(ret_val.second);
  if (!block->IsGenesis())
  {
    // keep parent-child reference
    CacheReference(block->previous_hash, hash);
  }
}

/**
 * Internal: erase a block from the cache
 *
 * @param hash The hash of the block to be erased
 * @return amount of blocks erased (1 or 0, if not found)
 */
MainChain::BlockMap::size_type MainChain::UncacheBlock(BlockHash const &hash) const
{
  return block_chain_.erase(hash);
  // references are kept intact while this cache is alive
}

/**
 * Internal: insert a block into the permanent store maintaining references
 *
 * @param block The block to be kept
 */
void MainChain::KeepBlock(IntBlockPtr const &block) const
{
  ASSERT(static_cast<bool>(block));
  ASSERT(static_cast<bool>(block_store_));

  auto const &hash{block->hash};

  DbRecord record;

  if (!block->IsGenesis())
  {
    // notify stored parent
    if (block_store_->Get(storage::ResourceID(block->previous_hash), record))
    {
      if (record.next_hash != hash)
      {
        record.next_hash = hash;
        block_store_->Set(storage::ResourceID(record.hash()), record);
      }
      // before checking for this block's children in storage, reset next_hash to genesis
      record.next_hash = Digest{};
      CacheReference(block->previous_hash, hash, true);
    }
  }
  record.block = *block;

  // detect if any of this block's children has made it to the store already
  auto forward_refs{forward_references_.equal_range(hash)};
  for (auto ref_it{forward_refs.first}; ref_it != forward_refs.second; ++ref_it)
  {
    auto const &child{ref_it->second};
    if (block_store_->Has(storage::ResourceID(child)))
    {
      record.next_hash = child;
      CacheReference(hash, child, true);
      break;
    }
  }

  // now write the block itself; if next_hash is genesis, it will be rewritten later by a child
  block_store_->Set(storage::ResourceID(hash), record);
}

/**
 * Internal: load a block from the permanent store
 *
 * @param[in]  hash The hash of the block to be loaded
 * @param[out] block The location of block
 * @return True iff the block is found in the storage
 */
bool MainChain::LoadBlock(BlockHash const &hash, Block &block, BlockHash *next_hash) const
{
  assert(static_cast<bool>(block_store_));

  DbRecord record;
  if (block_store_->Get(storage::ResourceID(hash), record))
  {
    block = record.block;
    AddBlockToBloomFilter(block);
    if (next_hash != nullptr)
    {
      *next_hash = record.next_hash;
    }
    // update references assuming those from storage are unique
    if (!block.IsGenesis())
    {
      CacheReference(block.previous_hash, hash, true);
    }
    if (!record.next_hash.empty())
    {
      CacheReference(hash, record.next_hash, true);
    }

    return true;
  }

  return false;
}

void MainChain::AddBlockToBloomFilter(Block const &block) const
{
  for (auto const &slice : block.slices)
  {
    for (auto const &tx_layout : slice)
    {
      bloom_filter_.Add(tx_layout.digest(), tx_layout.valid_until(), heaviest_.BlockNumber());
    }
  }
}

/**
 * Get the current heaviest block on the chain
 *
 * @return The reference to the heaviest block
 */
MainChain::BlockPtr MainChain::GetHeaviestBlock() const
{
  FETCH_LOCK(lock_);
  auto block_ptr = GetBlock(heaviest_.Hash());
  assert(block_ptr);
  return block_ptr;
}

/**
 * Internal: remove the block, and all blocks ahead of it, and references between them, from the
 * cache.
 *
 * @param[in]  hash The hash to be removed
 * @param[out] invalidated_blocks The set of hashes of all the blocks removed by this operation
 * @return The block object itself, already not in the cache
 */
bool MainChain::RemoveTree(BlockHash const &removed_hash, BlockHashSet &invalidated_blocks)
{
  // check if the block is actually found in this chain
  IntBlockPtr root;
  bool        retVal{LookupBlock(removed_hash, root)};
  if (retVal)
  {
    // forget the forward ref to this block from its parent
    auto siblings{forward_references_.equal_range(root->previous_hash)};
    for (auto sibling = siblings.first; sibling != siblings.second; ++sibling)
    {
      if (sibling->second == removed_hash)
      {
        forward_references_.erase(sibling);
        break;
      }
    }
  }

  for (BlockHashes next_gen{removed_hash}; !next_gen.empty();)
  {
    // when next_gen becomes current generation, next generation is clear
    for (auto const &hash : std::exchange(next_gen, BlockHashes{}))
    {
      // mark hash as being invalidated
      invalidated_blocks.insert(hash);

      // first remember to remove all the progeny breadth-first
      // this way any hash that could potentially stem from this one,
      // reference tree-wise, is completely wiped out
      auto children{forward_references_.equal_range(hash)};
      for (auto child{children.first}; child != children.second; ++child)
      {
        next_gen.push_back(child->second);
      }
      forward_references_.erase(children.first, children.second);

      // next, remove the block record from the cache, if found
      if (block_chain_.erase(hash) != 0u)
      {
        retVal = true;
      }
    }
  }

  return retVal;
}

/**
 * Removes the block (and all blocks ahead of it) from the chain.
 *
 * @param hash The hash to be removed
 * @return True if successful, otherwise false
 */
bool MainChain::RemoveBlock(BlockHash const &hash)
{
  FETCH_LOCK(lock_);

  // Step 0. Manually set heaviest to a block we still know is valid
  auto block_to_remove = GetBlock(hash);

  if (!block_to_remove)
  {
    return false;
  }

  if (block_to_remove->IsGenesis())
  {
    FETCH_LOG_ERROR(LOGGING_NAME, "Trying to remove genesis block!");
    return false;
  }

  // if block is not loose update heaviest_
  auto loose_it = loose_blocks_.find(hash);
  if (loose_it == loose_blocks_.end())
  {
    auto block_before_one_to_del = LookupBlock(block_to_remove->previous_hash);
    if (block_before_one_to_del)
    {
      heaviest_.Set(*block_before_one_to_del);
    }
  }

  // Step 1. Remove this block and the whole its progeny from the cache
  BlockHashSet invalidated_blocks;
  if (!RemoveTree(hash, invalidated_blocks))
  {
    // no blocks were removed during this attempt
    return false;
  }

  // Step 2. Cleanup loose blocks
  for (auto waiting_blocks_it{loose_blocks_.begin()}; waiting_blocks_it != loose_blocks_.end();)
  {
    auto &hash_array{waiting_blocks_it->second};
    // remove entries from the hash array that have been invalidated
    auto cemetery{std::remove_if(hash_array.begin(), hash_array.end(),
                                 [&invalidated_blocks](auto const &hash) {
                                   return invalidated_blocks.find(hash) != invalidated_blocks.end();
                                 })};
    if (cemetery == hash_array.begin())
    {
      // all hashes in this array are invalidated
      waiting_blocks_it = loose_blocks_.erase(waiting_blocks_it);
    }
    else
    {
      // some hashes of this array are still alive
      hash_array.erase(cemetery, hash_array.end());
      ++waiting_blocks_it;
    }
  }

  // Step 3. Since we might have removed a whole series of blocks the tips data structure
  // is likely to have been invalidated. We need to evaluate the changes here
  return ReindexTips();
}

/**
 * Walk the block history downwards starting from the heaviest block.
 *
 * @param limit The maximum amount of blocks returned
 * @return The array of blocks
 * @throws std::runtime_error if a block lookup occurs
 */
MainChain::Blocks MainChain::GetHeaviestChain(uint64_t limit) const
{
  // Note: min needs a reference to something, so this is a workaround since UPPER_BOUND is a
  // constexpr
  MilliTimer myTimer("MainChain::HeaviestChain", 2000);

  FETCH_LOCK(lock_);

  return GetChainPreceding(GetHeaviestBlockHash(), limit);
}

MainChain::IntBlockPtr MainChain::GetLabeledSubchainStart() const
{
  return labeled_subchain_start_;
}

/**
 * Internal: Update blocks of the current heaviest chain setting their chain_label
 * equal to heaviest_.ChainLabel().
 *
 * @param limit the earliest block number, this colouring stops at.
 * @return the heaviest chain block right above the limit
 */
MainChain::IntBlockPtr MainChain::HeaviestChainBlockAbove(uint64_t limit) const
{
  MilliTimer myTimer("MainChain::HeaviestChainBlockAbove");
  FETCH_LOCK(lock_);
  assert(heaviest_.ChainLabel() != 0);

  auto block = GetLabeledSubchainStart();
  assert(block);

  // Descend down to limit.
  while (block->block_number > limit + 1)
  {
    assert(!block->IsGenesis());
    if (!LookupBlock(block->previous_hash, block))
    {
      throw std::runtime_error("Cannot find a block for hash");
    }
    if (IsBlockInCache(block->hash))
    {
      // Colour this block.
      block->chain_label = heaviest_.ChainLabel();
      // labeled_subchain_start_ is the earliest cached block known to belong to the heaviest chain.
      labeled_subchain_start_ = block;
    }
  }

  return block;
}

/**
 * Walk the block history collecting blocks until either genesis or the block limit is reached
 *
 * @param start The hash of the first block
 * @param limit The maximum amount of blocks returned
 * @return The array of blocks
 * @throws std::runtime_error if a block lookup occurs
 */
MainChain::Blocks MainChain::GetChainPreceding(BlockHash start, uint64_t limit) const
{
  MilliTimer myTimer("MainChain::ChainPreceding", 2000);

  FETCH_LOCK(lock_);

  // asserting genesis block has a number of 0, and everything else is above
  assert(GetBlock(chain::GetGenesisDigest()));
  assert(GetBlock(chain::GetGenesisDigest())->block_number == 0);

  Blocks result;
  bool   not_at_genesis = true;

  for (BlockHash current_hash = std::move(start);
       // exit once we have gathered enough blocks or reached genesis
       not_at_genesis && result.size() < static_cast<Blocks::size_type>(limit);)
  {
    // look up the block
    auto block = GetBlock(current_hash);
    if (!block)
    {
<<<<<<< HEAD
      FETCH_LOG_ERROR(LOGGING_NAME, "Block lookup failure for block: 0x", ToHex(current_hash));
=======
      FETCH_LOG_ERROR(LOGGING_NAME, "Block lookup failure for block: 0x", ToHex(current_hash),
                      " in get chain preceding");
>>>>>>> 24b7baed
      throw std::runtime_error("Failed to look up block");
    }
    assert(block->block_number > 0 || block->IsGenesis());

    // walk the hash
    not_at_genesis = !block->IsGenesis();
    current_hash   = block->previous_hash;

    // update the results
    result.push_back(std::move(block));
  }

  return result;
}

/**
 * Walk the chain forward collecting at most UPPER_LIMIT blocks, until either tip reached,
 * or next block is ambiguous, which can happen off-heaviest chain.
 * If current_hash is empty, travel starts from genesis.
 *
 * @param current_hash The hash of the first block's parent
 * @return The array of blocks, plus the current heaviest hash
 * @throws std::runtime_error if a block lookup fails
 */
MainChain::Travelogue MainChain::TimeTravel(BlockHash current_hash) const
{
  MilliTimer myTimer("MainChain::TimeTravel", 750);

  // Moving forward in time, towards tip
  BlockHash next_hash;
  Blocks    result;

  FETCH_LOCK(lock_);

  IntBlockPtr block;
  if (current_hash.empty())
  {
    // start of the sync, from genesis
    next_hash = chain::GetGenesisDigest();
  }
  else
  {
    // Note: this is inefficient
    if (!LookupBlock(current_hash, block, &next_hash))
    {
<<<<<<< HEAD
      FETCH_LOG_ERROR(LOGGING_NAME, "Block lookup failure for block: 0x", ToHex(current_hash),
                      " note, next hash: ", next_hash);
=======
      FETCH_LOG_DEBUG(LOGGING_NAME, "Block lookup failure for block: 0x", ToHex(current_hash),
                      " during time travel. Note, next hash: ", next_hash);

>>>>>>> 24b7baed
      throw std::runtime_error("Failed to lookup block");
    }
  }

  // We have the block we want to sync forward from. Check if it is on the heaviest chain.
  bool const not_heaviest = !(block && (block->chain_label == heaviest_.ChainLabel()));

  bool not_done = true;
  for (current_hash = std::move(next_hash);
       // stop once we have gathered enough blocks or passed the tip
       not_done && !current_hash.empty() && result.size() < UPPER_BOUND;
       // walk the stack
       current_hash = std::move(next_hash))
  {
    block.reset();
    // lookup the block in storage
    if (!LookupBlock(current_hash, block, &next_hash))
    {
      if (!block)
      {
        // there is no block such hashed neither in cache, nor in storage
<<<<<<< HEAD
        FETCH_LOG_ERROR(LOGGING_NAME, "Block lookup failure for block: 0x", ToHex(current_hash));
=======
        FETCH_LOG_ERROR(LOGGING_NAME, "Block lookup failure during TT, for block: 0x",
                        ToHex(current_hash));
>>>>>>> 24b7baed
        throw std::runtime_error("Failed to lookup block");
      }
      // The block is in cache yet LookupBlock() failed.
      // This indicates that forward reference is ambiguous, so we stop the loop here.
      not_done = false;
    }

    // update the results
    result.push_back(std::move(block));
  }

  return {std::move(result), GetHeaviestBlock()->hash, GetHeaviestBlock()->block_number,
          not_heaviest};
}

/**
 * Get a common sub tree from the chain.
 *
 * This function will search down both input references input nodes until a common ancestor is
 * found. Once found the blocks from the specified tip that to that common ancestor are returned.
 * Note: untrusted actors should not be allowed to call with the behaviour of returning the oldest
 * block.
 *
 * @param blocks The output list of blocks (from heaviest to lightest)
 * @param tip The tip the output list should start from
 * @param node A node in chain that is searched for
 * @param limit The maximum number of nodes to be returned
 * @param behaviour What to do when the limit is exceeded - either return most or least recent.
 *
 * @return true if successful, otherwise false
 */
bool MainChain::GetPathToCommonAncestor(Blocks &blocks, BlockHash tip_hash, BlockHash node_hash,
                                        uint64_t limit, BehaviourWhenLimit behaviour) const
{
  limit = std::min(limit, uint64_t{MainChain::UPPER_BOUND});
  MilliTimer myTimer("MainChain::GetPathToCommonAncestor", 500);

  FETCH_LOCK(lock_);

  bool success{true};

  // clear the output structure
  blocks.clear();

  BlockPtr left{};
  BlockPtr right{};

  BlockHash left_hash  = std::move(tip_hash);
  BlockHash right_hash = std::move(node_hash);

  std::deque<BlockPtr> res;

  // The algorithm implemented here is effectively a coordinated parallel walk about from the two
  // input tips until the a common ancestor is located.
  for (;;)
  {
    // load up the left side
    if (!left || left->hash != left_hash)
    {
      left = GetBlock(left_hash);
      if (!left)
      {
        FETCH_LOG_WARN(LOGGING_NAME, "Unable to look up block (left): 0x", ToHex(left_hash));
        success = false;
        break;
      }

      // left side always loaded into output queue as we traverse
      // blocks.push_back(left);
      res.push_back(left);
      bool break_loop = false;

      switch (behaviour)
      {
      case BehaviourWhenLimit::RETURN_LEAST_RECENT:
        if (res.size() > limit)
        {
          res.pop_front();
        }
        break;
      case BehaviourWhenLimit::RETURN_MOST_RECENT:
        if (res.size() >= limit)
        {
          break_loop = true;
        }
        break;
      }

      if (break_loop)
      {
        break;
      }
    }

    // load up the right side
    if (!right || right->hash != right_hash)
    {
      right = GetBlock(right_hash);
      if (!right)
      {
        FETCH_LOG_WARN(LOGGING_NAME, "Unable to look up block (right): 0x", ToHex(right_hash));
        success = false;
        break;
      }
    }

    FETCH_LOG_DEBUG(LOGGING_NAME, "Left: 0x", ToHex(left_hash), " -> ", left->block_number,
                    " Right: 0x", ToHex(right_hash), " -> ", right->block_number);

    if (left_hash == right_hash)
    {
      break;
    }

    if (left->block_number <= right->block_number)
    {
      right_hash = right->previous_hash;
    }

    if (left->block_number >= right->block_number)
    {
      left_hash = left->previous_hash;
    }
  }

  blocks.resize(res.size());
  std::move(res.begin(), res.end(), blocks.begin());

  // If a lookup error has occurred then we do not return anything
  if (!success)
  {
    blocks.clear();
  }

  return success;
}

/**
 * Retrieve a block with a specific hash
 *
 * @param hash The hash being queried
 * @return The a valid shared pointer to the block if found, otherwise an empty pointer
 */
MainChain::BlockPtr MainChain::GetBlock(BlockHash const &hash) const
{
  if (hash.empty())
  {
    FETCH_LOG_WARN(LOGGING_NAME, "Attempted to get an empty block hash! This should not happen.");
    return {};
  }

  FETCH_LOCK(lock_);

  BlockPtr output_block{};

  // attempt to look up the block
  auto internal_block = std::make_shared<Block>();
  if (LookupBlock(hash, internal_block))
  {
    // convert the pointer type to per const
    output_block = std::static_pointer_cast<Block const>(internal_block);
  }
  else
  {
    FETCH_LOG_WARN(LOGGING_NAME, "main chain failed to look up block! Hash: ", hash.ToHex());
  }

  return output_block;
}

/**
 * Return a copy of the missing block tips
 *
 * @return A set of tip hashes
 */
MainChain::BlockHashSet MainChain::GetMissingTips() const
{
  FETCH_LOCK(lock_);

  BlockHashSet tips{};
  for (auto const &element : loose_blocks_)
  {
    // tips are blocks that are referenced but we have not seen them yet. Since all loose blocks are
    // stored in the cache, we simply evaluate which of the loose references we do not currently
    // have in the cache
    if (!IsBlockInCache(element.first))
    {
      tips.insert(element.first);
    }
  }

  return tips;
}

/**
 * Retrieve an array of all the missing block hashes
 *
 * @param maximum The specified maximum number of blocks to be returned
 * @return The generated array of missing hashes
 */
MainChain::BlockHashes MainChain::GetMissingBlockHashes(uint64_t limit) const
{
  limit = std::min(limit, uint64_t{MainChain::UPPER_BOUND});
  FETCH_LOCK(lock_);

  BlockHashes results;

  for (auto const &loose_block : loose_blocks_)
  {
    if (limit <= results.size())
    {
      break;
    }
    results.push_back(loose_block.first);
  }

  return results;
}

/**
 * Determine if the chain has missing blocks
 *
 * @return true if the chain is missing blocks, otherwise false
 */
bool MainChain::HasMissingBlocks() const
{
  FETCH_LOCK(lock_);
  return !loose_blocks_.empty();
}

/**
 * Get the set of all the tips
 *
 * @return The set of tip hashes
 */
MainChain::BlockHashSet MainChain::GetTips() const
{
  FETCH_LOCK(lock_);

  BlockHashSet hash_set;
  for (auto const &element : tips_)
  {
    hash_set.insert(element.first);
  }

  return hash_set;
}

/**
 * Internal: Initialise and recover all previous state from the chain
 *
 * @param mode The storage mode for the chain
 */
void MainChain::RecoverFromFile(Mode mode)
{
  // TODO(private issue 667): Complete loading of chain on startup ill-advised

  assert(static_cast<bool>(block_store_));

  FETCH_LOCK(lock_);

  // load the database files
  if (Mode::CREATE_PERSISTENT_DB == mode)
  {
    block_store_->New("chain.db", "chain.index.db");
    head_store_.open("chain.head.db",
                     std::ios::binary | std::ios::in | std::ios::out | std::ios::trunc);

    std::ofstream out(BLOOM_FILTER_STORE, std::ios::binary | std::ios::out | std::ios::trunc);
    bloom_filter_.Reset();

    return;
  }
  assert(mode == Mode::LOAD_PERSISTENT_DB);
  if (Mode::LOAD_PERSISTENT_DB == mode)
  {
    using namespace fetch::serializers;

    block_store_->Load("chain.db", "chain.index.db");
    head_store_.open("chain.head.db", std::ios::binary | std::ios::in | std::ios::out);

    std::ifstream in(BLOOM_FILTER_STORE, std::ios::binary | std::ios::in);

    if (in.is_open())
    {
      try
      {
        byte_array::ByteArray bloom_filter_data{in};

        LargeObjectSerializeHelper buffer{bloom_filter_data};

        buffer >> bloom_filter_;
      }
      catch (std::exception const &e)
      {
        FETCH_LOG_ERROR(LOGGING_NAME,
                        "Failed to load Bloom filter from storage! Reason: ", e.what());
        Reset();
      }
    }
  }

  // load the head block, and attempt verify that this block forms a complete chain to genesis
  IntBlockPtr head = std::make_shared<Block>();

  // retrieve the starting hash
  BlockHash head_block_hash = GetHeadHash();

  bool recovery_complete{false};
  if (!head_block_hash.empty() && LoadBlock(head_block_hash, *head))
  {
    auto block_index = head->block_number;

    // Copy head block so as to walk down the chain
    IntBlockPtr next = std::make_shared<Block>(*head);

    while (LoadBlock(next->previous_hash, *next))
    {
      if (next->block_number != block_index - 1)
      {
        FETCH_LOG_WARN(LOGGING_NAME,
                       "Discontinuity found when walking main chain during recovery. Current: ",
                       block_index, " prev: ", next->block_number, " Resetting");
        break;
      }

      block_index = next->block_number;
    }

    if (block_index != 0)
    {
      FETCH_LOG_WARN(LOGGING_NAME,
                     "Failed to walk main chain when recovering from disk. Got as far back as: ",
                     block_index, ". Resetting.");
    }
    else
    {
      FETCH_LOG_INFO(LOGGING_NAME,
                     "Recovering main chain with heaviest block: ", head->block_number);

      // Add heaviest to cache
      CacheBlock(head);

      // Update this as our heaviest
      bool const result = UpdateHeaviestTip(head);
      tips_[head->hash] = Tip(*head);

      if (!result)
      {
        FETCH_LOG_WARN(LOGGING_NAME, "Failed to update heaviest when loading from file.");
      }

      // Sanity check
      uint64_t heaviest_block_num = heaviest_.BlockNumber();
      FETCH_LOG_INFO(LOGGING_NAME, "Heaviest block: ", heaviest_block_num);

      DetermineHeaviestTip();
      heaviest_block_num = heaviest_.BlockNumber();
      FETCH_LOG_INFO(LOGGING_NAME, "Heaviest block now: ", heaviest_block_num);
      FETCH_LOG_INFO(LOGGING_NAME, "Heaviest block weight: ", GetHeaviestBlock()->total_weight);

      // signal that the recovery was successful
      recovery_complete = true;
    }
  }
  else
  {
    FETCH_LOG_INFO(LOGGING_NAME,
                   "No head block found in chain data store! Resetting chain data store.");
  }

  // Recovering the chain has failed in some way, reset the storage.
  if (!recovery_complete)
  {
    block_store_->New("chain.db", "chain.index.db");

    // reopen the file and clear the contents
    head_store_.close();
    head_store_.open("chain.head.db",
                     std::ios::binary | std::ios::in | std::ios::out | std::ios::trunc);

    std::ofstream out(BLOOM_FILTER_STORE, std::ios::binary | std::ios::out | std::ios::trunc);
    bloom_filter_.Reset();
  }
}

/**
 * Internal: Flush confirmed blocks to disk
 */
void MainChain::WriteToFile()
{
  // look up the heaviest block
  IntBlockPtr block = block_chain_.at(heaviest_.Hash());

  // skip if the block store is not persistent
  if (block_store_ && (block->block_number >= chain::FINALITY_PERIOD))
  {
    MilliTimer myTimer("MainChain::WriteToFile", 750);

    // Add confirmed blocks to file, minus finality

    // Find the block N back from our heaviest
    bool failed = false;
    for (std::size_t i = 0; i < chain::FINALITY_PERIOD; ++i)
    {
      if (!LookupBlock(block->previous_hash, block))
      {
        failed = true;
        break;
      }
    }

    if (failed)
    {
      FETCH_LOG_WARN(LOGGING_NAME,
                     "Failed to walk back the chain when writing to file! Block head: ",
                     block_chain_.at(heaviest_.Hash())->block_number);
      return;
    }

    // This block will now become the head in our file
    // Corner case - block is genesis
    if (block->IsGenesis())
    {
      FETCH_LOG_DEBUG(LOGGING_NAME, "Writing genesis. ");

      KeepBlock(block);
      SetHeadHash(block->hash);
    }
    else
    {
      FETCH_LOG_DEBUG(LOGGING_NAME, "Writing block. ", block->block_number);

      // Recover the current head block from the file
      IntBlockPtr current_file_head = std::make_shared<Block>();
      IntBlockPtr block_head        = block;

      LoadBlock(GetHeadHash(), *current_file_head);

      // Now keep adding the block and its prev to the file until we are certain the file contains
      // an unbroken chain. Assuming that the current_file_head is unbroken we can write until we
      // touch it or it's root.
      for (;;)
      {
        KeepBlock(block);

        // Keep the current_file_head one block behind
        while (current_file_head->block_number > block->block_number - 1)
        {
          LoadBlock(current_file_head->previous_hash, *current_file_head);
        }

        // Successful case
        if (current_file_head->hash == block->previous_hash)
        {
          break;
        }

        // Continue to push previous into file
        LookupBlock(block->previous_hash, block);
      }

      // Success - we kept a copy of the new head to write
      SetHeadHash(block_head->hash);
    }

    // Clear the block from ram
    FlushBlock(block);

    // Force flush of the file object!
    FlushToDisk();

    // as final step do some sanity checks
    TrimCache();
  }
}

/**
 * Trim the in memory cache
 *
 * Only should be called if the block store is being used
 */
void MainChain::TrimCache()
{
  static const uint64_t CACHE_TRIM_THRESHOLD = 2 * chain::FINALITY_PERIOD;
  assert(static_cast<bool>(block_store_));

  MilliTimer myTimer("MainChain::TrimCache");

  FETCH_LOCK(lock_);

  uint64_t const heaviest_block_num = heaviest_.BlockNumber();

  if (CACHE_TRIM_THRESHOLD < heaviest_block_num)
  {
    uint64_t const trim_threshold = heaviest_block_num - CACHE_TRIM_THRESHOLD;

    // Loop through the block chain store looking for blocks which are outside of our finality
    // period. This is needed to ensure that the block chain map does not grow forever
    auto chain_it = block_chain_.begin();
    while (chain_it != block_chain_.end())
    {
      auto const &block = chain_it->second;

      if (trim_threshold >= block->block_number)
      {
        FETCH_LOG_INFO(LOGGING_NAME, "Removing loose block: 0x", block->hash.ToHex());

        // remove the entry from the tips map
        tips_.erase(block->hash);

        // remove any reference in the loose map
        auto loose_it = loose_blocks_.find(block->previous_hash);
        if (loose_it != loose_blocks_.end())
        {
          // remove the hash from the list
          loose_it->second.remove(block->hash);

          // if, as a result, the list is empty then also remove the entry from the loose blocks
          if (loose_it->second.empty())
          {
            loose_blocks_.erase(loose_it);
          }
        }

        // remove the entry from the main block chain
        chain_it = block_chain_.erase(chain_it);
      }
      else
      {
        // normal case advance to the next one
        ++chain_it;
      }
    }
  }

  // Debug and sanity check
  auto loose_it = loose_blocks_.begin();
  while (loose_it != loose_blocks_.end())
  {
    FETCH_LOG_DEBUG(LOGGING_NAME, "Cleaning loose map entry: 0x", loose_it->first.ToHex());

    if (loose_it->second.empty())
    {
      loose_it = loose_blocks_.erase(loose_it);
    }
    else
    {
      ++loose_it;
    }
  }
}

/**
 * Internal: Remove the block from the cache and remove any tips
 *
 * @param block The block to be flushed
 */
void MainChain::FlushBlock(IntBlockPtr const &block)
{
  // remove the block from the block map
  UncacheBlock(block->hash);

  // remove the block hash from the tips
  tips_.erase(block->hash);
}

// We have added a non-loose block. It is then safe to lock the loose blocks map and
// walk through it adding the blocks, so long as we do breadth first search (!!)
void MainChain::CompleteLooseBlocks(IntBlockPtr const &block)
{
  FETCH_LOCK(lock_);

  // Determine if this block is actually a loose block, if it isn't exit immediately
  auto it = loose_blocks_.find(block->hash);
  if (it == loose_blocks_.end())
  {
    return;
  }

  // At this point we are sure that the current block is one of the missing blocks we are after

  // Extract the list of blocks that are waiting on this block
  BlockHashList blocks_to_add = std::move(it->second);
  loose_blocks_.erase(it);

  FETCH_LOG_DEBUG(LOGGING_NAME, blocks_to_add.size(), " are resolved from 0x", block->hash.ToHex());

  while (!blocks_to_add.empty())
  {
    BlockHashList next_blocks_to_add{};

    // This is the breadth-first search, for each block to add, add it, next_blocks_to_add will
    // get pushed with the next layer of blocks
    for (auto const &hash : blocks_to_add)
    {
      // This should be guaranteed safe
      IntBlockPtr add_block = block_chain_.at(hash);  // TODO(EJF): What happens when this fails

      // This won't re-call this function due to the flag
      InsertBlock(add_block, false);

      // The added block was not loose. Continue to clear
      auto const it2 = loose_blocks_.find(add_block->hash);
      if (it2 != loose_blocks_.end())
      {
        // add all the items to the next list
        next_blocks_to_add.splice(next_blocks_to_add.end(), it2->second);

        // remove the list from the blocks list
        loose_blocks_.erase(it2);
      }
    }

    blocks_to_add = std::move(next_blocks_to_add);
  }
}

/**
 * Records the input block as loose
 *
 * @param block The reference to the block being marked as loose
 */
void MainChain::RecordLooseBlock(IntBlockPtr const &block)
{
  FETCH_LOCK(lock_);

  // Get vector of waiting blocks and push ours on
  auto &waiting_blocks = loose_blocks_[block->previous_hash];
  waiting_blocks.push_back(block->hash);

  assert(block->is_loose);
  CacheBlock(block);
}

/**
 * Update tips (including the heaviest) if necessary
 *
 * @param block The current block
 * @param prev_block The previous block
 * @return true if the heaviest tip was advanced, otherwise false
 */
bool MainChain::UpdateTips(IntBlockPtr const &block)
{
  assert(!block->is_loose);
  assert(block->weight != 0);
  assert(block->total_weight != 0);
  assert(block->block_number != 0);

  // remove the tip if exists and add the new one
  tips_.erase(block->previous_hash);
  tips_[block->hash] = Tip(*block);

  // attempt to update the heaviest tip
  return UpdateHeaviestTip(block);
}

/**
 * Update heaviest tip record, if this block is the new heaviest.
 *
 * @param block The block to possibly become the new heaviest
 * @return true if the heaviest tip was advanced, otherwise false
 */
bool MainChain::UpdateHeaviestTip(IntBlockPtr const &block)
{
  assert(block);
  auto ret_val = heaviest_.Update(*block);
  if (ret_val)
  {
    if (!labeled_subchain_start_ || labeled_subchain_start_->chain_label != heaviest_.ChainLabel())
    {
      // we have a new distinct heaviest chain
      labeled_subchain_start_ = block;
    }
  }
  return ret_val;
}

/**
 * Internal: Insert the block into the cache
 *
 * @param block The block to be inserted
 * @param evaluate_loose_blocks Flag to signal if the loose blocks should be evaluated
 * @return
 */
BlockStatus MainChain::InsertBlock(IntBlockPtr const &block, bool evaluate_loose_blocks)
{
  assert(!block->previous_hash.empty());

  MilliTimer myTimer("MainChain::InsertBlock", 750);

  FETCH_LOCK(lock_);

  if (block->hash.empty())
  {
    FETCH_LOG_WARN(LOGGING_NAME, "Block discard due to lack of digest");
    return BlockStatus::INVALID;
  }

  if (block->hash == block->previous_hash)
  {
    FETCH_LOG_WARN(LOGGING_NAME, "Block discard due to invalid digests");
    return BlockStatus::INVALID;
  }

  // Assume for the moment that this block is not loose. The validity of this statement will be
  // checked below
  block->is_loose = false;

  IntBlockPtr prev_block{};
  if (evaluate_loose_blocks)  // normal case - not being called from inside CompleteLooseBlocks
  {
    // First check if block already exists (not checking in object store)
    if (IsBlockInCache(block->hash))
    {
      FETCH_LOG_DEBUG(LOGGING_NAME, "Attempting to add already seen block");
      return BlockStatus::DUPLICATE;
    }

    // Determine if the block is present in the cache
    if (LookupBlock(block->previous_hash, prev_block))
    {
      // TODO(EJF): Add check to validate the block number (it is relied on heavily now)
      if (block->block_number != (prev_block->block_number + 1))
      {
        FETCH_LOG_INFO(LOGGING_NAME, "Block 0x", block->hash.ToHex(), " has invalid block number");
        return BlockStatus::INVALID;
      }

      // Also a loose block if it points to a loose block
      if (prev_block->is_loose)
      {
        // since we are connecting to loose block, by definition this block is also loose
        block->is_loose = true;

        FETCH_LOG_DEBUG(LOGGING_NAME, "Block connects to loose block");
      }
    }
    else
    {
      // This is the normal case where we do not have a previous hash
      block->is_loose = true;

      FETCH_LOG_DEBUG(LOGGING_NAME, "Previous block not found: 0x", ToHex(block->previous_hash));
    }
  }
  else  // special case - being called from inside CompleteLooseBlocks
  {
    // This branch is a small optimisation since loose / missing blocks are not flushed to disk

    if (!LookupBlockFromCache(block->previous_hash, prev_block))
    {
      // This is currently only called from inside CompleteLooseBlocks and it is invariant on the
      // return value. For completeness this block is however loose because the parent can not be
      // located.
      return BlockStatus::LOOSE;
    }
  }

  if (block->is_loose)
  {
    // record the block as loose
    RecordLooseBlock(block);
    return BlockStatus::LOOSE;
  }

  // we expect only non-loose blocks here
  assert(!block->is_loose);

  // by definition this also means we expect blocks to have a valid parent block too
  assert(static_cast<bool>(prev_block));

  // update the final (total) weight for this block
  block->total_weight = prev_block->total_weight + block->weight;

  // At this point we can proceed knowing that the block is building upon existing tip

  // At this point we have a new block with a prev that's known and not loose. Update tips
  bool const heaviest_advanced = UpdateTips(block);

  // Add block
  FETCH_LOG_DEBUG(LOGGING_NAME, "Adding block to chain: 0x", block->hash.ToHex());
  AddBlockToCache(block);

  // If the heaviest branch has been updated we should determine if any blocks should be flushed
  // to disk
  if (heaviest_advanced)
  {
    WriteToFile();
  }

  // Now we're done, it's possible this added block completed some loose blocks.
  if (evaluate_loose_blocks)
  {
    CompleteLooseBlocks(block);
  }

  return BlockStatus::ADDED;
}

MainChain::IntBlockPtr MainChain::LookupBlock(BlockHash const &hash) const
{
  IntBlockPtr ret_val;
  LookupBlock(hash, ret_val);
  return ret_val;
}

/**
 * Attempt to look up a block.
 *
 * The search is performed initially on the in memory cache and then if this fails the persistent
 * disk storage is searched.
 *
 * @param hash The hash of the block to search for
 * @param block The output block to be populated
 * @param next_hash If non-null, next_hash of this block is to be copied to that location
 *
 * @return true if successful, otherwise false
 */
bool MainChain::LookupBlock(BlockHash const &hash, IntBlockPtr &block, BlockHash *next_hash) const
{
  auto is_in_cache = LookupBlockFromCache(hash, block);
  if (is_in_cache)
  {
    return next_hash == nullptr                   // either forward reference is not needed
           || LookupReference(hash, *next_hash);  // or forward reference is unambiguous
  }
  // either block is not in the cache, or forward reference cannot be resolved unambiguously
  auto is_in_storage = LookupBlockFromStorage(hash, block, next_hash);
  assert(!is_in_cache || next_hash != nullptr);

  if (is_in_storage && next_hash != nullptr && next_hash->empty())
  {
    // Check if there's a forward reference in cache.
    return LookupReference(hash, *next_hash);
  }
  return is_in_storage;
}

/**
 * Attempt to locate a block stored in the in memory cache
 *
 * @param hash The hash of the block to search for
 * @param block The output block to be populated
 * @return true if successful, otherwise false
 */
bool MainChain::LookupBlockFromCache(BlockHash const &hash, IntBlockPtr &block) const
{
  FETCH_LOCK(lock_);

  // perform the lookup
  auto const it = block_chain_.find(hash);
  if ((block_chain_.end() != it))
  {
    block = it->second;
    return true;
  }

  return false;
}

/**
 * Attempt to locate a block stored in the persistent object store
 *
 * @param hash The hash of the block to search for
 * @param block The output block to be populated
 * @return true if successful, otherwise false
 */
bool MainChain::LookupBlockFromStorage(BlockHash const &hash, IntBlockPtr &block,
                                       BlockHash *next_hash) const
{
  bool success{false};

  if (block_store_)
  {
    // create the output block
    auto output_block = std::make_shared<Block>();

    // attempt to read the block from the storage engine
    success = LoadBlock(hash, *output_block, next_hash);

    if (success)
    {
      // hash not serialised, needs to be recomputed
      output_block->UpdateDigest();

      // update the returned shared pointer
      block = std::move(output_block);
    }
  }

  return success;
}

/**
 * No Locking: Determine is a specified block is in the cache
 *
 * @param hash The hash to query
 * @return true if the block is present, otherwise false
 */
bool MainChain::IsBlockInCache(BlockHash const &hash) const
{
  return block_chain_.find(hash) != block_chain_.end();
}

/**
 * Add the block to the cache as a non-loose block
 *
 * @param block The block to be written into the cache
 */
void MainChain::AddBlockToCache(IntBlockPtr const &block) const
{
  block->is_loose = false;

  if (!IsBlockInCache(block->hash))
  {
    // add the item to the block chain storage
    CacheBlock(block);
  }
}

/**
 * Adds a new tip for the given block
 *
 * @param block The block for the tip to be created from
 */
bool MainChain::AddTip(IntBlockPtr const &block)
{
  FETCH_LOCK(lock_);

  // record the tip weight
  tips_[block->hash] = Tip(*block);

  return DetermineHeaviestTip();
}

/**
 * Evaluate the current set of tips in the chain and determine which of them is the heaviest
 *
 * @return true if successful, otherwise false
 */
bool MainChain::DetermineHeaviestTip()
{
  FETCH_LOCK(lock_);

  if (!tips_.empty())
  {
    // find the heaviest item in our tip selection
    auto it = std::max_element(tips_.begin(), tips_.end(),
                               [](TipsMap::value_type const &a, TipsMap::value_type const &b) {
                                 // Tips are selected based on the following priority of properties:
                                 // 1. total weight
                                 // 2. block number (long chain)
                                 // 3. weight, which is related to the rank of the miner producing
                                 // the block
                                 // 4. hash - note this case should never be required if stutter
                                 // blocks are removed from tips
                                 //
                                 // Chains of equivalent total weight and length are tie-broken,
                                 // choosing the weight of the tips as a tiebreaker. This is
                                 // important for consensus.
                                 return a.second < b.second;
                               });
    assert(it != tips_.end());

    // update the heaviest
    auto heaviest_block = LookupBlock(it->first);
    assert(heaviest_block);
    heaviest_.Set(*heaviest_block);
    return true;
  }

  return false;
}

/**
 * Reindex the tips
 *
 * This is a currently an expensive operation which will scale in the order N(1 + logN) in the worst
 * case.
 *
 * @return true if successful, otherwise false
 */
bool MainChain::ReindexTips()
{
  FETCH_LOCK(lock_);

  // Tips are hashes of cached non-loose blocks that don't have any forward references
  TipsMap   new_tips;
  Tip       best_tip{};
  BlockHash max_hash;

  for (auto const &block_entry : block_chain_)
  {
    if (block_entry.second->is_loose)
    {
      continue;
    }
    auto const &hash{block_entry.first};
    // check if this has has any live forward reference
    auto children{forward_references_.equal_range(hash)};
    auto child{std::find_if(children.first, children.second, [this](auto const &ref) {
      return block_chain_.find(ref.second) != block_chain_.end();
    })};
    if (child != children.second)
    {
      // then it's not a tip
      continue;
    }
    // this hash has no next blocks
    auto const &block = *block_entry.second;
    Tip         curr_tip(block);
    new_tips[hash] = curr_tip;

    // check if this tip is the new heaviest
    if (best_tip < curr_tip)
    {
      best_tip = curr_tip;
    }
  }
  tips_ = std::move(new_tips);

  if (tips_.empty())
  {
    return false;
  }

  // finally update the heaviest tip
  auto heaviest_block = LookupBlock(best_tip.hash);
  assert(heaviest_block);
  heaviest_.Set(*heaviest_block);

  return true;
}

/**
 * Create the initial genesis block
 * @return The generated block
 */
MainChain::IntBlockPtr MainChain::CreateGenesisBlock()
{
  auto genesis           = std::make_shared<Block>();
  genesis->previous_hash = chain::ZERO_HASH;
  genesis->hash          = chain::GetGenesisDigest();
  genesis->merkle_hash   = chain::GetGenesisMerkleRoot();
  genesis->miner         = chain::Address{crypto::Hash<crypto::SHA256>("")};
  genesis->is_loose      = false;

  return genesis;
}

/**
 * Gets the current hash of the heaviest chain
 *
 * @return The heaviest chain hash
 */
MainChain::BlockHash MainChain::GetHeaviestBlockHash() const
{
  FETCH_LOCK(lock_);
  return heaviest_.Hash();
}

Tip::Tip(Block const &block)
  : hash(block.hash)
  , total_weight(block.total_weight)
  , weight(block.weight)
  , block_number(block.block_number)
{}

Tip &Tip::operator=(Block const &block)
{
  hash         = block.hash;
  total_weight = block.total_weight;
  weight       = block.weight;
  block_number = block.block_number;
  return *this;
}

bool Tip::operator<(Tip const &right) const
{
  return Stats() < right.Stats();
}

bool Tip::operator==(Tip const &right) const
{
  return Stats() == right.Stats();
}

bool Tip::operator<(Block const &right) const
{
  return operator<(Tip(right));
}

bool Tip::operator==(Block const &right) const
{
  return operator==(Tip(right));
}

MainChain::BlockHash const &MainChain::HeaviestTip::Hash() const
{
  return hash;
}

uint64_t MainChain::HeaviestTip::BlockNumber() const
{
  return block_number;
}

uint64_t MainChain::HeaviestTip::ChainLabel() const
{
  return chain_label_;
}

/**
 * Set heaviest tip values.
 *
 * @param block The block used as a new heaviest
 */
void MainChain::HeaviestTip::Set(Block &block)
{
  if (block.hash == hash)
  {
    return;
  }

  // check if there's no current chain, or this block does not belong to it
  if (chain_label_ == 0 || block.chain_label != chain_label_)
  {
    if (chain_label_ == 0 || block.previous_hash != hash)
    {
      // this block is not of this heaviest chain and is not even next to the current tip
      // then we'll need to colour a new heaviest branch,
      // of which this block will be the first known
      ++chain_label_;
    }
    // mark the block as belonging to the current heaviest chain
    block.chain_label = chain_label_;
  }

  FETCH_LOG_DEBUG(LOGGING_NAME, "New heaviest tip: 0x", block.hash.ToHex());

  *this = block;
}

/**
 * Determines if the new block is the heaviest and if so updates its internal state
 *
 * @param block The candidate block being evaluated
 * @return true if the heaviest tip was updated, otherwise false
 */
bool MainChain::HeaviestTip::Update(Block &block)
{
  if (*this < block)
  {
    Set(block);
    return true;
  }

  return false;
}

MainChain::BlockHash MainChain::GetHeadHash()
{
  byte_array::ByteArray buffer;

  // determine if the hash has already been stored once
  head_store_.seekg(0, std::ios::end);
  auto const file_size = head_store_.tellg();

  if (file_size == 32)
  {
    buffer.Resize(32);

    // return to the beginning and overwrite the hash
    head_store_.seekg(0);
    head_store_.read(reinterpret_cast<char *>(buffer.pointer()),
                     static_cast<std::streamsize>(buffer.size()));
  }

  return {buffer};
}

void MainChain::SetHeadHash(BlockHash const &hash)
{
  assert(hash.size() == chain::HASH_SIZE);

  // move to the beginning of the file and write out the hash
  head_store_.seekp(0);
  head_store_.write(reinterpret_cast<char const *>(hash.pointer()),
                    static_cast<std::streamsize>(hash.size()));
}

/**
 * Strip transactions in container that already exist in the blockchain
 *
 * @param: starting_hash Block to start looking downwards from
 * @tparam: transaction The set of transaction to be filtered
 *
 * @return: bool whether the starting hash referred to a valid block on a valid chain
 */
DigestSet MainChain::DetectDuplicateTransactions(BlockHash const &           starting_hash,
                                                 TransactionLayoutSet const &transactions) const
{
  MilliTimer const timer{"DuplicateTransactionsCheck", 100};

  FETCH_LOG_DEBUG(LOGGING_NAME, "Starting TX uniqueness verify");

  IntBlockPtr block;
  if (!LookupBlock(starting_hash, block) || block->is_loose)
  {
    FETCH_LOG_WARN(LOGGING_NAME, "TX uniqueness verify on bad block hash");
    return {};
  }

  DigestSet potential_duplicates{};
  for (auto const &tx_layout : transactions)
  {
    std::pair<bool, std::size_t> const result =
        bloom_filter_.Match(tx_layout.digest(), tx_layout.valid_until());
    bloom_filter_queried_bit_count_->set(result.second);
    if (result.first)
    {
      bloom_filter_positive_count_->increment();
      potential_duplicates.insert(tx_layout.digest());
    }
    bloom_filter_query_count_->increment();
  }

  auto search_chain_for_duplicates =
      [this, block](DigestSet const &transaction_digests) mutable -> DigestSet {
    DigestSet duplicates{};
    for (;;)
    {
      // Traversing the chain fully is costly: break out early if we know the transactions are all
      // duplicated (or both sets are empty)
      if (transaction_digests.size() == duplicates.size())
      {
        break;
      }

      for (auto const &slice : block->slices)
      {
        for (auto const &tx : slice)
        {
          if (transaction_digests.find(tx.digest()) != transaction_digests.end())
          {
            duplicates.insert(tx.digest());
          }
        }
      }

      // exit the loop once we can no longer find the block
      if (!LookupBlock(block->previous_hash, block))
      {
        break;
      }
    }

    return duplicates;
  };

  DigestSet const duplicates = search_chain_for_duplicates(potential_duplicates);

  auto const false_positives = potential_duplicates.size() - duplicates.size();

  bloom_filter_false_positive_count_->add(false_positives);

  return duplicates;
}

void MainChain::FlushToDisk()
{
  using namespace fetch::serializers;

  if (block_store_)
  {
    block_store_->Flush(false);
  }

  if (mode_ != Mode::IN_MEMORY_DB)
  {
    try
    {
      std::ofstream out(BLOOM_FILTER_STORE, std::ios::binary | std::ios::out | std::ios::trunc);
      LargeObjectSerializeHelper buffer{};
      buffer << bloom_filter_;

      out << buffer.data();
    }
    catch (std::exception const &e)
    {
      FETCH_LOG_ERROR(LOGGING_NAME, "Failed to save Bloom filter to file, reason: ", e.what());
    }
  }
}

}  // namespace ledger
}  // namespace fetch<|MERGE_RESOLUTION|>--- conflicted
+++ resolved
@@ -626,12 +626,8 @@
     auto block = GetBlock(current_hash);
     if (!block)
     {
-<<<<<<< HEAD
-      FETCH_LOG_ERROR(LOGGING_NAME, "Block lookup failure for block: 0x", ToHex(current_hash));
-=======
       FETCH_LOG_ERROR(LOGGING_NAME, "Block lookup failure for block: 0x", ToHex(current_hash),
                       " in get chain preceding");
->>>>>>> 24b7baed
       throw std::runtime_error("Failed to look up block");
     }
     assert(block->block_number > 0 || block->IsGenesis());
@@ -677,14 +673,9 @@
     // Note: this is inefficient
     if (!LookupBlock(current_hash, block, &next_hash))
     {
-<<<<<<< HEAD
-      FETCH_LOG_ERROR(LOGGING_NAME, "Block lookup failure for block: 0x", ToHex(current_hash),
-                      " note, next hash: ", next_hash);
-=======
       FETCH_LOG_DEBUG(LOGGING_NAME, "Block lookup failure for block: 0x", ToHex(current_hash),
                       " during time travel. Note, next hash: ", next_hash);
 
->>>>>>> 24b7baed
       throw std::runtime_error("Failed to lookup block");
     }
   }
@@ -706,12 +697,8 @@
       if (!block)
       {
         // there is no block such hashed neither in cache, nor in storage
-<<<<<<< HEAD
-        FETCH_LOG_ERROR(LOGGING_NAME, "Block lookup failure for block: 0x", ToHex(current_hash));
-=======
         FETCH_LOG_ERROR(LOGGING_NAME, "Block lookup failure during TT, for block: 0x",
                         ToHex(current_hash));
->>>>>>> 24b7baed
         throw std::runtime_error("Failed to lookup block");
       }
       // The block is in cache yet LookupBlock() failed.
