--- conflicted
+++ resolved
@@ -159,14 +159,11 @@
  */
 BlockStatus MainChain::AddBlock(BlockPtr const &block)
 {
-<<<<<<< HEAD
-=======
   if (!block->IsValid())
   {
     return BlockStatus::INVALID;
   }
 
->>>>>>> 1ad4f64e
   assert(block);
   // At this point we assume that the weight has been correctly set by the miner
   block->total_weight = 1;
