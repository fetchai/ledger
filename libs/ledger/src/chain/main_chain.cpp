--- conflicted
+++ resolved
@@ -282,11 +282,6 @@
         storage_record.next_hash = hash;
         block_store_->Set(storage::ResourceID(record.hash()), storage_record);
       }
-<<<<<<< HEAD
-=======
-      // before checking for this block's children in storage, reset next_hash to genesis
-      record.next_hash = Digest{};
->>>>>>> e8079efc
     }
   }
 
