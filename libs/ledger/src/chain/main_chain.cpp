--- conflicted
+++ resolved
@@ -46,10 +46,10 @@
 namespace fetch {
 namespace ledger {
 
-<<<<<<< HEAD
 namespace {
 constexpr char const *BLOOM_FILTER_STORE = "chain.bloom.db";
-=======
+}
+
 // Tips are selected based on the following priority of properties:
 // 1. total weight
 // 2. block number (long chain)
@@ -66,7 +66,6 @@
 {
   return ((lhs.total_weight == rhs.total_weight) && (lhs.block_number == rhs.block_number) &&
           (lhs.weight == rhs.weight));
->>>>>>> f875833f
 }
 
 /**
