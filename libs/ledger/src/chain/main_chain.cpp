//------------------------------------------------------------------------------
//
//   Copyright 2018-2020 Fetch.AI Limited
//
//   Licensed under the Apache License, Version 2.0 (the "License");
//   you may not use this file except in compliance with the License.
//   You may obtain a copy of the License at
//
//       http://www.apache.org/licenses/LICENSE-2.0
//
//   Unless required by applicable law or agreed to in writing, software
//   distributed under the License is distributed on an "AS IS" BASIS,
//   WITHOUT WARRANTIES OR CONDITIONS OF ANY KIND, either express or implied.
//   See the License for the specific language governing permissions and
//   limitations under the License.
//
//------------------------------------------------------------------------------

#include "chain/transaction_layout_rpc_serializers.hpp"
#include "chain/transaction_validity_period.hpp"
#include "core/assert.hpp"
#include "core/byte_array/byte_array.hpp"
#include "core/byte_array/encoders.hpp"
#include "crypto/hash.hpp"
#include "crypto/sha256.hpp"
#include "ledger/chain/block_db_record.hpp"
#include "ledger/chain/main_chain.hpp"
#include "ledger/chain/time_travelogue.hpp"
#include "network/generics/milli_timer.hpp"
#include "telemetry/counter.hpp"
#include "telemetry/gauge.hpp"
#include "telemetry/registry.hpp"

#include <algorithm>
#include <cassert>
#include <cstdint>
#include <deque>
#include <fstream>
#include <stdexcept>
#include <string>
#include <utility>

using fetch::byte_array::ToHex;
using fetch::generics::MilliTimer;

namespace fetch {
namespace ledger {

namespace {
constexpr char const *BLOOM_FILTER_STORE = "chain.bloom.db";
}

const uint64_t DIRTY_TIMEOUT{600};

/**
 * Constructs the main chain
 *
 * @param mode Flag to signal which storage mode has been requested
 */
MainChain::MainChain(Mode mode, bool dirty_block_functionality)
  : mode_{mode}
  , dirty_block_functionality_{dirty_block_functionality}
  , bloom_filter_{1 + chain::Transaction::MAXIMUM_TX_VALIDITY_PERIOD / 2}
  , bloom_filter_queried_bit_count_(telemetry::Registry::Instance().CreateGauge<std::size_t>(
        "ledger_main_chain_bloom_filter_queried_bit_number",
        "Total number of bits checked during each query to the Ledger Main Chain Bloom filter"))
  , bloom_filter_query_count_(telemetry::Registry::Instance().CreateCounter(
        "ledger_main_chain_bloom_filter_query_total",
        "Total number of queries to the Ledger Main Chain Bloom filter"))
  , bloom_filter_positive_count_(telemetry::Registry::Instance().CreateCounter(
        "ledger_main_chain_bloom_filter_positive_total",
        "Total number of positive queries (false and true) to the Ledger Main Chain Bloom filter"))
  , bloom_filter_false_positive_count_(telemetry::Registry::Instance().CreateCounter(
        "ledger_main_chain_bloom_filter_false_positive_total",
        "Total number of false positive queries to the Ledger Main Chain Bloom filter"))
  , dirty_blocks_attempt_add_(telemetry::Registry::Instance().CreateCounter(
        "ledger_main_chain_dirty_blocks_attempt_add_total", "Total attempts to add a dirty block"))
{
  if (Mode::IN_MEMORY_DB != mode)
  {
    // create the block store
    block_store_ = std::make_unique<BlockStore>();

    RecoverFromFile(mode);
  }

  // create the genesis block and add it to the cache
  auto genesis = CreateGenesisBlock();

  // add the block to the cache
  AddBlockToCache(genesis);

  // add the tip for this block
  AddTip(genesis);
}

MainChain::~MainChain()
{
  // ensure the chain has been flushed to disk
  FlushToDisk();
}

void MainChain::Reset()
{
  FETCH_LOG_INFO(LOGGING_NAME, "Resetting the main chain.");

  FETCH_LOCK(lock_);

  tips_.clear();
  heaviest_ = HeaviestTip{};
  loose_blocks_.clear();
  block_chain_.clear();
  forward_references_.clear();

  if (block_store_)
  {
    block_store_->New("chain.db", "chain.index.db");
    head_store_.close();
    head_store_.open("chain.head.db",
                     std::ios::binary | std::ios::in | std::ios::out | std::ios::trunc);
  }

  std::ofstream out(BLOOM_FILTER_STORE, std::ios::binary | std::ios::out | std::ios::trunc);
  bloom_filter_.Reset();

  auto genesis = CreateGenesisBlock();

  // add the block to the cache
  AddBlockToCache(genesis);

  // add the tip for this block
  AddTip(genesis);
}

/**
 * Adds a block to the chain
 *
 * @param block The block that will be added to the chain.
 * @return The status enumeration signalling the operation result
 */
BlockStatus MainChain::AddBlock(Block block)
{
  // create a copy of the block
  return AddBlock(std::make_shared<Block>(std::move(block)));
}

/**
 * Adds a block to the chain
 *
 * @param block The block that will be added to the chain.
 * @return The status enumeration signalling the operation result
 */
BlockStatus MainChain::AddBlock(BlockPtr const &block)
{
  assert(block);
  // At this point we assume that the weight has been correctly set by the miner
  block->total_weight = 1;

  auto const status = InsertBlock(block);
  FETCH_LOG_DEBUG(LOGGING_NAME, "New Block: 0x", block->hash.ToHex(), " -> ", ToString(status),
                  " (weight: ", block->weight, " total: ", block->total_weight, ")");

  return status;
}

/**
 * Internal: add a parent-child forward reference if it is unknown yet.
 * Update parent block, if found, with the relevant forward information.
 *
 * @param hash
 * @param next_hash
 * @param unique if set to true, forget all other references, if any
 */
void MainChain::CacheReference(BlockHash const &hash, BlockHash const &next_hash, bool unique) const
{
  // get all known forward references range for this parent
  auto siblings = forward_references_.equal_range(hash);
  // references from storage are unique
  if (unique)
  {
    // forget all other references
    forward_references_.erase(siblings.first, siblings.second);
    // keep unique this one
    forward_references_.emplace(hash, next_hash);
    return;
  }

  // check if this parent-child reference has been already cached
  auto ref_it = std::find_if(siblings.first, siblings.second,
                             [&next_hash](auto const &ref) { return ref.second == next_hash; });
  if (ref_it == siblings.second)
  {
    // this child has not been already referred to yet
    forward_references_.emplace_hint(siblings.first, hash, next_hash);
  }
}

/**
 * Internal: forget a parent-child forward reference.
 * Update parent block, if found, with the relevant forward information.
 *
 * @param hash
 * @param next_hash
 */
void MainChain::ForgetReference(BlockHash const &hash, BlockHash const &next_hash) const
{
  // get all known forward references range for this parent
  auto siblings = forward_references_.equal_range(hash);
  if (next_hash.empty())
  {
    // no particular child specified, forget all references from this parent
    forward_references_.erase(siblings.first, siblings.second);
    return;
  }
  // find a particular reference to this child
  auto ref_it = std::find_if(siblings.first, siblings.second,
                             [&next_hash](auto const &ref) { return ref.second == next_hash; });
  if (ref_it != siblings.second)
  {
    forward_references_.erase(ref_it);
  }
}

/**
 * Lookup next_hash for a block in-memory.
 * This procedure may fail in which case next_hash should either be looked for in storage,
 * or recovered by descending from tip.
 *
 * @param hash Hash of the current block
 * @param[out] next_hash Hash of unique block grown from this
 * @return true iff a single forward reference is found in cache
 */
bool MainChain::LookupReference(BlockHash const &hash, BlockHash &next_hash) const
{
  switch (forward_references_.count(hash))
  {
  case 0:
    // should be a tip
    next_hash = BlockHash{};
    return true;
  case 1:
    // unique reference
    next_hash = forward_references_.find(hash)->second;
    return true;
  default:
    auto parent_block = GetBlock(hash);
    assert(parent_block);
    assert(heaviest_.ChainLabel() != 0);
    // check if this block is cached and known to lie on the current heaviest chain
    if (parent_block->chain_label == heaviest_.ChainLabel())
    {
      // it is
      auto references_range = forward_references_.equal_range(hash);
      for (auto reference_it = references_range.first; reference_it != references_range.second;
           ++reference_it)
      {
        auto const &child_hash  = reference_it->second;
        auto        child_block = GetBlock(child_hash);
        if (child_block && child_block->chain_label == heaviest_.ChainLabel())
        {
          next_hash = child_hash;
          return true;
        }
      }
      // at least one forward ref has to be to a block of current chain
      assert(false);
    }
    else
    {
      // we need to descend from tip
      auto next_block = HeaviestChainBlockAbove(parent_block->block_number);
      if (!next_block)
      {
        // there was a failure on block lookup attempt
        return false;
      }
      if (next_block->previous_hash == hash)
      {
        next_hash = next_block->hash;
        return true;
      }
    }
    // there are several forward references from the parent hash
    // and it is not on the heaviest chain
  }
  return false;
}

/**
 * Internal: insert a block into the cache maintaining references
 *
 * @param block The block to be cached
 */
void MainChain::CacheBlock(BlockPtr const &block) const
{
  ASSERT(static_cast<bool>(block));

  auto const &hash = block->hash;
  auto        ret_val{block_chain_.emplace(hash, block)};

  // under all circumstances, it _should_ be a fresh block
  ASSERT(ret_val.second);
  if (!block->IsGenesis())
  {
    // keep parent-child reference
    CacheReference(block->previous_hash, hash);
  }
}

/**
 * Internal: erase a block from the cache
 *
 * @param hash The hash of the block to be erased
 * @return amount of blocks erased (1 or 0, if not found)
 */
MainChain::BlockMap::size_type MainChain::UncacheBlock(BlockHash const &hash) const
{
  return block_chain_.erase(hash);
  // references are kept intact while this cache is alive
}

/**
 * Internal: insert a block into the permanent store maintaining references
 *
 * @param block The block to be kept
 */
void MainChain::KeepBlock(BlockPtr const &block) const
{
  assert(static_cast<bool>(block));
  assert(static_cast<bool>(block_store_));

  auto const &hash{block->hash};

  DbRecord record;

  if (!block->IsGenesis())
  {
    // notify stored parent
    if (block_store_->Get(storage::ResourceID(block->previous_hash), record))
    {
      if (record.next_hash != hash)
      {
        record.next_hash = hash;
        block_store_->Set(storage::ResourceID(record.hash()), record);
      }
      // before checking for this block's children in storage, reset next_hash to genesis
      record.next_hash = Digest{};
      CacheReference(block->previous_hash, hash, true);
    }
  }
  record.block = *block;

  // detect if any of this block's children has made it to the store already
  auto forward_refs{forward_references_.equal_range(hash)};
  for (auto ref_it{forward_refs.first}; ref_it != forward_refs.second; ++ref_it)
  {
    auto const &child{ref_it->second};
    if (block_store_->Has(storage::ResourceID(child)))
    {
      record.next_hash = child;
      CacheReference(hash, child, true);
      break;
    }
  }

  // now write the block itself; if next_hash is genesis, it will be rewritten later by a child
  block_store_->Set(storage::ResourceID(hash), record);
}

/**
 * Internal: load a block from the permanent store
 *
 * @param[in]  hash The hash of the block to be loaded
 * @param[out] block The location of block
 * @return True iff the block is found in the storage
 */
bool MainChain::LoadBlock(BlockHash const &hash, Block &block, BlockHash *next_hash) const
{
  assert(static_cast<bool>(block_store_));

  DbRecord record;
  if (block_store_->Get(storage::ResourceID(hash), record))
  {
    block = record.block;
    AddBlockToBloomFilter(block);
    if (next_hash != nullptr)
    {
      *next_hash = record.next_hash;
    }
    // update references assuming those from storage are unique
    if (!block.IsGenesis())
    {
      CacheReference(block.previous_hash, hash, true);
    }
    if (!record.next_hash.empty())
    {
      CacheReference(hash, record.next_hash, true);
    }

    return true;
  }

  return false;
}

void MainChain::AddBlockToBloomFilter(Block const &block) const
{
  for (auto const &slice : block.slices)
  {
    for (auto const &tx_layout : slice)
    {
      bloom_filter_.Add(tx_layout.digest(), tx_layout.valid_until(), heaviest_.BlockNumber());
    }
  }
}

/**
 * Get the current heaviest block on the chain
 *
 * @return The reference to the heaviest block
 */
BlockPtr MainChain::GetHeaviestBlock() const
{
  FETCH_LOCK(lock_);
  auto block_ptr = GetBlock(heaviest_.Hash());
  assert(block_ptr);
  return block_ptr;
}

/**
 * Internal: remove the block, and all blocks ahead of it, and references between them, from the
 * cache.
 *
 * @param[in]  hash The hash to be removed
 * @param[out] invalidated_blocks The set of hashes of all the blocks removed by this operation
 * @return The block object itself, already not in the cache
 */
bool MainChain::RemoveTree(BlockHash const &removed_hash, BlockHashSet &invalidated_blocks)
{
  // check if the block is actually found in this chain
  BlockPtr root;
  bool     retVal{LookupBlock(removed_hash, root)};
  if (retVal)
  {
    // forget the forward ref to this block from its parent
    auto siblings{forward_references_.equal_range(root->previous_hash)};
    for (auto sibling = siblings.first; sibling != siblings.second; ++sibling)
    {
      if (sibling->second == removed_hash)
      {
        forward_references_.erase(sibling);
        break;
      }
    }
  }

  for (BlockHashes next_gen{removed_hash}; !next_gen.empty();)
  {
    // when next_gen becomes current generation, next generation is clear
    for (auto const &hash : std::exchange(next_gen, BlockHashes{}))
    {
      // mark hash as being invalidated
      invalidated_blocks.insert(hash);

      // first remember to remove all the progeny breadth-first
      // this way any hash that could potentially stem from this one,
      // reference tree-wise, is completely wiped out
      auto children{forward_references_.equal_range(hash)};
      for (auto child{children.first}; child != children.second; ++child)
      {
        next_gen.push_back(child->second);
      }
      forward_references_.erase(children.first, children.second);

      // next, remove the block record from the cache, if found
      if (block_chain_.erase(hash) != 0u)
      {
        retVal = true;
      }
    }
  }

  return retVal;
}

/**
 * Removes the block (and all blocks ahead of it) from the chain.
 *
 * @param hash The hash to be removed
 * @return True if successful, otherwise false
 */
bool MainChain::RemoveBlock(BlockHash const &hash)
{
  FETCH_LOCK(lock_);

  if (dirty_block_functionality_)
  {
    // Set the time at which it will be valid once more
    dirty_map_[hash] =
        GetTime(fetch::moment::GetClock("default", fetch::moment::ClockType::SYSTEM)) +
        DIRTY_TIMEOUT;
  }

  // Step 0. Manually set heaviest to a block we still know is valid
  auto block_to_remove = GetBlock(hash);

  if (!block_to_remove)
  {
    return false;
  }

  if (block_to_remove->IsGenesis())
  {
    FETCH_LOG_ERROR(LOGGING_NAME, "Trying to remove genesis block!");
    return false;
  }

  // if block is not loose update heaviest_
  auto loose_it = loose_blocks_.find(hash);
  if (loose_it == loose_blocks_.end())
  {
    auto block_before_one_to_del = LookupBlock(block_to_remove->previous_hash);
    if (block_before_one_to_del)
    {
      heaviest_.Set(*block_before_one_to_del);
    }
  }

  // Step 1. Remove this block and the whole its progeny from the cache
  BlockHashSet invalidated_blocks;
  if (!RemoveTree(hash, invalidated_blocks))
  {
    // no blocks were removed during this attempt
    return false;
  }

  // Step 2. Cleanup loose blocks
  for (auto waiting_blocks_it{loose_blocks_.begin()}; waiting_blocks_it != loose_blocks_.end();)
  {
    auto &hash_array{waiting_blocks_it->second};
    // remove entries from the hash array that have been invalidated
    auto cemetery{std::remove_if(hash_array.begin(), hash_array.end(),
                                 [&invalidated_blocks](auto const &hash) {
                                   return invalidated_blocks.find(hash) != invalidated_blocks.end();
                                 })};
    if (cemetery == hash_array.begin())
    {
      // all hashes in this array are invalidated
      waiting_blocks_it = loose_blocks_.erase(waiting_blocks_it);
    }
    else
    {
      // some hashes of this array are still alive
      hash_array.erase(cemetery, hash_array.end());
      ++waiting_blocks_it;
    }
  }

  // Step 3. Since we might have removed a whole series of blocks the tips data structure
  // is likely to have been invalidated. We need to evaluate the changes here
  return ReindexTips();
}

/**
 * Walk the block history downwards starting from the heaviest block.
 *
 * @param limit The maximum amount of blocks returned
 * @return The array of blocks
 */
Blocks MainChain::GetHeaviestChain(uint64_t limit) const
{
  // Note: min needs a reference to something, so this is a workaround since UPPER_BOUND is a
  // constexpr
  MilliTimer myTimer("MainChain::HeaviestChain", 2000);

  FETCH_LOCK(lock_);

  return GetChainPreceding(GetHeaviestBlockHash(), limit);
}

BlockPtr MainChain::GetLabeledSubchainStart() const
{
  return labeled_subchain_start_;
}

/**
 * Internal: Update blocks of the current heaviest chain setting their chain_label
 * equal to heaviest_.ChainLabel().
 *
 * @param limit the earliest block number, this colouring stops at.
 * @return the heaviest chain block right above the limit
 */
BlockPtr MainChain::HeaviestChainBlockAbove(uint64_t limit) const
{
  MilliTimer myTimer("MainChain::HeaviestChainBlockAbove");
  FETCH_LOCK(lock_);
  assert(heaviest_.ChainLabel() != 0);

  auto block = GetLabeledSubchainStart();
  assert(block);

  // Descend down to limit.
  while (block->block_number > limit + 1)
  {
    assert(!block->IsGenesis());
    auto const &previous_hash = block->previous_hash;
    if (!LookupBlock(previous_hash, block))
    {
      FETCH_LOG_ERROR(LOGGING_NAME, "Block lookup failure for block: 0x", ToHex(previous_hash),
                      " when recovering the previous block on the heaviest chain");
      return {};
    }
    if (IsBlockInCache(block->hash))
    {
      // Colour this block.
      block->chain_label = heaviest_.ChainLabel();
      // labeled_subchain_start_ is the earliest cached block known to belong to the heaviest chain.
      labeled_subchain_start_ = block;
    }
  }

  return block;
}

/**
 * Walk the block history collecting blocks until either genesis or the block limit is reached
 *
 * @param start The hash of the first block
 * @param limit The maximum amount of blocks returned
 * @return The array of blocks
 */
Blocks MainChain::GetChainPreceding(BlockHash start, uint64_t limit) const
{
  MilliTimer myTimer("MainChain::ChainPreceding", 2000);

  FETCH_LOCK(lock_);

  // asserting genesis block has a number of 0, and everything else is above
  assert(GetBlock(chain::GetGenesisDigest()));
  assert(GetBlock(chain::GetGenesisDigest())->block_number == 0);

  Blocks result;
  bool   not_at_genesis = true;

  for (BlockHash current_hash = std::move(start);
       // exit once we have gathered enough blocks or reached genesis
       not_at_genesis && result.size() < static_cast<Blocks::size_type>(limit);)
  {
    // look up the block
    auto block = LookupBlock(current_hash);
    if (!block)
    {
      FETCH_LOG_ERROR(LOGGING_NAME, "Block lookup failure for block: 0x", ToHex(current_hash),
                      " in get chain preceding");
      return {};
    }
    assert(block->block_number > 0 || block->IsGenesis());

    // walk the hash
    not_at_genesis = !block->IsGenesis();
    current_hash   = block->previous_hash;

    // update the results
    result.push_back(std::move(block));
  }

  return result;
}

/**
 * Walk the chain forward collecting at most UPPER_LIMIT blocks, until either tip is reached,
 * or next block is ambiguous, which can happen off-heaviest chain.
 * If current_hash is empty, travel starts from genesis.
 *
 * @param current_hash The hash of the first block's parent
 * @return The array of blocks, plus the current heaviest hash
 */
MainChain::Travelogue MainChain::TimeTravel(BlockHash current_hash, std::size_t limit) const
{
  MilliTimer myTimer("MainChain::TimeTravel", 750);

  // Moving forward in time, towards tip
  BlockHash next_hash;
  Blocks    result;

  FETCH_LOCK(lock_);

  // cache the heaviest block
  auto const heaviest = GetHeaviestBlock();

  BlockPtr block;
  if (current_hash.empty())
  {
    // start of the sync, from genesis
    next_hash = chain::GetGenesisDigest();
  }
  else
  {
    // Note: this is inefficient
    if (!LookupBlock(current_hash, block, &next_hash))
    {
      FETCH_LOG_DEBUG(LOGGING_NAME, "Block lookup failure for block: 0x", ToHex(current_hash),
                      " during time travel. Note, next hash: ", next_hash);

      return {heaviest->hash, heaviest->block_number};
    }
  }

  // We have the block we want to sync forward from. Check if it is on the heaviest chain.
  bool const on_heaviest_branch = (block && (block->chain_label == heaviest_.ChainLabel()));

  std::size_t const output_limit = std::min(limit, std::size_t{UPPER_BOUND});

  bool not_done = true;
  for (current_hash = std::move(next_hash);
       // stop once we have gathered enough blocks or passed the tip
       not_done && !current_hash.empty() && result.size() < output_limit;
       // walk the stack
       current_hash = std::move(next_hash))
  {
    block.reset();
    // lookup the block in storage
    if (!LookupBlock(current_hash, block, &next_hash))
    {
      if (!block)
      {
        // there is no block such hashed neither in cache, nor in storage
        FETCH_LOG_ERROR(LOGGING_NAME, "Block lookup failure during TT, for block: 0x",
                        ToHex(current_hash));

        return {heaviest->hash, heaviest->block_number};
      }
      // The block is in cache yet LookupBlock() failed.
      // This indicates that forward reference is ambiguous, so we stop the loop here.
      not_done = false;
    }

    // update the results
    result.push_back(std::move(block));
  }

  // define the status of the branch
  auto const status =
      on_heaviest_branch ? TravelogueStatus::HEAVIEST_BRANCH : TravelogueStatus::SIDE_BRANCH;

  return {heaviest->hash, heaviest->block_number, status, std::move(result)};
}

/**
 * Get a common sub tree from the chain.
 *
 * This function will search down both input references input nodes until a common ancestor is
 * found. Once found the blocks from the specified tip that to that common ancestor are returned.
 * Note: untrusted actors should not be allowed to call with the behaviour of returning the oldest
 * block.
 *
 * @param blocks The output list of blocks (from heaviest to lightest)
 * @param tip The tip the output list should start from
 * @param node A node in chain that is searched for
 * @param limit The maximum number of nodes to be returned
 * @param behaviour What to do when the limit is exceeded - either return most or least recent.
 *
 * @return true if successful, otherwise false
 */
bool MainChain::GetPathToCommonAncestor(Blocks &blocks, BlockHash tip_hash, BlockHash node_hash,
                                        uint64_t limit, BehaviourWhenLimit behaviour) const
{
  limit = std::min(limit, uint64_t{MainChain::UPPER_BOUND});
  MilliTimer myTimer("MainChain::GetPathToCommonAncestor", 500);

  FETCH_LOCK(lock_);

  bool success{true};

  // clear the output structure
  blocks.clear();

  BlockPtr left, right;

  BlockHash left_hash  = std::move(tip_hash);
  BlockHash right_hash = std::move(node_hash);

  std::deque<BlockPtr> res;

  // The algorithm implemented here is effectively a coordinated parallel walk about from the two
  // input tips until the a common ancestor is located.
  for (;;)
  {
    // load up the left side
    if (!left || left->hash != left_hash)
    {
      left = LookupBlock(left_hash);
      if (!left)
      {
        FETCH_LOG_WARN(LOGGING_NAME, "Unable to look up block (left): 0x", ToHex(left_hash));
        success = false;
        break;
      }

      // left side always loaded into output queue as we traverse
      // blocks.push_back(left);
      res.push_back(left);
      bool break_loop = false;

      switch (behaviour)
      {
      case BehaviourWhenLimit::RETURN_LEAST_RECENT:
        if (res.size() > limit)
        {
          res.pop_front();
        }
        break;
      case BehaviourWhenLimit::RETURN_MOST_RECENT:
        if (res.size() >= limit)
        {
          break_loop = true;
        }
        break;
      }

      if (break_loop)
      {
        break;
      }
    }

    // load up the right side
    if (!right || right->hash != right_hash)
    {
      right = LookupBlock(right_hash);
      if (!right)
      {
        FETCH_LOG_WARN(LOGGING_NAME, "Unable to look up block (right): 0x", ToHex(right_hash));
        success = false;
        break;
      }
    }

    FETCH_LOG_DEBUG(LOGGING_NAME, "Left: 0x", ToHex(left_hash), " -> ", left->block_number,
                    " Right: 0x", ToHex(right_hash), " -> ", right->block_number);

    if (left_hash == right_hash)
    {
      break;
    }

    if (left->block_number <= right->block_number)
    {
      right_hash = right->previous_hash;
    }

    if (left->block_number >= right->block_number)
    {
      left_hash = left->previous_hash;
    }
  }

  blocks.resize(res.size());
  std::move(res.begin(), res.end(), blocks.begin());

  // If a lookup error has occurred then we do not return anything
  if (!success)
  {
    blocks.clear();
  }

  return success;
}

/**
 * Retrieve a block with a specific hash
 *
 * @param hash The hash being queried
 * @return The a valid shared pointer to the block if found, otherwise an empty pointer
 */
BlockPtr MainChain::GetBlock(BlockHash const &hash) const
{
  if (hash.empty())
  {
    FETCH_LOG_WARN(LOGGING_NAME, "Attempted to get an empty block hash! This should not happen.");
    return {};
  }

  FETCH_LOCK(lock_);

  BlockPtr output_block{};

  // attempt to look up the block
  auto internal_block = std::make_shared<Block>();
  if (LookupBlock(hash, internal_block))
  {
    output_block = std::move(internal_block);
  }
  else
  {
    FETCH_LOG_WARN(LOGGING_NAME, "main chain failed to look up block! Hash: ", hash.ToHex());
  }

  return output_block;
}

/**
 * Return a copy of the missing block tips
 *
 * @return A set of tip hashes
 */
MainChain::BlockHashSet MainChain::GetMissingTips() const
{
  FETCH_LOCK(lock_);

  BlockHashSet tips{};
  for (auto const &element : loose_blocks_)
  {
    // tips are blocks that are referenced but we have not seen them yet. Since all loose blocks are
    // stored in the cache, we simply evaluate which of the loose references we do not currently
    // have in the cache
    if (!IsBlockInCache(element.first))
    {
      tips.insert(element.first);
    }
  }

  return tips;
}

/**
 * Retrieve an array of all the missing block hashes
 *
 * @param maximum The specified maximum number of blocks to be returned
 * @return The generated array of missing hashes
 */
MainChain::BlockHashes MainChain::GetMissingBlockHashes(uint64_t limit) const
{
  limit = std::min(limit, uint64_t{MainChain::UPPER_BOUND});
  FETCH_LOCK(lock_);

  BlockHashes results;

  for (auto const &loose_block : loose_blocks_)
  {
    if (limit <= results.size())
    {
      break;
    }
    results.push_back(loose_block.first);
  }

  return results;
}

/**
 * Determine if the chain has missing blocks
 *
 * @return true if the chain is missing blocks, otherwise false
 */
bool MainChain::HasMissingBlocks() const
{
  FETCH_LOCK(lock_);
  return !loose_blocks_.empty();
}

/**
 * Get the set of all the tips
 *
 * @return The set of tip hashes
 */
MainChain::BlockHashSet MainChain::GetTips() const
{
  FETCH_LOCK(lock_);

  BlockHashSet hash_set;
  for (auto const &element : tips_)
  {
    hash_set.insert(element.first);
  }

  return hash_set;
}

/**
 * Internal: Initialise and recover all previous state from the chain
 *
 * @param mode The storage mode for the chain
 */
void MainChain::RecoverFromFile(Mode mode)
{
  // TODO(private issue 667): Complete loading of chain on startup ill-advised

  assert(static_cast<bool>(block_store_));

  FETCH_LOCK(lock_);

  // load the database files
  if (Mode::CREATE_PERSISTENT_DB == mode)
  {
    block_store_->New("chain.db", "chain.index.db");
    head_store_.open("chain.head.db",
                     std::ios::binary | std::ios::in | std::ios::out | std::ios::trunc);

    std::ofstream out(BLOOM_FILTER_STORE, std::ios::binary | std::ios::out | std::ios::trunc);
    bloom_filter_.Reset();

    return;
  }
  assert(mode == Mode::LOAD_PERSISTENT_DB);
  if (Mode::LOAD_PERSISTENT_DB == mode)
  {
    using namespace fetch::serializers;

    block_store_->Load("chain.db", "chain.index.db");
    head_store_.open("chain.head.db", std::ios::binary | std::ios::in | std::ios::out);

    std::ifstream in(BLOOM_FILTER_STORE, std::ios::binary | std::ios::in);

    if (in.is_open())
    {
      try
      {
        byte_array::ByteArray bloom_filter_data{in};

        LargeObjectSerializeHelper buffer{bloom_filter_data};

        buffer >> bloom_filter_;
      }
      catch (std::exception const &e)
      {
        FETCH_LOG_ERROR(LOGGING_NAME,
                        "Failed to load Bloom filter from storage! Reason: ", e.what());
        Reset();
      }
    }
  }

  // load the head block, and attempt verify that this block forms a complete chain to genesis
  BlockPtr head = std::make_shared<Block>();

  // retrieve the starting hash
  BlockHash head_block_hash = GetHeadHash();

  bool recovery_complete{false};
  if (!head_block_hash.empty() && LoadBlock(head_block_hash, *head))
  {
    auto block_index = head->block_number;

    // Copy head block so as to walk down the chain
    BlockPtr next = std::make_shared<Block>(*head);

    while (LoadBlock(next->previous_hash, *next))
    {
      if (next->block_number != block_index - 1)
      {
        FETCH_LOG_WARN(LOGGING_NAME,
                       "Discontinuity found when walking main chain during recovery. Current: ",
                       block_index, " prev: ", next->block_number, " Resetting");
        break;
      }

      block_index = next->block_number;
    }

    if (block_index != 0)
    {
      FETCH_LOG_WARN(LOGGING_NAME,
                     "Failed to walk main chain when recovering from disk. Got as far back as: ",
                     block_index, ". Resetting.");
    }
    else
    {
      FETCH_LOG_INFO(LOGGING_NAME,
                     "Recovering main chain with heaviest block: ", head->block_number);

      // Add heaviest to cache
      CacheBlock(head);

      // Update this as our heaviest
      bool const result = UpdateHeaviestTip(head);
      tips_[head->hash] = Tip(*head);

      if (!result)
      {
        FETCH_LOG_WARN(LOGGING_NAME, "Failed to update heaviest when loading from file.");
      }

      // Sanity check
      uint64_t heaviest_block_num = heaviest_.BlockNumber();
      FETCH_LOG_INFO(LOGGING_NAME, "Heaviest block: ", heaviest_block_num);

      DetermineHeaviestTip();
      heaviest_block_num = heaviest_.BlockNumber();
      FETCH_LOG_INFO(LOGGING_NAME, "Heaviest block now: ", heaviest_block_num);
      FETCH_LOG_INFO(LOGGING_NAME, "Heaviest block weight: ", GetHeaviestBlock()->total_weight);

      // signal that the recovery was successful
      recovery_complete = true;
    }
  }
  else
  {
    FETCH_LOG_INFO(LOGGING_NAME,
                   "No head block found in chain data store! Resetting chain data store.");
  }

  // Recovering the chain has failed in some way, reset the storage.
  if (!recovery_complete)
  {
    block_store_->New("chain.db", "chain.index.db");

    // reopen the file and clear the contents
    head_store_.close();
    head_store_.open("chain.head.db",
                     std::ios::binary | std::ios::in | std::ios::out | std::ios::trunc);

    std::ofstream out(BLOOM_FILTER_STORE, std::ios::binary | std::ios::out | std::ios::trunc);
    bloom_filter_.Reset();
  }
}

/**
 * Internal: Flush confirmed blocks to disk
 */
void MainChain::WriteToFile()
{
  // look up the heaviest block
  BlockPtr block = block_chain_.at(heaviest_.Hash());

  // skip if the block store is not persistent
  if (block_store_ && (block->block_number >= chain::FINALITY_PERIOD))
  {
    MilliTimer myTimer("MainChain::WriteToFile", 750);

    // Add confirmed blocks to file, minus finality

    // Find the block N back from our heaviest
    bool failed = false;
    for (std::size_t i = 0; i < chain::FINALITY_PERIOD; ++i)
    {
      if (!LookupBlock(block->previous_hash, block))
      {
        failed = true;
        break;
      }
    }

    if (failed)
    {
      FETCH_LOG_WARN(LOGGING_NAME,
                     "Failed to walk back the chain when writing to file! Block head: ",
                     block_chain_.at(heaviest_.Hash())->block_number);
      return;
    }

    // This block will now become the head in our file
    // Corner case - block is genesis
    if (block->IsGenesis())
    {
      FETCH_LOG_DEBUG(LOGGING_NAME, "Writing genesis. ");

      KeepBlock(block);
      SetHeadHash(block->hash);
    }
    else
    {
      FETCH_LOG_DEBUG(LOGGING_NAME, "Writing block. ", block->block_number);

      // Recover the current head block from the file
      BlockPtr current_file_head = std::make_shared<Block>();
      BlockPtr block_head        = block;

      LoadBlock(GetHeadHash(), *current_file_head);

      // Now keep adding the block and its prev to the file until we are certain the file contains
      // an unbroken chain. Assuming that the current_file_head is unbroken we can write until we
      // touch it or it's root.
      for (;;)
      {
        KeepBlock(block);

        // Keep the current_file_head one block behind
        while (current_file_head->block_number > block->block_number - 1)
        {
          LoadBlock(current_file_head->previous_hash, *current_file_head);
        }

        // Successful case
        if (current_file_head->hash == block->previous_hash)
        {
          break;
        }

        // Continue to push previous into file
        LookupBlock(block->previous_hash, block);
      }

      // Success - we kept a copy of the new head to write
      SetHeadHash(block_head->hash);
    }

    // Clear the block from ram
    FlushBlock(block);

    // Force flush of the file object!
    FlushToDisk();

    // as final step do some sanity checks
    TrimCache();
  }
}

/**
 * Trim the in memory cache
 *
 * Only should be called if the block store is being used
 */
void MainChain::TrimCache()
{
  static const uint64_t CACHE_TRIM_THRESHOLD = 2 * chain::FINALITY_PERIOD;
  assert(static_cast<bool>(block_store_));

  MilliTimer myTimer("MainChain::TrimCache");

  FETCH_LOCK(lock_);

  uint64_t const heaviest_block_num = heaviest_.BlockNumber();

  if (CACHE_TRIM_THRESHOLD < heaviest_block_num)
  {
    uint64_t const trim_threshold = heaviest_block_num - CACHE_TRIM_THRESHOLD;

    // Loop through the block chain store looking for blocks which are outside of our finality
    // period. This is needed to ensure that the block chain map does not grow forever
    auto chain_it = block_chain_.begin();
    while (chain_it != block_chain_.end())
    {
      auto const &block = chain_it->second;

      if (trim_threshold >= block->block_number)
      {
        FETCH_LOG_INFO(LOGGING_NAME, "Removing stale block: 0x", block->hash.ToHex(),
                       " number: ", block->block_number);

        // remove the entry from the tips map
        tips_.erase(block->hash);

        // remove any reference in the loose map
        auto loose_it = loose_blocks_.find(block->previous_hash);
        if (loose_it != loose_blocks_.end())
        {
          // remove the hash from the list
          loose_it->second.remove(block->hash);

          // if, as a result, the list is empty then also remove the entry from the loose blocks
          if (loose_it->second.empty())
          {
            loose_blocks_.erase(loose_it);
          }
        }

        // remove the entry from the main block chain
        chain_it = block_chain_.erase(chain_it);
      }
      else
      {
        // normal case advance to the next one
        ++chain_it;
      }
    }
  }

  // Debug and sanity check
  auto loose_it = loose_blocks_.begin();
  while (loose_it != loose_blocks_.end())
  {
    FETCH_LOG_DEBUG(LOGGING_NAME, "Cleaning loose map entry: 0x", loose_it->first.ToHex());

    if (loose_it->second.empty())
    {
      loose_it = loose_blocks_.erase(loose_it);
    }
    else
    {
      ++loose_it;
    }
  }

  // Trim dirty cache for blocks that are no longer interesting
  uint64_t const time_now =
      GetTime(fetch::moment::GetClock("default", fetch::moment::ClockType::SYSTEM));

  for (auto it = dirty_map_.begin(); it != dirty_map_.end();)
  {
    if (time_now > it->second)
    {
      it = dirty_map_.erase(it);
    }
    else
    {
      ++it;
    }
  }
}

/**
 * Internal: Remove the block from the cache and remove any tips
 *
 * @param block The block to be flushed
 */
void MainChain::FlushBlock(BlockPtr const &block)
{
  // remove the block from the block map
  UncacheBlock(block->hash);

  // remove the block hash from the tips
  tips_.erase(block->hash);
}

// We have added a non-loose block. It is then safe to lock the loose blocks map and
// walk through it adding the blocks, so long as we do breadth first search (!!)
void MainChain::CompleteLooseBlocks(BlockPtr const &block)
{
  FETCH_LOCK(lock_);

  // Determine if this block is actually a loose block, if it isn't exit immediately
  auto it = loose_blocks_.find(block->hash);
  if (it == loose_blocks_.end())
  {
    return;
  }

  // At this point we are sure that the current block is one of the missing blocks we are after

  // Extract the list of blocks that are waiting on this block
  BlockHashList blocks_to_add = std::move(it->second);
  loose_blocks_.erase(it);

  FETCH_LOG_DEBUG(LOGGING_NAME, blocks_to_add.size(), " are resolved from 0x", block->hash.ToHex());

  while (!blocks_to_add.empty())
  {
    BlockHashList next_blocks_to_add{};

    // This is the breadth-first search, for each block to add, add it, next_blocks_to_add will
    // get pushed with the next layer of blocks
    for (auto const &hash : blocks_to_add)
    {
      // This should be guaranteed safe
      BlockPtr add_block = block_chain_.at(hash);  // TODO(EJF): What happens when this fails

      // This won't re-call this function due to the flag
      InsertBlock(add_block, false);

      // The added block was not loose. Continue to clear
      auto const it2 = loose_blocks_.find(add_block->hash);
      if (it2 != loose_blocks_.end())
      {
        // add all the items to the next list
        next_blocks_to_add.splice(next_blocks_to_add.end(), it2->second);

        // remove the list from the blocks list
        loose_blocks_.erase(it2);
      }
    }

    blocks_to_add = std::move(next_blocks_to_add);
  }
}

/**
 * Records the input block as loose
 *
 * @param block The reference to the block being marked as loose
 */
void MainChain::RecordLooseBlock(BlockPtr const &block)
{
  FETCH_LOCK(lock_);

  // Get vector of waiting blocks and push ours on
  auto &waiting_blocks = loose_blocks_[block->previous_hash];
  waiting_blocks.push_back(block->hash);

  assert(block->is_loose);
  CacheBlock(block);
}

/**
 * Update tips (including the heaviest) if necessary
 *
 * @param block The current block
 * @param prev_block The previous block
 * @return true if the heaviest tip was advanced, otherwise false
 */
bool MainChain::UpdateTips(BlockPtr const &block)
{
  assert(!block->is_loose);
  assert(block->weight != 0);
  assert(block->total_weight != 0);
  assert(block->block_number != 0);

  // remove the tip if exists and add the new one
  tips_.erase(block->previous_hash);
  tips_[block->hash] = Tip(*block);

  // attempt to update the heaviest tip
  return UpdateHeaviestTip(block);
}

/**
 * Update heaviest tip record, if this block is the new heaviest.
 *
 * @param block The block to possibly become the new heaviest
 * @return true if the heaviest tip was advanced, otherwise false
 */
bool MainChain::UpdateHeaviestTip(BlockPtr const &block)
{
  assert(block);
  auto ret_val = heaviest_.Update(*block);
  if (ret_val)
  {
    if (!labeled_subchain_start_ || labeled_subchain_start_->chain_label != heaviest_.ChainLabel())
    {
      // we have a new distinct heaviest chain
      labeled_subchain_start_ = block;
    }
  }
  return ret_val;
}

/**
 * Internal: Insert the block into the cache
 *
 * @param block The block to be inserted
 * @param evaluate_loose_blocks Flag to signal if the loose blocks should be evaluated
 * @return
 */
BlockStatus MainChain::InsertBlock(BlockPtr const &block, bool evaluate_loose_blocks)
{
  assert(!block->previous_hash.empty());
  uint64_t const time_now =
      GetTime(fetch::moment::GetClock("default", fetch::moment::ClockType::SYSTEM));

  MilliTimer myTimer("MainChain::InsertBlock", 750);

  FETCH_LOCK(lock_);

  if (dirty_block_functionality_ && dirty_map_.find(block->hash) != dirty_map_.end())
  {
    if (time_now < dirty_map_[block->hash])
    {
      FETCH_LOG_WARN(LOGGING_NAME, "Not adding dirty block!");
      dirty_blocks_attempt_add_->add(1);
      return BlockStatus::DIRTY;
    }
  }

  if (block->hash.empty())
  {
    FETCH_LOG_WARN(LOGGING_NAME, "Block discard due to lack of digest");
    return BlockStatus::INVALID;
  }

  if (block->hash == block->previous_hash)
  {
    FETCH_LOG_WARN(LOGGING_NAME, "Block discard due to invalid digests");
    return BlockStatus::INVALID;
  }

  TransactionLayoutSet txs;
  for (auto const &slice : block->slices)
  {
    for (auto const &tx_layout : slice)
    {
      txs.insert(tx_layout);
    }
  }

  auto const duplicates = DetectDuplicateTransactions(block->previous_hash, txs);
  if (!duplicates.empty())
  {
    FETCH_LOG_WARN(LOGGING_NAME, "Block discard due to duplicate tx(s)");

    return BlockStatus::INVALID;
  }

  // Assume for the moment that this block is not loose. The validity of this statement will be
  // checked below
  block->is_loose = false;

  BlockPtr prev_block{};
  if (evaluate_loose_blocks)  // normal case - not being called from inside CompleteLooseBlocks
  {
    // First check if block already exists (not checking in object store)
    if (IsBlockInCache(block->hash))
    {
      FETCH_LOG_DEBUG(LOGGING_NAME, "Attempting to add already seen block");
      return BlockStatus::DUPLICATE;
    }

    // Determine if the block is present in the cache
    if (LookupBlock(block->previous_hash, prev_block))
    {
      // TODO(EJF): Add check to validate the block number (it is relied on heavily now)
      if (block->block_number != (prev_block->block_number + 1))
      {
        FETCH_LOG_INFO(LOGGING_NAME, "Block 0x", block->hash.ToHex(), " has invalid block number");
        return BlockStatus::INVALID;
      }

      // Also a loose block if it points to a loose block
      if (prev_block->is_loose)
      {
        // since we are connecting to loose block, by definition this block is also loose
        block->is_loose = true;

        FETCH_LOG_DEBUG(LOGGING_NAME, "Block connects to loose block");
      }
    }
    else
    {
      // This is the normal case where we do not have a previous hash
      block->is_loose = true;

      FETCH_LOG_DEBUG(LOGGING_NAME, "Previous block not found: 0x", ToHex(block->previous_hash));
    }
  }
  else  // special case - being called from inside CompleteLooseBlocks
  {
    // This branch is a small optimisation since loose / missing blocks are not flushed to disk

    if (!LookupBlockFromCache(block->previous_hash, prev_block))
    {
      // This is currently only called from inside CompleteLooseBlocks and it is invariant on the
      // return value. For completeness this block is however loose because the parent can not be
      // located.
      return BlockStatus::LOOSE;
    }
  }

  if (block->is_loose)
  {
    // record the block as loose
    RecordLooseBlock(block);
    return BlockStatus::LOOSE;
  }

  // we expect only non-loose blocks here
  assert(!block->is_loose);

  // by definition this also means we expect blocks to have a valid parent block too
  assert(static_cast<bool>(prev_block));

  // update the final (total) weight for this block
  block->total_weight = prev_block->total_weight + block->weight;

  // At this point we can proceed knowing that the block is building upon existing tip

  // At this point we have a new block with a prev that's known and not loose. Update tips
  bool const heaviest_advanced = UpdateTips(block);

  // Add block
  FETCH_LOG_DEBUG(LOGGING_NAME, "Adding block to chain: 0x", block->hash.ToHex());
  AddBlockToCache(block);

  // If the heaviest branch has been updated we should determine if any blocks should be flushed
  // to disk
  if (heaviest_advanced)
  {
    WriteToFile();
  }

  // Now we're done, it's possible this added block completed some loose blocks.
  if (evaluate_loose_blocks)
  {
    CompleteLooseBlocks(block);
  }

  AddBlockToBloomFilter(*block);

  return BlockStatus::ADDED;
}

BlockPtr MainChain::LookupBlock(BlockHash const &hash) const
{
  BlockPtr ret_val;
  LookupBlock(hash, ret_val);
  return ret_val;
}

/**
 * Attempt to look up a block.
 *
 * The search is performed initially on the in memory cache and then if this fails the persistent
 * disk storage is searched.
 *
 * @param hash The hash of the block to search for
 * @param block The output block to be populated
 * @param next_hash If non-null, next_hash of this block is to be copied to that location
 *
 * @return true if successful, otherwise false
 */
bool MainChain::LookupBlock(BlockHash const &hash, BlockPtr &block, BlockHash *next_hash) const
{
  auto is_in_cache = LookupBlockFromCache(hash, block);
  if (is_in_cache)
  {
    return next_hash == nullptr                   // either forward reference is not needed
           || LookupReference(hash, *next_hash);  // or forward reference is unambiguous
  }
  // either block is not in the cache, or forward reference cannot be resolved unambiguously
  auto is_in_storage = LookupBlockFromStorage(hash, block, next_hash);
  assert(!is_in_cache || next_hash != nullptr);

  if (is_in_storage && next_hash != nullptr && next_hash->empty())
  {
    // Check if there's a forward reference in cache.
    return LookupReference(hash, *next_hash);
  }
  return is_in_storage;
}

/**
 * Attempt to locate a block stored in the in memory cache

 * @param hash The hash of the block to search for
 * @param block The output block to be populated
 * @return true if successful, otherwise false
 */
bool MainChain::LookupBlockFromCache(BlockHash const &hash, BlockPtr &block) const
{
  FETCH_LOCK(lock_);

  // perform the lookup
  auto const it = block_chain_.find(hash);
  if ((block_chain_.end() != it))
  {
    block = it->second;
    return true;
  }

  return false;
}

/**
 * Attempt to locate a block stored in the persistent object store
 *
 * @param hash The hash of the block to search for
 * @param block The output block to be populated
 * @return true if successful, otherwise false
 */
bool MainChain::LookupBlockFromStorage(BlockHash const &hash, BlockPtr &block,
                                       BlockHash *next_hash) const
{
  bool success{false};

  if (block_store_)
  {
    // create the output block
    auto output_block = std::make_shared<Block>();

    // attempt to read the block from the storage engine
    success = LoadBlock(hash, *output_block, next_hash);

    if (success)
    {
      // hash not serialised, needs to be recomputed
      output_block->UpdateDigest();

      // update the returned shared pointer
      block = std::move(output_block);
    }
  }

  return success;
}

/**
 * No Locking: Determine is a specified block is in the cache
 *
 * @param hash The hash to query
 * @return true if the block is present, otherwise false
 */
bool MainChain::IsBlockInCache(BlockHash const &hash) const
{
  return block_chain_.find(hash) != block_chain_.end();
}

/**
 * Add the block to the cache as a non-loose block
 *
 * @param block The block to be written into the cache
 */
void MainChain::AddBlockToCache(BlockPtr const &block) const
{
  block->is_loose = false;

  if (!IsBlockInCache(block->hash))
  {
    // add the item to the block chain storage
    CacheBlock(block);
  }
}

/**
 * Adds a new tip for the given block
 *
 * @param block The block for the tip to be created from
 */
bool MainChain::AddTip(BlockPtr const &block)
{
  FETCH_LOCK(lock_);

  // record the tip weight
  tips_[block->hash] = Tip(*block);

  return DetermineHeaviestTip();
}

/**
 * Evaluate the current set of tips in the chain and determine which of them is the heaviest
 *
 * @return true if successful, otherwise false
 */
bool MainChain::DetermineHeaviestTip()
{
  FETCH_LOCK(lock_);

  if (!tips_.empty())
  {
    // find the heaviest item in our tip selection
    auto it = std::max_element(tips_.begin(), tips_.end(),
                               [](TipsMap::value_type const &a, TipsMap::value_type const &b) {
                                 // Tips are selected based on the following priority of properties:
                                 // 1. total weight
                                 // 2. block number (long chain)
                                 // 3. weight, which is related to the rank of the miner producing
                                 // the block
                                 // 4. hash - note this case should never be required if stutter
                                 // blocks are removed from tips
                                 //
                                 // Chains of equivalent total weight and length are tie-broken,
                                 // choosing the weight of the tips as a tiebreaker. This is
                                 // important for consensus.
                                 return a.second < b.second;
                               });
    assert(it != tips_.end());

    // update the heaviest
    auto heaviest_block = LookupBlock(it->first);
    assert(heaviest_block);
    heaviest_.Set(*heaviest_block);
    return true;
  }

  return false;
}

/**
 * Reindex the tips
 *
 * This is a currently an expensive operation which will scale in the order N(1 + logN) in the worst
 * case.
 *
 * @return true if successful, otherwise false
 */
bool MainChain::ReindexTips()
{
  FETCH_LOCK(lock_);

  // Tips are hashes of cached non-loose blocks that don't have any forward references
  TipsMap   new_tips;
  Tip       best_tip{};
  BlockHash max_hash;

  for (auto const &block_entry : block_chain_)
  {
    if (block_entry.second->is_loose)
    {
      continue;
    }
    auto const &hash{block_entry.first};
    // check if this has has any live forward reference
    auto children{forward_references_.equal_range(hash)};
    auto child{std::find_if(children.first, children.second, [this](auto const &ref) {
      return block_chain_.find(ref.second) != block_chain_.end();
    })};
    if (child != children.second)
    {
      // then it's not a tip
      continue;
    }
    // this hash has no next blocks
    auto const &block = *block_entry.second;
    Tip         curr_tip(block);
    new_tips[hash] = curr_tip;

    // check if this tip is the new heaviest
    if (best_tip < curr_tip)
    {
      best_tip = curr_tip;
    }
  }
  tips_ = std::move(new_tips);

  if (tips_.empty())
  {
    return false;
  }

  // finally update the heaviest tip
  auto heaviest_block = LookupBlock(best_tip.hash);
  assert(heaviest_block);
  heaviest_.Set(*heaviest_block);

  return true;
}

/**
 * Create the initial genesis block
 * @return The generated block
 */
BlockPtr MainChain::CreateGenesisBlock()
{
  auto genesis           = std::make_shared<Block>();
  genesis->previous_hash = chain::ZERO_HASH;
  genesis->hash          = chain::GetGenesisDigest();
  genesis->merkle_hash   = chain::GetGenesisMerkleRoot();
  genesis->is_loose      = false;

  return genesis;
}

/**
 * Gets the current hash of the heaviest chain
 *
 * @return The heaviest chain hash
 */
BlockHash MainChain::GetHeaviestBlockHash() const
{
  FETCH_LOCK(lock_);
  return heaviest_.Hash();
}

Tip::Tip(Block const &block)
  : hash(block.hash)
  , total_weight(block.total_weight)
  , weight(block.weight)
  , block_number(block.block_number)
{}

Tip &Tip::operator=(Block const &block)
{
  hash         = block.hash;
  total_weight = block.total_weight;
  weight       = block.weight;
  block_number = block.block_number;
  return *this;
}

bool Tip::operator<(Tip const &right) const
{
  return Stats() < right.Stats();
}

bool Tip::operator==(Tip const &right) const
{
  return Stats() == right.Stats();
}

bool Tip::operator<(Block const &right) const
{
  return operator<(Tip(right));
}

bool Tip::operator==(Block const &right) const
{
  return operator==(Tip(right));
}

BlockHash const &MainChain::HeaviestTip::Hash() const
{
  return hash;
}

uint64_t MainChain::HeaviestTip::BlockNumber() const
{
  return block_number;
}

uint64_t MainChain::HeaviestTip::ChainLabel() const
{
  return chain_label_;
}

/**
 * Set heaviest tip values.
 *
 * @param block The block used as a new heaviest
 */
void MainChain::HeaviestTip::Set(Block &block)
{
  if (block.hash == hash)
  {
    return;
  }

  // check if there's no current chain, or this block does not belong to it
  if (chain_label_ == 0 || block.chain_label != chain_label_)
  {
    if (chain_label_ == 0 || block.previous_hash != hash)
    {
      // this block is not of this heaviest chain and is not even next to the current tip
      // then we'll need to colour a new heaviest branch,
      // of which this block will be the first known
      ++chain_label_;
    }
    // mark the block as belonging to the current heaviest chain
    block.chain_label = chain_label_;
  }

  FETCH_LOG_DEBUG(LOGGING_NAME, "New heaviest tip: 0x", block.hash.ToHex());

  *this = block;
}

/**
 * Determines if the new block is the heaviest and if so updates its internal state
 *
 * @param block The candidate block being evaluated
 * @return true if the heaviest tip was updated, otherwise false
 */
bool MainChain::HeaviestTip::Update(Block &block)
{
  if (*this < block)
  {
    Set(block);
    return true;
  }

  return false;
}

BlockHash MainChain::GetHeadHash()
{
  byte_array::ByteArray buffer;

  // determine if the hash has already been stored once
  head_store_.seekg(0, std::ios::end);
  auto const file_size = head_store_.tellg();

  if (file_size == 32)
  {
    buffer.Resize(32);

    // return to the beginning and overwrite the hash
    head_store_.seekg(0);
    head_store_.read(reinterpret_cast<char *>(buffer.pointer()),
                     static_cast<std::streamsize>(buffer.size()));
  }

  return {buffer};
}

void MainChain::SetHeadHash(BlockHash const &hash)
{
  assert(hash.size() == chain::HASH_SIZE);

  // move to the beginning of the file and write out the hash
  head_store_.seekp(0);
  head_store_.write(reinterpret_cast<char const *>(hash.pointer()),
                    static_cast<std::streamsize>(hash.size()));
}

/**
 * Strip transactions in container that already exist in the blockchain
 *
 * @param: starting_hash Block to start looking downwards from
 * @tparam: transaction The set of transaction to be filtered
 *
 * @return: bool whether the starting hash referred to a valid block on a valid chain
 */
DigestSet MainChain::DetectDuplicateTransactions(BlockHash const &           starting_hash,
                                                 TransactionLayoutSet const &transactions) const
{
  MilliTimer const timer{"DuplicateTransactionsCheck", 100};

  FETCH_LOG_DEBUG(LOGGING_NAME, "Starting TX uniqueness verify");

<<<<<<< HEAD
  BlockPtr block;
=======
  FETCH_LOCK(lock_);

  IntBlockPtr block;
>>>>>>> 31895e94
  if (!LookupBlock(starting_hash, block) || block->is_loose)
  {
    FETCH_LOG_WARN(LOGGING_NAME, "TX uniqueness verify on bad block hash");
    return {};
  }

  DigestSet potential_duplicates{};
  for (auto const &tx_layout : transactions)
  {
    std::pair<bool, std::size_t> const result =
        bloom_filter_.Match(tx_layout.digest(), tx_layout.valid_until());
    bloom_filter_queried_bit_count_->set(result.second);
    if (result.first)
    {
      bloom_filter_positive_count_->increment();
      potential_duplicates.insert(tx_layout.digest());
    }
    bloom_filter_query_count_->increment();
  }

  DigestSet duplicates{};
  if (!potential_duplicates.empty())
  {
    for (;;)
    {
      for (auto const &slice : block->slices)
      {
        for (auto const &tx : slice)
        {
          if (potential_duplicates.count(tx.digest()) > 0)
          {
            duplicates.insert(tx.digest());
          }
        }
      }

      // Exit the loop once all known transactions are duplicates.
      if (potential_duplicates.size() == duplicates.size()
          // or we can no longer find the block
          || !LookupBlock(block->previous_hash, block))
      {
        break;
      }
    }
  }

  auto const false_positives = potential_duplicates.size() - duplicates.size();

  bloom_filter_false_positive_count_->add(false_positives);

  return duplicates;
}

void MainChain::FlushToDisk()
{
  using namespace fetch::serializers;

  if (block_store_)
  {
    block_store_->Flush(false);
  }

  if (mode_ != Mode::IN_MEMORY_DB)
  {
    try
    {
      std::ofstream out(BLOOM_FILTER_STORE, std::ios::binary | std::ios::out | std::ios::trunc);
      LargeObjectSerializeHelper buffer{};
      buffer << bloom_filter_;

      out << buffer.data();
    }
    catch (std::exception const &e)
    {
      FETCH_LOG_ERROR(LOGGING_NAME, "Failed to save Bloom filter to file, reason: ", e.what());
    }
  }
}

}  // namespace ledger
}  // namespace fetch<|MERGE_RESOLUTION|>--- conflicted
+++ resolved
@@ -1983,13 +1983,9 @@
 
   FETCH_LOG_DEBUG(LOGGING_NAME, "Starting TX uniqueness verify");
 
-<<<<<<< HEAD
+  FETCH_LOCK(lock_);
+
   BlockPtr block;
-=======
-  FETCH_LOCK(lock_);
-
-  IntBlockPtr block;
->>>>>>> 31895e94
   if (!LookupBlock(starting_hash, block) || block->is_loose)
   {
     FETCH_LOG_WARN(LOGGING_NAME, "TX uniqueness verify on bad block hash");
