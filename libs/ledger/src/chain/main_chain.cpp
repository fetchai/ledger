//------------------------------------------------------------------------------
//
//   Copyright 2018-2019 Fetch.AI Limited
//
//   Licensed under the Apache License, Version 2.0 (the "License");
//   you may not use this file except in compliance with the License.
//   You may obtain a copy of the License at
//
//       http://www.apache.org/licenses/LICENSE-2.0
//
//   Unless required by applicable law or agreed to in writing, software
//   distributed under the License is distributed on an "AS IS" BASIS,
//   WITHOUT WARRANTIES OR CONDITIONS OF ANY KIND, either express or implied.
//   See the License for the specific language governing permissions and
//   limitations under the License.
//
//------------------------------------------------------------------------------

#include "chain/transaction_layout_rpc_serializers.hpp"
#include "chain/transaction_validity_period.hpp"
#include "core/assert.hpp"
#include "core/byte_array/byte_array.hpp"
#include "core/byte_array/encoders.hpp"
#include "crypto/hash.hpp"
#include "crypto/sha256.hpp"
#include "ledger/chain/block_db_record.hpp"
#include "ledger/chain/main_chain.hpp"
#include "ledger/chain/time_travelogue.hpp"
#include "network/generics/milli_timer.hpp"
#include "telemetry/counter.hpp"
#include "telemetry/gauge.hpp"
#include "telemetry/registry.hpp"

#include <algorithm>
#include <cassert>
#include <cstdint>
#include <deque>
#include <fstream>
#include <stdexcept>
#include <string>
#include <utility>

using fetch::byte_array::ToHex;
using fetch::generics::MilliTimer;

namespace fetch {
namespace ledger {

namespace {
constexpr char const *BLOOM_FILTER_STORE = "chain.bloom.db";
}

/**
 * Constructs the main chain
 *
 * @param mode Flag to signal which storage mode has been requested
 */
MainChain::MainChain(Mode mode)
  : mode_{mode}
  , bloom_filter_{1 + chain::Transaction::MAXIMUM_TX_VALIDITY_PERIOD / 2}
  , bloom_filter_queried_bit_count_(telemetry::Registry::Instance().CreateGauge<std::size_t>(
        "ledger_main_chain_bloom_filter_queried_bit_number",
        "Total number of bits checked during each query to the Ledger Main Chain Bloom filter"))
  , bloom_filter_query_count_(telemetry::Registry::Instance().CreateCounter(
        "ledger_main_chain_bloom_filter_query_total",
        "Total number of queries to the Ledger Main Chain Bloom filter"))
  , bloom_filter_positive_count_(telemetry::Registry::Instance().CreateCounter(
        "ledger_main_chain_bloom_filter_positive_total",
        "Total number of positive queries (false and true) to the Ledger Main Chain Bloom filter"))
  , bloom_filter_false_positive_count_(telemetry::Registry::Instance().CreateCounter(
        "ledger_main_chain_bloom_filter_false_positive_total",
        "Total number of false positive queries to the Ledger Main Chain Bloom filter"))
{
  if (Mode::IN_MEMORY_DB != mode)
  {
    // create the block store
    block_store_ = std::make_unique<BlockStore>();

    RecoverFromFile(mode);
  }

  // create the genesis block and add it to the cache
  auto genesis = CreateGenesisBlock();

  // add the block to the cache
  AddBlockToCache(genesis);

  // add the tip for this block
  AddTip(genesis);
}

MainChain::~MainChain()
{
  // ensure the chain has been flushed to disk
  FlushToDisk();
}

void MainChain::Reset()
{
  FETCH_LOG_INFO(LOGGING_NAME, "Resetting the main chain.");

  FETCH_LOCK(lock_);

  tips_.clear();
  heaviest_ = HeaviestTip{};
  loose_blocks_.clear();
  block_chain_.clear();
  forward_references_.clear();

  if (block_store_)
  {
    block_store_->New("chain.db", "chain.index.db");
    head_store_.close();
    head_store_.open("chain.head.db",
                     std::ios::binary | std::ios::in | std::ios::out | std::ios::trunc);
  }

  std::ofstream out(BLOOM_FILTER_STORE, std::ios::binary | std::ios::out | std::ios::trunc);
  bloom_filter_.Reset();

  auto genesis = CreateGenesisBlock();

  // add the block to the cache
  AddBlockToCache(genesis);

  // add the tip for this block
  AddTip(genesis);
}

/**
 * Adds a block to the chain
 *
 * @param block The block that will be added to the chain.
 * @return The status enumeration signalling the operation result
 */
BlockStatus MainChain::AddBlock(Block const &blk)
{
  // create a copy of the block
  auto block = std::make_shared<Block>(blk);

  // At this point we assume that the weight has been correctly set by the miner
  block->total_weight = 1;

  auto const status = InsertBlock(block);
  FETCH_LOG_DEBUG(LOGGING_NAME, "New Block: 0x", block->hash.ToHex(), " -> ", ToString(status),
                  " (weight: ", block->weight, " total: ", block->total_weight, ")");

  if (status == BlockStatus::ADDED)
  {
    AddBlockToBloomFilter(*block);
  }

  return status;
}

/**
 * Internal: add a parent-child forward reference if it is unknown yet.
 * Update parent block, if found, with the relevant forward information.
 *
 * @param hash
 * @param next_hash
 * @param unique if set to true, forget all other references, if any
 */
void MainChain::CacheReference(BlockHash const &hash, BlockHash const &next_hash, bool unique) const
{
  // get all known forward references range for this parent
  auto siblings = forward_references_.equal_range(hash);
  // references from storage are unique
  if (unique)
  {
    // forget all other references
    forward_references_.erase(siblings.first, siblings.second);
    // keep unique this one
    forward_references_.emplace(hash, next_hash);
    return;
  }

  // check if this parent-child reference has been already cached
  auto ref_it = std::find_if(siblings.first, siblings.second,
                             [&next_hash](auto const &ref) { return ref.second == next_hash; });
  if (ref_it == siblings.second)
  {
    // this child has not been already referred to yet
    forward_references_.emplace_hint(siblings.first, hash, next_hash);
  }
}

/**
 * Internal: forget a parent-child forward reference.
 * Update parent block, if found, with the relevant forward information.
 *
 * @param hash
 * @param next_hash
 */
void MainChain::ForgetReference(BlockHash const &hash, BlockHash const &next_hash) const
{
  // get all known forward references range for this parent
  auto siblings = forward_references_.equal_range(hash);
  if (next_hash.empty())
  {
    // no particular child specified, forget all references from this parent
    forward_references_.erase(siblings.first, siblings.second);
    return;
  }
  // find a particular reference to this child
  auto ref_it = std::find_if(siblings.first, siblings.second,
                             [&next_hash](auto const &ref) { return ref.second == next_hash; });
  if (ref_it != siblings.second)
  {
    forward_references_.erase(ref_it);
  }
}

/**
 * Lookup next_hash for a block in-memory.
 * This procedure may fail in which case next_hash should either be looked for in storage,
 * or recovered by descending from tip.
 *
 * @param hash Hash of the current block
 * @param[out] next_hash Hash of unique block grown from this
 * @return true iff a single forward reference is found in cache
 */
bool MainChain::LookupReference(BlockHash const &hash, BlockHash &next_hash) const
{
  switch (forward_references_.count(hash))
  {
  case 0:
    // should be a tip
    next_hash = BlockHash{};
    return true;
  case 1:
    // unique reference
    next_hash = forward_references_.find(hash)->second;
    return true;
  default:
    auto parent_block = GetBlock(hash);
    assert(parent_block);
    assert(heaviest_.ChainLabel() != 0);
    // check if this block is cached and known to lie on the current heaviest chain
    if (parent_block->chain_label != heaviest_.ChainLabel())
    {
      // we need to descend from tip
      auto next_block = HeaviestChainBlockAbove(parent_block->block_number);
      if (next_block->previous_hash == hash)
      {
        next_hash = next_block->hash;
        return true;
      }
    }
    else
    {
      // it does
      auto references_range = forward_references_.equal_range(hash);
      for (auto reference_it = references_range.first; reference_it != references_range.second;
           ++reference_it)
      {
        auto const &child_hash  = reference_it->second;
        auto        child_block = GetBlock(child_hash);
        if (child_block && child_block->chain_label == heaviest_.ChainLabel())
        {
          next_hash = child_hash;
          return true;
        }
      }
      // at least one forward ref has to be to a block of current chain
      assert(false);
    }
    // there are several forward references from the parent hash
    // and it is not on the heaviest chain
  }
  return false;
}

/**
 * Internal: insert a block into the cache maintaining references
 *
 * @param block The block to be cached
 */
void MainChain::CacheBlock(IntBlockPtr const &block) const
{
  ASSERT(static_cast<bool>(block));

  auto const &hash = block->hash;
  auto        ret_val{block_chain_.emplace(hash, block)};

  // under all circumstances, it _should_ be a fresh block
  ASSERT(ret_val.second);
  if (!block->IsGenesis())
  {
    // keep parent-child reference
    CacheReference(block->previous_hash, hash);
  }
}

/**
 * Internal: erase a block from the cache
 *
 * @param hash The hash of the block to be erased
 * @return amount of blocks erased (1 or 0, if not found)
 */
MainChain::BlockMap::size_type MainChain::UncacheBlock(BlockHash const &hash) const
{
  return block_chain_.erase(hash);
  // references are kept intact while this cache is alive
}

/**
 * Internal: insert a block into the permanent store maintaining references
 *
 * @param block The block to be kept
 */
void MainChain::KeepBlock(IntBlockPtr const &block) const
{
  ASSERT(static_cast<bool>(block));
  ASSERT(static_cast<bool>(block_store_));

  auto const &hash{block->hash};

  DbRecord record;

  if (!block->IsGenesis())
  {
    // notify stored parent
    if (block_store_->Get(storage::ResourceID(block->previous_hash), record))
    {
      if (record.next_hash != hash)
      {
        record.next_hash = hash;
        block_store_->Set(storage::ResourceID(record.hash()), record);
      }
      // before checking for this block's children in storage, reset next_hash to genesis
      record.next_hash = Digest{};
      CacheReference(block->previous_hash, hash, true);
    }
  }
  record.block = *block;

  // detect if any of this block's children has made it to the store already
  auto forward_refs{forward_references_.equal_range(hash)};
  for (auto ref_it{forward_refs.first}; ref_it != forward_refs.second; ++ref_it)
  {
    auto const &child{ref_it->second};
    if (block_store_->Has(storage::ResourceID(child)))
    {
      record.next_hash = child;
      CacheReference(hash, child, true);
      break;
    }
  }

  // now write the block itself; if next_hash is genesis, it will be rewritten later by a child
  block_store_->Set(storage::ResourceID(hash), record);
}

/**
 * Internal: load a block from the permanent store
 *
 * @param[in]  hash The hash of the block to be loaded
 * @param[out] block The location of block
 * @return True iff the block is found in the storage
 */
bool MainChain::LoadBlock(BlockHash const &hash, Block &block, BlockHash *next_hash) const
{
  assert(static_cast<bool>(block_store_));

  DbRecord record;
  if (block_store_->Get(storage::ResourceID(hash), record))
  {
    block = record.block;
    AddBlockToBloomFilter(block);
    if (next_hash != nullptr)
    {
      *next_hash = record.next_hash;
    }
    // update references assuming those from storage are unique
    if (!block.IsGenesis())
    {
      CacheReference(block.previous_hash, hash, true);
    }
    if (!record.next_hash.empty())
    {
      CacheReference(hash, record.next_hash, true);
    }

    return true;
  }

  return false;
}

void MainChain::AddBlockToBloomFilter(Block const &block) const
{
  for (auto const &slice : block.slices)
  {
    for (auto const &tx_layout : slice)
    {
      bloom_filter_.Add(tx_layout.digest(), tx_layout.valid_until(), heaviest_.BlockNumber());
    }
  }
}

/**
 * Get the current heaviest block on the chain
 *
 * @return The reference to the heaviest block
 */
MainChain::BlockPtr MainChain::GetHeaviestBlock() const
{
  FETCH_LOCK(lock_);
  auto block_ptr = GetBlock(heaviest_.Hash());
  assert(block_ptr);
  return block_ptr;
}

/**
 * Internal: remove the block, and all blocks ahead of it, and references between them, from the
 * cache.
 *
 * @param[in]  hash The hash to be removed
 * @param[out] invalidated_blocks The set of hashes of all the blocks removed by this operation
 * @return The block object itself, already not in the cache
 */
bool MainChain::RemoveTree(BlockHash const &removed_hash, BlockHashSet &invalidated_blocks)
{
  // check if the block is actually found in this chain
  IntBlockPtr root;
  bool        retVal{LookupBlock(removed_hash, root)};
  if (retVal)
  {
    // forget the forward ref to this block from its parent
    auto siblings{forward_references_.equal_range(root->previous_hash)};
    for (auto sibling = siblings.first; sibling != siblings.second; ++sibling)
    {
      if (sibling->second == removed_hash)
      {
        forward_references_.erase(sibling);
        break;
      }
    }
  }

  for (BlockHashes next_gen{removed_hash}; !next_gen.empty();)
  {
    // when next_gen becomes current generation, next generation is clear
    for (auto const &hash : std::exchange(next_gen, BlockHashes{}))
    {
      // mark hash as being invalidated
      invalidated_blocks.insert(hash);

      // first remember to remove all the progeny breadth-first
      // this way any hash that could potentially stem from this one,
      // reference tree-wise, is completely wiped out
      auto children{forward_references_.equal_range(hash)};
      for (auto child{children.first}; child != children.second; ++child)
      {
        next_gen.push_back(child->second);
      }
      forward_references_.erase(children.first, children.second);

      // next, remove the block record from the cache, if found
      if (block_chain_.erase(hash) != 0u)
      {
        retVal = true;
      }
    }
  }

  return retVal;
}

/**
 * Removes the block (and all blocks ahead of it) from the chain.
 *
 * @param hash The hash to be removed
 * @return True if successful, otherwise false
 */
bool MainChain::RemoveBlock(BlockHash const &hash)
{
  FETCH_LOCK(lock_);

  // Step 0. Manually set heaviest to a block we still know is valid
  auto block_to_remove = GetBlock(hash);

  if (!block_to_remove)
  {
    return false;
  }

  if (block_to_remove->IsGenesis())
  {
    FETCH_LOG_ERROR(LOGGING_NAME, "Trying to remove genesis block!");
    return false;
  }

  // if block is not loose update heaviest_
  auto loose_it = loose_blocks_.find(hash);
  if (loose_it == loose_blocks_.end())
  {
    auto block_before_one_to_del = LookupBlock(block_to_remove->previous_hash);
    if (block_before_one_to_del)
    {
      heaviest_.Set(*block_before_one_to_del);
    }
  }

  // Step 1. Remove this block and the whole its progeny from the cache
  BlockHashSet invalidated_blocks;
  if (!RemoveTree(hash, invalidated_blocks))
  {
    // no blocks were removed during this attempt
    return false;
  }

  // Step 2. Cleanup loose blocks
  for (auto waiting_blocks_it{loose_blocks_.begin()}; waiting_blocks_it != loose_blocks_.end();)
  {
    auto &hash_array{waiting_blocks_it->second};
    // remove entries from the hash array that have been invalidated
    auto cemetery{std::remove_if(hash_array.begin(), hash_array.end(),
                                 [&invalidated_blocks](auto const &hash) {
                                   return invalidated_blocks.find(hash) != invalidated_blocks.end();
                                 })};
    if (cemetery == hash_array.begin())
    {
      // all hashes in this array are invalidated
      waiting_blocks_it = loose_blocks_.erase(waiting_blocks_it);
    }
    else
    {
      // some hashes of this array are still alive
      hash_array.erase(cemetery, hash_array.end());
      ++waiting_blocks_it;
    }
  }

  // Step 3. Since we might have removed a whole series of blocks the tips data structure
  // is likely to have been invalidated. We need to evaluate the changes here
  return ReindexTips();
}

/**
 * Walk the block history downwards starting from the heaviest block.
 *
 * @param limit The maximum amount of blocks returned
 * @return The array of blocks
 * @throws std::runtime_error if a block lookup occurs
 */
MainChain::Blocks MainChain::GetHeaviestChain(uint64_t limit) const
{
  // Note: min needs a reference to something, so this is a workaround since UPPER_BOUND is a
  // constexpr
  MilliTimer myTimer("MainChain::HeaviestChain", 2000);

  FETCH_LOCK(lock_);

  return GetChainPreceding(GetHeaviestBlockHash(), limit);
}

MainChain::IntBlockPtr MainChain::GetLabeledSubchainStart() const
{
  return labeled_subchain_start_;
}

/**
 * Internal: Update blocks of the current heaviest chain setting their chain_label
 * equal to heaviest_.ChainLabel().
 *
 * @param limit the earliest block number, this colouring stops at.
 * @return the heaviest chain block right above the limit
 */
MainChain::IntBlockPtr MainChain::HeaviestChainBlockAbove(uint64_t limit) const
{
  MilliTimer myTimer("MainChain::HeaviestChainBlockAbove");
  FETCH_LOCK(lock_);
  assert(heaviest_.ChainLabel() != 0);

  auto block = GetLabeledSubchainStart();
  assert(block);

  // Descend down to limit.
  while (block->block_number > limit + 1)
  {
    assert(!block->IsGenesis());
    if (!LookupBlock(block->previous_hash, block))
    {
      throw std::runtime_error("Cannot find a block for hash");
    }
    if (IsBlockInCache(block->hash))
    {
      // Colour this block.
      block->chain_label = heaviest_.ChainLabel();
      // labeled_subchain_start_ is the earliest cached block known to belong to the heaviest chain.
      labeled_subchain_start_ = block;
    }
  }

  return block;
}

/**
 * Walk the block history collecting blocks until either genesis or the block limit is reached
 *
 * @param start The hash of the first block
 * @param limit The maximum amount of blocks returned
 * @return The array of blocks
 * @throws std::runtime_error if a block lookup occurs
 */
MainChain::Blocks MainChain::GetChainPreceding(BlockHash start, uint64_t limit) const
{
  MilliTimer myTimer("MainChain::ChainPreceding", 2000);

  FETCH_LOCK(lock_);

  // asserting genesis block has a number of 0, and everything else is above
  assert(GetBlock(chain::GetGenesisDigest()));
  assert(GetBlock(chain::GetGenesisDigest())->block_number == 0);

  Blocks result;
  bool   not_at_genesis = true;

  for (BlockHash current_hash = std::move(start);
       // exit once we have gathered enough blocks or reached genesis
       not_at_genesis && result.size() < static_cast<Blocks::size_type>(limit);)
  {
    // look up the block
    auto block = GetBlock(current_hash);
    if (!block)
    {
      FETCH_LOG_ERROR(LOGGING_NAME, "Block lookup failure for block: 0x", ToHex(current_hash),
                      " in get chain preceding");
      throw std::runtime_error("Failed to look up block");
    }
    assert(block->block_number > 0 || block->IsGenesis());

    // walk the hash
    not_at_genesis = !block->IsGenesis();
    current_hash   = block->previous_hash;

    // update the results
    result.push_back(std::move(block));
  }

  return result;
}

/**
 * Walk the chain forward collecting at most UPPER_LIMIT blocks, until either tip reached,
 * or next block is ambiguous, which can happen off-heaviest chain.
 * If current_hash is empty, travel starts from genesis.
 *
 * @param current_hash The hash of the first block's parent
 * @return The array of blocks, plus the current heaviest hash
 */
MainChain::Travelogue MainChain::TimeTravel(BlockHash current_hash) const
{
  MilliTimer myTimer("MainChain::TimeTravel", 750);

  // Moving forward in time, towards tip
  BlockHash next_hash;
  Blocks    result;

  FETCH_LOCK(lock_);

  // cache the heaviest block
  auto const heaviest = GetHeaviestBlock();

  IntBlockPtr block;
  if (current_hash.empty())
  {
    // start of the sync, from genesis
    next_hash = chain::GetGenesisDigest();
  }
  else
  {
    // Note: this is inefficient
    if (!LookupBlock(current_hash, block, &next_hash))
    {
      FETCH_LOG_DEBUG(LOGGING_NAME, "Block lookup failure for block: 0x", ToHex(current_hash),
                      " during time travel. Note, next hash: ", next_hash);

<<<<<<< HEAD
      throw std::runtime_error("Failed to lookup block");
=======
      return {heaviest->hash, heaviest->block_number};
>>>>>>> 5c2082ca
    }
  }

  // We have the block we want to sync forward from. Check if it is on the heaviest chain.
<<<<<<< HEAD
  bool const not_heaviest = !(block && (block->chain_label == heaviest_.ChainLabel()));
=======
  bool const on_heaviest_branch = (block && (block->chain_label == heaviest_.ChainLabel()));
>>>>>>> 5c2082ca

  bool not_done = true;
  for (current_hash = std::move(next_hash);
       // stop once we have gathered enough blocks or passed the tip
       not_done && !current_hash.empty() && result.size() < UPPER_BOUND;
       // walk the stack
       current_hash = std::move(next_hash))
  {
    block.reset();
    // lookup the block in storage
    if (!LookupBlock(current_hash, block, &next_hash))
    {
      if (!block)
      {
        // there is no block such hashed neither in cache, nor in storage
        FETCH_LOG_ERROR(LOGGING_NAME, "Block lookup failure during TT, for block: 0x",
                        ToHex(current_hash));
<<<<<<< HEAD
        throw std::runtime_error("Failed to lookup block");
=======

        return {heaviest->hash, heaviest->block_number};
>>>>>>> 5c2082ca
      }
      // The block is in cache yet LookupBlock() failed.
      // This indicates that forward reference is ambiguous, so we stop the loop here.
      not_done = false;
    }

    // update the results
    result.push_back(std::move(block));
  }

<<<<<<< HEAD
  return {std::move(result), GetHeaviestBlock()->hash, GetHeaviestBlock()->block_number,
          not_heaviest};
=======
  // define the status of the branch
  auto const status =
      (on_heaviest_branch) ? TravelogueStatus::HEAVIEST_BRANCH : TravelogueStatus::SIDE_BRANCH;

  return {heaviest->hash, heaviest->block_number, status, std::move(result)};
>>>>>>> 5c2082ca
}

/**
 * Get a common sub tree from the chain.
 *
 * This function will search down both input references input nodes until a common ancestor is
 * found. Once found the blocks from the specified tip that to that common ancestor are returned.
 * Note: untrusted actors should not be allowed to call with the behaviour of returning the oldest
 * block.
 *
 * @param blocks The output list of blocks (from heaviest to lightest)
 * @param tip The tip the output list should start from
 * @param node A node in chain that is searched for
 * @param limit The maximum number of nodes to be returned
 * @param behaviour What to do when the limit is exceeded - either return most or least recent.
 *
 * @return true if successful, otherwise false
 */
bool MainChain::GetPathToCommonAncestor(Blocks &blocks, BlockHash tip_hash, BlockHash node_hash,
                                        uint64_t limit, BehaviourWhenLimit behaviour) const
{
  limit = std::min(limit, uint64_t{MainChain::UPPER_BOUND});
  MilliTimer myTimer("MainChain::GetPathToCommonAncestor", 500);

  FETCH_LOCK(lock_);

  bool success{true};

  // clear the output structure
  blocks.clear();

  BlockPtr left{};
  BlockPtr right{};

  BlockHash left_hash  = std::move(tip_hash);
  BlockHash right_hash = std::move(node_hash);

  std::deque<BlockPtr> res;

  // The algorithm implemented here is effectively a coordinated parallel walk about from the two
  // input tips until the a common ancestor is located.
  for (;;)
  {
    // load up the left side
    if (!left || left->hash != left_hash)
    {
      left = GetBlock(left_hash);
      if (!left)
      {
        FETCH_LOG_WARN(LOGGING_NAME, "Unable to look up block (left): 0x", ToHex(left_hash));
        success = false;
        break;
      }

      // left side always loaded into output queue as we traverse
      // blocks.push_back(left);
      res.push_back(left);
      bool break_loop = false;

      switch (behaviour)
      {
      case BehaviourWhenLimit::RETURN_LEAST_RECENT:
        if (res.size() > limit)
        {
          res.pop_front();
        }
        break;
      case BehaviourWhenLimit::RETURN_MOST_RECENT:
        if (res.size() >= limit)
        {
          break_loop = true;
        }
        break;
      }

      if (break_loop)
      {
        break;
      }
    }

    // load up the right side
    if (!right || right->hash != right_hash)
    {
      right = GetBlock(right_hash);
      if (!right)
      {
        FETCH_LOG_WARN(LOGGING_NAME, "Unable to look up block (right): 0x", ToHex(right_hash));
        success = false;
        break;
      }
    }

    FETCH_LOG_DEBUG(LOGGING_NAME, "Left: 0x", ToHex(left_hash), " -> ", left->block_number,
                    " Right: 0x", ToHex(right_hash), " -> ", right->block_number);

    if (left_hash == right_hash)
    {
      break;
    }

    if (left->block_number <= right->block_number)
    {
      right_hash = right->previous_hash;
    }

    if (left->block_number >= right->block_number)
    {
      left_hash = left->previous_hash;
    }
  }

  blocks.resize(res.size());
  std::move(res.begin(), res.end(), blocks.begin());

  // If a lookup error has occurred then we do not return anything
  if (!success)
  {
    blocks.clear();
  }

  return success;
}

/**
 * Retrieve a block with a specific hash
 *
 * @param hash The hash being queried
 * @return The a valid shared pointer to the block if found, otherwise an empty pointer
 */
MainChain::BlockPtr MainChain::GetBlock(BlockHash const &hash) const
{
  if (hash.empty())
  {
    FETCH_LOG_WARN(LOGGING_NAME, "Attempted to get an empty block hash! This should not happen.");
    return {};
  }

  FETCH_LOCK(lock_);

  BlockPtr output_block{};

  // attempt to look up the block
  auto internal_block = std::make_shared<Block>();
  if (LookupBlock(hash, internal_block))
  {
    // convert the pointer type to per const
    output_block = std::static_pointer_cast<Block const>(internal_block);
  }
  else
  {
    FETCH_LOG_WARN(LOGGING_NAME, "main chain failed to look up block! Hash: ", hash.ToHex());
  }

  return output_block;
}

/**
 * Return a copy of the missing block tips
 *
 * @return A set of tip hashes
 */
MainChain::BlockHashSet MainChain::GetMissingTips() const
{
  FETCH_LOCK(lock_);

  BlockHashSet tips{};
  for (auto const &element : loose_blocks_)
  {
    // tips are blocks that are referenced but we have not seen them yet. Since all loose blocks are
    // stored in the cache, we simply evaluate which of the loose references we do not currently
    // have in the cache
    if (!IsBlockInCache(element.first))
    {
      tips.insert(element.first);
    }
  }

  return tips;
}

/**
 * Retrieve an array of all the missing block hashes
 *
 * @param maximum The specified maximum number of blocks to be returned
 * @return The generated array of missing hashes
 */
MainChain::BlockHashes MainChain::GetMissingBlockHashes(uint64_t limit) const
{
  limit = std::min(limit, uint64_t{MainChain::UPPER_BOUND});
  FETCH_LOCK(lock_);

  BlockHashes results;

  for (auto const &loose_block : loose_blocks_)
  {
    if (limit <= results.size())
    {
      break;
    }
    results.push_back(loose_block.first);
  }

  return results;
}

/**
 * Determine if the chain has missing blocks
 *
 * @return true if the chain is missing blocks, otherwise false
 */
bool MainChain::HasMissingBlocks() const
{
  FETCH_LOCK(lock_);
  return !loose_blocks_.empty();
}

/**
 * Get the set of all the tips
 *
 * @return The set of tip hashes
 */
MainChain::BlockHashSet MainChain::GetTips() const
{
  FETCH_LOCK(lock_);

  BlockHashSet hash_set;
  for (auto const &element : tips_)
  {
    hash_set.insert(element.first);
  }

  return hash_set;
}

/**
 * Internal: Initialise and recover all previous state from the chain
 *
 * @param mode The storage mode for the chain
 */
void MainChain::RecoverFromFile(Mode mode)
{
  // TODO(private issue 667): Complete loading of chain on startup ill-advised

  assert(static_cast<bool>(block_store_));

  FETCH_LOCK(lock_);

  // load the database files
  if (Mode::CREATE_PERSISTENT_DB == mode)
  {
    block_store_->New("chain.db", "chain.index.db");
    head_store_.open("chain.head.db",
                     std::ios::binary | std::ios::in | std::ios::out | std::ios::trunc);

    std::ofstream out(BLOOM_FILTER_STORE, std::ios::binary | std::ios::out | std::ios::trunc);
    bloom_filter_.Reset();

    return;
  }
  assert(mode == Mode::LOAD_PERSISTENT_DB);
  if (Mode::LOAD_PERSISTENT_DB == mode)
  {
    using namespace fetch::serializers;

    block_store_->Load("chain.db", "chain.index.db");
    head_store_.open("chain.head.db", std::ios::binary | std::ios::in | std::ios::out);

    std::ifstream in(BLOOM_FILTER_STORE, std::ios::binary | std::ios::in);

    if (in.is_open())
    {
      try
      {
        byte_array::ByteArray bloom_filter_data{in};

        LargeObjectSerializeHelper buffer{bloom_filter_data};

        buffer >> bloom_filter_;
      }
      catch (std::exception const &e)
      {
        FETCH_LOG_ERROR(LOGGING_NAME,
                        "Failed to load Bloom filter from storage! Reason: ", e.what());
        Reset();
      }
    }
  }

  // load the head block, and attempt verify that this block forms a complete chain to genesis
  IntBlockPtr head = std::make_shared<Block>();

  // retrieve the starting hash
  BlockHash head_block_hash = GetHeadHash();

  bool recovery_complete{false};
  if (!head_block_hash.empty() && LoadBlock(head_block_hash, *head))
  {
    auto block_index = head->block_number;

    // Copy head block so as to walk down the chain
    IntBlockPtr next = std::make_shared<Block>(*head);

    while (LoadBlock(next->previous_hash, *next))
    {
      if (next->block_number != block_index - 1)
      {
        FETCH_LOG_WARN(LOGGING_NAME,
                       "Discontinuity found when walking main chain during recovery. Current: ",
                       block_index, " prev: ", next->block_number, " Resetting");
        break;
      }

      block_index = next->block_number;
    }

    if (block_index != 0)
    {
      FETCH_LOG_WARN(LOGGING_NAME,
                     "Failed to walk main chain when recovering from disk. Got as far back as: ",
                     block_index, ". Resetting.");
    }
    else
    {
      FETCH_LOG_INFO(LOGGING_NAME,
                     "Recovering main chain with heaviest block: ", head->block_number);

      // Add heaviest to cache
      CacheBlock(head);

      // Update this as our heaviest
      bool const result = UpdateHeaviestTip(head);
      tips_[head->hash] = Tip(*head);

      if (!result)
      {
        FETCH_LOG_WARN(LOGGING_NAME, "Failed to update heaviest when loading from file.");
      }

      // Sanity check
      uint64_t heaviest_block_num = heaviest_.BlockNumber();
      FETCH_LOG_INFO(LOGGING_NAME, "Heaviest block: ", heaviest_block_num);

      DetermineHeaviestTip();
      heaviest_block_num = heaviest_.BlockNumber();
      FETCH_LOG_INFO(LOGGING_NAME, "Heaviest block now: ", heaviest_block_num);
      FETCH_LOG_INFO(LOGGING_NAME, "Heaviest block weight: ", GetHeaviestBlock()->total_weight);

      // signal that the recovery was successful
      recovery_complete = true;
    }
  }
  else
  {
    FETCH_LOG_INFO(LOGGING_NAME,
                   "No head block found in chain data store! Resetting chain data store.");
  }

  // Recovering the chain has failed in some way, reset the storage.
  if (!recovery_complete)
  {
    block_store_->New("chain.db", "chain.index.db");

    // reopen the file and clear the contents
    head_store_.close();
    head_store_.open("chain.head.db",
                     std::ios::binary | std::ios::in | std::ios::out | std::ios::trunc);

    std::ofstream out(BLOOM_FILTER_STORE, std::ios::binary | std::ios::out | std::ios::trunc);
    bloom_filter_.Reset();
  }
}

/**
 * Internal: Flush confirmed blocks to disk
 */
void MainChain::WriteToFile()
{
  // look up the heaviest block
  IntBlockPtr block = block_chain_.at(heaviest_.Hash());

  // skip if the block store is not persistent
  if (block_store_ && (block->block_number >= chain::FINALITY_PERIOD))
  {
    MilliTimer myTimer("MainChain::WriteToFile", 750);

    // Add confirmed blocks to file, minus finality

    // Find the block N back from our heaviest
    bool failed = false;
    for (std::size_t i = 0; i < chain::FINALITY_PERIOD; ++i)
    {
      if (!LookupBlock(block->previous_hash, block))
      {
        failed = true;
        break;
      }
    }

    if (failed)
    {
      FETCH_LOG_WARN(LOGGING_NAME,
                     "Failed to walk back the chain when writing to file! Block head: ",
                     block_chain_.at(heaviest_.Hash())->block_number);
      return;
    }

    // This block will now become the head in our file
    // Corner case - block is genesis
    if (block->IsGenesis())
    {
      FETCH_LOG_DEBUG(LOGGING_NAME, "Writing genesis. ");

      KeepBlock(block);
      SetHeadHash(block->hash);
    }
    else
    {
      FETCH_LOG_DEBUG(LOGGING_NAME, "Writing block. ", block->block_number);

      // Recover the current head block from the file
      IntBlockPtr current_file_head = std::make_shared<Block>();
      IntBlockPtr block_head        = block;

      LoadBlock(GetHeadHash(), *current_file_head);

      // Now keep adding the block and its prev to the file until we are certain the file contains
      // an unbroken chain. Assuming that the current_file_head is unbroken we can write until we
      // touch it or it's root.
      for (;;)
      {
        KeepBlock(block);

        // Keep the current_file_head one block behind
        while (current_file_head->block_number > block->block_number - 1)
        {
          LoadBlock(current_file_head->previous_hash, *current_file_head);
        }

        // Successful case
        if (current_file_head->hash == block->previous_hash)
        {
          break;
        }

        // Continue to push previous into file
        LookupBlock(block->previous_hash, block);
      }

      // Success - we kept a copy of the new head to write
      SetHeadHash(block_head->hash);
    }

    // Clear the block from ram
    FlushBlock(block);

    // Force flush of the file object!
    FlushToDisk();

    // as final step do some sanity checks
    TrimCache();
  }
}

/**
 * Trim the in memory cache
 *
 * Only should be called if the block store is being used
 */
void MainChain::TrimCache()
{
  static const uint64_t CACHE_TRIM_THRESHOLD = 2 * chain::FINALITY_PERIOD;
  assert(static_cast<bool>(block_store_));

  MilliTimer myTimer("MainChain::TrimCache");

  FETCH_LOCK(lock_);

  uint64_t const heaviest_block_num = heaviest_.BlockNumber();

  if (CACHE_TRIM_THRESHOLD < heaviest_block_num)
  {
    uint64_t const trim_threshold = heaviest_block_num - CACHE_TRIM_THRESHOLD;

    // Loop through the block chain store looking for blocks which are outside of our finality
    // period. This is needed to ensure that the block chain map does not grow forever
    auto chain_it = block_chain_.begin();
    while (chain_it != block_chain_.end())
    {
      auto const &block = chain_it->second;

      if (trim_threshold >= block->block_number)
      {
        FETCH_LOG_INFO(LOGGING_NAME, "Removing loose block: 0x", block->hash.ToHex());

        // remove the entry from the tips map
        tips_.erase(block->hash);

        // remove any reference in the loose map
        auto loose_it = loose_blocks_.find(block->previous_hash);
        if (loose_it != loose_blocks_.end())
        {
          // remove the hash from the list
          loose_it->second.remove(block->hash);

          // if, as a result, the list is empty then also remove the entry from the loose blocks
          if (loose_it->second.empty())
          {
            loose_blocks_.erase(loose_it);
          }
        }

        // remove the entry from the main block chain
        chain_it = block_chain_.erase(chain_it);
      }
      else
      {
        // normal case advance to the next one
        ++chain_it;
      }
    }
  }

  // Debug and sanity check
  auto loose_it = loose_blocks_.begin();
  while (loose_it != loose_blocks_.end())
  {
    FETCH_LOG_DEBUG(LOGGING_NAME, "Cleaning loose map entry: 0x", loose_it->first.ToHex());

    if (loose_it->second.empty())
    {
      loose_it = loose_blocks_.erase(loose_it);
    }
    else
    {
      ++loose_it;
    }
  }
}

/**
 * Internal: Remove the block from the cache and remove any tips
 *
 * @param block The block to be flushed
 */
void MainChain::FlushBlock(IntBlockPtr const &block)
{
  // remove the block from the block map
  UncacheBlock(block->hash);

  // remove the block hash from the tips
  tips_.erase(block->hash);
}

// We have added a non-loose block. It is then safe to lock the loose blocks map and
// walk through it adding the blocks, so long as we do breadth first search (!!)
void MainChain::CompleteLooseBlocks(IntBlockPtr const &block)
{
  FETCH_LOCK(lock_);

  // Determine if this block is actually a loose block, if it isn't exit immediately
  auto it = loose_blocks_.find(block->hash);
  if (it == loose_blocks_.end())
  {
    return;
  }

  // At this point we are sure that the current block is one of the missing blocks we are after

  // Extract the list of blocks that are waiting on this block
  BlockHashList blocks_to_add = std::move(it->second);
  loose_blocks_.erase(it);

  FETCH_LOG_DEBUG(LOGGING_NAME, blocks_to_add.size(), " are resolved from 0x", block->hash.ToHex());

  while (!blocks_to_add.empty())
  {
    BlockHashList next_blocks_to_add{};

    // This is the breadth-first search, for each block to add, add it, next_blocks_to_add will
    // get pushed with the next layer of blocks
    for (auto const &hash : blocks_to_add)
    {
      // This should be guaranteed safe
      IntBlockPtr add_block = block_chain_.at(hash);  // TODO(EJF): What happens when this fails

      // This won't re-call this function due to the flag
      InsertBlock(add_block, false);

      // The added block was not loose. Continue to clear
      auto const it2 = loose_blocks_.find(add_block->hash);
      if (it2 != loose_blocks_.end())
      {
        // add all the items to the next list
        next_blocks_to_add.splice(next_blocks_to_add.end(), it2->second);

        // remove the list from the blocks list
        loose_blocks_.erase(it2);
      }
    }

    blocks_to_add = std::move(next_blocks_to_add);
  }
}

/**
 * Records the input block as loose
 *
 * @param block The reference to the block being marked as loose
 */
void MainChain::RecordLooseBlock(IntBlockPtr const &block)
{
  FETCH_LOCK(lock_);

  // Get vector of waiting blocks and push ours on
  auto &waiting_blocks = loose_blocks_[block->previous_hash];
  waiting_blocks.push_back(block->hash);

  assert(block->is_loose);
  CacheBlock(block);
}

/**
 * Update tips (including the heaviest) if necessary
 *
 * @param block The current block
 * @param prev_block The previous block
 * @return true if the heaviest tip was advanced, otherwise false
 */
bool MainChain::UpdateTips(IntBlockPtr const &block)
{
  assert(!block->is_loose);
  assert(block->weight != 0);
  assert(block->total_weight != 0);
  assert(block->block_number != 0);

  // remove the tip if exists and add the new one
  tips_.erase(block->previous_hash);
  tips_[block->hash] = Tip(*block);

  // attempt to update the heaviest tip
  return UpdateHeaviestTip(block);
}

/**
 * Update heaviest tip record, if this block is the new heaviest.
 *
 * @param block The block to possibly become the new heaviest
 * @return true if the heaviest tip was advanced, otherwise false
 */
bool MainChain::UpdateHeaviestTip(IntBlockPtr const &block)
{
  assert(block);
  auto ret_val = heaviest_.Update(*block);
  if (ret_val)
  {
    if (!labeled_subchain_start_ || labeled_subchain_start_->chain_label != heaviest_.ChainLabel())
    {
      // we have a new distinct heaviest chain
      labeled_subchain_start_ = block;
    }
  }
  return ret_val;
}

/**
 * Internal: Insert the block into the cache
 *
 * @param block The block to be inserted
 * @param evaluate_loose_blocks Flag to signal if the loose blocks should be evaluated
 * @return
 */
BlockStatus MainChain::InsertBlock(IntBlockPtr const &block, bool evaluate_loose_blocks)
{
  assert(!block->previous_hash.empty());

  MilliTimer myTimer("MainChain::InsertBlock", 750);

  FETCH_LOCK(lock_);

  if (block->hash.empty())
  {
    FETCH_LOG_WARN(LOGGING_NAME, "Block discard due to lack of digest");
    return BlockStatus::INVALID;
  }

  if (block->hash == block->previous_hash)
  {
    FETCH_LOG_WARN(LOGGING_NAME, "Block discard due to invalid digests");
    return BlockStatus::INVALID;
  }

  // Assume for the moment that this block is not loose. The validity of this statement will be
  // checked below
  block->is_loose = false;

  IntBlockPtr prev_block{};
  if (evaluate_loose_blocks)  // normal case - not being called from inside CompleteLooseBlocks
  {
    // First check if block already exists (not checking in object store)
    if (IsBlockInCache(block->hash))
    {
      FETCH_LOG_DEBUG(LOGGING_NAME, "Attempting to add already seen block");
      return BlockStatus::DUPLICATE;
    }

    // Determine if the block is present in the cache
    if (LookupBlock(block->previous_hash, prev_block))
    {
      // TODO(EJF): Add check to validate the block number (it is relied on heavily now)
      if (block->block_number != (prev_block->block_number + 1))
      {
        FETCH_LOG_INFO(LOGGING_NAME, "Block 0x", block->hash.ToHex(), " has invalid block number");
        return BlockStatus::INVALID;
      }

      // Also a loose block if it points to a loose block
      if (prev_block->is_loose)
      {
        // since we are connecting to loose block, by definition this block is also loose
        block->is_loose = true;

        FETCH_LOG_DEBUG(LOGGING_NAME, "Block connects to loose block");
      }
    }
    else
    {
      // This is the normal case where we do not have a previous hash
      block->is_loose = true;

      FETCH_LOG_DEBUG(LOGGING_NAME, "Previous block not found: 0x", ToHex(block->previous_hash));
    }
  }
  else  // special case - being called from inside CompleteLooseBlocks
  {
    // This branch is a small optimisation since loose / missing blocks are not flushed to disk

    if (!LookupBlockFromCache(block->previous_hash, prev_block))
    {
      // This is currently only called from inside CompleteLooseBlocks and it is invariant on the
      // return value. For completeness this block is however loose because the parent can not be
      // located.
      return BlockStatus::LOOSE;
    }
  }

  if (block->is_loose)
  {
    // record the block as loose
    RecordLooseBlock(block);
    return BlockStatus::LOOSE;
  }

  // we expect only non-loose blocks here
  assert(!block->is_loose);

  // by definition this also means we expect blocks to have a valid parent block too
  assert(static_cast<bool>(prev_block));

  // update the final (total) weight for this block
  block->total_weight = prev_block->total_weight + block->weight;

  // At this point we can proceed knowing that the block is building upon existing tip

  // At this point we have a new block with a prev that's known and not loose. Update tips
  bool const heaviest_advanced = UpdateTips(block);

  // Add block
  FETCH_LOG_DEBUG(LOGGING_NAME, "Adding block to chain: 0x", block->hash.ToHex());
  AddBlockToCache(block);

  // If the heaviest branch has been updated we should determine if any blocks should be flushed
  // to disk
  if (heaviest_advanced)
  {
    WriteToFile();
  }

  // Now we're done, it's possible this added block completed some loose blocks.
  if (evaluate_loose_blocks)
  {
    CompleteLooseBlocks(block);
  }

  return BlockStatus::ADDED;
}

MainChain::IntBlockPtr MainChain::LookupBlock(BlockHash const &hash) const
{
  IntBlockPtr ret_val;
  LookupBlock(hash, ret_val);
  return ret_val;
}

/**
 * Attempt to look up a block.
 *
 * The search is performed initially on the in memory cache and then if this fails the persistent
 * disk storage is searched.
 *
 * @param hash The hash of the block to search for
 * @param block The output block to be populated
 * @param next_hash If non-null, next_hash of this block is to be copied to that location
 *
 * @return true if successful, otherwise false
 */
bool MainChain::LookupBlock(BlockHash const &hash, IntBlockPtr &block, BlockHash *next_hash) const
{
  auto is_in_cache = LookupBlockFromCache(hash, block);
  if (is_in_cache)
  {
    return next_hash == nullptr                   // either forward reference is not needed
           || LookupReference(hash, *next_hash);  // or forward reference is unambiguous
  }
  // either block is not in the cache, or forward reference cannot be resolved unambiguously
  auto is_in_storage = LookupBlockFromStorage(hash, block, next_hash);
  assert(!is_in_cache || next_hash != nullptr);

  if (is_in_storage && next_hash != nullptr && next_hash->empty())
  {
    // Check if there's a forward reference in cache.
    return LookupReference(hash, *next_hash);
  }
  return is_in_storage;
}

/**
 * Attempt to locate a block stored in the in memory cache
 *
 * @param hash The hash of the block to search for
 * @param block The output block to be populated
 * @return true if successful, otherwise false
 */
bool MainChain::LookupBlockFromCache(BlockHash const &hash, IntBlockPtr &block) const
{
  FETCH_LOCK(lock_);

  // perform the lookup
  auto const it = block_chain_.find(hash);
  if ((block_chain_.end() != it))
  {
    block = it->second;
    return true;
  }

  return false;
}

/**
 * Attempt to locate a block stored in the persistent object store
 *
 * @param hash The hash of the block to search for
 * @param block The output block to be populated
 * @return true if successful, otherwise false
 */
bool MainChain::LookupBlockFromStorage(BlockHash const &hash, IntBlockPtr &block,
                                       BlockHash *next_hash) const
{
  bool success{false};

  if (block_store_)
  {
    // create the output block
    auto output_block = std::make_shared<Block>();

    // attempt to read the block from the storage engine
    success = LoadBlock(hash, *output_block, next_hash);

    if (success)
    {
      // hash not serialised, needs to be recomputed
      output_block->UpdateDigest();

      // update the returned shared pointer
      block = std::move(output_block);
    }
  }

  return success;
}

/**
 * No Locking: Determine is a specified block is in the cache
 *
 * @param hash The hash to query
 * @return true if the block is present, otherwise false
 */
bool MainChain::IsBlockInCache(BlockHash const &hash) const
{
  return block_chain_.find(hash) != block_chain_.end();
}

/**
 * Add the block to the cache as a non-loose block
 *
 * @param block The block to be written into the cache
 */
void MainChain::AddBlockToCache(IntBlockPtr const &block) const
{
  block->is_loose = false;

  if (!IsBlockInCache(block->hash))
  {
    // add the item to the block chain storage
    CacheBlock(block);
  }
}

/**
 * Adds a new tip for the given block
 *
 * @param block The block for the tip to be created from
 */
bool MainChain::AddTip(IntBlockPtr const &block)
{
  FETCH_LOCK(lock_);

  // record the tip weight
  tips_[block->hash] = Tip(*block);

  return DetermineHeaviestTip();
}

/**
 * Evaluate the current set of tips in the chain and determine which of them is the heaviest
 *
 * @return true if successful, otherwise false
 */
bool MainChain::DetermineHeaviestTip()
{
  FETCH_LOCK(lock_);

  if (!tips_.empty())
  {
    // find the heaviest item in our tip selection
    auto it = std::max_element(tips_.begin(), tips_.end(),
                               [](TipsMap::value_type const &a, TipsMap::value_type const &b) {
                                 // Tips are selected based on the following priority of properties:
                                 // 1. total weight
                                 // 2. block number (long chain)
                                 // 3. weight, which is related to the rank of the miner producing
                                 // the block
                                 // 4. hash - note this case should never be required if stutter
                                 // blocks are removed from tips
                                 //
                                 // Chains of equivalent total weight and length are tie-broken,
                                 // choosing the weight of the tips as a tiebreaker. This is
                                 // important for consensus.
                                 return a.second < b.second;
                               });
    assert(it != tips_.end());

    // update the heaviest
    auto heaviest_block = LookupBlock(it->first);
    assert(heaviest_block);
    heaviest_.Set(*heaviest_block);
    return true;
  }

  return false;
}

/**
 * Reindex the tips
 *
 * This is a currently an expensive operation which will scale in the order N(1 + logN) in the worst
 * case.
 *
 * @return true if successful, otherwise false
 */
bool MainChain::ReindexTips()
{
  FETCH_LOCK(lock_);

  // Tips are hashes of cached non-loose blocks that don't have any forward references
  TipsMap   new_tips;
  Tip       best_tip{};
  BlockHash max_hash;

  for (auto const &block_entry : block_chain_)
  {
    if (block_entry.second->is_loose)
    {
      continue;
    }
    auto const &hash{block_entry.first};
    // check if this has has any live forward reference
    auto children{forward_references_.equal_range(hash)};
    auto child{std::find_if(children.first, children.second, [this](auto const &ref) {
      return block_chain_.find(ref.second) != block_chain_.end();
    })};
    if (child != children.second)
    {
      // then it's not a tip
      continue;
    }
    // this hash has no next blocks
    auto const &block = *block_entry.second;
    Tip         curr_tip(block);
    new_tips[hash] = curr_tip;

    // check if this tip is the new heaviest
    if (best_tip < curr_tip)
    {
      best_tip = curr_tip;
    }
  }
  tips_ = std::move(new_tips);

  if (tips_.empty())
  {
    return false;
  }

  // finally update the heaviest tip
  auto heaviest_block = LookupBlock(best_tip.hash);
  assert(heaviest_block);
  heaviest_.Set(*heaviest_block);

  return true;
}

/**
 * Create the initial genesis block
 * @return The generated block
 */
MainChain::IntBlockPtr MainChain::CreateGenesisBlock()
{
  auto genesis           = std::make_shared<Block>();
  genesis->previous_hash = chain::ZERO_HASH;
  genesis->hash          = chain::GetGenesisDigest();
  genesis->merkle_hash   = chain::GetGenesisMerkleRoot();
  genesis->miner         = chain::Address{crypto::Hash<crypto::SHA256>("")};
  genesis->is_loose      = false;

  return genesis;
}

/**
 * Gets the current hash of the heaviest chain
 *
 * @return The heaviest chain hash
 */
MainChain::BlockHash MainChain::GetHeaviestBlockHash() const
{
  FETCH_LOCK(lock_);
  return heaviest_.Hash();
}

Tip::Tip(Block const &block)
  : hash(block.hash)
  , total_weight(block.total_weight)
  , weight(block.weight)
  , block_number(block.block_number)
{}

Tip &Tip::operator=(Block const &block)
{
  hash         = block.hash;
  total_weight = block.total_weight;
  weight       = block.weight;
  block_number = block.block_number;
  return *this;
}

bool Tip::operator<(Tip const &right) const
{
  return Stats() < right.Stats();
}

bool Tip::operator==(Tip const &right) const
{
  return Stats() == right.Stats();
}

bool Tip::operator<(Block const &right) const
{
  return operator<(Tip(right));
}

bool Tip::operator==(Block const &right) const
{
  return operator==(Tip(right));
}

MainChain::BlockHash const &MainChain::HeaviestTip::Hash() const
{
  return hash;
}

uint64_t MainChain::HeaviestTip::BlockNumber() const
{
  return block_number;
}

uint64_t MainChain::HeaviestTip::ChainLabel() const
{
  return chain_label_;
}

/**
 * Set heaviest tip values.
 *
 * @param block The block used as a new heaviest
 */
void MainChain::HeaviestTip::Set(Block &block)
{
  if (block.hash == hash)
  {
    return;
  }

  // check if there's no current chain, or this block does not belong to it
  if (chain_label_ == 0 || block.chain_label != chain_label_)
  {
    if (chain_label_ == 0 || block.previous_hash != hash)
    {
      // this block is not of this heaviest chain and is not even next to the current tip
      // then we'll need to colour a new heaviest branch,
      // of which this block will be the first known
      ++chain_label_;
    }
    // mark the block as belonging to the current heaviest chain
    block.chain_label = chain_label_;
  }

  FETCH_LOG_DEBUG(LOGGING_NAME, "New heaviest tip: 0x", block.hash.ToHex());

  *this = block;
}

/**
 * Determines if the new block is the heaviest and if so updates its internal state
 *
 * @param block The candidate block being evaluated
 * @return true if the heaviest tip was updated, otherwise false
 */
bool MainChain::HeaviestTip::Update(Block &block)
{
  if (*this < block)
  {
    Set(block);
    return true;
  }

  return false;
}

MainChain::BlockHash MainChain::GetHeadHash()
{
  byte_array::ByteArray buffer;

  // determine if the hash has already been stored once
  head_store_.seekg(0, std::ios::end);
  auto const file_size = head_store_.tellg();

  if (file_size == 32)
  {
    buffer.Resize(32);

    // return to the beginning and overwrite the hash
    head_store_.seekg(0);
    head_store_.read(reinterpret_cast<char *>(buffer.pointer()),
                     static_cast<std::streamsize>(buffer.size()));
  }

  return {buffer};
}

void MainChain::SetHeadHash(BlockHash const &hash)
{
  assert(hash.size() == chain::HASH_SIZE);

  // move to the beginning of the file and write out the hash
  head_store_.seekp(0);
  head_store_.write(reinterpret_cast<char const *>(hash.pointer()),
                    static_cast<std::streamsize>(hash.size()));
}

/**
 * Strip transactions in container that already exist in the blockchain
 *
 * @param: starting_hash Block to start looking downwards from
 * @tparam: transaction The set of transaction to be filtered
 *
 * @return: bool whether the starting hash referred to a valid block on a valid chain
 */
DigestSet MainChain::DetectDuplicateTransactions(BlockHash const &           starting_hash,
                                                 TransactionLayoutSet const &transactions) const
{
  MilliTimer const timer{"DuplicateTransactionsCheck", 100};

  FETCH_LOG_DEBUG(LOGGING_NAME, "Starting TX uniqueness verify");

  IntBlockPtr block;
  if (!LookupBlock(starting_hash, block) || block->is_loose)
  {
    FETCH_LOG_WARN(LOGGING_NAME, "TX uniqueness verify on bad block hash");
    return {};
  }

  DigestSet potential_duplicates{};
  for (auto const &tx_layout : transactions)
  {
    std::pair<bool, std::size_t> const result =
        bloom_filter_.Match(tx_layout.digest(), tx_layout.valid_until());
    bloom_filter_queried_bit_count_->set(result.second);
    if (result.first)
    {
      bloom_filter_positive_count_->increment();
      potential_duplicates.insert(tx_layout.digest());
    }
    bloom_filter_query_count_->increment();
  }

  auto search_chain_for_duplicates =
      [this, block](DigestSet const &transaction_digests) mutable -> DigestSet {
    DigestSet duplicates{};
    for (;;)
    {
      // Traversing the chain fully is costly: break out early if we know the transactions are all
      // duplicated (or both sets are empty)
      if (transaction_digests.size() == duplicates.size())
      {
        break;
      }

      for (auto const &slice : block->slices)
      {
        for (auto const &tx : slice)
        {
          if (transaction_digests.find(tx.digest()) != transaction_digests.end())
          {
            duplicates.insert(tx.digest());
          }
        }
      }

      // exit the loop once we can no longer find the block
      if (!LookupBlock(block->previous_hash, block))
      {
        break;
      }
    }

    return duplicates;
  };

  DigestSet const duplicates = search_chain_for_duplicates(potential_duplicates);

  auto const false_positives = potential_duplicates.size() - duplicates.size();

  bloom_filter_false_positive_count_->add(false_positives);

  return duplicates;
}

void MainChain::FlushToDisk()
{
  using namespace fetch::serializers;

  if (block_store_)
  {
    block_store_->Flush(false);
  }

  if (mode_ != Mode::IN_MEMORY_DB)
  {
    try
    {
      std::ofstream out(BLOOM_FILTER_STORE, std::ios::binary | std::ios::out | std::ios::trunc);
      LargeObjectSerializeHelper buffer{};
      buffer << bloom_filter_;

      out << buffer.data();
    }
    catch (std::exception const &e)
    {
      FETCH_LOG_ERROR(LOGGING_NAME, "Failed to save Bloom filter to file, reason: ", e.what());
    }
  }
}

}  // namespace ledger
}  // namespace fetch<|MERGE_RESOLUTION|>--- conflicted
+++ resolved
@@ -678,20 +678,12 @@
       FETCH_LOG_DEBUG(LOGGING_NAME, "Block lookup failure for block: 0x", ToHex(current_hash),
                       " during time travel. Note, next hash: ", next_hash);
 
-<<<<<<< HEAD
-      throw std::runtime_error("Failed to lookup block");
-=======
       return {heaviest->hash, heaviest->block_number};
->>>>>>> 5c2082ca
     }
   }
 
   // We have the block we want to sync forward from. Check if it is on the heaviest chain.
-<<<<<<< HEAD
-  bool const not_heaviest = !(block && (block->chain_label == heaviest_.ChainLabel()));
-=======
   bool const on_heaviest_branch = (block && (block->chain_label == heaviest_.ChainLabel()));
->>>>>>> 5c2082ca
 
   bool not_done = true;
   for (current_hash = std::move(next_hash);
@@ -709,12 +701,8 @@
         // there is no block such hashed neither in cache, nor in storage
         FETCH_LOG_ERROR(LOGGING_NAME, "Block lookup failure during TT, for block: 0x",
                         ToHex(current_hash));
-<<<<<<< HEAD
-        throw std::runtime_error("Failed to lookup block");
-=======
 
         return {heaviest->hash, heaviest->block_number};
->>>>>>> 5c2082ca
       }
       // The block is in cache yet LookupBlock() failed.
       // This indicates that forward reference is ambiguous, so we stop the loop here.
@@ -725,16 +713,11 @@
     result.push_back(std::move(block));
   }
 
-<<<<<<< HEAD
-  return {std::move(result), GetHeaviestBlock()->hash, GetHeaviestBlock()->block_number,
-          not_heaviest};
-=======
   // define the status of the branch
   auto const status =
       (on_heaviest_branch) ? TravelogueStatus::HEAVIEST_BRANCH : TravelogueStatus::SIDE_BRANCH;
 
   return {heaviest->hash, heaviest->block_number, status, std::move(result)};
->>>>>>> 5c2082ca
 }
 
 /**
