//------------------------------------------------------------------------------
//
//   Copyright 2018-2019 Fetch.AI Limited
//
//   Licensed under the Apache License, Version 2.0 (the "License");
//   you may not use this file except in compliance with the License.
//   You may obtain a copy of the License at
//
//       http://www.apache.org/licenses/LICENSE-2.0
//
//   Unless required by applicable law or agreed to in writing, software
//   distributed under the License is distributed on an "AS IS" BASIS,
//   WITHOUT WARRANTIES OR CONDITIONS OF ANY KIND, either express or implied.
//   See the License for the specific language governing permissions and
//   limitations under the License.
//
//------------------------------------------------------------------------------

#include "bloom_filter/bloom_filter.hpp"
#include "chain/transaction_layout_rpc_serializers.hpp"
#include "core/assert.hpp"
#include "core/byte_array/byte_array.hpp"
#include "core/byte_array/encoders.hpp"
#include "crypto/hash.hpp"
#include "crypto/sha256.hpp"
#include "ledger/chain/block_db_record.hpp"
#include "ledger/chain/main_chain.hpp"
#include "network/generics/milli_timer.hpp"
#include "telemetry/counter.hpp"
#include "telemetry/gauge.hpp"
#include "telemetry/registry.hpp"

#include <algorithm>
#include <cassert>
#include <cstddef>
#include <cstdint>
#include <deque>
#include <stdexcept>
#include <string>
#include <utility>
#include <vector>

using fetch::byte_array::ToBase64;
using fetch::generics::MilliTimer;

namespace fetch {
namespace ledger {

/**
 * Constructs the main chain
 *
 * @param mode Flag to signal which storage mode has been requested
 */
MainChain::MainChain(bool const enable_bloom_filter, Mode mode, bool const enable_tip_removal)
  : enable_tip_removal_{enable_tip_removal}
  , bloom_filter_{std::make_unique<BasicBloomFilter>()}
  , enable_bloom_filter_{enable_bloom_filter}
  , bloom_filter_queried_bit_count_(telemetry::Registry::Instance().CreateGauge<std::size_t>(
        "ledger_main_chain_bloom_filter_queried_bit_number",
        "Total number of bits checked during each query to the Ledger Main Chain Bloom filter"))
  , bloom_filter_query_count_(telemetry::Registry::Instance().CreateCounter(
        "ledger_main_chain_bloom_filter_query_total",
        "Total number of queries to the Ledger Main Chain Bloom filter"))
  , bloom_filter_positive_count_(telemetry::Registry::Instance().CreateCounter(
        "ledger_main_chain_bloom_filter_positive_total",
        "Total number of positive queries (false and true) to the Ledger Main Chain Bloom filter"))
  , bloom_filter_false_positive_count_(telemetry::Registry::Instance().CreateCounter(
        "ledger_main_chain_bloom_filter_false_positive_total",
        "Total number of false positive queries to the Ledger Main Chain Bloom filter"))
{
  if (Mode::IN_MEMORY_DB != mode)
  {
    // create the block store
    block_store_ = std::make_unique<BlockStore>();

    RecoverFromFile(mode);
  }

  // create the genesis block and add it to the cache
  auto genesis = CreateGenesisBlock();

  // add the block to the cache
  AddBlockToCache(genesis);

  // add the tip for this block
  AddTip(genesis);
}

MainChain::~MainChain()
{
  if (block_store_)
  {
    block_store_->Flush(false);
  }
}

void MainChain::Reset()
{
  FETCH_LOCK(lock_);

  tips_.clear();
  heaviest_ = HeaviestTip{};
  loose_blocks_.clear();
  block_chain_.clear();
  references_.clear();

  if (block_store_)
  {
    block_store_->New("chain.db", "chain.index.db");
    head_store_.close();
    head_store_.open("chain.head.db",
                     std::ios::binary | std::ios::in | std::ios::out | std::ios::trunc);
  }

  auto genesis = CreateGenesisBlock();

  // add the block to the cache
  AddBlockToCache(genesis);

  // add the tip for this block
  AddTip(genesis);
}

/**
 * Adds a block to the chain
 *
 * @param block The block that will be added to the chain.
 * @return The status enumeration signalling the operation result
 */
BlockStatus MainChain::AddBlock(Block const &blk)
{
  // create a copy of the block
  auto block = std::make_shared<Block>(blk);

  // At this point we assume that the weight has been correctly set by the miner
  block->total_weight = 1;

  auto const status = InsertBlock(block);
  FETCH_LOG_DEBUG(LOGGING_NAME, "New Block: 0x", block->body.hash.ToHex(), " -> ", ToString(status),
                  " (weight: ", block->weight, " total: ", block->total_weight, ")");

  if (status == BlockStatus::ADDED)
  {
    AddBlockToBloomFilter(*block);
  }

  return status;
}

/**
 * Internal: insert a block into the cache maintaining references
 *
 * @param block The block to be cached
 */
void MainChain::CacheBlock(IntBlockPtr const &block) const
{
  ASSERT(static_cast<bool>(block));

  auto hash{block->body.hash};
  auto ret_val{block_chain_.emplace(hash, block)};
  // under all circumstances, it _should_ be a fresh block
  ASSERT(ret_val.second);
  // keep parent-child reference
  references_.emplace(block->body.previous_hash, std::move(hash));
}

/**
 * Internal: erase a block from the cache
 *
 * @param hash The hash of the block to be erased
 * @return amount of blocks erased (1 or 0, if not found)
 */
MainChain::BlockMap::size_type MainChain::UncacheBlock(BlockHash const &hash) const
{
  return block_chain_.erase(hash);
  // references are kept intact while this cache is alive
}

/**
 * Internal: insert a block into the permanent store maintaining references
 *
 * @param block The block to be kept
 */
void MainChain::KeepBlock(IntBlockPtr const &block) const
{
  ASSERT(static_cast<bool>(block));
  ASSERT(static_cast<bool>(block_store_));

  auto const &hash{block->body.hash};

  DbRecord record;

  if (block->body.previous_hash != chain::GENESIS_DIGEST)
  {
    // notify stored parent
    if (block_store_->Get(storage::ResourceID(block->body.previous_hash), record))
    {
      if (record.next_hash != hash)
      {
        record.next_hash = hash;
        block_store_->Set(storage::ResourceID(record.hash()), record);
      }
      // before checking for this block's children in storage, reset next_hash to genesis
      record.next_hash = chain::GENESIS_DIGEST;
    }
  }
  record.block = *block;

  // detect if any of this block's children has somehow made it to the store already
  // TODO(bipll): is this needed?
  auto forward_refs{references_.equal_range(hash)};
  for (auto ref_it{forward_refs.first}; ref_it != forward_refs.second; ++ref_it)
  {
    auto const &child{ref_it->second};
    if (block_store_->Has(storage::ResourceID(child)))
    {
      record.next_hash = child;
      break;
    }
  }

  // now write the block itself; if next_hash is genesis, it will be rewritten later by a child
  block_store_->Set(storage::ResourceID(hash), record);
}

/**
 * Internal: load a block from the permanent store
 *
 * @param[in]  hash The hash of the block to be loaded
 * @param[out] block The location of block
 * @return True iff the block is found in the storage
 */
bool MainChain::LoadBlock(BlockHash const &hash, Block &block, BlockHash *next_hash) const
{
  assert(static_cast<bool>(block_store_));

  DbRecord record;
  if (block_store_->Get(storage::ResourceID(hash), record))
  {
    block = record.block;
    AddBlockToBloomFilter(block);
    if (next_hash != nullptr)
    {
      *next_hash = record.next_hash;
    }

    return true;
  }

  return false;
}

void MainChain::AddBlockToBloomFilter(Block const &block) const
{
  for (auto const &slice : block.body.slices)
  {
    for (auto const &tx : slice)
    {
      bloom_filter_->Add(tx.digest());
    }
  }
}

/**
 * Get the current heaviest block on the chain
 *
 * @return The reference to the heaviest block
 */
MainChain::BlockPtr MainChain::GetHeaviestBlock() const
{
  FETCH_LOCK(lock_);
  auto block_ptr = GetBlock(heaviest_.hash);
  assert(block_ptr);
  return block_ptr;
}

/**
 * Internal: remove the block, and all blocks ahead of it, and references between them, from the
 * cache.
 *
 * @param[in]  hash The hash to be removed
 * @param[out] invalidated_blocks The set of hashes of all the blocks removed by this operation
 * @return The block object itself, already not in the cache
 */
bool MainChain::RemoveTree(BlockHash const &removed_hash, BlockHashSet &invalidated_blocks)
{
  // check if the block is actually found in this chain
  IntBlockPtr root;
  bool        retVal{LookupBlock(removed_hash, root)};
  if (retVal)
  {
    // forget the forward ref to this block from its parent
    auto siblings{references_.equal_range(root->body.previous_hash)};
    for (auto sibling{siblings.first}; sibling != siblings.second; ++sibling)
    {
      if (sibling->second == removed_hash)
      {
        references_.erase(sibling);
        break;
      }
    }
  }

  for (BlockHashes next_gen{removed_hash}; !next_gen.empty();)
  {
    // when next_gen becomes current generation, next generation is clear
    for (auto const &hash : std::exchange(next_gen, BlockHashes{}))
    {
      // mark hash as being invalidated
      invalidated_blocks.insert(hash);

      // first remember to remove all the progeny breadth-first
      // this way any hash that could potentially stem from this one,
      // reference tree-wise, is completely wiped out
      auto children{references_.equal_range(hash)};
      for (auto child{children.first}; child != children.second; ++child)
      {
        next_gen.push_back(child->second);
      }
      references_.erase(children.first, children.second);

      // next, remove the block record from the cache, if found
      if (block_chain_.erase(hash) != 0u)
      {
        retVal = true;
      }
    }
  }

  return retVal;
}

/**
 * Removes the block (and all blocks ahead of it) from the chain.
 *
 * @param hash The hash to be removed
 * @return True if successful, otherwise false
 */
bool MainChain::RemoveBlock(BlockHash const &hash)
{
  FETCH_LOCK(lock_);

  // Step 0. Manually set heaviest to a block we still know is valid
  auto block_before_one_to_del = GetBlock(hash);
  heaviest_                    = HeaviestTip{};
  heaviest_.Update(*block_before_one_to_del);

  // Step 1. Remove this block and the whole its progeny from the cache
  BlockHashSet invalidated_blocks;
  if (!RemoveTree(hash, invalidated_blocks))
  {
    // no blocks were removed during this attempt
    return false;
  }

  // Step 2. Cleanup loose blocks
  for (auto waiting_blocks_it{loose_blocks_.begin()}; waiting_blocks_it != loose_blocks_.end();)
  {
    auto &hash_array{waiting_blocks_it->second};
    // remove entries from the hash array that have been invalidated
    auto cemetery{std::remove_if(hash_array.begin(), hash_array.end(),
                                 [&invalidated_blocks](auto const &hash) {
                                   return invalidated_blocks.find(hash) != invalidated_blocks.end();
                                 })};
    if (cemetery == hash_array.begin())
    {
      // all hashes in this array are invalidated
      waiting_blocks_it = loose_blocks_.erase(waiting_blocks_it);
    }
    else
    {
      // some hashes of this array are still alive
      hash_array.erase(cemetery, hash_array.end());
      ++waiting_blocks_it;
    }
  }

  // Step 3. Since we might have removed a whole series of blocks the tips data structure
  // is likely to have been invalidated. We need to evaluate the changes here
  return ReindexTips();
}

/**
 * Walk the block history starting from the heaviest block
 *
 * @param limit The maximum number of blocks to be returned
 * @return The array of blocks
 * @throws std::runtime_error if a block lookup occurs
 */
MainChain::Blocks MainChain::GetHeaviestChain(uint64_t limit) const
{
  // Note: min needs a reference to something, so this is a workaround since UPPER_BOUND is a
  // constexpr
  limit = std::min(limit, uint64_t{MainChain::UPPER_BOUND});
  MilliTimer myTimer("MainChain::HeaviestChain");

  FETCH_LOCK(lock_);

  return GetChainPreceding(GetHeaviestBlockHash(), limit);
}

/**
 * Walk the block history collecting blocks until either genesis or the block limit is reached
 *
 * @param start The hash of the first block
 * @param limit The maximum number of blocks to be returned
 * @return The array of blocks
 * @throws std::runtime_error if a block lookup occurs
 */
MainChain::Blocks MainChain::GetChainPreceding(BlockHash start, uint64_t limit) const
{
  if (limit == 0)
  {
    return Blocks{};
  }
  limit = std::min(limit, static_cast<uint64_t>(MainChain::UPPER_BOUND));
  MilliTimer myTimer("MainChain::ChainPreceding");

  FETCH_LOCK(lock_);

  Blocks result;

  // look up the heaviest block hash
  for (BlockHash current_hash = std::move(start);
       // exit once we have gathered enough blocks or reached genesis
       result.size() < limit && current_hash != chain::GENESIS_DIGEST;)
  {
    // look up the block
    auto block = GetBlock(current_hash);
    if (!block)
    {
      FETCH_LOG_ERROR(LOGGING_NAME, "Block lookup failure for block: ", ToBase64(current_hash));
      throw std::runtime_error("Failed to look up block");
    }

    // walk the hash
    current_hash = block->body.previous_hash;

    // update the results
    result.push_back(std::move(block));
  }

  return result;
}

/**
 * Walk the block history collecting blocks until either genesis or the block limit is reached.
 * Unlike in GetChainPreceding, positive value in limit indicates forward-travel.
 *
 * @param start The hash of the first block
 * @param limit The maximum number of blocks to be returned, negative for towards genesis, positive
 * for towards tip
 * @return The array of blocks
 * @throws std::runtime_error if a block lookup occurs
 */
MainChain::Blocks MainChain::TimeTravel(BlockHash start, int64_t limit) const
{
  if (limit <= 0)
  {
    return GetChainPreceding(std::move(start), static_cast<uint64_t>(-limit));
  }

  auto const lim =
      static_cast<std::size_t>(std::min(limit, static_cast<int64_t>(MainChain::UPPER_BOUND)));
  MilliTimer myTimer("MainChain::ChainPreceding");

  FETCH_LOCK(lock_);

  Blocks result;

  // look up the heaviest block hash
  Block     block;
  BlockHash next_hash;

  // exit once we have gathered enough blocks or reached genesis
  for (BlockHash current_hash{std::move(start)};
       // check for returned subchain size
       result.size() < lim
       // genesis as the next hash designates the tip of the chain
       && current_hash != chain::GENESIS_DIGEST
       // look up the block in storage
       && LoadBlock(current_hash, block, &next_hash);
       // walk the stack
       current_hash = std::move(next_hash))
  {
    // update the results
    result.push_back(std::make_unique<Block>(block));
  }

  return result;
}

/**
 * Get a common sub tree from the chain.
 *
 * This function will search down both input references input nodes until a common ancestor is
 * found. Once found the blocks from the specified tip that to that common ancestor are returned.
 * Note: untrusted actors should not be allowed to call with the behaviour of returning the oldest
 * block.
 *
 * @param blocks The output list of blocks (from heaviest to lightest)
 * @param tip The tip the output list should start from
 * @param node A node in chain that is searched for
 * @param limit The maximum number of nodes to be returned
 * @param behaviour What to do when the limit is exceeded - either return most or least recent.
 *
 * @return true if successful, otherwise false
 */
bool MainChain::GetPathToCommonAncestor(Blocks &blocks, BlockHash tip, BlockHash node,
                                        uint64_t limit, BehaviourWhenLimit behaviour) const
{
  limit = std::min(limit, uint64_t{MainChain::UPPER_BOUND});
  MilliTimer myTimer("MainChain::GetPathToCommonAncestor", 500);

  FETCH_LOCK(lock_);

  bool success{true};

  // clear the output structure
  blocks.clear();

  BlockPtr left{};
  BlockPtr right{};

  BlockHash left_hash  = std::move(tip);
  BlockHash right_hash = std::move(node);

  std::deque<BlockPtr> res;

  // The algorithm implemented here is effectively a coordinated parallel walk about from the two
  // input tips until the a common ancestor is located.
  for (;;)
  {
    // load up the left side
    if (!left || left->body.hash != left_hash)
    {
      left = GetBlock(left_hash);
      if (!left)
      {
        FETCH_LOG_WARN(LOGGING_NAME, "Unable to look up block (left): ", ToBase64(left_hash));
        success = false;
        break;
      }

      // left side always loaded into output queue as we traverse
      // blocks.push_back(left);
      res.push_back(left);
      bool break_loop = false;

      switch (behaviour)
      {
      case BehaviourWhenLimit::RETURN_LEAST_RECENT:
        if (res.size() > limit)
        {
          res.pop_front();
        }
        break;
      case BehaviourWhenLimit::RETURN_MOST_RECENT:
        if (res.size() >= limit)
        {
          break_loop = true;
        }
        break;
      }

      if (break_loop)
      {
        break;
      }
    }

    // load up the right side
    if (!right || right->body.hash != right_hash)
    {
      right = GetBlock(right_hash);
      if (!right)
      {
        FETCH_LOG_WARN(LOGGING_NAME, "Unable to look up block (right): ", ToBase64(right_hash));
        success = false;
        break;
      }
    }

    FETCH_LOG_DEBUG(LOGGING_NAME, "Left: ", ToBase64(left_hash), " -> ", left->body.block_number,
                    " Right: ", ToBase64(right_hash), " -> ", right->body.block_number);

    if (left_hash == right_hash)
    {
      break;
    }

    if (left->body.block_number <= right->body.block_number)
    {
      right_hash = right->body.previous_hash;
    }

    if (left->body.block_number >= right->body.block_number)
    {
      left_hash = left->body.previous_hash;
    }
  }

  blocks.resize(res.size());
  std::move(res.begin(), res.end(), blocks.begin());

  // If a lookup error has occurred then we do not return anything
  if (!success)
  {
    blocks.clear();
  }

  return success;
}

/**
 * Retrieve a block with a specific hash
 *
 * @param hash The hash being queried
 * @return The a valid shared pointer to the block if found, otherwise an empty pointer
 */
MainChain::BlockPtr MainChain::GetBlock(BlockHash const &hash) const
{
  FETCH_LOCK(lock_);

  BlockPtr output_block{};

  // attempt to look up the block
  auto internal_block = std::make_shared<Block>();
  if (LookupBlock(hash, internal_block))
  {
    // convert the pointer type to per const
    output_block = std::static_pointer_cast<Block const>(internal_block);
  }
  else
  {
    FETCH_LOG_WARN(LOGGING_NAME, "main chain failed to look up block! Hash: ", hash.ToHex());
  }

  return output_block;
}

/**
 * Return a copy of the missing block tips
 *
 * @return A set of tip hashes
 */
MainChain::BlockHashSet MainChain::GetMissingTips() const
{
  FETCH_LOCK(lock_);

  BlockHashSet tips{};
  for (auto const &element : loose_blocks_)
  {
    // tips are blocks that are referenced but we have not seen them yet. Since all loose blocks are
    // stored in the cache, we simply evaluate which of the loose references we do not currently
    // have in the cache
    if (!IsBlockInCache(element.first))
    {
      tips.insert(element.first);
    }
  }

  return tips;
}

/**
 * Retrieve an array of all the missing block hashes
 *
 * @param maximum The specified maximum number of blocks to be returned
 * @return The generated array of missing hashes
 */
MainChain::BlockHashes MainChain::GetMissingBlockHashes(uint64_t limit) const
{
  limit = std::min(limit, uint64_t{MainChain::UPPER_BOUND});
  FETCH_LOCK(lock_);

  BlockHashes results;

  for (auto const &loose_block : loose_blocks_)
  {
    if (limit <= results.size())
    {
      break;
    }
    results.push_back(loose_block.first);
  }

  return results;
}

/**
 * Determine if the chain has missing blocks
 *
 * @return true if the chain is missing blocks, otherwise false
 */
bool MainChain::HasMissingBlocks() const
{
  FETCH_LOCK(lock_);
  return !loose_blocks_.empty();
}

/**
 * Get the set of all the tips
 *
 * @return The set of tip hashes
 */
MainChain::BlockHashSet MainChain::GetTips() const
{
  FETCH_LOCK(lock_);

  BlockHashSet hash_set;
  for (auto const &element : tips_)
  {
    hash_set.insert(element.first);
  }

  return hash_set;
}

/**
 * Internal: Initialise and recover all previous state from the chain
 *
 * @param mode The storage mode for the chain
 */
void MainChain::RecoverFromFile(Mode mode)
{
  // TODO(private issue 667): Complete loading of chain on startup ill-advised

  assert(static_cast<bool>(block_store_));

  FETCH_LOCK(lock_);

  // load the database files
  if (Mode::CREATE_PERSISTENT_DB == mode)
  {
    block_store_->New("chain.db", "chain.index.db");
    head_store_.open("chain.head.db",
                     std::ios::binary | std::ios::in | std::ios::out | std::ios::trunc);
    return;
  }
  if (Mode::LOAD_PERSISTENT_DB == mode)
  {
    block_store_->Load("chain.db", "chain.index.db");
    head_store_.open("chain.head.db", std::ios::binary | std::ios::in | std::ios::out);
  }
  else
  {
    assert(false);
  }

  // load the head block, and attempt verify that this block forms a complete chain to genesis
  IntBlockPtr block = std::make_shared<Block>();
  IntBlockPtr head  = std::make_shared<Block>();

  // retrieve the starting hash
  BlockHash head_block_hash = GetHeadHash();

  bool recovery_complete{false};
  if (!head_block_hash.empty() && LoadBlock(head_block_hash, *block))
  {
    auto block_index = block->body.block_number;

    // Save the head
    head = block;

    // Copy head block so as to walk down the chain
    IntBlockPtr next = std::make_shared<Block>(*block);

    while (LoadBlock(next->body.previous_hash, *next))
    {
      if (next->body.block_number != block_index - 1)
      {
        FETCH_LOG_WARN(LOGGING_NAME,
                       "Discontinuity found when walking main chain during recovery. Current: ",
                       block_index, " prev: ", next->body.block_number, " Resetting");
        break;
      }

      block_index = next->body.block_number;
    }

    if (block_index != 0)
    {
      FETCH_LOG_WARN(LOGGING_NAME,
                     "Failed to walk main chain when recovering from disk. Got as far back as: ",
                     block_index, ". Resetting.");
    }
    else
    {
      FETCH_LOG_INFO(LOGGING_NAME,
                     "Recovering main chain with heaviest block: ", head->body.block_number);

      // Add heaviest to cache
      CacheBlock(head);

      // Update this as our heaviest
      bool const result      = heaviest_.Update(*head);
<<<<<<< HEAD
      tips_[head->body.hash] = Tip{head->total_weight, head->weight, head->body.block_number};
=======
      tips_[head->body.hash] = Tip{head->total_weight, head->weight};
>>>>>>> 4d8c35a1

      if (!result)
      {
        FETCH_LOG_WARN(LOGGING_NAME, "Failed to update heaviest when loading from file.");
      }

      // Sanity check
      uint64_t heaviest_block_num = GetHeaviestBlock()->body.block_number;
      FETCH_LOG_INFO(LOGGING_NAME, "Heaviest block: ", heaviest_block_num);

      DetermineHeaviestTip();
      heaviest_block_num = GetHeaviestBlock()->body.block_number;
      FETCH_LOG_INFO(LOGGING_NAME, "Heaviest block now: ", heaviest_block_num);
      FETCH_LOG_INFO(LOGGING_NAME, "Heaviest block weight: ", GetHeaviestBlock()->total_weight);

      // signal that the recovery was successful
      recovery_complete = true;
    }
  }
  else
  {
    FETCH_LOG_INFO(LOGGING_NAME,
                   "No head block found in chain data store! Resetting chain data store.");
  }

  // Recovering the chain has failed in some way, reset the storage.
  if (!recovery_complete)
  {
    block_store_->New("chain.db", "chain.index.db");

    // reopen the file and clear the contents
    head_store_.close();
    head_store_.open("chain.head.db",
                     std::ios::binary | std::ios::in | std::ios::out | std::ios::trunc);
  }
}

/**
 * Internal: Flush confirmed blocks to disk
 */
void MainChain::WriteToFile()
{
  // look up the heaviest block
  IntBlockPtr block = block_chain_.at(heaviest_.hash);

  // skip if the block store is not persistent
  if (block_store_ && (block->body.block_number >= chain::FINALITY_PERIOD))
  {
    MilliTimer myTimer("MainChain::WriteToFile", 500);

    // Add confirmed blocks to file, minus finality

    // Find the block N back from our heaviest
    bool failed = false;
    for (std::size_t i = 0; i < chain::FINALITY_PERIOD; ++i)
    {
      if (!LookupBlock(block->body.previous_hash, block))
      {
        failed = true;
        break;
      }
    }

    if (failed)
    {
      FETCH_LOG_WARN(LOGGING_NAME,
                     "Failed to walk back the chain when writing to file! Block head: ",
                     block_chain_.at(heaviest_.hash)->body.block_number);
      return;
    }

    // This block will now become the head in our file
    // Corner case - block is genesis
    if (block->body.previous_hash == chain::GENESIS_DIGEST)
    {
      FETCH_LOG_DEBUG(LOGGING_NAME, "Writing genesis. ");

      KeepBlock(block);
      SetHeadHash(block->body.hash);
    }
    else
    {
      FETCH_LOG_DEBUG(LOGGING_NAME, "Writing block. ", block->body.block_number);

      // Recover the current head block from the file
      IntBlockPtr current_file_head = std::make_shared<Block>();
      IntBlockPtr block_head        = block;

      LoadBlock(GetHeadHash(), *current_file_head);

      // Now keep adding the block and its prev to the file until we are certain the file contains
      // an unbroken chain. Assuming that the current_file_head is unbroken we can write until we
      // touch it or it's root.
      for (;;)
      {
        KeepBlock(block);

        // Keep the current_file_head one block behind
        while (current_file_head->body.block_number > block->body.block_number - 1)
        {
          LoadBlock(current_file_head->body.previous_hash, *current_file_head);
        }

        // Successful case
        if (current_file_head->body.hash == block->body.previous_hash)
        {
          break;
        }

        // Continue to push previous into file
        LookupBlock(block->body.previous_hash, block);
      }

      // Success - we kept a copy of the new head to write
      SetHeadHash(block_head->body.hash);
    }

    // Clear the block from ram
    FlushBlock(block);

    // Force flush of the file object!
    block_store_->Flush(false);

    // as final step do some sanity checks
    TrimCache();
  }
}

/**
 * Trim the in memory cache
 *
 * Only should be called if the block store is being used
 */
void MainChain::TrimCache()
{
  static const uint64_t CACHE_TRIM_THRESHOLD = 2 * chain::FINALITY_PERIOD;
  assert(static_cast<bool>(block_store_));

  MilliTimer myTimer("MainChain::TrimCache");

  FETCH_LOCK(lock_);

  uint64_t const heaviest_block_num = GetHeaviestBlock()->body.block_number;

  if (CACHE_TRIM_THRESHOLD < heaviest_block_num)
  {
    uint64_t const trim_threshold = heaviest_block_num - CACHE_TRIM_THRESHOLD;

    // Loop through the block chain store looking for blocks which are outside of our finality
    // period. This is needed to ensure that the block chain map does not grow forever
    auto chain_it = block_chain_.begin();
    while (chain_it != block_chain_.end())
    {
      auto const &block = chain_it->second->body;

      if (trim_threshold >= block.block_number)
      {
        FETCH_LOG_INFO(LOGGING_NAME, "Removing loose block: 0x", block.hash.ToHex());

        // remove the entry from the tips map
        tips_.erase(block.hash);

        // remove any reference in the loose map
        auto loose_it = loose_blocks_.find(block.previous_hash);
        if (loose_it != loose_blocks_.end())
        {
          // remove the hash from the list
          loose_it->second.remove(block.hash);

          // if, as a result, the list is empty then also remove the entry from the loose blocks
          if (loose_it->second.empty())
          {
            loose_blocks_.erase(loose_it);
          }
        }

        // remove the entry from the main block chain
        chain_it = block_chain_.erase(chain_it);
      }
      else
      {
        // normal case advance to the next one
        ++chain_it;
      }
    }
  }

  // Debug and sanity check
  auto loose_it = loose_blocks_.begin();
  while (loose_it != loose_blocks_.end())
  {
    FETCH_LOG_DEBUG(LOGGING_NAME, "Cleaning loose map entry: ", loose_it->first.ToBase64());

    if (loose_it->second.empty())
    {
      loose_it = loose_blocks_.erase(loose_it);
    }
    else
    {
      ++loose_it;
    }
  }
}

/**
 * Internal: Remove the block from the cache and remove any tips
 *
 * @param block The block to be flushed
 */
void MainChain::FlushBlock(IntBlockPtr const &block)
{
  // remove the block from the block map
  UncacheBlock(block->body.hash);

  // remove the block hash from the tips
  tips_.erase(block->body.hash);
}

// We have added a non-loose block. It is then safe to lock the loose blocks map and
// walk through it adding the blocks, so long as we do breadth first search (!!)
void MainChain::CompleteLooseBlocks(IntBlockPtr const &block)
{
  FETCH_LOCK(lock_);

  // Determine if this block is actually a loose block, if it isn't exit immediately
  auto it = loose_blocks_.find(block->body.hash);
  if (it == loose_blocks_.end())
  {
    return;
  }

  // At this point we are sure that the current block is one of the missing blocks we are after

  // Extract the list of blocks that are waiting on this block
  BlockHashList blocks_to_add = std::move(it->second);
  loose_blocks_.erase(it);

  FETCH_LOG_DEBUG(LOGGING_NAME, blocks_to_add.size(), " are resolved from 0x",
                  block->body.hash.ToHex());

  while (!blocks_to_add.empty())
  {
    BlockHashList next_blocks_to_add{};

    // This is the breadth-first search, for each block to add, add it, next_blocks_to_add will
    // get pushed with the next layer of blocks
    for (auto const &hash : blocks_to_add)
    {
      // This should be guaranteed safe
      IntBlockPtr add_block = block_chain_.at(hash);  // TODO(EJF): What happens when this fails

      // This won't re-call this function due to the flag
      InsertBlock(add_block, false);

      // The added block was not loose. Continue to clear
      auto const it2 = loose_blocks_.find(add_block->body.hash);
      if (it2 != loose_blocks_.end())
      {
        // add all the items to the next list
        next_blocks_to_add.splice(next_blocks_to_add.end(), it2->second);

        // remove the list from the blocks list
        loose_blocks_.erase(it2);
      }
    }

    blocks_to_add = std::move(next_blocks_to_add);
  }
}

/**
 * Records the input block as loose
 *
 * @param block The reference to the block being marked as loose
 */
void MainChain::RecordLooseBlock(IntBlockPtr const &block)
{
  FETCH_LOCK(lock_);

  // Get vector of waiting blocks and push ours on
  auto &waiting_blocks = loose_blocks_[block->body.previous_hash];
  waiting_blocks.push_back(block->body.hash);

  assert(block->is_loose);
  CacheBlock(block);
}

/**
 * Update tips (including the heaviest) if necessary
 *
 * @param block The current block
 * @param prev_block The previous block
 * @return true if the heaviest tip was advanced, otherwise false
 */
bool MainChain::UpdateTips(IntBlockPtr const &block)
{
  assert(!block->is_loose);
  assert(block->weight != 0);
  assert(block->total_weight != 0);
  assert(block->body.block_number != 0);

  if (enable_tip_removal_)
  {
    // if block with same height and weight exist by the same miner then do not include
    // either in tips
    for (auto const &tip : tips_)
    {
      if (tip.second.block_number == block->body.block_number && tip.second.weight == block->weight)
      {
        auto old_heaviest = heaviest_;
        conflicting_block_miners_[tip.second.block_number].insert(tip.second.weight);
        RemoveTip(std::make_shared<Block>(*GetBlock(tip.first)));
        return old_heaviest.hash == heaviest_.hash;
      }
    }

    // if tip is from miner who has previously produced conflicting blocks for this round
    // do not hadd new block to tips
    if (conflicting_block_miners_[block->body.block_number].find(block->weight) !=
        conflicting_block_miners_[block->body.block_number].end())
    {
      return false;
    }
  }

  // remove the tip if exists and add the new one
  tips_.erase(block->body.previous_hash);
<<<<<<< HEAD
  tips_[block->body.hash] = Tip{block->total_weight, block->weight, block->body.block_number};
=======
  tips_[block->body.hash] = Tip{block->total_weight, block->weight};
>>>>>>> 4d8c35a1

  // attempt to update the heaviest tip
  return heaviest_.Update(*block);
}

/**
 * Internal: Insert the block into the cache
 *
 * @param block The block to be inserted
 * @param evaluate_loose_blocks Flag to signal if the loose blocks should be evaluated
 * @return
 */
BlockStatus MainChain::InsertBlock(IntBlockPtr const &block, bool evaluate_loose_blocks)
{
  assert(!block->body.previous_hash.empty());

  MilliTimer myTimer("MainChain::InsertBlock", 500);

  FETCH_LOCK(lock_);

  if (block->body.hash.empty())
  {
    FETCH_LOG_WARN(LOGGING_NAME, "Block discard due to lack of digest");
    return BlockStatus::INVALID;
  }

  if (block->body.hash == block->body.previous_hash)
  {
    FETCH_LOG_WARN(LOGGING_NAME, "Block discard due to invalid digests");
    return BlockStatus::INVALID;
  }

  // Assume for the moment that this block is not loose. The validity of this statement will be
  // checked below
  block->is_loose = false;

  IntBlockPtr prev_block{};
  if (evaluate_loose_blocks)  // normal case - not being called from inside CompleteLooseBlocks
  {
    // First check if block already exists (not checking in object store)
    if (IsBlockInCache(block->body.hash))
    {
      FETCH_LOG_DEBUG(LOGGING_NAME, "Attempting to add already seen block");
      return BlockStatus::DUPLICATE;
    }

    // Determine if the block is present in the cache
    if (LookupBlock(block->body.previous_hash, prev_block))
    {
      // TODO(EJF): Add check to validate the block number (it is relied on heavily now)
      if (block->body.block_number != (prev_block->body.block_number + 1))
      {
        FETCH_LOG_INFO(LOGGING_NAME, "Block 0x", block->body.hash.ToHex(),
                       " has invalid block number");
        return BlockStatus::INVALID;
      }

      // Also a loose block if it points to a loose block
      if (prev_block->is_loose)
      {
        // since we are connecting to loose block, by definition this block is also loose
        block->is_loose = true;

        FETCH_LOG_DEBUG(LOGGING_NAME, "Block connects to loose block");
      }
    }
    else
    {
      // This is the normal case where we do not have a previous hash
      block->is_loose = true;

      FETCH_LOG_DEBUG(LOGGING_NAME, "Previous block not found: ",
                      byte_array::ToBase64(block->body.previous_hash));
    }
  }
  else  // special case - being called from inside CompleteLooseBlocks
  {
    // This branch is a small optimisation since loose / missing blocks are not flushed to disk

    if (!LookupBlockFromCache(block->body.previous_hash, prev_block))
    {
      // This is currently only called from inside CompleteLooseBlocks and it is invariant on the
      // return value. For completeness this block is however loose because the parent can not be
      // located.
      return BlockStatus::LOOSE;
    }
  }

  if (block->is_loose)
  {
    // record the block as loose
    RecordLooseBlock(block);
    return BlockStatus::LOOSE;
  }

  // we expect only non-loose blocks here
  assert(!block->is_loose);

  // by definition this also means we expect blocks to have a valid parent block too
  assert(static_cast<bool>(prev_block));

  // update the final (total) weight for this block
  block->total_weight = prev_block->total_weight + block->weight;

  // At this point we can proceed knowing that the block is building upon existing tip

  // At this point we have a new block with a prev that's known and not loose. Update tips
  bool const heaviest_advanced = UpdateTips(block);

  // Add block
  FETCH_LOG_DEBUG(LOGGING_NAME, "Adding block to chain: 0x", block->body.hash.ToHex());
  AddBlockToCache(block);

  // If the heaviest branch has been updated we should determine if any blocks should be flushed
  // to disk
  if (heaviest_advanced)
  {
    WriteToFile();
  }

  // Now we're done, it's possible this added block completed some loose blocks.
  if (evaluate_loose_blocks)
  {
    CompleteLooseBlocks(block);
  }

  return BlockStatus::ADDED;
}

/**
 * Attempt to look up a block.
 *
 * The search is performed initially on the in memory cache and then if this fails the persistent
 * disk storage is searched
 *
 * @param hash The hash of the block to search for
 * @param block The output block to be populated
 * @param add_to_cache Whether to add to the cache as it is recent
 *
 * @return true if successful, otherwise false
 */
bool MainChain::LookupBlock(BlockHash const &hash, IntBlockPtr &block, bool add_to_cache) const
{
  return LookupBlockFromCache(hash, block) || LookupBlockFromStorage(hash, block, add_to_cache);
}

/**
 * Attempt to locate a block stored in the im memory cache
 *
 * @param hash The hash of the block to search for
 * @param block The output block to be populated
 * @return true if successful, otherwise false
 */
bool MainChain::LookupBlockFromCache(BlockHash const &hash, IntBlockPtr &block) const
{
  bool success{false};

  FETCH_LOCK(lock_);

  // perform the lookup
  auto const it = block_chain_.find(hash);
  if ((block_chain_.end() != it))
  {
    block   = it->second;
    success = true;
  }

  return success;
}

/**
 * Attempt to locate a block stored in the persistent object store
 *
 * @param hash The hash of the block to search for
 * @param block The output block to be populated
 * @return true if successful, otherwise false
 */
bool MainChain::LookupBlockFromStorage(BlockHash const &hash, IntBlockPtr &block,
                                       bool add_to_cache) const
{
  bool success{false};

  if (block_store_)
  {
    // create the output block
    auto output_block = std::make_shared<Block>();

    // attempt to read the block from the storage engine
    success = LoadBlock(hash, *output_block);

    if (success)
    {
      // hash not serialised, needs to be recomputed
      output_block->UpdateDigest();

      // add the newly loaded block to the cache (if required)
      if (add_to_cache)
      {
        AddBlockToCache(output_block);
      }

      // update the returned shared pointer
      block = output_block;
    }
  }

  return success;
}

/**
 * No Locking: Determine is a specified block is in the cache
 *
 * @param hash The hash to query
 * @return true if the block is present, otherwise false
 */
bool MainChain::IsBlockInCache(BlockHash const &hash) const
{
  return block_chain_.find(hash) != block_chain_.end();
}

/**
 * Add the block to the cache as a non-loose block
 *
 * @param block The block to be written into the cache
 */
void MainChain::AddBlockToCache(IntBlockPtr const &block) const
{
  block->is_loose = false;

  if (!IsBlockInCache(block->body.hash))
  {
    // add the item to the block chain storage
    CacheBlock(block);
  }
}

/**
 * Adds a new tip for the given block
 *
 * @param block The block for the tip to be created from
 */
bool MainChain::AddTip(IntBlockPtr const &block)
{
  FETCH_LOCK(lock_);

  if (enable_tip_removal_)
  {
    // if block has same height and weight as another tip then do not include either in tips
    for (auto const &tip : tips_)
    {
      if (tip.second.block_number == block->body.block_number && tip.second.weight == block->weight)
      {
        conflicting_block_miners_[tip.second.block_number].insert(tip.second.weight);
        return RemoveTip(std::make_shared<Block>(*GetBlock(tip.first)));
      }
    }

    // if tip is from miner who has previously produced conflicting blocks for this round
    // then do not include in tips
    if (conflicting_block_miners_[block->body.block_number].find(block->weight) !=
        conflicting_block_miners_[block->body.block_number].end())
    {
      return DetermineHeaviestTip();
    }
  }

  // record the tip weight
<<<<<<< HEAD
  tips_[block->body.hash] = Tip{block->total_weight, block->weight, block->body.block_number};
=======
  tips_[block->body.hash] = Tip{block->total_weight, block->weight};
>>>>>>> 4d8c35a1

  return DetermineHeaviestTip();
}

/**
 * Removes a new tip for the given block and inserts in previous
 *
 * @param block The block for the tip to be removed
 */
bool MainChain::RemoveTip(IntBlockPtr const &block)
{
  FETCH_LOCK(lock_);
  assert(enable_tip_removal_);
  bool replaced{false};
  if (tips_.erase(block->body.hash))
  {
    auto previous_block = GetBlock(block->body.previous_hash);
    // Check previous is not banned, insert in previous
    while (!replaced && previous_block)
    {
      BlockNumber previous_block_number = previous_block->body.block_number;
      if (conflicting_block_miners_[previous_block_number].find(previous_block->weight) ==
          conflicting_block_miners_[previous_block_number].end())
      {
        tips_[previous_block->body.hash] =
            Tip{previous_block->total_weight, previous_block->weight, previous_block_number};
        replaced = true;
      }
      previous_block = GetBlock(previous_block->body.previous_hash);
    }
  }
  return DetermineHeaviestTip();
}

/**
 * Evaluate the current set of tips in the chain and determine which of them is the heaviest
 *
 * @return true if successful, otherwise false
 */
bool MainChain::DetermineHeaviestTip()
{
  FETCH_LOCK(lock_);

  if (!tips_.empty())
  {
    // find the heaviest item in our tip selection
    auto it = std::max_element(
        tips_.begin(), tips_.end(), [](TipsMap::value_type const &a, TipsMap::value_type const &b) {
          auto        a_total_weight{a.second.total_weight}, b_total_weight{b.second.total_weight};
          auto const &a_hash{a.first}, &b_hash{b.first};
          auto        a_weight{a.second.weight}, b_weight{b.second.weight};

          // The weight, which is related to the rank of the miner producing the block is used here
          // to tie break chains with equivalent total weight, choosing the weight of the tips as a
          // tiebreaker. This is important for consensus.
          return a_total_weight < b_total_weight ||
                 (a_total_weight == b_total_weight && a_weight < b_weight) ||
                 (a_total_weight == b_total_weight && a_weight == b_weight && a_hash < b_hash);
        });

    // update the heaviest
    heaviest_.hash         = it->first;
    heaviest_.weight       = it->second.weight;
    heaviest_.total_weight = it->second.total_weight;
<<<<<<< HEAD
    heaviest_.block_number = it->second.block_number;
=======
>>>>>>> 4d8c35a1
    return true;
  }

  return false;
}

/**
 * Reindex the tips
 *
 * This is a currently an expensive operation which will scale in the order N(1 + logN) in the worst
 * case.
 *
 * @return true if successful, otherwise false
 */
bool MainChain::ReindexTips()
{
  FETCH_LOCK(lock_);

  // Tips are hashes of cached non-loose blocks that don't have any forward references
  TipsMap   new_tips;
  uint64_t  max_total_weight{};
  uint64_t  max_weight{};
  uint64_t  max_block_number{};
  BlockHash max_hash;

  for (auto const &block_entry : block_chain_)
  {
    if (block_entry.second->is_loose)
    {
      continue;
    }
    auto const &hash{block_entry.first};
    // check if this has has any live forward reference
    auto children{references_.equal_range(hash)};
    auto child{std::find_if(children.first, children.second, [this](auto const &ref) {
      return block_chain_.find(ref.second) != block_chain_.end();
    })};
    if (child != children.second)
    {
      // then it's not a tip
      continue;
    }
    // this hash has no next blocks
    auto const &   block{*block_entry.second};
    const uint64_t total_weight{block.total_weight};
    const uint64_t weight{block.weight};
<<<<<<< HEAD
    const uint64_t block_number{block.body.block_number};
    new_tips[hash] = Tip{total_weight, weight, block_number};

    // check if it should be excluded
    if (conflicting_block_miners_[block_number].find(weight) !=
        conflicting_block_miners_[block_number].end())
    {
      assert(enable_tip_removal_);
      continue;
    }

=======
    new_tips[hash] = Tip{total_weight, weight};
>>>>>>> 4d8c35a1
    // check if this tip is the current heaviest
    if (total_weight > max_total_weight ||
        (total_weight == max_total_weight && weight > max_weight) ||
        (total_weight == max_total_weight && weight == max_weight && hash > max_hash))
    {
      max_total_weight = total_weight;
      max_weight       = weight;
      max_hash         = hash;
<<<<<<< HEAD
      max_block_number = block_number;
=======
>>>>>>> 4d8c35a1
    }
  }
  tips_ = std::move(new_tips);

  if (!tips_.empty())
  {
    // finally update the heaviest tip
    heaviest_.total_weight = max_total_weight;
    heaviest_.weight       = max_weight;
<<<<<<< HEAD
    heaviest_.block_number = max_block_number;
=======
>>>>>>> 4d8c35a1
    heaviest_.hash         = max_hash;
    return true;
  }

  return false;
}

/**
 * Create the initial genesis block
 * @return The generated block
 */
MainChain::IntBlockPtr MainChain::CreateGenesisBlock()
{
  auto genesis                = std::make_shared<Block>();
  genesis->body.previous_hash = chain::GENESIS_DIGEST;
  genesis->body.merkle_hash   = chain::GENESIS_MERKLE_ROOT;
  genesis->body.miner         = chain::Address{crypto::Hash<crypto::SHA256>("")};
  genesis->is_loose           = false;
  genesis->UpdateDigest();

  return genesis;
}

/**
 * Gets the current hash of the heaviest chain
 *
 * @return The heaviest chain hash
 */
MainChain::BlockHash MainChain::GetHeaviestBlockHash() const
{
  FETCH_LOCK(lock_);
  return heaviest_.hash;
}

/**
 * Determines if the new block is the heaviest and if so updates its internal state
 *
 * @param block The candidate block being evaluated
 * @return true if the heaviest tip was updated, otherwise false
 */
bool MainChain::HeaviestTip::Update(Block const &block)
{
  bool updated{false};

  if ((block.total_weight > total_weight) ||
      ((block.total_weight == total_weight) && (block.weight > weight)) ||
      ((block.total_weight == total_weight) && (block.weight == weight) &&
       (block.body.hash > hash)))
  {
    FETCH_LOG_DEBUG(LOGGING_NAME, "New heaviest tip: 0x", block.body.hash.ToHex());

    total_weight = block.total_weight;
    weight       = block.weight;
<<<<<<< HEAD
    block_number = block.body.block_number;
=======
>>>>>>> 4d8c35a1
    hash         = block.body.hash;
    updated      = true;
  }

  return updated;
}

MainChain::BlockHash MainChain::GetHeadHash()
{
  byte_array::ByteArray buffer;

  // determine is the hash has already been stored once
  head_store_.seekg(0, std::ios::end);
  auto const file_size = head_store_.tellg();

  if (file_size == 32)
  {
    buffer.Resize(32);

    // return to the beginning and overwrite the hash
    head_store_.seekg(0);
    head_store_.read(reinterpret_cast<char *>(buffer.pointer()),
                     static_cast<std::streamsize>(buffer.size()));
  }

  return {buffer};
}

void MainChain::SetHeadHash(BlockHash const &hash)
{
  assert(hash.size() == 32);

  // move to the beginning of the file and write out the hash
  head_store_.seekp(0);
  head_store_.write(reinterpret_cast<char const *>(hash.pointer()),
                    static_cast<std::streamsize>(hash.size()));
}

/**
 * Strip transactions in container that already exist in the blockchain
 *
 * @param: starting_hash Block to start looking downwards from
 * @tparam: transaction The set of transaction to be filtered
 *
 * @return: bool whether the starting hash referred to a valid block on a valid chain
 */
DigestSet MainChain::DetectDuplicateTransactions(BlockHash const &starting_hash,
                                                 DigestSet const &transactions) const
{
  MilliTimer const timer{"DuplicateTransactionsCheck", 100};

  FETCH_LOG_DEBUG(LOGGING_NAME, "Starting TX uniqueness verify");

  IntBlockPtr block;
  if (!LookupBlock(starting_hash, block, false) || block->is_loose)
  {
    FETCH_LOG_WARN(LOGGING_NAME, "TX uniqueness verify on bad block hash");
    return {};
  }

  DigestSet potential_duplicates{};
  for (auto const &digest : transactions)
  {

    std::pair<bool, std::size_t> const result = bloom_filter_->Match(digest);
    bloom_filter_queried_bit_count_->set(result.second);
    if (result.first)
    {
      bloom_filter_positive_count_->increment();
      potential_duplicates.insert(digest);
    }
    bloom_filter_query_count_->increment();
  }

  auto search_chain_for_duplicates =
      [this, block](DigestSet const &transaction_digests) mutable -> DigestSet {
    DigestSet duplicates{};
    for (;;)
    {
      // Traversing the chain fully is costly: break out early if we know the transactions are all
      // duplicated (or both sets are empty)
      if (transaction_digests.size() == duplicates.size())
      {
        break;
      }

      for (auto const &slice : block->body.slices)
      {
        for (auto const &tx : slice)
        {
          if (transaction_digests.find(tx.digest()) != transaction_digests.end())
          {
            duplicates.insert(tx.digest());
          }
        }
      }

      // exit the loop once we can no longer find the block
      if (!LookupBlock(block->body.previous_hash, block, false))
      {
        break;
      }
    }

    return duplicates;
  };

  DigestSet const duplicates =
      search_chain_for_duplicates(enable_bloom_filter_ ? potential_duplicates : transactions);

  auto const false_positives = potential_duplicates.size() - duplicates.size();

  bloom_filter_false_positive_count_->add(false_positives);

  if (bloom_filter_->ReportFalsePositives(false_positives))
  {
    FETCH_LOG_INFO(LOGGING_NAME, "Bloom filter false positive rate exceeded threshold");
  }

  return duplicates;
}

constexpr char const *ToString(BlockStatus status)
{
  switch (status)
  {
  case BlockStatus::ADDED:
    return "Added";
  case BlockStatus::LOOSE:
    return "Loose";
  case BlockStatus::DUPLICATE:
    return "Duplicate";
  case BlockStatus::INVALID:
    return "Invalid";
  }
}

}  // namespace ledger
}  // namespace fetch<|MERGE_RESOLUTION|>--- conflicted
+++ resolved
@@ -795,11 +795,7 @@
 
       // Update this as our heaviest
       bool const result      = heaviest_.Update(*head);
-<<<<<<< HEAD
       tips_[head->body.hash] = Tip{head->total_weight, head->weight, head->body.block_number};
-=======
-      tips_[head->body.hash] = Tip{head->total_weight, head->weight};
->>>>>>> 4d8c35a1
 
       if (!result)
       {
@@ -1127,11 +1123,7 @@
 
   // remove the tip if exists and add the new one
   tips_.erase(block->body.previous_hash);
-<<<<<<< HEAD
   tips_[block->body.hash] = Tip{block->total_weight, block->weight, block->body.block_number};
-=======
-  tips_[block->body.hash] = Tip{block->total_weight, block->weight};
->>>>>>> 4d8c35a1
 
   // attempt to update the heaviest tip
   return heaviest_.Update(*block);
@@ -1399,11 +1391,7 @@
   }
 
   // record the tip weight
-<<<<<<< HEAD
   tips_[block->body.hash] = Tip{block->total_weight, block->weight, block->body.block_number};
-=======
-  tips_[block->body.hash] = Tip{block->total_weight, block->weight};
->>>>>>> 4d8c35a1
 
   return DetermineHeaviestTip();
 }
@@ -1468,10 +1456,7 @@
     heaviest_.hash         = it->first;
     heaviest_.weight       = it->second.weight;
     heaviest_.total_weight = it->second.total_weight;
-<<<<<<< HEAD
     heaviest_.block_number = it->second.block_number;
-=======
->>>>>>> 4d8c35a1
     return true;
   }
 
@@ -1518,7 +1503,6 @@
     auto const &   block{*block_entry.second};
     const uint64_t total_weight{block.total_weight};
     const uint64_t weight{block.weight};
-<<<<<<< HEAD
     const uint64_t block_number{block.body.block_number};
     new_tips[hash] = Tip{total_weight, weight, block_number};
 
@@ -1530,9 +1514,6 @@
       continue;
     }
 
-=======
-    new_tips[hash] = Tip{total_weight, weight};
->>>>>>> 4d8c35a1
     // check if this tip is the current heaviest
     if (total_weight > max_total_weight ||
         (total_weight == max_total_weight && weight > max_weight) ||
@@ -1541,10 +1522,7 @@
       max_total_weight = total_weight;
       max_weight       = weight;
       max_hash         = hash;
-<<<<<<< HEAD
       max_block_number = block_number;
-=======
->>>>>>> 4d8c35a1
     }
   }
   tips_ = std::move(new_tips);
@@ -1554,10 +1532,7 @@
     // finally update the heaviest tip
     heaviest_.total_weight = max_total_weight;
     heaviest_.weight       = max_weight;
-<<<<<<< HEAD
     heaviest_.block_number = max_block_number;
-=======
->>>>>>> 4d8c35a1
     heaviest_.hash         = max_hash;
     return true;
   }
@@ -1611,10 +1586,7 @@
 
     total_weight = block.total_weight;
     weight       = block.weight;
-<<<<<<< HEAD
     block_number = block.body.block_number;
-=======
->>>>>>> 4d8c35a1
     hash         = block.body.hash;
     updated      = true;
   }
