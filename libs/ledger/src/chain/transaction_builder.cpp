--- conflicted
+++ resolved
@@ -55,11 +55,7 @@
   // ensure there is a from field
   if (partial_transaction_->from_.empty())
   {
-<<<<<<< HEAD
-    throw std::runtime_error("Malformed transcation, missing transaction");
-=======
     throw std::runtime_error("Malformed transaction, missing 'from' field");
->>>>>>> 33cab742
   }
 
   // serialise the payload of the transaction which can be used for signing
