//------------------------------------------------------------------------------
//
//   Copyright 2018-2019 Fetch.AI Limited
//
//   Licensed under the Apache License, Version 2.0 (the "License");
//   you may not use this file except in compliance with the License.
//   You may obtain a copy of the License at
//
//       http://www.apache.org/licenses/LICENSE-2.0
//
//   Unless required by applicable law or agreed to in writing, software
//   distributed under the License is distributed on an "AS IS" BASIS,
//   WITHOUT WARRANTIES OR CONDITIONS OF ANY KIND, either express or implied.
//   See the License for the specific language governing permissions and
//   limitations under the License.
//
//------------------------------------------------------------------------------

#include "ledger/storage_unit/transaction_store_sync_service.hpp"
#include "core/macros.hpp"
#include "ledger/chain/transaction_serialization.hpp"
#include "ledger/chain/v2/transaction_rpc_serializers.hpp"

#include <cassert>
#include <chrono>
#include <memory>

static char const *FETCH_MAYBE_UNUSED ToString(fetch::ledger::tx_sync::State state)
{
  using State = fetch::ledger::tx_sync::State;

  char const *text = "Unknown";

  switch (state)
  {
  case State::INITIAL:
    text = "Initial";
    break;
  case State::QUERY_OBJECT_COUNTS:
    text = "Query Object Counts";
    break;
  case State::RESOLVING_OBJECT_COUNTS:
    text = "Resolving Object Counts";
    break;
  case State::QUERY_SUBTREE:
    text = "Query Subtree";
    break;
  case State::RESOLVING_SUBTREE:
    text = "Resolving Subtree";
    break;
  case State::QUERY_OBJECTS:
    text = "Query Objects";
    break;
  case State::RESOLVING_OBJECTS:
    text = "Resolving Objects";
    break;
  case State::TRIM_CACHE:
    text = "Trim Cache";
    break;
  }

  return text;
}

namespace fetch {
namespace ledger {

TransactionStoreSyncService::TransactionStoreSyncService(Config const &cfg, MuddlePtr muddle,
                                                         ObjectStorePtr    store,
                                                         TxFinderProtocol *tx_finder_protocol,
                                                         TrimCacheCallback trim_cache_callback)
  : trim_cache_callback_(std::move(trim_cache_callback))
  , state_machine_{std::make_shared<core::StateMachine<State>>("TransactionStoreSyncService",
                                                               State::INITIAL)}
  , tx_finder_protocol_(tx_finder_protocol)
  , cfg_{cfg}
  , muddle_(std::move(muddle))
  , client_(std::make_shared<Client>("R:TxSync-L" + std::to_string(cfg_.lane_id),
                                     muddle_->AsEndpoint(), Muddle::Address(), SERVICE_LANE,
                                     CHANNEL_RPC))
  , store_(std::move(store))
  , verifier_(*this, cfg_.verification_threads, "TxV-L" + std::to_string(cfg_.lane_id))
{
  state_machine_->RegisterHandler(State::INITIAL, this, &TransactionStoreSyncService::OnInitial);
  state_machine_->RegisterHandler(State::QUERY_OBJECT_COUNTS, this,
                                  &TransactionStoreSyncService::OnQueryObjectCounts);
  state_machine_->RegisterHandler(State::RESOLVING_OBJECT_COUNTS, this,
                                  &TransactionStoreSyncService::OnResolvingObjectCounts);
  state_machine_->RegisterHandler(State::QUERY_SUBTREE, this,
                                  &TransactionStoreSyncService::OnQuerySubtree);
  state_machine_->RegisterHandler(State::RESOLVING_SUBTREE, this,
                                  &TransactionStoreSyncService::OnResolvingSubtree);
  state_machine_->RegisterHandler(State::QUERY_OBJECTS, this,
                                  &TransactionStoreSyncService::OnQueryObjects);
  state_machine_->RegisterHandler(State::RESOLVING_OBJECTS, this,
                                  &TransactionStoreSyncService::OnResolvingObjects);
  state_machine_->RegisterHandler(State::TRIM_CACHE, this,
                                  &TransactionStoreSyncService::OnTrimCache);

  state_machine_->OnStateChange([](State new_state, State /* old_state */) {
    FETCH_UNUSED(new_state);
    FETCH_LOG_DEBUG(LOGGING_NAME, "Updating state to: ", ToString(new_state));
  });
}

TransactionStoreSyncService::~TransactionStoreSyncService()
{
  FETCH_LOG_WARN(LOGGING_NAME, "Lane ", cfg_.lane_id, ": teardown sync service");
  muddle_->Shutdown();
  client_ = nullptr;
  muddle_ = nullptr;
  store_  = nullptr;
  FETCH_LOG_WARN(LOGGING_NAME, "Lane ", cfg_.lane_id, ": sync service done!");
}

TransactionStoreSyncService::State TransactionStoreSyncService::OnInitial()
{
  if (muddle_->AsEndpoint().GetDirectlyConnectedPeers().empty())
  {
    return State::INITIAL;
  }

  return State::QUERY_OBJECT_COUNTS;
}

TransactionStoreSyncService::State TransactionStoreSyncService::OnQueryObjectCounts()
{
  for (auto const &connection : muddle_->AsEndpoint().GetDirectlyConnectedPeers())
  {
    FETCH_LOG_INFO(LOGGING_NAME, "Query objects from: muddle://", connection.ToBase64());

    auto prom = PromiseOfObjectCount(client_->CallSpecificAddress(
        connection, RPC_TX_STORE_SYNC, TransactionStoreSyncProtocol::OBJECT_COUNT));
    pending_object_count_.Add(connection, prom);
  }

  FETCH_LOCK(mutex_);
  max_object_count_ = 0;
  promise_wait_timeout_.Set(cfg_.main_timeout);

  return State::RESOLVING_OBJECT_COUNTS;
}

TransactionStoreSyncService::State TransactionStoreSyncService::OnResolvingObjectCounts()
{
  auto counts = pending_object_count_.Resolve();
  FETCH_LOCK(mutex_);
  for (auto &result : pending_object_count_.Get(MAX_OBJECT_COUNT_RESOLUTION_PER_CYCLE))
  {
    max_object_count_ = std::max(max_object_count_, result.promised);
  }
  if (counts.failed > 0)
  {
    FETCH_LOG_ERROR(LOGGING_NAME, "Lane ", cfg_.lane_id, ": ", "Failed object count promises ",
                    counts.failed);
  }
  if (counts.pending > 0)
  {
    FETCH_LOG_INFO(LOGGING_NAME, "Lane ", cfg_.lane_id, ": ", "Still waiting for object counts...");
    if (!promise_wait_timeout_.IsDue())
    {
      state_machine_->Delay(std::chrono::milliseconds{20});

      return State::RESOLVING_OBJECT_COUNTS;
    }
    else
    {
      FETCH_LOG_WARN(LOGGING_NAME, "Lane ", cfg_.lane_id, ": ",
                     "Still pending object count promises, but limit approached!");
    }
  }

  // If there are objects to sync from the network, fetch N roots from each of the peers in
  // parallel. So if we decided to split the sync into 4 roots, the mask would be 2 (bits) and
  // the roots to sync 00, 10, 01 and 11...
  // where roots to sync are all objects with the key starting with those bits
  if (max_object_count_ == 0)
  {
    FETCH_LOG_WARN(LOGGING_NAME, "Network appears to have no transactions! Number of peers: ",
                   muddle_->AsEndpoint().GetDirectlyConnectedPeers().size());
  }
  else
  {
    FETCH_LOG_INFO(LOGGING_NAME, "Lane ", cfg_.lane_id, ": ",
                   "Expected tx size: ", max_object_count_);

    root_size_ = platform::Log2Ceil(((max_object_count_ / (PULL_LIMIT_ / 2)) + 1)) + 1;

    for (uint64_t i = 0, end = (1u << root_size_); i < end; ++i)
    {
      roots_to_sync_.push(Reverse(static_cast<uint8_t>(i)));
    }
  }

  if (roots_to_sync_.empty())
  {
    state_machine_->Delay(std::chrono::milliseconds{20});

    return State::QUERY_OBJECT_COUNTS;
  }

  return State::QUERY_SUBTREE;
}

TransactionStoreSyncService::State TransactionStoreSyncService::OnQuerySubtree()
{
  assert(!roots_to_sync_.empty());

  FETCH_LOCK(mutex_);
  for (auto const &connection : muddle_->AsEndpoint().GetDirectlyConnectedPeers())
  {
    auto root = roots_to_sync_.front();
    roots_to_sync_.pop();

    byte_array::ByteArray transactions_prefix;

    transactions_prefix.Resize(std::size_t{ResourceID::RESOURCE_ID_SIZE_IN_BYTES});
    transactions_prefix[0] = root;

    auto promise = PromiseOfTxList(client_->CallSpecificAddress(
        connection, RPC_TX_STORE_SYNC, TransactionStoreSyncProtocol::PULL_SUBTREE,
        transactions_prefix, root_size_));

    promise_id_to_roots_[promise.id()] = root;
    pending_subtree_.Add(root, promise);
  }

  if (!roots_to_sync_.empty())
  {
    return State::QUERY_SUBTREE;
  }

  promise_wait_timeout_.Set(cfg_.promise_wait_timeout);

<<<<<<< HEAD
      for (auto &tx : result.promised)
      {
        // add the transaction to the verifier
        verifier_.AddTransaction(std::make_shared<v2::Transaction>(tx));
=======
  return State::RESOLVING_SUBTREE;
}
>>>>>>> 645282b6

TransactionStoreSyncService::State TransactionStoreSyncService::OnResolvingSubtree()
{
  auto counts = pending_subtree_.Resolve();

  std::size_t synced_tx{0};
  for (auto &result : pending_subtree_.Get(MAX_SUBTREE_RESOLUTION_PER_CYCLE))
  {
    FETCH_LOG_DEBUG(LOGGING_NAME, "Lane ", cfg_.lane_id, ": ", "Got ", result.promised.size(),
                    " subtree objects!");

    for (auto &tx : result.promised)
    {
      // add the transaction to the verifier
      verifier_.AddTransaction(tx.AsMutable());

      ++synced_tx;
    }
  }

  if (synced_tx)
  {
    FETCH_LOG_INFO(LOGGING_NAME, "Lane ", cfg_.lane_id, " Incorporated ", synced_tx, " txs");
  }

  FETCH_LOCK(mutex_);
  if (counts.failed > 0)
  {
    FETCH_LOG_WARN(LOGGING_NAME, "Lane ", cfg_.lane_id, ": ", "Failed subtree promises count ",
                   counts.failed);
    for (auto &fail : pending_subtree_.GetFailures(MAX_SUBTREE_RESOLUTION_PER_CYCLE))
    {
      roots_to_sync_.push(promise_id_to_roots_[fail.promise.id()]);
    }
  }
  if (counts.pending > 0)
  {
    if (!promise_wait_timeout_.IsDue())
    {
      if (!roots_to_sync_.empty())
      {
        return State::QUERY_SUBTREE;
      }

      return State::RESOLVING_SUBTREE;
    }
    else
    {
      FETCH_LOG_WARN(LOGGING_NAME, "Lane ", cfg_.lane_id, ": ",
                     "Timeout for subtree promises count!", counts.pending);
      // get the pending
      auto pending = pending_subtree_.GetPending();
      for (auto &req : pending)
      {
        roots_to_sync_.push(promise_id_to_roots_[req.second.id()]);
      }
    }
  }

  promise_id_to_roots_.clear();

  return roots_to_sync_.empty() ? State::QUERY_OBJECTS : State::QUERY_SUBTREE;
}

TransactionStoreSyncService::State TransactionStoreSyncService::OnQueryObjects()
{
  if (!fetch_object_wait_timeout_.IsDue())
  {
    return State::QUERY_OBJECTS;
  }

  std::vector<ResourceID> rids;
  rids.reserve(TX_FINDER_PROTO_LIMIT_);

  ResourceID rid;
  while (rids.size() < TX_FINDER_PROTO_LIMIT_ && tx_finder_protocol_->Pop(rid))
  {
    rids.push_back(rid);
  }

  for (auto const &connection : muddle_->AsEndpoint().GetDirectlyConnectedPeers())
  {
    if (!rids.empty())
    {
      FETCH_LOG_WARN(LOGGING_NAME, "Request for ", rids.size(), " txs");

      auto promise = PromiseOfTxList(
          client_->CallSpecificAddress(connection, RPC_TX_STORE_SYNC,
                                       TransactionStoreSyncProtocol::PULL_SPECIFIC_OBJECTS, rids));
      pending_objects_.Add(connection, promise);
    }

    auto promise = PromiseOfTxList(client_->CallSpecificAddress(
        connection, RPC_TX_STORE_SYNC, TransactionStoreSyncProtocol::PULL_OBJECTS));
    pending_objects_.Add(connection, promise);
  }

  promise_wait_timeout_.Set(cfg_.promise_wait_timeout);
  fetch_object_wait_timeout_.Set(cfg_.fetch_object_wait_duration);

<<<<<<< HEAD
      for (auto &tx : result.promised)
      {
        verifier_.AddTransaction(std::make_shared<v2::Transaction>(tx));
        ++synced_tx;
      }
    }
=======
  FETCH_LOCK(is_ready_mutex_);
  is_ready_ = true;
>>>>>>> 645282b6

  return State::RESOLVING_OBJECTS;
}

TransactionStoreSyncService::State TransactionStoreSyncService::OnResolvingObjects()
{
  auto counts = pending_objects_.Resolve();

  std::size_t synced_tx{0};
  for (auto &result : pending_objects_.Get(MAX_OBJECT_RESOLUTION_PER_CYCLE))
  {
    if (!result.promised.empty())
    {
      FETCH_LOG_DEBUG(LOGGING_NAME, "Lane ", cfg_.lane_id, ": ", "Got ", result.promised.size(),
                      " objects!");
    }

    for (auto &tx : result.promised)
    {
      verifier_.AddTransaction(tx.AsMutable());
      ++synced_tx;
    }
  }

  if (synced_tx)
  {
    FETCH_LOG_INFO(LOGGING_NAME, "Lane ", cfg_.lane_id, " Pulled ", synced_tx, " txs");
  }

  FETCH_LOCK(mutex_);
  if (counts.pending > 0)
  {
    if (!promise_wait_timeout_.IsDue())
    {
      return State::RESOLVING_OBJECTS;
    }
    FETCH_LOG_WARN(LOGGING_NAME, "Lane ", cfg_.lane_id, ": ",
                   "Still pending object promises but limit approached!");
  }

  if (counts.failed)
  {
    FETCH_LOG_WARN(LOGGING_NAME, "Lane ", cfg_.lane_id, ": ", "Failed promises: ", counts.failed);
  }

  return State::TRIM_CACHE;
}

TransactionStoreSyncService::State TransactionStoreSyncService::OnTrimCache()
{
  if (trim_cache_callback_)
  {
    trim_cache_callback_();
  }

  return State::QUERY_OBJECTS;
}

void TransactionStoreSyncService::OnTransaction(TransactionPtr const &tx)
{
  ResourceID const rid(tx->digest());

  if (!store_->Has(rid))
  {
    FETCH_LOG_DEBUG(LOGGING_NAME, "Verified Sync TX: ", tx.digest().ToBase64(), " (",
                    tx.contract_name(), ')');

    store_->Set(rid, *tx, true);
  }
}

}  // namespace ledger
}  // namespace fetch<|MERGE_RESOLUTION|>--- conflicted
+++ resolved
@@ -184,7 +184,7 @@
     FETCH_LOG_INFO(LOGGING_NAME, "Lane ", cfg_.lane_id, ": ",
                    "Expected tx size: ", max_object_count_);
 
-    root_size_ = platform::Log2Ceil(((max_object_count_ / (PULL_LIMIT_ / 2)) + 1)) + 1;
+    root_size_ = platform::Log2Ceil(((max_object_count_ / (PULL_LIMIT / 2)) + 1)) + 1;
 
     for (uint64_t i = 0, end = (1u << root_size_); i < end; ++i)
     {
@@ -232,15 +232,8 @@
 
   promise_wait_timeout_.Set(cfg_.promise_wait_timeout);
 
-<<<<<<< HEAD
-      for (auto &tx : result.promised)
-      {
-        // add the transaction to the verifier
-        verifier_.AddTransaction(std::make_shared<v2::Transaction>(tx));
-=======
   return State::RESOLVING_SUBTREE;
 }
->>>>>>> 645282b6
 
 TransactionStoreSyncService::State TransactionStoreSyncService::OnResolvingSubtree()
 {
@@ -255,7 +248,7 @@
     for (auto &tx : result.promised)
     {
       // add the transaction to the verifier
-      verifier_.AddTransaction(tx.AsMutable());
+      verifier_.AddTransaction(std::make_shared<v2::Transaction>(tx));
 
       ++synced_tx;
     }
@@ -313,10 +306,10 @@
   }
 
   std::vector<ResourceID> rids;
-  rids.reserve(TX_FINDER_PROTO_LIMIT_);
+  rids.reserve(TX_FINDER_PROTO_LIMIT);
 
   ResourceID rid;
-  while (rids.size() < TX_FINDER_PROTO_LIMIT_ && tx_finder_protocol_->Pop(rid))
+  while (rids.size() < TX_FINDER_PROTO_LIMIT && tx_finder_protocol_->Pop(rid))
   {
     rids.push_back(rid);
   }
@@ -341,17 +334,8 @@
   promise_wait_timeout_.Set(cfg_.promise_wait_timeout);
   fetch_object_wait_timeout_.Set(cfg_.fetch_object_wait_duration);
 
-<<<<<<< HEAD
-      for (auto &tx : result.promised)
-      {
-        verifier_.AddTransaction(std::make_shared<v2::Transaction>(tx));
-        ++synced_tx;
-      }
-    }
-=======
   FETCH_LOCK(is_ready_mutex_);
   is_ready_ = true;
->>>>>>> 645282b6
 
   return State::RESOLVING_OBJECTS;
 }
@@ -371,7 +355,7 @@
 
     for (auto &tx : result.promised)
     {
-      verifier_.AddTransaction(tx.AsMutable());
+      verifier_.AddTransaction(std::make_shared<v2::Transaction>(tx));
       ++synced_tx;
     }
   }
