//------------------------------------------------------------------------------
//
//   Copyright 2018-2019 Fetch.AI Limited
//
//   Licensed under the Apache License, Version 2.0 (the "License");
//   you may not use this file except in compliance with the License.
//   You may obtain a copy of the License at
//
//       http://www.apache.org/licenses/LICENSE-2.0
//
//   Unless required by applicable law or agreed to in writing, software
//   distributed under the License is distributed on an "AS IS" BASIS,
//   WITHOUT WARRANTIES OR CONDITIONS OF ANY KIND, either express or implied.
//   See the License for the specific language governing permissions and
//   limitations under the License.
//
//------------------------------------------------------------------------------

#include "chain/constants.hpp"
#include "chain/transaction.hpp"
#include "chain/transaction_layout_rpc_serializers.hpp"
#include "chain/transaction_rpc_serializers.hpp"
#include "ledger/storage_unit/storage_unit_client.hpp"
#include "ledger/storage_unit/transaction_finder_protocol.hpp"
#include "ledger/storage_unit/transaction_storage_protocol.hpp"

#include <cstddef>
#include <iterator>
#include <map>
#include <memory>
#include <stdexcept>
#include <unordered_set>
#include <utility>

using fetch::storage::ResourceID;
using fetch::storage::RevertibleDocumentStoreProtocol;
using fetch::service::Promise;

namespace fetch {
namespace ledger {
namespace {

using AddressList = std::vector<muddle::Address>;

AddressList GenerateAddressList(ShardConfigs const &shards)
{
  AddressList addresses{};
  addresses.reserve(shards.size());

  for (auto const &shard : shards)
  {
    addresses.emplace_back(shard.internal_identity->identity().identifier());
  }

  return addresses;
}

constexpr char const *MERKLE_FILENAME_DOC   = "merkle_stack.db";
constexpr char const *MERKLE_FILENAME_INDEX = "merkle_stack_index.db";

}  // namespace

StorageUnitClient::StorageUnitClient(MuddleEndpoint &muddle, ShardConfigs const &shards,
                                     uint32_t log2_num_lanes)
  : addresses_(GenerateAddressList(shards))
  , log2_num_lanes_(log2_num_lanes)
  , rpc_client_{std::make_shared<Client>("STUC", muddle, SERVICE_LANE_CTRL, CHANNEL_RPC)}
  , current_merkle_{num_lanes()}
{
  if (num_lanes() != shards.size())
  {
    throw std::logic_error("Incorrect number of shard configs");
  }

  permanent_state_merkle_stack_.Load(MERKLE_FILENAME_DOC, MERKLE_FILENAME_INDEX, true);
  FETCH_LOG_INFO(LOGGING_NAME,
                 "After recovery, size of merkle stack is: ", permanent_state_merkle_stack_.size());
}

// Get the current hash of the world state (merkle tree root)
byte_array::ConstByteArray StorageUnitClient::CurrentHash()
{
  MerkleTree                    tree{num_lanes()};
  std::vector<service::Promise> promises;

  for (uint32_t i = 0; i < num_lanes(); ++i)
  {
    auto promise = rpc_client_->CallSpecificAddress(LookupAddress(i), RPC_STATE,
                                                    RevertibleDocumentStoreProtocol::CURRENT_HASH);

    promises.push_back(promise);
  }

  std::size_t index = 0;
  for (auto &p : promises)
  {
    byte_array::ByteArray digest{};
    if (p->GetResult(digest))
    {
      tree[index] = digest;
    }
    else
    {
      FETCH_LOG_WARN(LOGGING_NAME, "Failed to generate merkle hash no leaf: ", index);
      return {};
    }

    ++index;
  }

  tree.CalculateRoot();

  FETCH_LOG_DEBUG(LOGGING_NAME, "Merkle Final Hash: 0x", tree.root().ToHex());

  return tree.root();
}

// return the last committed hash (should correspond to the state hash before you began execution)
byte_array::ConstByteArray StorageUnitClient::LastCommitHash()
{
  ConstByteArray last_commit_hash = chain::GetGenesisMerkleRoot();

  {
    FETCH_LOCK(merkle_mutex_);

    auto stack_size = permanent_state_merkle_stack_.size();

    if (stack_size > 0)
    {
      return current_merkle_.root();
    }
  }

  FETCH_LOG_DEBUG(LOGGING_NAME, "Last Commit Hash: 0x", last_commit_hash.ToHex());

  return last_commit_hash;
}

// Revert to a previous hash if possible. Passing the block index makes this much more efficient
bool StorageUnitClient::RevertToHash(Hash const &hash, uint64_t index)
{
  // determine if the unit requests the genesis block
  bool const genesis_state = hash == chain::GetGenesisMerkleRoot();

  FETCH_LOCK(merkle_mutex_);

  // Set merkle stack to this hash, get the tree
  MerkleTree tree{num_lanes()};

  if (genesis_state && (index == 0))  // this is truly the genesis block
  {
    FETCH_LOG_INFO(LOGGING_NAME, "Reverting state to genesis!");
  }

  uint64_t const merkle_stack_size = permanent_state_merkle_stack_.size();

  if (index >= merkle_stack_size)
  {
    FETCH_LOG_WARN(LOGGING_NAME,
                   "Unsuccessful attempt to revert to hash ahead in the stack! Stack size: ",
                   merkle_stack_size, " revert index: ", index);
    return false;
  }

  bool success = permanent_state_merkle_stack_.Get(index, tree);
  assert(success);
  FETCH_UNUSED(success);

  if (tree.root() != hash)
  {
    FETCH_LOG_ERROR(LOGGING_NAME, "Index given for merkle hash didn't match merkle stack! root: 0x",
                    tree.root().ToHex(), " expected: 0x", hash.ToHex(), " Note: index: ", index,
<<<<<<< HEAD
                    " genesis merk: 0x", chain::GENESIS_MERKLE_ROOT.ToHex());
=======
                    " genesis merk: 0x", chain::GetGenesisMerkleRoot().ToHex());
>>>>>>> 5c2082ca
    return false;
  }

  FETCH_LOG_DEBUG(LOGGING_NAME, "Successfully found merkle at: ", index);

  // Note: we shouldn't be touching the lanes at this point from other threads
  std::vector<service::Promise> promises;
  promises.reserve(num_lanes());

  // Now perform the revert
  StorageUnitClient::LaneIndex lane_index{0};
  for (auto const &lane_merkle_hash : tree)
  {
    assert(!hash.empty());

    FETCH_LOG_DEBUG(LOGGING_NAME, "reverting tree leaf: 0x", lane_merkle_hash.ToHex());

    // make the call to the RPC server
    auto promise = rpc_client_->CallSpecificAddress(LookupAddress(lane_index++), RPC_STATE,
                                                    RevertibleDocumentStoreProtocol::REVERT_TO_HASH,
                                                    lane_merkle_hash);

    // add the promise to the queue
    promises.emplace_back(std::move(promise));
  }

  lane_index = 0;
  bool all_success{true};
  for (auto &p : promises)
  {
    bool item_success{false};
    if (!(p->GetResult(item_success) && item_success))
    {
      FETCH_LOG_WARN(LOGGING_NAME, "Failed to revert shard ", lane_index, " to 0x",
                     tree[lane_index].ToHex());

      all_success &= false;
    }
  }

  if (all_success)
  {
    // Trim the merkle stack down now that we have had success reverting the lanes
    while (permanent_state_merkle_stack_.size() != index + 1)
    {
      permanent_state_merkle_stack_.Pop();
    }

    permanent_state_merkle_stack_.Flush(false);

    // since the state has now been restored we can update the current merkle reference
    current_merkle_ = tree;
  }

  if (!all_success)
  {
    FETCH_LOG_WARN(LOGGING_NAME, "Failed to revert to hash! Index: ", index);
  }

  return all_success;
}

// We have finished execution presumably, commit this state
byte_array::ConstByteArray StorageUnitClient::Commit(uint64_t const commit_index)
{
  FETCH_LOG_DEBUG(LOGGING_NAME, "Committing: ", commit_index);

  MerkleTree tree{num_lanes()};

  std::vector<service::Promise> promises;
  promises.reserve(num_lanes());

  for (uint32_t lane_idx = 0; lane_idx < num_lanes(); ++lane_idx)
  {
    // make the request to the RPC server
    auto promise = rpc_client_->CallSpecificAddress(LookupAddress(lane_idx), RPC_STATE,
                                                    RevertibleDocumentStoreProtocol::COMMIT);

    // add the promise to the waiting queue
    promises.push_back(promise);
  }

  std::size_t index = 0;
  for (auto &p : promises)
  {
    byte_array::ByteArray digest{};

    if (p->GetResult(digest))
    {
      tree[index] = digest;
    }
    else
    {
      FETCH_LOG_WARN(LOGGING_NAME, "Failed to generate (commit) merkle hash, no leaf: ", index);
      return {};
    }

    ++index;
  }

  tree.CalculateRoot();

  auto const tree_root = tree.root();

  {
    FETCH_LOCK(merkle_mutex_);
    current_merkle_ = tree;

    if (permanent_state_merkle_stack_.size() != commit_index)
    {
      FETCH_LOG_WARN(
          LOGGING_NAME,
          "Committing to an index where there is a mismatch to the merkle stack! commit: ",
          commit_index, " stack: ", permanent_state_merkle_stack_.size());
    }

    while (permanent_state_merkle_stack_.size() != commit_index)
    {
      if (permanent_state_merkle_stack_.size() > commit_index)
      {
        permanent_state_merkle_stack_.Pop();
      }
      else
      {
        permanent_state_merkle_stack_.Push(MerkleTree{num_lanes()});
      }
    }

    FETCH_LOG_INFO(LOGGING_NAME, "Committing merkle hash at index: ", commit_index, " to stack: 0x",
                   tree.root().ToHex());

    permanent_state_merkle_stack_.Push(tree);
    permanent_state_merkle_stack_.Flush(false);
  }

  return tree_root;
}

bool StorageUnitClient::HashExists(Hash const &hash, uint64_t index)
{
  bool success{false};

  if (hash == chain::GetGenesisMerkleRoot())
  {
    success = true;
  }
  else
  {
    success = HashInStack(hash, index);
  }

  return success;
}

// Search backwards through stack
// TODO(HUT): should be const correct
bool StorageUnitClient::HashInStack(Hash const &hash, uint64_t index)
{
  MerkleTree tree{num_lanes()};
  FETCH_LOCK(merkle_mutex_);
  uint64_t const merkle_stack_size = permanent_state_merkle_stack_.size();

  if (index >= merkle_stack_size)
  {
    FETCH_LOG_WARN(LOGGING_NAME, "Tried to find hash in merkle tree when index more than stack: ",
                   merkle_stack_size, " index: ", index);
    return false;
  }

  bool const result = permanent_state_merkle_stack_.Get(index, tree);
  assert(result);
  FETCH_UNUSED(result);

  return tree.root() == hash;
}

StorageUnitClient::Address const &StorageUnitClient::LookupAddress(ShardIndex shard) const
{
  return addresses_.at(shard);
}

StorageUnitClient::Address const &StorageUnitClient::LookupAddress(
    storage::ResourceID const &resource) const
{
  return LookupAddress(resource.lane(log2_num_lanes_));
}

void StorageUnitClient::AddTransaction(chain::Transaction const &tx)
{
  FETCH_LOG_DEBUG(LOGGING_NAME, "Adding tx: 0x", tx.digest().ToHex());

  try
  {
    ResourceID const resource{tx.digest()};

    // make the RPC request
    auto promise = rpc_client_->CallSpecificAddress(LookupAddress(resource), RPC_TX_STORE,
                                                    TransactionStorageProtocol::ADD, tx);

    // wait the for the response
    promise->Wait();
  }
  catch (std::exception const &ex)
  {
    FETCH_LOG_WARN(LOGGING_NAME, "Unable to add transaction: ", ex.what());
  }
}

StorageUnitClient::TxLayouts StorageUnitClient::PollRecentTx(uint32_t max_to_poll)
{
  std::vector<service::Promise> promises;
  TxLayouts                     layouts;

  FETCH_LOG_DEBUG(LOGGING_NAME, "Polling recent transactions from lanes");

  // Assume that the lanes are roughly balanced in terms of new TXs
  for (auto const &lane_address : addresses_)
  {
    auto promise = rpc_client_->CallSpecificAddress(lane_address, RPC_TX_STORE,
                                                    TransactionStorageProtocol::GET_RECENT,
                                                    uint32_t(max_to_poll / addresses_.size()));
    promises.push_back(promise);
  }

  for (auto const &promise : promises)
  {
    TxLayouts txs{};

    if (promise->GetResult(txs))
    {
      layouts.insert(layouts.end(), std::make_move_iterator(txs.begin()),
                     std::make_move_iterator(txs.end()));
    }
    else
    {
      FETCH_LOG_WARN(LOGGING_NAME, "Failed to resolve GET on TX store!");
    }
  }

  return layouts;
}

bool StorageUnitClient::GetTransaction(byte_array::ConstByteArray const &digest,
                                       chain::Transaction &              tx)
{
  ResourceID resource{digest};

  // make the request to the RPC server
  auto promise = rpc_client_->CallSpecificAddress(LookupAddress(resource), RPC_TX_STORE,
                                                  TransactionStorageProtocol::GET, resource);

  // wait for the response to be delivered
  bool const success = promise->GetResult(tx);
  if (!success)
  {
    FETCH_LOG_WARN(LOGGING_NAME, "Unable to lookup transaction 0x", digest.ToHex());
  }

  return success;
}

bool StorageUnitClient::HasTransaction(ConstByteArray const &digest)
{
  ResourceID resource{digest};

  // make the request to the RPC server
  auto promise = rpc_client_->CallSpecificAddress(LookupAddress(resource), RPC_TX_STORE,
                                                  TransactionStorageProtocol::HAS, resource);

  // wait for the response to be delivered
  bool present{false};

  return promise->GetResult(present) && present;
}

void StorageUnitClient::IssueCallForMissingTxs(DigestSet const &digest_set)
{
  FETCH_LOG_WARN(LOGGING_NAME, "IssueCallForMissingTxs: ", digest_set.size(), " Tx digests");

  std::map<Address, DigestSet> lanes_of_interest;
  for (auto const &digest : digest_set)
  {
    ResourceID const resource{digest};
    lanes_of_interest[LookupAddress(resource)].insert(digest);
  }

  for (auto const &lane_resources : lanes_of_interest)
  {
    FETCH_LOG_WARN(LOGGING_NAME, "Request sent ", lane_resources.second.size(), " resources");
    rpc_client_->CallSpecificAddress(lane_resources.first, RPC_MISSING_TX_FINDER,
                                     TxFinderProtocol::ISSUE_CALL_FOR_MISSING_TXS,
                                     lane_resources.second);
  }
}

StorageUnitClient::Document StorageUnitClient::GetOrCreate(ResourceAddress const &key)
{
  // make the request to the RPC client
  auto promise = rpc_client_->CallSpecificAddress(LookupAddress(key), RPC_STATE,
                                                  RevertibleDocumentStoreProtocol::GET_OR_CREATE,
                                                  key.as_resource_id());

  // wait for the document to be returned
  Document doc;
  if (!promise->GetResult(doc))
  {
    FETCH_LOG_WARN(LOGGING_NAME, "Unable to get or create document");
    doc.failed = true;
  }

  return doc;
}

StorageUnitClient::Document StorageUnitClient::Get(ResourceAddress const &key) const
{
  // make the request to the RPC server
  auto promise = rpc_client_->CallSpecificAddress(
      LookupAddress(key), RPC_STATE, fetch::storage::RevertibleDocumentStoreProtocol::GET,
      key.as_resource_id());

  // wait for the document response
  Document doc;
  if (!promise->GetResult(doc))
  {
    FETCH_LOG_WARN(LOGGING_NAME, "Unable to get document");

    // signal the failure
    doc.failed = true;
  }

  return doc;
}

void StorageUnitClient::Set(ResourceAddress const &key, StateValue const &value)
{
  try
  {
    // make the request to the RPC server
    auto promise = rpc_client_->CallSpecificAddress(
        LookupAddress(key), RPC_STATE, fetch::storage::RevertibleDocumentStoreProtocol::SET,
        key.as_resource_id(), value);

    // wait for the response
    promise->Wait();
  }
  catch (std::exception const &e)
  {
    FETCH_LOG_WARN(LOGGING_NAME, "Failed to call SET (store document), because: ", e.what());
  }
}

bool StorageUnitClient::Lock(ShardIndex index)
{
  bool success{false};

  try
  {
    // make the request to the RPC server
    auto promise = rpc_client_->CallSpecificAddress(LookupAddress(index), RPC_STATE,
                                                    RevertibleDocumentStoreProtocol::LOCK);

    // wait for the promise
    success = promise->GetResult(success) && success;
  }
  catch (std::exception const &e)
  {
    FETCH_LOG_WARN(LOGGING_NAME, "Failed to call Lock, because: ", e.what());
  }

  return success;
}

bool StorageUnitClient::Unlock(ShardIndex index)
{
  bool success{false};

  try
  {
    // make the request to the RPC server
    auto promise = rpc_client_->CallSpecificAddress(LookupAddress(index), RPC_STATE,
                                                    RevertibleDocumentStoreProtocol::UNLOCK);

    // wait for the result
    success = promise->GetResult(success) && success;
  }
  catch (std::exception const &e)
  {
    FETCH_LOG_WARN(LOGGING_NAME, "Failed to call Unlock, because: ", e.what());
  }

  return success;
}

void StorageUnitClient::Reset()
{
  // Reset all lanes
  std::vector<service::Promise> promises;

  for (uint32_t i = 0; i < num_lanes(); ++i)
  {
    auto promise = rpc_client_->CallSpecificAddress(LookupAddress(i), RPC_STATE,
                                                    RevertibleDocumentStoreProtocol::RESET);

    promises.push_back(promise);
  }

  for (auto &p : promises)
  {
    p->Wait();
  }

  // Clear merkle stack etc.
  FETCH_LOCK(merkle_mutex_);
  current_merkle_ = MerkleTree{num_lanes()};
  permanent_state_merkle_stack_.New(MERKLE_FILENAME_DOC, MERKLE_FILENAME_INDEX);
}

uint32_t StorageUnitClient::num_lanes() const
{
  return 1u << log2_num_lanes_;
}

}  // namespace ledger
}  // namespace fetch<|MERGE_RESOLUTION|>--- conflicted
+++ resolved
@@ -170,11 +170,7 @@
   {
     FETCH_LOG_ERROR(LOGGING_NAME, "Index given for merkle hash didn't match merkle stack! root: 0x",
                     tree.root().ToHex(), " expected: 0x", hash.ToHex(), " Note: index: ", index,
-<<<<<<< HEAD
-                    " genesis merk: 0x", chain::GENESIS_MERKLE_ROOT.ToHex());
-=======
                     " genesis merk: 0x", chain::GetGenesisMerkleRoot().ToHex());
->>>>>>> 5c2082ca
     return false;
   }
 
