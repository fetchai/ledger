--- conflicted
+++ resolved
@@ -168,14 +168,9 @@
 
   if (tree.root() != hash)
   {
-<<<<<<< HEAD
-    FETCH_LOG_ERROR(LOGGING_NAME, "Index given for merkle hash didn't match merkle stack! root: ",
-                    tree.root().ToBase64(), " expected: ", hash.ToBase64());
-=======
     FETCH_LOG_ERROR(LOGGING_NAME, "Index given for merkle hash didn't match merkle stack! root: 0x",
                     tree.root().ToHex(), " expected: 0x", hash.ToHex(), " Note: index: ", index,
                     " genesis merk: 0x", chain::GetGenesisMerkleRoot().ToHex());
->>>>>>> 24b7baed
     return false;
   }
 
@@ -206,13 +201,8 @@
   bool all_success{true};
   for (auto &p : promises)
   {
-<<<<<<< HEAD
-    bool success2{false};
-    if (!(p->GetResult(success2) && success2))
-=======
     bool item_success{false};
     if (!(p->GetResult(item_success) && item_success))
->>>>>>> 24b7baed
     {
       FETCH_LOG_WARN(LOGGING_NAME, "Failed to revert shard ", lane_index, " to 0x",
                      tree[lane_index].ToHex());
