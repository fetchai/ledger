--- conflicted
+++ resolved
@@ -406,12 +406,7 @@
     }
     else
     {
-<<<<<<< HEAD
-      FETCH_LOG_WARN(LOGGING_NAME,
-                     "Failed to resolve GET_RECENT on TX store! The network timed out.");
-=======
       FETCH_LOG_WARN(LOGGING_NAME, "Failed to resolve GET_RECENT on TX store!");
->>>>>>> 360a30d0
     }
   }
 
