--- conflicted
+++ resolved
@@ -19,13 +19,10 @@
 #include "ledger/storage_unit/storage_unit_client.hpp"
 #include "ledger/chain/constants.hpp"
 #include "ledger/chain/transaction_serialization.hpp"
-<<<<<<< HEAD
 #include "ledger/chain/v2/transaction.hpp"
 #include "ledger/chain/v2/transaction_rpc_serializers.hpp"
+#include "ledger/storage_unit/transaction_finder_protocol.hpp"
 #include "ledger/chain/v2/transaction_layout_rpc_serializers.hpp"
-=======
-#include "ledger/storage_unit/transaction_finder_protocol.hpp"
->>>>>>> 645282b6
 
 using fetch::storage::ResourceID;
 using fetch::storage::RevertibleDocumentStoreProtocol;
@@ -155,48 +152,10 @@
 
     if (index >= merkle_stack_size)
     {
-<<<<<<< HEAD
-      // update the tree
-      tree = *it;
-
-      // remove the other commits that occured later than this stack
-      state_merkle_stack_.erase(it.base(), state_merkle_stack_.end());
-    }
-  }
-
-  if (!tree)
-  {
-    FETCH_LOG_ERROR(LOGGING_NAME,
-                    "Unable to lookup the required commit hash: ", byte_array::ToBase64(hash));
-    return false;
-  }
-
-  // Note: we shouldn't be touching the lanes at this point from other threads
-  std::vector<service::Promise> promises;
-
-  // the check to see if the hash exists is only necessary for non genesis blocks since we know that
-  // we can always revert back to nothing!
-  if (!genesis_state)
-  {
-    // Due diligence: check all lanes can revert to this state before trying this operation
-//    StorageUnitClient::LaneIndex lane_index{0};
-    uint32_t lane_index{0};
-    for (auto const &hash : *tree)
-    {
-      assert(hash.size() > 0);
-
-      // make the request to the RPC server
-      auto promise =
-          rpc_client_.CallSpecificAddress(LookupAddress(lane_index++), RPC_STATE,
-                                          RevertibleDocumentStoreProtocol::HASH_EXISTS, hash);
-
-      promises.push_back(promise);
-=======
       FETCH_LOG_WARN(LOGGING_NAME,
                      "Unsuccessful attempt to revert to hash ahead in the stack! Stack size: ",
                      merkle_stack_size, " revert index: ", index);
       return false;
->>>>>>> 645282b6
     }
 
     permanent_state_merkle_stack_.Get(index, merkle_block);
@@ -216,14 +175,8 @@
   promises.reserve(num_lanes());
 
   // Now perform the revert
-<<<<<<< HEAD
-//  StorageUnitClient::LaneIndex lane_index{0};
-  uint32_t lane_index{0};
-  for (auto const &hash : *tree)
-=======
   StorageUnitClient::LaneIndex lane_index{0};
   for (auto const &lane_merkle_hash : tree)
->>>>>>> 645282b6
   {
     assert(!hash.empty());
 
@@ -505,7 +458,7 @@
   return present;
 }
 
-void StorageUnitClient::IssueCallForMissingTxs(TxDigestSet const &tx_set)
+void StorageUnitClient::IssueCallForMissingTxs(v2::DigestSet const &tx_set)
 {
   std::map<Address, std::unordered_set<ResourceID>> lanes_of_interest;
   for (auto const &hash : tx_set)
