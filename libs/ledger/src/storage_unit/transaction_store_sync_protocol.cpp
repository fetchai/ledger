--- conflicted
+++ resolved
@@ -59,223 +59,6 @@
   this->Expose(OBJECT_COUNT, this, &Self::ObjectCount);
   this->ExposeWithClientContext(PULL_OBJECTS, this, &Self::PullObjects);
   this->Expose(PULL_SUBTREE, this, &Self::PullSubtree);
-<<<<<<< HEAD
-  this->Expose(START_SYNC, this, &Self::StartSync);
-  this->Expose(FINISHED_SYNC, this, &Self::FinishedSync);
-}
-
-/**
- * Start the protocol running
- */
-void TransactionStoreSyncProtocol::Start()
-{
-  if (running_)
-  {
-    return;
-  }
-
-  verifier_.Start();
-
-  FETCH_LOG_INFO(LOGGING_NAME, "Starting transaction synchronisation");
-
-  running_ = true;
-  thread_pool_->Post([this]() { this->IdleUntilPeers(); });
-}
-
-/**
- * Stop the protocol from running
- */
-void TransactionStoreSyncProtocol::Stop()
-{
-  running_ = false;
-
-  verifier_.Stop();
-}
-
-/**
- * Spin until the connected peers is adequate
- */
-void TransactionStoreSyncProtocol::IdleUntilPeers()
-{
-  if (!running_)
-  {
-    return;
-  }
-
-  if (register_.number_of_services() == 0)
-  {
-    thread_pool_->Post([this]() { this->IdleUntilPeers(); },
-                       1000);  // TODO(issue 9): Make time variable
-  }
-  else
-  {
-    // If we need to sync our object store (esp. when joining the network)
-    if (needs_sync_)
-    {
-      thread_pool_->Post([this]() { this->SetupSync(); });
-    }
-    else
-    {
-      thread_pool_->Post([this]() { this->FetchObjectsFromPeers(); });
-    }
-  }
-}
-
-void TransactionStoreSyncProtocol::SetupSync()
-{
-  uint64_t obj_size = 0;
-
-  // Determine the expected size of the obj store as the max of all peers
-  register_.WithServices([this, &obj_size](ServiceMap const &map) {
-    for (auto const &p : map)
-    {
-      if (!running_)
-      {
-        return;
-      }
-
-      auto                    peer    = p.second;
-      auto                    ptr     = peer.lock();
-      fetch::service::Promise promise = ptr->Call(protocol_, OBJECT_COUNT);
-
-      uint64_t remote_size = promise->As<uint64_t>();
-
-      obj_size = std::max(obj_size, remote_size);
-    }
-  });
-
-  FETCH_LOG_INFO(LOGGING_NAME, "Expected tx size: ", obj_size);
-
-  // If there are objects to sync from the network, fetch N roots from each of the peers in
-  // parallel. So if we decided to split the sync into 4 roots, the mask would be 2 (bits) and
-  // the roots to sync 00, 10, 01 and 11...
-  // where roots to sync are all objects with the key starting with those bits
-  if (obj_size != 0)
-  {
-    root_mask_ = platform::Log2Ceil(((obj_size / (PULL_LIMIT_ / 2)) + 1)) + 1;
-
-    for (uint64_t i = 0, end = (1 << (root_mask_ + 1)); i < end; ++i)
-    {
-      roots_to_sync_.push(Reverse(static_cast<uint8_t>(i)));
-    }
-  }
-
-  thread_pool_->Post([this]() { this->SyncSubtree(); });
-}
-
-void TransactionStoreSyncProtocol::FetchObjectsFromPeers()
-{
-  if (!running_)
-  {
-    return;
-  }
-
-  FETCH_LOG_DEBUG(LOGGING_NAME, "Fetching objects from peer");
-
-  generics::MilliTimer lock_timer("ObjectSync:FetchObjectsFromPeers");
-  FETCH_LOCK(object_list_mutex_);
-
-  register_.WithServices([this](ServiceMap const &map) {
-    for (auto const &p : map)
-    {
-      if (!running_)
-      {
-        return;
-      }
-
-      auto peer = p.second;
-      auto ptr  = peer.lock();
-      object_list_promises_.push_back(ptr->Call(protocol_, PULL_OBJECTS));
-    }
-  });
-
-  if (running_)
-  {
-    thread_pool_->Post([this]() { this->RealisePromises(); });
-  }
-}
-
-void TransactionStoreSyncProtocol::RealisePromises(std::size_t index)
-{
-  if (!running_)
-  {
-    return;
-  }
-
-  if (index > 0)
-  {
-    FETCH_LOG_INFO(LOGGING_NAME, "Waiting for promise backlog index: ", index);
-  }
-
-  generics::MilliTimer lock_timer("ObjectSync:RealisePromises", 1000);
-  FETCH_LOCK(object_list_mutex_);
-
-  // reserve the elements required for the cache elements
-  std::size_t processed_promises = 0;
-  std::size_t total_incoming     = 0;
-
-  auto it = object_list_promises_.begin();
-  while (it != object_list_promises_.end())
-  {
-    auto &p = *it;
-
-    if (!running_)
-    {
-      return;
-    }
-
-    TxList incoming_objects;
-    incoming_objects.reserve(MAX_CACHE_ELEMENTS);
-
-    FETCH_LOG_PROMISE();
-    if (!p->Wait(1000, false))
-    {
-      ++it;
-      continue;
-    }
-
-    // retrieve the transaction list from the peer
-    p->As<TxList>(incoming_objects);
-
-    if (!running_)
-    {
-      return;
-    }
-
-    if (!incoming_objects.empty())
-    {
-      total_incoming += incoming_objects.size();
-
-      for (auto const &tx : incoming_objects)
-      {
-        verifier_.AddTransaction(tx.AsMutable());
-      }
-    }
-
-    // remove the entry
-    it = object_list_promises_.erase(it);
-    ++processed_promises;
-  }
-
-  FETCH_LOG_WARN(LOGGING_NAME, "Status :- outstanding responses: ", object_list_promises_.size(),
-                 " incoming tx: ", total_incoming, " from: ", processed_promises, " responses");
-
-  if (object_list_promises_.empty())
-  {
-    if (running_)
-    {
-      thread_pool_->Post([this]() { this->TrimCache(); });
-    }
-  }
-  else
-  {
-    if (running_)
-    {
-      thread_pool_->Post([this, index]() { this->RealisePromises(index + 1); });
-    }
-  }
-=======
->>>>>>> f87b0003
 }
 
 void TransactionStoreSyncProtocol::TrimCache()
@@ -319,25 +102,10 @@
   cache_.emplace_back(o);
 }
 
-<<<<<<< HEAD
-void TransactionStoreSyncProtocol::OnTransaction(chain::VerifiedTransaction const &tx)
-{
-  ResourceID const rid(tx.digest());
-
-  if (!store_.Has(rid))
-  {
-    store_.Set(rid, tx);
-
-#ifdef FETCH_ENABLE_METRICS
-    RecordNewElement(tx.digest());
-#endif  // FETCH_ENABLE_METRICS
-  }
-=======
 uint64_t TransactionStoreSyncProtocol::ObjectCount()
 {
   FETCH_LOCK(cache_mutex_);
-  return store_->size();
->>>>>>> f87b0003
+  return store_->archive().size();
 }
 
 /**
@@ -354,21 +122,13 @@
 
   uint64_t counter = 0;
 
-<<<<<<< HEAD
-  auto &archive = store_.archive();
+  auto &archive = store_->archive();
 
-  archive.WithLock([&archive, &ret, &counter, &rid, mask]() {
+  archive.WithLock([&archive, &ret, &counter, &rid, bit_count]() {
     // This is effectively saying get all objects whose ID begins rid & mask
-    auto it = archive.GetSubtree(ResourceID(rid), mask);
+    auto it = archive.GetSubtree(ResourceID(rid), bit_count);
 
-    while (it != archive.end() && counter++ < PULL_LIMIT_)
-=======
-  store_->WithLock([this, &ret, &counter, &rid, bit_count]() {
-    // This is effectively saying get all objects whose ID begins rid & mask
-    auto it = store_->GetSubtree(ResourceID(rid), bit_count);
-
-    while (it != store_->end() && counter++ < PULL_LIMIT_)
->>>>>>> f87b0003
+    while ((it != archive.end()) && (counter++ < PULL_LIMIT_))
     {
       ret.push_back(*it);
       ++it;
@@ -378,25 +138,6 @@
   return ret;
 }
 
-<<<<<<< HEAD
-void TransactionStoreSyncProtocol::StartSync()
-{
-  needs_sync_ = true;
-}
-
-bool TransactionStoreSyncProtocol::FinishedSync()
-{
-  return !needs_sync_;
-}
-
-uint64_t TransactionStoreSyncProtocol::ObjectCount()
-{
-  FETCH_LOCK(cache_mutex_);
-  return store_.archive().size();
-}
-
-=======
->>>>>>> f87b0003
 TransactionStoreSyncProtocol::TxList TransactionStoreSyncProtocol::PullObjects(
     service::CallContext const *call_context)
 {
@@ -411,15 +152,7 @@
     {
       for (auto &c : cache_)
       {
-<<<<<<< HEAD
-        // limit the object pull size
-        if (ret.size() >= 80000)
-          break;
-
-        if (c.delivered_to.find(client_handle) == c.delivered_to.end())
-=======
         if (c.delivered_to.find(call_context->sender_address) == c.delivered_to.end())
->>>>>>> f87b0003
         {
           c.delivered_to.insert(call_context->sender_address);
           ret.push_back(c.data);
