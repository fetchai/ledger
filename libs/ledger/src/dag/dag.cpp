--- conflicted
+++ resolved
@@ -382,12 +382,7 @@
   return false;
 }
 
-<<<<<<< HEAD
-// TODO(HUT): done
 bool DAG::GetDAGNode(ConstByteArray const &hash, DAGNode &node)
-=======
-bool DAG::GetDAGNode(ConstByteArray hash, DAGNode &node)
->>>>>>> 1614c6cb
 {
   std::lock_guard<fetch::mutex::Mutex> lock(mutex_);
   auto ret = GetDAGNodeInternal(hash);
@@ -406,7 +401,6 @@
   }
 }
 
-<<<<<<< HEAD
 bool DAG::GetWork(ConstByteArray const &hash, Work &work)
 {
   bool success{false};
@@ -435,9 +429,6 @@
   return success;
 }
 
-// TODO(HUT): done
-=======
->>>>>>> 1614c6cb
 std::shared_ptr<DAGNode> DAG::GetDAGNodeInternal(ConstByteArray hash)
 {
   // Find in node pool
