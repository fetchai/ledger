--- conflicted
+++ resolved
@@ -636,14 +636,6 @@
 
   ret.Finalise();
 
-<<<<<<< HEAD
-  std::cerr << "epoch " << ret.block_number << std::endl; // DELETEME_NH
-  std::cerr << "epoch hash " << ret.hash.ToHex() << std::endl; // DELETEME_NH
-  std::cerr << "epoch tips " << ret.tips.size() << std::endl; // DELETEME_NH
-  std::cerr << "epoch nodes " << ret.all_nodes.size() << std::endl; // DELETEME_NH
-  std::cerr << "epoch transaction " << ret.tx_digests.size() << std::endl; // DELETEME_NH
-=======
->>>>>>> e952f943
 
   return ret;
 }
@@ -747,10 +739,6 @@
     {
       start           = switch_hashes.back();  // Hash under evaluation
 
-<<<<<<< HEAD
-      std::cerr << "attempting to add " << start.ToHex() << std::endl; // DELETEME_NH
-=======
->>>>>>> e952f943
 
       // Hash 'terminates' - refers to already used hash
       if(HashInPrevEpochsInternal(start))
