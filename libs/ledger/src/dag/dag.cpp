//------------------------------------------------------------------------------
//
//   Copyright 2018-2019 Fetch.AI Limited
//
//   Licensed under the Apache License, Version 2.0 (the "License");
//   you may not use this file except in compliance with the License.
//   You may obtain a copy of the License at
//
//       http://www.apache.org/licenses/LICENSE-2.0
//
//   Unless required by applicable law or agreed to in writing, software
//   distributed under the License is distributed on an "AS IS" BASIS,
//   WITHOUT WARRANTIES OR CONDITIONS OF ANY KIND, either express or implied.
//   See the License for the specific language governing permissions and
//   limitations under the License.
//
//------------------------------------------------------------------------------

#include "core/serializers/byte_array.hpp"
#include "core/serializers/byte_array_buffer.hpp"
#include "ledger/chain/transaction.hpp"
#include "ledger/dag/dag.hpp"
#include "ledger/dag/dag_node.hpp"

using namespace fetch::ledger;

DAG::DAG(std::string const &db_name, bool load, CertificatePtr certificate)
  : db_name_{db_name}
  , certificate_{certificate}
{

  // Fallback is to reset everything
  auto CreateCleanState = [this]()
  {
    epochs_.New(db_name_ +"_epochs.db", db_name_ +"_epochs.index.db");
    all_stored_epochs_.New(db_name_ +"_all_epochs.db", db_name_ +"_all_epochs.index.db");
    finalised_dnodes_.New(db_name_ +"_fin_nodes.db", db_name_ +"_fin_nodes.index.db");

    most_recent_epoch_ = 0;
    previous_epochs_.clear();
    all_tips_.clear();
    tips_.clear();
    node_pool_.clear();
    loose_nodes_.clear();
    recently_added_.clear();
    missing_.clear();

    // for epoch 0 - this should always be empty
    previous_epoch_ = DAGEpoch{};
    previous_epoch_.Finalise();
  };

  // If everything is in order we can recreate our epoch state by pushing from the store into our deque
  auto RecoverToEpoch = [this](uint64_t block_number) -> bool
  {
    DAGEpoch recover_epoch;

    // Get head
    if(!GetEpochFromStorage(std::to_string(block_number), recover_epoch))
    {
      FETCH_LOG_ERROR(LOGGING_NAME, "No head found when loading epoch store!");
      return false;
    }

    // Push head - N until the memory deque is full
    while(previous_epochs_.size() < EPOCH_VALIDITY_PERIOD)
    {
      previous_epochs_.push_back(recover_epoch);

      if(recover_epoch.block_number == 0)
      {
        break;
      }

      uint64_t next_epoch = recover_epoch.block_number - 1;

      if(!GetEpochFromStorage(std::to_string(next_epoch), recover_epoch))
      {
        FETCH_LOG_ERROR(LOGGING_NAME, "Epoch not found when traversing/recovering from file. Index: ", next_epoch);
        return false;
      }
    }

    assert(previous_epochs_.size() > 0);

    // Sanity check
    for(auto const &epoch : previous_epochs_)
    {
      FETCH_LOG_INFO(LOGGING_NAME, "Recovered epoch: ", epoch.block_number);
    }

    // mend
    previous_epoch_    = previous_epochs_.front();
    previous_epochs_.pop_front();
    most_recent_epoch_ = previous_epoch_.block_number;

    return true;
  };

  bool success_loading = true;

  if(load)
  {
    // Attempt to load state
    epochs_.Load(db_name_ +"_epochs.db", db_name_ +"_epochs.index.db");
    all_stored_epochs_.Load(db_name_ +"_all_epochs.db", db_name_ +"_all_epochs.index.db");
    finalised_dnodes_.Load(db_name_ +"_fin_nodes.db", db_name_ +"_fin_nodes.index.db");

    DAGEpoch recover_head;

    if(!GetEpochFromStorage("HEAD", recover_head))
    {
      FETCH_LOG_WARN(LOGGING_NAME, "No head found when loading epoch store!");
      success_loading = false;
    }

    if(success_loading)
    {
      success_loading = RecoverToEpoch(recover_head.block_number);
    }
  }

  if(!load || !success_loading)
  {
    CreateCleanState();
  }
}

std::vector<DAGNode> DAG::GetLatest(bool previous_epoch_only)
{
  std::vector<DAGNode> ret;
  std::lock_guard<fetch::mutex::Mutex> lock(mutex_);

  for(auto const &node_hash : previous_epoch_.all_nodes)
  {
    ret.push_back(*GetDAGNodeInternal(node_hash));
  }

  if (!previous_epoch_only)
  {
    for (auto const &epoch : previous_epochs_)
    {
      for (auto const &node_hash : epoch.all_nodes)
      {
        ret.push_back(*GetDAGNodeInternal(node_hash));
      }
    }
  }

  return ret;
}

void DAG::AddTransaction(Transaction const &tx, DAGTypes type)
{
  if(type != DAGTypes::DATA)
  {
    return;
  }

  std::lock_guard<fetch::mutex::Mutex> lock(mutex_);

  // Create a new dag node containing this data
  DAGNodePtr new_node = std::make_shared<DAGNode>();

  new_node->type                    = DAGNode::DATA;
  new_node->SetContents(tx);
  new_node->contract_digest         = tx.contract_digest().address();
  new_node->contents                = tx.data();
  SetReferencesInternal(new_node);

  new_node->identity                    = certificate_->identity();
  new_node->Finalise();
  new_node->signature = certificate_->Sign(new_node->hash);

  PushInternal(new_node);
  recently_added_.push_back(*new_node);
}

void DAG::AddWork(Work const &solution)
{
  std::lock_guard<fetch::mutex::Mutex> lock(mutex_);

  // Create a new dag node containing this data
  DAGNodePtr new_node = std::make_shared<DAGNode>();

  serializers::ByteArrayBuffer buffer;
  buffer << solution;

  new_node->type            = DAGNode::WORK;
  new_node->contract_digest = solution.contract_digest();
  new_node->identity        = solution.miner();
  new_node->contents        = buffer.data();

  SetReferencesInternal(new_node);

  new_node->identity                    = certificate_->identity();
  new_node->Finalise();
  new_node->signature = certificate_->Sign(new_node->hash);

#if 0
  FETCH_LOG_INFO(LOGGING_NAME, "!!! Work for contract: 0x", new_node->contract_digest.ToHex(), " score: ", solution.score(), " (id: 0x", new_node->hash.ToHex(), ")");
#endif

  PushInternal(new_node);
  recently_added_.push_back(*new_node);
}

void DAG::AddArbitrary(ConstByteArray const &payload)
{
  std::lock_guard<fetch::mutex::Mutex> lock(mutex_);

  // Create a new dag node containing this data
  DAGNodePtr new_node = std::make_shared<DAGNode>();

  new_node->type                    = DAGNode::ARBITRARY;
  new_node->contents                = payload;
  SetReferencesInternal(new_node);
  new_node->identity                    = certificate_->identity();
  new_node->Finalise();
  new_node->signature = certificate_->Sign(new_node->hash);

  PushInternal(new_node);
  recently_added_.push_back(*new_node);
}

// Get as many references as required for the node, when adding. DAG nodes or epoch hashes are valid, but
// don't validate dag nodes already finalised since that adds little information
void DAG::SetReferencesInternal(DAGNodePtr node)
{
  // We are going to fill the prev references, epoch and weight
  auto       &prevs        = node->previous;
  uint64_t   &oldest_epoch = node->oldest_epoch_referenced;
  uint64_t   &wei          = node->weight;

  // Corner case - not enough nodes to reference - just point a single reference to the prev epoch
  if(node_pool_.size() < PARAMETER_REFERENCES_TO_BE_TIP)
  {
    prevs.push_back(previous_epoch_.hash);
    oldest_epoch = most_recent_epoch_;
    wei = 0;
    return;
  }

  // Enough tips to randomly choose to to reference
  if(all_tips_.size() >= PARAMETER_REFERENCES_TO_BE_TIP)
  {
    std::vector<uint64_t> dag_ids;

    for (auto it = all_tips_.begin(); it != all_tips_.end(); ++it)
    {
      dag_ids.push_back(it->first);
    }

    std::random_shuffle(dag_ids.begin(), dag_ids.end());

    while(prevs.size() < PARAMETER_REFERENCES_TO_BE_TIP && !dag_ids.empty())
    {
      // extract the current tip id from the vector
      auto const current_tip_id = dag_ids.back();
      dag_ids.pop_back();

      auto rnd_tip_ref = all_tips_.at(current_tip_id);
      prevs.push_back(rnd_tip_ref->dag_node_reference);

      if(wei <= rnd_tip_ref->weight)
      {
        wei = rnd_tip_ref->weight + 1;
      }

      if(oldest_epoch > rnd_tip_ref->oldest_epoch_referenced)
      {
        oldest_epoch = rnd_tip_ref->oldest_epoch_referenced;
      }

      DeleteTip(current_tip_id);
    }
  }
  else
  {
    // In the case there are not enough tips to reference, choose non-tip nodes
    // TODO(HUT): inefficient, but node pool is almost certainly small
    std::unordered_map<NodeHash, DAGNodePtr> node_pool_copy = node_pool_;

    while(prevs.size() < PARAMETER_REFERENCES_TO_BE_TIP && !node_pool_copy.empty())
    {
      auto &node = (node_pool_copy.begin())->second;

      prevs.push_back(node->hash);

      if(wei <= node->weight)
      {
        wei = node->weight + 1;
      }

      if(oldest_epoch > node->oldest_epoch_referenced)
      {
        oldest_epoch = node->oldest_epoch_referenced;
      }

      node_pool_copy.erase(node_pool_copy.begin());
    }
  }
<<<<<<< HEAD
=======

  FETCH_LOG_DEBUG(LOGGING_NAME, "Other case epoch is: ", oldest_epoch);
>>>>>>> 889b218c
}

bool DAG::AddDAGNode(DAGNode node)
{
  assert(node.hash.size() > 0);
  std::lock_guard<fetch::mutex::Mutex> lock(mutex_);
  bool success = PushInternal(std::make_shared<DAGNode>(node));
  return success;
}

std::vector<DAGNode> DAG::GetRecentlyAdded()
{
  std::lock_guard<fetch::mutex::Mutex> lock(mutex_);
  std::vector<DAGNode> ret = std::move(recently_added_);
  recently_added_.clear();
  return ret;
}

std::vector<fetch::byte_array::ConstByteArray> DAG::GetRecentlyMissing()
{
  std::lock_guard<fetch::mutex::Mutex> lock(mutex_);
  std::vector<NodeHash> ret = std::move(missing_);
  missing_.clear();
  return ret;
}

// Node is loose when not all references are found in the last N block periods
bool DAG::IsLooseInternal(DAGNodePtr node)
{
  for(auto const &dag_node_prev : node->previous)
  {
    if(node_pool_.find(dag_node_prev) == node_pool_.end() &&  HashInPrevEpochsInternal(dag_node_prev) == false)
    {
      return true;
    }
  }

  return false;
}

// Add this node as loose - one or more entries in loose_nodes[missing_hash]
void DAG::AddLooseNodeInternal(DAGNodePtr node)
{
  for(auto const &dag_node_prev : node->previous)
  {
    if(node_pool_.find(dag_node_prev) == node_pool_.end() &&  HashInPrevEpochsInternal(dag_node_prev) == false)
    {
      loose_nodes_[dag_node_prev].push_back(node);
    }
  }
}

// Check whether the hash refers to anything considered valid that's not in the node pool
bool DAG::HashInPrevEpochsInternal(ConstByteArray hash)
{
  // Check if hash is a node in epoch
  if(previous_epoch_.Contains(hash))
  {
    return true;
  }

  // check if hash is epoch/prev epochs
  if(hash == previous_epoch_.hash)
  {
    return true;
  }

  for(auto const &epoch : previous_epochs_)
  {
    if(hash == epoch.hash || epoch.Contains(hash))
    {
      return true;
    }
  }

  return false;
}

// check whether the node has already been added for this period
bool DAG::AlreadySeenInternal(DAGNodePtr node)
{
  if(node_pool_.find(node->hash) != node_pool_.end() || HashInPrevEpochsInternal(node->hash))
  {
    return true;
  }

  return false;
}

bool DAG::TooOldInternal(uint64_t oldest_reference)
{
  if((oldest_reference + EPOCH_VALIDITY_PERIOD) <= most_recent_epoch_)
  {
    return true;
  }

  return false;
}

bool DAG::GetDAGNode(ConstByteArray const &hash, DAGNode &node)
{
  std::lock_guard<fetch::mutex::Mutex> lock(mutex_);
  auto ret = GetDAGNodeInternal(hash);

  if(ret)
  {
    node = *ret;
    FETCH_LOG_DEBUG(LOGGING_NAME, "Request for dag node", hash.ToBase64(), " win");
    FETCH_LOG_DEBUG(LOGGING_NAME, "DAG node hash: ", node.hash.ToBase64());
    return true;
  }
  else
  {
    FETCH_LOG_INFO(LOGGING_NAME, "Request for dag node", hash.ToBase64(), " lose");
    return false;
  }
}

bool DAG::GetWork(ConstByteArray const &hash, Work &work)
{
  std::lock_guard<fetch::mutex::Mutex> lock(mutex_);
  bool success{false};

  // lookup the DAG node in question
  DAGNode node;
  if (GetDAGNode(hash, node))
  {
    try
    {
      serializers::ByteArrayBuffer buffer{node.contents};
      buffer >> work;

      // add fields normally not serialised
      work.UpdateDigest(node.contract_digest);
      work.UpdateIdentity(node.identity);

      // debug
      //work.originating_node = hash;

      success = true;
    }
    catch (std::exception const &ex)
    {
      FETCH_LOG_WARN(LOGGING_NAME, "Unable to deserialise the work from node: ", ex.what());
    }
  }

  return success;
}

std::shared_ptr<DAGNode> DAG::GetDAGNodeInternal(ConstByteArray hash)
{
  // Find in node pool
  auto it2 = node_pool_.find(hash);
  if(it2 != node_pool_.end())
  {
    return node_pool_[hash];
  }

  // Find in long term storage
  DAGNodePtr ret = std::make_shared<DAGNode>();

  if(finalised_dnodes_.Get(storage::ResourceID(hash), *ret))
  {
    return ret;
  }

  // find in loose nodes
  // TODO(HUT): think about whether to do this 
  //auto it = loose_nodes_.find(hash);
  //if(it != loose_nodes_.end())
  //{
  //  return loose_nodes_[hash];
  //}

  // TODO(HUT): check this evaluates to false
  return {};
}

// Add a dag node
bool DAG::PushInternal(DAGNodePtr node)
{
  assert(node);

  // First check if we have already seen this node
  if(AlreadySeenInternal(node))
  {
    return false;
  }

  // Check if node refers too far back in the dag to be considered valid
  if(TooOldInternal(node->oldest_epoch_referenced))
  {
    return false;
  }

  // Check if loose
  if(IsLooseInternal(node))
  {
    AddLooseNodeInternal(node);
    return true;
  }

  // At this point the node is suitable for addition and needs to be checked
  if(NodeInvalidInternal(node))
  {
    return false;
  }


  // Add to node pool, update any tips that advance due to this
  node_pool_[node->hash] = node;
  AdvanceTipsInternal(node);

  // There is now a chance that adding this node completed some loose nodes.
  HealLooseBlocksInternal(node->hash);

  return true;
}

void DAG::HealLooseBlocksInternal(ConstByteArray added_hash)
{
  while(true)
  {
    // 'it' will be a vector of dag nodes that were waiting for this hash
    auto it = loose_nodes_.find(added_hash);

    if(it == loose_nodes_.end())
    {
      break;
    }

    auto &loose_nodes = (*it).second;

    if(loose_nodes.empty())
    {
      loose_nodes_.erase(it);
      break;
    }

    // remove dag node from this vector
    DAGNodePtr possibly_non_loose = loose_nodes.back();
    loose_nodes.pop_back();

    // dag node could have other hash -> loose reference in loose_nodes_.
    // if it doesn't, all hashes it was looking for have been seen. Either
    // it gets added now or it's discarded
    bool hash_still_in_loose = false;

    for(auto const &dag_node_prev : possibly_non_loose->previous)
    {
      if(loose_nodes_.find(dag_node_prev) != loose_nodes_.end())
      {
        hash_still_in_loose = true;
        break;
      }
    }

    if(hash_still_in_loose)
    {
      continue;
    }

    // TODO(HUT): discuss w/colleagues
    // At this point, the node is either added or dropped
    if(!IsLooseInternal(possibly_non_loose))
    {
      PushInternal(possibly_non_loose);
    }
    else
    {
    }
  }
}

// Create an epoch given our current tips (doesn't advance the dag)
DAGEpoch DAG::CreateEpoch(uint64_t block_number)
{
  std::lock_guard<fetch::mutex::Mutex> lock(mutex_);
  DAGEpoch ret;
  ret.block_number = block_number;

  if(block_number == 0)
  {
    ret.Finalise();
    return ret;
  }

  if(block_number != most_recent_epoch_ + 1)
  {
    throw std::runtime_error("Attempt to create an epoch from a desynchronised DAG");
  }

  std::set<ConstByteArray> tips_to_add;

  auto it = all_tips_.begin();

  // Assume here that our own tips are valid (and non circular!)
  while(tips_to_add.size() < MAX_TIPS_IN_EPOCH && it != all_tips_.end())
  {
    auto tip_ptr = it->second;
    tips_to_add.insert(tip_ptr->dag_node_reference);
    it++;
  }


  // Find all un-finalised nodes given tips in epoch
  std::set<ConstByteArray> all_nodes_to_add;

  auto on_node = [&all_nodes_to_add](NodeHash current)
  {
    all_nodes_to_add.insert(current);
  };

  auto terminating_condition = [&all_nodes_to_add](NodeHash current) -> bool
  {
    // Terminate when already seen node for efficiency reasons
    if(all_nodes_to_add.find(current) != all_nodes_to_add.end())
    {
      return true;
    }
    return false;
  };

  // Traverse down from the tips (for unaccounted for dagnodes), adding
  // tips to all_nodes_to_add
  TraverseFromTips(tips_to_add, on_node, terminating_condition);

  ret.tips      = tips_to_add;
  ret.all_nodes = all_nodes_to_add;

  DAGNodePtr dag_node_to_add;

  // Fill the TX field
  // TODO(HUT): this needs ordering
  for(auto const &dag_node_hash : all_nodes_to_add)
  {
    dag_node_to_add = node_pool_.at(dag_node_hash);

    switch (dag_node_to_add->type)
    {
    case DAGNode::WORK:
      ret.solution_nodes.insert(dag_node_to_add->hash);
      break;
    case DAGNode::DATA:
      ret.data_nodes.insert(dag_node_to_add->hash);
      break;
    default:
      break;
    }
  }

  ret.Finalise();

  return ret;
}

// Commit to a valid epoch - note it is important that this has been validated in some way first
// TODO(HUT): const this.
bool DAG::CommitEpoch(DAGEpoch new_epoch)
{
  FETCH_LOG_INFO(LOGGING_NAME, "Committing epoch: ", new_epoch.block_number, " Nodes: ", new_epoch.all_nodes.size());
  std::lock_guard<fetch::mutex::Mutex> lock(mutex_);

  if(new_epoch.block_number != most_recent_epoch_ + 1)
  {
    FETCH_LOG_WARN(LOGGING_NAME, "Attempt to commit a bad epoch: not an increment on the current DAG epoch!");
    return false;
  }

  for(auto const &node_hash : new_epoch.all_nodes)
  {
    // Remove all TXs from the active node pool that are referenced in this epoch
    // also remove tips that refer to nodes in this epoch
    // Note that unaffected tips will remain valid but will have less elements

    std::cerr << "hash in epoch: " << node_hash.ToBase64() << std::endl; // DELETEME_NH

    // move finalised nodes into long term storage
    auto it_node_to_rmv = node_pool_.find(node_hash);
    if(it_node_to_rmv != node_pool_.end())
    {
      DAGNodePtr node_to_remove = it_node_to_rmv->second;
      finalised_dnodes_.Set(storage::ResourceID(node_to_remove->hash), *node_to_remove);
      node_pool_.erase(it_node_to_rmv);
    }
    else
    {
      FETCH_LOG_WARN(LOGGING_NAME, "Epoch references a DAG node that is not in our node pool!");
    }

    // remove tips that reference this dag node directly
    auto it_tip_to_rmv = tips_.find(node_hash);
    if(it_tip_to_rmv != tips_.end())
    {
      std::cerr << "tips xxx:" << all_tips_.size() << std::endl; // DELETEME_NH
      std::cerr << "tips xxx:" << tips_.size() << std::endl; // DELETEME_NH

      std::cerr << "removing tip" << std::endl; // DELETEME_NH
      DeleteTip(node_hash);
      std::cerr << "tips yyy:" << all_tips_.size() << std::endl; // DELETEME_NH
      std::cerr << "tips yyy:" << tips_.size() << std::endl; // DELETEME_NH
    }
  }

  std::cerr << "tips left 1:" << all_tips_.size() << std::endl; // DELETEME_NH
  std::cerr << "tips left 2:" << tips_.size() << std::endl; // DELETEME_NH

  // push back current epoch
  {
    previous_epochs_.push_back(previous_epoch_);
    previous_epoch_ = new_epoch;

    if(previous_epochs_.size() > (EPOCH_VALIDITY_PERIOD - 1))
    {
      auto &front_epoch = previous_epochs_.front();
      assert(front_epoch.hash.size() > 0);
      SetEpochInStorage(std::to_string(front_epoch.block_number), front_epoch, true);
      previous_epochs_.pop_front();
    }
  }

  most_recent_epoch_++;

  // Some tips will now refer to parts of the dag that are too old. Need to refresh these
  UpdateStaleTipsInternal();

  // Some nodes will have been looking for this hash, heal these
  HealLooseBlocksInternal(new_epoch.hash);

  Flush();

  return true;
}

void DAG::Flush()
{
  epochs_.Flush(false);
  all_stored_epochs_.Flush(false);
  finalised_dnodes_.Flush(false);
}

void DAG::TraverseFromTips(std::set<ConstByteArray> const &tip_hashes, std::function<void (NodeHash)> on_node, std::function<bool (NodeHash)> terminating_condition)
{
  for (auto it = tip_hashes.begin(); it != tip_hashes.end();++it)
  {
    if(node_pool_.find(*it) == node_pool_.end())
    {
      throw std::runtime_error("Tip found in DAG that refers nowhere");
    }

    NodeHash start = node_pool_[*it]->hash;
    DAGNodePtr dag_node_to_add;
    std::vector<uint64_t> switch_choices{0};
    std::vector<NodeHash> switch_hashes{start};

    if(HashInPrevEpochsInternal(start))
    {
      throw std::runtime_error("Tip found in DAG that refers to something finalised");
    }

    // Depth first search of the dag until reaching a finalised node/hash
    // Warning: If the dag is circular this will not terminate
    while(switch_choices.size() > 0)
    {
      start           = switch_hashes.back();  // Hash under evaluation


      // Hash 'terminates' - refers to already used hash
      if(HashInPrevEpochsInternal(start))
      {
        switch_choices.pop_back();
        switch_hashes.pop_back();
        continue;
      }

      // Check user supplied terminating condition (usually at least this would be that
      // the hash and by definition subgraph have already been added)
      if(terminating_condition(start))
      {
        switch_choices.pop_back();
        switch_hashes.pop_back();
        continue;
      }

      // Attempt to take the path specified by switch choices, else add it
      dag_node_to_add = node_pool_.at(start);

      // If all paths are exhausted for this hash
      if(switch_choices.back() == dag_node_to_add->previous.size())
      {
        on_node(start);
        /* all_nodes_to_add.insert(start); */
        switch_choices.pop_back();
        switch_hashes.pop_back();
        continue;
      }

      // There are unexplored paths still - explore one of these
      start = dag_node_to_add->previous[switch_choices.back()];
      switch_hashes.push_back(start);

      switch_choices[switch_choices.size() - 1]++;
      switch_choices.push_back(0);

    }
  }
}

// TODO(HUT): this.
void DAG::UpdateStaleTipsInternal()
{
  // for tips that now contain a subgraph that is out of scope (not in recent epochs),
  // delete, traverse these and create new tips that are in scope
  std::set<NodeHash>       stale_tips_to_delete;  // Tips that somewhere in their dag refer to an old dag node
  std::set<NodeHash>       stale_nodes; // Nodes that refer somewhere to an old dag node
  std::set<NodeHash>       new_tip_locations;     // Nodes that were referenced by a now stale dag tip, but are themselves still ok

  for(auto const &tip : all_tips_)
  {
    DAGTipPtr ref = tip.second;
    if(TooOldInternal(ref->oldest_epoch_referenced))
    {
      stale_tips_to_delete.insert(ref->dag_node_reference);
    }
  }

  auto on_node = [&stale_nodes](NodeHash current)
  {
    stale_nodes.insert(current);
  };

  auto terminating_condition = [this, &stale_nodes, &new_tip_locations](NodeHash current) -> bool
  {
    // Terminate when already seen node for efficiency reasons
    if(stale_nodes.find(current) != stale_nodes.end())
    {
      return true;
    }

    // Terminate when this node is healthy - this is a new tip
    DAGNodePtr dag_node_to_check;

    if(node_pool_.find(current) != node_pool_.end())
    {
      dag_node_to_check = node_pool_[current];

      if(!TooOldInternal(dag_node_to_check->oldest_epoch_referenced))
      {
        new_tip_locations.insert(current);
        return true;
      }
    }

    return false;
  };

  TraverseFromTips(stale_tips_to_delete, on_node, terminating_condition);

  // Cleanup - remove old tips and nodes - note that stale_tips_to_delete is a subset of stale_nodes
  for(auto const &stale_node_hash : stale_nodes)
  {
    auto it = tips_.find(stale_node_hash);

    if(it != tips_.end())
    {
      DeleteTip(it->second->id);
    }

    node_pool_.erase(stale_node_hash);
  }

  // Update : new tips need to be created
  for(auto const &new_tip_loc : new_tip_locations)
  {
    DAGNodePtr node = node_pool_.at(new_tip_loc);

    DAGTipPtr new_dag_tip = std::make_shared<DAGTip>(node->hash, node->oldest_epoch_referenced, node->weight);

    tips_[node->hash] = new_dag_tip;
    all_tips_[new_dag_tip->id] = new_dag_tip;
  }
}

//
// TODO(HUT): make sure this is solid
// Add a DAG node 
void DAG::AdvanceTipsInternal(DAGNodePtr node)
{
  // At this point, the node was not already in the node pool thus it must be a tip
  DAGTipPtr new_dag_tip = std::make_shared<DAGTip>(node->hash, node->oldest_epoch_referenced, node->weight);

  // Possibility that one or more prev references 'steals' tip status
  for(auto const &dag_node_prev : node->previous)
  {
    // Here we find a vector of dag tips that pointed at the hash
    // TODO(HUT): in future, keep track of extended tip info like seen TXs
    auto it = tips_.find(dag_node_prev);
    if(it != tips_.end())
    {
      DeleteTip(dag_node_prev);
    }
  }

  tips_[node->hash] = new_dag_tip;
  all_tips_[new_dag_tip->id] = new_dag_tip;
}

// Check whether a node is invalid (non circular etc)
// TODO(HUT): this
bool DAG::NodeInvalidInternal(DAGNodePtr node)
{
  if(node->previous.size() == 0)
  {
    FETCH_LOG_WARN(LOGGING_NAME, "Invalid dag node seen : no prev references");
    return true;
  }

  return false;
}

// TODO(HUT): this.
bool DAG::SatisfyEpoch(DAGEpoch &epoch)
{
  FETCH_LOG_DEBUG(LOGGING_NAME, "Satisfying epoch: ", epoch.block_number);
  std::lock_guard<fetch::mutex::Mutex> lock(mutex_);

  if(epoch.block_number == 0)
  {
    return true;
  }

  if(epoch.block_number != most_recent_epoch_ + 1)
  {
    FETCH_LOG_WARN(LOGGING_NAME, "Attempt to satisfy a bad epoch: not an increment on the current DAG epoch! Current: ", most_recent_epoch_, " Satisfy: ", epoch.block_number);
    return false;
  }

  auto IsInvalid = [this](DAGNodePtr node)
  {
    if(node->previous.size() == 0)
    {
      return true;
    }

    // Node points to an epoch
    if(node->previous.size() == 1)
    {
      auto node_prev_hash = *node->previous.begin();
      DAGEpoch &points_to = previous_epoch_;
      bool found = false;

      if(node_prev_hash == previous_epoch_.hash)
      {
        points_to = previous_epoch_;
        found = true;
      }

      for(auto const &epoch : previous_epochs_)
      {
        if(node_prev_hash == epoch.hash)
        {
          found = true;
          points_to = epoch;
          break;
        }
      }

      if(!found)
      {
        FETCH_LOG_WARN(LOGGING_NAME, "DAG node found that points to unknown epoch");
        return true;
      }

      if(node->oldest_epoch_referenced != points_to.block_number)
      {
        FETCH_LOG_WARN(LOGGING_NAME, "DAG node found with incorrect oldest_epoch_referenced :", node->oldest_epoch_referenced, " while epoch is: ", points_to.block_number);
        return true;
      }

      if(node->weight != 0)
      {
        FETCH_LOG_WARN(LOGGING_NAME, "DAG node found with incorrect weight");
        return true;
      }
    }
    else // normal case, dag node references two others
    {

      uint64_t previous_hashes_oldest_allowed = previous_epochs_.empty() ? 0 : previous_epochs_.front().block_number;
      uint64_t previous_hashes_oldest         = 0;
      uint64_t previous_hashes_heaviest       = 0;
      DAGNodePtr getme;

      for(auto const &prev_hash : node->previous)
      {
        getme = GetDAGNodeInternal(prev_hash);
        if(!getme)
        {
          return true;
        }
        previous_hashes_oldest   = std::max(previous_hashes_oldest, getme->oldest_epoch_referenced);
        previous_hashes_heaviest = std::max(previous_hashes_heaviest, getme->weight);
      }

      if(node->oldest_epoch_referenced < previous_hashes_oldest_allowed)
      {
        FETCH_LOG_WARN(LOGGING_NAME, "Malformed node found in epoch: refers to too old a node");
        return true;
      }

      if(node->oldest_epoch_referenced != previous_hashes_oldest || node->weight != previous_hashes_heaviest + 1)
      {
        FETCH_LOG_WARN(LOGGING_NAME, "Malformed node found in epoch: doesn't increment weight or refer to oldest correctly");
        return true;
      }
    }

    return false;
  };

  DAGNodePtr dag_node_to_add;
  bool success = true;
  uint64_t missing_count = 0;

  for(auto const &node_hash : epoch.all_nodes)
  {
    auto dag_node_to_add = GetDAGNodeInternal(node_hash);

    if(!dag_node_to_add)
    {
      success = false;
      FETCH_LOG_INFO(LOGGING_NAME, "Found missing DAG node/hash: ", node_hash.ToBase64());
      missing_.push_back(node_hash);
      missing_count++;
      continue;
    }

    if(IsInvalid(dag_node_to_add))
    {
      FETCH_LOG_WARN(LOGGING_NAME, "Invalid dag node found in epoch!");
      return false;
    }

#if 1
    // TODO(EJF): Needed?
    if (dag_node_to_add->type == DAGNode::WORK)
    {
      bool const present = epoch.solution_nodes.find(dag_node_to_add->hash) != epoch.solution_nodes.end();

      if (!present)
      {
        FETCH_LOG_WARN(LOGGING_NAME, "Missing solution in subset: 0x", dag_node_to_add->hash.ToHex());
      }
    }
#endif
  }

  FETCH_LOG_DEBUG(LOGGING_NAME, "When satisfying, epoch is missing : ", missing_count, " of ", epoch.all_nodes.size());

  // TODO(HUT): Verify Epoch here

  return success;
}

// TODO(HUT): this
bool DAG::RevertToEpoch(uint64_t epoch_bn_to_revert)
{
  std::lock_guard<fetch::mutex::Mutex> lock(mutex_);

  if(epoch_bn_to_revert == 0)
  {
    epochs_.New(db_name_ +"_epochs.db", db_name_ +"_epochs.index.db");

    most_recent_epoch_ = 0;
    previous_epochs_.clear();
    all_tips_.clear();
    tips_.clear();
    node_pool_.clear();
    loose_nodes_.clear();
    recently_added_.clear();
    missing_.clear();

    previous_epoch_ = DAGEpoch{};
    previous_epoch_.Finalise();
    return true;
  }

  if(epoch_bn_to_revert == most_recent_epoch_)
  {
    return true;
  }

  if(epoch_bn_to_revert > most_recent_epoch_)
  {
    FETCH_LOG_WARN(LOGGING_NAME, "Attempting to restore to epoch forward in time! Requested: ", epoch_bn_to_revert, " while dag is at: ", most_recent_epoch_,". This is invalid.");
    return false;
  }

  auto GetEpochAndErase = [this](uint64_t current_index, bool erase) -> DAGEpoch
  {
    if(current_index == most_recent_epoch_)
    {
      return previous_epoch_;
    }

    for(auto const &epoch : previous_epochs_)
    {
      if(epoch.block_number == current_index)
      {
        return epoch;
      }
    }

    EpochHash getme;
    epochs_.Get(storage::ResourceAddress(std::to_string(current_index)), getme);

    if(erase)
    {
      epochs_.Erase(storage::ResourceAddress(std::to_string(current_index)));
    }

    DAGEpoch ret;
    all_stored_epochs_.Get(storage::ResourceID(getme), ret);
    return ret;
  };

  std::vector<DAGNodePtr> nodes_to_readd;
  uint64_t current_index = most_recent_epoch_;

  while(current_index != epoch_bn_to_revert)
  {
    DAGEpoch epoch_to_erase = GetEpochAndErase(current_index, true);

    for(auto const &dag_node_hash : epoch_to_erase.all_nodes)
    {
      nodes_to_readd.push_back(GetDAGNodeInternal(dag_node_hash));
    }
    current_index--;
  }

  // Set HEAD and previous epochs
  current_index      = epoch_bn_to_revert;

  // TODO(HUT): could be more efficient
  std::deque<DAGEpoch> replacement_epochs;

  while(current_index != 0 && (replacement_epochs.size() < (EPOCH_VALIDITY_PERIOD)))
  {
    DAGEpoch epoch_to_set = GetEpochAndErase(current_index, false);
    replacement_epochs.push_front(epoch_to_set);
    current_index--;
  }

  previous_epochs_ = std::move(replacement_epochs);
  previous_epoch_ = previous_epochs_.back();
  previous_epochs_.pop_back();
  most_recent_epoch_ = epoch_bn_to_revert;

  assert(previous_epochs_.size() < EPOCH_VALIDITY_PERIOD);

  // In the case that there has been a revert these nodes are not deleted from storage (for now - need to think about it)
  // because it might be immediately used on start up. They are not readded to the pool though.
  const bool add_nodes_to_pool = false;

  if(add_nodes_to_pool)
  {
    for(auto const &node : nodes_to_readd)
    {
      PushInternal(node);
    }
  }

  return true;
}

bool DAG::GetEpochFromStorage(std::string const &identifier, DAGEpoch &epoch)
{
  EpochHash getme;

  // Need to get hash of epoch first (default key is block number as string)
  if(!epochs_.Get(storage::ResourceAddress(identifier), getme))
  {
    return false;
  }

  return all_stored_epochs_.Get(storage::ResourceID(getme), epoch);
}

bool DAG::SetEpochInStorage(std::string const &, DAGEpoch const &epoch, bool is_head)
{
  all_stored_epochs_.Set(storage::ResourceID(epoch.hash), epoch); // Store of all epochs
  epochs_.Set(storage::ResourceAddress(std::to_string(epoch.block_number)), epoch.hash); // Our epoch stack

  if(is_head)
  {
    epochs_.Set(storage::ResourceAddress("HEAD"), epoch.hash);
  }

  return true;
}

uint64_t DAG::CurrentEpoch() const
{
  std::lock_guard<fetch::mutex::Mutex> lock(mutex_);
  return most_recent_epoch_;
}

bool DAG::HasEpoch(EpochHash const &hash)
{
  std::lock_guard<fetch::mutex::Mutex> lock(mutex_);

  // Check for current before checking the file
  if(hash == previous_epoch_.hash)
  {
    return true;
  }

  for (auto const &epoch : previous_epochs_)
  {
    if(hash == epoch.hash)
    {
      return true;
    }
  }

  DAGEpoch dummy;
  return all_stored_epochs_.Get(storage::ResourceID(hash), dummy);
}

// Delete tip by id
void DAG::DeleteTip(DAGTipID tip_id)
{
  auto tip = all_tips_.at(tip_id);

  tips_.erase(tip->dag_node_reference);
  all_tips_.erase(tip_id);
}

// Delete tip by hash
void DAG::DeleteTip(NodeHash hash)
{
  auto tip = tips_.at(hash);

  all_tips_.erase(tip->id);
  tips_.erase(hash);
}<|MERGE_RESOLUTION|>--- conflicted
+++ resolved
@@ -300,11 +300,6 @@
       node_pool_copy.erase(node_pool_copy.begin());
     }
   }
-<<<<<<< HEAD
-=======
-
-  FETCH_LOG_DEBUG(LOGGING_NAME, "Other case epoch is: ", oldest_epoch);
->>>>>>> 889b218c
 }
 
 bool DAG::AddDAGNode(DAGNode node)
