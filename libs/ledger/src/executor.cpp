--- conflicted
+++ resolved
@@ -182,29 +182,8 @@
 
   FETCH_LOG_TRACE(LOGGING_NAME, "Settling fees");
 
-<<<<<<< HEAD
-  // only if there are fees to settle then update the state database
-  if (amount > 0)
-  {
-    // compute the resource address
-    ResourceAddress resource_address{"fetch.token.state." + miner.display()};
-
-    // create the complete shard mask
-    BitVector shard{1u << log2_num_lanes};
-    shard.set(resource_address.lane(log2_num_lanes), 1);
-
-    // attach the token contract to the storage engine
-    StateSentinelAdapter storage_adapter{*storage_, Identifier{"fetch.token"}, shard};
-
-    ContractContext         context{&token_contract_, current_tx_->contract_address(), nullptr,
-                            &storage_adapter, block_};
-    ContractContextAttacher raii(token_contract_, context);
-    token_contract_.AddTokens(miner, amount);
-  }
-=======
   fee_manager_.SettleFees(miner, amount, current_tx_->contract_address(), log2_num_lanes, block_,
                           *storage_);
->>>>>>> f7794d1a
 
   FETCH_LOG_TRACE(LOGGING_NAME, "Aggregating stake updates...");
 
@@ -421,36 +400,5 @@
   return success;
 }
 
-<<<<<<< HEAD
-void Executor::DeductFees(Result &result)
-{
-  telemetry::FunctionTimer const timer{*deduct_fees_duration_};
-
-  // attach the token contract to the storage engine
-  StateSentinelAdapter storage_adapter{*storage_cache_, Identifier{"fetch.token"}, allowed_shards_};
-
-  auto const &from = current_tx_->from();
-
-  ContractContext         context{&token_contract_, current_tx_->contract_address(), nullptr,
-                          &storage_adapter, block_};
-  ContractContextAttacher raii(token_contract_, context);
-  uint64_t const          balance = token_contract_.GetBalance(from);
-
-  // calculate the fee to deduct
-  TokenAmount tx_fee = result.charge * current_tx_->charge_rate();
-  if (Status::SUCCESS != result.status)
-  {
-    tx_fee = current_tx_->charge_limit() * current_tx_->charge_rate();
-  }
-
-  // on failed transactions
-  result.fee = std::min(balance, tx_fee);
-
-  // deduct the fee from the originator
-  token_contract_.SubtractTokens(from, result.fee);
-}
-
-=======
->>>>>>> f7794d1a
 }  // namespace ledger
 }  // namespace fetch