//------------------------------------------------------------------------------
//
//   Copyright 2018-2019 Fetch.AI Limited
//
//   Licensed under the Apache License, Version 2.0 (the "License");
//   you may not use this file except in compliance with the License.
//   You may obtain a copy of the License at
//
//       http://www.apache.org/licenses/LICENSE-2.0
//
//   Unless required by applicable law or agreed to in writing, software
//   distributed under the License is distributed on an "AS IS" BASIS,
//   WITHOUT WARRANTIES OR CONDITIONS OF ANY KIND, either express or implied.
//   See the License for the specific language governing permissions and
//   limitations under the License.
//
//------------------------------------------------------------------------------

#include "chain/transaction.hpp"
#include "core/byte_array/encoders.hpp"
#include "ledger/chaincode/contract.hpp"
#include "ledger/chaincode/contract_context.hpp"
#include "ledger/chaincode/token_contract.hpp"
#include "ledger/consensus/stake_manager.hpp"
#include "ledger/consensus/stake_update_interface.hpp"
#include "ledger/executor.hpp"
#include "ledger/state_sentinel_adapter.hpp"
#include "ledger/storage_unit/cached_storage_adapter.hpp"
#include "telemetry/histogram.hpp"
#include "telemetry/registry.hpp"
#include "telemetry/utils/timer.hpp"

#include <algorithm>
#include <exception>
#include <memory>
#include <utility>

static constexpr char const *LOGGING_NAME    = "Executor";
static constexpr uint64_t    TRANSFER_CHARGE = 1;

using fetch::byte_array::ConstByteArray;
using fetch::storage::ResourceAddress;
using fetch::telemetry::Histogram;
using fetch::telemetry::Registry;

namespace fetch {
namespace ledger {
namespace {

bool GenerateContractName(chain::Transaction const &tx, Identifier &identifier)
{
  // Step 1 - Translate the tx into a common name
  using ContractMode = chain::Transaction::ContractMode;

  ConstByteArray contract_name{};
  switch (tx.contract_mode())
  {
  case ContractMode::NOT_PRESENT:
    break;
  case ContractMode::PRESENT:
    contract_name = tx.contract_digest().address().ToHex() + "." + tx.contract_address().display();
    break;
  case ContractMode::CHAIN_CODE:
    contract_name = tx.chain_code();
    break;
  case ContractMode::SYNERGETIC:
    // synergetic contracts are not supported through normal pipeline
    break;
  }

  // if there is a contract present simply parse the name
  if (!contract_name.empty())
  {
    if (!identifier.Parse(std::move(contract_name)))
    {
      return false;
    }
  }

  return true;
}

bool IsCreateWealth(chain::Transaction const &tx)
{
  return (tx.contract_mode() == chain::Transaction::ContractMode::CHAIN_CODE) &&
         (tx.chain_code() == "fetch.token") && (tx.action() == "wealth");
}

}  // namespace

/**
 * Construct a Executor given a storage unit
 *
 * @param storage The storage unit to be used
 */
<<<<<<< HEAD
Executor::Executor(StorageUnitPtr storage)
  : storage_{std::move(storage)}
  , token_contract_{std::make_shared<TokenContract>()}
=======
Executor::Executor(StorageUnitPtr storage, StakeUpdateInterface *stake_updates)
  : stake_updates_{stake_updates}
  , storage_{std::move(storage)}
>>>>>>> d91ed742
  , overall_duration_{Registry::Instance().LookupMeasurement<Histogram>(
        "ledger_executor_overall_duration")}
  , tx_retrieve_duration_{Registry::Instance().LookupMeasurement<Histogram>(
        "ledger_executor_tx_retrieve_duration")}
  , validation_checks_duration_{Registry::Instance().LookupMeasurement<Histogram>(
        "ledger_executor_validation_checks_duration")}
  , contract_execution_duration_{Registry::Instance().LookupMeasurement<Histogram>(
        "ledger_executor_contract_execution_duration")}
  , transfers_duration_{Registry::Instance().LookupMeasurement<Histogram>(
        "ledger_executor_transfers_duration")}
  , deduct_fees_duration_{Registry::Instance().LookupMeasurement<Histogram>(
        "ledger_executor_deduct_fees_duration")}
  , settle_fees_duration_{
        Registry::Instance().LookupMeasurement<Histogram>("ledger_executor_settle_fees_duration")}
{}

/**
 * Executes a given transaction across a series of lanes
 *
 * @param digest The transaction digest to be executed
 * @param block The current block index
 * @param slice The current slice index
 * @param shards The bit vector outlining the shards in use by this transaction
 * @return The status code for the operation
 */
Executor::Result Executor::Execute(Digest const &digest, BlockIndex block, SliceIndex slice,
                                   BitVector const &shards)
{
  telemetry::FunctionTimer const timer{*overall_duration_};

  FETCH_LOG_DEBUG(LOGGING_NAME, "Executing tx ", byte_array::ToBase64(digest));

  Result result{Status::INEXPLICABLE_FAILURE};

  // cache the state for the current transaction
  block_          = block;
  slice_          = slice;
  allowed_shards_ = shards;
  log2_num_lanes_ = shards.log2_size();

  // attempt to retrieve the transaction from the storage
  if (!RetrieveTransaction(digest))
  {
    // signal that the contract failed to be executed
    result.status = Status::TX_LOOKUP_FAILURE;
  }
  else
  {
    // update the charge related data provided by Tx sender
    result.charge_rate  = current_tx_->charge();
    result.charge_limit = current_tx_->charge_limit();

    // create the storage cache
    storage_cache_ = std::make_shared<CachedStorageAdapter>(*storage_);

    // follow the three step process for executing a transaction
    //
    // 0. Validation checks (does the originator have correct funds)
    // 1. Execute the containing transaction
    // 2. Execute any token transfers
    // 3. Process the fees
    //
    bool const success =
        ValidationChecks(result) && ExecuteTransactionContract(result) && ProcessTransfers(result);

    if (!success)
    {
      // in addition to avoid indeterminate data being partially flushed. In the case of the when
      // the transaction execution fails then we also clear all the cached data.
      storage_cache_->Clear();
    }

    // deduct the fees from the originator
    DeductFees(result);

    // flush the storage so that all changes are now persistent
    storage_cache_->Flush();
  }

  return result;
}

void Executor::SettleFees(chain::Address const &miner, BlockIndex block, TokenAmount amount,
                          uint32_t log2_num_lanes, StakeUpdateEvents const &stake_updates)
{
  telemetry::FunctionTimer const timer{*settle_fees_duration_};

  FETCH_LOG_TRACE(LOGGING_NAME, "Settling fees");

  // only if there are fees to settle then update the state database
  if (amount > 0)
  {
    // compute the resource address
    ResourceAddress resource_address{"fetch.token.state." + miner.display()};

    // create the complete shard mask
    BitVector shard{1u << log2_num_lanes};
    shard.set(resource_address.lane(log2_num_lanes), 1);

    // attach the token contract to the storage engine
    StateSentinelAdapter storage_adapter{*storage_, Identifier{"fetch.token"}, shard};

    token_contract_.Attach(
        {&token_contract_, current_tx_->contract_address(), &storage_adapter, block_});
    token_contract_.AddTokens(miner, amount);
    token_contract_.Detach();
  }

  FETCH_LOG_TRACE(LOGGING_NAME, "Aggregating state updates...");

  if (!stake_updates.empty())
  {
    StakeManager stake_manager{};
    if (stake_manager.Load(*storage_))
    {
      auto &update_queue = stake_manager.update_queue();

      for (auto const &update : stake_updates)
      {
        update_queue.AddStakeUpdate(update.block_index, update.from, update.amount);
      }

      // provide aggregation and clean up of the resources
      stake_manager.UpdateCurrentBlock(block);

      if (!stake_manager.Save(*storage_))
      {
        FETCH_LOG_WARN(LOGGING_NAME, "Unable to save stake manager updates");
      }
    }
    else
    {
      FETCH_LOG_WARN(LOGGING_NAME, "Unable to load stake manager updates");
    }
  }

  FETCH_LOG_TRACE(LOGGING_NAME, "Aggregating state updates...complete");
}

bool Executor::RetrieveTransaction(Digest const &digest)
{
  telemetry::FunctionTimer const timer{*tx_retrieve_duration_};

  bool success{false};

  try
  {
    // create a new transaction
    current_tx_ = std::make_unique<chain::Transaction>();

    // load the transaction from the store
    success = storage_->GetTransaction(digest, *current_tx_);
  }
  catch (std::exception const &ex)
  {
    FETCH_LOG_WARN(LOGGING_NAME, "Exception caught when retrieving tx from store: ", ex.what());
  }

  return success;
}

bool Executor::ValidationChecks(Result &result)
{
  telemetry::FunctionTimer const timer{*validation_checks_duration_};

  // SHORT TERM EXEMPTION - While no state file exists (and the wealth endpoint is still present)
  // this and only this contract is exempt from the pre-validation checks
  if (IsCreateWealth(*current_tx_))
  {
    result.status = Status::SUCCESS;
    return true;
  }

  // CHECK: Determine if the transaction is valid for the given block
  auto const tx_validity = current_tx_->GetValidity(block_);
  if (chain::Transaction::Validity::VALID != tx_validity)
  {
    result.status = Status::TX_NOT_VALID_FOR_BLOCK;
    return false;
  }

  // attach the token contract to the storage engine
  StateAdapter storage_adapter{*storage_cache_, Identifier{"fetch.token"}};

  token_contract_.Attach(
      {&token_contract_, current_tx_->contract_address(), &storage_adapter, block_});
  uint64_t const balance = token_contract_.GetBalance(current_tx_->from());
  token_contract_.Detach();

  // CHECK: Ensure that the originator has funds available to make both all the transfers in the
  //        contract as well as the maximum fees
  uint64_t const max_tokens_required =
      current_tx_->GetTotalTransferAmount() + current_tx_->charge_limit();
  if (balance < max_tokens_required)
  {
    result.status = Status::INSUFFICIENT_AVAILABLE_FUNDS;
    return false;
  }

  // All checks passed
  result.status = Status::SUCCESS;
  return true;
}

bool Executor::ExecuteTransactionContract(Result &result)
{
  telemetry::FunctionTimer const timer{*contract_execution_duration_};

  bool success{false};

  try
  {
    Identifier contract_id{};

    // generate the contract name (identifier)
    if (!GenerateContractName(*current_tx_, contract_id))
    {
      FETCH_LOG_WARN(LOGGING_NAME, "Failed to generate the contract name");
      result.status = Status::CONTRACT_NAME_PARSE_FAILURE;
      return false;
    }

    // when there is no contract signalled in the transaction the identifier will be empty. This is
    // a normal use case
    if (contract_id.empty())
    {
      result.status = Status::SUCCESS;
      return true;
    }

    // create the cache and state sentinel (lock and unlock resources as well as sandbox)
    StateSentinelAdapter storage_adapter{*storage_cache_, contract_id, allowed_shards_};

    // look up or create the instance of the contract as is needed
    auto const is_token_contract = (contract_id.full_name() == "fetch.token");

    auto contract = is_token_contract ? &token_contract_
                                      : chain_code_cache_.Lookup(contract_id, *storage_).get();
    if (!static_cast<bool>(contract))
    {
      FETCH_LOG_WARN(LOGGING_NAME, "Contract lookup failure: ", contract_id.full_name());
      result.status = Status::CONTRACT_LOOKUP_FAILURE;
      return false;
    }

    // Dispatch the transaction to the contract
    FETCH_LOG_DEBUG(LOGGING_NAME, "Dispatch: ", current_tx_->action());

    contract->Attach({&token_contract_, current_tx_->contract_address(), &storage_adapter, block_});
    auto const contract_status = contract->DispatchTransaction(*current_tx_);
    contract->Detach();

    // map the contract execution status
    result.status = Status::CHAIN_CODE_EXEC_FAILURE;
    switch (contract_status.status)
    {
    case Contract::Status::OK:
      success       = true;
      result.status = Status::SUCCESS;
      break;
    case Contract::Status::FAILED:
      FETCH_LOG_WARN(LOGGING_NAME, "Transaction execution failed!");
      break;
    case Contract::Status::NOT_FOUND:
      FETCH_LOG_WARN(LOGGING_NAME, "Unable to look up transaction handler");
      result.status = Status::CHAIN_CODE_LOOKUP_FAILURE;
      break;
    }

    result.return_value = contract_status.return_value;

    FETCH_LOG_DEBUG(LOGGING_NAME, "Executing tx ", byte_array::ToBase64(current_tx_->digest()),
                    " (success)");

    // attempt to generate a fee for this transaction
    if (success)
    {
      // simple linear scale fee
      uint64_t const compute_charge = contract->CalculateFee();
      uint64_t const storage_charge = (storage_adapter.num_bytes_written() * 2u);
      uint64_t const base_charge    = compute_charge + storage_charge;
      uint64_t const scaled_charge =
          std::max<uint64_t>(allowed_shards_.PopCount(), 1) * base_charge;

      FETCH_LOG_DEBUG(LOGGING_NAME, "Calculated charge for 0x", current_tx_->digest().ToHex(), ": ",
                      scaled_charge, " (base: ", base_charge, " storage: ", storage_charge,
                      " compute: ", compute_charge, " shards: ", allowed_shards_.PopCount(), ")");

      // create wealth transactions are always free
      if (!IsCreateWealth(*current_tx_))
      {
        result.charge += scaled_charge;
      }

      // determine if the chain code ran out of charge
      if (result.charge > current_tx_->charge_limit())
      {
        result.status = Status::INSUFFICIENT_CHARGE;
        success       = false;
      }

      if (success)
      {
<<<<<<< HEAD
        token_contract_->ExtractStakeUpdates(result.stake_updates);
=======
        for (auto const &update : token_contract_.stake_updates())
        {
          FETCH_LOG_INFO(LOGGING_NAME, "Applying stake update from block: ", update.from,
                         " for: ", update.identity.identifier().ToBase64(),
                         " amount: ", update.amount);

          stake_updates_->AddStakeUpdate(update.from, update.identity, update.amount);
        }
>>>>>>> d91ed742
      }

      token_contract_.ClearStakeUpdates();
    }
  }
  catch (std::exception const &ex)
  {
    FETCH_LOG_WARN(LOGGING_NAME, "Exception during execution of tx 0x",
                   current_tx_->digest().ToHex(), " : ", ex.what());

    result.status = Status::CHAIN_CODE_EXEC_FAILURE;
  }

  return success;
}

bool Executor::ProcessTransfers(Result &result)
{
  telemetry::FunctionTimer const timer{*transfers_duration_};

  bool success{true};

  // ensure that we have transfers to make
  if (!current_tx_->transfers().empty())
  {
    // attach the token contract to the storage engine
    StateSentinelAdapter storage_adapter{*storage_cache_, Identifier{"fetch.token"},
                                         allowed_shards_};

    token_contract_.Attach(
        {&token_contract_, current_tx_->contract_address(), &storage_adapter, block_});
    // only process transfers if the previous steps have been successful
    if (Status::SUCCESS == result.status)
    {
      // make all the transfers that are necessary
      for (auto const &transfer : current_tx_->transfers())
      {
        // make the individual transfers
        if (!token_contract_.TransferTokens(*current_tx_, transfer.to, transfer.amount))
        {
          result.status = Status::TRANSFER_FAILURE;
          success       = false;
          break;
        }

        // the cost in charge units to make a transfer
        result.charge += TRANSFER_CHARGE;
      }
    }

    token_contract_.Detach();
  }

  return success;
}

void Executor::DeductFees(Result &result)
{
  telemetry::FunctionTimer const timer{*deduct_fees_duration_};

  // attach the token contract to the storage engine
  StateSentinelAdapter storage_adapter{*storage_cache_, Identifier{"fetch.token"}, allowed_shards_};

  auto const &from = current_tx_->from();

  token_contract_.Attach(
      {&token_contract_, current_tx_->contract_address(), &storage_adapter, block_});
  uint64_t const balance = token_contract_.GetBalance(from);

  // calculate the fee to deduct
  TokenAmount tx_fee = result.charge * current_tx_->charge();
  if (Status::SUCCESS != result.status)
  {
    tx_fee = current_tx_->charge_limit() * current_tx_->charge();
  }

  // on failed transactions
  result.fee = std::min(balance, tx_fee);

  // deduct the fee from the originator
  token_contract_.SubtractTokens(from, result.fee);

  token_contract_.Detach();
}

}  // namespace ledger
}  // namespace fetch<|MERGE_RESOLUTION|>--- conflicted
+++ resolved
@@ -93,15 +93,8 @@
  *
  * @param storage The storage unit to be used
  */
-<<<<<<< HEAD
 Executor::Executor(StorageUnitPtr storage)
   : storage_{std::move(storage)}
-  , token_contract_{std::make_shared<TokenContract>()}
-=======
-Executor::Executor(StorageUnitPtr storage, StakeUpdateInterface *stake_updates)
-  : stake_updates_{stake_updates}
-  , storage_{std::move(storage)}
->>>>>>> d91ed742
   , overall_duration_{Registry::Instance().LookupMeasurement<Histogram>(
         "ledger_executor_overall_duration")}
   , tx_retrieve_duration_{Registry::Instance().LookupMeasurement<Histogram>(
@@ -405,18 +398,7 @@
 
       if (success)
       {
-<<<<<<< HEAD
-        token_contract_->ExtractStakeUpdates(result.stake_updates);
-=======
-        for (auto const &update : token_contract_.stake_updates())
-        {
-          FETCH_LOG_INFO(LOGGING_NAME, "Applying stake update from block: ", update.from,
-                         " for: ", update.identity.identifier().ToBase64(),
-                         " amount: ", update.amount);
-
-          stake_updates_->AddStakeUpdate(update.from, update.identity, update.amount);
-        }
->>>>>>> d91ed742
+        token_contract_.ExtractStakeUpdates(result.stake_updates);
       }
 
       token_contract_.ClearStakeUpdates();
