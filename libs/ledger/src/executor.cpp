--- conflicted
+++ resolved
@@ -63,13 +63,8 @@
   chain_code->Attach(*resources_);
 
   // Dispatch the transaction to the contract
-<<<<<<< HEAD
   auto result = chain_code->DispatchTransaction(identifier.name(), tx);
-  if (result != Contract::Status::OK) {
-=======
-  auto result = chain_code->DispatchTransaction(tx.contract_name().name(), tx);
   if (Contract::Status::OK != result) {
->>>>>>> 064224a2
     return Status::CHAIN_CODE_EXEC_FAILURE;
   }
 
