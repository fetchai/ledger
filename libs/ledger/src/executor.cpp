--- conflicted
+++ resolved
@@ -22,11 +22,8 @@
 #include "ledger/chaincode/contract_context.hpp"
 #include "ledger/chaincode/contract_context_attacher.hpp"
 #include "ledger/chaincode/token_contract.hpp"
-<<<<<<< HEAD
+#include "ledger/consensus/stake_manager.hpp"
 #include "ledger/chaincode/wallet_record.hpp"
-=======
-#include "ledger/consensus/stake_manager.hpp"
->>>>>>> 39513bbf
 #include "ledger/consensus/stake_update_interface.hpp"
 #include "ledger/executor.hpp"
 #include "ledger/state_sentinel_adapter.hpp"
@@ -100,15 +97,9 @@
  *
  * @param storage The storage unit to be used
  */
-<<<<<<< HEAD
-Executor::Executor(StorageUnitPtr storage, StakeUpdateInterface *stake_updates)
-  : stake_updates_{stake_updates}
-  , storage_{std::move(storage)}
-  , tx_validator_{*storage_, token_contract_}
-=======
 Executor::Executor(StorageUnitPtr storage)
   : storage_{std::move(storage)}
->>>>>>> 39513bbf
+  , tx_validator_{*storage_, token_contract_}
   , overall_duration_{Registry::Instance().LookupMeasurement<Histogram>(
         "ledger_executor_overall_duration")}
   , tx_retrieve_duration_{Registry::Instance().LookupMeasurement<Histogram>(
@@ -274,37 +265,8 @@
 {
   telemetry::FunctionTimer const timer{*validation_checks_duration_};
 
-<<<<<<< HEAD
   // validate this transaction at this time point
   auto const status = tx_validator_(*current_tx_, block_);
-=======
-  // SHORT TERM EXEMPTION - While no state file exists (and the wealth endpoint is still present)
-  // this and only this contract is exempt from the pre-validation checks
-  if (IsCreateWealth(*current_tx_))
-  {
-    result.status = Status::SUCCESS;
-    return true;
-  }
-
-  // CHECK: Determine if the transaction is valid for the given block
-  auto const tx_validity = current_tx_->GetValidity(block_);
-  if (chain::Transaction::Validity::VALID != tx_validity)
-  {
-    result.status = Status::TX_NOT_VALID_FOR_BLOCK;
-    return false;
-  }
-
-  // attach the token contract to the storage engine
-  StateAdapter storage_adapter{*storage_cache_, Identifier{"fetch.token"}};
-
-  uint64_t balance = 0;
-  {
-    ContractContext context{&token_contract_, current_tx_->contract_address(), &storage_adapter,
-                            block_};
-    ContractContextAttacher raii(token_contract_, context);
-    balance = token_contract_.GetBalance(current_tx_->from());
-  }
->>>>>>> 39513bbf
 
   if (status != Status::SUCCESS)
   {
