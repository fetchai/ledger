#pragma once
//------------------------------------------------------------------------------
//
//   Copyright 2018-2019 Fetch.AI Limited
//
//   Licensed under the Apache License, Version 2.0 (the "License");
//   you may not use this file except in compliance with the License.
//   You may obtain a copy of the License at
//
//       http://www.apache.org/licenses/LICENSE-2.0
//
//   Unless required by applicable law or agreed to in writing, software
//   distributed under the License is distributed on an "AS IS" BASIS,
//   WITHOUT WARRANTIES OR CONDITIONS OF ANY KIND, either express or implied.
//   See the License for the specific language governing permissions and
//   limitations under the License.
//
//------------------------------------------------------------------------------

#include "core/digest.hpp"

#include <cstdint>

namespace fetch {
namespace chain {

constexpr uint64_t FINALITY_PERIOD = 10;

Digest GetGenesisDigest();
Digest GetGenesisMerkleRoot();
void   SetGenesisDigest(Digest const &digest);
void   SetGenesisMerkleRoot(Digest const &digest);
void   InitialiseTestConstants();

// consensus related
extern uint64_t STAKE_WARM_UP_PERIOD;
extern uint64_t STAKE_COOL_DOWN_PERIOD;

<<<<<<< HEAD
extern Digest GENESIS_DIGEST_DEFAULT;
extern Digest GENESIS_MERKLE_ROOT_DEFAULT;

extern Digest GENESIS_DIGEST;
extern Digest GENESIS_MERKLE_ROOT;
=======
extern Digest const GENESIS_DIGEST_DEFAULT;
extern Digest const GENESIS_MERKLE_ROOT_DEFAULT;
>>>>>>> 5c2082ca

static constexpr std::size_t HASH_SIZE = 32;
extern Digest const          ZERO_HASH;

}  // namespace chain
}  // namespace fetch<|MERGE_RESOLUTION|>--- conflicted
+++ resolved
@@ -36,16 +36,8 @@
 extern uint64_t STAKE_WARM_UP_PERIOD;
 extern uint64_t STAKE_COOL_DOWN_PERIOD;
 
-<<<<<<< HEAD
-extern Digest GENESIS_DIGEST_DEFAULT;
-extern Digest GENESIS_MERKLE_ROOT_DEFAULT;
-
-extern Digest GENESIS_DIGEST;
-extern Digest GENESIS_MERKLE_ROOT;
-=======
 extern Digest const GENESIS_DIGEST_DEFAULT;
 extern Digest const GENESIS_MERKLE_ROOT_DEFAULT;
->>>>>>> 5c2082ca
 
 static constexpr std::size_t HASH_SIZE = 32;
 extern Digest const          ZERO_HASH;
