--- conflicted
+++ resolved
@@ -40,39 +40,7 @@
 
 Contribution GenerateContribution(ParticipantVector const &participants, uint32_t threshold);
 
-<<<<<<< HEAD
 bls::PrivateKey AccumulateContributionShares(bls::PrivateKeyList list);
-=======
-    auto pk = bls::PublicKeyFromPrivate(sk);
-    ret.verification.push_back(pk);
-  }
-
-  for (auto &id : participants)
-  {
-    auto sk = bls::PrivateKeyShare(private_keys, id);
-    ret.contributions.push_back(sk);
-  }
-
-  return ret;
-}
-
-bls::PrivateKey AccumulateContributionShares(bls::PrivateKeyList list)
-{
-  if (list.empty())
-  {
-    throw std::runtime_error("Cannot accumulate empty list");
-  }
-
-  uint64_t i   = 0;
-  auto     sum = list[i++];
-  for (; i < list.size(); ++i)
-  {
-    bls::AddKeys(sum, list[i]);
-  }
-
-  return sum;
-}
->>>>>>> 36d42bba
 
 bool VerifyContributionShare(bls::Id id, bls::PrivateKey const &contribution,
                              bls::PublicKeyList const &pkl);
