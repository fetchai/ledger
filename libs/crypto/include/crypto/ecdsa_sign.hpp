#pragma once

#include "crypto/openssl_ecdsa_private_key.hpp"
#include "crypto/openssl_memory.hpp"
#include "crypto/sha256.hpp"

#include <openssl/ecdsa.h>

namespace fetch {
namespace crypto {

namespace {
constexpr int ignored_type_val{0};
}

template <
    typename T_Hasher = SHA256, int P_ECDSA_Curve_NID = NID_secp256k1,
    point_conversion_form_t P_ConversionForm = POINT_CONVERSION_UNCOMPRESSED>
byte_array::ByteArray ecdsa_sign(
    openssl::ECDSAPrivateKey<P_ECDSA_Curve_NID, P_ConversionForm> const
        &                             private_key,
    byte_array::ConstByteArray const &data_to_sign,
    byte_array::ByteArray *           hash = nullptr)
{

  T_Hasher hasher;
  hasher.Reset();
  hasher.Update(data_to_sign);
  hasher.Final();

  const auto calc_hash = hasher.digest();

  byte_array::ByteArray signature;
  signature.Resize(
      static_cast<std::size_t>(ECDSA_size(private_key.key().get())));

  unsigned int acquired_signature_length{
      static_cast<unsigned int>(signature.size())};

  if (!ECDSA_sign(ignored_type_val,
                  static_cast<const unsigned char *>(calc_hash.pointer()),
                  int(calc_hash.size()),
                  static_cast<unsigned char *>(signature.pointer()),
                  &acquired_signature_length,
                  const_cast<EC_KEY *>(private_key.key().get())))
  {

    throw std::runtime_error("ecdsa_sign(): ECDSA_sign(...) failed.");
  }

  if (static_cast<unsigned int>(signature.size()) < acquired_signature_length)
  {
    throw std::runtime_error(
        "ecdsa_sign(): unexpected length of the signature.");
  }

  signature.Resize(acquired_signature_length);

  if (hash)
  {
    *hash = calc_hash;
  }

  return signature;
}

template <
    int                     P_ECDSA_Curve_NID = NID_secp256k1,
    point_conversion_form_t P_ConversionForm  = POINT_CONVERSION_UNCOMPRESSED>
bool ecdsa_verify_hash(
    openssl::ECDSAPublicKey<P_ECDSA_Curve_NID, P_ConversionForm> const
        &                             public_key,
    byte_array::ConstByteArray const &hash_to_verify,
    byte_array::ByteArray const &     signature)
{

  const int res =
      ECDSA_verify(ignored_type_val,
                   static_cast<const unsigned char *>(hash_to_verify.pointer()),
                   static_cast<int>(hash_to_verify.size()),
                   static_cast<const unsigned char *>(signature.pointer()),
                   static_cast<int>(signature.size()),
                   const_cast<EC_KEY *>(public_key.key().get()));

  switch (res)
  {
  case 1:
    return true;

  case 0:
    return false;

  case -1:
  default:
    throw std::runtime_error("ecdsa_verify(): ECDSA_verify(...) failed.");
  }
}

template <
    typename T_Hasher = SHA256, int P_ECDSA_Curve_NID = NID_secp256k1,
    point_conversion_form_t P_ConversionForm = POINT_CONVERSION_UNCOMPRESSED>
bool ecdsa_verify(openssl::ECDSAPublicKey<P_ECDSA_Curve_NID,
                                          P_ConversionForm> const &public_key,
                  byte_array::ConstByteArray const &data_to_verify,
                  byte_array::ByteArray const &     signature)
{

  T_Hasher hasher;
  hasher.Reset();
  hasher.Update(data_to_verify);
  hasher.Final();

  const auto hash = hasher.digest();

  return ecdsa_verify_hash(public_key, hash, signature);
}

<<<<<<< HEAD
}  // namespace crypto
}  // namespace fetch

#endif  // CRYPTO_ECDSA_SIGN_HPP
=======
} //namespace crypto
} //namespace fetch
>>>>>>> 9d7af97f
<|MERGE_RESOLUTION|>--- conflicted
+++ resolved
@@ -115,12 +115,5 @@
   return ecdsa_verify_hash(public_key, hash, signature);
 }
 
-<<<<<<< HEAD
 }  // namespace crypto
 }  // namespace fetch
-
-#endif  // CRYPTO_ECDSA_SIGN_HPP
-=======
-} //namespace crypto
-} //namespace fetch
->>>>>>> 9d7af97f
