--- conflicted
+++ resolved
@@ -12,7 +12,6 @@
 
 namespace memory {
 
-<<<<<<< HEAD
 enum eDeleteStrategy : int
 {
   canonical,  //* XXX_free(...)
@@ -83,71 +82,3 @@
 }  // namespace openssl
 }  // namespace crypto
 }  // namespace fetch
-
-#endif  // CRYPTO_OPENSSL_MEMORY_DETAIL_HPP
-=======
-    enum eDeleteStrategy : int {
-        canonical, //* XXX_free(...)
-        clearing   //* XXX_clear_free(...)
-    };
-
-    namespace detail {
-
-        template <typename T>
-        using FreeFunctionPtr = void(*)(T*);
-
-
-        template <typename T
-                , eDeleteStrategy P_DeleteStrategy = eDeleteStrategy::canonical>
-        struct DeleterPrimitive
-        {
-            static const FreeFunctionPtr<T> function;
-        };
-
-        template<>
-        const FreeFunctionPtr<BN_CTX> DeleterPrimitive<BN_CTX>::function;
-
-        template<>
-        const FreeFunctionPtr<EC_KEY> DeleterPrimitive<EC_KEY>::function;
-
-        template<>
-        const FreeFunctionPtr<BIGNUM> DeleterPrimitive<BIGNUM>::function;
-        template<>
-        const FreeFunctionPtr<BIGNUM> DeleterPrimitive<BIGNUM, eDeleteStrategy::clearing>::function;
-
-        template<>
-        const FreeFunctionPtr<EC_POINT> DeleterPrimitive<EC_POINT>::function;
-        template<>
-        const FreeFunctionPtr<EC_POINT> DeleterPrimitive<EC_POINT, eDeleteStrategy::clearing>::function;
-
-        template<>
-        const FreeFunctionPtr<EC_GROUP> DeleterPrimitive<EC_GROUP>::function;
-        template<>
-        const FreeFunctionPtr<EC_GROUP> DeleterPrimitive<EC_GROUP, eDeleteStrategy::clearing>::function;
-
-        template<>
-        const FreeFunctionPtr<ECDSA_SIG> DeleterPrimitive<ECDSA_SIG>::function;
-
-        template <typename T
-                , eDeleteStrategy P_DeleteStrategy = eDeleteStrategy::canonical
-                , typename T_DeleterPrimitive = detail::DeleterPrimitive<typename std::remove_const<T>::type, P_DeleteStrategy>>
-        struct OpenSSLDeleter {
-            using Type = T;
-            using DeleterPrimitive = T_DeleterPrimitive;
-            static constexpr eDeleteStrategy deleteStrategy = P_DeleteStrategy;
-
-            constexpr OpenSSLDeleter() noexcept = default;
-
-            void operator() (T* ptr) const {
-                (*DeleterPrimitive::function)(const_cast<typename std::remove_const<T>::type *>(ptr));
-            }
-        };
-
-    } //* detail namespace
-
-} //* memory namespace
-} //* openssl namespace
-} //* crypto namespace
-} //* fetch namespace
-
->>>>>>> 9d7af97f
