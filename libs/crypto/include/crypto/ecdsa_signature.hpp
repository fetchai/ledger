#pragma once
//------------------------------------------------------------------------------
//
//   Copyright 2018-2019 Fetch.AI Limited
//
//   Licensed under the Apache License, Version 2.0 (the "License");
//   you may not use this file except in compliance with the License.
//   You may obtain a copy of the License at
//
//       http://www.apache.org/licenses/LICENSE-2.0
//
//   Unless required by applicable law or agreed to in writing, software
//   distributed under the License is distributed on an "AS IS" BASIS,
//   WITHOUT WARRANTIES OR CONDITIONS OF ANY KIND, either express or implied.
//   See the License for the specific language governing permissions and
//   limitations under the License.
//
//------------------------------------------------------------------------------

#include "core/byte_array/encoders.hpp"
#include "crypto/hash.hpp"
#include "crypto/openssl_ecdsa_private_key.hpp"
#include "crypto/sha256.hpp"

#include <cstddef>
#include <memory>
#include <stdexcept>
#include <utility>

namespace fetch {
namespace crypto {
namespace openssl {

template <eECDSAEncoding P_ECDSASignatureBinaryDataFormat = eECDSAEncoding::canonical,
          typename T_Hasher = SHA256, int P_ECDSA_Curve_NID = NID_secp256k1>
class ECDSASignature
{
  byte_array::ConstByteArray   hash_;
  SharedPointerType<ECDSA_SIG> signature_ecdsa_ptr_;
  byte_array::ConstByteArray   signature_;

public:
  using HasherType     = T_Hasher;
  using EcdsaCurveType = ECDSACurve<P_ECDSA_Curve_NID>;
  template <eECDSAEncoding BIN_ENC, point_conversion_form_t POINT_CONV_FORM>
  using PublicKeyType = ECDSAPublicKey<BIN_ENC, P_ECDSA_Curve_NID, POINT_CONV_FORM>;
  template <eECDSAEncoding BIN_ENC, point_conversion_form_t POINT_CONV_FORM>
  using PrivateKeyType = ECDSAPrivateKey<BIN_ENC, P_ECDSA_Curve_NID, POINT_CONV_FORM>;

  static constexpr eECDSAEncoding signatureBinaryDataFormat = P_ECDSASignatureBinaryDataFormat;

  ECDSASignature() = default;

  explicit ECDSASignature(byte_array::ConstByteArray binary_signature)
    : hash_{}
    , signature_ecdsa_ptr_{Convert(binary_signature, signatureBinaryDataFormat)}
    , signature_{std::move(binary_signature)}
  {}

  template <eECDSAEncoding BIN_FORMAT>
  using ECDSASignatureType = ECDSASignature<BIN_FORMAT, T_Hasher, P_ECDSA_Curve_NID>;

  template <eECDSAEncoding P_ECDSASignatureBinaryDataFormat2, typename T_Hasher2,
            int            P_ECDSA_Curve_NID2>
  friend class ECDSASignature;

  template <eECDSAEncoding BIN_FORMAT>
<<<<<<< HEAD
  explicit ECDSASignature(ecdsa_signature_type<BIN_FORMAT> const &from)
=======
  ECDSASignature(ECDSASignatureType<BIN_FORMAT> const &from)
>>>>>>> dad29f72
    : hash_{from.hash_}
    , signature_ecdsa_ptr_{from.signature_ecdsa_ptr_}
    , signature_{BIN_FORMAT == signatureBinaryDataFormat
                     ? from.signature_
                     : Convert(signature_ecdsa_ptr_, signatureBinaryDataFormat)}
  {}

  // ECDSASignature(ECDSASignature&& from) = default;

  template <eECDSAEncoding BIN_FORMAT>
<<<<<<< HEAD
  explicit ECDSASignature(ecdsa_signature_type<BIN_FORMAT> &&from)
=======
  ECDSASignature(ECDSASignatureType<BIN_FORMAT> &&from)
>>>>>>> dad29f72
    : ECDSASignature{safeMoveConstruct(std::move(from))}
  {}

  // ECDSASignature& operator = (ECDSASignature const & from) = default;

  template <eECDSAEncoding BIN_FORMAT>
  ECDSASignature operator=(ECDSASignatureType<BIN_FORMAT> const &from)
  {
    *this = ECDSASignature(from);
    return *this;
  }

  template <eECDSAEncoding BIN_FORMAT>
  ECDSASignature operator=(ECDSASignatureType<BIN_FORMAT> &&from)
  {
    *this = safeMoveConstruct(std::move(from));
    return *this;
  }

  const byte_array::ConstByteArray &hash() const
  {
    return hash_;
  }

  SharedPointerType<const ECDSA_SIG> SignatureECDSAPtr() const
  {
    return signature_ecdsa_ptr_;
  }

  const byte_array::ConstByteArray &signature() const
  {
    return signature_;
  }

  template <eECDSAEncoding BIN_ENC, point_conversion_form_t POINT_CONV_FORM>
  static ECDSASignature Sign(PrivateKeyType<BIN_ENC, POINT_CONV_FORM> const &private_key,
                             byte_array::ConstByteArray const &              data_to_sign)
  {
    return ECDSASignature(private_key, data_to_sign, eBinaryDataType::data);
  }

  template <eECDSAEncoding BIN_ENC, point_conversion_form_t POINT_CONV_FORM>
  static ECDSASignature SignHash(PrivateKeyType<BIN_ENC, POINT_CONV_FORM> const &private_key,
                                 byte_array::ConstByteArray const &              hash_to_sign)
  {
    return ECDSASignature(private_key, hash_to_sign, eBinaryDataType::hash);
  }

  template <eECDSAEncoding BIN_ENC, point_conversion_form_t POINT_CONV_FORM>
  bool VerifyHash(PublicKeyType<BIN_ENC, POINT_CONV_FORM> const &public_key,
                  byte_array::ConstByteArray const &             hash_to_verify) const
  {
    const int res =
        ECDSA_do_verify(static_cast<const uint8_t *>(hash_to_verify.pointer()),
                        static_cast<int>(hash_to_verify.size()), signature_ecdsa_ptr_.get(),
                        const_cast<EC_KEY *>(public_key.key().get()));

    switch (res)
    {
    case 1:
      return true;

    case 0:
      return false;

    case -1:
    default:
      throw std::runtime_error("VerifyHash(): ECDSA_do_verify(...) failed.");
    }
  }

  template <eECDSAEncoding BIN_ENC, point_conversion_form_t POINT_CONV_FORM>
  bool Verify(PublicKeyType<BIN_ENC, POINT_CONV_FORM> const &public_key,
              byte_array::ConstByteArray const &             data_to_verify) const
  {
    return VerifyHash(public_key, Hash<HasherType>(data_to_verify));
  }

private:
  using AffineCoordConversionType = ECDSAAffineCoordinatesConversion<P_ECDSA_Curve_NID>;

  enum class eBinaryDataType : int
  {
    hash,
    data
  };

  //* For safe (noexcept) moving semantic constuctor
  ECDSASignature(byte_array::ConstByteArray &&  hash,
                 SharedPointerType<ECDSA_SIG> &&SignatureECDSAPtr,
                 byte_array::ConstByteArray &&  signature)
    : hash_{std::move(hash)}
    , signature_ecdsa_ptr_{std::move(SignatureECDSAPtr)}
    , signature_{std::move(signature)}
  {}

  template <eECDSAEncoding BIN_FORMAT>
  static ECDSASignature safeMoveConstruct(ECDSASignatureType<BIN_FORMAT> &&from)
  {
    byte_array::ConstByteArray signature{
        Convert(from.signature_ecdsa_ptr_, signatureBinaryDataFormat)};

    return ECDSASignature{std::move(from.hash_), std::move(from.signature_ecdsa_ptr_),
                          std::move(signature)};
  }

  template <eECDSAEncoding BIN_ENC, point_conversion_form_t POINT_CONV_FORM>
  ECDSASignature(PrivateKeyType<BIN_ENC, POINT_CONV_FORM> const &private_key,
                 byte_array::ConstByteArray const &              data_to_sign,
                 const eBinaryDataType                           DataType = eBinaryDataType::data)
    : hash_{DataType == eBinaryDataType::data ? Hash<HasherType>(data_to_sign) : data_to_sign}
    , signature_ecdsa_ptr_{CreateSignature(private_key, hash_)}
    , signature_{Convert(signature_ecdsa_ptr_, signatureBinaryDataFormat)}
  {}

  template <eECDSAEncoding BIN_ENC, point_conversion_form_t POINT_CONV_FORM>
  static SharedPointerType<ECDSA_SIG> CreateSignature(
      PrivateKeyType<BIN_ENC, POINT_CONV_FORM> const &private_key,
      byte_array::ConstByteArray const &              hash)
  {
    SharedPointerType<ECDSA_SIG> signature{
        ECDSA_do_sign(static_cast<const uint8_t *>(hash.pointer()), static_cast<int>(hash.size()),
                      const_cast<EC_KEY *>(private_key.key().get()))};

    if (!signature)
    {
      throw std::runtime_error("CreateSignature(..., hash, ...): ECDSA_do_sign(...) failed.");
    }

    return signature;
  }

  static byte_array::ByteArray ConvertDER(SharedPointerType<const ECDSA_SIG> &&signature)
  {
    byte_array::ByteArray der_sig;
    auto const est_size = static_cast<std::size_t>(i2d_ECDSA_SIG(signature.get(), nullptr));
    der_sig.Resize(est_size);

    if (est_size < 1)
    {
      throw std::runtime_error(
          "Convert2Bin<...,eECDSAEncoding::DER,...>(): "
          "i2d_ECDSA_SIG(..., nullptr) failed.");
    }

<<<<<<< HEAD
    auto *     der_sig_ptr = static_cast<unsigned char *>(der_sig.pointer());
    auto const res_size    = static_cast<std::size_t>(i2d_ECDSA_SIG(signature.get(), &der_sig_ptr));
=======
    uint8_t *         der_sig_ptr = static_cast<uint8_t *>(der_sig.pointer());
    const std::size_t res_size =
        static_cast<std::size_t>(i2d_ECDSA_SIG(signature.get(), &der_sig_ptr));
>>>>>>> dad29f72

    if (res_size < 1)
    {
      throw std::runtime_error(
          "Convert2Bin<...,eECDSAEncoding::DER,...(): "
          "i2d_ECDSA_SIG(..., &ptr) failed.");
    }
    else if (res_size > est_size)
    {
      throw std::runtime_error(
          "Convert2Bin<...,eECDSAEncoding::DER,...(): i2d_ECDSA_SIG(..., &ptr) "
          "returned bigger DER "
          "signature size then originally anticipated for allocation.");
    }

    der_sig.Resize(res_size);

    return der_sig;
  }

  static UniquePointerType<ECDSA_SIG> ConvertDER(const byte_array::ConstByteArray &bin_sig)
  {
<<<<<<< HEAD
    auto const *der_sig_ptr = static_cast<const unsigned char *>(bin_sig.pointer());

    uniq_ptr_type<ECDSA_SIG> signature{
        d2i_ECDSA_SIG(nullptr, &der_sig_ptr, static_cast<int64_t>(bin_sig.size()))};
=======
    const uint8_t *der_sig_ptr = static_cast<const uint8_t *>(bin_sig.pointer());

    UniquePointerType<ECDSA_SIG> signature{
        d2i_ECDSA_SIG(nullptr, &der_sig_ptr, static_cast<long>(bin_sig.size()))};
>>>>>>> dad29f72
    if (!signature)
    {
      throw std::runtime_error(
          "ConvertDER(const byte_array::ConstByteArray&): "
          "d2i_ECDSA_SIG(...) failed.");
    }

    return signature;
  }

  static byte_array::ByteArray ConvertCanonical(SharedPointerType<const ECDSA_SIG> &&signature)
  {
    BIGNUM const *r;
    BIGNUM const *s;
    ECDSA_SIG_get0(signature.get(), &r, &s);

    return AffineCoordConversionType::Convert2Canonical(r, s);
  }

  static UniquePointerType<ECDSA_SIG> ConvertCanonical(const byte_array::ConstByteArray &bin_sig)
  {
    UniquePointerType<BIGNUM, memory::eDeleteStrategy::clearing> r{BN_new()};
    UniquePointerType<BIGNUM, memory::eDeleteStrategy::clearing> s{BN_new()};

    AffineCoordConversionType::ConvertFromCanonical(bin_sig, r.get(), s.get());

    UniquePointerType<ECDSA_SIG> signature{ECDSA_SIG_new()};
    if (!ECDSA_SIG_set0(signature.get(), r.get(), s.get()))
    {
      throw std::runtime_error(
          "ConvertCanonical<...,eECDSAEncoding::DER,...>("
          "const byte_array::ConstByteArray&): "
          "d2i_ECDSA_SIG(...) failed.");
    }

    r.release();
    s.release();

    return signature;
  }

  static byte_array::ByteArray Convert(SharedPointerType<const ECDSA_SIG> &&signature,
                                       eECDSAEncoding ouput_signature_binary_data_dype)
  {
    switch (ouput_signature_binary_data_dype)
    {
    case eECDSAEncoding::canonical:
    case eECDSAEncoding::bin:
      return ConvertCanonical(std::move(signature));

    case eECDSAEncoding::DER:
      return ConvertDER(std::move(signature));
    }

    return {};
  }

  static UniquePointerType<ECDSA_SIG> Convert(const byte_array::ConstByteArray &bin_sig,
                                              eECDSAEncoding input_signature_binary_data_type)
  {
    switch (input_signature_binary_data_type)
    {
    case eECDSAEncoding::canonical:
    case eECDSAEncoding::bin:
      return ConvertCanonical(bin_sig);

    case eECDSAEncoding::DER:
      return ConvertDER(bin_sig);
    }

    return {};
  }

#if OPENSSL_VERSION_NUMBER < 0x10100000L
  static void ECDSA_SIG_get0(const ECDSA_SIG *sig, const BIGNUM **pr, const BIGNUM **ps)
  {
    if (pr != nullptr)
    {
      *pr = sig->r;
    }
    if (ps != nullptr)
    {
      *ps = sig->s;
    }
  }

  static int ECDSA_SIG_set0(ECDSA_SIG *sig, BIGNUM *r, BIGNUM *s)
  {
    if (r == nullptr || s == nullptr)
    {
      return 0;
    }
    BN_clear_free(sig->r);
    BN_clear_free(sig->s);
    sig->r = r;
    sig->s = s;
    return 1;
  }
#endif
};

}  // namespace openssl
}  // namespace crypto
}  // namespace fetch<|MERGE_RESOLUTION|>--- conflicted
+++ resolved
@@ -51,7 +51,7 @@
 
   ECDSASignature() = default;
 
-  explicit ECDSASignature(byte_array::ConstByteArray binary_signature)
+  ECDSASignature(byte_array::ConstByteArray binary_signature)
     : hash_{}
     , signature_ecdsa_ptr_{Convert(binary_signature, signatureBinaryDataFormat)}
     , signature_{std::move(binary_signature)}
@@ -65,11 +65,7 @@
   friend class ECDSASignature;
 
   template <eECDSAEncoding BIN_FORMAT>
-<<<<<<< HEAD
-  explicit ECDSASignature(ecdsa_signature_type<BIN_FORMAT> const &from)
-=======
   ECDSASignature(ECDSASignatureType<BIN_FORMAT> const &from)
->>>>>>> dad29f72
     : hash_{from.hash_}
     , signature_ecdsa_ptr_{from.signature_ecdsa_ptr_}
     , signature_{BIN_FORMAT == signatureBinaryDataFormat
@@ -80,11 +76,7 @@
   // ECDSASignature(ECDSASignature&& from) = default;
 
   template <eECDSAEncoding BIN_FORMAT>
-<<<<<<< HEAD
-  explicit ECDSASignature(ecdsa_signature_type<BIN_FORMAT> &&from)
-=======
   ECDSASignature(ECDSASignatureType<BIN_FORMAT> &&from)
->>>>>>> dad29f72
     : ECDSASignature{safeMoveConstruct(std::move(from))}
   {}
 
@@ -220,7 +212,7 @@
   static byte_array::ByteArray ConvertDER(SharedPointerType<const ECDSA_SIG> &&signature)
   {
     byte_array::ByteArray der_sig;
-    auto const est_size = static_cast<std::size_t>(i2d_ECDSA_SIG(signature.get(), nullptr));
+    const std::size_t est_size = static_cast<std::size_t>(i2d_ECDSA_SIG(signature.get(), nullptr));
     der_sig.Resize(est_size);
 
     if (est_size < 1)
@@ -230,14 +222,9 @@
           "i2d_ECDSA_SIG(..., nullptr) failed.");
     }
 
-<<<<<<< HEAD
-    auto *     der_sig_ptr = static_cast<unsigned char *>(der_sig.pointer());
-    auto const res_size    = static_cast<std::size_t>(i2d_ECDSA_SIG(signature.get(), &der_sig_ptr));
-=======
     uint8_t *         der_sig_ptr = static_cast<uint8_t *>(der_sig.pointer());
     const std::size_t res_size =
         static_cast<std::size_t>(i2d_ECDSA_SIG(signature.get(), &der_sig_ptr));
->>>>>>> dad29f72
 
     if (res_size < 1)
     {
@@ -260,17 +247,10 @@
 
   static UniquePointerType<ECDSA_SIG> ConvertDER(const byte_array::ConstByteArray &bin_sig)
   {
-<<<<<<< HEAD
-    auto const *der_sig_ptr = static_cast<const unsigned char *>(bin_sig.pointer());
-
-    uniq_ptr_type<ECDSA_SIG> signature{
-        d2i_ECDSA_SIG(nullptr, &der_sig_ptr, static_cast<int64_t>(bin_sig.size()))};
-=======
     const uint8_t *der_sig_ptr = static_cast<const uint8_t *>(bin_sig.pointer());
 
     UniquePointerType<ECDSA_SIG> signature{
         d2i_ECDSA_SIG(nullptr, &der_sig_ptr, static_cast<long>(bin_sig.size()))};
->>>>>>> dad29f72
     if (!signature)
     {
       throw std::runtime_error(
