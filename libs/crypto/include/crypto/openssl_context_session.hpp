#pragma once

#include "crypto/openssl_context_detail.hpp"
#include "crypto/openssl_memory.hpp"

namespace fetch {
namespace crypto {
namespace openssl {
namespace context {

template <typename T, typename T_SessionPrimitive = detail::SessionPrimitive<T>,
          typename T_ContextSmartPtr = memory::ossl_shared_ptr<T>>
class Session
{
public:
  using type                   = T;
  using context_smart_ptr      = T_ContextSmartPtr;
  using session_primitive_type = T_SessionPrimitive;

private:
  context_smart_ptr context_;
  bool              is_started_;

public:
  explicit Session(context_smart_ptr context,
                   const bool        is_already_started = false)
      : context_(context), is_started_(is_already_started)
  {
    start();
  }

  explicit Session() : Session(context_smart_ptr(BN_CTX_new())) {}

  ~Session() { end(); }

  void start()
  {
    if (is_started_) return;

    session_primitive_type::start(context_.get());
    is_started_ = true;
  }

  void end()
  {
    if (!is_started_) return;

    is_started_ = false;
    session_primitive_type::end(context_.get());
  }

  context_smart_ptr context() const { return context_; }

  bool isStarted() const { return is_started_; }
};

}  // namespace context
}  // namespace openssl
}  // namespace crypto
}  // namespace fetch

<<<<<<< HEAD
#endif  // CRYPTO_OPENSSL_CONTEXT_SESSION_HPP
=======
>>>>>>> 9d7af97f
<|MERGE_RESOLUTION|>--- conflicted
+++ resolved
@@ -58,8 +58,3 @@
 }  // namespace openssl
 }  // namespace crypto
 }  // namespace fetch
-
-<<<<<<< HEAD
-#endif  // CRYPTO_OPENSSL_CONTEXT_SESSION_HPP
-=======
->>>>>>> 9d7af97f
