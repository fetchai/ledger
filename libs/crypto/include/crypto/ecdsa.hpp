--- conflicted
+++ resolved
@@ -59,17 +59,12 @@
   using PrivateKey = openssl::ECDSAPrivateKey<>;
   using Signature  = openssl::ECDSASignature<>;
 
-<<<<<<< HEAD
   static const std::size_t PRIVATE_KEY_SIZE;
 
-  void Load(byte_array_type const &private_key) override { SetPrivateKey(private_key); }
-=======
-public:
   void Load(byte_array_type const &private_key) override
   {
     SetPrivateKey(private_key);
   }
->>>>>>> c3d0aa37
 
   void SetPrivateKey(byte_array_type const &private_key)
   {
@@ -92,29 +87,25 @@
     return Identity(PrivateKey::ecdsa_curve_type::sn, public_key());
   }
 
-<<<<<<< HEAD
-  byte_array_type document_hash() final override { return signature_.hash(); }
-  byte_array_type signature() final override { return signature_.signature(); }
-  byte_array_type public_key() const { return private_key_.publicKey().keyAsBin(); }
-  byte_array_type private_key() { return private_key_.KeyAsBin(); }
-=======
   byte_array_type document_hash() final override
   {
     return signature_.hash();
   }
+  
   byte_array_type signature() final override
   {
     return signature_.signature();
+  
   }
-  byte_array_type public_key()
+  byte_array_type public_key() const
   {
     return private_key_.publicKey().keyAsBin();
   }
+  
   byte_array_type private_key()
   {
     return private_key_.KeyAsBin();
   }
->>>>>>> c3d0aa37
 
 private:
   PrivateKey private_key_;
