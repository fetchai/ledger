--- conflicted
+++ resolved
@@ -83,16 +83,7 @@
 
   void Load(ConstByteArray const &private_key) override
   {
-<<<<<<< HEAD
-    SetPrivateKey(private_key);
-  }
-
-  void SetPrivateKey(ConstByteArray const &private_key)
-  {
     private_key_.Apply([&private_key](auto &key) -> void { key = PrivateKey{private_key}; });
-=======
-    private_key_.Set(PrivateKey{private_key});
->>>>>>> 194bb16d
   }
 
   void GenerateKeys()
@@ -133,11 +124,7 @@
   }
 
 private:
-<<<<<<< HEAD
   Protected<PrivateKey> private_key_;
-=======
-  SynchronisedState<PrivateKey> private_key_;
->>>>>>> 194bb16d
 };
 
 }  // namespace crypto
