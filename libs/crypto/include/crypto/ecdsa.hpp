#pragma once
//------------------------------------------------------------------------------
//
//   Copyright 2018 Fetch.AI Limited
//
//   Licensed under the Apache License, Version 2.0 (the "License");
//   you may not use this file except in compliance with the License.
//   You may obtain a copy of the License at
//
//       http://www.apache.org/licenses/LICENSE-2.0
//
//   Unless required by applicable law or agreed to in writing, software
//   distributed under the License is distributed on an "AS IS" BASIS,
//   WITHOUT WARRANTIES OR CONDITIONS OF ANY KIND, either express or implied.
//   See the License for the specific language governing permissions and
//   limitations under the License.
//
//------------------------------------------------------------------------------

#include "crypto/ecdsa_signature.hpp"
#include "crypto/prover.hpp"
#include "crypto/verifier.hpp"

#include <core/assert.hpp>

namespace fetch {
namespace crypto {

class ECDSAVerifier : public Verifier
{
  using PublicKey = openssl::ECDSAPublicKey<>;
  using Signature = openssl::ECDSASignature<>;

public:
  ECDSAVerifier(Identity ident)
    : identity_{std::move(ident)}
    , public_key_{identity_.identifier()}
  {}

  bool Verify(byte_array_type const &data, byte_array_type const &signature) override
  {
    Signature sig{signature};
    return sig.Verify(public_key_, data);
  }

  Identity identity() override
  {
    return identity_;
  }

private:
  Identity  identity_;
  PublicKey public_key_;
};

class ECDSASigner : public Prover
{
public:
  using PrivateKey = openssl::ECDSAPrivateKey<>;
  using Signature  = openssl::ECDSASignature<>;

<<<<<<< HEAD
=======
  static const std::size_t PRIVATE_KEY_SIZE;

>>>>>>> 044f4eb3
  void Load(byte_array_type const &private_key) override
  {
    SetPrivateKey(private_key);
  }

  void SetPrivateKey(byte_array_type const &private_key)
  {
    private_key_ = PrivateKey(private_key);
  }

  void GenerateKeys()
  {
    private_key_ = PrivateKey();
  }

  bool Sign(byte_array_type const &text) final override
  {
    signature_ = Signature::Sign(private_key_, text);
    return true;
  }

  Identity identity() const final override
  {
    return Identity(PrivateKey::ecdsa_curve_type::sn, public_key());
  }

  byte_array_type document_hash() final override
  {
    return signature_.hash();
  }

  byte_array_type signature() final override
  {
    return signature_.signature();
  }
  byte_array_type public_key() const
  {
    return private_key_.publicKey().keyAsBin();
  }

  byte_array_type private_key()
  {
    return private_key_.KeyAsBin();
  }

private:
  PrivateKey private_key_;
  Signature  signature_;
};

}  // namespace crypto
}  // namespace fetch<|MERGE_RESOLUTION|>--- conflicted
+++ resolved
@@ -59,11 +59,9 @@
   using PrivateKey = openssl::ECDSAPrivateKey<>;
   using Signature  = openssl::ECDSASignature<>;
 
-<<<<<<< HEAD
-=======
-  static const std::size_t PRIVATE_KEY_SIZE;
+  //TODO: this shall not be necessary (it is contained in PrivateKey and also Signature type aliases
+  //static const std::size_t PRIVATE_KEY_SIZE;
 
->>>>>>> 044f4eb3
   void Load(byte_array_type const &private_key) override
   {
     SetPrivateKey(private_key);
