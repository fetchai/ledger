--- conflicted
+++ resolved
@@ -71,19 +71,11 @@
 
   ECDSASigner() = default;
 
-<<<<<<< HEAD
-  explicit ECDSASigner(byte_array_type const &private_key)
-    : private_key_{private_key}
-  {}
-
-  void Load(byte_array_type const &private_key) override
-=======
   explicit ECDSASigner(ConstByteArray const &private_key)
     : private_key_{private_key}
   {}
 
   void Load(ConstByteArray const &private_key) override
->>>>>>> 645282b6
   {
     SetPrivateKey(private_key);
   }
