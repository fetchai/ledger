#pragma once

#include "core/byte_array/byte_array.hpp"
#include "crypto/openssl_common.hpp"
#include "crypto/openssl_context_session.hpp"
#include "crypto/openssl_memory.hpp"

namespace fetch {
namespace crypto {
namespace openssl {

template <int                     P_ECDSA_Curve_NID = NID_secp256k1,
          point_conversion_form_t P_ConversionForm =
              POINT_CONVERSION_UNCOMPRESSED>
class ECDSAPublicKey
{
public:
  using del_strat_type = memory::eDeleteStrategy;

  template <typename T,
            del_strat_type P_DeleteStrategy = del_strat_type::canonical>
  using shrd_ptr = memory::ossl_shared_ptr<T, P_DeleteStrategy>;

  template <typename T,
            del_strat_type P_DeleteStrategy = del_strat_type::canonical>
  using uniq_ptr_type = memory::ossl_unique_ptr<T, P_DeleteStrategy>;

  using ecdsa_curve_type = ECDSACurve<P_ECDSA_Curve_NID>;

  static constexpr point_conversion_form_t conversionForm = P_ConversionForm;

private:
  const shrd_ptr<EC_POINT>         key_EC_POINT_;
  const shrd_ptr<EC_KEY>           key_EC_KEY_;
  const byte_array::ConstByteArray key_binary_;

  static byte_array::ByteArray Convert(EC_POINT *      public_key,
                                       const EC_GROUP *group,
                                       const context::Session<BN_CTX> &session)
  {

    shrd_ptr<BIGNUM> public_key_as_BN{BN_new()};
    if (!EC_POINT_point2bn(group, public_key, ECDSAPublicKey::conversionForm,
                           public_key_as_BN.get(), session.context().get()))
    {
      throw std::runtime_error(
          "ECDSAPublicKey::Convert(...) failed due to failure of the "
          "`EC_POINT_point2bn(...)` function.");
    }

    byte_array::ByteArray pub_key_as_bin;
    pub_key_as_bin.Resize(
        static_cast<std::size_t>(BN_num_bytes(public_key_as_BN.get())));

    if (!BN_bn2bin(public_key_as_BN.get(),
                   static_cast<unsigned char *>(pub_key_as_bin.pointer())))
    {
      throw std::runtime_error(
          "ECDSAPublicKey::Convert(...) failed due to failure of the "
          "`BN_bn2bin(...)` function.");
    }

    return pub_key_as_bin;
  }

  static uniq_ptr_type<EC_POINT> Convert(
      byte_array::ConstByteArray const &key_data)
  {
    shrd_ptr<BIGNUM> pub_key_as_BN{BN_new()};
    if (!BN_bin2bn(static_cast<const unsigned char *>(key_data.pointer()),
                   int(key_data.size()), pub_key_as_BN.get()))
    {
      throw std::runtime_error(
          "ECDSAPublicKey::ConvertToECPOINT(...): BN_bin2bn(...) failed.");
    }

    uniq_ptr_type<const EC_GROUP> group(
        EC_GROUP_new_by_curve_name(ecdsa_curve_type::nid));
    uniq_ptr_type<EC_POINT>  public_key{EC_POINT_new(group.get())};
    context::Session<BN_CTX> session;

    if (!EC_POINT_bn2point(group.get(), pub_key_as_BN.get(), public_key.get(),
                           session.context().get()))
    {
      throw std::runtime_error(
          "ECDSAPublicKey::ConvertToECPOINT(...): EC_POINT_bn2point(...) "
          "failed.");
    }

    return public_key;
  }

  static uniq_ptr_type<EC_KEY> ConvertToECKEY(const EC_POINT *key_EC_POINT)
  {
    uniq_ptr_type<EC_KEY> key{EC_KEY_new_by_curve_name(ecdsa_curve_type::nid)};
    // TODO: setting conv. form might not be really necessary (stuff works
    // without it)
    EC_KEY_set_conv_form(key.get(), ECDSAPublicKey::conversionForm);

    if (!EC_KEY_set_public_key(key.get(), key_EC_POINT))
    {
      throw std::runtime_error(
          "ECDSAPublicKey::ConvertToECKEY(...): EC_KEY_set_public_key(...) "
          "failed.");
    }

    return key;
  }

public:
  ECDSAPublicKey(shrd_ptr<EC_POINT> public_key, const EC_GROUP *group,
                 const context::Session<BN_CTX> &session)
      : key_EC_POINT_{public_key}
      , key_EC_KEY_{ConvertToECKEY(public_key.get())}
      , key_binary_{Convert(public_key.get(), group, session)}
  {}

  ECDSAPublicKey(const byte_array::ConstByteArray &key_data)
      : key_EC_POINT_{Convert(key_data)}
      , key_EC_KEY_{ConvertToECKEY(key_EC_POINT_)}
      , key_binary_{key_data}
  {}

  shrd_ptr<const EC_POINT> keyAsEC_POINT() const { return key_EC_POINT_; }

  shrd_ptr<const EC_KEY> key() const { return key_EC_KEY_; }

  const byte_array::ConstByteArray &keyAsBin() const { return key_binary_; }
};

}  // namespace openssl
}  // namespace crypto
}  // namespace fetch

<<<<<<< HEAD
#endif  // CRYPTO_OPENSSL_PUBLIC_KEY_HPP
=======
>>>>>>> 9d7af97f
<|MERGE_RESOLUTION|>--- conflicted
+++ resolved
@@ -131,8 +131,3 @@
 }  // namespace openssl
 }  // namespace crypto
 }  // namespace fetch
-
-<<<<<<< HEAD
-#endif  // CRYPTO_OPENSSL_PUBLIC_KEY_HPP
-=======
->>>>>>> 9d7af97f
