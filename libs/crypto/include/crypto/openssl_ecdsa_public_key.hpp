#pragma once
//------------------------------------------------------------------------------
//
//   Copyright 2018-2019 Fetch.AI Limited
//
//   Licensed under the Apache License, Version 2.0 (the "License");
//   you may not use this file except in compliance with the License.
//   You may obtain a copy of the License at
//
//       http://www.apache.org/licenses/LICENSE-2.0
//
//   Unless required by applicable law or agreed to in writing, software
//   distributed under the License is distributed on an "AS IS" BASIS,
//   WITHOUT WARRANTIES OR CONDITIONS OF ANY KIND, either express or implied.
//   See the License for the specific language governing permissions and
//   limitations under the License.
//
//------------------------------------------------------------------------------

#include <utility>

#include "crypto/openssl_common.hpp"
#include "crypto/openssl_context_session.hpp"

namespace fetch {
namespace crypto {
namespace openssl {

template <eECDSAEncoding          P_ECDSABinaryDataFormat = eECDSAEncoding::canonical,
          int                     P_ECDSA_Curve_NID       = NID_secp256k1,
          point_conversion_form_t P_ConversionForm        = POINT_CONVERSION_UNCOMPRESSED>
class ECDSAPublicKey
{
  SharedPointerType<EC_POINT> key_EC_POINT_;
  SharedPointerType<EC_KEY>   key_EC_KEY_;
  byte_array::ConstByteArray  key_binary_;

public:
  using EcdsaCurveType = ECDSACurve<P_ECDSA_Curve_NID>;

  static constexpr eECDSAEncoding          binaryDataFormat = P_ECDSABinaryDataFormat;
  static constexpr point_conversion_form_t conversionForm   = P_ConversionForm;

  template <eECDSAEncoding P_ECDSABinaryDataFormat2, int P_ECDSA_Curve_NID2,
            point_conversion_form_t P_ConversionForm2>
  friend class ECDSAPublicKey;

  ECDSAPublicKey() = default;

  ECDSAPublicKey(SharedPointerType<EC_POINT> &&public_key, const EC_GROUP *group,
                 const context::Session<BN_CTX> &session)
    : key_EC_POINT_{public_key}
    , key_EC_KEY_{ConvertToECKEY(public_key.get())}
    , key_binary_{Convert(public_key.get(), group, session, binaryDataFormat)}
  {}

  explicit ECDSAPublicKey(byte_array::ConstByteArray key_data)
    : key_EC_POINT_{Convert(key_data, binaryDataFormat)}
    , key_EC_KEY_{ConvertToECKEY(key_EC_POINT_.get())}
    , key_binary_{std::move(key_data)}
  {}

  template <eECDSAEncoding BINARY_DATA_FORMAT>
  using EcdsaPublicKeyType =
      ECDSAPublicKey<BINARY_DATA_FORMAT, P_ECDSA_Curve_NID, P_ConversionForm>;

  template <eECDSAEncoding BINARY_DATA_FORMAT>
<<<<<<< HEAD
  explicit ECDSAPublicKey(ecdsa_public_key_type<BINARY_DATA_FORMAT> const &from)
=======
  ECDSAPublicKey(EcdsaPublicKeyType<BINARY_DATA_FORMAT> const &from)
>>>>>>> dad29f72
    : key_EC_POINT_{from.key_EC_POINT_}
    , key_EC_KEY_{from.key_EC_KEY_}
    , key_binary_{BINARY_DATA_FORMAT == binaryDataFormat
                      ? from.key_binary_
                      : Convert(key_EC_POINT_.get(), binaryDataFormat)}
  {}

  template <eECDSAEncoding BINARY_DATA_FORMAT>
<<<<<<< HEAD
  explicit ECDSAPublicKey(ecdsa_public_key_type<BINARY_DATA_FORMAT> &&from)
=======
  ECDSAPublicKey(EcdsaPublicKeyType<BINARY_DATA_FORMAT> &&from)
>>>>>>> dad29f72
    : key_EC_POINT_{std::move(from.key_EC_POINT_)}
    , key_EC_KEY_{std::move(from.key_EC_KEY_)}
    , key_binary_{BINARY_DATA_FORMAT == binaryDataFormat
                      ? std::move(from.key_binary_)
                      : Convert(key_EC_POINT_.get(), binaryDataFormat)}
  {}

  template <eECDSAEncoding BINARY_DATA_FORMAT>
  ECDSAPublicKey &operator=(EcdsaPublicKeyType<BINARY_DATA_FORMAT> const &from)
  {
    *this = ECDSAPublicKey(from);
    return *this;
  }

  template <eECDSAEncoding BINARY_DATA_FORMAT>
  ECDSAPublicKey &operator=(EcdsaPublicKeyType<BINARY_DATA_FORMAT> &&from)
  {
    *this = ECDSAPublicKey(from);
    return *this;
  }

  SharedPointerType<const EC_POINT> KeyAsECPoint() const
  {
    return key_EC_POINT_;
  }

  SharedPointerType<const EC_KEY> key() const
  {
    return key_EC_KEY_;
  }

  const byte_array::ConstByteArray &KeyAsBin() const
  {
    return key_binary_;
  }

private:
  using AffineCoordConversionType = ECDSAAffineCoordinatesConversion<P_ECDSA_Curve_NID>;

  static byte_array::ByteArray Convert(EC_POINT const *const           public_key,
                                       EC_GROUP const *const           group,
                                       context::Session<BN_CTX> const &session,
                                       eECDSAEncoding const            binaryDataFormat)
  {
    switch (binaryDataFormat)
    {
    case eECDSAEncoding::canonical:
      return Convert2Canonical(public_key, group, session);

    case eECDSAEncoding::bin:
      return Convert2Bin(public_key, group, session);

    case eECDSAEncoding::DER:
      throw std::domain_error(
          "ECDSAPublicKey::Convert(...): Conversion in to "
          "DER encoded data is NOT implemented "
          "yet.");
    }

    return {};
  }

  static byte_array::ByteArray Convert(EC_POINT const *const public_key,
                                       eECDSAEncoding const  binaryDataFormat)
  {
    UniquePointerType<EC_GROUP> group{createGroup()};
    context::Session<BN_CTX>    session;

    switch (binaryDataFormat)
    {
    case eECDSAEncoding::canonical:
    case eECDSAEncoding::bin:
      return Convert(public_key, group.get(), session, binaryDataFormat);

    case eECDSAEncoding::DER:
      return Convert(public_key, group.get(), session, binaryDataFormat);
    }

    return {};
  }

  static UniquePointerType<EC_POINT> Convert(byte_array::ConstByteArray const &key_data,
                                             eECDSAEncoding const              binaryDataFormat)
  {
    switch (binaryDataFormat)
    {
    case eECDSAEncoding::canonical:
      return ConvertFromCanonical(key_data);

    case eECDSAEncoding::bin:
      return ConvertFromBin(key_data);

    case eECDSAEncoding::DER:
      throw std::domain_error(
          "ECDSAPublicKey::Convert(...): Conversion from "
          "DER encoded data is NOT implemented yet.");
    }

    return {};
  }

  static byte_array::ByteArray Convert2Canonical(EC_POINT const *const           public_key,
                                                 EC_GROUP const *const           group,
                                                 context::Session<BN_CTX> const &session)
  {
    SharedPointerType<BIGNUM> x{BN_new()};
    SharedPointerType<BIGNUM> y{BN_new()};
    EC_POINT_get_affine_coordinates_GFp(group, public_key, x.get(), y.get(),
                                        session.context().get());
    return AffineCoordConversionType::Convert2Canonical(x.get(), y.get());
  }

  static byte_array::ByteArray Convert2Bin(EC_POINT const *const           public_key,
                                           EC_GROUP const *const           group,
                                           context::Session<BN_CTX> const &session)
  {
    SharedPointerType<BIGNUM> public_key_as_BN{BN_new()};
    if (!EC_POINT_point2bn(group, public_key, ECDSAPublicKey::conversionForm,
                           public_key_as_BN.get(), session.context().get()))
    {
      throw std::runtime_error(
          "ECDSAPublicKey::Convert(...): "
          "`EC_POINT_point2bn(...)` functioni failed.");
    }

    byte_array::ByteArray pub_key_as_bin;
    pub_key_as_bin.Resize(static_cast<std::size_t>(BN_num_bytes(public_key_as_BN.get())));

    if (!BN_bn2bin(public_key_as_BN.get(), static_cast<uint8_t *>(pub_key_as_bin.pointer())))
    {
      throw std::runtime_error("ECDSAPublicKey::Convert(...): `BN_bn2bin(...)` function failed.");
    }

    return pub_key_as_bin;
  }

  static UniquePointerType<EC_POINT> ConvertFromCanonical(
      byte_array::ConstByteArray const &key_data)
  {
    UniquePointerType<EC_GROUP> group{createGroup()};
    UniquePointerType<EC_POINT> public_key{EC_POINT_new(group.get())};
    context::Session<BN_CTX>    session;

    SharedPointerType<BIGNUM> x{BN_new()};
    SharedPointerType<BIGNUM> y{BN_new()};

    AffineCoordConversionType::ConvertFromCanonical(key_data, x.get(), y.get());

    if (!EC_POINT_set_affine_coordinates_GFp(group.get(), public_key.get(), x.get(), y.get(),
                                             session.context().get()))
    {
      throw std::runtime_error(
          "ECDSAPublicKey::ConvertFromCanonical(...): "
          "`EC_POINT_set_affine_coordinates_GFp(...)` function failed.");
    }

    return public_key;
  }

  static UniquePointerType<EC_POINT> ConvertFromBin(byte_array::ConstByteArray const &key_data)
  {
    SharedPointerType<BIGNUM> pub_key_as_BN{BN_new()};
    if (!BN_bin2bn(static_cast<const uint8_t *>(key_data.pointer()), int(key_data.size()),
                   pub_key_as_BN.get()))
    {
      throw std::runtime_error("ECDSAPublicKey::ConvertToECPOINT(...): BN_bin2bn(...) failed.");
    }

    UniquePointerType<EC_GROUP> group{createGroup()};
    UniquePointerType<EC_POINT> public_key{EC_POINT_new(group.get())};
    context::Session<BN_CTX>    session;

    if (!EC_POINT_bn2point(group.get(), pub_key_as_BN.get(), public_key.get(),
                           session.context().get()))
    {
      throw std::runtime_error(
          "ECDSAPublicKey::ConvertToECPOINT(...): "
          "EC_POINT_bn2point(...) failed.");
    }

    return public_key;
  }

  static UniquePointerType<EC_KEY> ConvertToECKEY(const EC_POINT *key_EC_POINT)
  {
    UniquePointerType<EC_KEY> key{EC_KEY_new_by_curve_name(EcdsaCurveType::nid)};
    // TODO(issue 36): setting conv. form might not be really necessary (stuff
    // works
    // without it)
    EC_KEY_set_conv_form(key.get(), conversionForm);

    if (!EC_KEY_set_public_key(key.get(), key_EC_POINT))
    {
      throw std::runtime_error(
          "ECDSAPublicKey::ConvertToECKEY(...): "
          "EC_KEY_set_public_key(...) failed.");
    }

    return key;
  }

  static UniquePointerType<EC_GROUP> createGroup()
  {
    UniquePointerType<EC_GROUP> group{EC_GROUP_new_by_curve_name(EcdsaCurveType::nid)};
    EC_GROUP_set_point_conversion_form(group.get(), conversionForm);
    return group;
  }
};

}  // namespace openssl
}  // namespace crypto
}  // namespace fetch<|MERGE_RESOLUTION|>--- conflicted
+++ resolved
@@ -54,7 +54,7 @@
     , key_binary_{Convert(public_key.get(), group, session, binaryDataFormat)}
   {}
 
-  explicit ECDSAPublicKey(byte_array::ConstByteArray key_data)
+  ECDSAPublicKey(byte_array::ConstByteArray key_data)
     : key_EC_POINT_{Convert(key_data, binaryDataFormat)}
     , key_EC_KEY_{ConvertToECKEY(key_EC_POINT_.get())}
     , key_binary_{std::move(key_data)}
@@ -65,11 +65,7 @@
       ECDSAPublicKey<BINARY_DATA_FORMAT, P_ECDSA_Curve_NID, P_ConversionForm>;
 
   template <eECDSAEncoding BINARY_DATA_FORMAT>
-<<<<<<< HEAD
-  explicit ECDSAPublicKey(ecdsa_public_key_type<BINARY_DATA_FORMAT> const &from)
-=======
   ECDSAPublicKey(EcdsaPublicKeyType<BINARY_DATA_FORMAT> const &from)
->>>>>>> dad29f72
     : key_EC_POINT_{from.key_EC_POINT_}
     , key_EC_KEY_{from.key_EC_KEY_}
     , key_binary_{BINARY_DATA_FORMAT == binaryDataFormat
@@ -78,11 +74,7 @@
   {}
 
   template <eECDSAEncoding BINARY_DATA_FORMAT>
-<<<<<<< HEAD
-  explicit ECDSAPublicKey(ecdsa_public_key_type<BINARY_DATA_FORMAT> &&from)
-=======
   ECDSAPublicKey(EcdsaPublicKeyType<BINARY_DATA_FORMAT> &&from)
->>>>>>> dad29f72
     : key_EC_POINT_{std::move(from.key_EC_POINT_)}
     , key_EC_KEY_{std::move(from.key_EC_KEY_)}
     , key_binary_{BINARY_DATA_FORMAT == binaryDataFormat
