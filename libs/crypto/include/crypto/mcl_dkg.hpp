#pragma once
//------------------------------------------------------------------------------
//
//   Copyright 2018-2019 Fetch.AI Limited
//
//   Licensed under the Apache License, Version 2.0 (the "License");
//   you may not use this file except in compliance with the License.
//   You may obtain a copy of the License at
//
//       http://www.apache.org/licenses/LICENSE-2.0
//
//   Unless required by applicable law or agreed to in writing, software
//   distributed under the License is distributed on an "AS IS" BASIS,
//   WITHOUT WARRANTIES OR CONDITIONS OF ANY KIND, either express or implied.
//   See the License for the specific language governing permissions and
//   limitations under the License.
//
//------------------------------------------------------------------------------

#include "core/byte_array/const_byte_array.hpp"
#include "core/serializers/main_serializer.hpp"
#include "crypto/fetch_mcl.hpp"

#include <array>
#include <cstddef>
#include <cstdint>
#include <iomanip>
#include <set>
#include <sstream>
#include <unordered_map>

namespace bn = mcl::bn256;

namespace fetch {
namespace crypto {
namespace mcl {

namespace details {
struct MCLInitialiser
{
  MCLInitialiser()
  {
    bool a{true};
    a = was_initialised.exchange(a);
    if (!a)
    {
      bn::initPairing();
    }
  }
  static std::atomic<bool> was_initialised;
};
}  // namespace details

/**
 * Classes for BLS Signatures
 */
class PublicKey : public bn::G2
{
public:
  PublicKey();
};

class PrivateKey : public bn::Fr
{
public:
  PrivateKey();
  explicit PrivateKey(uint32_t value);
};

class Signature : public bn::G1
{
public:
  Signature();
};

class Generator : public bn::G2
{
public:
  Generator();
  explicit Generator(std::string const &string_to_hash);
};

struct DkgKeyInformation
{
  DkgKeyInformation() = default;
  DkgKeyInformation(PublicKey group_public_key1, std::vector<PublicKey> public_key_shares1,
                    PrivateKey secret_key_shares1);

  PublicKey              group_public_key;
  std::vector<PublicKey> public_key_shares{};
  PrivateKey             private_key_share;
};

using MessagePayload     = byte_array::ConstByteArray;
using CabinetIndex       = uint32_t;
using SignerRecord       = std::vector<uint8_t>;
using AggregateSignature = std::pair<Signature, SignerRecord>;

/**
 * Vector initialisation for mcl data structures
 *
 * @tparam T Type in vector
 * @param data Vector to be initialised
 * @param i Number of columns
 */
template <typename T>
void Init(std::vector<T> &data, uint32_t i)
{
  data.resize(i);
  for (auto &data_i : data)
  {
    data_i.clear();
  }
}

/**
 * Matrix initialisation for mcl data structures
 *
 * @tparam T Type in matrix
 * @param data Matrix to be initialised
 * @param i Number of rows
 * @param j Number of columns
 */
template <typename T>
void Init(std::vector<std::vector<T>> &data, uint32_t i, uint32_t j)
{
  data.resize(i);
  for (auto &data_i : data)
  {
    data_i.resize(j);
    for (auto &data_ij : data_i)
    {
      data_ij.clear();
    }
  }
}

/**
 * Helper functions for computations used in the DKG
 */
// For DKG
<<<<<<< HEAD
void SetGenerator(Generator &generator_g, std::string string_to_hash = "");
void SetGenerators(Generator &generator_g, Generator &generator_h, std::string string_to_hash = "",
                   std::string string_to_hash2 = "");
=======
void      SetGenerator(Generator & generator_g,
                       std::string string_to_hash = "Fetch.ai Elliptic Curve Generator G");
void      SetGenerators(Generator &generator_g, Generator &generator_h,
                        std::string string_to_hash  = "Fetch.ai Elliptic Curve Generator G",
                        std::string string_to_hash2 = "Fetch.ai Elliptic Curve Generator H");
>>>>>>> 4d8c35a1
PublicKey ComputeLHS(PublicKey &tmpG, Generator const &G, Generator const &H,
                     PrivateKey const &share1, PrivateKey const &share2);
PublicKey ComputeLHS(Generator const &G, Generator const &H, PrivateKey const &share1,
                     PrivateKey const &share2);
void      UpdateRHS(uint32_t rank, PublicKey &rhsG, std::vector<PublicKey> const &input);
PublicKey ComputeRHS(uint32_t rank, std::vector<PublicKey> const &input);
void      ComputeShares(PrivateKey &s_i, PrivateKey &sprime_i, std::vector<PrivateKey> const &a_i,
                        std::vector<PrivateKey> const &b_i, uint32_t index);
std::vector<PrivateKey> InterpolatePolynom(std::vector<PrivateKey> const &a,
                                           std::vector<PrivateKey> const &b);

// For signatures
Signature SignShare(MessagePayload const &message, PrivateKey const &x_i);
bool      VerifySign(PublicKey const &y, MessagePayload const &message, Signature const &sign,
                     Generator const &G);
Signature LagrangeInterpolation(std::unordered_map<CabinetIndex, Signature> const &shares);
std::vector<DkgKeyInformation> TrustedDealerGenerateKeys(uint32_t cabinet_size, uint32_t threshold);
std::pair<PrivateKey, PublicKey> GenerateKeyPair(Generator const &generator);

// For aggregate signatures
PrivateKey         SignatureAggregationCoefficient(PublicKey const &             notarisation_key,
                                                   std::vector<PublicKey> const &cabinet_notarisation_keys);
AggregateSignature ComputeAggregateSignature(
    std::unordered_map<uint32_t, Signature> const &signatures,
    std::vector<PublicKey> const &                 public_keys);
PublicKey ComputeAggregatePublicKey(std::vector<bool> const &     signers,
                                    std::vector<PublicKey> const &cabinet_public_keys);
bool      VerifyAggregateSignature(MessagePayload const &        message,
                                   AggregateSignature const &    aggregate_signature,
                                   std::vector<PublicKey> const &cabinet_public_keys,
                                   Generator const &             generator);

}  // namespace mcl
}  // namespace crypto

namespace serializers {
template <typename D>
struct ArraySerializer<crypto::mcl::Signature, D>
{

public:
  using Type       = crypto::mcl::Signature;
  using DriverType = D;

  template <typename Constructor>
  static void Serialize(Constructor &array_constructor, Type const &b)
  {
    auto array = array_constructor(1);
    array.Append(b.getStr());
  }

  template <typename ArrayDeserializer>
  static void Deserialize(ArrayDeserializer &array, Type &b)
  {
    std::string sig_str;
    array.GetNextValue(sig_str);
    bool check;
    b.setStr(&check, sig_str.data());
    if (!check)
    {
      throw SerializableException(error::TYPE_ERROR,
                                  std::string("String does not convert to MCL type"));
    }
  }
};

template <typename D>
struct ArraySerializer<crypto::mcl::PrivateKey, D>
{

public:
  using Type       = crypto::mcl::PrivateKey;
  using DriverType = D;

  template <typename Constructor>
  static void Serialize(Constructor &array_constructor, Type const &b)
  {
    auto array = array_constructor(1);
    array.Append(b.getStr());
  }

  template <typename ArrayDeserializer>
  static void Deserialize(ArrayDeserializer &array, Type &b)
  {
    std::string sig_str;
    array.GetNextValue(sig_str);
    bool check;
    b.setStr(&check, sig_str.data());
    if (!check)
    {
      throw SerializableException(error::TYPE_ERROR,
                                  std::string("String does not convert to MCL type"));
    }
  }
};

template <typename D>
struct ArraySerializer<crypto::mcl::PublicKey, D>
{

public:
  using Type       = crypto::mcl::PublicKey;
  using DriverType = D;

  template <typename Constructor>
  static void Serialize(Constructor &array_constructor, Type const &b)
  {
    auto array = array_constructor(1);
    array.Append(b.getStr());
  }

  template <typename ArrayDeserializer>
  static void Deserialize(ArrayDeserializer &array, Type &b)
  {
    std::string sig_str;
    array.GetNextValue(sig_str);
    bool check;
    b.setStr(&check, sig_str.data());
    if (!check)
    {
      throw SerializableException(error::TYPE_ERROR,
                                  std::string("String does not convert to MCL type"));
    }
  }
};

template <typename V, typename D>
struct ArraySerializer<std::pair<crypto::mcl::PublicKey, V>, D>
{
public:
  using Type       = std::pair<crypto::mcl::PublicKey, V>;
  using DriverType = D;

  template <typename Constructor>
  static void Serialize(Constructor &array_constructor, Type const &input)
  {
    auto array = array_constructor(2);
    array.Append(input.first.getStr());
    array.Append(input.second);
  }

  template <typename ArrayDeserializer>
  static void Deserialize(ArrayDeserializer &array, Type &output)
  {
    if (array.size() != 2)
    {
      throw SerializableException(std::string("std::pair must have exactly 2 elements."));
    }

    std::string key_str;
    array.GetNextValue(key_str);
    output.first.clear();
    bool check;
    output.first.setStr(&check, key_str.data());
    if (!check)
    {
      throw SerializableException(error::TYPE_ERROR,
                                  std::string("String does not convert to MCL type"));
    }
    array.GetNextValue(output.second);
  }
};
}  // namespace serializers
}  // namespace fetch<|MERGE_RESOLUTION|>--- conflicted
+++ resolved
@@ -139,17 +139,11 @@
  * Helper functions for computations used in the DKG
  */
 // For DKG
-<<<<<<< HEAD
-void SetGenerator(Generator &generator_g, std::string string_to_hash = "");
-void SetGenerators(Generator &generator_g, Generator &generator_h, std::string string_to_hash = "",
-                   std::string string_to_hash2 = "");
-=======
 void      SetGenerator(Generator & generator_g,
                        std::string string_to_hash = "Fetch.ai Elliptic Curve Generator G");
 void      SetGenerators(Generator &generator_g, Generator &generator_h,
                         std::string string_to_hash  = "Fetch.ai Elliptic Curve Generator G",
                         std::string string_to_hash2 = "Fetch.ai Elliptic Curve Generator H");
->>>>>>> 4d8c35a1
 PublicKey ComputeLHS(PublicKey &tmpG, Generator const &G, Generator const &H,
                      PrivateKey const &share1, PrivateKey const &share2);
 PublicKey ComputeLHS(Generator const &G, Generator const &H, PrivateKey const &share1,
