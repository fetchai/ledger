#pragma once
//------------------------------------------------------------------------------
//
//   Copyright 2018-2019 Fetch.AI Limited
//
//   Licensed under the Apache License, Version 2.0 (the "License");
//   you may not use this file except in compliance with the License.
//   You may obtain a copy of the License at
//
//       http://www.apache.org/licenses/LICENSE-2.0
//
//   Unless required by applicable law or agreed to in writing, software
//   distributed under the License is distributed on an "AS IS" BASIS,
//   WITHOUT WARRANTIES OR CONDITIONS OF ANY KIND, either express or implied.
//   See the License for the specific language governing permissions and
//   limitations under the License.
//
//------------------------------------------------------------------------------

#include "core/byte_array/const_byte_array.hpp"
#include "core/serializers/main_serializer.hpp"
#include "crypto/fetch_mcl.hpp"

#include <array>
#include <cstddef>
#include <cstdint>
#include <iomanip>
#include <set>
#include <sstream>
#include <unordered_map>

namespace bn = mcl::bn256;

namespace fetch {
namespace crypto {
namespace mcl {

using PrivateKey     = bn::Fr;
using PublicKey      = bn::G2;
using Signature      = bn::G1;
using Generator      = bn::G2;
using MessagePayload = byte_array::ConstByteArray;
using CabinetIndex   = uint32_t;

namespace details {
struct MCLInitialiser
{
  MCLInitialiser()
  {
    bool a{true};
    a = was_initialised.exchange(a);
    if (!a)
    {
      bn::initPairing();
    }
  }
  static std::atomic<bool> was_initialised;
};
}  // namespace details

struct DkgKeyInformation
{
  DkgKeyInformation()
  {
    details::MCLInitialiser();
    group_public_key.clear();
    private_key_share.clear();
  }
  DkgKeyInformation(PublicKey group_public_key1, std::vector<PublicKey> public_key_shares1,
                    PrivateKey secret_key_shares1)  // NOLINT
    : group_public_key{std::move(group_public_key1)}
    , public_key_shares{std::move(public_key_shares1)}
    , private_key_share{secret_key_shares1}
  {}

  PublicKey              group_public_key;
  std::vector<PublicKey> public_key_shares{};
  PrivateKey             private_key_share;
};

/**
 * Vector initialisation for mcl data structures
 *
 * @tparam T Type in vector
 * @param data Vector to be initialised
 * @param i Number of columns
 */
template <typename T>
void Init(std::vector<T> &data, uint32_t i)
{
  data.resize(i);
  for (auto &data_i : data)
  {
    data_i.clear();
  }
}

/**
 * Matrix initialisation for mcl data structures
 *
 * @tparam T Type in matrix
 * @param data Matrix to be initialised
 * @param i Number of rows
 * @param j Number of columns
 */
template <typename T>
void Init(std::vector<std::vector<T>> &data, uint32_t i, uint32_t j)
{
  data.resize(i);
  for (auto &data_i : data)
  {
    data_i.resize(j);
    for (auto &data_ij : data_i)
    {
      data_ij.clear();
    }
  }
}

/**
 * Helper functions for computations used in the DKG
 */
// For DKG
void SetGenerator(Generator &generator_g, std::string string_to_hash = "");
void SetGenerators(Generator &generator_g, Generator &generator_h, std::string string_to_hash = "",
                   std::string string_to_hash2 = "");
bn::G2 ComputeLHS(bn::G2 &tmpG, bn::G2 const &G, bn::G2 const &H, bn::Fr const &share1,
                  bn::Fr const &share2);
bn::G2 ComputeLHS(bn::G2 const &G, bn::G2 const &H, bn::Fr const &share1, bn::Fr const &share2);
void   UpdateRHS(uint32_t rank, bn::G2 &rhsG, std::vector<bn::G2> const &input);
bn::G2 ComputeRHS(uint32_t rank, std::vector<bn::G2> const &input);
void   ComputeShares(bn::Fr &s_i, bn::Fr &sprime_i, std::vector<bn::Fr> const &a_i,
                     std::vector<bn::Fr> const &b_i, uint32_t index);
std::vector<bn::Fr> InterpolatePolynom(std::vector<bn::Fr> const &a, std::vector<bn::Fr> const &b);

// For signatures
Signature SignShare(MessagePayload const &message, PrivateKey const &x_i);
<<<<<<< HEAD

bool VerifySign(PublicKey const &y, MessagePayload const &message, Signature const &sign,
                Generator const &G);

Signature LagrangeInterpolation(std::unordered_map<CabinetIndex, Signature> const &shares);

std::vector<DkgKeyInformation>   TrustedDealerGenerateKeys(uint32_t committee_size,
                                                           uint32_t threshold);
std::pair<PrivateKey, PublicKey> GenerateKeyPair(Generator const &generator);

// For aggregate signatures
bn::Fr SignatureAggregationCoefficient(PublicKey const &             notarisation_key,
                                       std::vector<PublicKey> const &cabinet_notarisation_keys);
std::pair<Signature, std::vector<bool>> ComputeAggregateSignature(
    std::unordered_map<uint32_t, Signature> const &signatures,
    std::vector<PublicKey> const &                 public_keys);
PublicKey ComputeAggregatePublicKey(std::vector<bool> const &     signers,
                                    std::vector<PublicKey> const &cabinet_public_keys);
bool      VerifyAggregateSignature(MessagePayload const &                         message,
                                   std::pair<Signature, std::vector<bool>> const &aggregate_signature,
                                   std::vector<PublicKey> const &                 cabinet_public_keys,
                                   Generator const &                              generator);
=======
bool      VerifySign(PublicKey const &y, MessagePayload const &message, Signature const &sign,
                     Generator const &G);
Signature LagrangeInterpolation(std::unordered_map<CabinetIndex, Signature> const &shares);
std::vector<DkgKeyInformation> TrustedDealerGenerateKeys(uint32_t committee_size,
                                                         uint32_t threshold);
>>>>>>> bc206911

}  // namespace mcl
}  // namespace crypto

namespace serializers {
template <typename D>
struct ArraySerializer<crypto::mcl::Signature, D>
{

public:
  using Type       = crypto::mcl::Signature;
  using DriverType = D;

  template <typename Constructor>
  static void Serialize(Constructor &array_constructor, Type const &b)
  {
    auto array = array_constructor(1);
    array.Append(b.getStr());
  }

  template <typename ArrayDeserializer>
  static void Deserialize(ArrayDeserializer &array, Type &b)
  {
    std::string sig_str;
    array.GetNextValue(sig_str);
    bool check;
    b.setStr(&check, sig_str.data());
    if (!check)
    {
      throw SerializableException(error::TYPE_ERROR,
                                  std::string("String does not convert to MCL type"));
    }
  }
};

template <typename D>
struct ArraySerializer<crypto::mcl::PrivateKey, D>
{

public:
  using Type       = crypto::mcl::PrivateKey;
  using DriverType = D;

  template <typename Constructor>
  static void Serialize(Constructor &array_constructor, Type const &b)
  {
    auto array = array_constructor(1);
    array.Append(b.getStr());
  }

  template <typename ArrayDeserializer>
  static void Deserialize(ArrayDeserializer &array, Type &b)
  {
    std::string sig_str;
    array.GetNextValue(sig_str);
    bool check;
    b.setStr(&check, sig_str.data());
    if (!check)
    {
      throw SerializableException(error::TYPE_ERROR,
                                  std::string("String does not convert to MCL type"));
    }
  }
};

template <typename D>
struct ArraySerializer<crypto::mcl::PublicKey, D>
{

public:
  using Type       = crypto::mcl::PublicKey;
  using DriverType = D;

  template <typename Constructor>
  static void Serialize(Constructor &array_constructor, Type const &b)
  {
    auto array = array_constructor(1);
    array.Append(b.getStr());
  }

  template <typename ArrayDeserializer>
  static void Deserialize(ArrayDeserializer &array, Type &b)
  {
    std::string sig_str;
    array.GetNextValue(sig_str);
    bool check;
    b.setStr(&check, sig_str.data());
    if (!check)
    {
      throw SerializableException(error::TYPE_ERROR,
                                  std::string("String does not convert to MCL type"));
    }
  }
};
}  // namespace serializers
}  // namespace fetch<|MERGE_RESOLUTION|>--- conflicted
+++ resolved
@@ -135,13 +135,9 @@
 
 // For signatures
 Signature SignShare(MessagePayload const &message, PrivateKey const &x_i);
-<<<<<<< HEAD
-
 bool VerifySign(PublicKey const &y, MessagePayload const &message, Signature const &sign,
                 Generator const &G);
-
 Signature LagrangeInterpolation(std::unordered_map<CabinetIndex, Signature> const &shares);
-
 std::vector<DkgKeyInformation>   TrustedDealerGenerateKeys(uint32_t committee_size,
                                                            uint32_t threshold);
 std::pair<PrivateKey, PublicKey> GenerateKeyPair(Generator const &generator);
@@ -158,13 +154,6 @@
                                    std::pair<Signature, std::vector<bool>> const &aggregate_signature,
                                    std::vector<PublicKey> const &                 cabinet_public_keys,
                                    Generator const &                              generator);
-=======
-bool      VerifySign(PublicKey const &y, MessagePayload const &message, Signature const &sign,
-                     Generator const &G);
-Signature LagrangeInterpolation(std::unordered_map<CabinetIndex, Signature> const &shares);
-std::vector<DkgKeyInformation> TrustedDealerGenerateKeys(uint32_t committee_size,
-                                                         uint32_t threshold);
->>>>>>> bc206911
 
 }  // namespace mcl
 }  // namespace crypto
