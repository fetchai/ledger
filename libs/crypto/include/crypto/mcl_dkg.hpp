#pragma once
//------------------------------------------------------------------------------
//
//   Copyright 2018-2019 Fetch.AI Limited
//
//   Licensed under the Apache License, Version 2.0 (the "License");
//   you may not use this file except in compliance with the License.
//   You may obtain a copy of the License at
//
//       http://www.apache.org/licenses/LICENSE-2.0
//
//   Unless required by applicable law or agreed to in writing, software
//   distributed under the License is distributed on an "AS IS" BASIS,
//   WITHOUT WARRANTIES OR CONDITIONS OF ANY KIND, either express or implied.
//   See the License for the specific language governing permissions and
//   limitations under the License.
//
//------------------------------------------------------------------------------

#include "core/byte_array/const_byte_array.hpp"
#include "core/serializers/main_serializer.hpp"
#include "crypto/fetch_mcl.hpp"

#include <array>
#include <cstddef>
#include <cstdint>
#include <iomanip>
#include <set>
#include <sstream>
#include <unordered_map>

namespace bn = mcl::bn256;

namespace fetch {
namespace crypto {
namespace mcl {

using PrivateKey     = bn::Fr;
using PublicKey      = bn::G2;
using Signature      = bn::G1;
using Generator      = bn::G2;
using MessagePayload = byte_array::ConstByteArray;
using CabinetIndex   = uint32_t;

namespace details {
struct MCLInitialiser
{
  MCLInitialiser()
  {
    bool a{true};
    a = was_initialised.exchange(a);
    if (!a)
    {
      bn::initPairing();
    }
  }
  static std::atomic<bool> was_initialised;
};
}  // namespace details

struct DkgKeyInformation
{
  DkgKeyInformation()
  {
    details::MCLInitialiser();
    group_public_key.clear();
    private_key_share.clear();
  }
  DkgKeyInformation(PublicKey group_public_key1, std::vector<PublicKey> public_key_shares1,
                    PrivateKey secret_key_shares1)  // NOLINT
    : group_public_key{std::move(group_public_key1)}
    , public_key_shares{std::move(public_key_shares1)}
    , private_key_share{secret_key_shares1}
  {}

  PublicKey              group_public_key;
  std::vector<PublicKey> public_key_shares{};
  PrivateKey             private_key_share;
};

/**
 * Vector initialisation for mcl data structures
 *
 * @tparam T Type in vector
 * @param data Vector to be initialised
 * @param i Number of columns
 */
template <typename T>
void Init(std::vector<T> &data, uint32_t i)
{
  data.resize(i);
  for (auto &data_i : data)
  {
    data_i.clear();
  }
}

/**
 * Matrix initialisation for mcl data structures
 *
 * @tparam T Type in matrix
 * @param data Matrix to be initialised
 * @param i Number of rows
 * @param j Number of columns
 */
template <typename T>
void Init(std::vector<std::vector<T>> &data, uint32_t i, uint32_t j)
{
  data.resize(i);
  for (auto &data_i : data)
  {
    data_i.resize(j);
    for (auto &data_ij : data_i)
    {
      data_ij.clear();
    }
  }
}

/**
 * Helper functions for computations used in the DKG
 */
// For DKG
void SetGenerator(Generator &generator_g, std::string string_to_hash = "");
void SetGenerators(Generator &generator_g, Generator &generator_h, std::string string_to_hash = "",
                   std::string string_to_hash2 = "");
bn::G2 ComputeLHS(bn::G2 &tmpG, bn::G2 const &G, bn::G2 const &H, bn::Fr const &share1,
                  bn::Fr const &share2);
bn::G2 ComputeLHS(bn::G2 const &G, bn::G2 const &H, bn::Fr const &share1, bn::Fr const &share2);
void   UpdateRHS(uint32_t rank, bn::G2 &rhsG, std::vector<bn::G2> const &input);
bn::G2 ComputeRHS(uint32_t rank, std::vector<bn::G2> const &input);
void   ComputeShares(bn::Fr &s_i, bn::Fr &sprime_i, std::vector<bn::Fr> const &a_i,
                     std::vector<bn::Fr> const &b_i, uint32_t index);
std::vector<bn::Fr> InterpolatePolynom(std::vector<bn::Fr> const &a, std::vector<bn::Fr> const &b);

// For signatures
Signature SignShare(MessagePayload const &message, PrivateKey const &x_i);
bool      VerifySign(PublicKey const &y, MessagePayload const &message, Signature const &sign,
                     Generator const &G);
Signature LagrangeInterpolation(std::unordered_map<CabinetIndex, Signature> const &shares);
<<<<<<< HEAD
std::vector<DkgKeyInformation> TrustedDealerGenerateKeys(uint32_t committee_size,
                                                         uint32_t threshold);
=======

std::vector<DkgKeyInformation>   TrustedDealerGenerateKeys(uint32_t committee_size,
                                                           uint32_t threshold);
std::pair<PrivateKey, PublicKey> GenerateKeyPair(Generator const &generator);

// For aggregate signatures
bn::Fr SignatureAggregationCoefficient(PublicKey const &             notarisation_key,
                                       std::vector<PublicKey> const &cabinet_notarisation_keys);
std::pair<Signature, std::vector<bool>> ComputeAggregateSignature(
    std::unordered_map<uint32_t, Signature> const &signatures,
    std::vector<PublicKey> const &                 public_keys);
PublicKey ComputeAggregatePublicKey(std::vector<bool> const &     signers,
                                    std::vector<PublicKey> const &cabinet_public_keys);
bool      VerifyAggregateSignature(MessagePayload const &                         message,
                                   std::pair<Signature, std::vector<bool>> const &aggregate_signature,
                                   std::vector<PublicKey> const &                 cabinet_public_keys,
                                   Generator const &                              generator);
>>>>>>> 14d4b7ae

}  // namespace mcl
}  // namespace crypto

namespace serializers {
template <typename D>
struct ArraySerializer<crypto::mcl::Signature, D>
{

public:
  using Type       = crypto::mcl::Signature;
  using DriverType = D;

  template <typename Constructor>
  static void Serialize(Constructor &array_constructor, Type const &b)
  {
    auto array = array_constructor(1);
    array.Append(b.getStr());
  }

  template <typename ArrayDeserializer>
  static void Deserialize(ArrayDeserializer &array, Type &b)
  {
    std::string sig_str;
    array.GetNextValue(sig_str);
    bool check;
    b.setStr(&check, sig_str.data());
    if (!check)
    {
      throw SerializableException(error::TYPE_ERROR,
                                  std::string("String does not convert to MCL type"));
    }
  }
};

template <typename D>
struct ArraySerializer<crypto::mcl::PrivateKey, D>
{

public:
  using Type       = crypto::mcl::PrivateKey;
  using DriverType = D;

  template <typename Constructor>
  static void Serialize(Constructor &array_constructor, Type const &b)
  {
    auto array = array_constructor(1);
    array.Append(b.getStr());
  }

  template <typename ArrayDeserializer>
  static void Deserialize(ArrayDeserializer &array, Type &b)
  {
    std::string sig_str;
    array.GetNextValue(sig_str);
    bool check;
    b.setStr(&check, sig_str.data());
    if (!check)
    {
      throw SerializableException(error::TYPE_ERROR,
                                  std::string("String does not convert to MCL type"));
    }
  }
};

template <typename D>
struct ArraySerializer<crypto::mcl::PublicKey, D>
{

public:
  using Type       = crypto::mcl::PublicKey;
  using DriverType = D;

  template <typename Constructor>
  static void Serialize(Constructor &array_constructor, Type const &b)
  {
    auto array = array_constructor(1);
    array.Append(b.getStr());
  }

  template <typename ArrayDeserializer>
  static void Deserialize(ArrayDeserializer &array, Type &b)
  {
    std::string sig_str;
    array.GetNextValue(sig_str);
    bool check;
    b.setStr(&check, sig_str.data());
    if (!check)
    {
      throw SerializableException(error::TYPE_ERROR,
                                  std::string("String does not convert to MCL type"));
    }
  }
};
}  // namespace serializers
}  // namespace fetch<|MERGE_RESOLUTION|>--- conflicted
+++ resolved
@@ -138,11 +138,6 @@
 bool      VerifySign(PublicKey const &y, MessagePayload const &message, Signature const &sign,
                      Generator const &G);
 Signature LagrangeInterpolation(std::unordered_map<CabinetIndex, Signature> const &shares);
-<<<<<<< HEAD
-std::vector<DkgKeyInformation> TrustedDealerGenerateKeys(uint32_t committee_size,
-                                                         uint32_t threshold);
-=======
-
 std::vector<DkgKeyInformation>   TrustedDealerGenerateKeys(uint32_t committee_size,
                                                            uint32_t threshold);
 std::pair<PrivateKey, PublicKey> GenerateKeyPair(Generator const &generator);
@@ -159,7 +154,6 @@
                                    std::pair<Signature, std::vector<bool>> const &aggregate_signature,
                                    std::vector<PublicKey> const &                 cabinet_public_keys,
                                    Generator const &                              generator);
->>>>>>> 14d4b7ae
 
 }  // namespace mcl
 }  // namespace crypto
