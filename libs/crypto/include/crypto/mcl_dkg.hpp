#pragma once
//------------------------------------------------------------------------------
//
//   Copyright 2018-2019 Fetch.AI Limited
//
//   Licensed under the Apache License, Version 2.0 (the "License");
//   you may not use this file except in compliance with the License.
//   You may obtain a copy of the License at
//
//       http://www.apache.org/licenses/LICENSE-2.0
//
//   Unless required by applicable law or agreed to in writing, software
//   distributed under the License is distributed on an "AS IS" BASIS,
//   WITHOUT WARRANTIES OR CONDITIONS OF ANY KIND, either express or implied.
//   See the License for the specific language governing permissions and
//   limitations under the License.
//
//------------------------------------------------------------------------------

#include "core/byte_array/const_byte_array.hpp"
#include "core/serializers/main_serializer.hpp"
#include "crypto/fetch_mcl.hpp"

#include <array>
#include <cstddef>
#include <cstdint>
#include <iomanip>
#include <set>
#include <sstream>
#include <unordered_map>

namespace bn = mcl::bn256;

namespace fetch {
namespace crypto {
namespace mcl {

using PrivateKey     = bn::Fr;
using PublicKey      = bn::G2;
using Signature      = bn::G1;
using Generator      = bn::G2;
using MessagePayload = byte_array::ConstByteArray;
using CabinetIndex   = uint32_t;

namespace details {
struct MCLInitialiser
{
  MCLInitialiser()
  {
    bool a{true};
    a = was_initialised.exchange(a);
    if (!a)
    {
      bn::initPairing();
    }
  }
  static std::atomic<bool> was_initialised;
};
}  // namespace details

struct DkgKeyInformation
{
  DkgKeyInformation()
  {
    details::MCLInitialiser();
    group_public_key.clear();
    private_key_share.clear();
  }
  DkgKeyInformation(PublicKey group_public_key1, std::vector<PublicKey> public_key_shares1,
                    PrivateKey secret_key_shares1)  // NOLINT
    : group_public_key{std::move(group_public_key1)}
    , public_key_shares{std::move(public_key_shares1)}
    , private_key_share{secret_key_shares1}
  {}

  PublicKey              group_public_key;
  std::vector<PublicKey> public_key_shares{};
  PrivateKey             private_key_share;
};

/**
 * Vector initialisation for mcl data structures
 *
 * @tparam T Type in vector
 * @param data Vector to be initialised
 * @param i Number of columns
 */
template <typename T>
void Init(std::vector<T> &data, uint32_t i)
{
  data.resize(i);
  for (auto &data_i : data)
  {
    data_i.clear();
  }
}

/**
 * Matrix initialisation for mcl data structures
 *
 * @tparam T Type in matrix
 * @param data Matrix to be initialised
 * @param i Number of rows
 * @param j Number of columns
 */
template <typename T>
void Init(std::vector<std::vector<T>> &data, uint32_t i, uint32_t j)
{
  data.resize(i);
  for (auto &data_i : data)
  {
    data_i.resize(j);
    for (auto &data_ij : data_i)
    {
      data_ij.clear();
    }
  }
}

/**
 * Helper functions for computations used in the DKG
 */
void   SetGenerator(Generator &group_g);
void   SetGenerators(Generator &group_g, Generator &group_h);
bn::G2 ComputeLHS(bn::G2 &tmpG, bn::G2 const &G, bn::G2 const &H, bn::Fr const &share1,
                  bn::Fr const &share2);

bn::G2 ComputeLHS(bn::G2 const &G, bn::G2 const &H, bn::Fr const &share1, bn::Fr const &share2);

void UpdateRHS(uint32_t rank, bn::G2 &rhsG, std::vector<bn::G2> const &input);

bn::G2 ComputeRHS(uint32_t rank, std::vector<bn::G2> const &input);

void ComputeShares(bn::Fr &s_i, bn::Fr &sprime_i, std::vector<bn::Fr> const &a_i,
                   std::vector<bn::Fr> const &b_i, uint32_t index);

bn::Fr ComputeZi(std::set<uint32_t> const &parties, std::vector<bn::Fr> const &shares);

std::vector<bn::Fr> InterpolatePolynom(std::vector<bn::Fr> const &a, std::vector<bn::Fr> const &b);

// For signatures
Signature SignShare(MessagePayload const &message, PrivateKey const &x_i);

bool VerifySign(PublicKey const &y, MessagePayload const &message, Signature const &sign,
                Generator const &G);

bool VerifySign(PublicKey const &y, MessagePayload const &message, Signature const &sign);

Signature LagrangeInterpolation(std::unordered_map<CabinetIndex, Signature> const &shares);

std::vector<DkgKeyInformation> TrustedDealerGenerateKeys(uint32_t committee_size,
                                                         uint32_t threshold);

}  // namespace mcl
}  // namespace crypto

namespace serializers {
template <typename D>
struct ArraySerializer<crypto::mcl::Signature, D>
{

public:
  using Type       = crypto::mcl::Signature;
  using DriverType = D;

  template <typename Constructor>
  static void Serialize(Constructor &array_constructor, Type const &b)
  {
    auto array = array_constructor(1);
    array.Append(b.getStr());
  }

  template <typename ArrayDeserializer>
  static void Deserialize(ArrayDeserializer &array, Type &b)
  {
    std::string sig_str;
    array.GetNextValue(sig_str);
    bool check;
    b.setStr(&check, sig_str.data());
    if (!check)
    {
      throw SerializableException(error::TYPE_ERROR,
                                  std::string("String does not convert to MCL type"));
    }
  }
};
<<<<<<< HEAD
=======

template <typename D>
struct ArraySerializer<crypto::mcl::PrivateKey, D>
{

public:
  using Type       = crypto::mcl::PrivateKey;
  using DriverType = D;

  template <typename Constructor>
  static void Serialize(Constructor &array_constructor, Type const &b)
  {
    auto array = array_constructor(1);
    array.Append(b.getStr());
  }

  template <typename ArrayDeserializer>
  static void Deserialize(ArrayDeserializer &array, Type &b)
  {
    std::string sig_str;
    array.GetNextValue(sig_str);
    bool check;
    b.setStr(&check, sig_str.data());
    if (!check)
    {
      throw SerializableException(error::TYPE_ERROR,
                                  std::string("String does not convert to MCL type"));
    }
  }
};

template <typename D>
struct ArraySerializer<crypto::mcl::PublicKey, D>
{

public:
  using Type       = crypto::mcl::PublicKey;
  using DriverType = D;

  template <typename Constructor>
  static void Serialize(Constructor &array_constructor, Type const &b)
  {
    auto array = array_constructor(1);
    array.Append(b.getStr());
  }

  template <typename ArrayDeserializer>
  static void Deserialize(ArrayDeserializer &array, Type &b)
  {
    std::string sig_str;
    array.GetNextValue(sig_str);
    bool check;
    b.setStr(&check, sig_str.data());
    if (!check)
    {
      throw SerializableException(error::TYPE_ERROR,
                                  std::string("String does not convert to MCL type"));
    }
  }
};
>>>>>>> fad5f05d
}  // namespace serializers
}  // namespace fetch<|MERGE_RESOLUTION|>--- conflicted
+++ resolved
@@ -144,8 +144,6 @@
 bool VerifySign(PublicKey const &y, MessagePayload const &message, Signature const &sign,
                 Generator const &G);
 
-bool VerifySign(PublicKey const &y, MessagePayload const &message, Signature const &sign);
-
 Signature LagrangeInterpolation(std::unordered_map<CabinetIndex, Signature> const &shares);
 
 std::vector<DkgKeyInformation> TrustedDealerGenerateKeys(uint32_t committee_size,
@@ -184,8 +182,6 @@
     }
   }
 };
-<<<<<<< HEAD
-=======
 
 template <typename D>
 struct ArraySerializer<crypto::mcl::PrivateKey, D>
@@ -246,6 +242,5 @@
     }
   }
 };
->>>>>>> fad5f05d
 }  // namespace serializers
 }  // namespace fetch