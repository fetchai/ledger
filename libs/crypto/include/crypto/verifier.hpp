#pragma once
#include "crypto/identity.hpp"

namespace fetch {
namespace crypto {
class Verifier
{
public:
  typedef byte_array::ConstByteArray byte_array_type;

  virtual Identity identity()                               = 0;
  virtual bool     Verify(byte_array_type const &data,
                          byte_array_type const &signature) = 0;
};
<<<<<<< HEAD
}  // namespace crypto
}  // namespace fetch

#endif
=======
}
}
>>>>>>> 9d7af97f
<|MERGE_RESOLUTION|>--- conflicted
+++ resolved
@@ -12,12 +12,5 @@
   virtual bool     Verify(byte_array_type const &data,
                           byte_array_type const &signature) = 0;
 };
-<<<<<<< HEAD
 }  // namespace crypto
 }  // namespace fetch
-
-#endif
-=======
-}
-}
->>>>>>> 9d7af97f
