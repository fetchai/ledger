#pragma once
#include "core/byte_array/byte_array.hpp"
#include "crypto/stream_hasher.hpp"

namespace fetch {
namespace crypto {

class FNV : public StreamHasher
{
public:
  typedef typename StreamHasher::byte_array_type byte_array_type;

  FNV() { digest_.Resize(4); }

  void Reset() override { context_ = 2166136261; }

  bool Update(byte_array_type const &s) override
  {
    for (std::size_t i = 0; i < s.size(); ++i)
    {
      context_ = (context_ * 16777619) ^ s[i];
    }
    return true;
  }

  void Final() override
  {
    digest_[0] = uint8_t(context_);
    digest_[1] = uint8_t(context_ >> 8);
    digest_[2] = uint8_t(context_ >> 16);
    digest_[3] = uint8_t(context_ >> 24);
  }

  byte_array_type digest() override
  {
    assert(digest_.size() == 4);
    return digest_;
  }

  uint32_t uint_digest() { return context_; }

private:
  uint32_t        context_;
  byte_array_type digest_;
};

struct CallableFNV
{
  std::size_t operator()(fetch::byte_array::ConstByteArray const &key) const
  {
    uint32_t hash = 2166136261;
    for (std::size_t i = 0; i < key.size(); ++i)
    {
      hash = (hash * 16777619) ^ key[i];
    }

    return hash;
  }
};
<<<<<<< HEAD
}  // namespace crypto
}  // namespace fetch

#endif
=======
}
}
>>>>>>> 9d7af97f
<|MERGE_RESOLUTION|>--- conflicted
+++ resolved
@@ -57,12 +57,5 @@
     return hash;
   }
 };
-<<<<<<< HEAD
 }  // namespace crypto
 }  // namespace fetch
-
-#endif
-=======
-}
-}
->>>>>>> 9d7af97f
