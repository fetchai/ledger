//------------------------------------------------------------------------------
//
//   Copyright 2018-2019 Fetch.AI Limited
//
//   Licensed under the Apache License, Version 2.0 (the "License");
//   you may not use this file except in compliance with the License.
//   You may obtain a copy of the License at
//
//       http://www.apache.org/licenses/LICENSE-2.0
//
//   Unless required by applicable law or agreed to in writing, software
//   distributed under the License is distributed on an "AS IS" BASIS,
//   WITHOUT WARRANTIES OR CONDITIONS OF ANY KIND, either express or implied.
//   See the License for the specific language governing permissions and
//   limitations under the License.
//
//------------------------------------------------------------------------------

#include "crypto/mcl_dkg.hpp"

#include "mcl/bn256.hpp"

#include <cassert>
#include <cstddef>
#include <stdexcept>
#include <unordered_map>

namespace bn = mcl::bn256;

namespace fetch {
namespace crypto {
namespace mcl {

std::atomic<bool> details::MCLInitialiser::was_initialised{false};

void SetGenerator(Generator &generator_g, std::string string_to_hash)
{
  generator_g.clear();

  if (string_to_hash.empty())
  {
    string_to_hash = "Fetch.ai Elliptic Curve Generator G";
  }
  bn::hashAndMapToG2(generator_g, string_to_hash);
}

void SetGenerators(Generator &generator_g, Generator &generator_h, std::string string_to_hash,
                   std::string string_to_hash2)
{
  generator_g.clear();
  generator_h.clear();

  if (string_to_hash.empty())
  {
    string_to_hash = "Fetch.ai Elliptic Curve Generator G";
  }
  if (string_to_hash2.empty())
  {
    string_to_hash2 = "Fetch.ai Elliptic Curve Generator h";
  }
  bn::hashAndMapToG2(generator_g, string_to_hash);
  bn::hashAndMapToG2(generator_h, string_to_hash2);
}

/**
 * LHS and RHS functions are used for checking consistency between publicly broadcasted coefficients
 * and secret shares distributed privately
 */
bn::G2 ComputeLHS(bn::G2 &tmpG, bn::G2 const &G, bn::G2 const &H, bn::Fr const &share1,
                  bn::Fr const &share2)
{
  bn::G2 tmp2G, lhsG;
  tmp2G.clear();
  lhsG.clear();
  bn::G2::mul(tmpG, G, share1);
  bn::G2::mul(tmp2G, H, share2);
  bn::G2::add(lhsG, tmpG, tmp2G);

  return lhsG;
}

bn::G2 ComputeLHS(bn::G2 const &G, bn::G2 const &H, bn::Fr const &share1, bn::Fr const &share2)
{
  bn::G2 tmpG;
  tmpG.clear();
  return ComputeLHS(tmpG, G, H, share1, share2);
}

void UpdateRHS(uint32_t rank, bn::G2 &rhsG, std::vector<bn::G2> const &input)
{
  bn::Fr tmpF{1};
  bn::G2 tmpG;
  tmpG.clear();
  assert(!input.empty());
  for (uint32_t k = 1; k < input.size(); k++)
  {
    bn::Fr::pow(tmpF, rank + 1, k);  // adjust rank in computation
    bn::G2::mul(tmpG, input[k], tmpF);
    bn::G2::add(rhsG, rhsG, tmpG);
  }
}

bn::G2 ComputeRHS(uint32_t rank, std::vector<bn::G2> const &input)
{
  bn::Fr tmpF;
  bn::G2 tmpG, rhsG;
  tmpG.clear();
  rhsG.clear();
  assert(!input.empty());
  // initialise rhsG
  rhsG = input[0];
  UpdateRHS(rank, rhsG, input);
  return rhsG;
}

/**
 * Given two polynomials (f and f') with coefficients a_i and b_i, we compute the evaluation of
 * these polynomials at different points
 *
 * @param s_i The value of f(index)
 * @param sprime_i The value of f'(index)
 * @param a_i The vector of coefficients for f
 * @param b_i The vector of coefficients for f'
 * @param index The point at which you evaluate the polynomial
 */
void ComputeShares(bn::Fr &s_i, bn::Fr &sprime_i, std::vector<bn::Fr> const &a_i,
                   std::vector<bn::Fr> const &b_i, uint32_t index)
{
  bn::Fr pow, tmpF;
  assert(a_i.size() == b_i.size());
  assert(!a_i.empty());
  s_i      = a_i[0];
  sprime_i = b_i[0];
  for (uint32_t k = 1; k < a_i.size(); k++)
  {
    bn::Fr::pow(pow, index + 1, k);  // adjust index in computation
    bn::Fr::mul(tmpF, pow, b_i[k]);  // j^k * b_i[k]
    bn::Fr::add(sprime_i, sprime_i, tmpF);
    bn::Fr::mul(tmpF, pow, a_i[k]);  // j^k * a_i[k]
    bn::Fr::add(s_i, s_i, tmpF);
  }
}

/**
 * Computes the coefficients of a polynomial
 *
 * @param a Points at which polynomial has been evaluated
 * @param b Value of the polynomial at points a
 * @return The vector of coefficients of the polynomial
 */
std::vector<bn::Fr> InterpolatePolynom(std::vector<bn::Fr> const &a, std::vector<bn::Fr> const &b)
{
  std::size_t m = a.size();
  if ((b.size() != m) || (m == 0))
  {
    throw std::invalid_argument("mcl_interpolate_polynom: bad m");
  }
  std::vector<bn::Fr> prod{a}, res(m, 0);
  bn::Fr              t1, t2;
  for (std::size_t k = 0; k < m; k++)
  {
    t1 = 1;
    for (auto i = static_cast<long>(k - 1); i >= 0; i--)
    {
      bn::Fr::mul(t1, t1, a[k]);
      bn::Fr::add(t1, t1, prod[static_cast<std::size_t>(i)]);
    }

    t2 = 0;
    for (auto i = static_cast<long>(k - 1); i >= 0; i--)
    {
      bn::Fr::mul(t2, t2, a[k]);
      bn::Fr::add(t2, t2, res[static_cast<std::size_t>(i)]);
    }
    bn::Fr::inv(t1, t1);

    bn::Fr::sub(t2, b[k], t2);
    bn::Fr::mul(t1, t1, t2);

    for (std::size_t i = 0; i < k; i++)
    {
      bn::Fr::mul(t2, prod[i], t1);
      bn::Fr::add(res[i], res[i], t2);
    }
    res[k] = t1;
    if (k < (m - 1))
    {
      if (k == 0)
      {
        bn::Fr::neg(prod[0], prod[0]);
      }
      else
      {
        bn::Fr::neg(t1, a[k]);
        bn::Fr::add(prod[k], t1, prod[k - 1]);
        for (auto i = static_cast<long>(k - 1); i >= 1; i--)
        {
          bn::Fr::mul(t2, prod[static_cast<std::size_t>(i)], t1);
          bn::Fr::add(prod[static_cast<std::size_t>(i)], t2, prod[static_cast<std::size_t>(i - 1)]);
        }
        bn::Fr::mul(prod[0], prod[0], t1);
      }
    }
  }
  return res;
}

/**
 * Computes signature share of a message
 *
 * @param message Message to be signed
 * @param x_i Secret key share
 * @return Signature share
 */
Signature SignShare(MessagePayload const &message, PrivateKey const &x_i)
{
  bn::Fp Hm;
  bn::G1 PH;
  bn::G1 sign;
  sign.clear();
  Hm.setHashOf(message.pointer(), message.size());
  bn::mapToG1(PH, Hm);
  bn::G1::mul(sign, PH, x_i);  // sign = s H(m)
  return sign;
}

/**
 * Verifies a signature
 *
 * @param y The public key (can be the group public key, or public key share)
 * @param message Message that was signed
 * @param sign Signature to be verified
 * @param G Generator used in DKG
 * @return
 */
bool VerifySign(PublicKey const &y, MessagePayload const &message, Signature const &sign,
                Generator const &G)
{
  bn::Fp12 e1, e2;
  bn::Fp   Hm;
  bn::G1   PH;
  Hm.setHashOf(message.pointer(), message.size());
  bn::mapToG1(PH, Hm);

  bn::pairing(e1, sign, G);
  bn::pairing(e2, PH, y);

  return e1 == e2;
}

/**
 * Computes the group signature using the indices and signature shares of threshold_ + 1
 * parties
 *
 * @param shares Unordered map of indices and their corresponding signature shares
 * @return Group signature
 */
Signature LagrangeInterpolation(std::unordered_map<CabinetIndex, Signature> const &shares)
{
  assert(!shares.empty());
  if (shares.size() == 1)
  {
    return shares.begin()->second;
  }
  bn::G1 res;
  res.clear();

  bn::Fr a = 1;
  for (auto &p : shares)
  {
    a *= bn::Fr(p.first + 1);
  }

  for (auto &p1 : shares)
  {
    auto b = static_cast<bn::Fr>(p1.first + 1);
    for (auto &p2 : shares)
    {
      if (p2.first != p1.first)
      {
        b *= static_cast<bn::Fr>(p2.first) - static_cast<bn::Fr>(p1.first);
      }
    }
    bn::G1 t;
    bn::G1::mul(t, p1.second, a / b);
    res += t;
  }
  return res;
}

/**
 * Generates the group public key, public key shares and private key share for a number of
 * parties and a given signature threshold. Nodes must be allocated the outputs according
 * to their index in the committee.
 *
 * @param committee_size Number of parties for which private key shares are generated
 * @param threshold Number of parties required to generate a group signature
 * @return Vector of DkgOutputs containing the data to be given to each party
 */
std::vector<DkgKeyInformation> TrustedDealerGenerateKeys(uint32_t committee_size,
                                                         uint32_t threshold)
{
  std::vector<DkgKeyInformation> output;
  Generator                      generator;
  SetGenerator(generator);

  // Construct polynomial of degree threshold - 1
  std::vector<PrivateKey> vec_a;
  Init(vec_a, threshold);
  for (uint32_t ii = 0; ii < threshold; ++ii)
  {
    vec_a[ii].setRand();
  }

  std::vector<PublicKey>  public_key_shares;
  std::vector<PrivateKey> private_key_shares;
  Init(public_key_shares, committee_size);
  Init(private_key_shares, committee_size);

  // Group secret key is polynomial evaluated at 0
  PublicKey group_public_key;
  group_public_key.clear();
  PrivateKey group_private_key = vec_a[0];
  bn::G2::mul(group_public_key, generator, group_private_key);

  // Generate committee public keys from their private key contributions
  for (uint32_t i = 0; i < committee_size; ++i)
  {
    PrivateKey pow;
    PrivateKey tmpF;
    PrivateKey private_key;
    private_key.clear();
    // Private key is polynomial evaluated at index i
    private_key = vec_a[0];
    for (uint32_t k = 1; k < vec_a.size(); k++)
    {
      bn::Fr::pow(pow, i + 1, k);        // adjust index in computation
      bn::Fr::mul(tmpF, pow, vec_a[k]);  // j^k * a_i[k]
      bn::Fr::add(private_key, private_key, tmpF);
    }
    // Public key from private
    PublicKey public_key;
    bn::G2::mul(public_key, generator, private_key);
    public_key_shares[i]  = public_key;
    private_key_shares[i] = private_key;
  }

  // Compute outputs for each member
  for (uint32_t i = 0; i < committee_size; ++i)
  {
    output.emplace_back(group_public_key, public_key_shares, private_key_shares[i]);
  }
  return output;
}

/**
 * Generates a private key and the corresponding public key
 *
 * @param generator Choice of generator on the elliptic curve
 * @return Pair of private and public keys
 */
std::pair<PrivateKey, PublicKey> GenerateKeyPair(Generator const &generator)
{
  std::pair<PrivateKey, PublicKey> key_pair;
  key_pair.first.setRand();
  key_pair.second.clear();
  bn::G2::mul(key_pair.second, generator, key_pair.first);
  return key_pair;
}

/**
 * Computes a deterministic hash to the finite prime field from one public key and the set
 * of all eligible notarisation keys
 *
 * @param notarisation_key Particular public key of a cabinet member
 * @param cabinet_notarisation_keys Public keys of all cabinet members
 * @return Element of prime field
 */
bn::Fr SignatureAggregationCoefficient(PublicKey const &             notarisation_key,
                                       std::vector<PublicKey> const &cabinet_notarisation_keys)
{
  bn::Fr coefficient;
  coefficient.clear();

  // Reserve first 48 bytes for some fixed value for hygenic reuse of the
  // hashing function
  std::string concatenated_keys = "BLS Aggregation";
<<<<<<< HEAD
  while (concatenated_keys.length() < 48)
  {
    concatenated_keys += "0";
=======
  concatenated_keys.reserve(cabinet_notarisation_keys.size() * 310);
  while (concatenated_keys.length() < 48)
  {
    concatenated_keys.push_back('0');
>>>>>>> 14d4b7ae
  }

  concatenated_keys += notarisation_key.getStr();
  for (auto const &key : cabinet_notarisation_keys)
  {
    concatenated_keys += key.getStr();
  }
  coefficient.setHashOf(concatenated_keys);
  return coefficient;
}

/**
 * Computes aggregrate signature from signatures of a message
 *
 * @param signatures Map of the signer index and their signature of a message
 * @param public_keys Public keys of all eligible signers
 * @return Pair consisting of aggregate signature and a vector indicating who's signatures were
 * aggregated
 */
std::pair<Signature, std::vector<bool>> ComputeAggregateSignature(
    std::unordered_map<uint32_t, Signature> const &signatures,
    std::vector<PublicKey> const &                 public_keys)
{
  Signature aggregate_signature;
  aggregate_signature.clear();
  std::vector<bool> signers;
  signers.resize(public_keys.size(), false);

  // Compute signature
  for (auto const &sig : signatures)
  {
    uint32_t  index = sig.first;
    Signature modified_sig;
    modified_sig.clear();
    bn::Fr aggregate_coefficient = SignatureAggregationCoefficient(public_keys[index], public_keys);
    bn::G1::mul(modified_sig, sig.second, aggregate_coefficient);
    bn::G1::add(aggregate_signature, aggregate_signature, modified_sig);
    signers[index] = true;
  }
  return std::make_pair(aggregate_signature, signers);
}

/**
 * Computes the aggregated public key from a set of parties who signed a particular message
 *
 * @param signers Vector of booleans indicated whether this member participated in the aggregate
 * signature
 * @param cabinet_public_keys Public keys of all eligible signers
 * @return Aggregated public key
 */
PublicKey ComputeAggregatePublicKey(std::vector<bool> const &     signers,
                                    std::vector<PublicKey> const &cabinet_public_keys)
{
  PublicKey aggregate_key;
  aggregate_key.clear();
  assert(signers.size() == cabinet_public_keys.size());
  for (size_t i = 0; i < cabinet_public_keys.size(); ++i)
  {
    if (signers[i])
    {
      // Compute public_key_i ^ coefficient_i
      PublicKey modified_public_key;
      modified_public_key.clear();
      bn::Fr aggregate_coefficient =
          SignatureAggregationCoefficient(cabinet_public_keys[i], cabinet_public_keys);
      bn::G2::mul(modified_public_key, cabinet_public_keys[i], aggregate_coefficient);

      bn::G2::add(aggregate_key, aggregate_key, modified_public_key);
    }
  }
  return aggregate_key;
}

/**
 * Verifies an aggregate signature
 *
 * @param message Message that was signed
 * @param aggregate_signature Pair of signature and vector of booleans indicating who participated
 * in the aggregate signature
 * @param cabinet_public_keys Public keys of all eligible signers
 * @param generator Generator of elliptic curve
 * @return Bool for whether the signature passed verification
 */
bool VerifyAggregateSignature(MessagePayload const &                         message,
                              std::pair<Signature, std::vector<bool>> const &aggregate_signature,
                              std::vector<PublicKey> const &                 cabinet_public_keys,
                              Generator const &                              generator)
{
  bn::Fp12 e1, e2;

  // hash and map message to point on curve
  bn::Fp Hm;
  bn::G1 PH;
  Hm.setHashOf(message.pointer(), message.size());
  bn::mapToG1(PH, Hm);

  // Compute aggregate  public key
  PublicKey aggregate_key =
      ComputeAggregatePublicKey(aggregate_signature.second, cabinet_public_keys);

  bn::pairing(e1, aggregate_signature.first, generator);
  bn::pairing(e2, PH, aggregate_key);

  return e1 == e2;
}

}  // namespace mcl
}  // namespace crypto
}  // namespace fetch<|MERGE_RESOLUTION|>--- conflicted
+++ resolved
@@ -385,16 +385,10 @@
   // Reserve first 48 bytes for some fixed value for hygenic reuse of the
   // hashing function
   std::string concatenated_keys = "BLS Aggregation";
-<<<<<<< HEAD
-  while (concatenated_keys.length() < 48)
-  {
-    concatenated_keys += "0";
-=======
   concatenated_keys.reserve(cabinet_notarisation_keys.size() * 310);
   while (concatenated_keys.length() < 48)
   {
     concatenated_keys.push_back('0');
->>>>>>> 14d4b7ae
   }
 
   concatenated_keys += notarisation_key.getStr();
