#
# F E T C H   C R Y P T O   L I B R A R Y
#
cmake_minimum_required(VERSION 3.10 FATAL_ERROR)
project(fetch-crypto)

# CMake Configuration
include(${FETCH_ROOT_CMAKE_DIR}/BuildTools.cmake)

# Compiler Configuration
setup_compiler()

# ------------------------------------------------------------------------------
# Main Library Target
# ------------------------------------------------------------------------------

setup_library(fetch-crypto)
target_link_libraries(fetch-crypto
                      PUBLIC fetch-core
                             fetch-meta
                             fetch-math
                             fetch-vectorise
<<<<<<< HEAD
                             vendor-openssl2
                             vendor-bls)
=======
                             vendor-openssl
                             vendor-bls
                             fetch-logging)
>>>>>>> 77894c0b

add_test_target()

add_subdirectory(examples)
add_subdirectory(benchmark)<|MERGE_RESOLUTION|>--- conflicted
+++ resolved
@@ -20,14 +20,9 @@
                              fetch-meta
                              fetch-math
                              fetch-vectorise
-<<<<<<< HEAD
                              vendor-openssl2
-                             vendor-bls)
-=======
-                             vendor-openssl
                              vendor-bls
                              fetch-logging)
->>>>>>> 77894c0b
 
 add_test_target()
 
