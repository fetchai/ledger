--- conflicted
+++ resolved
@@ -20,14 +20,9 @@
                              fetch-meta
                              fetch-math
                              fetch-vectorise
-<<<<<<< HEAD
                              vendor-openssl2
-                             vendor-bls
+                             vendor-mcl
                              fetch-logging)
-=======
-                             vendor-openssl
-                             vendor-mcl)
->>>>>>> 09d9f445
 
 add_test_target()
 
