--- conflicted
+++ resolved
@@ -7,10 +7,4 @@
 namespace unittest {
 
 };
-<<<<<<< HEAD
 };  // namespace fetch
-
-#endif
-=======
-};
->>>>>>> 9d7af97f
