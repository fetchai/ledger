--- conflicted
+++ resolved
@@ -62,12 +62,5 @@
       */
       .def("size", &Variant::size);
 }
-<<<<<<< HEAD
 };  // namespace script
 };  // namespace fetch
-
-#endif
-=======
-};
-};
->>>>>>> 9d7af97f
