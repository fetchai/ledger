#pragma once
#include "crypto/sha256.hpp"

#include "fetch_pybind.hpp"

namespace fetch {
namespace crypto {

void BuildSHA256(pybind11::module &module)
{
  namespace py = pybind11;
  py::class_<SHA256, fetch::crypto::StreamHasher>(module, "SHA256")
      .def(py::init<>()) /* No constructors found */
      .def("Reset", &SHA256::Reset)
      .def("Update", &SHA256::Update)
      .def("digest", &SHA256::digest)
      .def("Final", &SHA256::Final);
}
<<<<<<< HEAD
};  // namespace crypto
};  // namespace fetch

#endif
=======
};
};
>>>>>>> 9d7af97f
<|MERGE_RESOLUTION|>--- conflicted
+++ resolved
@@ -16,12 +16,5 @@
       .def("digest", &SHA256::digest)
       .def("Final", &SHA256::Final);
 }
-<<<<<<< HEAD
 };  // namespace crypto
 };  // namespace fetch
-
-#endif
-=======
-};
-};
->>>>>>> 9d7af97f
