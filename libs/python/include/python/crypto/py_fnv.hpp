#pragma once
#include "crypto/fnv.hpp"

#include "fetch_pybind.hpp"

namespace fetch {
namespace crypto {

void BuildFNV(pybind11::module &module)
{
  namespace py = pybind11;
  py::class_<FNV, fetch::crypto::StreamHasher>(module, "FNV")
      .def(py::init<>())
      .def("Reset", &FNV::Reset)
      .def("uint_digest", &FNV::uint_digest)
      .def("Update", &FNV::Update)
      .def("digest", &FNV::digest)
      .def("Final", &FNV::Final);
}
<<<<<<< HEAD
};  // namespace crypto
};  // namespace fetch

#endif
=======
};
};
>>>>>>> 9d7af97f
<|MERGE_RESOLUTION|>--- conflicted
+++ resolved
@@ -17,12 +17,5 @@
       .def("digest", &FNV::digest)
       .def("Final", &FNV::Final);
 }
-<<<<<<< HEAD
 };  // namespace crypto
 };  // namespace fetch
-
-#endif
-=======
-};
-};
->>>>>>> 9d7af97f
