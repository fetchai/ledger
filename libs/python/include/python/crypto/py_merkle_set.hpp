#pragma once

#include "fetch_pybind.hpp"
namespace fetch {
namespace crypto {

};
<<<<<<< HEAD
};  // namespace fetch

#endif
=======
};
>>>>>>> 9d7af97f
<|MERGE_RESOLUTION|>--- conflicted
+++ resolved
@@ -5,10 +5,4 @@
 namespace crypto {
 
 };
-<<<<<<< HEAD
 };  // namespace fetch
-
-#endif
-=======
-};
->>>>>>> 9d7af97f
