--- conflicted
+++ resolved
@@ -12,12 +12,5 @@
   py::class_<Prover>(module, "Prover")
       .def(py::init<>()) /* No constructors found */;
 }
-<<<<<<< HEAD
 };  // namespace crypto
 };  // namespace fetch
-
-#endif
-=======
-};
-};
->>>>>>> 9d7af97f
