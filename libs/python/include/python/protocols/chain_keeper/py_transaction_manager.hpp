#pragma once
#include "protocols/chain_keeper/transaction_manager.hpp"

#include "fetch_pybind.hpp"

namespace fetch {
namespace protocols {

void BuildTransactionManager(pybind11::module &module)
{
  namespace py = pybind11;
  py::class_<TransactionManager>(module, "TransactionManager")
      .def(py::init<>())
      .def("VerifyAppliedList", &TransactionManager::VerifyAppliedList)
      .def("AddTransaction", &TransactionManager::AddTransaction)
      .def("top", &TransactionManager::top)
      .def("Next", &TransactionManager::Next)
      .def("with_transactions_do", &TransactionManager::with_transactions_do)
      .def("applied_count", &TransactionManager::applied_count)
      .def("LastTransactions", &TransactionManager::LastTransactions)
      .def("AddBulkTransactions", &TransactionManager::AddBulkTransactions)
      .def("NextDigest", &TransactionManager::NextDigest)
      .def("LatestSummaries", &TransactionManager::LatestSummaries)
      .def("set_group", &TransactionManager::set_group)
      .def("size", &TransactionManager::size)
      .def("has_unapplied", &TransactionManager::has_unapplied)
      .def("unapplied_count", &TransactionManager::unapplied_count);
}
<<<<<<< HEAD
};  // namespace protocols
};  // namespace fetch

#endif
=======
};
};
>>>>>>> 9d7af97f
<|MERGE_RESOLUTION|>--- conflicted
+++ resolved
@@ -26,12 +26,5 @@
       .def("has_unapplied", &TransactionManager::has_unapplied)
       .def("unapplied_count", &TransactionManager::unapplied_count);
 }
-<<<<<<< HEAD
 };  // namespace protocols
 };  // namespace fetch
-
-#endif
-=======
-};
-};
->>>>>>> 9d7af97f
