#pragma once
#include "protocols/chain_keeper/chain_manager.hpp"

#include "fetch_pybind.hpp"

namespace fetch {
namespace protocols {

void BuildChainManager(pybind11::module &module)
{
  namespace py = pybind11;
  py::class_<ChainManager>(module, "ChainManager")
      .def(py::init<>())
      .def("AddBulkBlocks", &ChainManager::AddBulkBlocks)
      .def("AddBlock", &ChainManager::AddBlock)
      .def("latest_blocks", &ChainManager::latest_blocks)
      .def("head", &ChainManager::head)
      .def("set_group", &ChainManager::set_group)
      .def("chains", (const fetch::protocols::ChainManager::chain_map_type &(
                         ChainManager::*)() const) &
                         ChainManager::chains)
      .def("chains", (fetch::protocols::ChainManager::chain_map_type &
                      (ChainManager::*)()) &
                         ChainManager::chains)
      .def("size", &ChainManager::size);
}
<<<<<<< HEAD
};  // namespace protocols
};  // namespace fetch

#endif
=======
};
};
>>>>>>> 9d7af97f
<|MERGE_RESOLUTION|>--- conflicted
+++ resolved
@@ -24,12 +24,5 @@
                          ChainManager::chains)
       .def("size", &ChainManager::size);
 }
-<<<<<<< HEAD
 };  // namespace protocols
 };  // namespace fetch
-
-#endif
-=======
-};
-};
->>>>>>> 9d7af97f
