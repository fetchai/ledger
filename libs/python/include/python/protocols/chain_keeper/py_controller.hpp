#pragma once
#include "protocols/chain_keeper/controller.hpp"

#include "fetch_pybind.hpp"

namespace fetch {
namespace protocols {

void BuildChainKeeperController(pybind11::module &module)
{
  namespace py = pybind11;
  py::class_<ChainKeeperController, fetch::service::HasPublicationFeed>(
      module, "ChainKeeperController")
      .def(py::init<const uint64_t &, network::NetworkManager *,
                    fetch::protocols::EntryPoint &>())
      .def("ConnectTo", &ChainKeeperController::ConnectTo)
      .def("count_outgoing_connections",
           &ChainKeeperController::count_outgoing_connections)
      .def("applied_transaction_count",
           &ChainKeeperController::applied_transaction_count)
      .def("unapplied_transaction_count",
           &ChainKeeperController::unapplied_transaction_count)
      .def("SetGroupNumber", &ChainKeeperController::SetGroupNumber)
      .def("group_number", &ChainKeeperController::group_number)
      .def("transaction_count", &ChainKeeperController::transaction_count)
      .def("with_transactions_do", &ChainKeeperController::with_transactions_do)
      .def("AddBulkTransactions", &ChainKeeperController::AddBulkTransactions)
      //    .def("with_peers_do", ( void
      //    (ChainKeeperController::*)(std::function<void (int, const int &)>) )
      //    &ChainKeeperController::with_peers_do) .def("with_peers_do", ( void
      //    (ChainKeeperController::*)(std::function<void (int)>) )
      //    &ChainKeeperController::with_peers_do)
      .def("GetTransactions", &ChainKeeperController::GetTransactions)
      .def("ListenTo", &ChainKeeperController::ListenTo)
      .def("PushTransaction", &ChainKeeperController::PushTransaction)
      .def("GetSummaries", &ChainKeeperController::GetSummaries)
      .def("Hello", &ChainKeeperController::Hello);
}
<<<<<<< HEAD
};  // namespace protocols
};  // namespace fetch

#endif
=======
};
};
>>>>>>> 9d7af97f
<|MERGE_RESOLUTION|>--- conflicted
+++ resolved
@@ -36,12 +36,5 @@
       .def("GetSummaries", &ChainKeeperController::GetSummaries)
       .def("Hello", &ChainKeeperController::Hello);
 }
-<<<<<<< HEAD
 };  // namespace protocols
 };  // namespace fetch
-
-#endif
-=======
-};
-};
->>>>>>> 9d7af97f
