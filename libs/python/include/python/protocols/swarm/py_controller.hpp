#pragma once
#include "protocols/swarm/controller.hpp"

#include "fetch_pybind.hpp"

namespace fetch {
namespace protocols {

void BuildChainController(pybind11::module &module)
{
  namespace py = pybind11;
  py::class_<ChainController>(module, "ChainController")
      .def(py::init<>())
      .def("block_count", &ChainController::block_count)
      .def("AddBulkBlocks", &ChainController::AddBulkBlocks)
      .def("PushBlock", &ChainController::PushBlock)
      .def("with_blocks_do",
           (void (ChainController::*)(
               std::function<void(ChainManager::shared_block_type,
                                  const ChainManager::chain_map_type &)>)
                const) &
               ChainController::with_blocks_do)
      .def("with_blocks_do",
           (void (ChainController::*)(
               std::function<void(ChainManager::shared_block_type,
                                  ChainManager::chain_map_type &)>)) &
               ChainController::with_blocks_do)
      .def("GetLatestBlocks", &ChainController::GetLatestBlocks)
      .def("GetNextBlock", &ChainController::GetNextBlock)
      .def("AddBulkSummaries", &ChainController::AddBulkSummaries)
      .def("SetGroupParameter", &ChainController::SetGroupParameter);
}

void BuildSwarmController(pybind11::module &module)
{
  namespace py = pybind11;
  py::class_<SwarmController, fetch::protocols::ChainController,
             fetch::service::HasPublicationFeed>(module, "SwarmController")
      .def(py::init<const uint64_t &, network::NetworkManager *,
                    fetch::protocols::SharedNodeDetails &>())
      .def("SetClientIPCallback", &SwarmController::SetClientIPCallback)
      .def("IncreaseGroupingParameter",
           &SwarmController::IncreaseGroupingParameter)
      .def("Connect", &SwarmController::Connect)
      .def("Bootstrap", &SwarmController::Bootstrap)
      .def("SuggestPeers", &SwarmController::SuggestPeers)
      //    .def("with_peers_do", ( void (SwarmController::*)(std::function<void
      //    (int)>) ) &SwarmController::with_peers_do) .def("with_peers_do", (
      //    void (SwarmController::*)(std::function<void (int, int &)>) )
      //    &SwarmController::with_peers_do)
      .def("with_node_details", &SwarmController::with_node_details)
      .def("need_more_connections", &SwarmController::need_more_connections)
      .def("Ping", &SwarmController::Ping)
      .def("GetAddress", &SwarmController::GetAddress)
      .def("with_suggestions_do", &SwarmController::with_suggestions_do)
      .def("GetGroupingParameter", &SwarmController::GetGroupingParameter)
      //    .def("with_shards_do", ( void
      //    (SwarmController::*)(std::function<void (const int &, int &)>) )
      //    &SwarmController::with_shards_do) .def("with_shards_do", ( void
      //    (SwarmController::*)(std::function<void (const int &)>) )
      //    &SwarmController::with_shards_do)
      .def("EnoughPeerConnections", &SwarmController::EnoughPeerConnections)
      .def("ConnectChainKeeper", &SwarmController::ConnectChainKeeper)
      .def("with_server_details_do", &SwarmController::with_server_details_do)
      .def("with_client_details_do", &SwarmController::with_client_details_do)
      .def("with_shard_details_do", &SwarmController::with_shard_details_do)
      .def("RequestPeerConnections", &SwarmController::RequestPeerConnections)
      .def("Hello", &SwarmController::Hello)
      .def("SetGroupParameter", &SwarmController::SetGroupParameter);
}
<<<<<<< HEAD
};  // namespace protocols
};  // namespace fetch

#endif
=======
};
};
>>>>>>> 9d7af97f
<|MERGE_RESOLUTION|>--- conflicted
+++ resolved
@@ -68,12 +68,5 @@
       .def("Hello", &SwarmController::Hello)
       .def("SetGroupParameter", &SwarmController::SetGroupParameter);
 }
-<<<<<<< HEAD
 };  // namespace protocols
 };  // namespace fetch
-
-#endif
-=======
-};
-};
->>>>>>> 9d7af97f
