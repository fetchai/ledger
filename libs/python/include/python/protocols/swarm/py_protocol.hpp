#pragma once
#include "protocols/swarm/protocol.hpp"

#include "fetch_pybind.hpp"

namespace fetch {
namespace protocols {

void BuildSwarmProtocol(pybind11::module &module)
{
  namespace py = pybind11;
  py::class_<SwarmProtocol, fetch::protocols::SwarmController,
             fetch::service::Protocol, fetch::http::HTTPModule>(module,
                                                                "SwarmProtocol")
      .def(py::init<network::NetworkManager *, const uint64_t &,
                    fetch::protocols::SharedNodeDetails &>());
}
<<<<<<< HEAD
};  // namespace protocols
};  // namespace fetch

#endif
=======
};
};
>>>>>>> 9d7af97f
<|MERGE_RESOLUTION|>--- conflicted
+++ resolved
@@ -15,12 +15,5 @@
       .def(py::init<network::NetworkManager *, const uint64_t &,
                     fetch::protocols::SharedNodeDetails &>());
 }
-<<<<<<< HEAD
 };  // namespace protocols
 };  // namespace fetch
-
-#endif
-=======
-};
-};
->>>>>>> 9d7af97f
