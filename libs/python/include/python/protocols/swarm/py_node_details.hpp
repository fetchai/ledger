--- conflicted
+++ resolved
@@ -19,12 +19,5 @@
       .def("default_port", &SharedNodeDetails::default_port)
       .def("default_http_port", &SharedNodeDetails::default_http_port);
 }
-<<<<<<< HEAD
 };  // namespace protocols
 };  // namespace fetch
-
-#endif
-=======
-};
-};
->>>>>>> 9d7af97f
