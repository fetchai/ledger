#pragma once
#include "service/protocol.hpp"

#include "fetch_pybind.hpp"

namespace fetch {
namespace service {

void BuildProtocol(pybind11::module &module)
{
  namespace py = pybind11;
  py::class_<Protocol>(module, "Protocol")
      .def(py::init<>()) /* No constructors found */
      .def("Expose", &Protocol::Expose)
      .def("Subscribe", &Protocol::Subscribe)
      .def("Unsubscribe", &Protocol::Unsubscribe)
      .def("operator[]", &Protocol::operator[])
      .def("feeds", &Protocol::feeds)
      .def("RegisterFeed", &Protocol::RegisterFeed);
}
<<<<<<< HEAD
};  // namespace service
};  // namespace fetch

#endif
=======
};
};
>>>>>>> 9d7af97f
<|MERGE_RESOLUTION|>--- conflicted
+++ resolved
@@ -18,12 +18,5 @@
       .def("feeds", &Protocol::feeds)
       .def("RegisterFeed", &Protocol::RegisterFeed);
 }
-<<<<<<< HEAD
 };  // namespace service
 };  // namespace fetch
-
-#endif
-=======
-};
-};
->>>>>>> 9d7af97f
