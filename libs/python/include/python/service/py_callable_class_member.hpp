--- conflicted
+++ resolved
@@ -16,13 +16,5 @@
       .def(py::init<>()) /* No constructors found */;
 }
 
-<<<<<<< HEAD
 };  // namespace service
 };  // namespace fetch
-
-#endif
-=======
-
-};
-};
->>>>>>> 9d7af97f
