#pragma once
#include "service/abstract_callable.hpp"

#include "fetch_pybind.hpp"

namespace fetch {
namespace service {
namespace details {

template <typename T, typename arguments>
void BuildPacker(std::string const &custom_name, pybind11::module &module)
{

  namespace py = pybind11;
  py::class_<Packer<T, arguments>>(module, custom_name)
      .def(py::init<>()) /* No constructors found */;
}
};  // namespace details
};  // namespace service
};  // namespace fetch
namespace fetch {
namespace service {

void BuildAbstractCallable(pybind11::module &module)
{
  namespace py = pybind11;
  py::class_<AbstractCallable>(module, "AbstractCallable")
      .def(py::init<uint64_t>())
      .def("meta_data", &AbstractCallable::meta_data);
}
<<<<<<< HEAD
};  // namespace service
};  // namespace fetch

#endif
=======
};
};
>>>>>>> 9d7af97f
<|MERGE_RESOLUTION|>--- conflicted
+++ resolved
@@ -28,12 +28,5 @@
       .def(py::init<uint64_t>())
       .def("meta_data", &AbstractCallable::meta_data);
 }
-<<<<<<< HEAD
 };  // namespace service
 };  // namespace fetch
-
-#endif
-=======
-};
-};
->>>>>>> 9d7af97f
