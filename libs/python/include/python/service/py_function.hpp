--- conflicted
+++ resolved
@@ -15,14 +15,5 @@
       .def(py::init<>()) /* No constructors found */;
 }
 
-<<<<<<< HEAD
 };  // namespace service
 };  // namespace fetch
-
-#endif
-=======
-
-
-};
-};
->>>>>>> 9d7af97f
