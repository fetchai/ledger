--- conflicted
+++ resolved
@@ -16,12 +16,5 @@
            &ServiceClientInterface::CallWithPackedArguments)
       .def("Unsubscribe", &ServiceClientInterface::Unsubscribe);
 }
-<<<<<<< HEAD
 };  // namespace service
 };  // namespace fetch
-
-#endif
-=======
-};
-};
->>>>>>> 9d7af97f
