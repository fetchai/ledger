#pragma once
#include "service/publication_feed.hpp"

#include "fetch_pybind.hpp"

namespace fetch {
namespace service {

void BuildHasPublicationFeed(pybind11::module &module)
{
  namespace py = pybind11;
  py::class_<HasPublicationFeed, fetch::service::AbstractPublicationFeed>(
      module, "HasPublicationFeed")
      .def(py::init<const std::size_t &>())
      .def("create_publisher", &HasPublicationFeed::create_publisher);
}
<<<<<<< HEAD
};  // namespace service
};  // namespace fetch

#endif
=======
};
};
>>>>>>> 9d7af97f
<|MERGE_RESOLUTION|>--- conflicted
+++ resolved
@@ -14,12 +14,5 @@
       .def(py::init<const std::size_t &>())
       .def("create_publisher", &HasPublicationFeed::create_publisher);
 }
-<<<<<<< HEAD
 };  // namespace service
 };  // namespace fetch
-
-#endif
-=======
-};
-};
->>>>>>> 9d7af97f
