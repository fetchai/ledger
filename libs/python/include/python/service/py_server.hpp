--- conflicted
+++ resolved
@@ -18,12 +18,5 @@
                                   T>::network_manager_ptr_type>())
       .def("ServiceInterfaceOf", &ServiceServer<T>::ServiceInterfaceOf);
 }
-<<<<<<< HEAD
 };  // namespace service
 };  // namespace fetch
-
-#endif
-=======
-};
-};
->>>>>>> 9d7af97f
