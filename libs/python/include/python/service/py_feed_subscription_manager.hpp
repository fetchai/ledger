--- conflicted
+++ resolved
@@ -17,12 +17,5 @@
       .def("Unsubscribe", &FeedSubscriptionManager::Unsubscribe)
       .def("publisher", &FeedSubscriptionManager::publisher);
 }
-<<<<<<< HEAD
 };  // namespace service
 };  // namespace fetch
-
-#endif
-=======
-};
-};
->>>>>>> 9d7af97f
