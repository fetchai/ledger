--- conflicted
+++ resolved
@@ -20,14 +20,6 @@
       .def("SetHeader", &ProofOfWork::SetHeader)
       .def("digest", &ProofOfWork::digest);
 }
-<<<<<<< HEAD
 };  // namespace consensus
 };  // namespace chain
 };  // namespace fetch
-
-#endif
-=======
-};
-};
-};
->>>>>>> 9d7af97f
