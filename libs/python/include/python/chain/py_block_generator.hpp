#pragma once
#include "chain/block_generator.hpp"

#include "fetch_pybind.hpp"
namespace fetch {
namespace chain {

void BuildBlockGenerator(pybind11::module &module)
{
  namespace py = pybind11;
  py::class_<BlockGenerator>(module, "BlockGenerator")
      .def(py::init<>()) /* No constructors found */
      .def("SwitchBranch", &BlockGenerator::SwitchBranch)
      .def("unspent", &BlockGenerator::unspent)
      .def("PrintBlock", &BlockGenerator::PrintBlock)
      .def("GenerateBlock", &BlockGenerator::GenerateBlock)
      .def("set_group_count", &BlockGenerator::set_group_count)
      .def("PushTransactionSummary", &BlockGenerator::PushTransactionSummary)
      .def("PrintTransactionSummary", &BlockGenerator::PrintTransactionSummary);
}
<<<<<<< HEAD
};  // namespace chain
};  // namespace fetch

#endif
=======
};
};
>>>>>>> 9d7af97f
<|MERGE_RESOLUTION|>--- conflicted
+++ resolved
@@ -18,12 +18,5 @@
       .def("PushTransactionSummary", &BlockGenerator::PushTransactionSummary)
       .def("PrintTransactionSummary", &BlockGenerator::PrintTransactionSummary);
 }
-<<<<<<< HEAD
 };  // namespace chain
 };  // namespace fetch
-
-#endif
-=======
-};
-};
->>>>>>> 9d7af97f
