#pragma once
//------------------------------------------------------------------------------
//
//   Copyright 2018-2019 Fetch.AI Limited
//
//   Licensed under the Apache License, Version 2.0 (the "License");
//   you may not use this file except in compliance with the License.
//   You may obtain a copy of the License at
//
//       http://www.apache.org/licenses/LICENSE-2.0
//
//   Unless required by applicable law or agreed to in writing, software
//   distributed under the License is distributed on an "AS IS" BASIS,
//   WITHOUT WARRANTIES OR CONDITIONS OF ANY KIND, either express or implied.
//   See the License for the specific language governing permissions and
//   limitations under the License.
//
//------------------------------------------------------------------------------

#include <pybind11/pybind11.h>
#include <pybind11/stl.h>

#include "ml/graph.hpp"
#include "ml/ops/fully_connected.hpp"
#include "ml/ops/placeholder.hpp"
#include "ml/ops/relu.hpp"
#include "ml/ops/softmax.hpp"

namespace py = pybind11;

namespace fetch {
namespace ml {

template <typename T>
void BuildGraph(std::string const &custom_name, pybind11::module &module)
{
  using ArrayType = fetch::math::Tensor<T>;
  py::class_<fetch::ml::Graph<ArrayType>>(module, custom_name.c_str())
      .def(py::init<>())
      .def("SetInput", &fetch::ml::Graph<ArrayType>::SetInput)
      .def("Evaluate", &fetch::ml::Graph<ArrayType>::Evaluate)
      .def("Backpropagate", &fetch::ml::Graph<ArrayType>::BackPropagate)
      .def("Step", &fetch::ml::Graph<ArrayType>::Step)
<<<<<<< HEAD
      .def("GetStateDict", &fetch::ml::Graph<ArrayType>::GetStateDict)
=======
      .def("GetStateDict", &fetch::ml::Graph<ArrayType>::StateDict)
>>>>>>> 5d86b0b2
      .def("LoadStateDict", &fetch::ml::Graph<ArrayType>::LoadStateDict)
      .def("Step",  // Convenience method to allow step without explicitly defining a FixedPoint
           [](fetch::ml::Graph<ArrayType> &g, float lr) { g.Step(T(lr)); })
      .def("AddInput",
           [](fetch::ml::Graph<ArrayType> &g, std::string const &name) {
             g.template AddNode<fetch::ml::ops::PlaceHolder<ArrayType>>(name, {});
           })
      .def("AddFullyConnected",
           [](fetch::ml::Graph<ArrayType> &g, std::string const &name, std::string const &input,
              size_t in, size_t out) {
             g.template AddNode<fetch::ml::ops::FullyConnected<ArrayType>>(name, {input}, in, out);
           })
      .def("AddRelu",
           [](fetch::ml::Graph<ArrayType> &g, std::string const &name, std::string const &input) {
             g.template AddNode<fetch::ml::ops::ReluLayer<ArrayType>>(name, {input});
           })
      .def("AddSoftmax",
           [](fetch::ml::Graph<ArrayType> &g, std::string const &name, std::string const &input) {
             g.template AddNode<fetch::ml::ops::SoftmaxLayer<ArrayType>>(name, {input});
           });
}
}  // namespace ml
}  // namespace fetch<|MERGE_RESOLUTION|>--- conflicted
+++ resolved
@@ -41,11 +41,7 @@
       .def("Evaluate", &fetch::ml::Graph<ArrayType>::Evaluate)
       .def("Backpropagate", &fetch::ml::Graph<ArrayType>::BackPropagate)
       .def("Step", &fetch::ml::Graph<ArrayType>::Step)
-<<<<<<< HEAD
-      .def("GetStateDict", &fetch::ml::Graph<ArrayType>::GetStateDict)
-=======
-      .def("GetStateDict", &fetch::ml::Graph<ArrayType>::StateDict)
->>>>>>> 5d86b0b2
+      .def("StateDict", &fetch::ml::Graph<ArrayType>::StateDict)
       .def("LoadStateDict", &fetch::ml::Graph<ArrayType>::LoadStateDict)
       .def("Step",  // Convenience method to allow step without explicitly defining a FixedPoint
            [](fetch::ml::Graph<ArrayType> &g, float lr) { g.Step(T(lr)); })
