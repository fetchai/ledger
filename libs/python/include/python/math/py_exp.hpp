--- conflicted
+++ resolved
@@ -17,12 +17,5 @@
       //    .def(py::self = py::self )
       .def("SetCoefficient", &Exp<N, C, O>::SetCoefficient);
 }
-<<<<<<< HEAD
 };  // namespace math
 };  // namespace fetch
-
-#endif
-=======
-};
-};
->>>>>>> 9d7af97f
