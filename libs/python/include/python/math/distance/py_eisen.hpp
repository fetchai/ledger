--- conflicted
+++ resolved
@@ -34,14 +34,6 @@
       .def(custom_name.c_str(), &WrapperEisen<ShapeLessArray<float>>);
 };
 
-<<<<<<< HEAD
 }  // namespace distance
 }  // namespace math
 }  // namespace fetch
-
-#endif
-=======
-}
-}
-}
->>>>>>> 9d7af97f
