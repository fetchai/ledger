#pragma once

#include "core/byte_array/byte_array.hpp"
#include "math/distance/pairwise_distance.hpp"
#include "math/linalg/matrix.hpp"
#include "python/fetch_pybind.hpp"

namespace fetch {
namespace math {
namespace distance {

template <typename A>
inline A WrapperPairWiseDistance(A const &          a,
                                 std::string const &method = "eucludian")
{

  A ret;
  ret.Resize(1, a.height() * (a.height() - 1) / 2);
  if (method == "euclidean")
  {
    PairWiseDistance(ret, a, Euclidean<typename A::type>);
  }
  else if (method == "hamming")
  {
    PairWiseDistance(ret, a, Hamming<typename A::type>);
  }
  else if (method == "manhattan")
  {
    PairWiseDistance(ret, a, Manhattan<typename A::type>);
  }
  else if (method == "pearson")
  {
    PairWiseDistance(ret, a, Pearson<typename A::type>);
  }
  else if (method == "eisen")
  {
    PairWiseDistance(ret, a, Eisen<typename A::type>);
  }
  else if (method == "cosine")
  {
    PairWiseDistance(ret, a, Eisen<typename A::type>);
  }
  else if (method == "jaccard")
  {
    PairWiseDistance(ret, a, Jaccard<typename A::type>);
  }
  else if (method == "genelralised jaccard")
  {
    PairWiseDistance(ret, a, GeneralisedJaccard<typename A::type>);
  }
  else if (method == "braycurtis")
  {
    PairWiseDistance(ret, a, Braycurtis<typename A::type>);
  }
  else
  {
    throw std::runtime_error(
        "Snap... didn't see that one coming, but hey, why don't you open a "
        "ticket for this methods? Available methods are euclidean, hamming, "
        "manhattan, pearson, eisen, cosine, jaccard, genelralised jaccard and "
        "braycurtis");
  }
  return ret;
}

inline void BuildPairWiseDistanceDistance(std::string const &custom_name,
                                          pybind11::module & module)
{
  using namespace fetch::math::linalg;
  using namespace fetch::memory;

  namespace py = pybind11;
  module.def(custom_name.c_str(), &WrapperPairWiseDistance<Matrix<double>>)
      .def(custom_name.c_str(), &WrapperPairWiseDistance<Matrix<float>>)
      .def(custom_name.c_str(),
           &WrapperPairWiseDistance<RectangularArray<double>>)
      .def(custom_name.c_str(),
           &WrapperPairWiseDistance<RectangularArray<float>>);
  //    .def(custom_name.c_str(), &WrapperPairWiseDistance< ShapeLessArray<
  //    double > >) .def(custom_name.c_str(), &WrapperPairWiseDistance<
  //    ShapeLessArray< float > >);
};

<<<<<<< HEAD
}  // namespace distance
}  // namespace math
}  // namespace fetch

#endif
=======
}
}
}
>>>>>>> 9d7af97f
<|MERGE_RESOLUTION|>--- conflicted
+++ resolved
@@ -81,14 +81,6 @@
   //    ShapeLessArray< float > >);
 };
 
-<<<<<<< HEAD
 }  // namespace distance
 }  // namespace math
 }  // namespace fetch
-
-#endif
-=======
-}
-}
-}
->>>>>>> 9d7af97f
