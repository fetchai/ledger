--- conflicted
+++ resolved
@@ -91,14 +91,6 @@
   //    float > >);
 };
 
-<<<<<<< HEAD
 }  // namespace distance
 }  // namespace math
 }  // namespace fetch
-
-#endif
-=======
-}
-}
-}
->>>>>>> 9d7af97f
