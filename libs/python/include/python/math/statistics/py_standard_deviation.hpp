#pragma once

#include "math/linalg/matrix.hpp"
#include "math/statistics/standard_deviation.hpp"
#include "python/fetch_pybind.hpp"

namespace fetch {
namespace math {
namespace statistics {

template <typename A>
inline typename A::type WrapperStandardDeviation(A const &a)
{
  return StandardDeviation(a);
}

inline void BuildStandardDeviationStatistics(std::string const &custom_name,
                                             pybind11::module & module)
{
  using namespace fetch::math::linalg;
  using namespace fetch::memory;

  namespace py = pybind11;
  module.def(custom_name.c_str(), &WrapperStandardDeviation<Matrix<double>>)
      .def(custom_name.c_str(), &WrapperStandardDeviation<Matrix<float>>)
      .def(custom_name.c_str(),
           &WrapperStandardDeviation<RectangularArray<double>>)
      .def(custom_name.c_str(),
           &WrapperStandardDeviation<RectangularArray<float>>)
      .def(custom_name.c_str(),
           &WrapperStandardDeviation<ShapeLessArray<double>>)
      .def(custom_name.c_str(),
           &WrapperStandardDeviation<ShapeLessArray<float>>);
};

<<<<<<< HEAD
}  // namespace statistics
}  // namespace math
}  // namespace fetch

#endif
=======
}
}
}
>>>>>>> 9d7af97f
<|MERGE_RESOLUTION|>--- conflicted
+++ resolved
@@ -33,14 +33,6 @@
            &WrapperStandardDeviation<ShapeLessArray<float>>);
 };
 
-<<<<<<< HEAD
 }  // namespace statistics
 }  // namespace math
 }  // namespace fetch
-
-#endif
-=======
-}
-}
-}
->>>>>>> 9d7af97f
