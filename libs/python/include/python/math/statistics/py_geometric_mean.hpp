--- conflicted
+++ resolved
@@ -29,14 +29,6 @@
       .def(custom_name.c_str(), &WrapperGeometricMean<ShapeLessArray<float>>);
 };
 
-<<<<<<< HEAD
 }  // namespace statistics
 }  // namespace math
 }  // namespace fetch
-
-#endif
-=======
-}
-}
-}
->>>>>>> 9d7af97f
