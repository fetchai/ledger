#pragma once

#include "math/bignumber.hpp"
#include "python/fetch_pybind.hpp"

namespace fetch {
namespace math {

void BuildBigUnsigned(pybind11::module &module)
{
  namespace py = pybind11;
  py::class_<BigUnsigned, byte_array::ConstByteArray>(module, "BigUnsigned")
      .def(py::init<>())
      .def(py::init<const fetch::math::BigUnsigned &>())
      .def(py::init<const fetch::math::BigUnsigned::super_type &>())
      .def(py::init<const uint64_t &, std::size_t>())
      //    .def(py::self = fetch::math::BigUnsigned() )
      //    .def(py::self = byte_array::ConstByteArray() )
      //    .def(py::self = byte_array::ByteArray() )
      //    .def(py::self = byte_array::ConstByteArray() )
      .def(py::self < fetch::math::BigUnsigned())
      .def(py::self > fetch::math::BigUnsigned())
      .def("operator++", &BigUnsigned::operator++)
      .def("TrimmedSize", &BigUnsigned::TrimmedSize)
      .def("operator[]", &BigUnsigned::operator[])
      .def("operator<<=", &BigUnsigned::operator<<=);
}
<<<<<<< HEAD
};  // namespace math
};  // namespace fetch

#endif
=======
};
};
>>>>>>> 9d7af97f
<|MERGE_RESOLUTION|>--- conflicted
+++ resolved
@@ -25,12 +25,5 @@
       .def("operator[]", &BigUnsigned::operator[])
       .def("operator<<=", &BigUnsigned::operator<<=);
 }
-<<<<<<< HEAD
 };  // namespace math
 };  // namespace fetch
-
-#endif
-=======
-};
-};
->>>>>>> 9d7af97f
