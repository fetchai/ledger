#pragma once
//------------------------------------------------------------------------------
//
//   Copyright 2018 Fetch.AI Limited
//
//   Licensed under the Apache License, Version 2.0 (the "License");
//   you may not use this file except in compliance with the License.
//   You may obtain a copy of the License at
//
//       http://www.apache.org/licenses/LICENSE-2.0
//
//   Unless required by applicable law or agreed to in writing, software
//   distributed under the License is distributed on an "AS IS" BASIS,
//   WITHOUT WARRANTIES OR CONDITIONS OF ANY KIND, either express or implied.
//   See the License for the specific language governing permissions and
//   limitations under the License.
//
//------------------------------------------------------------------------------

#include "math/exp.hpp"
#include "math/free_functions/free_functions.hpp"
#include "math/log.hpp"
#include "math/ndarray.hpp"
#include "math/ndarray_squeeze.hpp"
#include "python/fetch_pybind.hpp"
#include <pybind11/stl.h>

namespace fetch {
namespace math {

template <typename T>
void BuildNDArray(std::string const &custom_name, pybind11::module &module)
{

  namespace py = pybind11;
  //             .def("Relu",
  py::class_<NDArray<T>, fetch::math::ShapeLessArray<T>>(module, custom_name.c_str())
      .def(py::init<>())
      .def(py::init<std::size_t const &>())
      .def(py::init<std::vector<std::size_t> const &>())
      .def("Copy", [](NDArray<T> &a) { return a.Copy(); })
      .def("Copy",
           [](NDArray<T> &a, NDArray<T> &b) {
             assert(a.size() == b.size());
             assert(a.shape() == b.shape());
             a.Copy(b);
             return a;
           })
      .def("flatten",
           [](NDArray<T> &a) {
             a.Flatten();
             return a;
           })
      .def_static("Zeros", &NDArray<T>::Zeroes)
      .def_static("Ones", &NDArray<T>::Ones)

      // TODO(private issue 188): Move implementation of these functions to ndarray.
      .def("reduce_sum",
           [](NDArray<T> &x, NDArray<T> &y, uint64_t const &axis) {
             if (axis >= x.shape().size())
             {
               throw py::index_error();
             }
             Reduce([](T const &a, T const &b) { return a + b; }, y, x, axis);
           })
      .def("reduce_mean",
           [](NDArray<T> &x, NDArray<T> &y, uint64_t const &axis) {
             if (axis >= y.shape().size())
             {
               throw py::index_error();
             }
             Reduce([](T const &a, T const &b) { return a + b; }, y, x, axis);

             T d = T(1.) / T(y.shape(axis));
             for (std::size_t i = 0; i < x.size(); ++i)
             {
               x[i] *= d;
             }
           })
      .def("transpose",
           [](NDArray<T> &x, NDArray<T> &y, std::vector<uint64_t> const &perm) {
             if (perm.size() != y.shape().size())
             {
               throw py::index_error();
             }
             std::vector<std::size_t> newshape;
             newshape.reserve(y.shape().size());

             for (std::size_t i = 0; i < perm.size(); ++i)
             {
               newshape.push_back(y.shape(perm[i]));
             }

             x.ResizeFromShape(newshape);

             NDArrayIterator<T, typename NDArray<T>::container_type> it(x);
             NDArrayIterator<T, typename NDArray<T>::container_type> it2(y);
             it.ReverseAxes();
             while (bool(it) && bool(it2))
             {
               *it = *it2;
               ++it;
               ++it2;
             }
           })
      .def("reduce_any",
           [](NDArray<T> &x, NDArray<T> &y, uint64_t const &axis) {
             Reduce(
<<<<<<< HEAD
                 [](T const &a, T const &b) -> T {
                   if (a != 0) return T(1);
                   if (b != 0) return T(1);
=======
                 [](T const &a, T const &b) {
                   if (a != T(0))
                   {
                     return T(1);
                   }
                   if (b != T(0))
                   {
                     return T(1);
                   }
>>>>>>> 888b243d
                   return T(0);
                 },
                 y, x, axis);
           })
      //      .def("expand_dims",[](NDArray<T> &x, NDArray<T> &y, uint64_t const& axis) {
      //      })
      .def("__add__",
           [](NDArray<T> &b, NDArray<T> &c) {
             // identify the correct output shape
             std::vector<std::size_t> new_shape;
             if (!(ShapeFromBroadcast(b.shape(), c.shape(), new_shape)))
             {
               throw py::index_error();
             }

             // put result of addition into new output array
             NDArray<T> a{new_shape};
             Add(b, c, a);
             return a;
           })
      .def("__mul__",
           [](NDArray<T> &b, NDArray<T> &c) {
             std::vector<std::size_t> new_shape;
             if (!(ShapeFromBroadcast(b.shape(), c.shape(), new_shape)))
             {
               throw py::index_error();
             }
             NDArray<T> a{new_shape};
             Multiply(b, c, a);
             return a;
           })
      .def("__sub__",
           [](NDArray<T> &b, NDArray<T> &c) {
             std::vector<std::size_t> new_shape;
             if (!(ShapeFromBroadcast(b.shape(), c.shape(), new_shape)))
             {
               throw py::index_error();
             }

             NDArray<T> a{new_shape};
             Subtract(b, c, a);
             return a;
           })
      .def("__truediv__",
           [](NDArray<T> &b, NDArray<T> &c) {
             std::vector<std::size_t> new_shape;
             if (!(ShapeFromBroadcast(b.shape(), c.shape(), new_shape)))
             {
               throw py::index_error();
             }

             NDArray<T> a{new_shape};
             Divide(b, c, a);
             return a;
           })
      .def("__add__",
           [](NDArray<T> &b, T const &c) {
             NDArray<T> a{b.size()};
             //             if (a.CanReshape(b))
             //             {
             //
             //             }
             a.LazyReshape(b.shape());
             Add(b, c, a);
             return a;
           })
      .def("__mul__",
           [](NDArray<T> &b, T const &c) {
             NDArray<T> a(b.size());
             a.LazyReshape(b.shape());
             Multiply(b, c, a);
             return a;
           })
      .def("__sub__",
           [](NDArray<T> &b, T const &c) {
             NDArray<T> a(b.size());
             a.LazyReshape(b.shape());
             Subtract(b, c, a);
             return a;
           })
      .def("__truediv__",
           [](NDArray<T> &b, T const &c) {
             NDArray<T> a(b.size());
             a.LazyReshape(b.shape());
             Divide(b, c, a);
             return a;
           })
      .def("__iadd__",
           [](NDArray<T> &a, NDArray<T> &c) {
             std::vector<std::size_t> new_shape;
             if (!(ShapeFromBroadcast(a.shape(), c.shape(), new_shape)))
             {
               throw py::index_error();
             }
             if (new_shape != a.shape())
             {
               py::print("broadcast shape (", new_shape, ") does not match shape of output array (",
                         a.shape(), ")");
               throw py::value_error();
             }
             a.InlineAdd(c);
             return a;
           })
      .def("__imul__",
           [](NDArray<T> &a, NDArray<T> &c) {
             std::vector<std::size_t> new_shape;
             if (!(ShapeFromBroadcast(a.shape(), c.shape(), new_shape)))
             {
               throw py::index_error();
             }
             if (new_shape != a.shape())
             {
               py::print("broadcast shape (", new_shape, ") does not match shape of output array (",
                         a.shape(), ")");
               throw py::value_error();
             }

             a.InlineMultiply(c);
             return a;
           })
      .def("__isub__",
           [](NDArray<T> &a, NDArray<T> &c) {
             std::vector<std::size_t> new_shape;
             if (!(ShapeFromBroadcast(a.shape(), c.shape(), new_shape)))
             {
               throw py::index_error();
             }
             if (new_shape != a.shape())
             {
               py::print("broadcast shape (", new_shape, ") does not match shape of output array (",
                         a.shape(), ")");
               throw py::value_error();
             }

             a.InlineSubtract(c);
             return a;
           })
      .def("__itruediv__",
           [](NDArray<T> &a, NDArray<T> &c) {
             std::vector<std::size_t> new_shape;
             if (!(ShapeFromBroadcast(a.shape(), c.shape(), new_shape)))
             {
               throw py::index_error();
             }
             if (new_shape != a.shape())
             {
               py::print("broadcast shape (", new_shape, ") does not match shape of output array (",
                         a.shape(), ")");
               throw py::value_error();
             }

             a.InlineDivide(c);
             return a;
           })
      .def("__iadd__",
           [](NDArray<T> &a, T const &c) {
             a.InlineAdd(c);
             return a;
           })
      .def("__imul__",
           [](NDArray<T> &a, T const &c) {
             a.InlineMultiply(c);
             return a;
           })
      .def("__isub__",
           [](NDArray<T> &a, T const &c) {
             a.InlineSubtract(c);
             return a;
           })
      .def("__itruediv__",
           [](NDArray<T> &a, T const &c) {
             a.InlineDivide(c);
             return a;
           })
      .def("__eq__",
           [](NDArray<T> const &s, NDArray<T> const &other) { return s.operator==(other); })
      .def("__ne__",
           [](NDArray<T> const &s, NDArray<T> const &other) { return s.operator!=(other); })
      .def("__getitem__",
           [](NDArray<T> const &s, std::size_t idx) {
             if (idx >= s.size())
             {
               throw py::index_error();
             }
             return s[idx];
           })
      .def("__getitem__",
           [](NDArray<T> &a, std::vector<py::slice> slices) {
             // std::vector<size_t> start, stop, step, slicelength;
             std::vector<std::vector<std::size_t>> range;
             range.resize(slices.size());

             for (std::size_t i = 0; i < slices.size(); ++i)
             {
               range[i].resize(3);
               //               slicelength.push_back(0);
             }
             std::vector<std::size_t> newshape;

             for (std::size_t i = 0; i < slices.size(); ++i)
             {
               std::size_t s;
               if (!slices[i].compute(a.shape()[i], &range[i][0], &range[i][1], &range[i][2], &s))
               {
                 throw py::error_already_set();
               }
               newshape.push_back(s);
             }

             NDArray<T>                                              ret(newshape);
             NDArrayIterator<T, typename NDArray<T>::container_type> it(a, range);
             NDArrayIterator<T, typename NDArray<T>::container_type> it2(ret);
             while (bool(it) && bool(it2))
             {
               *it2 = *it;
               ++it;
               ++it2;
             }
             return ret;
             /*
                          // set up the view to extract
                          NDArrayView arr_view = NDArrayView();
                          for (std::size_t i = 0; i < start.size(); ++i)
                          {
                            arr_view.from.push_back(start[i]);
                            arr_view.to.push_back(stop[i]);
                            arr_view.step.push_back(step[i]);
                          }

                          return s.GetRange(arr_view);
             */
           })
      .def("__getitem__",
           [](NDArray<T> const &s, std::vector<std::vector<std::size_t>> const &idxs) {
             assert(idxs.size() > 0);
             for (auto cur_idx : idxs)
             {
               assert(cur_idx.size() == 3);
             }

             // set up the view to extract
             NDArrayView arr_view = NDArrayView();
             for (auto item : idxs)
             {
               arr_view.from.push_back(item[0]);
               arr_view.to.push_back(item[1]);
               arr_view.step.push_back(item[2]);
             }

             return s.GetRange(arr_view);
           })
      .def("__getitem__",
           [](NDArray<T> const &s, std::vector<std::size_t> const &idxs) {
             assert(idxs.size() == s.shape().size());
             return s.Get(idxs);
           })
      .def("__setitem__",
           [](NDArray<T> &s, std::vector<py::slice> slices, NDArray<T> const &t) {
             // manage slice assignment
             std::vector<size_t> start, stop, step, slicelength;
             for (std::size_t i = 0; i < slices.size(); ++i)
             {
               start.push_back(0);
               stop.push_back(0);
               step.push_back(0);
               slicelength.push_back(0);
             }
             for (std::size_t i = 0; i < slices.size(); ++i)
             {
               if (!slices[i].compute(s.shape()[i], &start[i], &stop[i], &step[i], &slicelength[i]))
               {
                 throw py::error_already_set();
               }
             }

             // set up the view to extract from the slices
             NDArrayView arr_view = NDArrayView();
             for (std::size_t i = 0; i < start.size(); ++i)
             {
               arr_view.from.push_back(start[i]);
               arr_view.to.push_back(stop[i]);
               arr_view.step.push_back(step[i]);
             }

             return s.SetRange(arr_view, t);
           })
      .def("__setitem__",
           [](NDArray<T> &s, std::vector<std::vector<std::size_t>> const &idxs,
              NDArray<T> const &t) {
             assert(idxs.size() > 0);
             for (auto cur_idx : idxs)
             {
               assert(cur_idx.size() == 3);
             }

             // set up the view to extract
             NDArrayView arr_view = NDArrayView();
             for (auto item : idxs)
             {
               arr_view.from.push_back(item[0]);
               arr_view.to.push_back(item[1]);
               arr_view.step.push_back(item[2]);
             }

             return s.SetRange(arr_view, t);
           })
      .def("__setitem__",
           [](NDArray<T> &s, std::vector<std::size_t> const &idxs, T val) {
             assert(idxs.size() == s.shape().size());

             return s.Set(idxs, val);
           })
      .def("__setitem__",
           [](NDArray<T> &s, std::size_t idx, T val) {
             if (idx >= s.size())
             {
               throw py::index_error();
             }
             s[idx] = val;
           })
      .def("__setitem__",
           [](NDArray<T> &s, std::size_t idx, T val) {
             if (idx >= s.size())
             {
               throw py::index_error();
             }
             s[idx] = val;
           })
      .def("max",
           [](NDArray<T> &a) {
             typename NDArray<T>::type ret = -std::numeric_limits<typename NDArray<T>::type>::max();
             Max(a, ret);
             return a;
           })
      .def("max",
           [](NDArray<T> &a, std::size_t const axis) {
             if (axis >= a.shape().size())
             {
               throw py::index_error();
             }

             std::vector<std::size_t> return_shape{a.shape()};
             return_shape.erase(return_shape.begin() + int(axis),
                                return_shape.begin() + int(axis) + 1);
             NDArray<T> ret{return_shape};

             Max(a, axis, ret);
             return ret;
           })
      .def("maximum",
           [](NDArray<T> &ret, NDArray<T> const &array1, NDArray<T> const &array2) {
             Maximum(array1, array2, ret);
             return ret;
           })
      .def("min",
           [](NDArray<T> const &a) {
             typename NDArray<T>::type ret = std::numeric_limits<typename NDArray<T>::type>::max();
             Min(a, ret);
             return a;
           })
      .def("min",
           [](NDArray<T> &a, std::size_t const axis) {
             if (axis >= a.shape().size())
             {
               throw py::index_error();
             }

             std::vector<std::size_t> return_shape{a.shape()};
             return_shape.erase(return_shape.begin() + int(axis),
                                return_shape.begin() + int(axis) + 1);
             NDArray<T> ret{return_shape};

             Min(a, axis, ret);
             return ret;
           })
      .def("relu",
           [](NDArray<T> &a, NDArray<T> const &b) {
             a = b;
             Relu(a);
             return a;
           })
      .def("l2loss", [](NDArray<T> const &a) { return a.L2Loss(); })
      .def("sign",
           [](NDArray<T> &a, NDArray<T> const &b) {
             a = b;
             Sign(a);
             return a;
           })
      .def("reshape",
           [](NDArray<T> &a, std::vector<std::size_t> b, bool flip_order) {
             if (!(a.CanReshape(b)))
             {
               py::print("cannot reshape array of size (", a.size(), ") into shape of(", b, ")");
               throw py::value_error();
             }

             if (flip_order)
             {
               a.MajorOrderFlip();
               a.Reshape(b);
               a.MajorOrderFlip();
             }
             else
             {
               a.Reshape(b);
             }
             return;
           })
      .def("boolean_mask",
           [](NDArray<T> &a, NDArray<T> &mask) {
             NDArray<T> ret{std::size_t(Sum(mask))};
             fetch::math::BooleanMask(a, mask, ret);
             return ret;
           })
      .def("dynamic_stitch",
           [](NDArray<T> &input_array, NDArray<T> &indices, NDArray<T> const &data) {
             DynamicStitch(input_array, indices, data);
             return input_array;
           })
      .def("shape", [](NDArray<T> &a) { return a.shape(); })
      .def_static("Zeros", &NDArray<T>::Zeroes)

      // various free functions
      .def("abs", [](NDArray<T> &a) { fetch::math::Abs(a); })
      .def("exp", [](NDArray<T> &a) { fetch::math::Exp(a); })
      .def("exp2", [](NDArray<T> &a) { fetch::math::Exp2(a); })
      .def("expm1", [](NDArray<T> &a) { fetch::math::Expm1(a); })
      .def("log", [](NDArray<T> &a) { fetch::math::Log(a); })
      .def("log10", [](NDArray<T> &a) { fetch::math::Log10(a); })
      .def("log2", [](NDArray<T> &a) { fetch::math::Log2(a); })
      .def("log1p", [](NDArray<T> &a) { fetch::math::Log1p(a); })
      .def("sqrt", [](NDArray<T> &a) { fetch::math::Sqrt(a); })
      .def("cbrt", [](NDArray<T> &a) { fetch::math::Cbrt(a); })
      .def("sin", [](NDArray<T> &a) { fetch::math::Sin(a); })
      .def("cos", [](NDArray<T> &a) { fetch::math::Cos(a); })
      .def("tan", [](NDArray<T> &a) { fetch::math::Tan(a); })
      .def("asin", [](NDArray<T> &a) { fetch::math::Asin(a); })
      .def("acos", [](NDArray<T> &a) { fetch::math::Acos(a); })
      .def("atan", [](NDArray<T> &a) { fetch::math::Atan(a); })
      .def("sinh", [](NDArray<T> &a) { fetch::math::Sinh(a); })
      .def("cosh", [](NDArray<T> &a) { fetch::math::Cosh(a); })
      .def("tanh", [](NDArray<T> &a) { fetch::math::Tanh(a); })
      .def("asinh", [](NDArray<T> &a) { fetch::math::Asinh(a); })
      .def("acosh", [](NDArray<T> &a) { fetch::math::Acosh(a); })
      .def("atanh", [](NDArray<T> &a) { fetch::math::Atanh(a); })
      .def("erf", [](NDArray<T> &a) { fetch::math::Erf(a); })
      .def("erfc", [](NDArray<T> &a) { fetch::math::Erfc(a); })
      .def("tgamma", [](NDArray<T> &a) { fetch::math::Tgamma(a); })
      .def("lgamma", [](NDArray<T> &a) { fetch::math::Lgamma(a); })
      .def("ceil", [](NDArray<T> &a) { fetch::math::Ceil(a); })
      .def("floor", [](NDArray<T> &a) { fetch::math::Floor(a); })
      .def("trunc", [](NDArray<T> &a) { fetch::math::Trunc(a); })
      .def("round", [](NDArray<T> &a) { fetch::math::Round(a); })
      .def("lround", [](NDArray<T> &a) { fetch::math::Lround(a); })
      .def("llround", [](NDArray<T> &a) { fetch::math::Llround(a); })
      .def("nearbyint", [](NDArray<T> &a) { fetch::math::Nearbyint(a); })
      .def("rint", [](NDArray<T> &a) { fetch::math::Rint(a); })
      .def("lrint", [](NDArray<T> &a) { fetch::math::Lrint(a); })
      .def("llrint", [](NDArray<T> &a) { fetch::math::Llrint(a); })
      .def("isfinite", [](NDArray<T> &a) { fetch::math::Isfinite(a); })
      .def("isinf", [](NDArray<T> &a) { fetch::math::Isinf(a); })
      .def("isnan", [](NDArray<T> &a) { fetch::math::Isnan(a); })
      .def("approx_exp", [](NDArray<T> &a) { fetch::math::ApproxExp(a); })
      .def("approx_log", [](NDArray<T> &a) { fetch::math::ApproxLog(a); })
      .def("approx_logistic", [](NDArray<T> &a) { fetch::math::ApproxLogistic(a); })

      .def("relu", [](NDArray<T> &a) { fetch::math::Relu(a); })
      .def("sign", [](NDArray<T> &a) { fetch::math::Sign(a); })

      .def("scatter",
           [](NDArray<T> &input_array, NDArray<T> &updates, NDArray<T> &indices) {
             fetch::math::Scatter(input_array, updates, indices);
             return input_array;
           })
      .def("gather",
           [](NDArray<T> &input_array, NDArray<T> &updates, NDArray<T> &indices) {
             fetch::math::Gather(input_array, updates, indices);
             return input_array;
           })
      .def("transpose",
           [](NDArray<T> &input_array, std::vector<std::size_t> &perm) {
             fetch::math::Transpose(input_array, perm);
             return input_array;
           })
      .def("concat",
           [](NDArray<T> &input_array, std::vector<NDArray<T>> concat_arrays, std::size_t axis) {
             fetch::math::Concat(input_array, concat_arrays, axis);
             return input_array;
           })
      .def("expand_dims",
           [](NDArray<T> &input_array, int const &axis) {
             fetch::math::ExpandDimensions(input_array, axis);
             return input_array;
           })
      .def("softmax",
           [](NDArray<T> const &array, NDArray<T> &ret) {
             Softmax(array, ret);
             return ret;
           })
      .def("major_order_flip", [](NDArray<T> &array) { array.MajorOrderFlip(); })
      .def("major_order",
           [](NDArray<T> &array) {
             if (array.MajorOrder() == NDArray<T>::MAJOR_ORDER::COLUMN)
             {
               return "column";
             }
             else
             {
               return "row";
             }
           })
      .def("FromNumpy",
           [](NDArray<T> &s, py::array_t<T> arr) {
             using size_type = typename NDArray<T>::size_type;
             auto buf        = arr.request();

             T *ptr = (T *)buf.ptr;

             // get shape of the numpy array
             std::vector<std::size_t> shape;
             std::vector<std::size_t> stride;
             std::vector<std::size_t> index;
             for (std::size_t i = 0; i < buf.shape.size(); ++i)
             {
               shape.push_back(size_type(buf.shape[i]));
               stride.push_back(std::size_t(buf.strides[i]) / sizeof(T));
               index.push_back(0);
             }

             s.CopyFromNumpy(ptr, shape, stride, index);
           })
      .def("ToNumpy", [](NDArray<T> &s) {
        std::vector<std::size_t> shape  = s.shape();
        auto                     result = py::array_t<T>(shape);
        auto                     buf    = result.request();

        std::vector<std::size_t> stride;
        std::vector<std::size_t> index;
        for (std::size_t i = 0; i < buf.shape.size(); ++i)
        {
          stride.push_back(std::size_t(buf.strides[i]) / sizeof(T));
          index.push_back(0);
        }

        T *ptr = (T *)buf.ptr;

        s.CopyToNumpy(ptr, shape, stride, index);

        return result;
      });
}

}  // namespace math
}  // namespace fetch<|MERGE_RESOLUTION|>--- conflicted
+++ resolved
@@ -106,11 +106,6 @@
       .def("reduce_any",
            [](NDArray<T> &x, NDArray<T> &y, uint64_t const &axis) {
              Reduce(
-<<<<<<< HEAD
-                 [](T const &a, T const &b) -> T {
-                   if (a != 0) return T(1);
-                   if (b != 0) return T(1);
-=======
                  [](T const &a, T const &b) {
                    if (a != T(0))
                    {
@@ -120,7 +115,6 @@
                    {
                      return T(1);
                    }
->>>>>>> 888b243d
                    return T(0);
                  },
                  y, x, axis);
