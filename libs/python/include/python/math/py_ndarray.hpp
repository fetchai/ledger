--- conflicted
+++ resolved
@@ -408,10 +408,6 @@
              if (axis >= a.shape().size()) throw py::index_error();
              return a.Max(axis);
            })
-      //      .def("maximum", [](NDArray<T> &a, NDArray<T> const &b, NDArray<T> const &c)
-      //      {
-      //        return a.Maximum(b, c);
-      //      })
       .def("maximum", &NDArray<T>::Maximum)
       .def("min", [](NDArray<T> const &a) { return a.Min(); })
       .def("min",
@@ -421,23 +417,15 @@
            })
       .def("relu",
            [](NDArray<T> &a, NDArray<T> const &b) {
-<<<<<<< HEAD
              a = b;
              Relu(a);
-=======
-             a.Relu(b);
->>>>>>> 5c0c5a37
              return a;
            })
       .def("l2loss", [](NDArray<T> const &a) { return a.L2Loss(); })
       .def("sign",
            [](NDArray<T> &a, NDArray<T> const &b) {
-<<<<<<< HEAD
              a = b;
              Sign(a);
-=======
-             a.Sign(b);
->>>>>>> 5c0c5a37
              return a;
            })
       .def("reshape",
