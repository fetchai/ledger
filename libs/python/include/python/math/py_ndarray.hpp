--- conflicted
+++ resolved
@@ -270,10 +270,6 @@
            })
       .def("__getitem__",
            [](NDArray<T> &a, std::vector<py::slice> slices) {
-<<<<<<< HEAD
-             std::cout << "GET 3" << std::endl;
-=======
->>>>>>> 26857120
              // std::vector<size_t> start, stop, step, slicelength;
              std::vector<std::vector<std::size_t>> range;
              range.resize(slices.size());
@@ -305,8 +301,6 @@
                ++it2;
              }
              return ret;
-<<<<<<< HEAD
-=======
              /*
                           // set up the view to extract
                           NDArrayView arr_view = NDArrayView();
@@ -319,7 +313,6 @@
 
                           return s.GetRange(arr_view);
              */
->>>>>>> 26857120
            })
       .def("__getitem__",
            [](NDArray<T> const &s, std::vector<std::vector<std::size_t>> const &idxs) {
