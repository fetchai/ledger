--- conflicted
+++ resolved
@@ -146,14 +146,6 @@
         a.Dot(b, c);
       });
 }
-<<<<<<< HEAD
 };  // namespace linalg
 };  // namespace math
 };  // namespace fetch
-
-#endif
-=======
-};
-};
-};
->>>>>>> 9d7af97f
