#pragma once
//------------------------------------------------------------------------------
//
//   Copyright 2018 Fetch.AI Limited
//
//   Licensed under the Apache License, Version 2.0 (the "License");
//   you may not use this file except in compliance with the License.
//   You may obtain a copy of the License at
//
//       http://www.apache.org/licenses/LICENSE-2.0
//
//   Unless required by applicable law or agreed to in writing, software
//   distributed under the License is distributed on an "AS IS" BASIS,
//   WITHOUT WARRANTIES OR CONDITIONS OF ANY KIND, either express or implied.
//   See the License for the specific language governing permissions and
//   limitations under the License.
//
//------------------------------------------------------------------------------

#include "math/free_functions/clustering_algorithms/k_means.hpp"
#include "math/linalg/matrix.hpp"
#include "python/fetch_pybind.hpp"

namespace fetch {
namespace math {
namespace clustering {

template <typename A>
inline A WrapperKMeans(A const &data, std::size_t const &K, std::size_t const &r_seed,
<<<<<<< HEAD
                       std::size_t max_loops, std::size_t init_mode = 0,
                       std::size_t max_no_change_convergence = 10)
{
  std::cout << "wrapper2: " << std::endl;
=======
                       std::size_t max_loops, InitMode init_mode = InitMode::KMeansPP,
                       std::size_t max_no_change_convergence = 10)
{
>>>>>>> 1f57806a
  if (K > data.shape()[0])
  {
    throw std::range_error("cannot have more clusters than data points");
  }
  else if (K < 2)
  {
    throw std::range_error("cannot have fewer than 2 clusters");
  }
<<<<<<< HEAD
  return KMeans(data, K, r_seed, max_loops, init_mode, max_no_change_convergence);
=======
  return KMeans(data, r_seed, K, max_loops, init_mode, max_no_change_convergence);
>>>>>>> 1f57806a
}

inline void BuildKMeansClustering(std::string const &custom_name, pybind11::module &module)
{
  using namespace fetch::math::linalg;
  using namespace fetch::memory;

  namespace py = pybind11;
  module.def(custom_name.c_str(), &WrapperKMeans<Matrix<double>>)
      .def(custom_name.c_str(), &WrapperKMeans<Matrix<float>>);
}

}  // namespace clustering
}  // namespace math
}  // namespace fetch<|MERGE_RESOLUTION|>--- conflicted
+++ resolved
@@ -27,16 +27,9 @@
 
 template <typename A>
 inline A WrapperKMeans(A const &data, std::size_t const &K, std::size_t const &r_seed,
-<<<<<<< HEAD
-                       std::size_t max_loops, std::size_t init_mode = 0,
-                       std::size_t max_no_change_convergence = 10)
-{
-  std::cout << "wrapper2: " << std::endl;
-=======
                        std::size_t max_loops, InitMode init_mode = InitMode::KMeansPP,
                        std::size_t max_no_change_convergence = 10)
 {
->>>>>>> 1f57806a
   if (K > data.shape()[0])
   {
     throw std::range_error("cannot have more clusters than data points");
@@ -45,11 +38,7 @@
   {
     throw std::range_error("cannot have fewer than 2 clusters");
   }
-<<<<<<< HEAD
-  return KMeans(data, K, r_seed, max_loops, init_mode, max_no_change_convergence);
-=======
   return KMeans(data, r_seed, K, max_loops, init_mode, max_no_change_convergence);
->>>>>>> 1f57806a
 }
 
 inline void BuildKMeansClustering(std::string const &custom_name, pybind11::module &module)
