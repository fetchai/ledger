#pragma once

#include "math/correlation/jaccard.hpp"
#include "math/linalg/matrix.hpp"
#include "python/fetch_pybind.hpp"

namespace fetch {
namespace math {
namespace correlation {

template <typename A>
inline typename A::type WrapperJaccard(A const &a, A const &b)
{
  if (a.size() != b.size())
  {
    throw std::range_error("A and B must have same size");
  }

  return Jaccard(a, b);
}

inline void BuildJaccardCorrelation(std::string const &custom_name,
                                    pybind11::module & module)
{
  using namespace fetch::math::linalg;
  using namespace fetch::memory;

  namespace py = pybind11;
  module.def(custom_name.c_str(), &WrapperJaccard<Matrix<double>>)
      .def(custom_name.c_str(), &WrapperJaccard<Matrix<float>>)
      .def(custom_name.c_str(), &WrapperJaccard<RectangularArray<double>>)
      .def(custom_name.c_str(), &WrapperJaccard<RectangularArray<float>>)
      .def(custom_name.c_str(), &WrapperJaccard<ShapeLessArray<double>>)
      .def(custom_name.c_str(), &WrapperJaccard<ShapeLessArray<float>>);
};

template <typename A>
inline typename A::type WrapperGeneralisedJaccard(A const &a, A const &b)
{
  if (a.size() != b.size())
  {
    throw std::range_error("A and B must have same size");
  }

  return GeneralisedJaccard(a, b);
}

inline void BuildGeneralisedJaccardCorrelation(std::string const &custom_name,
                                               pybind11::module & module)
{
  using namespace fetch::math::linalg;
  using namespace fetch::memory;

  namespace py = pybind11;
  module.def(custom_name.c_str(), &WrapperGeneralisedJaccard<Matrix<double>>)
      .def(custom_name.c_str(), &WrapperGeneralisedJaccard<Matrix<float>>)
      .def(custom_name.c_str(),
           &WrapperGeneralisedJaccard<RectangularArray<double>>)
      .def(custom_name.c_str(),
           &WrapperGeneralisedJaccard<RectangularArray<float>>)
      .def(custom_name.c_str(),
           &WrapperGeneralisedJaccard<ShapeLessArray<double>>)
      .def(custom_name.c_str(),
           &WrapperGeneralisedJaccard<ShapeLessArray<float>>);
};

<<<<<<< HEAD
}  // namespace correlation
}  // namespace math
}  // namespace fetch

#endif
=======

}
}
}
>>>>>>> 9d7af97f
<|MERGE_RESOLUTION|>--- conflicted
+++ resolved
@@ -64,15 +64,6 @@
            &WrapperGeneralisedJaccard<ShapeLessArray<float>>);
 };
 
-<<<<<<< HEAD
 }  // namespace correlation
 }  // namespace math
 }  // namespace fetch
-
-#endif
-=======
-
-}
-}
-}
->>>>>>> 9d7af97f
