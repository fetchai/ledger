--- conflicted
+++ resolved
@@ -147,12 +147,5 @@
         return result;
       });
 }
-<<<<<<< HEAD
 };  // namespace math
 };  // namespace fetch
-
-#endif
-=======
-};
-};
->>>>>>> 9d7af97f
