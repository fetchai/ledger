--- conflicted
+++ resolved
@@ -337,12 +337,5 @@
         return result;
       });
 }
-<<<<<<< HEAD
 };  // namespace math
 };  // namespace fetch
-
-#endif
-=======
-};
-};
->>>>>>> 9d7af97f
