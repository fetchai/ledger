#pragma once

#include "math/rectangular_array.hpp"
#include "python/fetch_pybind.hpp"

namespace fetch {
namespace math {

template <typename T>
void BuildRectangularArray(std::string const &custom_name,
                           pybind11::module & module)
{

  namespace py = pybind11;
  py::class_<RectangularArray<T>, ShapeLessArray<T>>(module,
                                                     custom_name.c_str())
      .def(py::init<>())
      .def(py::init<const std::size_t &>())
      .def(py::init<const std::size_t &, const std::size_t &>())
      //    .def(py::init< RectangularArray<T> && >())
      .def(py::init<const RectangularArray<T> &>())
      //    .def(py::self = py::self )

      .def("Save", &RectangularArray<T>::Save)
      .def("size", &RectangularArray<T>::size)
      .def("height", &RectangularArray<T>::height)
      .def("width", &RectangularArray<T>::width)
      .def("padded_height", &RectangularArray<T>::padded_height)
      .def("padded_width", &RectangularArray<T>::padded_width)

      .def_static("Zeros", &RectangularArray<T>::Zeros)
      .def_static("UniformRandom", &RectangularArray<T>::UniformRandom)

      .def("Copy",
           [](RectangularArray<T> const &other) {
             RectangularArray<T> ret;
             ret.Copy(other);

             return ret;
           })

      .def("Sort", &RectangularArray<T>::Sort)
      .def("Flatten", &RectangularArray<T>::Flatten)
      .def("Reshape",
           [](RectangularArray<T> &ret, std::size_t const &h,
              std::size_t const &w) {
             if ((h * w) != (ret.height() * ret.width()))
               throw std::length_error("size does not match new size");
             ret.Reshape(h, w);
           })
      .def("Resize", (void (RectangularArray<T>::*)(
                         const typename RectangularArray<T>::size_type &)) &
                         RectangularArray<T>::Resize)
      .def("Resize", (void (RectangularArray<T>::*)(
                         const typename RectangularArray<T>::size_type &,
                         const typename RectangularArray<T>::size_type &)) &
                         RectangularArray<T>::Resize)
      .def("Rotate",
           (void (RectangularArray<T>::*)(
               const double &, const typename RectangularArray<T>::type)) &
               RectangularArray<T>::Rotate)
      .def("Rotate", (void (RectangularArray<T>::*)(
                         const double &, const double &, const double &,
                         const typename RectangularArray<T>::type)) &
                         RectangularArray<T>::Rotate)
      //    .def(py::self != py::self )
      //    .def(py::self == py::self )
      .def("data", (typename RectangularArray<T>::container_type &
                    (RectangularArray<T>::*)()) &
                       RectangularArray<T>::data)
      .def("data", (const typename RectangularArray<T>::container_type &(
                       RectangularArray<T>::*)() const) &
                       RectangularArray<T>::data)
      .def("Load", &RectangularArray<T>::Load)
      .def("Set",
           (const T &(RectangularArray<T>::
                          *)(const typename RectangularArray<T>::size_type &,
                             const T &)) &
               RectangularArray<T>::Set)
      .def("Set",
           (const T &(RectangularArray<T>::
                          *)(const typename RectangularArray<T>::size_type &,
                             const typename RectangularArray<T>::size_type &,
                             const T &)) &
               RectangularArray<T>::Set)
      .def("Crop",
           [](RectangularArray<T> &ret, RectangularArray<T> const &A,
              std::size_t const &i, std::size_t const &h, std::size_t const &j,
              std::size_t const &w) {
             if ((i + h) > A.height())
               throw py::index_error("height of matrix exceeded");
             if ((j + w) > A.width())
               throw py::index_error("width of matrix exceeded");

             ret.Resize(h, w);
             ret.Crop(A, i, h, j, w);
           })

      .def("Column",
           [](RectangularArray<T> &ret, RectangularArray<T> const &A,
              std::size_t const &i) {
             if (i >= A.width())
               throw py::index_error("height of matrix exceeded");
             ret.Resize(A.height(), 1);
             ret.Column(A, i);
           })

      .def("Row",
           [](RectangularArray<T> &ret, RectangularArray<T> const &A,
              std::size_t const &i) {
             if (i >= A.height())
               throw py::index_error("width of matrix exceeded");
             ret.Resize(1, A.width());
             ret.Row(A, i);
           })

      .def("Column",
           [](RectangularArray<T> &ret, RectangularArray<T> const &A,
              memory::Range const &range) {
             if (range.from() >= range.to())
               throw py::index_error("i must be smaller than j");
             if (range.to() >= A.width())
               throw py::index_error("width of matrix exceeded");
             ret.Resize(A.height(), range.to() - range.from());
             ret.Column(A, range.ToTrivialRange(A.width()));
           })

      .def("Row",
           [](RectangularArray<T> &ret, RectangularArray<T> const &A,
              memory::Range const &range) {
             if (range.from() >= range.to())
               throw py::index_error("i must be smaller than j");
             if (range.to() >= A.height())
               throw py::index_error("width of matrix exceeded");

             ret.Resize(range.to() - range.from(), A.width());
             ret.Row(A, range.ToTrivialRange(A.height()));
           })

      .def("At",
           (const typename RectangularArray<T>::type &(
               RectangularArray<T>::
                   *)(const typename RectangularArray<T>::size_type &)const) &
               RectangularArray<T>::At)
      .def("At",
           (const typename RectangularArray<T>::type &(
               RectangularArray<T>::
                   *)(const typename RectangularArray<T>::size_type &,
                      const typename RectangularArray<T>::size_type &)const) &
               RectangularArray<T>::At)
      .def("At",
           (T & (RectangularArray<T>::
                     *)(const typename RectangularArray<T>::size_type &,
                        const typename RectangularArray<T>::size_type &)) &
               RectangularArray<T>::At)
      .def("At",
           (T & (RectangularArray<T>::
                     *)(const typename RectangularArray<T>::size_type &)) &
               RectangularArray<T>::At)

      .def("__getitem__",
           [](const RectangularArray<T> &s, int a) {
             if (a < 0) a += int(s.size());
             std::size_t i = std::size_t(a);
             if (i >= s.size()) throw py::index_error();

             return s[i];
           })
      .def("__setitem__",
           [](RectangularArray<T> &s, int a, T const &v) {
             if (a < 0) a += int(s.size());
             std::size_t i = std::size_t(a);
             if (i >= s.size()) throw py::index_error();

             s[i] = v;
           })
      .def("__getitem__",
           [](const RectangularArray<T> &s, py::tuple index) {
             if (py::len(index) != 2) throw py::index_error();
             int a = index[0].cast<int>();
             int b = index[1].cast<int>();
             if (a < 0) a += int(s.height());
             if (b < 0) b += int(s.width());
             std::size_t i = std::size_t(a);
             std::size_t j = std::size_t(b);

             if (i >= s.height()) throw py::index_error();
             if (j >= s.width()) throw py::index_error();

             return s(i, j);
           })
      .def("__setitem__",
           [](RectangularArray<T> &s, py::tuple index, T const &v) {
             if (py::len(index) != 2) throw py::index_error();
             int a = index[0].cast<int>();
             int b = index[1].cast<int>();
             if (a < 0) a += int(s.height());
             if (b < 0) b += int(s.width());
             std::size_t i = std::size_t(a);
             std::size_t j = std::size_t(b);

             if (std::size_t(i) >= s.height()) throw py::index_error();
             if (std::size_t(j) >= s.width()) throw py::index_error();

             s(i, j) = v;
           })
      .def("__eq__",
           [](RectangularArray<T> &s, py::array_t<double> const &arr) {
             std::cout << "WAS HERE" << std::endl;
           })
      .def("FromNumpy",
           [](RectangularArray<T> &s, py::array_t<T> arr) {
             auto buf = arr.request();
             typedef typename RectangularArray<T>::size_type size_type;
             if (buf.ndim != 2)
               throw std::runtime_error("Dimension must be exactly two.");

             T *         ptr = (T *)buf.ptr;
             std::size_t idx = 0;
             s.Resize(size_type(buf.shape[0]), size_type(buf.shape[1]));
             for (std::size_t i = 0; i < std::size_t(buf.shape[0]); ++i)
             {
               for (std::size_t j = 0; j < std::size_t(buf.shape[1]); ++j)
               {
                 s[idx] = ptr[idx];
                 ++idx;
               }
             }
           })
      .def("ToNumpy", [](RectangularArray<T> &s) {
        auto result = py::array_t<T>({s.height(), s.width()});
        auto buf    = result.request();

        T *ptr = (T *)buf.ptr;
        for (size_t i = 0; i < s.size(); ++i)
        {
          ptr[i] = s[i];
        }
        return result;
      });
}
<<<<<<< HEAD
};  // namespace math
};  // namespace fetch

#endif
=======
};
};
>>>>>>> 9d7af97f
<|MERGE_RESOLUTION|>--- conflicted
+++ resolved
@@ -239,12 +239,5 @@
         return result;
       });
 }
-<<<<<<< HEAD
 };  // namespace math
 };  // namespace fetch
-
-#endif
-=======
-};
-};
->>>>>>> 9d7af97f
