#pragma once

#include "core/byte_array/tokenizer/tokenizer.hpp"
#include "python/fetch_pybind.hpp"

namespace fetch {
namespace byte_array {

void BuildTokenizer(pybind11::module &module)
{
  namespace py = pybind11;
  py::class_<Tokenizer, std::vector<Token>>(module, "Tokenizer")
      .def(py::init<>()) /* No constructors found */
      .def("Parse", &Tokenizer::Parse)
      .def("AddConsumer", &Tokenizer::AddConsumer);
  //    .def("CreateSubspace", &Tokenizer::CreateSubspace);
}
<<<<<<< HEAD
};  // namespace byte_array
};  // namespace fetch

#endif
=======
};
};
>>>>>>> 9d7af97f
<|MERGE_RESOLUTION|>--- conflicted
+++ resolved
@@ -15,12 +15,5 @@
       .def("AddConsumer", &Tokenizer::AddConsumer);
   //    .def("CreateSubspace", &Tokenizer::CreateSubspace);
 }
-<<<<<<< HEAD
 };  // namespace byte_array
 };  // namespace fetch
-
-#endif
-=======
-};
-};
->>>>>>> 9d7af97f
