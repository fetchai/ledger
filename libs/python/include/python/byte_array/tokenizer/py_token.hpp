#pragma once

#include "core/byte_array/tokenizer/token.hpp"
#include "python/fetch_pybind.hpp"

namespace fetch {
namespace byte_array {

void BuildToken(pybind11::module &module)
{
  namespace py = pybind11;
  py::class_<Token, fetch::byte_array::ConstByteArray>(module, "Token")
      .def(py::init<>())
      .def(py::init<const char *>())
      .def(py::init<const std::string &>())
      .def(py::init<const fetch::byte_array::ConstByteArray &>())
      .def(py::init<const fetch::byte_array::ConstByteArray &,
                    const std::size_t &, const std::size_t &>())
      .def("character", &Token::character)
      .def("SetChar", &Token::SetChar)
      .def("SetLine", &Token::SetLine)
      .def("line", &Token::line)
      .def("type", &Token::type)
      .def("SetType", &Token::SetType);
}
<<<<<<< HEAD
};  // namespace byte_array
};  // namespace fetch

#endif
=======
};
};
>>>>>>> 9d7af97f
<|MERGE_RESOLUTION|>--- conflicted
+++ resolved
@@ -23,12 +23,5 @@
       .def("type", &Token::type)
       .def("SetType", &Token::SetType);
 }
-<<<<<<< HEAD
 };  // namespace byte_array
 };  // namespace fetch
-
-#endif
-=======
-};
-};
->>>>>>> 9d7af97f
