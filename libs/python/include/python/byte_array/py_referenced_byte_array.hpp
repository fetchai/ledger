#pragma once

#include "core/byte_array/byte_array.hpp"
#include "python/fetch_pybind.hpp"

namespace fetch {
namespace byte_array {

void BuildByteArray(pybind11::module &module)
{
  namespace py = pybind11;
  py::class_<ByteArray, fetch::byte_array::ConstByteArray>(module, "ByteArray")
      .def(py::init<>())
      .def(py::init<const char *>())
      .def(py::init<const std::string &>())
      .def(py::init<const fetch::byte_array::ByteArray &>())
      .def(py::init<std::initializer_list<ByteArray::container_type>>())
      .def(py::init<const fetch::byte_array::ByteArray &, const std::size_t &,
                    const std::size_t &>())
      .def(py::init<const fetch::byte_array::ByteArray::super_type &>())
      .def(py::init<const fetch::byte_array::ByteArray::super_type &,
                    const std::size_t &, const std::size_t &>())
      .def(py::self + fetch::byte_array::ByteArray())
      .def("Resize", &ByteArray::Resize)
      .def("operator[]", (fetch::byte_array::ConstByteArray::container_type &
                          (ByteArray::*)(const std::size_t &)) &
                             ByteArray::operator[])
      .def("operator[]",
           (const fetch::byte_array::ConstByteArray::container_type &(
               ByteArray::*)(const std::size_t &)const) &
               ByteArray::operator[])
      .def("pointer",
           (const fetch::byte_array::ConstByteArray::container_type *(
               ByteArray::*)() const) &
               ByteArray::pointer)
      .def("pointer", (fetch::byte_array::ConstByteArray::container_type *
                       (ByteArray::*)()) &
                          ByteArray::pointer)
      .def("char_pointer",
           (const char *(ByteArray::*)() const) & ByteArray::char_pointer)
      .def("char_pointer", (char *(ByteArray::*)()) & ByteArray::char_pointer)
      .def("Reserve", &ByteArray::Reserve);
}
<<<<<<< HEAD
};  // namespace byte_array
};  // namespace fetch

#endif
=======
};
};
>>>>>>> 9d7af97f
<|MERGE_RESOLUTION|>--- conflicted
+++ resolved
@@ -41,12 +41,5 @@
       .def("char_pointer", (char *(ByteArray::*)()) & ByteArray::char_pointer)
       .def("Reserve", &ByteArray::Reserve);
 }
-<<<<<<< HEAD
 };  // namespace byte_array
 };  // namespace fetch
-
-#endif
-=======
-};
-};
->>>>>>> 9d7af97f
