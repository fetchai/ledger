--- conflicted
+++ resolved
@@ -19,12 +19,5 @@
       .def("empty", &VariantStack::empty)
       .def("size", &VariantStack::size);
 }
-<<<<<<< HEAD
 };  // namespace storage
 };  // namespace fetch
-
-#endif
-=======
-};
-};
->>>>>>> 9d7af97f
