--- conflicted
+++ resolved
@@ -1,10 +1,5 @@
-<<<<<<< HEAD
-#ifndef LIBFETCHCORE_STORAGE_RANDOM_ACCESS_STACK_HPP
-#define LIBFETCHCORE_STORAGE_RANDOM_ACCESS_STACK_HPP
+#pragma once
 #include "fetch_pybind.hpp"
-=======
-#pragma once
->>>>>>> 9d7af97f
 #include "storage/random_access_stack.hpp"
 
 namespace fetch {
@@ -32,12 +27,5 @@
       .def("empty", &RandomAccessStack<T, D>::empty)
       .def("size", &RandomAccessStack<T, D>::size);
 }
-<<<<<<< HEAD
 };  // namespace storage
 };  // namespace fetch
-
-#endif
-=======
-};
-};
->>>>>>> 9d7af97f
