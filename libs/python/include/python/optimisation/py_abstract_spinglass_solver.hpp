#pragma once
#include "optimisation/abstract_spinglass_solver.hpp"

#include "fetch_pybind.hpp"

namespace fetch {
namespace optimisers {

void BuildAbstractSpinGlassSolver(pybind11::module &module)
{
  namespace py = pybind11;
  py::class_<AbstractSpinGlassSolver>(module, "AbstractSpinGlassSolver")
      .def(py::init<>()) /* No constructors found */;
}
<<<<<<< HEAD
};  // namespace optimisers
};  // namespace fetch

#endif
=======
};
};
>>>>>>> 9d7af97f
<|MERGE_RESOLUTION|>--- conflicted
+++ resolved
@@ -12,12 +12,5 @@
   py::class_<AbstractSpinGlassSolver>(module, "AbstractSpinGlassSolver")
       .def(py::init<>()) /* No constructors found */;
 }
-<<<<<<< HEAD
 };  // namespace optimisers
 };  // namespace fetch
-
-#endif
-=======
-};
-};
->>>>>>> 9d7af97f
