#pragma once
#include "optimisation/simulated_annealing/sparse_annealer.hpp"

#include <pybind11/operators.h>
#include <pybind11/pybind11.h>
namespace fetch {
namespace optimisers {

void BuildSparseAnnealer(pybind11::module &module)
{
  namespace py = pybind11;
  py::class_<SparseAnnealer>(module, "SparseAnnealer")
      .def(py::init<>())
      .def(py::init<const std::size_t &>())
      .def("beta", &SparseAnnealer::beta)
      .def("Insert", &SparseAnnealer::Insert)
      .def("SetSweeps", &SparseAnnealer::SetSweeps)
      .def("SetBetaEnd", &SparseAnnealer::SetBetaEnd)
      .def("PrintGraph", &SparseAnnealer::PrintGraph)
      .def("Update", &SparseAnnealer::Update)
      .def("SetBeta", &SparseAnnealer::SetBeta)
      .def("SetBetaStart", &SparseAnnealer::SetBetaStart)
      .def("FindMinimum",
           (double (SparseAnnealer::*)()) & SparseAnnealer::FindMinimum)
      .def("FindMinimum",
           (double (SparseAnnealer::*)(
               fetch::optimisers::SparseAnnealer::state_type &, bool)) &
               SparseAnnealer::FindMinimum)
      .def("CostOf", &SparseAnnealer::CostOf)
      .def("sweeps", &SparseAnnealer::sweeps)
      .def("Anneal", &SparseAnnealer::Anneal)
      .def("Resize", &SparseAnnealer::Resize)
      .def("size", &SparseAnnealer::size);
}
<<<<<<< HEAD
};  // namespace optimisers
};  // namespace fetch

#endif
=======
};
};
>>>>>>> 9d7af97f
<|MERGE_RESOLUTION|>--- conflicted
+++ resolved
@@ -32,12 +32,5 @@
       .def("Resize", &SparseAnnealer::Resize)
       .def("size", &SparseAnnealer::size);
 }
-<<<<<<< HEAD
 };  // namespace optimisers
 };  // namespace fetch
-
-#endif
-=======
-};
-};
->>>>>>> 9d7af97f
