#pragma once
#include "json/document.hpp"

#include "fetch_pybind.hpp"

namespace fetch {
namespace json {

void BuildJSONDocument(pybind11::module &module)
{
  namespace py = pybind11;
  py::class_<JSONDocument>(module, "JSONDocument")
      .def(py::init<>())
      //.def(py::init< fetch::json::JSONDocument::string_type, const
      // fetch::json::JSONDocument::const_string_type & >())
      .def("Parse", &JSONDocument::Parse)
      //    .def("root", ( fetch::json::JSONDocument::variant_type &
      //    (JSONDocument::*)() ) &JSONDocument::root) .def("root", ( const
      //    fetch::json::JSONDocument::variant_type & (JSONDocument::*)() const
      //    ) &JSONDocument::root)
      .def("operator[]",
           (script::Variant & (JSONDocument::*)(const std::size_t &)) &
               JSONDocument::operator[])
      .def(
          "operator[]",
          (const script::Variant &(JSONDocument::*)(const std::size_t &)const) &
              JSONDocument::operator[]);
  //.def("operator[]", ( script::Variant & (JSONDocument::*)(const
  // byte_array::BasicByteArray &) ) &JSONDocument::operator[])
  //.def("operator[]", ( const script::Variant & (JSONDocument::*)(const
  // byte_array::BasicByteArray &) const ) &JSONDocument::operator[]);
}
<<<<<<< HEAD
};  // namespace json
};  // namespace fetch

#endif
=======
};
};
>>>>>>> 9d7af97f
<|MERGE_RESOLUTION|>--- conflicted
+++ resolved
@@ -30,12 +30,5 @@
   //.def("operator[]", ( const script::Variant & (JSONDocument::*)(const
   // byte_array::BasicByteArray &) const ) &JSONDocument::operator[]);
 }
-<<<<<<< HEAD
 };  // namespace json
 };  // namespace fetch
-
-#endif
-=======
-};
-};
->>>>>>> 9d7af97f
