#pragma once
//------------------------------------------------------------------------------
//
//   Copyright 2018-2019 Fetch.AI Limited
//
//   Licensed under the Apache License, Version 2.0 (the "License");
//   you may not use this file except in compliance with the License.
//   You may obtain a copy of the License at
//
//       http://www.apache.org/licenses/LICENSE-2.0
//
//   Unless required by applicable law or agreed to in writing, software
//   distributed under the License is distributed on an "AS IS" BASIS,
//   WITHOUT WARRANTIES OR CONDITIONS OF ANY KIND, either express or implied.
//   See the License for the specific language governing permissions and
//   limitations under the License.
//
//------------------------------------------------------------------------------

#include "core/byte_array/byte_array.hpp"

#include "auctions/combinatorial_auction.hpp"
#include "auctions/error_codes.hpp"

#include "python/fetch_pybind.hpp"

namespace fetch {
namespace auctions {

void BuildCombinatorialAuction(std::string const &custom_name, pybind11::module &module)
{

  namespace py = pybind11;
  py::class_<CombinatorialAuction>(module, custom_name.c_str())
      .def(py::init<BlockIdType, BlockIdType>())
      .def("AddItem",
           [](CombinatorialAuction &ca, Item const &item) {
             ErrorCode ec;
             ec = ca.AddItem(item);

             if (ec == ErrorCode::SUCCESS)
             {
               return 0;
             }
             else
             {
               return 1;
             }
           })
      .def("ShowListedItems", [](CombinatorialAuction const &ca) { return ca.ShowListedItems(); })
      .def("ShowBids", [](CombinatorialAuction const &ca) { return ca.ShowBids(); })
      .def("PlaceBid",
           [](CombinatorialAuction &ca, fetch::auctions::Bid bid) {
             ErrorCode ec;
             ec = ca.PlaceBid(bid);

             if (ec == ErrorCode::SUCCESS)
             {
               return 0;
             }
             else
             {
               return 1;
             }
           })
      .def("Mine", [](CombinatorialAuction &ca, std::size_t seed,
                      std::size_t run_len) { ca.Mine(seed, run_len); })
<<<<<<< HEAD
      .def("couplings", &CombinatorialAuction::couplings)
      .def("local_fields", &CombinatorialAuction::local_fields)
      .def("TotalBenefit", &CombinatorialAuction::TotalBenefit)      
      .def("Execute", &CombinatorialAuction::Execute);            
=======
      .def("coupling", &CombinatorialAuction::coupling)
      .def("local_field", &CombinatorialAuction::local_field)
      .def("Execute", &CombinatorialAuction::Execute);
>>>>>>> e3e6d5cc
}

}  // namespace auctions
}  // namespace fetch<|MERGE_RESOLUTION|>--- conflicted
+++ resolved
@@ -65,16 +65,12 @@
            })
       .def("Mine", [](CombinatorialAuction &ca, std::size_t seed,
                       std::size_t run_len) { ca.Mine(seed, run_len); })
-<<<<<<< HEAD
       .def("couplings", &CombinatorialAuction::couplings)
       .def("local_fields", &CombinatorialAuction::local_fields)
       .def("TotalBenefit", &CombinatorialAuction::TotalBenefit)      
+      .def("SelectBid", &CombinatorialAuction::SelectBid)         
+      .def("BuildGraph", &CombinatorialAuction::BuildGraph)      
       .def("Execute", &CombinatorialAuction::Execute);            
-=======
-      .def("coupling", &CombinatorialAuction::coupling)
-      .def("local_field", &CombinatorialAuction::local_field)
-      .def("Execute", &CombinatorialAuction::Execute);
->>>>>>> e3e6d5cc
 }
 
 }  // namespace auctions
