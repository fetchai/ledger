--- conflicted
+++ resolved
@@ -23,12 +23,5 @@
       .def("Address", &HTTPConnection::Address)
       .def("Close", &HTTPConnection::Close);
 }
-<<<<<<< HEAD
 };  // namespace http
 };  // namespace fetch
-
-#endif
-=======
-};
-};
->>>>>>> 9d7af97f
