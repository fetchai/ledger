--- conflicted
+++ resolved
@@ -22,12 +22,5 @@
       .def("query", &HTTPRequest::query)
       .def("method", &HTTPRequest::method);
 }
-<<<<<<< HEAD
 };  // namespace http
 };  // namespace fetch
-
-#endif
-=======
-};
-};
->>>>>>> 9d7af97f
