--- conflicted
+++ resolved
@@ -13,12 +13,5 @@
       .def(py::init<>()) /* No constructors found */
       .def("Match", &Route::Match);
 }
-<<<<<<< HEAD
 };  // namespace http
 };  // namespace fetch
-
-#endif
-=======
-};
-};
->>>>>>> 9d7af97f
