#pragma once
#include "http/key_value_set.hpp"

#include "fetch_pybind.hpp"

namespace fetch {
namespace http {

void BuildKeyValueSet(pybind11::module &module)
{
  namespace py = pybind11;
  py::class_<KeyValueSet,
             std::map<byte_array::ConstByteArray, byte_array::ConstByteArray>>(
      module, "KeyValueSet")
      .def(py::init<>()) /* No constructors found */
      .def("begin",
           (typename KeyValueSet::map_type::iterator(KeyValueSet::*)()) &
               KeyValueSet::begin)
      .def("begin", (typename KeyValueSet::map_type::const_iterator(
                        KeyValueSet::*)() const) &
                        KeyValueSet::begin)
      .def("end", (typename KeyValueSet::map_type::iterator(KeyValueSet::*)()) &
                      KeyValueSet::end)
      .def("end", (typename KeyValueSet::map_type::const_iterator(
                      KeyValueSet::*)() const) &
                      KeyValueSet::end)
      .def("Clear", &KeyValueSet::Clear)
      .def("cbegin", &KeyValueSet::cbegin)
      .def("Add", (void (KeyValueSet::*)(
                      const fetch::http::KeyValueSet::byte_array_type &,
                      const fetch::http::KeyValueSet::byte_array_type &)) &
                      KeyValueSet::Add)
      .def("Add", (void (KeyValueSet::*)(
                      const fetch::http::KeyValueSet::byte_array_type &,
                      const int &)) &
                      KeyValueSet::Add)
      .def("operator[]",
           (byte_array::ConstByteArray &
            (KeyValueSet::*)(const byte_array::ConstByteArray &)) &
               KeyValueSet::operator[])
      .def("operator[]",
           (const byte_array::ConstByteArray &(
               KeyValueSet::*)(const byte_array::ConstByteArray &)const) &
               KeyValueSet::operator[])
      .def("Has", &KeyValueSet::Has)
      .def("cend", &KeyValueSet::cend);
}
<<<<<<< HEAD
};  // namespace http
};  // namespace fetch

#endif
=======
};
};
>>>>>>> 9d7af97f
<|MERGE_RESOLUTION|>--- conflicted
+++ resolved
@@ -45,12 +45,5 @@
       .def("Has", &KeyValueSet::Has)
       .def("cend", &KeyValueSet::cend);
 }
-<<<<<<< HEAD
 };  // namespace http
 };  // namespace fetch
-
-#endif
-=======
-};
-};
->>>>>>> 9d7af97f
