#pragma once
#include "http/response.hpp"

#include "fetch_pybind.hpp"

namespace fetch {
namespace http {

void BuildHTTPResponse(pybind11::module &module)
{
  namespace py = pybind11;
  py::class_<HTTPResponse>(module, "HTTPResponse")
      .def(py::init<byte_array::ByteArray, const fetch::http::MimeType &,
                    const fetch::http::Status &>())
      .def("body", &HTTPResponse::body)
      .def("status", (const fetch::http::Status &(HTTPResponse::*)() const) &
                         HTTPResponse::status)
      .def("status",
           (fetch::http::Status & (HTTPResponse::*)()) & HTTPResponse::status)
      .def("mime_type",
           (const fetch::http::MimeType &(HTTPResponse::*)() const) &
               HTTPResponse::mime_type)
      .def("mime_type", (fetch::http::MimeType & (HTTPResponse::*)()) &
                            HTTPResponse::mime_type)
      .def("header", (const fetch::http::Header &(HTTPResponse::*)() const) &
                         HTTPResponse::header)
      .def("header",
           (fetch::http::Header & (HTTPResponse::*)()) & HTTPResponse::header);
}
<<<<<<< HEAD
};  // namespace http
};  // namespace fetch

#endif
=======
};
};
>>>>>>> 9d7af97f
<|MERGE_RESOLUTION|>--- conflicted
+++ resolved
@@ -27,12 +27,5 @@
       .def("header",
            (fetch::http::Header & (HTTPResponse::*)()) & HTTPResponse::header);
 }
-<<<<<<< HEAD
 };  // namespace http
 };  // namespace fetch
-
-#endif
-=======
-};
-};
->>>>>>> 9d7af97f
