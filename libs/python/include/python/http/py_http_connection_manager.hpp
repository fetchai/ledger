#pragma once
#include "http/http_connection_manager.hpp"

#include "fetch_pybind.hpp"

namespace fetch {
namespace http {

void BuildHTTPConnectionManager(pybind11::module &module)
{
  namespace py = pybind11;
  py::class_<HTTPConnectionManager>(module, "HTTPConnectionManager")
      .def(py::init<fetch::http::AbstractHTTPServer &>())
      .def("Leave", &HTTPConnectionManager::Leave)
      .def("PushRequest", &HTTPConnectionManager::PushRequest)
      .def("Join", &HTTPConnectionManager::Join)
      .def("GetAddress", &HTTPConnectionManager::GetAddress)
      .def("Send", &HTTPConnectionManager::Send);
}
<<<<<<< HEAD
};  // namespace http
};  // namespace fetch

#endif
=======
};
};
>>>>>>> 9d7af97f
<|MERGE_RESOLUTION|>--- conflicted
+++ resolved
@@ -17,12 +17,5 @@
       .def("GetAddress", &HTTPConnectionManager::GetAddress)
       .def("Send", &HTTPConnectionManager::Send);
 }
-<<<<<<< HEAD
 };  // namespace http
 };  // namespace fetch
-
-#endif
-=======
-};
-};
->>>>>>> 9d7af97f
