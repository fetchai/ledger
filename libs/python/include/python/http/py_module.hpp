--- conflicted
+++ resolved
@@ -19,12 +19,5 @@
       .def("Post", &HTTPModule::Post)
       .def("Delete", &HTTPModule::Delete);
 }
-<<<<<<< HEAD
 };  // namespace http
 };  // namespace fetch
-
-#endif
-=======
-};
-};
->>>>>>> 9d7af97f
