--- conflicted
+++ resolved
@@ -15,12 +15,5 @@
       .def(py::init<>()) /* No constructors found */
       .def("SetProbability", &BitMask<W, B, MSBF>::SetProbability);
 }
-<<<<<<< HEAD
 };  // namespace random
 };  // namespace fetch
-
-#endif
-=======
-};
-};
->>>>>>> 9d7af97f
