#pragma once

#include "core/random/lcg.hpp"
#include "python/fetch_pybind.hpp"

namespace fetch {
namespace random {

void BuildLinearCongruentialGenerator(pybind11::module &module)
{
  namespace py = pybind11;
  py::class_<LinearCongruentialGenerator>(module, "LinearCongruentialGenerator")
      .def(py::init<>()) /* No constructors found */
      .def("Reset", &LinearCongruentialGenerator::Reset)
      .def("operator()", &LinearCongruentialGenerator::operator())
      .def("Seed", (uint64_t(LinearCongruentialGenerator::*)() const) &
                       LinearCongruentialGenerator::Seed)
      .def("Seed",
           (uint64_t(LinearCongruentialGenerator::*)(
               const fetch::random::LinearCongruentialGenerator::random_type
                   &)) &
               LinearCongruentialGenerator::Seed)
      .def("AsDouble", &LinearCongruentialGenerator::AsDouble);
}
<<<<<<< HEAD
};  // namespace random
};  // namespace fetch

#endif
=======
};
};
>>>>>>> 9d7af97f
<|MERGE_RESOLUTION|>--- conflicted
+++ resolved
@@ -22,12 +22,5 @@
                LinearCongruentialGenerator::Seed)
       .def("AsDouble", &LinearCongruentialGenerator::AsDouble);
 }
-<<<<<<< HEAD
 };  // namespace random
 };  // namespace fetch
-
-#endif
-=======
-};
-};
->>>>>>> 9d7af97f
