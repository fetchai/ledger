#pragma once
#include "network/tcp_server.hpp"

#include "fetch_pybind.hpp"

namespace fetch {
namespace network {

void BuildTCPServer(pybind11::module &module)
{
  namespace py = pybind11;
  py::class_<TCPServer, fetch::network::AbstractNetworkServer>(module,
                                                               "TCPServer")
      .def(py::init<
           const uint16_t &,
           const fetch::network::TCPServer::network_manager_ptr_type &>())
      .def("GetAddress", &TCPServer::GetAddress)
      .def("PushRequest", &TCPServer::PushRequest)
      .def("Top", &TCPServer::Top)
      .def("Pop", &TCPServer::Pop)
      .def("Broadcast", &TCPServer::Broadcast)
      .def("Send", &TCPServer::Send)
      .def("has_requests", &TCPServer::has_requests);
}
<<<<<<< HEAD
};  // namespace network
};  // namespace fetch

#endif
=======
};
};
>>>>>>> 9d7af97f
<|MERGE_RESOLUTION|>--- conflicted
+++ resolved
@@ -22,12 +22,5 @@
       .def("Send", &TCPServer::Send)
       .def("has_requests", &TCPServer::has_requests);
 }
-<<<<<<< HEAD
 };  // namespace network
 };  // namespace fetch
-
-#endif
-=======
-};
-};
->>>>>>> 9d7af97f
