#pragma once
#include "network/managementtcp.hpp"

#include "fetch_pybind.hpp"

namespace fetch {
namespace network {

void BuildClientManager(pybind11::module &module)
{
  namespace py = pybind11;
  py::class_<ClientManager>(module, "ClientManager")
      .def(py::init<fetch::network::AbstractNetworkServer &>())
      .def("Broadcast", &ClientManager::Broadcast)
      .def("PushRequest", &ClientManager::PushRequest)
      .def("GetAddress", &ClientManager::GetAddress)
      .def("Leave", &ClientManager::Leave)
      .def("Send", &ClientManager::Send)
      .def("Join", &ClientManager::Join);
}
<<<<<<< HEAD
};  // namespace network
};  // namespace fetch

#endif
=======
};
};
>>>>>>> 9d7af97f
<|MERGE_RESOLUTION|>--- conflicted
+++ resolved
@@ -18,12 +18,5 @@
       .def("Send", &ClientManager::Send)
       .def("Join", &ClientManager::Join);
 }
-<<<<<<< HEAD
 };  // namespace network
 };  // namespace fetch
-
-#endif
-=======
-};
-};
->>>>>>> 9d7af97f
