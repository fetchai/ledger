--- conflicted
+++ resolved
@@ -12,12 +12,5 @@
   py::class_<AbstractClientConnection>(module, "AbstractClientConnection")
       .def(py::init<>()) /* No constructors found */;
 }
-<<<<<<< HEAD
 };  // namespace network
 };  // namespace fetch
-
-#endif
-=======
-};
-};
->>>>>>> 9d7af97f
