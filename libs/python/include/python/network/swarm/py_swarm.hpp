--- conflicted
+++ resolved
@@ -66,20 +66,7 @@
     swarm_agent_api_->Stop();
   }
 
-<<<<<<< HEAD
-  std::shared_ptr<PythonWorker>                                  worker_;
-  std::shared_ptr<fetch::network::NetworkNodeCore>               nnCore_;
-  std::shared_ptr<fetch::swarm::SwarmAgentApiImpl<PythonWorker>> swarmAgentApi_;
-  std::shared_ptr<fetch::swarm::SwarmHttpModule>                 httpModule_;
-  std::shared_ptr<fetch::swarm::SwarmNode>                       swarmNode_;
-  std::shared_ptr<fetch::swarm::SwarmRandom>                     rnd_;
-
-  std::shared_ptr<fetch::ledger::MainChainNode> chainNode_;
-
   fetch::chain::MainChain::BlockHash blockIdToHash(const std::string &id) const
-=======
-  fetch::chain::MainChain::block_hash blockIdToHash(const std::string &id) const
->>>>>>> 5ce22c9d
   {
     return fetch::byte_array::FromHex(id.c_str());
   }
