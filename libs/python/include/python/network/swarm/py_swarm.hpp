--- conflicted
+++ resolved
@@ -538,12 +538,5 @@
   }
 };
 
-<<<<<<< HEAD
 }  // namespace swarm
 }  // namespace fetch
-
-#endif  //__PY_SWARM_HPP
-=======
-}
-}
->>>>>>> 9d7af97f
