#pragma once
#include "serializers/exception.hpp"

#include "fetch_pybind.hpp"

namespace fetch {
namespace serializers {

void BuildSerializableException(pybind11::module &module)
{
  namespace py = pybind11;
  py::class_<SerializableException, std::exception>(module,
                                                    "SerializableException")
      .def(py::init<>())
      .def(py::init<std::string>())
      .def(py::init<error::error_type, std::string>())
      .def("StackTrace", &SerializableException::StackTrace)
      .def("what", &SerializableException::what)
      .def("error_code", &SerializableException::error_code)
      .def("explanation", &SerializableException::explanation);
}
<<<<<<< HEAD
};  // namespace serializers
};  // namespace fetch

#endif
=======
};
};
>>>>>>> 9d7af97f
<|MERGE_RESOLUTION|>--- conflicted
+++ resolved
@@ -19,12 +19,5 @@
       .def("error_code", &SerializableException::error_code)
       .def("explanation", &SerializableException::explanation);
 }
-<<<<<<< HEAD
 };  // namespace serializers
 };  // namespace fetch
-
-#endif
-=======
-};
-};
->>>>>>> 9d7af97f
