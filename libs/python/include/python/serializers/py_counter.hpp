--- conflicted
+++ resolved
@@ -24,13 +24,5 @@
       .def("Reserve", &SizeCounter<S>::Reserve);
 }
 
-<<<<<<< HEAD
 };  // namespace serializers
 };  // namespace fetch
-
-#endif
-=======
-
-};
-};
->>>>>>> 9d7af97f
