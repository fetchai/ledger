#pragma once
#include "serializers/typed_byte_array_buffer.hpp"

#include "fetch_pybind.hpp"

namespace fetch {
namespace serializers {

void BuildTypedByte_ArrayBuffer(pybind11::module &module)
{
  namespace py = pybind11;
  py::class_<TypedByte_ArrayBuffer>(module, "TypedByte_ArrayBuffer")
      .def(py::init<>())
      .def(py::init<
           fetch::serializers::TypedByte_ArrayBuffer::byte_array_type>())
      .def("WriteBytes", &TypedByte_ArrayBuffer::WriteBytes)
      .def("bytes_left", &TypedByte_ArrayBuffer::bytes_left)
      .def("data", &TypedByte_ArrayBuffer::data)
      .def("SkipBytes", &TypedByte_ArrayBuffer::SkipBytes)
      .def("ReadByteArray", &TypedByte_ArrayBuffer::ReadByteArray)
      .def("ReadBytes", &TypedByte_ArrayBuffer::ReadBytes)
      .def("Allocate", &TypedByte_ArrayBuffer::Allocate)
      .def("size", &TypedByte_ArrayBuffer::size)
      .def("Seek", &TypedByte_ArrayBuffer::Seek)
      .def("Tell", &TypedByte_ArrayBuffer::Tell)
      .def("Reserve", &TypedByte_ArrayBuffer::Reserve);
}
<<<<<<< HEAD
};  // namespace serializers
};  // namespace fetch

#endif
=======
};
};
>>>>>>> 9d7af97f
<|MERGE_RESOLUTION|>--- conflicted
+++ resolved
@@ -25,12 +25,5 @@
       .def("Tell", &TypedByte_ArrayBuffer::Tell)
       .def("Reserve", &TypedByte_ArrayBuffer::Reserve);
 }
-<<<<<<< HEAD
 };  // namespace serializers
 };  // namespace fetch
-
-#endif
-=======
-};
-};
->>>>>>> 9d7af97f
