--- conflicted
+++ resolved
@@ -7,9 +7,4 @@
 namespace log {
 
 };
-<<<<<<< HEAD
 };  // namespace fetch
-
-#endif
-=======
->>>>>>> 9d7af97f
