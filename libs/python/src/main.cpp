--- conflicted
+++ resolved
@@ -99,11 +99,7 @@
   py::module ns_fetch_byte_array       = module.def_submodule("byte_array");
   py::module ns_fetch_math_linalg      = ns_fetch_math.def_submodule("linalg");
 
-<<<<<<< HEAD
-  py::module ns_fetch_ledger           = module.def_submodule("ledger");
-=======
   py::module ns_fetch_ledger = module.def_submodule("ledger");
->>>>>>> 99b5b054
 
   fetch::memory::BuildArray<int8_t>("ArrayInt8", ns_fetch_memory);
   fetch::memory::BuildArray<int16_t>("ArrayInt16", ns_fetch_memory);
@@ -277,10 +273,7 @@
 
   fetch::ml::ops::BuildOps<ArrayType>("Ops", ns_fetch_ml);
 
-<<<<<<< HEAD
-
-=======
->>>>>>> 99b5b054
+
   // Ledger
   fetch::ledger::BuildBenchmarking(ns_fetch_ledger);
 }