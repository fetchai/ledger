//------------------------------------------------------------------------------
//
//   Copyright 2018-2019 Fetch.AI Limited
//
//   Licensed under the Apache License, Version 2.0 (the "License");
//   you may not use this file except in compliance with the License.
//   You may obtain a copy of the License at
//
//       http://www.apache.org/licenses/LICENSE-2.0
//
//   Unless required by applicable law or agreed to in writing, software
//   distributed under the License is distributed on an "AS IS" BASIS,
//   WITHOUT WARRANTIES OR CONDITIONS OF ANY KIND, either express or implied.
//   See the License for the specific language governing permissions and
//   limitations under the License.
//
//------------------------------------------------------------------------------

#include "math/tensor.hpp"
#include "ml/dataloaders/ReadCSV.hpp"
#include "vm/module.hpp"
#include "vm_modules/core/print.hpp"
#include "vm_modules/core/system.hpp"
#include "vm_modules/math/math.hpp"
#include "vm_modules/math/tensor.hpp"
#include "vm_modules/ml/ml.hpp"

#include <cstddef>
#include <cstdint>
#include <cstdlib>
#include <fstream>
#include <iostream>
#include <memory>
#include <sstream>
#include <stdexcept>
#include <string>
#include <vector>

<<<<<<< HEAD
using DataType  = fetch::vm_modules::math::VMTensor::DataType;
using ArrayType = fetch::math::Tensor<DataType>;

struct System : public fetch::vm::Object
{
  System()           = delete;
  ~System() override = default;

  static int32_t Argc(fetch::vm::VM * /*vm*/, fetch::vm::TypeId /*type_id*/)
  {
    return int32_t(System::args.size());
  }

  static fetch::vm::Ptr<fetch::vm::String> Argv(fetch::vm::VM *vm, fetch::vm::TypeId /*type_id*/,
                                                int32_t        a)
  {
    return fetch::vm::Ptr<fetch::vm::String>(
        new fetch::vm::String(vm, System::args[std::size_t(a)]));
  }

  static std::vector<std::string> args;
};

std::vector<std::string> System::args;
=======
using DataType   = fetch::vm_modules::math::VMTensor::DataType;
using TensorType = fetch::math::Tensor<DataType>;
using System     = fetch::vm_modules::System;
>>>>>>> 892a5dc0

// read the weights and bias csv files
fetch::vm::Ptr<fetch::vm_modules::math::VMTensor> read_csv(
    fetch::vm::VM *vm, fetch::vm::Ptr<fetch::vm::String> const &filename, bool transpose)
{
  TensorType tensor = fetch::ml::dataloaders::ReadCSV<TensorType>(filename->str, 0, 0, transpose);
  tensor.Reshape({1, tensor.shape(0), tensor.shape(1)});

  return vm->CreateNewObject<fetch::vm_modules::math::VMTensor>(tensor);
}

fetch::vm::Ptr<fetch::vm_modules::math::VMTensor> read_csv_no_transpose(
    fetch::vm::VM *vm, fetch::vm::Ptr<fetch::vm::String> const &filename)
{
  return read_csv(vm, filename, false);
}

// read the weights and bias csv files
fetch::vm::Ptr<fetch::vm_modules::math::VMTensor> remove_leading_dimension(
    fetch::vm::VM *vm, fetch::vm::Ptr<fetch::vm_modules::math::VMTensor> const &tensor)
{
  auto t = tensor->GetTensor();
  t.Reshape({t.shape(1), t.shape(2)});

  return vm->CreateNewObject<fetch::vm_modules::math::VMTensor>(t);
}

int main(int argc, char **argv)
{
  // parse the command line parameters
  System::Parse(argc, argv);

  fetch::commandline::ParamsParser const &pp = System::GetParamsParser();

  // ensure the program has the correct number of args
  if (2u != pp.arg_size())
  {
    std::cerr << "Usage: " << pp.GetArg(0) << " <etch_filename> -- [script args]..." << std::endl;
    return 1;
  }

  // Reading file
  std::string   etch_filename = pp.GetArg(1);
  std::ifstream file(etch_filename, std::ios::binary);
  if (file.fail())
  {
    throw std::runtime_error("Cannot open file " + etch_filename);
  }
  std::ostringstream ss;
  ss << file.rdbuf();
  const std::string source = ss.str();
  file.close();

  auto module = std::make_shared<fetch::vm::Module>();

  fetch::vm_modules::System::Bind(*module);

  fetch::vm_modules::math::BindMath(*module);
  fetch::vm_modules::ml::BindML(*module);

  fetch::vm_modules::CreatePrint(*module);

  module->CreateFreeFunction("read_csv", &read_csv);
  module->CreateFreeFunction("read_csv", &read_csv_no_transpose);

  module->CreateFreeFunction("remove_leading_dimension", &remove_leading_dimension);

  // Setting compiler up
  auto                     compiler = std::make_unique<fetch::vm::Compiler>(module.get());
  fetch::vm::Executable    executable;
  fetch::vm::IR            ir;
  std::vector<std::string> errors;

  // Compiling
  bool compiled = compiler->Compile(source, "myexecutable", ir, errors);

  if (!compiled)
  {
    std::cout << "Failed to compile" << std::endl;
    for (auto &s : errors)
    {
      std::cout << s << std::endl;
    }
    return -1;
  }

  fetch::vm::VM vm(module.get());

  // attach std::cout for printing
  vm.AttachOutputDevice(fetch::vm::VM::STDOUT, std::cout);

  if (!vm.GenerateExecutable(ir, "main_ir", executable, errors))
  {
    std::cout << "Failed to generate executable" << std::endl;
    for (auto &s : errors)
    {
      std::cout << s << std::endl;
    }
    return -1;
  }

  if (!executable.FindFunction("main"))
  {
    std::cout << "Function 'main' not found" << std::endl;
    return -2;
  }

  // Setting VM up and running
  std::string        error;
  fetch::vm::Variant output;

  if (!vm.Execute(executable, "main", error, output))
  {
    std::cout << "Runtime error on line " << error << std::endl;
  }

  return 0;
}<|MERGE_RESOLUTION|>--- conflicted
+++ resolved
@@ -36,36 +36,9 @@
 #include <string>
 #include <vector>
 
-<<<<<<< HEAD
-using DataType  = fetch::vm_modules::math::VMTensor::DataType;
-using ArrayType = fetch::math::Tensor<DataType>;
-
-struct System : public fetch::vm::Object
-{
-  System()           = delete;
-  ~System() override = default;
-
-  static int32_t Argc(fetch::vm::VM * /*vm*/, fetch::vm::TypeId /*type_id*/)
-  {
-    return int32_t(System::args.size());
-  }
-
-  static fetch::vm::Ptr<fetch::vm::String> Argv(fetch::vm::VM *vm, fetch::vm::TypeId /*type_id*/,
-                                                int32_t        a)
-  {
-    return fetch::vm::Ptr<fetch::vm::String>(
-        new fetch::vm::String(vm, System::args[std::size_t(a)]));
-  }
-
-  static std::vector<std::string> args;
-};
-
-std::vector<std::string> System::args;
-=======
 using DataType   = fetch::vm_modules::math::VMTensor::DataType;
 using TensorType = fetch::math::Tensor<DataType>;
 using System     = fetch::vm_modules::System;
->>>>>>> 892a5dc0
 
 // read the weights and bias csv files
 fetch::vm::Ptr<fetch::vm_modules::math::VMTensor> read_csv(
