//------------------------------------------------------------------------------
//
//   Copyright 2018-2019 Fetch.AI Limited
//
//   Licensed under the Apache License, Version 2.0 (the "License");
//   you may not use this file except in compliance with the License.
//   You may obtain a copy of the License at
//
//       http://www.apache.org/licenses/LICENSE-2.0
//
//   Unless required by applicable law or agreed to in writing, software
//   distributed under the License is distributed on an "AS IS" BASIS,
//   WITHOUT WARRANTIES OR CONDITIONS OF ANY KIND, either express or implied.
//   See the License for the specific language governing permissions and
//   limitations under the License.
//
//------------------------------------------------------------------------------

#include "math/tensor.hpp"
#include "ml/dataloaders/ReadCSV.hpp"
#include "vm/module.hpp"
#include "vm_modules/core/print.hpp"
<<<<<<< HEAD
#include "vm_modules/core/system.hpp"
=======
#include "vm_modules/math/math.hpp"
#include "vm_modules/math/tensor.hpp"
>>>>>>> 5ba28957
#include "vm_modules/ml/ml.hpp"

#include <cstddef>
#include <cstdint>
#include <cstdlib>
#include <fstream>
#include <iostream>
#include <memory>
#include <sstream>
#include <stdexcept>
#include <string>
#include <vector>

using DataType  = fetch::vm_modules::math::VMTensor::DataType;
using ArrayType = fetch::math::Tensor<DataType>;
<<<<<<< HEAD
using System    = fetch::vm_modules::System;
=======

struct System : public fetch::vm::Object
{
  System()           = delete;
  ~System() override = default;

  static int32_t Argc(fetch::vm::VM * /*vm*/, fetch::vm::TypeId /*type_id*/)
  {
    return int32_t(System::args.size());
  }

  static fetch::vm::Ptr<fetch::vm::String> Argv(fetch::vm::VM *vm, fetch::vm::TypeId /*type_id*/,
                                                int32_t        a)
  {
    return fetch::vm::Ptr<fetch::vm::String>(
        new fetch::vm::String(vm, System::args[std::size_t(a)]));
  }

  static std::vector<std::string> args;
};

std::vector<std::string> System::args;
>>>>>>> 5ba28957

// read the weights and bias csv files
fetch::vm::Ptr<fetch::vm_modules::math::VMTensor> read_csv(
    fetch::vm::VM *vm, fetch::vm::Ptr<fetch::vm::String> const &filename, bool transpose)
{
  ArrayType tensor = fetch::ml::dataloaders::ReadCSV<ArrayType>(filename->str, 0, 0, transpose);
  tensor.Reshape({1, tensor.shape(0), tensor.shape(1)});

  return vm->CreateNewObject<fetch::vm_modules::math::VMTensor>(tensor);
}

fetch::vm::Ptr<fetch::vm_modules::math::VMTensor> read_csv_no_transpose(
    fetch::vm::VM *vm, fetch::vm::Ptr<fetch::vm::String> const &filename)
{
  return read_csv(vm, filename, false);
}

// read the weights and bias csv files
fetch::vm::Ptr<fetch::vm_modules::math::VMTensor> remove_leading_dimension(
    fetch::vm::VM *vm, fetch::vm::Ptr<fetch::vm_modules::math::VMTensor> const &tensor)
{
  auto t = tensor->GetTensor();
  t.Reshape({t.shape(1), t.shape(2)});

  return vm->CreateNewObject<fetch::vm_modules::math::VMTensor>(t);
}

int main(int argc, char **argv)
{
  // parse the command line parameters
  System::Parse(argc, argv);

  fetch::commandline::ParamsParser const &pp = System::GetParamParser();

  // ensure the program has the correct number of args
  if (2u != pp.arg_size())
  {
    std::cerr << "Usage: " << pp.GetArg(0) << " [options] <filename> -- [script args]..."
              << std::endl;
    return 1;
  }

  // Reading file
  std::ifstream file(argv[1], std::ios::binary);
  if (file.fail())
  {
    throw std::runtime_error("Cannot open file " + std::string(argv[1]));
  }
  std::ostringstream ss;
  ss << file.rdbuf();
  const std::string source = ss.str();
  file.close();

  auto module = std::make_shared<fetch::vm::Module>();

  fetch::vm_modules::System::Bind(*module);

  fetch::vm_modules::math::BindMath(*module);
  fetch::vm_modules::ml::BindML(*module);

  fetch::vm_modules::CreatePrint(*module);

  module->CreateFreeFunction("read_csv", &read_csv);
  module->CreateFreeFunction("read_csv", &read_csv_no_transpose);

  module->CreateFreeFunction("remove_leading_dimension", &remove_leading_dimension);

  // Setting compiler up
  auto                     compiler = std::make_unique<fetch::vm::Compiler>(module.get());
  fetch::vm::Executable    executable;
  fetch::vm::IR            ir;
  std::vector<std::string> errors;

  // Compiling
  bool compiled = compiler->Compile(source, "myexecutable", ir, errors);

  if (!compiled)
  {
    std::cout << "Failed to compile" << std::endl;
    for (auto &s : errors)
    {
      std::cout << s << std::endl;
    }
    return -1;
  }

  fetch::vm::VM vm(module.get());

  // attach std::cout for printing
  vm.AttachOutputDevice(fetch::vm::VM::STDOUT, std::cout);

  if (!vm.GenerateExecutable(ir, "main_ir", executable, errors))
  {
    std::cout << "Failed to generate executable" << std::endl;
    for (auto &s : errors)
    {
      std::cout << s << std::endl;
    }
    return -1;
  }

  if (!executable.FindFunction("main"))
  {
    std::cout << "Function 'main' not found" << std::endl;
    return -2;
  }

  // Setting VM up and running
  std::string        error;
  fetch::vm::Variant output;

  if (!vm.Execute(executable, "main", error, output))
  {
    std::cout << "Runtime error on line " << error << std::endl;
  }

  return 0;
}<|MERGE_RESOLUTION|>--- conflicted
+++ resolved
@@ -20,12 +20,9 @@
 #include "ml/dataloaders/ReadCSV.hpp"
 #include "vm/module.hpp"
 #include "vm_modules/core/print.hpp"
-<<<<<<< HEAD
 #include "vm_modules/core/system.hpp"
-=======
 #include "vm_modules/math/math.hpp"
 #include "vm_modules/math/tensor.hpp"
->>>>>>> 5ba28957
 #include "vm_modules/ml/ml.hpp"
 
 #include <cstddef>
@@ -41,32 +38,7 @@
 
 using DataType  = fetch::vm_modules::math::VMTensor::DataType;
 using ArrayType = fetch::math::Tensor<DataType>;
-<<<<<<< HEAD
 using System    = fetch::vm_modules::System;
-=======
-
-struct System : public fetch::vm::Object
-{
-  System()           = delete;
-  ~System() override = default;
-
-  static int32_t Argc(fetch::vm::VM * /*vm*/, fetch::vm::TypeId /*type_id*/)
-  {
-    return int32_t(System::args.size());
-  }
-
-  static fetch::vm::Ptr<fetch::vm::String> Argv(fetch::vm::VM *vm, fetch::vm::TypeId /*type_id*/,
-                                                int32_t        a)
-  {
-    return fetch::vm::Ptr<fetch::vm::String>(
-        new fetch::vm::String(vm, System::args[std::size_t(a)]));
-  }
-
-  static std::vector<std::string> args;
-};
-
-std::vector<std::string> System::args;
->>>>>>> 5ba28957
 
 // read the weights and bias csv files
 fetch::vm::Ptr<fetch::vm_modules::math::VMTensor> read_csv(
@@ -104,16 +76,17 @@
   // ensure the program has the correct number of args
   if (2u != pp.arg_size())
   {
-    std::cerr << "Usage: " << pp.GetArg(0) << " [options] <filename> -- [script args]..."
+    std::cerr << "Usage: " << pp.GetArg(0) << " <etch_filename> -- [script args]..."
               << std::endl;
     return 1;
   }
 
   // Reading file
-  std::ifstream file(argv[1], std::ios::binary);
+  std::string etch_filename  = pp.GetArg(1);
+  std::ifstream file(etch_filename, std::ios::binary);
   if (file.fail())
   {
-    throw std::runtime_error("Cannot open file " + std::string(argv[1]));
+    throw std::runtime_error("Cannot open file " + etch_filename);
   }
   std::ostringstream ss;
   ss << file.rdbuf();
