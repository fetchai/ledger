--- conflicted
+++ resolved
@@ -42,15 +42,6 @@
 graph.addPlaceholder("Input");
 graph.addPlaceholder("Label");
 
-<<<<<<< HEAD
-graph.addPlaceholder("Input");
-graph.addPlaceholder("Label");
-graph.addConv1D("hidden_conv1D_1", "Input", conv1D_1_filters, conv1D_1_input_channels,
-                conv1D_1_kernel_size, conv1D_1_stride);
-graph.addRelu("relu", "hidden_conv1D_1");
-graph.addDropout("dropout_1", "relu", keep_prob);
-graph.addConv1D("Output", "dropout_1", conv1D_2_filters, conv1D_2_input_channels,
-=======
 graph.addConv1D("hidden_conv1D_1", "Input", conv1D_1_filters, conv1D_1_input_channels,
                 conv1D_1_kernel_size, conv1D_1_stride);
 graph.addRelu("relu_1", "hidden_conv1D_1");
@@ -58,7 +49,6 @@
 graph.addDropout("dropout_1", "relu_1", keep_prob_1);
 
 graph.addConv1D("hidden_conv1D_2", "dropout_1", conv1D_2_filters, conv1D_2_input_channels,
->>>>>>> 5ba28957
                         conv1D_2_kernel_size, conv1D_2_stride);
 graph.addRelu("relu_2", "hidden_conv1D_2");
 
@@ -76,17 +66,11 @@
     return;
 endif
 
-<<<<<<< HEAD
-var input_data = read_csv(System.Argv(1), true);
-var input_labels = read_csv(System.Argv(2), true);
-var test_data = read_csv(System.Argv(3), true);
-var test_labels = read_csv(System.Argv(4), true);
-=======
 // LOAD THE DATA
-var orig_train_data = read_csv(System.Argv(0), true);
-var orig_train_labels = read_csv(System.Argv(1), true);
-var orig_test_data = read_csv(System.Argv(2), true);
-var orig_test_labels = read_csv(System.Argv(3), true);
+var orig_train_data = read_csv(System.Argv(1), true);
+var orig_train_labels = read_csv(System.Argv(2), true);
+var orig_test_data = read_csv(System.Argv(3), true);
+var orig_test_labels = read_csv(System.Argv(4), true);
 
 // NORMALISE ALL DATA TO THE MAX RANGE OF THE TRAINING DATA
 var scaler = Scaler();
@@ -95,7 +79,6 @@
 var train_labels = scaler.normalise(orig_train_labels);
 var test_data = scaler.normalise(orig_test_data);
 var test_labels = scaler.normalise(orig_test_labels);
->>>>>>> 5ba28957
 
 var data_loader = DataLoader();
 data_loader.addData("tensor", train_data, train_labels);
@@ -113,11 +96,7 @@
 var training_iterations = 10;
 var batch_size = 8u64;
 for(i in 0:training_iterations)
-<<<<<<< HEAD
-    var loss = optimiser.run(input_data, input_labels, batch_size);
-=======
     var loss = optimiser.run(data_loader, batch_size);
->>>>>>> 5ba28957
     print("Current Loss: ");
     printLn(loss);
 endfor
@@ -126,10 +105,6 @@
 printLn("test prediction...");
 graph.setInput("Input", test_data);
 var pred = graph.evaluate("Output");
-<<<<<<< HEAD
-
-=======
->>>>>>> 5ba28957
 pred = remove_leading_dimension(pred);
 pred = scaler.deNormalise(pred);
 
