function main()

if (System.Argc() != 2)
  print("Usage: VM SCRIPT_FILE PATH/TO/train-images-idx3-ubyte PATH/TO/train-labels-idx1-ubyte");
  return;
endif

var training_iterations = 10;

// Define the neural network
var g = Graph();
g.addPlaceholder("Input");
g.addPlaceholder("Label");
g.addFullyConnected("FC_1", "Input", 28*28, 128);
g.addRelu("Relu_1", "FC_1");
g.addFullyConnected("FC_2", "Relu_1", 128, 64);
g.addRelu("Relu_2", "FC_2");
g.addFullyConnected("FC_3", "Relu_2", 64, 10);
g.addSoftmax("Softmax", "FC_3");
g.addCrossEntropyLoss("Error", "Softmax", "Label");


// Set up the dataloader
printLn(System.Argv(0));
printLn(System.Argv(1));
var data_loader = DataLoader();
<<<<<<< HEAD
data_loader.AddData("mnist", System.Argv(0), System.Argv(1));
=======
data_loader.addData("mnist", System.Argv(0), System.Argv(1));
>>>>>>> 39268dae

// Set up the optimiser
var optimiser = AdamOptimiser(g, "Input", "Label", "Error");

// Begin the training loop
var batch_size = 64u64;
var subset_size = (100u64 * 64u64);
for(i in 0:training_iterations)
<<<<<<< HEAD
    var loss = optimiser.Run(data_loader, batch_size, subset_size);
=======
    var loss = optimiser.run(data_loader, batch_size, subset_size);
>>>>>>> 39268dae
    print("Current Loss: ");
    printLn(loss);
endfor

endfunction<|MERGE_RESOLUTION|>--- conflicted
+++ resolved
@@ -24,11 +24,7 @@
 printLn(System.Argv(0));
 printLn(System.Argv(1));
 var data_loader = DataLoader();
-<<<<<<< HEAD
-data_loader.AddData("mnist", System.Argv(0), System.Argv(1));
-=======
 data_loader.addData("mnist", System.Argv(0), System.Argv(1));
->>>>>>> 39268dae
 
 // Set up the optimiser
 var optimiser = AdamOptimiser(g, "Input", "Label", "Error");
@@ -37,11 +33,7 @@
 var batch_size = 64u64;
 var subset_size = (100u64 * 64u64);
 for(i in 0:training_iterations)
-<<<<<<< HEAD
-    var loss = optimiser.Run(data_loader, batch_size, subset_size);
-=======
     var loss = optimiser.run(data_loader, batch_size, subset_size);
->>>>>>> 39268dae
     print("Current Loss: ");
     printLn(loss);
 endfor
