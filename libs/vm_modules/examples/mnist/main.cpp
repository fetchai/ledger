//------------------------------------------------------------------------------
//
//   Copyright 2018-2019 Fetch.AI Limited
//
//   Licensed under the Apache License, Version 2.0 (the "License");
//   you may not use this file except in compliance with the License.
//   You may obtain a copy of the License at
//
//       http://www.apache.org/licenses/LICENSE-2.0
//
//   Unless required by applicable law or agreed to in writing, software
//   distributed under the License is distributed on an "AS IS" BASIS,
//   WITHOUT WARRANTIES OR CONDITIONS OF ANY KIND, either express or implied.
//   See the License for the specific language governing permissions and
//   limitations under the License.
//
//------------------------------------------------------------------------------

#include "vm/module.hpp"
#include "vm_modules/core/print.hpp"
#include "vm_modules/ml/ml.hpp"

#include <cstdint>
#include <cstdlib>
#include <fstream>
#include <iostream>
#include <memory>
#include <string>
#include <utility>
#include <vector>

struct System : public fetch::vm::Object
{
  System()           = delete;
  ~System() override = default;

  static int32_t Argc(fetch::vm::VM * /*vm*/, fetch::vm::TypeId /*type_id*/)
  {
    return int32_t(System::args.size());
  }

  static fetch::vm::Ptr<fetch::vm::String> Argv(fetch::vm::VM *vm, fetch::vm::TypeId /*type_id*/,
                                                int32_t const &a)
  {
    return fetch::vm::Ptr<fetch::vm::String>(
        new fetch::vm::String(vm, System::args[std::size_t(a)]));
  }

  static std::vector<std::string> args;
};

std::vector<std::string> System::args;

int main(int argc, char **argv)
{
  if (argc < 2)
  {
    std::cerr << "usage ./" << argv[0] << " [filename]" << std::endl;
    std::exit(-9);
  }

  for (int i = 2; i < argc; ++i)
  {
    System::args.push_back(std::string(argv[i]));
  }

  // Reading file
  std::ifstream file(argv[1], std::ios::binary);
  if (file.fail())
  {
    throw std::runtime_error("Cannot open file " + std::string(argv[1]));
  }
  std::ostringstream ss;
  ss << file.rdbuf();
  const std::string source = ss.str();
  file.close();

  auto module = std::make_shared<fetch::vm::Module>();

  module->CreateClassType<System>("System")
      .CreateStaticMemberFunction("Argc", &System::Argc)
      .CreateStaticMemberFunction("Argv", &System::Argv);

  fetch::vm_modules::ml::BindML(*module);

  fetch::vm_modules::CreatePrint(*module);

  // Setting compiler up
  auto                     compiler = std::make_unique<fetch::vm::Compiler>(module.get());
  fetch::vm::Executable    executable;
  fetch::vm::IR            ir;
  std::vector<std::string> errors;

  // Compiling
  bool compiled = compiler->Compile(source, "myexecutable", ir, errors);

  if (!compiled)
  {
    std::cout << "Failed to compile" << std::endl;
    for (auto &s : errors)
    {
      std::cout << s << std::endl;
    }
    return -1;
  }

  fetch::vm::VM vm(module.get());
  // attach std::cout for printing
<<<<<<< HEAD
  vm.AttachOutputDevice("stdout", std::cout);
=======
  vm.AttachOutputDevice(fetch::vm::VM::STDOUT, std::cout);
>>>>>>> 39268dae

  if (!vm.GenerateExecutable(ir, "main_ir", executable, errors))
  {
    std::cout << "Failed to generate executable" << std::endl;
    for (auto &s : errors)
    {
      std::cout << s << std::endl;
    }
    return -1;
  }

  if (!executable.FindFunction("main"))
  {
    std::cout << "Function 'main' not found" << std::endl;
    return -2;
  }

  // Setting VM up and running
  std::string        error;
  fetch::vm::Variant output;

  if (!vm.Execute(executable, "main", error, output))
  {
    std::cout << "Runtime error on line " << error << std::endl;
  }

  return 0;
}<|MERGE_RESOLUTION|>--- conflicted
+++ resolved
@@ -106,11 +106,7 @@
 
   fetch::vm::VM vm(module.get());
   // attach std::cout for printing
-<<<<<<< HEAD
-  vm.AttachOutputDevice("stdout", std::cout);
-=======
   vm.AttachOutputDevice(fetch::vm::VM::STDOUT, std::cout);
->>>>>>> 39268dae
 
   if (!vm.GenerateExecutable(ir, "main_ir", executable, errors))
   {
