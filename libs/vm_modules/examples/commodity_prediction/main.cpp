--- conflicted
+++ resolved
@@ -72,17 +72,14 @@
   return vm->CreateNewObject<fetch::vm_modules::math::VMTensor>(weights);
 }
 
-<<<<<<< HEAD
-std::string ReadFileContents(std::string const &path)
-=======
+
 fetch::vm::Ptr<fetch::vm_modules::math::VMTensor> read_csv_no_transpose(
     fetch::vm::VM *vm, fetch::vm::Ptr<fetch::vm::String> const &filename)
 {
   return read_csv(vm, filename, false);
 }
 
-int main(int argc, char **argv)
->>>>>>> e316873f
+std::string ReadFileContents(std::string const &path)
 {
   std::ifstream f(path.c_str());
   std::string   str{};
@@ -163,7 +160,6 @@
         auto *raw_data = reinterpret_cast<uint8_t *>(data);
         std::memcpy(raw_data, value.pointer(), value.size());
 
-<<<<<<< HEAD
         status = Status::OK;
       }
 
@@ -206,10 +202,6 @@
 int RunEtchScript(std::string const &filename, std::shared_ptr<fetch::vm::Module> const &module)
 {
   std::cout << "Running etch script " << filename << std::endl;
-=======
-  module->CreateFreeFunction("read_csv", &read_csv);
-  module->CreateFreeFunction("read_csv", &read_csv_no_transpose);
->>>>>>> e316873f
 
   /// Setting compiler up
   auto                     compiler = std::make_unique<fetch::vm::Compiler>(module.get());
@@ -312,6 +304,7 @@
   fetch::vm_modules::CreatePrint(*module);
 
   module->CreateFreeFunction("read_csv", &read_csv);
+  module->CreateFreeFunction("read_csv", &read_csv_no_transpose);
 
   RunEtchScript(etch_saver, module);
   RunEtchScript(etch_loader, module);
