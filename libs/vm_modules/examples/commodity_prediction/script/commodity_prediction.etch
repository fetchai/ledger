function build_graph(graph: Graph)
// make graph with correct architecture
var dropout_prob = 1.0fp64;
var input_size = 118;
var first_dense_size = 216;
var second_dense_size = 108;
var output_size = 54;

graph.addPlaceholder("num_input");
graph.addPlaceholder("label");
graph.addDropout("dropout_0", "num_input", dropout_prob);
graph.addFullyConnected("hidden_dense_1", "dropout_0", input_size, first_dense_size);
graph.addSoftmax("softmax_1", "hidden_dense_1");
graph.addDropout("dropout_1", "softmax_1", dropout_prob);
graph.addFullyConnected("hidden_dense_2", "dropout_1", first_dense_size, second_dense_size);
graph.addSoftmax("softmax_2", "hidden_dense_2");
graph.addDropout("dropout_2", "softmax_2", dropout_prob);
graph.addFullyConnected("output_dense", "dropout_2", second_dense_size, output_size);
graph.addSoftmax("softmax_3", "output_dense");

graph.addMeanSquareErrorLoss("Error", "softmax_3", "label");

endfunction

function read_weights(graph: Graph)
// read in weights
var state = State<StateDict>("foo");
var new_sd = state.get();
printLn("Loaded sd from state");
<<<<<<< HEAD
graph.LoadStateDict(new_sd);
=======
graph.loadStateDict(new_sd);
>>>>>>> 892a5dc0
endfunction

function main()

<<<<<<< HEAD
if (System.Argc() != 3)
=======
if (System.Argc() != 4)
>>>>>>> 892a5dc0
  printLn("Usage: VM SCRIPT_FILE PATH/TO/model_files/ /PATH/TO/input_file.csv /PATH/TO/label_file.csv");
  return;
endif

var loader = DataLoader();
loader.addData("commodity", System.Argv(2), System.Argv(3));

var graph = Graph();
build_graph(graph);

var testing = true;

if (testing)
    read_weights(graph);
    printLn("Weights read");
    var pred_string = "";
<<<<<<< HEAD
    while(!loader.IsDone())
        var input_data = loader.GetNext();
        graph.SetInput("num_input", input_data.Data());
        var pred = graph.Evaluate("softmax_3");
        pred_string = pred.ToString(true);
=======
    while(!loader.isDone())
        var input_data = loader.getNext();
        graph.setInput("num_input", input_data.data());
        var pred = graph.evaluate("softmax_3");
        pred_string = pred.toString();
>>>>>>> 892a5dc0
    endwhile
    print(pred_string);
    printLn("Finished successfully");
else
    // Set up the optimiser
    var optimiser = Optimiser("adam", graph, "num_input", "softmax_3", "error");

    // Begin the training loop
    var training_iterations = 10;
    var batch_size = 64u64;
    var subset_size = (100u64 * 64u64);
    for(i in 0:training_iterations)
        var loss = optimiser.run(loader, batch_size, subset_size);
        print("Current Loss: ");
        printLn(loss);
    endfor
endif


endfunction<|MERGE_RESOLUTION|>--- conflicted
+++ resolved
@@ -27,20 +27,12 @@
 var state = State<StateDict>("foo");
 var new_sd = state.get();
 printLn("Loaded sd from state");
-<<<<<<< HEAD
-graph.LoadStateDict(new_sd);
-=======
 graph.loadStateDict(new_sd);
->>>>>>> 892a5dc0
 endfunction
 
 function main()
 
-<<<<<<< HEAD
-if (System.Argc() != 3)
-=======
 if (System.Argc() != 4)
->>>>>>> 892a5dc0
   printLn("Usage: VM SCRIPT_FILE PATH/TO/model_files/ /PATH/TO/input_file.csv /PATH/TO/label_file.csv");
   return;
 endif
@@ -57,19 +49,11 @@
     read_weights(graph);
     printLn("Weights read");
     var pred_string = "";
-<<<<<<< HEAD
-    while(!loader.IsDone())
-        var input_data = loader.GetNext();
-        graph.SetInput("num_input", input_data.Data());
-        var pred = graph.Evaluate("softmax_3");
-        pred_string = pred.ToString(true);
-=======
     while(!loader.isDone())
         var input_data = loader.getNext();
         graph.setInput("num_input", input_data.data());
         var pred = graph.evaluate("softmax_3");
         pred_string = pred.toString();
->>>>>>> 892a5dc0
     endwhile
     print(pred_string);
     printLn("Finished successfully");
