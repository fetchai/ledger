function build_graph(graph: Graph)
// make graph with correct architecture
var dropout_prob = 1.0f;
var input_size = 118;
var first_dense_size = 216;
var second_dense_size = 108;
var output_size = 54;

graph.addPlaceholder("num_input");
graph.addDropout("dropout_0", "num_input", dropout_prob);
graph.addFullyConnected("hidden_dense_1", "dropout_0", input_size, first_dense_size);
graph.addSoftmax("softmax_1", "hidden_dense_1");
graph.addDropout("dropout_1", "softmax_1", dropout_prob);
graph.addFullyConnected("hidden_dense_2", "dropout_1", first_dense_size, second_dense_size);
graph.addSoftmax("softmax_2", "hidden_dense_2");
graph.addDropout("dropout_2", "softmax_2", dropout_prob);
graph.addFullyConnected("output_dense", "dropout_2", second_dense_size, output_size);
graph.addSoftmax("softmax_3", "output_dense");
endfunction

function read_weights(graph: Graph)
// read in weights
<<<<<<< HEAD
var state = State<StateDict>("foo");
var new_sd = state.get();
printLn("Loaded sd from state");
graph.LoadStateDict(new_sd);
=======
var file_weights0 = System.Argv(0) +  "/output/keras_aluminium_px_last_us/model_weights/hidden_dense_1/hidden_dense_1_12/kernel:0.csv";
var file_bias0    = System.Argv(0) +  "/output/keras_aluminium_px_last_us/model_weights/hidden_dense_1/hidden_dense_1_12/bias:0.csv";
var file_weights1 = System.Argv(0) +  "/output/keras_aluminium_px_last_us/model_weights/hidden_dense_2/hidden_dense_2_4/kernel:0.csv";
var file_bias1    = System.Argv(0) +  "/output/keras_aluminium_px_last_us/model_weights/hidden_dense_2/hidden_dense_2_4/bias:0.csv";
var file_weights2 = System.Argv(0) +  "/output/keras_aluminium_px_last_us/model_weights/output_dense/output_dense_12/kernel:0.csv";
var file_bias2    = System.Argv(0) +  "/output/keras_aluminium_px_last_us/model_weights/output_dense/output_dense_12/bias:0.csv";

var weights0 = read_csv(file_weights0, true);
var bias0    = read_csv(file_bias0, false);
var weights1 = read_csv(file_weights1, true);
var bias1    = read_csv(file_bias1, false);
var weights2 = read_csv(file_weights2, true);
var bias2    = read_csv(file_bias2, false);

// load weights into graph
var sd = graph.StateDict();
sd.SetWeights("hidden_dense_1" + "_FC_Weights", weights0);
sd.SetWeights("hidden_dense_1" + "_FC_Bias", bias0);
sd.SetWeights("hidden_dense_2" + "_FC_Weights", weights1);
sd.SetWeights("hidden_dense_2" + "_FC_Bias", bias1);
sd.SetWeights("output_dense" + "_FC_Weights", weights2);
sd.SetWeights("output_dense" + "_FC_Bias", bias2);
graph.LoadStateDict(sd);
>>>>>>> 39268dae
endfunction

function main()

if (System.Argc() != 3)
  printLn("Usage: VM SCRIPT_FILE PATH/TO/model_files/ /PATH/TO/input_file.csv /PATH/TO/label_file.csv");
  return;
endif

var loader = DataLoader();
loader.AddData("commodity", System.Argv(1), System.Argv(2));

var graph = Graph();
build_graph(graph);

var testing = true;

if (testing)
    read_weights(graph);
<<<<<<< HEAD
    printLn("Weights read");
    var predstring = "";
=======

>>>>>>> 39268dae
    while(!loader.IsDone())
        var input_data = loader.GetNext();
        graph.SetInput("num_input", input_data.Data());
        var pred = graph.Evaluate("softmax_3");
<<<<<<< HEAD
        predstring = pred.ToString(true);
    endwhile
    print(predstring);
    printLn("Finished successfully");
=======
        print(pred.ToString());
    endwhile
>>>>>>> 39268dae
else
    // Set up the optimiser
    var optimiser = AdamOptimiser(graph, "num_input", "softmax_3");

    // Begin the training loop
    var training_iterations = 10;
    var batch_size = 64u64;
    var subset_size = (100u64 * 64u64);
    for(i in 0:training_iterations)
        var loss = optimiser.Run(loader, batch_size, subset_size);
        print("Current Loss: ");
        printLn(loss);
    endfor
endif


endfunction<|MERGE_RESOLUTION|>--- conflicted
+++ resolved
@@ -20,36 +20,10 @@
 
 function read_weights(graph: Graph)
 // read in weights
-<<<<<<< HEAD
 var state = State<StateDict>("foo");
 var new_sd = state.get();
 printLn("Loaded sd from state");
 graph.LoadStateDict(new_sd);
-=======
-var file_weights0 = System.Argv(0) +  "/output/keras_aluminium_px_last_us/model_weights/hidden_dense_1/hidden_dense_1_12/kernel:0.csv";
-var file_bias0    = System.Argv(0) +  "/output/keras_aluminium_px_last_us/model_weights/hidden_dense_1/hidden_dense_1_12/bias:0.csv";
-var file_weights1 = System.Argv(0) +  "/output/keras_aluminium_px_last_us/model_weights/hidden_dense_2/hidden_dense_2_4/kernel:0.csv";
-var file_bias1    = System.Argv(0) +  "/output/keras_aluminium_px_last_us/model_weights/hidden_dense_2/hidden_dense_2_4/bias:0.csv";
-var file_weights2 = System.Argv(0) +  "/output/keras_aluminium_px_last_us/model_weights/output_dense/output_dense_12/kernel:0.csv";
-var file_bias2    = System.Argv(0) +  "/output/keras_aluminium_px_last_us/model_weights/output_dense/output_dense_12/bias:0.csv";
-
-var weights0 = read_csv(file_weights0, true);
-var bias0    = read_csv(file_bias0, false);
-var weights1 = read_csv(file_weights1, true);
-var bias1    = read_csv(file_bias1, false);
-var weights2 = read_csv(file_weights2, true);
-var bias2    = read_csv(file_bias2, false);
-
-// load weights into graph
-var sd = graph.StateDict();
-sd.SetWeights("hidden_dense_1" + "_FC_Weights", weights0);
-sd.SetWeights("hidden_dense_1" + "_FC_Bias", bias0);
-sd.SetWeights("hidden_dense_2" + "_FC_Weights", weights1);
-sd.SetWeights("hidden_dense_2" + "_FC_Bias", bias1);
-sd.SetWeights("output_dense" + "_FC_Weights", weights2);
-sd.SetWeights("output_dense" + "_FC_Bias", bias2);
-graph.LoadStateDict(sd);
->>>>>>> 39268dae
 endfunction
 
 function main()
@@ -69,25 +43,16 @@
 
 if (testing)
     read_weights(graph);
-<<<<<<< HEAD
     printLn("Weights read");
     var predstring = "";
-=======
-
->>>>>>> 39268dae
     while(!loader.IsDone())
         var input_data = loader.GetNext();
         graph.SetInput("num_input", input_data.Data());
         var pred = graph.Evaluate("softmax_3");
-<<<<<<< HEAD
         predstring = pred.ToString(true);
     endwhile
     print(predstring);
     printLn("Finished successfully");
-=======
-        print(pred.ToString());
-    endwhile
->>>>>>> 39268dae
 else
     // Set up the optimiser
     var optimiser = AdamOptimiser(graph, "num_input", "softmax_3");
