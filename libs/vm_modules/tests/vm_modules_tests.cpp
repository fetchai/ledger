//------------------------------------------------------------------------------
//
//   Copyright 2018-2019 Fetch.AI Limited
//
//   Licensed under the Apache License, Version 2.0 (the "License");
//   you may not use this file except in compliance with the License.
//   You may obtain a copy of the License at
//
//       http://www.apache.org/licenses/LICENSE-2.0
//
//   Unless required by applicable law or agreed to in writing, software
//   distributed under the License is distributed on an "AS IS" BASIS,
//   WITHOUT WARRANTIES OR CONDITIONS OF ANY KIND, either express or implied.
//   See the License for the specific language governing permissions and
//   limitations under the License.
//
//------------------------------------------------------------------------------

#include "vm/io_observer_interface.hpp"
#include "vm_modules/vm_factory.hpp"

#include <gtest/gtest.h>

using namespace fetch;
using namespace fetch::vm_modules;

class VMTests : public ::testing::Test
{
protected:
  using Module = std::shared_ptr<fetch::vm::Module>;
  using VM     = std::unique_ptr<fetch::vm::VM>;

  template <typename T>
  void AddBinding(std::string const &name, T function)
  {
    module_->CreateFreeFunction(name, function);
  }

  bool Compile(std::string const &source)
  {
    std::vector<std::string> errors = VMFactory::Compile(module_, source, script_);

    for (auto const &error : errors)
    {
      std::cerr << error << std::endl;
    }

    return errors.empty();
  }

  bool Execute(std::string const &function = "main")
  {
    vm_ = VMFactory::GetVM(module_);

    std::string        error;
    fetch::vm::Variant output;
<<<<<<< HEAD
    std::stringstream  console;
=======
    std::stringstream console;
>>>>>>> 46b82dfb
    vm_->AttachOutputDevice("stdout", console);

    // Execute our fn
    if (!vm_->Execute(script_, function, error, output))
    {
      std::cerr << "Runtime error: " << error << std::endl;
      return false;
    }

    std::cerr << "output:\n" << console.str() << std::endl;

    return true;
  }

  Module            module_ = VMFactory::GetModule();
  VM                vm_;
  fetch::vm::Script script_;
};

// Test we can compile and run a fairly inoffensive smart contract
TEST_F(VMTests, CheckCompileAndExecute)
{
  const std::string source =
      " function main() "
      "   print(\"Hello, world\");"
      " endfunction ";

  bool res = Compile(source);

  EXPECT_EQ(res, true);

  res = Execute();

  EXPECT_EQ(res, true);
}

TEST_F(VMTests, CheckCompileAndExecuteAltStrings)
{
  const std::string source =
      " function main() "
      "   print('Hello, world');"
      " endfunction ";

  bool res = Compile(source);

  EXPECT_EQ(res, true);

  res = Execute();

  EXPECT_EQ(res, true);
}

TEST_F(VMTests, CheckRandom)
{
  const std::string source =
      " function main()"
      "   print('rnd = ' + toString(Rand(0u64, 1000u64)));"
      "   print('rnd = ' + toString(Rand(0u64, 1000u64)));"
      "   print('rnd = ' + toString(Rand(0u64, 1000u64)));"
      "   print('rnd = ' + toString(Rand(0u64, 1000u64)));"
      "   print('rnd = ' + toString(Rand(0u64, 1000u64)));"
      "   print('rnd = ' + toString(Rand(0.0f, 1000.0f)));"
      "   print('rnd = ' + toString(Rand(0.0, 1000.0)));"
      " endfunction ";

  bool res = Compile(source);

  EXPECT_EQ(res, true);

  res = Execute();

  EXPECT_EQ(res, true);
}

// Test to add a custom binding that will increment this counter when
// the smart contract is executed
static int32_t binding_called_count = 0;

static void CustomBinding(fetch::vm::VM * /*vm*/)
{
  binding_called_count++;
}

TEST_F(VMTests, CheckCustomBinding)
{
  const std::string source =
      " function main() "
      "   CustomBinding();"
      " endfunction ";

  EXPECT_EQ(binding_called_count, 0);

  AddBinding("CustomBinding", &CustomBinding);

  bool res = Compile(source);

  EXPECT_EQ(res, true);

  for (uint64_t i = 0; i < 3; ++i)
  {
    res = Execute();
    EXPECT_EQ(res, true);
  }

  EXPECT_EQ(binding_called_count, 3);
}<|MERGE_RESOLUTION|>--- conflicted
+++ resolved
@@ -54,11 +54,7 @@
 
     std::string        error;
     fetch::vm::Variant output;
-<<<<<<< HEAD
-    std::stringstream  console;
-=======
     std::stringstream console;
->>>>>>> 46b82dfb
     vm_->AttachOutputDevice("stdout", console);
 
     // Execute our fn
@@ -83,7 +79,7 @@
 {
   const std::string source =
       " function main() "
-      "   print(\"Hello, world\");"
+      "   Print(\"Hello, world\");"
       " endfunction ";
 
   bool res = Compile(source);
@@ -99,29 +95,7 @@
 {
   const std::string source =
       " function main() "
-      "   print('Hello, world');"
-      " endfunction ";
-
-  bool res = Compile(source);
-
-  EXPECT_EQ(res, true);
-
-  res = Execute();
-
-  EXPECT_EQ(res, true);
-}
-
-TEST_F(VMTests, CheckRandom)
-{
-  const std::string source =
-      " function main()"
-      "   print('rnd = ' + toString(Rand(0u64, 1000u64)));"
-      "   print('rnd = ' + toString(Rand(0u64, 1000u64)));"
-      "   print('rnd = ' + toString(Rand(0u64, 1000u64)));"
-      "   print('rnd = ' + toString(Rand(0u64, 1000u64)));"
-      "   print('rnd = ' + toString(Rand(0u64, 1000u64)));"
-      "   print('rnd = ' + toString(Rand(0.0f, 1000.0f)));"
-      "   print('rnd = ' + toString(Rand(0.0, 1000.0)));"
+      "   Print('Hello, world');"
       " endfunction ";
 
   bool res = Compile(source);
