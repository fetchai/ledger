--- conflicted
+++ resolved
@@ -40,7 +40,6 @@
   VmTestToolkit     toolkit{&stdout};
 };
 
-<<<<<<< HEAD
 TEST_F(MLTests, trivial_tensor_dataloader_serialisation_test)
 {
   static char const *dataloader_serialise_src = R"(
@@ -48,17 +47,6 @@
       var dataloader = DataLoader("tensor");
       var state = State<DataLoader>("dataloader");
       state.set(dataloader);
-=======
-TEST_F(MLTests, serialise_empty_tensor_dataloader_test)
-{
-  static char const *dataloader_serialise_src = R"(
-    function main()
-
-      var dataloader = DataLoader("tensor");
-      var state = State<DataLoader>("dataloader");
-      state.set(dataloader);
-
->>>>>>> 00c1dfb7
     endfunction
   )";
 
@@ -75,7 +63,6 @@
     )";
 
   ASSERT_TRUE(toolkit.Compile(dataloader_deserialise_src));
-<<<<<<< HEAD
   EXPECT_CALL(toolkit.observer(), Exists(state_name));
   EXPECT_CALL(toolkit.observer(), Read(state_name, _, _)).Times(::testing::Between(1, 2));
   ASSERT_TRUE(toolkit.Run());
@@ -101,85 +88,39 @@
       function main()
         use dataloader_state;
         var dataloader = dataloader_state.get();
-=======
-
-  EXPECT_CALL(toolkit.observer(), Exists(state_name));
-  EXPECT_CALL(toolkit.observer(), Read(state_name, _, _)).Times(testing::Between(1, 2));
-  ASSERT_TRUE(toolkit.Run());
-}
-
-TEST_F(MLTests, serialise_empty_commodity_dataloader_test)
+      endfunction
+    )";
+
+  ASSERT_TRUE(toolkit.Compile(dataloader_deserialise_src));
+  EXPECT_CALL(toolkit.observer(), Exists(state_name));
+  ASSERT_TRUE(toolkit.Run());
+}
+
+TEST_F(MLTests, trivial_commodity_dataloader_test)
 {
   static char const *dataloader_serialise_src = R"(
     function main()
-
-      var dataloader = DataLoader("tensor");
-      var state = State<DataLoader>("commodity");
-      state.set(dataloader);
-
-    endfunction
-  )";
-
-  std::string const state_name{"commodity"};
-  ASSERT_TRUE(toolkit.Compile(dataloader_serialise_src));
-  EXPECT_CALL(toolkit.observer(), Write(state_name, _, _));
-  ASSERT_TRUE(toolkit.Run());
-
-  static char const *dataloader_deserialise_src = R"(
-      function main()
-        var state = State<DataLoader>("commodity");
-        var dataloader = state.get();
-      endfunction
-    )";
-
-  ASSERT_TRUE(toolkit.Compile(dataloader_deserialise_src));
-
-  EXPECT_CALL(toolkit.observer(), Exists(state_name));
-  EXPECT_CALL(toolkit.observer(), Read(state_name, _, _)).Times(testing::Between(1, 2));
-  ASSERT_TRUE(toolkit.Run());
-}
-
-TEST_F(MLTests, serialise_empty_mnist_dataloader_test)
+      var dataloader = DataLoader("commodity");
+    endfunction
+  )";
+
+  ASSERT_TRUE(toolkit.Compile(dataloader_serialise_src));
+  ASSERT_TRUE(toolkit.Run());
+}
+
+TEST_F(MLTests, trivial_mnist_dataloader_test)
 {
   static char const *dataloader_serialise_src = R"(
     function main()
-
-      var dataloader = DataLoader("tensor");
-      var state = State<DataLoader>("mnist");
-      state.set(dataloader);
-
-    endfunction
-  )";
-
-  std::string const state_name{"mnist"};
-  ASSERT_TRUE(toolkit.Compile(dataloader_serialise_src));
-  EXPECT_CALL(toolkit.observer(), Write(state_name, _, _));
-  ASSERT_TRUE(toolkit.Run());
-
-  static char const *dataloader_deserialise_src = R"(
-      function main()
-        var state = State<DataLoader>("mnist");
-        var dataloader = state.get();
->>>>>>> 00c1dfb7
-      endfunction
-    )";
-
-  ASSERT_TRUE(toolkit.Compile(dataloader_deserialise_src));
-<<<<<<< HEAD
-  EXPECT_CALL(toolkit.observer(), Exists(state_name));
+      var dataloader = DataLoader("mnist");
+    endfunction
+  )";
+
+  ASSERT_TRUE(toolkit.Compile(dataloader_serialise_src));
   ASSERT_TRUE(toolkit.Run());
 }
 
 TEST_F(MLTests, dataloader_serialisation_test)
-=======
-
-  EXPECT_CALL(toolkit.observer(), Exists(state_name));
-  EXPECT_CALL(toolkit.observer(), Read(state_name, _, _)).Times(testing::Between(1, 2));
-  ASSERT_TRUE(toolkit.Run());
-}
-
-TEST_F(MLTests, tensor_dataloader_with_data_serialisation_test)
->>>>>>> 00c1dfb7
 {
   static char const *dataloader_serialise_src = R"(
     function main() : TrainingPair
