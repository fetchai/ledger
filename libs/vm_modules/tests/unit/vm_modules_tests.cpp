--- conflicted
+++ resolved
@@ -26,11 +26,8 @@
 
 class VMTests : public ::testing::Test
 {
-<<<<<<< HEAD
 public:
   VmTestToolkit toolkit;
-=======
->>>>>>> 06f2db6d
 };
 
 // Test we can compile and run a fairly inoffensive smart contract
