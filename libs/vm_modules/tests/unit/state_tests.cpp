//------------------------------------------------------------------------------
//
//   Copyright 2018-2019 Fetch.AI Limited
//
//   Licensed under the Apache License, Version 2.0 (the "License");
//   you may not use this file except in compliance with the License.
//   You may obtain a copy of the License at
//
//       http://www.apache.org/licenses/LICENSE-2.0
//
//   Unless required by applicable law or agreed to in writing, software
//   distributed under the License is distributed on an "AS IS" BASIS,
//   WITHOUT WARRANTIES OR CONDITIONS OF ANY KIND, either express or implied.
//   See the License for the specific language governing permissions and
//   limitations under the License.
//
//------------------------------------------------------------------------------

#include "vm_test_toolkit.hpp"

#include "gmock/gmock.h"

namespace fetch {
namespace vm {

namespace {

class StateTests : public ::testing::Test
{
public:
  VmTestToolkit toolkit;
};

TEST_F(StateTests, SanityCheck)
{
  static char const *TEXT = R"(
    function main()
    endfunction
  )";

  ASSERT_TRUE(toolkit.Compile(TEXT));
  ASSERT_TRUE(toolkit.Run());
}

TEST_F(StateTests, AddressSerializeTest)
{
  static char const *TEXT = R"(
    function main()
      var data = Address("MnrRHdvCkdZodEwM855vemS5V3p2hiWmcSQ8JEzD4ZjPdsYtB");
      var state = State<Address>("addr");
      state.set(data);
    endfunction
  )";

  EXPECT_CALL(toolkit.observer(), Write("addr", _, _));

  ASSERT_TRUE(toolkit.Compile(TEXT));
  ASSERT_TRUE(toolkit.Run());
}

TEST_F(StateTests, AddressDeserializeTest)
{
  static char const *TEXT = R"(
    function store_address(state_name: String, value: Address)
      var state = State<Address>(state_name);
      state.set(value);
    endfunction

    function main() : Address
      var state_name = "addr";
      var ref_address = Address("MnrRHdvCkdZodEwM855vemS5V3p2hiWmcSQ8JEzD4ZjPdsYtB");

      store_address(state_name, ref_address);

<<<<<<< HEAD
      var state = State<Address>(state_name);
      return state.get(Address());
=======
      var state = State<Address>(state_name, Address("MnrRHdvCkdZodEwM855vemS5V3p2hiWmcSQ8JEzD4ZjPdsYtB"));
      return state.get();
>>>>>>> d2236107
    endfunction
  )";

  EXPECT_CALL(toolkit.observer(), Read("addr", _, _));
  EXPECT_CALL(toolkit.observer(), Write("addr", _, _)).Times(1);

  ASSERT_TRUE(toolkit.Compile(TEXT));
  Variant res;
  ASSERT_TRUE(toolkit.Run(&res));

  auto const addr = res.Get<Ptr<Address>>();
  EXPECT_EQ("MnrRHdvCkdZodEwM855vemS5V3p2hiWmcSQ8JEzD4ZjPdsYtB", addr->AsString()->str);
}

TEST_F(StateTests, MapSerializeTest)
{
  static char const *TEXT = R"(
    function main()
      var data = Map<String, String>();
      var state = State<Map<String, String>>("map");
      state.set(data);
  endfunction
  )";

  EXPECT_CALL(toolkit.observer(), Write("map", _, _));

  ASSERT_TRUE(toolkit.Compile(TEXT));
  ASSERT_TRUE(toolkit.Run());
}

/*
// TEST DEPRECATED AS BINARY FORMAT HAS CHANGED
TEST_F(StateTests, MapDeserializeTest)
{
  static char const *ser_src = R"(
    function main()
      var data = Map<String, String>();
      var state = State<Map<String, String>>("map");
      state.set(data);
  endfunction
  )";

  EXPECT_CALL(toolkit.observer(), Write("map", _, _));

  ASSERT_TRUE(toolkit.Compile(ser_src));
  ASSERT_TRUE(toolkit.Run());

  static char const *deser_src = R"(
    function main() : Map<String, String>
      var state = State<Map<String, String>>("map");
      return state.get(Map<String, String>());
  endfunction
  )";

  EXPECT_CALL(toolkit.observer(), Exists("map"));
  EXPECT_CALL(toolkit.observer(), Read("map", _, _));

  ASSERT_TRUE(toolkit.Compile(deser_src));
  Variant ret;
  ASSERT_TRUE(toolkit.Run(&ret));
  auto const map{ret.Get<Ptr<IMap>>()};
  EXPECT_TRUE(static_cast<bool>(map));
}
*/

TEST_F(StateTests, ArraySerializeTest)
{
  static char const *TEXT = R"(
    function main()
      var data = Array<Float32>(10);
      var state = State<Array<Float32>>("state");
      state.set(data);
    endfunction
  )";

  EXPECT_CALL(toolkit.observer(), Write("state", _, _));

  ASSERT_TRUE(toolkit.Compile(TEXT));
  ASSERT_TRUE(toolkit.Run());
}

/*
// TEST DEPRECATED AS BINARY REPRESENTATION HAS CHANGED.
TEST_F(StateTests, ArrayDeserializeTest)
{
  static char const *TEXT = R"(
    function main() : Array<Float32>
      var data = Array<Float32>(10);
      var state = State<Array<Float32>>("state");
      return state.get(Array<Float32>(0));
    endfunction
  )";

  toolkit.AddState(
      "state",
      "0c000a000000000000000000000000000000000000000000000000000000000000000000000000000000000"
        "0000000000000");

  EXPECT_CALL(toolkit.observer(), Exists("state"));
  EXPECT_CALL(toolkit.observer(), Read("state", _, _));

  ASSERT_TRUE(toolkit.Compile(TEXT));
  ASSERT_TRUE(toolkit.Run());
}
*/

// Regression test for issue 1072: used to segfault prior to fix
TEST_F(StateTests, querying_state_constructed_from_null_address_fails_gracefully)
{
  static char const *TEXT = R"(
    function main() : Float64
      var nullAddress : Address;
      var supply = State<Float64>(nullAddress);
      supply.set(3.7);
      return supply.get(0.0);
    endfunction
  )";

  ASSERT_TRUE(toolkit.Compile(TEXT));
  ASSERT_FALSE(toolkit.Run());
}

TEST_F(StateTests, querying_state_constructed_from_null_string_fails_gracefully)
{
  static char const *TEXT = R"(
    function main() : Float64
      var nullName : String;
      var supply = State<Float64>(nullName);
      supply.set(3.7);
      return supply.get(0.0);
    endfunction
  )";

  ASSERT_TRUE(toolkit.Compile(TEXT));

  Variant output;
  ASSERT_FALSE(toolkit.Run(&output));
}

TEST_F(StateTests, serialising_compound_object_with_null_values_does_not_segfault)
{
  static char const *TEXT = R"(
    function main()
      var default_array = Array<Array<UInt64>>(2);
      State<Array<Array<UInt64>>>("state_label").set(default_array);
    endfunction
  )";

  ASSERT_TRUE(toolkit.Compile(TEXT));
  ASSERT_FALSE(toolkit.Run());
}

TEST_F(StateTests, test_serialisation_of_complex_type)
{
  static char const *ser_src = R"(
    function main()
      var ref_array = Array<String>(3);
      ref_array[0] = "aaa";
      ref_array[1] = "bbb";
      ref_array[2] = "ccc";

      var state = State<Array<String>>("my array");
      state.set(ref_array);
    endfunction
  )";

  std::string const state_name{"my array"};
  EXPECT_CALL(toolkit.observer(), Write(state_name, _, _));

  ASSERT_TRUE(toolkit.Compile(ser_src));
  ASSERT_TRUE(toolkit.Run());

  static char const *deser_src = R"(
    function main() : Array<String>
      var retrieved_state = State<Array<String>>("my array");
      return retrieved_state.get(Array<String>(0));
    endfunction
  )";

  EXPECT_CALL(toolkit.observer(), Exists(state_name));
  EXPECT_CALL(toolkit.observer(), Read(state_name, _, _));

  ASSERT_TRUE(toolkit.Compile(deser_src));

  // TODO (issue 1172): This expectation is just temporary, it shall be replaced
  // with commented-out code bellow once the issue is resolved.
  try
  {
    auto const retval = toolkit.Run();
    EXPECT_FALSE(retval)
        << "Unexpected success, exception or `false` return value or is expected instead.";
  }
  catch (std::exception const &ex)
  {
    EXPECT_EQ(std::string("Unable to deserialize in to null reference object"),
              std::string(ex.what()));
  }
  // Variant output;
  // ASSERT_TRUE(toolkit.Run(&output));
  // ASSERT_FALSE(output.IsPrimitive());

  // auto retval{output.Get<Ptr<IArray>>()};
  // ASSERT_TRUE(static_cast<bool>(retval));
}

}  // namespace
}  // namespace vm
}  // namespace fetch<|MERGE_RESOLUTION|>--- conflicted
+++ resolved
@@ -72,13 +72,8 @@
 
       store_address(state_name, ref_address);
 
-<<<<<<< HEAD
       var state = State<Address>(state_name);
-      return state.get(Address());
-=======
-      var state = State<Address>(state_name, Address("MnrRHdvCkdZodEwM855vemS5V3p2hiWmcSQ8JEzD4ZjPdsYtB"));
-      return state.get();
->>>>>>> d2236107
+      return state.get(Address("0nr00dvCkdZodEwM855vemS5V3p2hiWmcSQ8JEzD4ZjPdsYtB"));
     endfunction
   )";
 
