//------------------------------------------------------------------------------
//
//   Copyright 2018-2019 Fetch.AI Limited
//
//   Licensed under the Apache License, Version 2.0 (the "License");
//   you may not use this file except in compliance with the License.
//   You may obtain a copy of the License at
//
//       http://www.apache.org/licenses/LICENSE-2.0
//
//   Unless required by applicable law or agreed to in writing, software
//   distributed under the License is distributed on an "AS IS" BASIS,
//   WITHOUT WARRANTIES OR CONDITIONS OF ANY KIND, either express or implied.
//   See the License for the specific language governing permissions and
//   limitations under the License.
//
//------------------------------------------------------------------------------

#include "vm_test_toolkit.hpp"

#include "gmock/gmock.h"

namespace {

class StateTests : public ::testing::Test
{
public:
  VmTestToolkit toolkit;
};

TEST_F(StateTests, SanityCheck)
{
  static char const *TEXT = R"(
    function main()
    endfunction
  )";

  ASSERT_TRUE(toolkit.Compile(TEXT));
  ASSERT_TRUE(toolkit.Run());
}

TEST_F(StateTests, AddressSerializeTest)
{
  static char const *TEXT = R"(
    function main()
      var data = Address("MnrRHdvCkdZodEwM855vemS5V3p2hiWmcSQ8JEzD4ZjPdsYtB");
      var state = State<Address>("addr", data);
      state.set(data);
    endfunction
  )";

  EXPECT_CALL(toolkit.observer(), Exists("addr"));
  EXPECT_CALL(toolkit.observer(), Write("addr", _, _));

  ASSERT_TRUE(toolkit.Compile(TEXT));
  ASSERT_TRUE(toolkit.Run());
}

TEST_F(StateTests, AddressDeserializeTest)
{
  static char const *TEXT = R"(
    function main()
      var data = Address("MnrRHdvCkdZodEwM855vemS5V3p2hiWmcSQ8JEzD4ZjPdsYtB");
      var state = State<Address>("addr", data);
    endfunction
  )";

  toolkit.AddState(
      "addr",
      "000000000000000020000000000000002f351e415c71722c379baac9394a947b8a303927b8b8421fb9466ed"
      "3db1f5683");

<<<<<<< HEAD
  EXPECT_CALL(toolkit.observer(), Exists("addr"));
  EXPECT_CALL(toolkit.observer(), Read("addr", _, _));
=======
  EXPECT_CALL(*observer_, Exists("addr"));
  EXPECT_CALL(*observer_, Read("addr", _, _));
  EXPECT_CALL(*observer_, Write("addr", _, _));
>>>>>>> bce2f6be

  ASSERT_TRUE(toolkit.Compile(TEXT));
  ASSERT_TRUE(toolkit.Run());
}

TEST_F(StateTests, MapSerializeTest)
{
  static char const *TEXT = R"(
    function main()
      var data = Map<String, String>();
      var state = State<Map<String, String>>("map", data);
      state.set(data);
  endfunction
  )";

  EXPECT_CALL(toolkit.observer(), Exists("map"));
  EXPECT_CALL(toolkit.observer(), Write("map", _, _));

  ASSERT_TRUE(toolkit.Compile(TEXT));
  ASSERT_TRUE(toolkit.Run());
}

TEST_F(StateTests, MapDeserializeTest)
{
  static char const *TEXT = R"(
    function main()
      var data = Map<String, String>();
      var state = State<Map<String, String>>("map", data);
  endfunction
  )";

  toolkit.AddState("map", "0000000000000000");

<<<<<<< HEAD
  EXPECT_CALL(toolkit.observer(), Exists("map"));
  EXPECT_CALL(toolkit.observer(), Read("map", _, _));
=======
  EXPECT_CALL(*observer_, Exists("map"));
  EXPECT_CALL(*observer_, Read("map", _, _));
  EXPECT_CALL(*observer_, Write("map", _, _));
>>>>>>> bce2f6be

  ASSERT_TRUE(toolkit.Compile(TEXT));
  ASSERT_TRUE(toolkit.Run());
}

TEST_F(StateTests, ArraySerializeTest)
{
  static char const *TEXT = R"(
    function main()
      var data = Array<Float32>(10);
      var state = State<Array<Float32>>("state", Array<Float32>(0));
      state.set(data);
    endfunction
  )";

  EXPECT_CALL(toolkit.observer(), Exists("state"));
  EXPECT_CALL(toolkit.observer(), Write("state", _, _));

  ASSERT_TRUE(toolkit.Compile(TEXT));
  ASSERT_TRUE(toolkit.Run());
}

TEST_F(StateTests, ArrayDeserializeTest)
{
  static char const *TEXT = R"(
    function main()
      var data = Array<Float32>(10);
      var state = State<Array<Float32>>("state", Array<Float32>(0));
    endfunction
  )";

  toolkit.AddState(
      "state",
      "0c000a000000000000000000000000000000000000000000000000000000000000000000000000000000000"
      "0000000000000");

<<<<<<< HEAD
  EXPECT_CALL(toolkit.observer(), Exists("state"));
  EXPECT_CALL(toolkit.observer(), Read("state", _, _));
=======
  EXPECT_CALL(*observer_, Exists("state"));
  EXPECT_CALL(*observer_, Read("state", _, _));
  EXPECT_CALL(*observer_, Write("state", _, _));
>>>>>>> bce2f6be

  ASSERT_TRUE(toolkit.Compile(TEXT));
  ASSERT_TRUE(toolkit.Run());
}

// Regression test for issue 1072: used to segfault prior to fix
TEST_F(StateTests, querying_state_constructed_from_null_address_fails_gracefully)
{
  static char const *TEXT = R"(
    function main()
      var nullAddress : Address;
      var supply = State<Float64>(nullAddress, 0.0);
      supply.get();
    endfunction
  )";

  ASSERT_TRUE(toolkit.Compile(TEXT));
  ASSERT_FALSE(toolkit.Run());
}

TEST_F(StateTests, querying_state_constructed_from_null_string_fails_gracefully)
{
  static char const *TEXT = R"(
    function main()
      var nullName : String;
      var supply = State<Float64>(nullName, 0.0);
      supply.get();
    endfunction
  )";

  ASSERT_TRUE(toolkit.Compile(TEXT));
  ASSERT_FALSE(toolkit.Run());
}

}  // namespace<|MERGE_RESOLUTION|>--- conflicted
+++ resolved
@@ -70,14 +70,9 @@
       "000000000000000020000000000000002f351e415c71722c379baac9394a947b8a303927b8b8421fb9466ed"
       "3db1f5683");
 
-<<<<<<< HEAD
-  EXPECT_CALL(toolkit.observer(), Exists("addr"));
-  EXPECT_CALL(toolkit.observer(), Read("addr", _, _));
-=======
   EXPECT_CALL(*observer_, Exists("addr"));
   EXPECT_CALL(*observer_, Read("addr", _, _));
   EXPECT_CALL(*observer_, Write("addr", _, _));
->>>>>>> bce2f6be
 
   ASSERT_TRUE(toolkit.Compile(TEXT));
   ASSERT_TRUE(toolkit.Run());
@@ -111,14 +106,9 @@
 
   toolkit.AddState("map", "0000000000000000");
 
-<<<<<<< HEAD
-  EXPECT_CALL(toolkit.observer(), Exists("map"));
-  EXPECT_CALL(toolkit.observer(), Read("map", _, _));
-=======
   EXPECT_CALL(*observer_, Exists("map"));
   EXPECT_CALL(*observer_, Read("map", _, _));
   EXPECT_CALL(*observer_, Write("map", _, _));
->>>>>>> bce2f6be
 
   ASSERT_TRUE(toolkit.Compile(TEXT));
   ASSERT_TRUE(toolkit.Run());
@@ -155,14 +145,9 @@
       "0c000a000000000000000000000000000000000000000000000000000000000000000000000000000000000"
       "0000000000000");
 
-<<<<<<< HEAD
-  EXPECT_CALL(toolkit.observer(), Exists("state"));
-  EXPECT_CALL(toolkit.observer(), Read("state", _, _));
-=======
   EXPECT_CALL(*observer_, Exists("state"));
   EXPECT_CALL(*observer_, Read("state", _, _));
   EXPECT_CALL(*observer_, Write("state", _, _));
->>>>>>> bce2f6be
 
   ASSERT_TRUE(toolkit.Compile(TEXT));
   ASSERT_TRUE(toolkit.Run());
