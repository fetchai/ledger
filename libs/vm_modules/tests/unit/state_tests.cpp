--- conflicted
+++ resolved
@@ -20,21 +20,12 @@
 
 #include "gmock/gmock.h"
 
-#include <cstddef>
-
-#include "gmock/gmock.h"
-
-#include <memory>
-
 namespace {
 
 class StateTests : public ::testing::Test
 {
-<<<<<<< HEAD
 public:
   VmTestToolkit toolkit;
-=======
->>>>>>> 1feb81f4
 };
 
 TEST_F(StateTests, SanityCheck)
@@ -173,10 +164,10 @@
     endfunction
   )";
 
-  EXPECT_CALL(*observer_, Exists("does_not_exist"));
+  EXPECT_CALL(toolkit.observer(), Exists("does_not_exist"));
 
-  ASSERT_TRUE(Compile(TEXT));
-  ASSERT_FALSE(Run());
+  ASSERT_TRUE(toolkit.Compile(TEXT));
+  ASSERT_FALSE(toolkit.Run());
 }
 
 }  // namespace