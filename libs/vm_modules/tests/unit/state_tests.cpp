--- conflicted
+++ resolved
@@ -151,7 +151,7 @@
 }
 
 // Regression test for issue 1072: used to segfault prior to fix
-TEST_F(StateTests, querying_resource_using_a_null_address_fails_gracefully)
+TEST_F(StateTests, querying_state_constructed_from_null_address_fails_gracefully)
 {
   static char const *TEXT = R"(
     function main()
@@ -161,14 +161,11 @@
     endfunction
   )";
 
-<<<<<<< HEAD
-  EXPECT_CALL(toolkit.observer(), Exists("does_not_exist"));
-=======
-  ASSERT_TRUE(Compile(TEXT));
-  ASSERT_FALSE(Run());
+  ASSERT_TRUE(toolkit.Compile(TEXT));
+  ASSERT_FALSE(toolkit.Run());
 }
 
-TEST_F(StateTests, querying_resource_from_using_a_null_string_as_the_name_fails_gracefully)
+TEST_F(StateTests, querying_state_constructed_from_null_string_fails_gracefully)
 {
   static char const *TEXT = R"(
     function main()
@@ -177,7 +174,6 @@
       supply.get();
     endfunction
   )";
->>>>>>> a1ed21bc
 
   ASSERT_TRUE(toolkit.Compile(TEXT));
   ASSERT_FALSE(toolkit.Run());
