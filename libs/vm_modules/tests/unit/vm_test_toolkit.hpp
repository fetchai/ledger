#pragma once
//------------------------------------------------------------------------------
//
//   Copyright 2018-2019 Fetch.AI Limited
//
//   Licensed under the Apache License, Version 2.0 (the "License");
//   you may not use this file except in compliance with the License.
//   You may obtain a copy of the License at
//
//       http://www.apache.org/licenses/LICENSE-2.0
//
//   Unless required by applicable law or agreed to in writing, software
//   distributed under the License is distributed on an "AS IS" BASIS,
//   WITHOUT WARRANTIES OR CONDITIONS OF ANY KIND, either express or implied.
//   See the License for the specific language governing permissions and
//   limitations under the License.
//
//------------------------------------------------------------------------------

#include "mock_io_observer.hpp"

#include "core/byte_array/const_byte_array.hpp"
#include "core/byte_array/decoders.hpp"
#include "vm/compiler.hpp"
#include "vm/module.hpp"
#include "vm/variant.hpp"
#include "vm/vm.hpp"
#include "vm_modules/vm_factory.hpp"

#include "gmock/gmock.h"

#include <memory>
#include <sstream>
#include <string>
#include <vector>

using testing::_;
using fetch::byte_array::ConstByteArray;
using fetch::byte_array::FromHex;
using fetch::vm::VM;
using fetch::vm::IR;
using fetch::vm::Executable;
using fetch::vm::Compiler;
using fetch::vm::Module;
using fetch::vm::Variant;
using fetch::vm_modules::VMFactory;

using VmErrors      = std::vector<std::string>;
using ExecutablePtr = std::unique_ptr<Executable>;
using CompilerPtr   = std::unique_ptr<Compiler>;
using ModulePtr     = std::shared_ptr<Module>;
using IRPtr         = std::unique_ptr<IR>;
using VMPtr         = std::unique_ptr<VM>;
using ObserverPtr   = std::unique_ptr<MockIoObserver>;

class VmTestToolkit
{
public:
<<<<<<< HEAD
  VmTestToolkit()
    : observer_{std::make_unique<MockIoObserver>()}
    , module_{VMFactory::GetModule(VMFactory::USE_SMART_CONTRACTS)}
=======
  VmTestToolkit(std::ostream *stdout = nullptr)
    : stdout_{stdout ? stdout : &std::cout}
    , observer_{std::make_unique<MockIoObserver>()}
    , module_{fetch::vm_modules::VMFactory::GetModule()}
>>>>>>> 22963445
  {}

  bool Compile(char const *text)
  {
    std::vector<std::string> errors{};

    // build the compiler and IR
    compiler_ = std::make_unique<Compiler>(module_.get());
    ir_       = std::make_unique<IR>();

    // compile the source code
    if (!compiler_->Compile(text, "default", *ir_, errors))
    {
      PrintErrors(errors);
      return false;
    }

    // build the executable
    executable_ = std::make_unique<Executable>();
    vm_         = std::make_unique<VM>(module_.get());
    vm_->SetIOObserver(*observer_);
    vm_->AttachOutputDevice(fetch::vm::VM::STDOUT, *stdout_);

    // generate the IR
    if (!vm_->GenerateExecutable(*ir_, "default_ir", *executable_, errors))
    {
      PrintErrors(errors);
      return false;
    }

    return true;
  }

  bool Run(Variant *output = nullptr)
  {
    std::string error{};

    Variant dummy_output{};
    if (!output)
    {
      output = &dummy_output;
    }

    if (!vm_->Execute(*executable_, "main", error, *output))
    {
      *stdout_ << "Runtime Error: " << error << std::endl;

      return false;
    }

    return true;
  }

  void PrintErrors(VmErrors const &errors)
  {
    for (auto const &line : errors)
    {
      *stdout_ << "Compiler Error: " << line << '\n';
    }
    *stdout_ << std::endl;
  }

  void AddState(std::string const &key, ConstByteArray const &hex_value)
  {
    auto raw_value = FromHex(hex_value);

    observer_->fake_.SetKeyValue(key, raw_value);
  }

  Module &module() const
  {
    return *module_;
  }

  MockIoObserver &observer() const
  {
    return *observer_;
  }

  std::ostream *stdout_ = &std::cout;
  ObserverPtr   observer_;
  ModulePtr     module_;
  CompilerPtr   compiler_;
  IRPtr         ir_;
  ExecutablePtr executable_;
  VMPtr         vm_;
};<|MERGE_RESOLUTION|>--- conflicted
+++ resolved
@@ -56,16 +56,10 @@
 class VmTestToolkit
 {
 public:
-<<<<<<< HEAD
-  VmTestToolkit()
-    : observer_{std::make_unique<MockIoObserver>()}
-    , module_{VMFactory::GetModule(VMFactory::USE_SMART_CONTRACTS)}
-=======
   VmTestToolkit(std::ostream *stdout = nullptr)
     : stdout_{stdout ? stdout : &std::cout}
     , observer_{std::make_unique<MockIoObserver>()}
-    , module_{fetch::vm_modules::VMFactory::GetModule()}
->>>>>>> 22963445
+    , module_{fetch::vm_modules::VMFactory::GetModule(VMFactory::USE_SMART_CONTRACTS)}
   {}
 
   bool Compile(char const *text)
