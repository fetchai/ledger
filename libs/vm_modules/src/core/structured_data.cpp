//------------------------------------------------------------------------------
//
//   Copyright 2018-2019 Fetch.AI Limited
//
//   Licensed under the Apache License, Version 2.0 (the "License");
//   you may not use this file except in compliance with the License.
//   You may obtain a copy of the License at
//
//       http://www.apache.org/licenses/LICENSE-2.0
//
//   Unless required by applicable law or agreed to in writing, software
//   distributed under the License is distributed on an "AS IS" BASIS,
//   WITHOUT WARRANTIES OR CONDITIONS OF ANY KIND, either express or implied.
//   See the License for the specific language governing permissions and
//   limitations under the License.
//
//------------------------------------------------------------------------------

#include "core/byte_array/const_byte_array.hpp"
#include "core/byte_array/decoders.hpp"
#include "core/byte_array/encoders.hpp"
#include "core/json/document.hpp"
#include "vm/module.hpp"
#include "vm_modules/core/structured_data.hpp"

#include <sstream>

namespace fetch {
namespace vm_modules {
namespace {

using fetch::byte_array::ConstByteArray;
using fetch::byte_array::ToBase64;
using fetch::byte_array::FromBase64;

template <typename T>
vm::Ptr<vm::Array<T>> CreateNewPrimitiveArray(vm::VM *vm, std::vector<T> &&items)
{
  vm::Ptr<vm::Array<T>> array =
      new vm::Array<T>(vm, vm->GetTypeId<vm::IArray>(), vm->GetTypeId<T>(), int32_t(items.size()));
  array->elements = std::move(items);

  return array;
}

}  // namespace

void StructuredData::Bind(vm::Module &module)
{
<<<<<<< HEAD
  module.CreateClassType<StructuredData>("StructuredData")
      .CreateConstuctor(&StructuredData::Constructor)
      // Getters
=======
  auto interface = module.CreateClassType<StructuredData>("StructuredData");

  interface.CreateConstructor<>()
    // Getters
>>>>>>> 0c2a28ce
      .CreateMemberFunction("getInt32", &StructuredData::GetPrimitive<int32_t>)
      .CreateMemberFunction("getInt64", &StructuredData::GetPrimitive<int64_t>)
      .CreateMemberFunction("getUInt32", &StructuredData::GetPrimitive<uint32_t>)
      .CreateMemberFunction("getUInt64", &StructuredData::GetPrimitive<uint64_t>)
      .CreateMemberFunction("getFloat32", &StructuredData::GetPrimitive<float>)
      .CreateMemberFunction("getFloat64", &StructuredData::GetPrimitive<double>)
      .CreateMemberFunction("getString", &StructuredData::GetString)
      .CreateMemberFunction("getArrayInt32", &StructuredData::GetArray<int32_t>)
      .CreateMemberFunction("getArrayInt64", &StructuredData::GetArray<int64_t>)
      .CreateMemberFunction("getArrayUInt32", &StructuredData::GetArray<uint32_t>)
      .CreateMemberFunction("getArrayUInt64", &StructuredData::GetArray<uint64_t>)
      .CreateMemberFunction("getArrayFloat32", &StructuredData::GetArray<float>)
      .CreateMemberFunction("getArrayFloat64", &StructuredData::GetArray<double>)
      // Setters
      .CreateMemberFunction("set", &StructuredData::SetArray<int32_t>)
      .CreateMemberFunction("set", &StructuredData::SetArray<int64_t>)
      .CreateMemberFunction("set", &StructuredData::SetArray<uint32_t>)
      .CreateMemberFunction("set", &StructuredData::SetArray<uint64_t>)
      .CreateMemberFunction("set", &StructuredData::SetArray<float>)
      .CreateMemberFunction("set", &StructuredData::SetArray<double>)
      .CreateMemberFunction("set", &StructuredData::SetString)
      .CreateMemberFunction("set", &StructuredData::SetPrimitive<int32_t>)
      .CreateMemberFunction("set", &StructuredData::SetPrimitive<int64_t>)
      .CreateMemberFunction("set", &StructuredData::SetPrimitive<uint32_t>)
      .CreateMemberFunction("set", &StructuredData::SetPrimitive<uint64_t>)
      .CreateMemberFunction("set", &StructuredData::SetPrimitive<float>)
      .CreateMemberFunction("set", &StructuredData::SetPrimitive<double>);

  // add array support?
  module.GetClassInterface<vm::IArray>()
      .CreateInstantiationType<vm::Array<vm::Ptr<StructuredData>>>();
}

vm::Ptr<StructuredData> StructuredData::Constructor(vm::VM *vm, vm::TypeId type_id)
{
  return new StructuredData(vm, type_id);
}

vm::Ptr<StructuredData> StructuredData::ConstructorFromVariant(vm::VM *vm, vm::TypeId type_id,
                                                               variant::Variant const &data)
{
  vm::Ptr<StructuredData> structured_data{};

  try
  {
    if (!data.IsObject())
    {
      vm->RuntimeError("Unable to parse input variant for structured data");
    }
    else
    {
      // create the structured data
      structured_data = Constructor(vm, type_id);

      // copy the data across
      structured_data->contents_ = data;
    }
  }
  catch (std::exception const &ex)
  {
    vm->RuntimeError(std::string{"Internal error creating structured data: "} + ex.what());
  }

  return structured_data;
}

StructuredData::StructuredData(vm::VM *vm, vm::TypeId type_id)
  : vm::Object(vm, type_id)
{}

bool StructuredData::SerializeTo(vm::ByteArrayBuffer &buffer)
{
  bool success{false};

  try
  {
    std::ostringstream oss;
    oss << contents_;

    buffer << ConstByteArray{oss.str()};

    success = true;
  }
  catch (std::exception const &ex)
  {
    vm_->RuntimeError(std::string{"Error extracting from JSON: "} + ex.what());
  }

  return success;
}

bool StructuredData::DeserializeFrom(vm::ByteArrayBuffer &buffer)
{
  bool success{false};

  try
  {
    ConstByteArray data;
    buffer >> data;

    json::JSONDocument doc{data};
    contents_ = doc.root();

    success = true;
  }
  catch (std::exception const &ex)
  {
    vm_->RuntimeError(std::string{"Error extracting from JSON: "} + ex.what());
  }

  return success;
}

bool StructuredData::ToJSON(vm::JSONVariant &variant)
{
  bool success{false};

  try
  {
    variant = contents_;
    success = true;
  }
  catch (std::exception const &ex)
  {
    vm_->RuntimeError(std::string{"Error generating JSON: "} + ex.what());
  }

  return success;
}

bool StructuredData::FromJSON(vm::JSONVariant const &variant)
{
  bool success{false};

  try
  {
    contents_ = variant;
    success   = true;
  }
  catch (std::exception const &ex)
  {
    vm_->RuntimeError(std::string{"Error extracting from JSON: "} + ex.what());
  }

  return success;
}

bool StructuredData::Has(vm::Ptr<vm::String> const &s)
{
  return contents_.Has(s->str);
}

vm::Ptr<vm::String> StructuredData::GetString(vm::Ptr<vm::String> const &s)
{
  std::string ret;

  try
  {
    // check that the value exists
    if (!Has(s))
    {
      vm_->RuntimeError("Unable to lookup item: " + s->str);
    }
    else
    {
      auto const decoded = FromBase64(contents_[s->str].As<ConstByteArray>());
      ret                = static_cast<std::string>(decoded);
    }
  }
  catch (std::runtime_error const &e)
  {
    vm_->RuntimeError(e.what());
  }

  return new vm::String(vm_, ret);
}

template <typename T>
T StructuredData::GetPrimitive(vm::Ptr<vm::String> const &s)
{
  T ret{0};

  try
  {
    // check that the value exists
    if (!Has(s))
    {
      vm_->RuntimeError("Unable to lookup item: " + s->str);
    }
    else
    {
      ret = contents_[s->str].As<T>();
    }
  }
  catch (std::runtime_error const &e)
  {
    vm_->RuntimeError(e.what());
  }

  return ret;
}

template <typename T>
vm::Ptr<vm::Array<T>> StructuredData::GetArray(vm::Ptr<vm::String> const &s)
{
  vm::Ptr<vm::Array<T>> ret{};

  try
  {
    if (!Has(s))
    {
      vm_->RuntimeError("Unable to lookup item: " + s->str);
    }
    else
    {
      auto const &value_array = contents_[s->str];

      if (!value_array.IsArray())
      {
        vm_->RuntimeError("Internal element is not an array");
      }
      else
      {
        // create and preallocate the vector of elements
        std::vector<T> elements;
        elements.resize(value_array.size());

        // copy each of the elements
        for (std::size_t i = 0; i < value_array.size(); ++i)
        {
          elements[i] = value_array[i].As<T>();
        }

        ret = CreateNewPrimitiveArray(vm_, std::move(elements));
      }
    }
  }
  catch (std::exception const &e)
  {
    vm_->RuntimeError(std::string{"Internal error: "} + e.what());
  }

  return ret;
}

template <typename T>
void StructuredData::SetPrimitive(vm::Ptr<vm::String> const &s, T value)
{
  try
  {
    contents_[s->str] = value;
  }
  catch (std::exception const &e)
  {
    vm_->RuntimeError(std::string{"Internal error setting structured value: "} + e.what());
  }
}

template <typename T>
void StructuredData::SetArray(vm::Ptr<vm::String> const &s, vm::Ptr<vm::Array<T>> const &arr)
{
  try
  {
    auto &values = contents_[s->str];

    // update the value to be an array
    values = variant::Variant::Array(arr->elements.size());

    // add the elements into the array
    for (std::size_t i = 0; i < arr->elements.size(); ++i)
    {
      values[i] = arr->elements[i];
    }
  }
  catch (std::exception const &ex)
  {
    vm_->RuntimeError("Unable to set array of variables");
  }
}

void StructuredData::SetString(vm::Ptr<vm::String> const &s, vm::Ptr<vm::String> const &value)
{
  try
  {
    contents_[s->str] = ToBase64(value->str);
  }
  catch (std::exception const &ex)
  {
    vm_->RuntimeError(std::string{"Internal error setting string: "} + ex.what());
  }
}

}  // namespace vm_modules
}  // namespace fetch<|MERGE_RESOLUTION|>--- conflicted
+++ resolved
@@ -47,16 +47,9 @@
 
 void StructuredData::Bind(vm::Module &module)
 {
-<<<<<<< HEAD
   module.CreateClassType<StructuredData>("StructuredData")
-      .CreateConstuctor(&StructuredData::Constructor)
+      .CreateConstructor(&StructuredData::Constructor)
       // Getters
-=======
-  auto interface = module.CreateClassType<StructuredData>("StructuredData");
-
-  interface.CreateConstructor<>()
-    // Getters
->>>>>>> 0c2a28ce
       .CreateMemberFunction("getInt32", &StructuredData::GetPrimitive<int32_t>)
       .CreateMemberFunction("getInt64", &StructuredData::GetPrimitive<int64_t>)
       .CreateMemberFunction("getUInt32", &StructuredData::GetPrimitive<uint32_t>)
