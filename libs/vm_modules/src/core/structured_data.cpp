//------------------------------------------------------------------------------
//
//   Copyright 2018-2019 Fetch.AI Limited
//
//   Licensed under the Apache License, Version 2.0 (the "License");
//   you may not use this file except in compliance with the License.
//   You may obtain a copy of the License at
//
//       http://www.apache.org/licenses/LICENSE-2.0
//
//   Unless required by applicable law or agreed to in writing, software
//   distributed under the License is distributed on an "AS IS" BASIS,
//   WITHOUT WARRANTIES OR CONDITIONS OF ANY KIND, either express or implied.
//   See the License for the specific language governing permissions and
//   limitations under the License.
//
//------------------------------------------------------------------------------

#include "core/byte_array/const_byte_array.hpp"
#include "core/byte_array/decoders.hpp"
#include "core/byte_array/encoders.hpp"
#include "core/json/document.hpp"
#include "vm/array.hpp"
#include "vm/module.hpp"
#include "vm_modules/core/structured_data.hpp"

#include <sstream>
#include <stdexcept>
#include <string>
#include <utility>
#include <vector>

using namespace fetch::vm;

namespace fetch {
namespace vm_modules {

namespace {

using fetch::byte_array::ConstByteArray;
using fetch::byte_array::ToBase64;
using fetch::byte_array::FromBase64;

template <typename T>
Ptr<Array<T>> CreateNewPrimitiveArray(VM *vm, std::vector<T> &&items)
{
  Ptr<Array<T>> array =
      new Array<T>(vm, vm->GetTypeId<IArray>(), vm->GetTypeId<T>(), int32_t(items.size()));
  array->elements = std::move(items);

  return array;
}

}  // namespace

void StructuredData::Bind(Module &module)
{
<<<<<<< HEAD
  auto interface = module.CreateClassType<StructuredData>("StructuredData");

  interface.CreateConstructor<>()
    // Getters
=======
  module.CreateClassType<StructuredData>("StructuredData")
      .CreateConstructor<>()
      // Getters
>>>>>>> 6d59e8c5
      .CreateMemberFunction("getInt32", &StructuredData::GetPrimitive<int32_t>)
      .CreateMemberFunction("getInt64", &StructuredData::GetPrimitive<int64_t>)
      .CreateMemberFunction("getUInt32", &StructuredData::GetPrimitive<uint32_t>)
      .CreateMemberFunction("getUInt64", &StructuredData::GetPrimitive<uint64_t>)
      .CreateMemberFunction("getFloat32", &StructuredData::GetPrimitive<float>)
      .CreateMemberFunction("getFloat64", &StructuredData::GetPrimitive<double>)
      .CreateMemberFunction("getString", &StructuredData::GetString)
      .CreateMemberFunction("getArrayInt32", &StructuredData::GetArray<int32_t>)
      .CreateMemberFunction("getArrayInt64", &StructuredData::GetArray<int64_t>)
      .CreateMemberFunction("getArrayUInt32", &StructuredData::GetArray<uint32_t>)
      .CreateMemberFunction("getArrayUInt64", &StructuredData::GetArray<uint64_t>)
      .CreateMemberFunction("getArrayFloat32", &StructuredData::GetArray<float>)
      .CreateMemberFunction("getArrayFloat64", &StructuredData::GetArray<double>)
      // Setters
      .CreateMemberFunction("set", &StructuredData::SetArray<int32_t>)
      .CreateMemberFunction("set", &StructuredData::SetArray<int64_t>)
      .CreateMemberFunction("set", &StructuredData::SetArray<uint32_t>)
      .CreateMemberFunction("set", &StructuredData::SetArray<uint64_t>)
      .CreateMemberFunction("set", &StructuredData::SetArray<float>)
      .CreateMemberFunction("set", &StructuredData::SetArray<double>)
      .CreateMemberFunction("set", &StructuredData::SetString)
      .CreateMemberFunction("set", &StructuredData::SetPrimitive<int32_t>)
      .CreateMemberFunction("set", &StructuredData::SetPrimitive<int64_t>)
      .CreateMemberFunction("set", &StructuredData::SetPrimitive<uint32_t>)
      .CreateMemberFunction("set", &StructuredData::SetPrimitive<uint64_t>)
      .CreateMemberFunction("set", &StructuredData::SetPrimitive<float>)
      .CreateMemberFunction("set", &StructuredData::SetPrimitive<double>);

  // add array support?
  module.GetClassInterface<IArray>().CreateInstantiationType<Array<Ptr<StructuredData>>>();
}

Ptr<StructuredData> StructuredData::Constructor(VM *vm, TypeId type_id)
{
  return new StructuredData(vm, type_id);
}

Ptr<StructuredData> StructuredData::Constructor(VM *vm, TypeId type_id,
                                                variant::Variant const &data)
{
  Ptr<StructuredData> structured_data{};

  try
  {
    if (!data.IsObject())
    {
      vm->RuntimeError("Unable to parse input variant for structured data");
    }
    else
    {
      // create the structured data
      structured_data = Constructor(vm, type_id);

      // copy the data across
      structured_data->contents_ = data;
    }
  }
  catch (std::exception const &ex)
  {
    vm->RuntimeError(std::string{"Internal error creating structured data: "} + ex.what());
  }

  return structured_data;
}

StructuredData::StructuredData(VM *vm, TypeId type_id)
  : Object(vm, type_id)
{}

bool StructuredData::SerializeTo(serializers::MsgPackSerializer &buffer)
{
  bool success{false};

  try
  {
    std::ostringstream oss;
    oss << contents_;

    buffer << ConstByteArray{oss.str()};

    success = true;
  }
  catch (std::exception const &ex)
  {
    vm_->RuntimeError(std::string{"Error extracting from JSON: "} + ex.what());
  }

  return success;
}

bool StructuredData::DeserializeFrom(serializers::MsgPackSerializer &buffer)
{
  bool success{false};

  try
  {
    ConstByteArray data;
    buffer >> data;

    json::JSONDocument doc{data};
    contents_ = doc.root();

    success = true;
  }
  catch (std::exception const &ex)
  {
    vm_->RuntimeError(std::string{"Error extracting from JSON: "} + ex.what());
  }

  return success;
}

bool StructuredData::ToJSON(JSONVariant &variant)
{
  bool success{false};

  try
  {
    variant = contents_;
    success = true;
  }
  catch (std::exception const &ex)
  {
    vm_->RuntimeError(std::string{"Error generating JSON: "} + ex.what());
  }

  return success;
}

bool StructuredData::FromJSON(JSONVariant const &variant)
{
  bool success{false};

  try
  {
    contents_ = variant;
    success   = true;
  }
  catch (std::exception const &ex)
  {
    vm_->RuntimeError(std::string{"Error extracting from JSON: "} + ex.what());
  }

  return success;
}

bool StructuredData::Has(Ptr<String> const &s)
{
  return contents_.Has(s->str);
}

Ptr<String> StructuredData::GetString(Ptr<String> const &s)
{
  std::string ret;

  try
  {
    // check that the value exists
    if (!Has(s))
    {
      vm_->RuntimeError("Unable to lookup item: " + s->str);
    }
    else
    {
      auto const decoded = FromBase64(contents_[s->str].As<ConstByteArray>());
      ret                = static_cast<std::string>(decoded);
    }
  }
  catch (std::runtime_error const &e)
  {
    vm_->RuntimeError(e.what());
  }

  return new String(vm_, ret);
}

template <typename T>
T StructuredData::GetPrimitive(Ptr<String> const &s)
{
  T ret{0};

  try
  {
    // check that the value exists
    if (!Has(s))
    {
      vm_->RuntimeError("Unable to lookup item: " + s->str);
    }
    else
    {
      ret = contents_[s->str].As<T>();
    }
  }
  catch (std::runtime_error const &e)
  {
    vm_->RuntimeError(e.what());
  }

  return ret;
}

template <typename T>
Ptr<Array<T>> StructuredData::GetArray(Ptr<String> const &s)
{
  Ptr<Array<T>> ret{};

  try
  {
    if (!Has(s))
    {
      vm_->RuntimeError("Unable to lookup item: " + s->str);
    }
    else
    {
      auto const &value_array = contents_[s->str];

      if (!value_array.IsArray())
      {
        vm_->RuntimeError("Internal element is not an array");
      }
      else
      {
        // create and preallocate the vector of elements
        std::vector<T> elements;
        elements.resize(value_array.size());

        // copy each of the elements
        for (std::size_t i = 0; i < value_array.size(); ++i)
        {
          elements[i] = value_array[i].As<T>();
        }

        ret = CreateNewPrimitiveArray(vm_, std::move(elements));
      }
    }
  }
  catch (std::exception const &e)
  {
    vm_->RuntimeError(std::string{"Internal error: "} + e.what());
  }

  return ret;
}

template <typename T>
void StructuredData::SetPrimitive(Ptr<String> const &s, T value)
{
  try
  {
    contents_[s->str] = value;
  }
  catch (std::exception const &e)
  {
    vm_->RuntimeError(std::string{"Internal error setting structured value: "} + e.what());
  }
}

template <typename T>
void StructuredData::SetArray(Ptr<String> const &s, Ptr<Array<T>> const &arr)
{
  try
  {
    auto &values = contents_[s->str];

    // update the value to be an array
    values = variant::Variant::Array(arr->elements.size());

    // add the elements into the array
    for (std::size_t i = 0; i < arr->elements.size(); ++i)
    {
      values[i] = arr->elements[i];
    }
  }
  catch (std::exception const &ex)
  {
    vm_->RuntimeError("Unable to set array of variables");
  }
}

void StructuredData::SetString(Ptr<String> const &s, Ptr<String> const &value)
{
  try
  {
    contents_[s->str] = ToBase64(value->str);
  }
  catch (std::exception const &ex)
  {
    vm_->RuntimeError(std::string{"Internal error setting string: "} + ex.what());
  }
}

}  // namespace vm_modules
}  // namespace fetch<|MERGE_RESOLUTION|>--- conflicted
+++ resolved
@@ -55,16 +55,9 @@
 
 void StructuredData::Bind(Module &module)
 {
-<<<<<<< HEAD
-  auto interface = module.CreateClassType<StructuredData>("StructuredData");
-
-  interface.CreateConstructor<>()
-    // Getters
-=======
   module.CreateClassType<StructuredData>("StructuredData")
       .CreateConstructor<>()
       // Getters
->>>>>>> 6d59e8c5
       .CreateMemberFunction("getInt32", &StructuredData::GetPrimitive<int32_t>)
       .CreateMemberFunction("getInt64", &StructuredData::GetPrimitive<int64_t>)
       .CreateMemberFunction("getUInt32", &StructuredData::GetPrimitive<uint32_t>)
