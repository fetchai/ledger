--- conflicted
+++ resolved
@@ -87,11 +87,8 @@
 {
   module.CreateClassType<VMDataLoader>("DataLoader")
       .CreateConstructor(&VMDataLoader::Constructor)
-<<<<<<< HEAD
-=======
       .CreateSerializeDefaultConstructor(
           [](VM *vm, TypeId type_id) -> Ptr<VMDataLoader> { return new VMDataLoader(vm, type_id); })
->>>>>>> 892a5dc0
       .CreateMemberFunction("addData", &VMDataLoader::AddDataByFiles)
       .CreateMemberFunction("addData", &VMDataLoader::AddDataByData)
       .CreateMemberFunction("getNext", &VMDataLoader::GetNext)
