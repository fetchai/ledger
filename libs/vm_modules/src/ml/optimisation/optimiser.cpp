--- conflicted
+++ resolved
@@ -16,10 +16,6 @@
 //
 //------------------------------------------------------------------------------
 
-<<<<<<< HEAD
-#include "ml/core/graph.hpp"
-=======
->>>>>>> 892a5dc0
 #include "ml/optimisation/adagrad_optimiser.hpp"
 #include "ml/optimisation/adam_optimiser.hpp"
 #include "ml/optimisation/momentum_optimiser.hpp"
@@ -103,18 +99,6 @@
 {
   module.CreateClassType<VMOptimiser>("Optimiser")
       .CreateConstructor(&VMOptimiser::Constructor)
-<<<<<<< HEAD
-      .CreateMemberFunction("run", &VMOptimiser::RunData)
-      .CreateMemberFunction("run", &VMOptimiser::RunLoader)
-      .CreateMemberFunction("run", &VMOptimiser::RunLoaderNoSubset);
-}
-
-Ptr<VMOptimiser> VMOptimiser::Constructor(VM *vm, TypeId type_id, Ptr<String> const &mode,
-                                          Ptr<VMGraph> const &graph,
-                                          Ptr<String> const & input_node_names,
-                                          Ptr<String> const & label_node_name,
-                                          Ptr<String> const & output_node_names)
-=======
       .CreateSerializeDefaultConstructor(
           [](VM *vm, TypeId type_id) -> Ptr<VMOptimiser> { return new VMOptimiser(vm, type_id); })
       .CreateMemberFunction("run", &VMOptimiser::RunData)
@@ -130,7 +114,6 @@
                                           Ptr<String> const &      input_node_names,
                                           Ptr<String> const &      label_node_name,
                                           Ptr<String> const &      output_node_names)
->>>>>>> 892a5dc0
 {
   return new VMOptimiser(vm, type_id, mode->str, graph->GetGraph(), loader, {input_node_names->str},
                          label_node_name->str, output_node_names->str);
@@ -143,10 +126,6 @@
   return optimiser_->Run({(data->GetTensor())}, labels->GetTensor(), batch_size);
 }
 
-<<<<<<< HEAD
-VMOptimiser::DataType VMOptimiser::RunLoader(Ptr<VMDataLoader> const &loader, uint64_t batch_size,
-                                             uint64_t subset_size)
-=======
 VMOptimiser::DataType VMOptimiser::RunLoader(uint64_t batch_size, uint64_t subset_size)
 {
   return optimiser_->Run(*loader_, batch_size, subset_size);
@@ -168,18 +147,12 @@
 }
 
 bool VMOptimiser::SerializeTo(serializers::MsgPackSerializer &buffer)
->>>>>>> 892a5dc0
 {
   buffer << *this;
   return true;
 }
 
-<<<<<<< HEAD
-VMOptimiser::DataType VMOptimiser::RunLoaderNoSubset(Ptr<VMDataLoader> const &loader,
-                                                     uint64_t                 batch_size)
-=======
 bool VMOptimiser::DeserializeFrom(serializers::MsgPackSerializer &buffer)
->>>>>>> 892a5dc0
 {
   buffer.seek(0);
   auto opt = std::make_shared<VMOptimiser>(this->vm_, this->type_id_);
