--- conflicted
+++ resolved
@@ -142,11 +142,8 @@
 {
   module.CreateClassType<VMGraph>("Graph")
       .CreateConstructor(&VMGraph::Constructor)
-<<<<<<< HEAD
-=======
       .CreateSerializeDefaultConstructor(
           [](VM *vm, TypeId type_id) -> Ptr<VMGraph> { return new VMGraph(vm, type_id); })
->>>>>>> 892a5dc0
       .CreateMemberFunction("setInput", &VMGraph::SetInput)
       .CreateMemberFunction("evaluate", &VMGraph::Evaluate)
       .CreateMemberFunction("backPropagate", &VMGraph::BackPropagateError)
