--- conflicted
+++ resolved
@@ -33,30 +33,14 @@
   ByteArrayWrapper()           = delete;
   ~ByteArrayWrapper() override = default;
 
-<<<<<<< HEAD
-  static void Bind(vm::Module &module)
-  {
-    module.CreateClassType<ByteArrayWrapper>("Buffer")
-        .CreateConstructor(&ByteArrayWrapper::Constructor)
-        .CreateMemberFunction("copy", &ByteArrayWrapper::Copy);
-  }
-=======
   static void Bind(fetch::vm::Module &module);
->>>>>>> 9aaa544a
 
   ByteArrayWrapper(fetch::vm::VM *vm, fetch::vm::TypeId type_id, byte_array::ByteArray bytearray);
 
-<<<<<<< HEAD
-  fetch::vm::Ptr<ByteArrayWrapper> Copy()
-  {
-    return vm_->CreateNewObject<ByteArrayWrapper>(byte_array_.Copy());
-  }
-=======
   static fetch::vm::Ptr<ByteArrayWrapper> Constructor(fetch::vm::VM *vm, fetch::vm::TypeId type_id,
                                                       int32_t n);
 
   fetch::vm::Ptr<ByteArrayWrapper> Copy();
->>>>>>> 9aaa544a
 
   byte_array::ByteArray byte_array() const;
 
