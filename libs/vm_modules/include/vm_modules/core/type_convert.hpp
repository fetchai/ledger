--- conflicted
+++ resolved
@@ -40,20 +40,12 @@
 }
 
 template <typename T>
-<<<<<<< HEAD
-bool ToBool(fetch::vm::VM * /*vm*/, T const &a)
-{
-  return static_cast<bool>(a);
-}
-
-=======
 bool ToBool(fetch::vm::VM* /*vm*/, T const &a)
 {
   return static_cast< bool >(a);
 }
 
 
->>>>>>> 46b82dfb
 inline void CreateToString(fetch::vm::Module &module)
 {
   module.CreateFreeFunction("toString", &ToString<int32_t>);
@@ -63,20 +55,6 @@
   module.CreateFreeFunction("toString", &ToString<float_t>);
   module.CreateFreeFunction("toString", &ToString<double_t>);
   module.CreateFreeFunction("toString", &ToString<bool>);
-<<<<<<< HEAD
-}
-
-inline void CreateToBool(fetch::vm::Module &module)
-{
-
-  module.CreateFreeFunction("toBool", &ToBool<int32_t>);
-  module.CreateFreeFunction("toBool", &ToBool<uint32_t>);
-  module.CreateFreeFunction("toBool", &ToBool<int64_t>);
-  module.CreateFreeFunction("toBool", &ToBool<uint64_t>);
-  module.CreateFreeFunction("toBool", &ToBool<float_t>);
-  module.CreateFreeFunction("toBool", &ToBool<double_t>);
-=======
->>>>>>> 46b82dfb
 }
 
 inline void CreateToBool(fetch::vm::Module &module)
