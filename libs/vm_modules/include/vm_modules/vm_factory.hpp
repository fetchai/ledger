#pragma once
//------------------------------------------------------------------------------
//
//   Copyright 2018-2019 Fetch.AI Limited
//
//   Licensed under the Apache License, Version 2.0 (the "License");
//   you may not use this file except in compliance with the License.
//   You may obtain a copy of the License at
//
//       http://www.apache.org/licenses/LICENSE-2.0
//
//   Unless required by applicable law or agreed to in writing, software
//   distributed under the License is distributed on an "AS IS" BASIS,
//   WITHOUT WARRANTIES OR CONDITIONS OF ANY KIND, either express or implied.
//   See the License for the specific language governing permissions and
//   limitations under the License.
//
//------------------------------------------------------------------------------

#include "vm/analyser.hpp"
#include "vm/typeids.hpp"

#include "vm/compiler.hpp"
#include "vm/module.hpp"
#include "vm/vm.hpp"

#include "vm_modules/core/print.hpp"
#include "vm_modules/core/type_convert.hpp"
#include "vm_modules/crypto/sha256.hpp"

#include "vm_modules/math/abs.hpp"
<<<<<<< HEAD
#include "vm_modules/math/random.hpp"
=======
#include "vm_modules/math/bignumber.hpp"
>>>>>>> 46b82dfb

#include "vm_modules/ml/cross_entropy.hpp"
#include "vm_modules/ml/graph.hpp"
#include "vm_modules/ml/mean_square_error.hpp"
#include "vm_modules/ml/tensor.hpp"

namespace fetch {
namespace vm_modules {

/**
 * VMFactory provides the user with convenient management of the VM
 * and its associated bindings
 *
 */
class VMFactory
{
public:
  /**
   * Get a module, the VMFactory will add whatever bindings etc. are considered in the 'standard
   * library'
   *
   * @return: The module
   */
  static std::shared_ptr<fetch::vm::Module> GetModule()
  {
    auto module = std::make_shared<fetch::vm::Module>();

    ByteArrayWrapper::Bind(*module);
    BigNumberWrapper::Bind(*module);    
    SHA256Wrapper::Bind(*module);
    
    // core modules
    CreatePrint(*module);
    CreateToString(*module);

    // math modules
    CreateAbs(*module);
<<<<<<< HEAD
    CreateRand(module);
=======




>>>>>>> 46b82dfb

    // ml modules - order is important!!
    ml::CreateTensor(*module);
    ml::CreateGraph(*module);
    ml::CreateCrossEntropy(*module);
    ml::CreateMeanSquareError(*module);

    return module;
  }

  /**
   * Compile a source file, returning a script
   *
   * @param: module The module which the user might have added various bindings/classes to etc.
   * @param: source The raw source to compile
   * @param: script script to fill
   *
   * @return: Vector of strings which represent errors found during compilation
   */
  static std::vector<std::string> Compile(std::shared_ptr<fetch::vm::Module> const &module,
                                          std::string const &source, fetch::vm::Script &script)
  {
    std::vector<std::string> errors;

    // generate the compiler from the module
    auto compiler = std::make_shared<fetch::vm::Compiler>(module.get());

    // compile the source
    bool const compiled = compiler->Compile(source, "default", script, errors);

    if (!compiled)
    {
      errors.push_back("Failed to compile.");
    }

#ifndef NDEBUG
    std::ostringstream all_errors;
    for (auto const &error : errors)
    {
      all_errors << error << std::endl;
    }

    if (errors.size() > 0)
    {
      FETCH_LOG_WARN("VM_FACTORY", "Found badly constructed SC. Debug:\n", all_errors.str());
    }
#endif

    return errors;
  }

  /**
   * Get an instance of the VM after binding to a module
   *
   * @param: module Module which the user has added bindings to
   *
   * @return: An instance of the VM
   */
  static std::unique_ptr<fetch::vm::VM> GetVM(std::shared_ptr<fetch::vm::Module> const &module)
  {
    return std::make_unique<fetch::vm::VM>(module.get());
  }
};

}  // namespace vm_modules
}  // namespace fetch<|MERGE_RESOLUTION|>--- conflicted
+++ resolved
@@ -29,11 +29,7 @@
 #include "vm_modules/crypto/sha256.hpp"
 
 #include "vm_modules/math/abs.hpp"
-<<<<<<< HEAD
-#include "vm_modules/math/random.hpp"
-=======
 #include "vm_modules/math/bignumber.hpp"
->>>>>>> 46b82dfb
 
 #include "vm_modules/ml/cross_entropy.hpp"
 #include "vm_modules/ml/graph.hpp"
@@ -71,14 +67,10 @@
 
     // math modules
     CreateAbs(*module);
-<<<<<<< HEAD
-    CreateRand(module);
-=======
 
 
 
 
->>>>>>> 46b82dfb
 
     // ml modules - order is important!!
     ml::CreateTensor(*module);
