--- conflicted
+++ resolved
@@ -120,21 +120,14 @@
     }
 
     // ml modules - order is important!!
-<<<<<<< HEAD
-    math::CreateTensor(*module);
-    ml::VMStateDict::Bind(*module);
-    ml::VMGraph::Bind(*module);
-    fetch::vm_modules::ml::VMCrossEntropyLoss::Bind(*module);
-    ml::CreateMeanSquareError(*module);
-=======
     if (MOD_ML & enabled)
     {
       math::CreateTensor(*module);
-      ml::CreateGraph(*module);
+      ml::VMStateDict::Bind(*module);
+      ml::VMGraph::Bind(*module);
       fetch::vm_modules::ml::VMCrossEntropyLoss::Bind(*module);
       ml::CreateMeanSquareError(*module);
     }
->>>>>>> 2a0e8613
 
     return module;
   }
