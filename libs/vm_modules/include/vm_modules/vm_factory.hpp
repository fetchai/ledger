--- conflicted
+++ resolved
@@ -20,18 +20,6 @@
 #include "vm_modules/core/byte_array_wrapper.hpp"
 #include "vm_modules/core/panic.hpp"
 #include "vm_modules/core/print.hpp"
-<<<<<<< HEAD
-#include "vm_modules/core/type_convert.hpp"
-#include "vm_modules/math/math.hpp"
-
-#include "vm_modules/math/tensor.hpp"
-#include "vm_modules/ml/graph.hpp"
-#include "vm_modules/ml/ops/loss_functions/cross_entropy_loss.hpp"
-#include "vm_modules/ml/ops/loss_functions/mean_square_error_loss.hpp"
-
-#include "vm_modules/core/byte_array_wrapper.hpp"
-=======
->>>>>>> 1a2453fe
 #include "vm_modules/core/structured_data.hpp"
 #include "vm_modules/core/type_convert.hpp"
 #include "vm_modules/crypto/sha256.hpp"
@@ -126,15 +114,7 @@
     // ml modules
     if (MOD_ML & enabled)
     {
-<<<<<<< HEAD
-      math::VMTensor::Bind(*module);
-      ml::VMStateDict::Bind(*module);
-      ml::VMGraph::Bind(*module);
-      fetch::vm_modules::ml::VMCrossEntropyLoss::Bind(*module);
-      ml::CreateMeanSquareErrorLoss(*module);
-=======
       ml::BindML(*module);
->>>>>>> 1a2453fe
     }
 
     return module;
