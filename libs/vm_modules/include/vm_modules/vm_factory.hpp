--- conflicted
+++ resolved
@@ -21,17 +21,15 @@
 #include <string>
 #include <vector>
 
+#include "vm_modules/math/math.hpp"
+#include "vm_modules/math/random.hpp"
+
 namespace fetch {
 namespace vm {
 
-<<<<<<< HEAD
 class Module;
 struct Executable;
 class VM;
-=======
-#include "vm_modules/math/math.hpp"
-#include "vm_modules/math/random.hpp"
->>>>>>> 636718b9
 
 }  // namespace vm
 
