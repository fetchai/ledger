#pragma once
//------------------------------------------------------------------------------
//
//   Copyright 2018-2019 Fetch.AI Limited
//
//   Licensed under the Apache License, Version 2.0 (the "License");
//   you may not use this file except in compliance with the License.
//   You may obtain a copy of the License at
//
//       http://www.apache.org/licenses/LICENSE-2.0
//
//   Unless required by applicable law or agreed to in writing, software
//   distributed under the License is distributed on an "AS IS" BASIS,
//   WITHOUT WARRANTIES OR CONDITIONS OF ANY KIND, either express or implied.
//   See the License for the specific language governing permissions and
//   limitations under the License.
//
//------------------------------------------------------------------------------

#include <memory>
#include <string>
#include <vector>

#include "vm_modules/core/print.hpp"
#include "vm_modules/core/type_convert.hpp"
#include "vm_modules/math/abs.hpp"
#include "vm_modules/math/math.hpp"
#include "vm_modules/math/random.hpp"

#include "vm_modules/ml/ml.hpp"

#include "vm_modules/core/byte_array_wrapper.hpp"
#include "vm_modules/core/structured_data.hpp"
#include "vm_modules/core/type_convert.hpp"
#include "vm_modules/crypto/sha256.hpp"
#include "vm_modules/math/bignumber.hpp"
#include "vm_modules/math/exp.hpp"
#include "vm_modules/math/sqrt.hpp"
#include "vm_modules/polyfill/bitshifting.hpp"
#include "vm_modules/polyfill/bitwise_ops.hpp"

namespace fetch {
namespace vm {

class Module;
struct Executable;
class VM;

}  // namespace vm

namespace vm_modules {

/**
 * VMFactory provides the user with convenient management of the VM
 * and its associated bindings
 *
 */
class VMFactory
{
public:
  using Errors    = std::vector<std::string>;
  using ModulePtr = std::shared_ptr<vm::Module>;

  enum Modules : uint64_t
  {
    MOD_CORE = (1ull << 0ull),
    MOD_MATH = (1ull << 1ull),
    MOD_SYN  = (1ull << 2ull),
    MOD_ML   = (1ull << 3ull),
  };

  enum UseCases : uint64_t
  {
    USE_SMART_CONTRACTS = (MOD_CORE | MOD_MATH | MOD_ML),
    USE_SYNERGETIC      = (MOD_CORE | MOD_MATH | MOD_SYN),
    USE_ALL             = (~uint64_t(0)),
  };

  /**
   * Get a module, the VMFactory will add whatever bindings etc. are considered in the 'standard
   * library'
   *
   * @return: The module
   */
  static std::shared_ptr<fetch::vm::Module> GetModule(uint64_t enabled)
  {
    auto module = std::make_shared<fetch::vm::Module>();

    // core modules
    if (MOD_CORE & enabled)
    {
      CreatePrint(*module);
      CreateToString(*module);
      CreateToBool(*module);

      StructuredData::Bind(*module);
    }

    // math modules
    if (MOD_MATH & enabled)
    {
      CreateAbs(*module);
      CreateRand(module);
    }

    // synergetic modules
    if (MOD_SYN & enabled)
    {
      ByteArrayWrapper::Bind(*module);
      BigNumberWrapper::Bind(*module);
      SHA256Wrapper::Bind(*module);

      BindExp(*module);
      BindSqrt(*module);
      BindBitShift(*module);
      BindBitwiseOps(*module);
    }

<<<<<<< HEAD
    // ml modules - order is important!!
    if (MOD_ML & enabled)
    {
      math::CreateTensor(*module);
      ml::VMStateDict::Bind(*module);
      ml::VMGraph::Bind(*module);
      fetch::vm_modules::ml::VMCrossEntropyLoss::Bind(*module);
      ml::CreateMeanSquareError(*module);
    }
=======
    // ml modules
    ml::BindAll(module);
>>>>>>> 7a23c6b8

    return module;
  }

  /**
   * Compile a source file, returning a executable
   *
   * @param: module The module which the user might have added various bindings/classes to etc.
   * @param: source The raw source to compile
   * @param: executable executable to fill
   *
   * @return: Vector of strings which represent errors found during compilation
   */
  static std::vector<std::string> Compile(std::shared_ptr<fetch::vm::Module> const &module,
                                          std::string const &                       source,
                                          fetch::vm::Executable &                   executable);
  /**
   * Get an instance of the VM after binding to a module
   *
   * @param: module Module which the user has added bindings to
   *
   * @return: An instance of the VM
   */
  static std::unique_ptr<fetch::vm::VM> GetVM(std::shared_ptr<fetch::vm::Module> const &module)
  {
    return std::make_unique<fetch::vm::VM>(module.get());
  }
};

}  // namespace vm_modules
}  // namespace fetch<|MERGE_RESOLUTION|>--- conflicted
+++ resolved
@@ -116,20 +116,11 @@
       BindBitwiseOps(*module);
     }
 
-<<<<<<< HEAD
     // ml modules - order is important!!
     if (MOD_ML & enabled)
     {
-      math::CreateTensor(*module);
-      ml::VMStateDict::Bind(*module);
-      ml::VMGraph::Bind(*module);
-      fetch::vm_modules::ml::VMCrossEntropyLoss::Bind(*module);
-      ml::CreateMeanSquareError(*module);
+      ml::BindAll(module);
     }
-=======
-    // ml modules
-    ml::BindAll(module);
->>>>>>> 7a23c6b8
 
     return module;
   }
