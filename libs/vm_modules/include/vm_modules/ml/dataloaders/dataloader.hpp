#pragma once
//------------------------------------------------------------------------------
//
//   Copyright 2018-2019 Fetch.AI Limited
//
//   Licensed under the Apache License, Version 2.0 (the "License");
//   you may not use this file except in compliance with the License.
//   You may obtain a copy of the License at
//
//       http://www.apache.org/licenses/LICENSE-2.0
//
//   Unless required by applicable law or agreed to in writing, software
//   distributed under the License is distributed on an "AS IS" BASIS,
//   WITHOUT WARRANTIES OR CONDITIONS OF ANY KIND, either express or implied.
//   See the License for the specific language governing permissions and
//   limitations under the License.
//
//------------------------------------------------------------------------------

#include "vm/object.hpp"
#include "vm_modules/math/type.hpp"

#include <memory>

namespace fetch {

namespace ml {
namespace dataloaders {
template <typename LabelType, typename DataType>
class DataLoader;
}
}  // namespace ml
namespace vm_modules {
namespace math {
class VMTensor;
}
namespace ml {

class VMTrainingPair;

class VMDataLoader : public fetch::vm::Object
{
public:
<<<<<<< HEAD
  VMDataLoader(fetch::vm::VM *vm, fetch::vm::TypeId type_id)
    : fetch::vm::Object(vm, type_id)
  {}

  static fetch::vm::Ptr<VMDataLoader> Constructor(fetch::vm::VM *vm, fetch::vm::TypeId type_id)
  {
    return new VMDataLoader(vm, type_id);
  }

  static void Bind(fetch::vm::Module &module)
  {
    module.CreateClassType<VMDataLoader>("DataLoader")
        .CreateConstructor(&VMDataLoader::Constructor)
        .CreateMemberFunction("addData", &VMDataLoader::AddDataByFiles)
        .CreateMemberFunction("addData", &VMDataLoader::AddDataByData)
        .CreateMemberFunction("getNext", &VMDataLoader::GetNext)
        .CreateMemberFunction("isDone", &VMDataLoader::IsDone);
  }
=======
  using DataType = fetch::vm_modules::math::DataType;

  VMDataLoader(fetch::vm::VM *vm, fetch::vm::TypeId type_id);

  static fetch::vm::Ptr<VMDataLoader> Constructor(fetch::vm::VM *vm, fetch::vm::TypeId type_id);

  static void Bind(fetch::vm::Module &module);
>>>>>>> 9aaa544a

  /**
   * Add data to a dataloader by passing the filenames
   * @param mode
   * @param xfilename
   * @param yfilename
   */
  void AddDataByFiles(fetch::vm::Ptr<fetch::vm::String> const &mode,
                      fetch::vm::Ptr<fetch::vm::String> const &xfilename,
                      fetch::vm::Ptr<fetch::vm::String> const &yfilename);

  /**
   * Add data to a data loader by passing in the data and labels
   * @param mode
   * @param data
   * @param labels
   */
  void AddDataByData(fetch::vm::Ptr<fetch::vm::String> const &                mode,
                     fetch::vm::Ptr<fetch::vm_modules::math::VMTensor> const &data,
                     fetch::vm::Ptr<fetch::vm_modules::math::VMTensor> const &labels);

  /**
   * Add data to commodity data loader
   * @param xfilename
   * @param yfilename
   */
  void AddCommodityData(fetch::vm::Ptr<fetch::vm::String> const &xfilename,
                        fetch::vm::Ptr<fetch::vm::String> const &yfilename);

  /**
   * Add data to mnist data loader
   * @param xfilename
   * @param yfilename
   */
  void AddMnistData(fetch::vm::Ptr<fetch::vm::String> const &xfilename,
                    fetch::vm::Ptr<fetch::vm::String> const &yfilename);

  /**
   * Add data to tensor data loader
   * @param xfilename
   * @param yfilename
   */
  void AddTensorData(fetch::vm::Ptr<fetch::vm_modules::math::VMTensor> const &data,
                     fetch::vm::Ptr<fetch::vm_modules::math::VMTensor> const &labels);

  /**
   * Get the next training pair of data and labels from the dataloader
   * @return
   */
  fetch::vm::Ptr<VMTrainingPair> GetNext();

  bool IsDone();

  std::shared_ptr<fetch::ml::dataloaders::DataLoader<fetch::math::Tensor<DataType>,
                                                     fetch::math::Tensor<DataType>>>
      loader_;
};

}  // namespace ml
}  // namespace vm_modules
}  // namespace fetch<|MERGE_RESOLUTION|>--- conflicted
+++ resolved
@@ -41,26 +41,6 @@
 class VMDataLoader : public fetch::vm::Object
 {
 public:
-<<<<<<< HEAD
-  VMDataLoader(fetch::vm::VM *vm, fetch::vm::TypeId type_id)
-    : fetch::vm::Object(vm, type_id)
-  {}
-
-  static fetch::vm::Ptr<VMDataLoader> Constructor(fetch::vm::VM *vm, fetch::vm::TypeId type_id)
-  {
-    return new VMDataLoader(vm, type_id);
-  }
-
-  static void Bind(fetch::vm::Module &module)
-  {
-    module.CreateClassType<VMDataLoader>("DataLoader")
-        .CreateConstructor(&VMDataLoader::Constructor)
-        .CreateMemberFunction("addData", &VMDataLoader::AddDataByFiles)
-        .CreateMemberFunction("addData", &VMDataLoader::AddDataByData)
-        .CreateMemberFunction("getNext", &VMDataLoader::GetNext)
-        .CreateMemberFunction("isDone", &VMDataLoader::IsDone);
-  }
-=======
   using DataType = fetch::vm_modules::math::DataType;
 
   VMDataLoader(fetch::vm::VM *vm, fetch::vm::TypeId type_id);
@@ -68,7 +48,6 @@
   static fetch::vm::Ptr<VMDataLoader> Constructor(fetch::vm::VM *vm, fetch::vm::TypeId type_id);
 
   static void Bind(fetch::vm::Module &module);
->>>>>>> 9aaa544a
 
   /**
    * Add data to a dataloader by passing the filenames
