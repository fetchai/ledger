#pragma once
//------------------------------------------------------------------------------
//
//   Copyright 2018-2019 Fetch.AI Limited
//
//   Licensed under the Apache License, Version 2.0 (the "License");
//   you may not use this file except in compliance with the License.
//   You may obtain a copy of the License at
//
//       http://www.apache.org/licenses/LICENSE-2.0
//
//   Unless required by applicable law or agreed to in writing, software
//   distributed under the License is distributed on an "AS IS" BASIS,
//   WITHOUT WARRANTIES OR CONDITIONS OF ANY KIND, either express or implied.
//   See the License for the specific language governing permissions and
//   limitations under the License.
//
//------------------------------------------------------------------------------

#include "vm/object.hpp"
#include "vm_modules/math/type.hpp"

#include <memory>

namespace fetch {

namespace ml {
namespace dataloaders {
template <typename LabelType, typename DataType>
class DataLoader;
}
}  // namespace ml
namespace vm_modules {
namespace math {
class VMTensor;
}
namespace ml {

class VMTrainingPair;

class VMDataLoader : public fetch::vm::Object
{
public:
<<<<<<< HEAD
  VMDataLoader(fetch::vm::VM *vm, fetch::vm::TypeId type_id)
    : fetch::vm::Object(vm, type_id)
  {}

  static fetch::vm::Ptr<VMDataLoader> Constructor(fetch::vm::VM *vm, fetch::vm::TypeId type_id)
  {
    return new VMDataLoader(vm, type_id);
  }

  static void Bind(fetch::vm::Module &module)
  {
    module.CreateClassType<VMDataLoader>("DataLoader")
        .CreateConstructor<>()
        .CreateMemberFunction("addData", &VMDataLoader::AddData)
        .CreateMemberFunction("getNext", &VMDataLoader::GetNext)
        .CreateMemberFunction("isDone", &VMDataLoader::IsDone);
  }

  void AddData(fetch::vm::Ptr<fetch::vm::String> const &mode,
               fetch::vm::Ptr<fetch::vm::String> const &xfilename,
               fetch::vm::Ptr<fetch::vm::String> const &yfilename)
  {
    if (mode->str == "commodity")
    {
      fetch::ml::dataloaders::CommodityDataLoader<fetch::math::Tensor<float>,
                                                  fetch::math::Tensor<float>>
          ld;
      ld.AddData(xfilename->str, yfilename->str);

      loader_ = std::make_shared<fetch::ml::dataloaders::CommodityDataLoader<
          fetch::math::Tensor<float>, fetch::math::Tensor<float>>>(ld);
    }
    else if (mode->str == "mnist")
    {

      loader_ = std::make_shared<fetch::ml::dataloaders::MNISTLoader<fetch::math::Tensor<float>,
                                                                     fetch::math::Tensor<float>>>(
          xfilename->str, yfilename->str);
    }
    else
    {
      throw std::runtime_error("Unrecognised loader type");
    }
  }

  fetch::vm::Ptr<VMTrainingPair> GetNext()
  {
    std::pair<fetch::math::Tensor<float>, std::vector<fetch::math::Tensor<float>>> next =
        loader_->GetNext();

    auto first      = this->vm_->CreateNewObject<math::VMTensor>(next.first);
    auto second     = this->vm_->CreateNewObject<math::VMTensor>(next.second.at(0));
    auto dataHolder = this->vm_->CreateNewObject<VMTrainingPair>(first, second);

    return dataHolder;
  }

  bool IsDone()
  {
    return loader_->IsDone();
  }

  std::shared_ptr<
      fetch::ml::dataloaders::DataLoader<fetch::math::Tensor<float>, fetch::math::Tensor<float>>>
=======
  using DataType = fetch::vm_modules::math::DataType;

  VMDataLoader(fetch::vm::VM *vm, fetch::vm::TypeId type_id);

  static fetch::vm::Ptr<VMDataLoader> Constructor(fetch::vm::VM *vm, fetch::vm::TypeId type_id);

  static void Bind(fetch::vm::Module &module);

  /**
   * Add data to a dataloader by passing the filenames
   * @param mode
   * @param xfilename
   * @param yfilename
   */
  void AddDataByFiles(fetch::vm::Ptr<fetch::vm::String> const &mode,
                      fetch::vm::Ptr<fetch::vm::String> const &xfilename,
                      fetch::vm::Ptr<fetch::vm::String> const &yfilename);

  /**
   * Add data to a data loader by passing in the data and labels
   * @param mode
   * @param data
   * @param labels
   */
  void AddDataByData(fetch::vm::Ptr<fetch::vm::String> const &                mode,
                     fetch::vm::Ptr<fetch::vm_modules::math::VMTensor> const &data,
                     fetch::vm::Ptr<fetch::vm_modules::math::VMTensor> const &labels);

  /**
   * Add data to commodity data loader
   * @param xfilename
   * @param yfilename
   */
  void AddCommodityData(fetch::vm::Ptr<fetch::vm::String> const &xfilename,
                        fetch::vm::Ptr<fetch::vm::String> const &yfilename);

  /**
   * Add data to mnist data loader
   * @param xfilename
   * @param yfilename
   */
  void AddMnistData(fetch::vm::Ptr<fetch::vm::String> const &xfilename,
                    fetch::vm::Ptr<fetch::vm::String> const &yfilename);

  /**
   * Add data to tensor data loader
   * @param xfilename
   * @param yfilename
   */
  void AddTensorData(fetch::vm::Ptr<fetch::vm_modules::math::VMTensor> const &data,
                     fetch::vm::Ptr<fetch::vm_modules::math::VMTensor> const &labels);

  /**
   * Get the next training pair of data and labels from the dataloader
   * @return
   */
  fetch::vm::Ptr<VMTrainingPair> GetNext();

  bool IsDone();

  std::shared_ptr<fetch::ml::dataloaders::DataLoader<fetch::math::Tensor<DataType>,
                                                     fetch::math::Tensor<DataType>>>
>>>>>>> 6d59e8c5
      loader_;
};

}  // namespace ml
}  // namespace vm_modules
}  // namespace fetch<|MERGE_RESOLUTION|>--- conflicted
+++ resolved
@@ -41,72 +41,6 @@
 class VMDataLoader : public fetch::vm::Object
 {
 public:
-<<<<<<< HEAD
-  VMDataLoader(fetch::vm::VM *vm, fetch::vm::TypeId type_id)
-    : fetch::vm::Object(vm, type_id)
-  {}
-
-  static fetch::vm::Ptr<VMDataLoader> Constructor(fetch::vm::VM *vm, fetch::vm::TypeId type_id)
-  {
-    return new VMDataLoader(vm, type_id);
-  }
-
-  static void Bind(fetch::vm::Module &module)
-  {
-    module.CreateClassType<VMDataLoader>("DataLoader")
-        .CreateConstructor<>()
-        .CreateMemberFunction("addData", &VMDataLoader::AddData)
-        .CreateMemberFunction("getNext", &VMDataLoader::GetNext)
-        .CreateMemberFunction("isDone", &VMDataLoader::IsDone);
-  }
-
-  void AddData(fetch::vm::Ptr<fetch::vm::String> const &mode,
-               fetch::vm::Ptr<fetch::vm::String> const &xfilename,
-               fetch::vm::Ptr<fetch::vm::String> const &yfilename)
-  {
-    if (mode->str == "commodity")
-    {
-      fetch::ml::dataloaders::CommodityDataLoader<fetch::math::Tensor<float>,
-                                                  fetch::math::Tensor<float>>
-          ld;
-      ld.AddData(xfilename->str, yfilename->str);
-
-      loader_ = std::make_shared<fetch::ml::dataloaders::CommodityDataLoader<
-          fetch::math::Tensor<float>, fetch::math::Tensor<float>>>(ld);
-    }
-    else if (mode->str == "mnist")
-    {
-
-      loader_ = std::make_shared<fetch::ml::dataloaders::MNISTLoader<fetch::math::Tensor<float>,
-                                                                     fetch::math::Tensor<float>>>(
-          xfilename->str, yfilename->str);
-    }
-    else
-    {
-      throw std::runtime_error("Unrecognised loader type");
-    }
-  }
-
-  fetch::vm::Ptr<VMTrainingPair> GetNext()
-  {
-    std::pair<fetch::math::Tensor<float>, std::vector<fetch::math::Tensor<float>>> next =
-        loader_->GetNext();
-
-    auto first      = this->vm_->CreateNewObject<math::VMTensor>(next.first);
-    auto second     = this->vm_->CreateNewObject<math::VMTensor>(next.second.at(0));
-    auto dataHolder = this->vm_->CreateNewObject<VMTrainingPair>(first, second);
-
-    return dataHolder;
-  }
-
-  bool IsDone()
-  {
-    return loader_->IsDone();
-  }
-
-  std::shared_ptr<
-      fetch::ml::dataloaders::DataLoader<fetch::math::Tensor<float>, fetch::math::Tensor<float>>>
-=======
   using DataType = fetch::vm_modules::math::DataType;
 
   VMDataLoader(fetch::vm::VM *vm, fetch::vm::TypeId type_id);
@@ -169,7 +103,6 @@
 
   std::shared_ptr<fetch::ml::dataloaders::DataLoader<fetch::math::Tensor<DataType>,
                                                      fetch::math::Tensor<DataType>>>
->>>>>>> 6d59e8c5
       loader_;
 };
 
