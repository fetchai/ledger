#pragma once
//------------------------------------------------------------------------------
//
//   Copyright 2018-2019 Fetch.AI Limited
//
//   Licensed under the Apache License, Version 2.0 (the "License");
//   you may not use this file except in compliance with the License.
//   You may obtain a copy of the License at
//
//       http://www.apache.org/licenses/LICENSE-2.0
//
//   Unless required by applicable law or agreed to in writing, software
//   distributed under the License is distributed on an "AS IS" BASIS,
//   WITHOUT WARRANTIES OR CONDITIONS OF ANY KIND, either express or implied.
//   See the License for the specific language governing permissions and
//   limitations under the License.
//
//------------------------------------------------------------------------------

#include "math/tensor.hpp"
#include "ml/dataloaders/commodity_dataloader.hpp"
#include "ml/dataloaders/dataloader.hpp"
#include "ml/dataloaders/mnist_loaders/mnist_loader.hpp"
#include "ml/dataloaders/tensor_dataloader.hpp"
#include "vm/module.hpp"
#include "vm_modules/ml/training_pair.hpp"

#include <memory>
#include <stdexcept>
#include <utility>

namespace fetch {
namespace vm_modules {
namespace ml {

class VMDataLoader : public fetch::vm::Object
{
  using DataType       = fetch::vm_modules::math::DataType;
  using MathTensorType = fetch::math::Tensor<DataType>;
  using VMTensorType   = fetch::vm_modules::math::VMTensor;

  using CommodityLoaderType =
      fetch::ml::dataloaders::CommodityDataLoader<fetch::math::Tensor<DataType>,
                                                  fetch::math::Tensor<DataType>>;
  using MnistLoaderType  = fetch::ml::dataloaders::MNISTLoader<fetch::math::Tensor<DataType>,
                                                              fetch::math::Tensor<DataType>>;
  using TensorLoaderType = fetch::ml::dataloaders::TensorDataLoader<fetch::math::Tensor<DataType>,
                                                                    fetch::math::Tensor<DataType>>;

public:
  VMDataLoader(fetch::vm::VM *vm, fetch::vm::TypeId type_id)
    : fetch::vm::Object(vm, type_id)
  {}

  static fetch::vm::Ptr<VMDataLoader> Constructor(fetch::vm::VM *vm, fetch::vm::TypeId type_id)
  {
    return new VMDataLoader(vm, type_id);
  }

  static void Bind(fetch::vm::Module &module)
  {
    module.CreateClassType<VMDataLoader>("DataLoader")
<<<<<<< HEAD
        .CreateConstuctor(&VMDataLoader::Constructor)
=======
        .CreateConstructor<>()
>>>>>>> 0c2a28ce
        .CreateMemberFunction("addData", &VMDataLoader::AddDataByFiles)
        .CreateMemberFunction("addData", &VMDataLoader::AddDataByData)
        .CreateMemberFunction("getNext", &VMDataLoader::GetNext)
        .CreateMemberFunction("isDone", &VMDataLoader::IsDone);
  }

  /**
   * Add data to a dataloader by passing the filenames
   * @param mode
   * @param xfilename
   * @param yfilename
   */
  void AddDataByFiles(fetch::vm::Ptr<fetch::vm::String> const &mode,
                      fetch::vm::Ptr<fetch::vm::String> const &xfilename,
                      fetch::vm::Ptr<fetch::vm::String> const &yfilename)
  {
    if (mode->str == "commodity")
    {
      AddCommodityData(xfilename, yfilename);
    }
    else if (mode->str == "mnist")
    {
      AddMnistData(xfilename, yfilename);
    }
    else
    {
      throw std::runtime_error("mode not valid for xfilename, yfilename input to addData");
    }
  }

  /**
   * Add data to a data loader by passing in the data and labels
   * @param mode
   * @param data
   * @param labels
   */
  void AddDataByData(fetch::vm::Ptr<fetch::vm::String> const &mode,
                     fetch::vm::Ptr<VMTensorType> const &     data,
                     fetch::vm::Ptr<VMTensorType> const &     labels)
  {
    if (mode->str == "tensor")
    {
      AddTensorData(data, labels);
    }
    else
    {
      throw std::runtime_error("mode not valid for xfilename, yfilename input to addData");
    }
  }

  /**
   * Add data to commodity data loader
   * @param xfilename
   * @param yfilename
   */
  void AddCommodityData(fetch::vm::Ptr<fetch::vm::String> const &xfilename,
                        fetch::vm::Ptr<fetch::vm::String> const &yfilename)
  {
    CommodityLoaderType loader;
    loader.AddData(xfilename->str, yfilename->str);
    loader_ = std::make_shared<CommodityLoaderType>(loader);
  }

  /**
   * Add data to mnist data loader
   * @param xfilename
   * @param yfilename
   */
  void AddMnistData(fetch::vm::Ptr<fetch::vm::String> const &xfilename,
                    fetch::vm::Ptr<fetch::vm::String> const &yfilename)
  {
    loader_ = std::make_shared<MnistLoaderType>(xfilename->str, yfilename->str);
  }

  /**
   * Add data to tensor data loader
   * @param xfilename
   * @param yfilename
   */
  void AddTensorData(fetch::vm::Ptr<VMTensorType> const &data,
                     fetch::vm::Ptr<VMTensorType> const &labels)
  {
    TensorLoaderType loader(labels->GetTensor().shape(), {data->GetTensor().shape()});
    loader.AddData(data->GetTensor(), labels->GetTensor());
    loader_ = std::make_shared<TensorLoaderType>(loader);
  }

  /**
   * Get the next training pair of data and labels from the dataloader
   * @return
   */
  fetch::vm::Ptr<VMTrainingPair> GetNext()
  {
    std::pair<fetch::math::Tensor<DataType>, std::vector<fetch::math::Tensor<DataType>>> next =
        loader_->GetNext();

    auto first      = this->vm_->CreateNewObject<math::VMTensor>(next.first);
    auto second     = this->vm_->CreateNewObject<math::VMTensor>(next.second.at(0));
    auto dataHolder = this->vm_->CreateNewObject<VMTrainingPair>(first, second);

    return dataHolder;
  }

  bool IsDone()
  {
    return loader_->IsDone();
  }

  std::shared_ptr<fetch::ml::dataloaders::DataLoader<fetch::math::Tensor<DataType>,
                                                     fetch::math::Tensor<DataType>>>
      loader_;
};

}  // namespace ml
}  // namespace vm_modules
}  // namespace fetch<|MERGE_RESOLUTION|>--- conflicted
+++ resolved
@@ -60,11 +60,7 @@
   static void Bind(fetch::vm::Module &module)
   {
     module.CreateClassType<VMDataLoader>("DataLoader")
-<<<<<<< HEAD
-        .CreateConstuctor(&VMDataLoader::Constructor)
-=======
-        .CreateConstructor<>()
->>>>>>> 0c2a28ce
+        .CreateConstructor(&VMDataLoader::Constructor)
         .CreateMemberFunction("addData", &VMDataLoader::AddDataByFiles)
         .CreateMemberFunction("addData", &VMDataLoader::AddDataByData)
         .CreateMemberFunction("getNext", &VMDataLoader::GetNext)
