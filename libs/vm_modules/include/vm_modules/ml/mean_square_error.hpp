--- conflicted
+++ resolved
@@ -58,11 +58,7 @@
   }
 };
 
-<<<<<<< HEAD
-inline void CreateMeanSquareError(fetch::vm::Module &module)
-=======
 inline void CreateMeanSquareError(fetch::vm::Module& module)
->>>>>>> 46b82dfb
 {
   module.CreateClassType<MSEWrapper>("MeanSquareError")
       .CreateTypeConstuctor<>()
