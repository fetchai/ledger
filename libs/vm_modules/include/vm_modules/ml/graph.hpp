--- conflicted
+++ resolved
@@ -35,10 +35,7 @@
   using MathTensorType = fetch::math::Tensor<float>;
   using VMTensorType   = fetch::vm_modules::math::VMTensor;
   using GraphType      = fetch::ml::Graph<MathTensorType>;
-<<<<<<< HEAD
-=======
   using VMPtrString    = fetch::vm::Ptr<fetch::vm::String>;
->>>>>>> b57cacdd
 
 public:
   VMGraph(fetch::vm::VM *vm, fetch::vm::TypeId type_id)
@@ -51,21 +48,12 @@
     return new VMGraph(vm, type_id);
   }
 
-<<<<<<< HEAD
-  void SetInput(fetch::vm::Ptr<fetch::vm::String> const &name,
-                fetch::vm::Ptr<VMTensorType> const &     input)
-=======
   void SetInput(VMPtrString const &name, fetch::vm::Ptr<VMTensorType> const &input)
->>>>>>> b57cacdd
   {
     graph_.SetInput(name->str, (*input).GetTensor());
   }
 
-<<<<<<< HEAD
-  fetch::vm::Ptr<VMTensorType> Evaluate(fetch::vm::Ptr<fetch::vm::String> const &name)
-=======
   fetch::vm::Ptr<VMTensorType> Evaluate(VMPtrString const &name)
->>>>>>> b57cacdd
   {
     MathTensorType               t   = graph_.Evaluate(name->str);
     fetch::vm::Ptr<VMTensorType> ret = this->vm_->CreateNewObject<math::VMTensor>(t.shape());
@@ -73,12 +61,7 @@
     return ret;
   }
 
-<<<<<<< HEAD
-  void Backpropagate(fetch::vm::Ptr<fetch::vm::String> const &name,
-                     fetch::vm::Ptr<math::VMTensor> const &   dt)
-=======
   void Backpropagate(VMPtrString const &name, fetch::vm::Ptr<math::VMTensor> const &dt)
->>>>>>> b57cacdd
   {
     graph_.BackPropagate(name->str, (*dt).GetTensor());
   }
@@ -90,32 +73,28 @@
 
   void AddPlaceholder(VMPtrString const &name)
   {
-<<<<<<< HEAD
-    graph_.AddNode<fetch::ml::ops::PlaceHolder<fetch::math::Tensor<float>>>(name->str, {});
+    graph_.AddNode<fetch::ml::ops::PlaceHolder<MathTensorType>>(name->str, {});
   }
 
-  void AddFullyConnected(fetch::vm::Ptr<fetch::vm::String> const &name,
-                         fetch::vm::Ptr<fetch::vm::String> const &input_name, int in, int out)
+  void AddFullyConnected(VMPtrString const &name, VMPtrString const &input_name, int in, int out)
   {
-    graph_.AddNode<fetch::ml::layers::FullyConnected<fetch::math::Tensor<float>>>(
+    graph_.AddNode<fetch::ml::layers::FullyConnected<MathTensorType>>(
         name->str, {input_name->str}, std::size_t(in), std::size_t(out));
   }
 
-  void AddRelu(fetch::vm::Ptr<fetch::vm::String> const &name,
-               fetch::vm::Ptr<fetch::vm::String> const &input_name)
+  void AddRelu(VMPtrString const &name, VMPtrString const &input_name)
   {
-    graph_.AddNode<fetch::ml::ops::Relu<fetch::math::Tensor<float>>>(name->str, {input_name->str});
+    graph_.AddNode<fetch::ml::ops::Relu<MathTensorType>>(name->str, {input_name->str});
   }
 
-  void AddSoftmax(fetch::vm::Ptr<fetch::vm::String> const &name,
-                  fetch::vm::Ptr<fetch::vm::String> const &input_name)
+  void AddSoftmax(VMPtrString const &name, VMPtrString const &input_name)
   {
     graph_.AddNode<fetch::ml::ops::Softmax<fetch::math::Tensor<float>>>(name->str,
                                                                         {input_name->str});
   }
 
-  void AddDropout(fetch::vm::Ptr<fetch::vm::String> const &name,
-                  fetch::vm::Ptr<fetch::vm::String> const &input_name, float const &prob)
+  void AddDropout(VMPtrString const &name,
+                  VMPtrString const &input_name, float const &prob)
   {
     graph_.AddNode<fetch::ml::ops::Dropout<MathTensorType>>(name->str, {input_name->str}, prob);
   }
@@ -132,27 +111,6 @@
     return ret;
   }
 
-=======
-    graph_.AddNode<fetch::ml::ops::PlaceHolder<MathTensorType>>(name->str, {});
-  }
-
-  void AddFullyConnected(VMPtrString const &name, VMPtrString const &input_name, int in, int out)
-  {
-    graph_.AddNode<fetch::ml::layers::FullyConnected<MathTensorType>>(
-        name->str, {input_name->str}, std::size_t(in), std::size_t(out));
-  }
-
-  void AddRelu(VMPtrString const &name, VMPtrString const &input_name)
-  {
-    graph_.AddNode<fetch::ml::ops::Relu<MathTensorType>>(name->str, {input_name->str});
-  }
-
-  void AddSoftmax(VMPtrString const &name, VMPtrString const &input_name)
-  {
-    graph_.AddNode<fetch::ml::ops::Softmax<MathTensorType>>(name->str, {input_name->str});
-  }
-
->>>>>>> b57cacdd
   GraphType graph_;
 };
 
@@ -167,14 +125,10 @@
       .CreateMemberFunction("AddPlaceholder", &VMGraph::AddPlaceholder)
       .CreateMemberFunction("AddFullyConnected", &VMGraph::AddFullyConnected)
       .CreateMemberFunction("AddRelu", &VMGraph::AddRelu)
-<<<<<<< HEAD
       .CreateMemberFunction("AddSoftmax", &VMGraph::AddSoftmax)
       .CreateMemberFunction("AddDropout", &VMGraph::AddDropout)
       .CreateMemberFunction("LoadStateDict", &VMGraph::LoadStateDict)
       .CreateMemberFunction("StateDict", &VMGraph::StateDict);
-=======
-      .CreateMemberFunction("AddSoftmax", &VMGraph::AddSoftmax);
->>>>>>> b57cacdd
 }
 
 }  // namespace ml
