--- conflicted
+++ resolved
@@ -138,11 +138,7 @@
   static void Bind(fetch::vm::Module &module)
   {
     module.CreateClassType<VMGraph>("Graph")
-<<<<<<< HEAD
-        .CreateConstuctor(&VMGraph::Constructor)
-=======
-        .CreateConstructor<>()
->>>>>>> 0c2a28ce
+        .CreateConstructor(&VMGraph::Constructor)
         .CreateMemberFunction("setInput", &VMGraph::SetInput)
         .CreateMemberFunction("evaluate", &VMGraph::Evaluate)
         .CreateMemberFunction("backPropagate", &VMGraph::BackPropagateError)
