#pragma once
//------------------------------------------------------------------------------
//
//   Copyright 2018-2019 Fetch.AI Limited
//
//   Licensed under the Apache License, Version 2.0 (the "License");
//   you may not use this file except in compliance with the License.
//   You may obtain a copy of the License at
//
//       http://www.apache.org/licenses/LICENSE-2.0
//
//   Unless required by applicable law or agreed to in writing, software
//   distributed under the License is distributed on an "AS IS" BASIS,
//   WITHOUT WARRANTIES OR CONDITIONS OF ANY KIND, either express or implied.
//   See the License for the specific language governing permissions and
//   limitations under the License.
//
//------------------------------------------------------------------------------

#include "ml/ops/loss_functions/cross_entropy.hpp"
#include "vm/module.hpp"
#include "vm_modules/ml/tensor.hpp"

namespace fetch {
namespace vm_modules {
namespace ml {
class CrossEntropyWrapper : public fetch::vm::Object,
                            public fetch::ml::ops::CrossEntropy<fetch::math::Tensor<float>>
{
public:
  CrossEntropyWrapper(fetch::vm::VM *vm, fetch::vm::TypeId type_id)
    : fetch::vm::Object(vm, type_id)
  {}

  static fetch::vm::Ptr<CrossEntropyWrapper> Constructor(fetch::vm::VM *   vm,
                                                         fetch::vm::TypeId type_id)
  {
    return new CrossEntropyWrapper(vm, type_id);
  }

  float ForwardWrapper(fetch::vm::Ptr<fetch::vm_modules::ml::TensorWrapper> const &pred,
                       fetch::vm::Ptr<fetch::vm_modules::ml::TensorWrapper> const &groundTruth)
  {
    return fetch::ml::ops::CrossEntropy<fetch::math::Tensor<float>>::Forward({*pred, *groundTruth});
  }

  fetch::vm::Ptr<fetch::vm_modules::ml::TensorWrapper> BackwardWrapper(
      fetch::vm::Ptr<fetch::vm_modules::ml::TensorWrapper> const &pred,
      fetch::vm::Ptr<fetch::vm_modules::ml::TensorWrapper> const &groundTruth)
  {
    fetch::math::Tensor<float> dt =
        fetch::ml::ops::CrossEntropy<fetch::math::Tensor<float>>::Backward({*pred, *groundTruth});
    fetch::vm::Ptr<fetch::vm_modules::ml::TensorWrapper> ret =
        this->vm_->CreateNewObject<fetch::vm_modules::ml::TensorWrapper>(dt.shape());
    (*ret).Copy(dt);
    return ret;
  }
};

<<<<<<< HEAD
inline void CreateCrossEntropy(fetch::vm::Module &module)
=======
inline void CreateCrossEntropy(fetch::vm::Module& module)
>>>>>>> 46b82dfb
{
  module.CreateClassType<CrossEntropyWrapper>("CrossEntropy")
      .CreateTypeConstuctor<>()
      .CreateInstanceFunction("Forward", &CrossEntropyWrapper::ForwardWrapper)
      .CreateInstanceFunction("Backward", &CrossEntropyWrapper::BackwardWrapper);
}

}  // namespace ml
}  // namespace vm_modules
}  // namespace fetch<|MERGE_RESOLUTION|>--- conflicted
+++ resolved
@@ -57,11 +57,7 @@
   }
 };
 
-<<<<<<< HEAD
-inline void CreateCrossEntropy(fetch::vm::Module &module)
-=======
 inline void CreateCrossEntropy(fetch::vm::Module& module)
->>>>>>> 46b82dfb
 {
   module.CreateClassType<CrossEntropyWrapper>("CrossEntropy")
       .CreateTypeConstuctor<>()
