#pragma once
//------------------------------------------------------------------------------
//
//   Copyright 2018-2019 Fetch.AI Limited
//
//   Licensed under the Apache License, Version 2.0 (the "License");
//   you may not use this file except in compliance with the License.
//   You may obtain a copy of the License at
//
//       http://www.apache.org/licenses/LICENSE-2.0
//
//   Unless required by applicable law or agreed to in writing, software
//   distributed under the License is distributed on an "AS IS" BASIS,
//   WITHOUT WARRANTIES OR CONDITIONS OF ANY KIND, either express or implied.
//   See the License for the specific language governing permissions and
//   limitations under the License.
//
//------------------------------------------------------------------------------

#include "ml/state_dict.hpp"
#include "vm/object.hpp"
#include "vm_modules/math/type.hpp"

#include <utility>

namespace fetch {

namespace vm {
class Module;
}

namespace vm_modules {
namespace ml {

class VMStateDict : public fetch::vm::Object
{
public:
  using DataType = fetch::vm_modules::math::DataType;

  VMStateDict(fetch::vm::VM *vm, fetch::vm::TypeId type_id);

  VMStateDict(fetch::vm::VM *vm, fetch::vm::TypeId type_id,
              fetch::ml::StateDict<fetch::math::Tensor<fetch::vm_modules::math::DataType>> sd);

  static fetch::vm::Ptr<VMStateDict> Constructor(fetch::vm::VM *vm, fetch::vm::TypeId type_id);

  void SetWeights(fetch::vm::Ptr<fetch::vm::String> const &                nodename,
                  fetch::vm::Ptr<fetch::vm_modules::math::VMTensor> const &weights);

<<<<<<< HEAD
  static void Bind(fetch::vm::Module &module)
  {
    module
        .CreateClassType<VMStateDict>("StateDict")
<<<<<<< HEAD
        .CreateConstuctor<>()
        .CreateSerializeDefaultConstuctor<>()
=======
        .CreateConstructor<>()
>>>>>>> 59a522e74611199d626f9f41100205d2a18da2ae
        .CreateMemberFunction("setWeights", &VMStateDict::SetWeights);
  }

  bool SerializeTo(serializers::ByteArrayBuffer &buffer) override
  {
    buffer << state_dict_;
    return true;
  }

  bool DeserializeFrom(serializers::ByteArrayBuffer &buffer) override
  {
    buffer >> state_dict_;
    return true;
  }

  fetch::ml::StateDict<MathTensorType> state_dict_;
=======
  static void Bind(fetch::vm::Module &module);

  fetch::ml::StateDict<fetch::math::Tensor<DataType>> state_dict_;
>>>>>>> b8130ec8
};

}  // namespace ml
}  // namespace vm_modules
}  // namespace fetch<|MERGE_RESOLUTION|>--- conflicted
+++ resolved
@@ -47,19 +47,7 @@
   void SetWeights(fetch::vm::Ptr<fetch::vm::String> const &                nodename,
                   fetch::vm::Ptr<fetch::vm_modules::math::VMTensor> const &weights);
 
-<<<<<<< HEAD
-  static void Bind(fetch::vm::Module &module)
-  {
-    module
-        .CreateClassType<VMStateDict>("StateDict")
-<<<<<<< HEAD
-        .CreateConstuctor<>()
-        .CreateSerializeDefaultConstuctor<>()
-=======
-        .CreateConstructor<>()
->>>>>>> 59a522e74611199d626f9f41100205d2a18da2ae
-        .CreateMemberFunction("setWeights", &VMStateDict::SetWeights);
-  }
+  static void Bind(fetch::vm::Module &module);
 
   bool SerializeTo(serializers::ByteArrayBuffer &buffer) override
   {
@@ -73,12 +61,7 @@
     return true;
   }
 
-  fetch::ml::StateDict<MathTensorType> state_dict_;
-=======
-  static void Bind(fetch::vm::Module &module);
-
   fetch::ml::StateDict<fetch::math::Tensor<DataType>> state_dict_;
->>>>>>> b8130ec8
 };
 
 }  // namespace ml
