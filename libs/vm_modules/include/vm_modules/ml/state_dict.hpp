#pragma once
//------------------------------------------------------------------------------
//
//   Copyright 2018-2019 Fetch.AI Limited
//
//   Licensed under the Apache License, Version 2.0 (the "License");
//   you may not use this file except in compliance with the License.
//   You may obtain a copy of the License at
//
//       http://www.apache.org/licenses/LICENSE-2.0
//
//   Unless required by applicable law or agreed to in writing, software
//   distributed under the License is distributed on an "AS IS" BASIS,
//   WITHOUT WARRANTIES OR CONDITIONS OF ANY KIND, either express or implied.
//   See the License for the specific language governing permissions and
//   limitations under the License.
//
//------------------------------------------------------------------------------

#include "ml/state_dict.hpp"
#include "vm/module.hpp"
#include "vm/object.hpp"
#include "vm_modules/math/tensor.hpp"
#include "vm_modules/math/type.hpp"

#include <utility>

namespace fetch {
namespace vm_modules {
namespace ml {

class VMStateDict : public fetch::vm::Object
{
public:
  using DataType       = fetch::vm_modules::math::DataType;
  using MathTensorType = fetch::math::Tensor<DataType>;
  using VMTensorType   = fetch::vm_modules::math::VMTensor;

  VMStateDict(fetch::vm::VM *vm, fetch::vm::TypeId type_id)
    : fetch::vm::Object(vm, type_id)
    , state_dict_()
  {}

  VMStateDict(fetch::vm::VM *vm, fetch::vm::TypeId type_id, fetch::ml::StateDict<MathTensorType> sd)
    : fetch::vm::Object(vm, type_id)
  {
    state_dict_ = std::move(sd);
  }

  static fetch::vm::Ptr<VMStateDict> Constructor(fetch::vm::VM *vm, fetch::vm::TypeId type_id)
  {
    return new VMStateDict(vm, type_id);
  }

  void SetWeights(fetch::vm::Ptr<fetch::vm::String> const &                nodename,
                  fetch::vm::Ptr<fetch::vm_modules::math::VMTensor> const &weights)
  {
    auto weights_tensor = state_dict_.dict_[nodename->str].weights_;
    *weights_tensor     = weights->GetTensor();
  }

  static void Bind(fetch::vm::Module &module)
  {
    module.CreateClassType<VMStateDict>("StateDict")
<<<<<<< HEAD
        .CreateConstuctor(&VMStateDict::Constructor)
=======
        .CreateConstructor<>()
>>>>>>> 0c2a28ce
        .CreateMemberFunction("setWeights", &VMStateDict::SetWeights);
  }

  fetch::ml::StateDict<MathTensorType> state_dict_;
};

}  // namespace ml
}  // namespace vm_modules
}  // namespace fetch<|MERGE_RESOLUTION|>--- conflicted
+++ resolved
@@ -62,11 +62,7 @@
   static void Bind(fetch::vm::Module &module)
   {
     module.CreateClassType<VMStateDict>("StateDict")
-<<<<<<< HEAD
-        .CreateConstuctor(&VMStateDict::Constructor)
-=======
-        .CreateConstructor<>()
->>>>>>> 0c2a28ce
+        .CreateConstructor(&VMStateDict::Constructor)
         .CreateMemberFunction("setWeights", &VMStateDict::SetWeights);
   }
 
