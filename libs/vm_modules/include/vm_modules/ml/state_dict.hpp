#pragma once
//------------------------------------------------------------------------------
//
//   Copyright 2018-2019 Fetch.AI Limited
//
//   Licensed under the Apache License, Version 2.0 (the "License");
//   you may not use this file except in compliance with the License.
//   You may obtain a copy of the License at
//
//       http://www.apache.org/licenses/LICENSE-2.0
//
//   Unless required by applicable law or agreed to in writing, software
//   distributed under the License is distributed on an "AS IS" BASIS,
//   WITHOUT WARRANTIES OR CONDITIONS OF ANY KIND, either express or implied.
//   See the License for the specific language governing permissions and
//   limitations under the License.
//
//------------------------------------------------------------------------------

#include "ml/state_dict.hpp"
#include "vm/module.hpp"
#include "vm_modules/math/tensor.hpp"

namespace fetch {
namespace vm_modules {
namespace ml {

class VMStateDict : public fetch::vm::Object
{
public:
  using DataType       = float;
  using MathTensorType = fetch::math::Tensor<DataType>;
  using VMTensorType   = fetch::vm_modules::math::VMTensor;

  VMStateDict(fetch::vm::VM *vm, fetch::vm::TypeId type_id)
    : fetch::vm::Object(vm, type_id)
    , state_dict_()
  {}

  VMStateDict(fetch::vm::VM *vm, fetch::vm::TypeId type_id, fetch::ml::StateDict<MathTensorType> sd)
    : fetch::vm::Object(vm, type_id)
  {
    state_dict_ = std::move(sd);
  }

  static fetch::vm::Ptr<VMStateDict> Constructor(fetch::vm::VM *vm, fetch::vm::TypeId type_id)
  {
    return new VMStateDict(vm, type_id);
  }

  void SetWeights(fetch::vm::Ptr<fetch::vm::String> const &                nodename,
                  fetch::vm::Ptr<fetch::vm_modules::math::VMTensor> const &weights)
  {
    auto weights_tensor = state_dict_.dict_[nodename->str].weights_;
    *weights_tensor     = weights->GetTensor();
  }

  static void Bind(fetch::vm::Module &module)
  {
    module.CreateClassType<VMStateDict>("StateDict")
        .CreateConstuctor<>()
<<<<<<< HEAD
        .CreateSerializeDefaultConstuctor<>()
        .CreateMemberFunction("SetWeights", &VMStateDict::SetWeights);
=======
        .CreateMemberFunction("setWeights", &VMStateDict::SetWeights);
>>>>>>> 39268dae
  }

  bool SerializeTo(serializers::ByteArrayBuffer &buffer) override
  {
    buffer << state_dict_;
    return true;
  }

  bool DeserializeFrom(serializers::ByteArrayBuffer &buffer) override
  {
    buffer >> state_dict_;
    return true;
  }

  fetch::ml::StateDict<MathTensorType> state_dict_;
};

}  // namespace ml
}  // namespace vm_modules
}  // namespace fetch<|MERGE_RESOLUTION|>--- conflicted
+++ resolved
@@ -59,12 +59,8 @@
   {
     module.CreateClassType<VMStateDict>("StateDict")
         .CreateConstuctor<>()
-<<<<<<< HEAD
         .CreateSerializeDefaultConstuctor<>()
-        .CreateMemberFunction("SetWeights", &VMStateDict::SetWeights);
-=======
         .CreateMemberFunction("setWeights", &VMStateDict::SetWeights);
->>>>>>> 39268dae
   }
 
   bool SerializeTo(serializers::ByteArrayBuffer &buffer) override
