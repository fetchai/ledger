#pragma once
//------------------------------------------------------------------------------
//
//   Copyright 2018-2019 Fetch.AI Limited
//
//   Licensed under the Apache License, Version 2.0 (the "License");
//   you may not use this file except in compliance with the License.
//   You may obtain a copy of the License at
//
//       http://www.apache.org/licenses/LICENSE-2.0
//
//   Unless required by applicable law or agreed to in writing, software
//   distributed under the License is distributed on an "AS IS" BASIS,
//   WITHOUT WARRANTIES OR CONDITIONS OF ANY KIND, either express or implied.
//   See the License for the specific language governing permissions and
//   limitations under the License.
//
//------------------------------------------------------------------------------

#include "ml/graph.hpp"
#include "ml/optimisation/adam_optimiser.hpp"

#include "vm_modules/math/tensor.hpp"
#include "vm_modules/ml/dataloaders/dataloader.hpp"
#include "vm_modules/ml/graph.hpp"
#include "vm_modules/ml/training_pair.hpp"
#include <cstdint>
#include <memory>
#include <string>
#include <vector>

namespace fetch {
namespace vm_modules {
namespace ml {

class VMAdamOptimiser : public fetch::vm::Object
{
public:
  using DataType  = float;
  using ArrayType = fetch::math::Tensor<DataType>;
  using GraphType = fetch::ml::Graph<ArrayType>;

  VMAdamOptimiser(fetch::vm::VM *vm, fetch::vm::TypeId type_id, GraphType const &graph,
                  std::vector<std::string> const &input_node_names,
                  std::string const &label_node_name, std::string const &output_node_name)
    : fetch::vm::Object(vm, type_id)
    , optimiser_(std::make_shared<GraphType>(graph), input_node_names, label_node_name,
                 output_node_name)
  {}

  static void Bind(vm::Module &module)
  {
    module.CreateClassType<fetch::vm_modules::ml::VMAdamOptimiser>("AdamOptimiser")
        .CreateConstuctor<fetch::vm::Ptr<fetch::vm_modules::ml::VMGraph>,
                          fetch::vm::Ptr<fetch::vm::String>, fetch::vm::Ptr<fetch::vm::String>,
                          fetch::vm::Ptr<fetch::vm::String>>()
<<<<<<< HEAD
        .CreateMemberFunction("Run", &fetch::vm_modules::ml::VMAdamOptimiser::RunData)
        .CreateMemberFunction("Run", &fetch::vm_modules::ml::VMAdamOptimiser::RunLoader);
=======
        .CreateMemberFunction("run", &fetch::vm_modules::ml::VMAdamOptimiser::Run);
>>>>>>> 36d42bba
  }

  static fetch::vm::Ptr<VMAdamOptimiser> Constructor(
      fetch::vm::VM *vm, fetch::vm::TypeId type_id,
      fetch::vm::Ptr<fetch::vm_modules::ml::VMGraph> const &graph,
      fetch::vm::Ptr<fetch::vm::String> const &             input_node_names,
      fetch::vm::Ptr<fetch::vm::String> const &             label_node_name,
      fetch::vm::Ptr<fetch::vm::String> const &             output_node_names)
  {
    return new VMAdamOptimiser(vm, type_id, graph->graph_, {input_node_names->str},
                               label_node_name->str, output_node_names->str);
  }

  DataType RunData(fetch::vm::Ptr<fetch::vm_modules::math::VMTensor> const &data,
                   fetch::vm::Ptr<fetch::vm_modules::math::VMTensor> const &labels,
                   uint64_t                                                 batch_size)
  {
    return optimiser_.Run({(data->GetTensor())}, labels->GetTensor(), batch_size);
  }

  DataType RunLoader(fetch::vm::Ptr<fetch::vm_modules::ml::VMDataLoader> const &loader,
                     uint64_t batch_size, uint64_t subset_size)
  {
    return optimiser_.Run(*(loader->loader_), batch_size, subset_size);
  }

private:
  fetch::ml::optimisers::AdamOptimiser<ArrayType> optimiser_;
};

}  // namespace ml
}  // namespace vm_modules
}  // namespace fetch<|MERGE_RESOLUTION|>--- conflicted
+++ resolved
@@ -54,12 +54,8 @@
         .CreateConstuctor<fetch::vm::Ptr<fetch::vm_modules::ml::VMGraph>,
                           fetch::vm::Ptr<fetch::vm::String>, fetch::vm::Ptr<fetch::vm::String>,
                           fetch::vm::Ptr<fetch::vm::String>>()
-<<<<<<< HEAD
-        .CreateMemberFunction("Run", &fetch::vm_modules::ml::VMAdamOptimiser::RunData)
-        .CreateMemberFunction("Run", &fetch::vm_modules::ml::VMAdamOptimiser::RunLoader);
-=======
-        .CreateMemberFunction("run", &fetch::vm_modules::ml::VMAdamOptimiser::Run);
->>>>>>> 36d42bba
+        .CreateMemberFunction("run", &fetch::vm_modules::ml::VMAdamOptimiser::RunData)
+        .CreateMemberFunction("run", &fetch::vm_modules::ml::VMAdamOptimiser::RunLoader);
   }
 
   static fetch::vm::Ptr<VMAdamOptimiser> Constructor(
