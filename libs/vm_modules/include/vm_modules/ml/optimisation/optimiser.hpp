--- conflicted
+++ resolved
@@ -112,15 +112,11 @@
   DataType RunLoader(uint64_t batch_size, uint64_t subset_size);
 
   DataType RunLoaderNoSubset(uint64_t batch_size);
-<<<<<<< HEAD
-
-=======
 
   void SetGraph(vm::Ptr<VMGraph> const &graph);
 
   void SetDataloader(vm::Ptr<VMDataLoader> const &loader);
 
->>>>>>> 1ebd1538
   bool SerializeTo(serializers::MsgPackSerializer &buffer) override;
 
   bool DeserializeFrom(serializers::MsgPackSerializer &buffer) override;
