#pragma once
//------------------------------------------------------------------------------
//
//   Copyright 2018-2019 Fetch.AI Limited
//
//   Licensed under the Apache License, Version 2.0 (the "License");
//   you may not use this file except in compliance with the License.
//   You may obtain a copy of the License at
//
//       http://www.apache.org/licenses/LICENSE-2.0
//
//   Unless required by applicable law or agreed to in writing, software
//   distributed under the License is distributed on an "AS IS" BASIS,
//   WITHOUT WARRANTIES OR CONDITIONS OF ANY KIND, either express or implied.
//   See the License for the specific language governing permissions and
//   limitations under the License.
//
//------------------------------------------------------------------------------

#include "vm/object.hpp"
#include "vm_modules/math/type.hpp"

#include <cstdint>
#include <memory>
#include <string>
#include <vector>

namespace fetch {

namespace math {
template <typename T, typename C>
class Tensor;
}
namespace ml {
template <class T>
class Graph;
namespace optimisers {
template <class T>
class Optimiser;
}
}  // namespace ml
namespace vm {
class Module;
}

namespace vm_modules {
namespace ml {

class VMOptimiser : public fetch::vm::Object
{
public:
  using DataType = fetch::vm_modules::math::DataType;

  VMOptimiser(fetch::vm::VM *vm, fetch::vm::TypeId type_id, std::string const &mode,
              fetch::ml::Graph<fetch::math::Tensor<DataType>> const &graph,
              std::vector<std::string> const &input_node_names, std::string const &label_node_name,
              std::string const &output_node_name);

<<<<<<< HEAD
  static void Bind(vm::Module &module)
  {
    module.CreateClassType<fetch::vm_modules::ml::VMOptimiser>("Optimiser")
        .CreateConstructor(&fetch::vm_modules::ml::VMOptimiser::Constructor)
        .CreateMemberFunction("run", &fetch::vm_modules::ml::VMOptimiser::RunData)
        .CreateMemberFunction("run", &fetch::vm_modules::ml::VMOptimiser::RunLoader)
        .CreateMemberFunction("run", &fetch::vm_modules::ml::VMOptimiser::RunLoaderNoSubset);
  }
=======
  static void Bind(vm::Module &module);
>>>>>>> 9aaa544a

  static fetch::vm::Ptr<VMOptimiser> Constructor(
      fetch::vm::VM *vm, fetch::vm::TypeId type_id, fetch::vm::Ptr<fetch::vm::String> const &mode,
      fetch::vm::Ptr<fetch::vm_modules::ml::VMGraph> const &graph,
      fetch::vm::Ptr<fetch::vm::String> const &             input_node_names,
      fetch::vm::Ptr<fetch::vm::String> const &             label_node_name,
      fetch::vm::Ptr<fetch::vm::String> const &             output_node_names);

  DataType RunData(fetch::vm::Ptr<fetch::vm_modules::math::VMTensor> const &data,
                   fetch::vm::Ptr<fetch::vm_modules::math::VMTensor> const &labels,
                   uint64_t                                                 batch_size);

  DataType RunLoader(fetch::vm::Ptr<fetch::vm_modules::ml::VMDataLoader> const &loader,
                     uint64_t batch_size, uint64_t subset_size);

  DataType RunLoaderNoSubset(fetch::vm::Ptr<fetch::vm_modules::ml::VMDataLoader> const &loader,
                             uint64_t                                                   batch_size);

private:
  std::shared_ptr<fetch::ml::optimisers::Optimiser<fetch::math::Tensor<DataType>>> optimiser_;
};

}  // namespace ml
}  // namespace vm_modules
}  // namespace fetch<|MERGE_RESOLUTION|>--- conflicted
+++ resolved
@@ -56,18 +56,7 @@
               std::vector<std::string> const &input_node_names, std::string const &label_node_name,
               std::string const &output_node_name);
 
-<<<<<<< HEAD
-  static void Bind(vm::Module &module)
-  {
-    module.CreateClassType<fetch::vm_modules::ml::VMOptimiser>("Optimiser")
-        .CreateConstructor(&fetch::vm_modules::ml::VMOptimiser::Constructor)
-        .CreateMemberFunction("run", &fetch::vm_modules::ml::VMOptimiser::RunData)
-        .CreateMemberFunction("run", &fetch::vm_modules::ml::VMOptimiser::RunLoader)
-        .CreateMemberFunction("run", &fetch::vm_modules::ml::VMOptimiser::RunLoaderNoSubset);
-  }
-=======
   static void Bind(vm::Module &module);
->>>>>>> 9aaa544a
 
   static fetch::vm::Ptr<VMOptimiser> Constructor(
       fetch::vm::VM *vm, fetch::vm::TypeId type_id, fetch::vm::Ptr<fetch::vm::String> const &mode,
