#pragma once
//------------------------------------------------------------------------------
//
//   Copyright 2018-2019 Fetch.AI Limited
//
//   Licensed under the Apache License, Version 2.0 (the "License");
//   you may not use this file except in compliance with the License.
//   You may obtain a copy of the License at
//
//       http://www.apache.org/licenses/LICENSE-2.0
//
//   Unless required by applicable law or agreed to in writing, software
//   distributed under the License is distributed on an "AS IS" BASIS,
//   WITHOUT WARRANTIES OR CONDITIONS OF ANY KIND, either express or implied.
//   See the License for the specific language governing permissions and
//   limitations under the License.
//
//------------------------------------------------------------------------------

#include "vm/object.hpp"
#include "vm_modules/math/tensor.hpp"

#include <utility>

namespace fetch {

namespace vm {
class Module;
}

namespace vm_modules {
namespace ml {

class VMTrainingPair : public fetch::vm::Object,
                       public std::pair<fetch::vm::Ptr<fetch::vm_modules::math::VMTensor>,
                                        fetch::vm::Ptr<fetch::vm_modules::math::VMTensor>>
{
public:
  VMTrainingPair(fetch::vm::VM *vm, fetch::vm::TypeId type_id,
                 fetch::vm::Ptr<fetch::vm_modules::math::VMTensor> ta,
                 fetch::vm::Ptr<fetch::vm_modules::math::VMTensor> tb);

<<<<<<< HEAD
  static void Bind(vm::Module &module)
  {
    module.CreateClassType<fetch::vm_modules::ml::VMTrainingPair>("TrainingPair")
        .CreateConstructor<fetch::vm::Ptr<fetch::vm_modules::math::VMTensor>,
                           fetch::vm::Ptr<fetch::vm_modules::math::VMTensor>>()
        .CreateMemberFunction("data", &fetch::vm_modules::ml::VMTrainingPair::data)
        .CreateMemberFunction("label", &fetch::vm_modules::ml::VMTrainingPair::label);
  }
=======
  static void Bind(vm::Module &module);
>>>>>>> 6d59e8c5

  static fetch::vm::Ptr<VMTrainingPair> Constructor(
      fetch::vm::VM *vm, fetch::vm::TypeId type_id,
      fetch::vm::Ptr<fetch::vm_modules::math::VMTensor> ta,
      fetch::vm::Ptr<fetch::vm_modules::math::VMTensor> tb);

  fetch::vm::Ptr<fetch::vm_modules::math::VMTensor> data() const;

  fetch::vm::Ptr<fetch::vm_modules::math::VMTensor> label() const;
};

}  // namespace ml
}  // namespace vm_modules
}  // namespace fetch<|MERGE_RESOLUTION|>--- conflicted
+++ resolved
@@ -40,18 +40,7 @@
                  fetch::vm::Ptr<fetch::vm_modules::math::VMTensor> ta,
                  fetch::vm::Ptr<fetch::vm_modules::math::VMTensor> tb);
 
-<<<<<<< HEAD
-  static void Bind(vm::Module &module)
-  {
-    module.CreateClassType<fetch::vm_modules::ml::VMTrainingPair>("TrainingPair")
-        .CreateConstructor<fetch::vm::Ptr<fetch::vm_modules::math::VMTensor>,
-                           fetch::vm::Ptr<fetch::vm_modules::math::VMTensor>>()
-        .CreateMemberFunction("data", &fetch::vm_modules::ml::VMTrainingPair::data)
-        .CreateMemberFunction("label", &fetch::vm_modules::ml::VMTrainingPair::label);
-  }
-=======
   static void Bind(vm::Module &module);
->>>>>>> 6d59e8c5
 
   static fetch::vm::Ptr<VMTrainingPair> Constructor(
       fetch::vm::VM *vm, fetch::vm::TypeId type_id,
