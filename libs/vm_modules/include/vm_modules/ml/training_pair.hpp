#pragma once
//------------------------------------------------------------------------------
//
//   Copyright 2018-2019 Fetch.AI Limited
//
//   Licensed under the Apache License, Version 2.0 (the "License");
//   you may not use this file except in compliance with the License.
//   You may obtain a copy of the License at
//
//       http://www.apache.org/licenses/LICENSE-2.0
//
//   Unless required by applicable law or agreed to in writing, software
//   distributed under the License is distributed on an "AS IS" BASIS,
//   WITHOUT WARRANTIES OR CONDITIONS OF ANY KIND, either express or implied.
//   See the License for the specific language governing permissions and
//   limitations under the License.
//
//------------------------------------------------------------------------------

namespace fetch {
namespace vm_modules {
namespace ml {

class VMTrainingPair : public fetch::vm::Object,
                       public std::pair<fetch::vm::Ptr<fetch::vm_modules::math::VMTensor>,
                                        fetch::vm::Ptr<fetch::vm_modules::math::VMTensor>>
{
public:
  VMTrainingPair(fetch::vm::VM *vm, fetch::vm::TypeId type_id,
                 fetch::vm::Ptr<fetch::vm_modules::math::VMTensor> ta,
                 fetch::vm::Ptr<fetch::vm_modules::math::VMTensor> tb)
    : fetch::vm::Object(vm, type_id)
  {
    this->first  = ta;
    this->second = tb;
  }

  static void Bind(vm::Module &module)
  {
    module.CreateClassType<fetch::vm_modules::ml::VMTrainingPair>("TrainingPair")
<<<<<<< HEAD
        .CreateConstuctor(&fetch::vm_modules::ml::VMTrainingPair::Constructor)
=======
        .CreateConstructor<fetch::vm::Ptr<fetch::vm_modules::math::VMTensor>,
                           fetch::vm::Ptr<fetch::vm_modules::math::VMTensor>>()
>>>>>>> 0c2a28ce
        .CreateMemberFunction("data", &fetch::vm_modules::ml::VMTrainingPair::data)
        .CreateMemberFunction("label", &fetch::vm_modules::ml::VMTrainingPair::label);
  }

  static fetch::vm::Ptr<VMTrainingPair> Constructor(
      fetch::vm::VM *vm, fetch::vm::TypeId type_id,
      fetch::vm::Ptr<fetch::vm_modules::math::VMTensor> ta,
      fetch::vm::Ptr<fetch::vm_modules::math::VMTensor> tb)
  {
    return new VMTrainingPair(vm, type_id, ta, tb);
  }

  fetch::vm::Ptr<fetch::vm_modules::math::VMTensor> data()
  {
    return this->second;
  }

  fetch::vm::Ptr<fetch::vm_modules::math::VMTensor> label()
  {
    return this->first;
  }
};

}  // namespace ml
}  // namespace vm_modules
}  // namespace fetch<|MERGE_RESOLUTION|>--- conflicted
+++ resolved
@@ -16,6 +16,8 @@
 //   limitations under the License.
 //
 //------------------------------------------------------------------------------
+
+#include <utility>
 
 namespace fetch {
 namespace vm_modules {
@@ -38,12 +40,7 @@
   static void Bind(vm::Module &module)
   {
     module.CreateClassType<fetch::vm_modules::ml::VMTrainingPair>("TrainingPair")
-<<<<<<< HEAD
-        .CreateConstuctor(&fetch::vm_modules::ml::VMTrainingPair::Constructor)
-=======
-        .CreateConstructor<fetch::vm::Ptr<fetch::vm_modules::math::VMTensor>,
-                           fetch::vm::Ptr<fetch::vm_modules::math::VMTensor>>()
->>>>>>> 0c2a28ce
+        .CreateConstructor(&fetch::vm_modules::ml::VMTrainingPair::Constructor)
         .CreateMemberFunction("data", &fetch::vm_modules::ml::VMTrainingPair::data)
         .CreateMemberFunction("label", &fetch::vm_modules::ml::VMTrainingPair::label);
   }
