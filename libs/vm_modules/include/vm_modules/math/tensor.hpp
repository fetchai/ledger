--- conflicted
+++ resolved
@@ -87,41 +87,6 @@
   /// PRINTING AND EXPORTING ///
   //////////////////////////////
 
-<<<<<<< HEAD
-  fetch::vm::Ptr<fetch::vm::String> ToString(bool transpose = false)
-  {
-    if (transpose)
-    {
-      return new fetch::vm::String(vm_, tensor_.Transpose().ToString());
-    }
-    else
-    {
-      return new fetch::vm::String(vm_, tensor_.ToString());
-    }
-  }
-
-  ArrayType &GetTensor()
-  {
-    return tensor_;
-  }
-
-  ArrayType const &GetConstTensor()
-  {
-    return tensor_;
-  }
-
-  bool SerializeTo(serializers::ByteArrayBuffer &buffer) override
-  {
-    buffer << tensor_;
-    return true;
-  }
-
-  bool DeserializeFrom(serializers::ByteArrayBuffer &buffer) override
-  {
-    buffer >> tensor_;
-    return true;
-  }
-=======
   fetch::vm::Ptr<fetch::vm::String> ToString() const;
 
   fetch::math::Tensor<DataType> &GetTensor();
@@ -131,7 +96,6 @@
   bool SerializeTo(serializers::MsgPackSerializer &buffer) override;
 
   bool DeserializeFrom(serializers::MsgPackSerializer &buffer) override;
->>>>>>> b8130ec8
 
 private:
   fetch::math::Tensor<DataType> tensor_;
