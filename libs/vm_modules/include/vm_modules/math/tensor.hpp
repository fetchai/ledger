#pragma once
//------------------------------------------------------------------------------
//
//   Copyright 2018-2019 Fetch.AI Limited
//
//   Licensed under the Apache License, Version 2.0 (the "License");
//   you may not use this file except in compliance with the License.
//   You may obtain a copy of the License at
//
//       http://www.apache.org/licenses/LICENSE-2.0
//
//   Unless required by applicable law or agreed to in writing, software
//   distributed under the License is distributed on an "AS IS" BASIS,
//   WITHOUT WARRANTIES OR CONDITIONS OF ANY KIND, either express or implied.
//   See the License for the specific language governing permissions and
//   limitations under the License.
//
//------------------------------------------------------------------------------

#include "math/tensor.hpp"
#include "vm/object.hpp"
#include "vm_modules/math/type.hpp"

#include <cstdint>
#include <vector>

namespace fetch {

namespace math {
template <typename, typename>
class Tensor;
}
namespace vm {
class Module;
template <typename T>
struct Array;
}  // namespace vm

namespace vm_modules {
namespace math {

class VMTensor : public fetch::vm::Object
{
public:
  using DataType = fetch::vm_modules::math::DataType;

  VMTensor(fetch::vm::VM *vm, fetch::vm::TypeId type_id, std::vector<std::uint64_t> const &shape);

  VMTensor(fetch::vm::VM *vm, fetch::vm::TypeId type_id, fetch::math::Tensor<DataType> tensor);

  VMTensor(fetch::vm::VM *vm, fetch::vm::TypeId type_id);

  static fetch::vm::Ptr<VMTensor> Constructor(
      fetch::vm::VM *vm, fetch::vm::TypeId type_id,
      fetch::vm::Ptr<fetch::vm::Array<fetch::math::Tensor<DataType>::SizeType>> const &shape);

  static fetch::vm::Ptr<VMTensor> Constructor(fetch::vm::VM *vm, fetch::vm::TypeId type_id);

  static void Bind(fetch::vm::Module &module);

  fetch::math::Tensor<DataType>::SizeVector shape() const;

  fetch::math::Tensor<DataType>::SizeType size() const;

  ////////////////////////////////////
  /// ACCESSING AND SETTING VALUES ///
  ////////////////////////////////////

  DataType AtOne(fetch::math::Tensor<DataType>::SizeType idx1) const;

  DataType AtTwo(uint64_t idx1, uint64_t idx2) const;

  DataType AtThree(uint64_t idx1, uint64_t idx2, uint64_t idx3) const;

  void SetAt(uint64_t index, DataType value);

  void Copy(fetch::math::Tensor<DataType> const &other);

  void Fill(DataType const &value);

  void FillRandom();

  bool Reshape(
      fetch::vm::Ptr<fetch::vm::Array<fetch::math::Tensor<DataType>::SizeType>> const &new_shape);

  //////////////////////////////
  /// PRINTING AND EXPORTING ///
  //////////////////////////////

<<<<<<< HEAD
  fetch::vm::Ptr<fetch::vm::String> ToString() const;

  fetch::math::Tensor<DataType> &GetTensor();

  fetch::math::Tensor<DataType> const &GetConstTensor();

  bool SerializeTo(serializers::ByteArrayBuffer &buffer) override;

  bool DeserializeFrom(serializers::ByteArrayBuffer &buffer) override;
=======
  fetch::vm::Ptr<fetch::vm::String> ToString()
  {
    return new fetch::vm::String(vm_, tensor_.ToString());
  }

  ArrayType &GetTensor()
  {
    return tensor_;
  }

  ArrayType const &GetConstTensor()
  {
    return tensor_;
  }

  bool SerializeTo(serializers::MsgPackSerializer &buffer) override
  {
    buffer << tensor_;
    return true;
  }

  bool DeserializeFrom(serializers::MsgPackSerializer &buffer) override
  {
    buffer >> tensor_;
    return true;
  }
>>>>>>> 12de0b41

private:
  fetch::math::Tensor<DataType> tensor_;
};

}  // namespace math
}  // namespace vm_modules
}  // namespace fetch<|MERGE_RESOLUTION|>--- conflicted
+++ resolved
@@ -87,44 +87,15 @@
   /// PRINTING AND EXPORTING ///
   //////////////////////////////
 
-<<<<<<< HEAD
   fetch::vm::Ptr<fetch::vm::String> ToString() const;
 
   fetch::math::Tensor<DataType> &GetTensor();
 
   fetch::math::Tensor<DataType> const &GetConstTensor();
 
-  bool SerializeTo(serializers::ByteArrayBuffer &buffer) override;
+  bool SerializeTo(serializers::MsgPackSerializer &buffer) override;
 
-  bool DeserializeFrom(serializers::ByteArrayBuffer &buffer) override;
-=======
-  fetch::vm::Ptr<fetch::vm::String> ToString()
-  {
-    return new fetch::vm::String(vm_, tensor_.ToString());
-  }
-
-  ArrayType &GetTensor()
-  {
-    return tensor_;
-  }
-
-  ArrayType const &GetConstTensor()
-  {
-    return tensor_;
-  }
-
-  bool SerializeTo(serializers::MsgPackSerializer &buffer) override
-  {
-    buffer << tensor_;
-    return true;
-  }
-
-  bool DeserializeFrom(serializers::MsgPackSerializer &buffer) override
-  {
-    buffer >> tensor_;
-    return true;
-  }
->>>>>>> 12de0b41
+  bool DeserializeFrom(serializers::MsgPackSerializer &buffer) override;
 
 private:
   fetch::math::Tensor<DataType> tensor_;
