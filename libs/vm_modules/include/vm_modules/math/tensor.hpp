--- conflicted
+++ resolved
@@ -42,57 +42,6 @@
 class VMTensor : public fetch::vm::Object
 {
 public:
-<<<<<<< HEAD
-  using DataType   = float;
-  using ArrayType  = fetch::math::Tensor<DataType>;
-  using SizeType   = ArrayType::SizeType;
-  using SizeVector = ArrayType::SizeVector;
-
-  VMTensor(fetch::vm::VM *vm, fetch::vm::TypeId type_id, std::vector<std::uint64_t> const &shape)
-    : fetch::vm::Object(vm, type_id)
-    , tensor_(shape)
-  {}
-
-  VMTensor(fetch::vm::VM *vm, fetch::vm::TypeId type_id, ArrayType tensor)
-    : fetch::vm::Object(vm, type_id)
-    , tensor_(std::move(tensor))
-  {}
-
-  VMTensor(fetch::vm::VM *vm, fetch::vm::TypeId type_id)
-    : fetch::vm::Object(vm, type_id)
-    , tensor_{}
-  {}
-
-  static fetch::vm::Ptr<VMTensor> Constructor(fetch::vm::VM *vm, fetch::vm::TypeId type_id,
-                                              fetch::vm::Ptr<fetch::vm::Array<SizeType>> shape)
-  {
-    return {new VMTensor(vm, type_id, shape->elements)};
-  }
-
-  static fetch::vm::Ptr<VMTensor> Constructor(fetch::vm::VM *vm, fetch::vm::TypeId type_id)
-  {
-    return {new VMTensor(vm, type_id)};
-  }
-
-  static void Bind(fetch::vm::Module &module)
-  {
-    module.CreateClassType<VMTensor>("Tensor")
-        .CreateConstructor<fetch::vm::Ptr<fetch::vm::Array<VMTensor::SizeType>>>()
-        .CreateSerializeDefaultConstructor<>()
-        .CreateMemberFunction("at", &VMTensor::AtOne)
-        .CreateMemberFunction("at", &VMTensor::AtTwo)
-        .CreateMemberFunction("at", &VMTensor::AtThree)
-        .CreateMemberFunction("setAt", &VMTensor::SetAt)
-        .CreateMemberFunction("fill", &VMTensor::Fill)
-        .CreateMemberFunction("reshape", &VMTensor::Reshape)
-        .CreateMemberFunction("toString", &VMTensor::ToString);
-  }
-
-  SizeVector shape()
-  {
-    return tensor_.shape();
-  }
-=======
   using DataType = fetch::vm_modules::math::DataType;
 
   VMTensor(fetch::vm::VM *vm, fetch::vm::TypeId type_id, std::vector<std::uint64_t> const &shape);
@@ -112,7 +61,6 @@
   fetch::math::Tensor<DataType>::SizeVector shape() const;
 
   fetch::math::Tensor<DataType>::SizeType size() const;
->>>>>>> 6d59e8c5
 
   ////////////////////////////////////
   /// ACCESSING AND SETTING VALUES ///
