--- conflicted
+++ resolved
@@ -43,8 +43,6 @@
     return ret;
   }
 
-<<<<<<< HEAD
-=======
   template< typename T >
   static T ToPrimitive(fetch::vm::VM * /*vm*/, Ptr<UInt256Wrapper> const &a)
   {
@@ -62,7 +60,6 @@
   }
 
 
->>>>>>> a12ca8ad
   static void Bind(vm::Module &module)
   {
     module.CreateClassType<UInt256Wrapper>("UInt256")
@@ -85,13 +82,10 @@
         .CreateMemberFunction("size", &UInt256Wrapper::size);
 
     module.CreateFreeFunction("toString", &UInt256Wrapper::ToString);
-<<<<<<< HEAD
-=======
     module.CreateFreeFunction("toUInt64", &UInt256Wrapper::ToPrimitive<uint64_t>); 
     module.CreateFreeFunction("toInt64", &UInt256Wrapper::ToPrimitive<int64_t>);
     module.CreateFreeFunction("toUInt32", &UInt256Wrapper::ToPrimitive<uint32_t>); 
     module.CreateFreeFunction("toInt32", &UInt256Wrapper::ToPrimitive<int32_t>); 
->>>>>>> a12ca8ad
   }
 
   UInt256Wrapper(fetch::vm::VM *vm, fetch::vm::TypeId type_id, byte_array::ByteArray const &data)
