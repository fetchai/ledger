--- conflicted
+++ resolved
@@ -74,16 +74,9 @@
   static void Bind(vm::Module &module)
   {
     module.CreateClassType<UInt256Wrapper>("UInt256")
-<<<<<<< HEAD
         .CreateSerializeDefaultConstructor(&UInt256Wrapper::Constructor, {})
         .CreateConstructor(&UInt256Wrapper::Constructor)
-        .CreateConstructor(&UInt256Wrapper::ConstructorFromString)
         .CreateConstructor(&UInt256Wrapper::ConstructorFromBytes)
-=======
-        .CreateSerializeDefaultConstructor<uint64_t>(static_cast<uint64_t>(0))
-        .CreateConstructor<uint64_t>()
-        .CreateConstructor<Ptr<ByteArrayWrapper>>()
->>>>>>> a7634adf
         .EnableOperator(vm::Operator::Equal)
         .EnableOperator(vm::Operator::NotEqual)
         .EnableOperator(vm::Operator::LessThan)
@@ -134,24 +127,6 @@
     return nullptr;
   }
 
-<<<<<<< HEAD
-  static fetch::vm::Ptr<UInt256Wrapper> ConstructorFromString(fetch::vm::VM *   vm,
-                                                              fetch::vm::TypeId type_id,
-                                                              fetch::vm::Ptr<vm::String> const &ba)
-  {
-    try
-    {
-      return new UInt256Wrapper(vm, type_id, ba->str);
-    }
-    catch (std::runtime_error const &e)
-    {
-      vm->RuntimeError(e.what());
-    }
-    return nullptr;
-  }
-
-=======
->>>>>>> a7634adf
   static fetch::vm::Ptr<UInt256Wrapper> Constructor(fetch::vm::VM *vm, fetch::vm::TypeId type_id,
                                                     uint64_t val)
   {
