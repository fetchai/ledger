#pragma once
//------------------------------------------------------------------------------
//
//   Copyright 2018-2019 Fetch.AI Limited
//
//   Licensed under the Apache License, Version 2.0 (the "License");
//   you may not use this file except in compliance with the License.
//   You may obtain a copy of the License at
//
//       http://www.apache.org/licenses/LICENSE-2.0
//
//   Unless required by applicable law or agreed to in writing, software
//   distributed under the License is distributed on an "AS IS" BASIS,
//   WITHOUT WARRANTIES OR CONDITIONS OF ANY KIND, either express or implied.
//   See the License for the specific language governing permissions and
//   limitations under the License.
//
//------------------------------------------------------------------------------

#include "vectorise/uint/uint.hpp"
#include "vm/object.hpp"

#include <cstdint>

namespace fetch {

namespace vm {
class Module;
}

namespace vm_modules {

class ByteArrayWrapper;

namespace math {

class UInt256Wrapper : public fetch::vm::Object
{
public:
  using SizeType = uint64_t;
  using UInt256  = vectorise::UInt<256>;

  UInt256Wrapper()           = delete;
  ~UInt256Wrapper() override = default;

  static fetch::vm::Ptr<fetch::vm::String> ToString(fetch::vm::VM *                       vm,
                                                    fetch::vm::Ptr<UInt256Wrapper> const &n);

  template <typename T>
  static T ToPrimitive(fetch::vm::VM * /*vm*/, fetch::vm::Ptr<UInt256Wrapper> const &a);

  static void Bind(fetch::vm::Module &module);

  UInt256Wrapper(fetch::vm::VM *vm, fetch::vm::TypeId type_id, UInt256 data);

  UInt256Wrapper(fetch::vm::VM *vm, fetch::vm::TypeId type_id, byte_array::ByteArray const &data);

  UInt256Wrapper(fetch::vm::VM *vm, fetch::vm::TypeId type_id, uint64_t data);

  static fetch::vm::Ptr<UInt256Wrapper> Constructor(fetch::vm::VM *vm, fetch::vm::TypeId type_id,
                                                    fetch::vm::Ptr<ByteArrayWrapper> const &ba);

  static fetch::vm::Ptr<UInt256Wrapper> Constructor(fetch::vm::VM *vm, fetch::vm::TypeId type_id,
<<<<<<< HEAD
                                                    uint64_t val);

  double ToFloat64() const;

  int32_t ToInt32() const;

  double LogValue() const;

  bool LessThan(fetch::vm::Ptr<UInt256Wrapper> const &other) const;

  void Increase();

  SizeType size() const;

  fetch::vectorise::UInt<256> const &number() const;

  bool SerializeTo(fetch::serializers::ByteArrayBuffer &buffer) override;

  bool DeserializeFrom(fetch::serializers::ByteArrayBuffer &buffer) override;

  bool ToJSON(fetch::vm::JSONVariant &variant) override;

  bool FromJSON(fetch::vm::JSONVariant const &variant) override;

  bool IsEqual(fetch::vm::Ptr<Object> const &lhso, fetch::vm::Ptr<Object> const &rhso) override;

  bool IsNotEqual(fetch::vm::Ptr<Object> const &lhso, fetch::vm::Ptr<Object> const &rhso) override;

  bool IsLessThan(fetch::vm::Ptr<Object> const &lhso, fetch::vm::Ptr<Object> const &rhso) override;

  bool IsGreaterThan(fetch::vm::Ptr<Object> const &lhso,
                     fetch::vm::Ptr<Object> const &rhso) override;
=======
                                                    uint64_t val)
  {
    try
    {
      return new UInt256Wrapper(vm, type_id, val);
    }
    catch (std::runtime_error const &e)
    {
      vm->RuntimeError(e.what());
    }
    return nullptr;
  }

  double ToFloat64()
  {
    return ToDouble(number_);
  }

  int32_t ToInt32()
  {
    return static_cast<int32_t>(number_[0]);
  }

  double LogValue()
  {
    return Log(number_);
  }

  /*
  fetch::vm::Ptr<ByteArrayWrapper> ToBuffer()
  {
    return vm_->CreateNewObject<ByteArrayWrapper>(number_.Copy());
  }
  */

  bool LessThan(Ptr<UInt256Wrapper> const &other)
  {
    return number_ < other->number_;
  }

  void Increase()
  {
    ++number_;
  }

  SizeType size() const
  {
    return number_.size();
  }

  vectorise::UInt<256> const &number() const
  {
    return number_;
  }

  bool SerializeTo(serializers::MsgPackSerializer &buffer) override
  {
    buffer << number_;
    return true;
  }

  bool DeserializeFrom(serializers::MsgPackSerializer &buffer) override
  {
    buffer >> number_;
    return true;
  }

  bool ToJSON(vm::JSONVariant &variant) override
  {
    variant = vm::JSONVariant::Object();
    byte_array::ByteArray value(32);
    for (uint64_t i = 0; i < 32; ++i)
    {
      value[i] = number_[i];
    }

    variant["type"]  = GetUniqueId();
    variant["value"] = ToHex(value);
    return true;
  }

  bool FromJSON(vm::JSONVariant const &variant) override
  {
    if (!variant.IsObject())
    {
      vm_->RuntimeError("JSON deserialisation of " + GetUniqueId() + " must be an object.");
      return false;
    }

    if (!variant.Has("type"))
    {
      vm_->RuntimeError("JSON deserialisation of " + GetUniqueId() + " must have field 'type'.");
      return false;
    }

    if (!variant.Has("value"))
    {
      vm_->RuntimeError("JSON deserialisation of " + GetUniqueId() + " must have field 'value'.");
      return false;
    }

    if (variant["type"].As<std::string>() != GetUniqueId())
    {
      vm_->RuntimeError("Field 'type' must be '" + GetUniqueId() + "'.");
      return false;
    }

    if (!variant["value"].IsString())
    {
      vm_->RuntimeError("Field 'value' must be a hex encoded string.");
      return false;
    }

    // TODO(issue 1262): Caller can't unambiguously detect whether the conversion failed or not
    auto const value = FromHex(variant["value"].As<byte_array::ConstByteArray>());

    uint64_t i = 0;
    uint64_t n = std::min(32ul, value.size());
    for (; i < n; ++i)
    {
      number_[i] = value[i];
    }

    for (; i < 32; ++i)
    {
      number_[i] = 0;
    }

    return true;
  }

  bool IsEqual(Ptr<Object> const &lhso, Ptr<Object> const &rhso) override
  {
    Ptr<UInt256Wrapper> lhs = lhso;
    Ptr<UInt256Wrapper> rhs = rhso;
    return lhs->number_ == rhs->number_;
  }

  bool IsNotEqual(Ptr<Object> const &lhso, Ptr<Object> const &rhso) override
  {
    Ptr<UInt256Wrapper> lhs = lhso;
    Ptr<UInt256Wrapper> rhs = rhso;
    return lhs->number_ != rhs->number_;
  }

  bool IsLessThan(Ptr<Object> const &lhso, Ptr<Object> const &rhso) override
  {
    Ptr<UInt256Wrapper> lhs = lhso;
    Ptr<UInt256Wrapper> rhs = rhso;
    return lhs->number_ < rhs->number_;
  }

  bool IsGreaterThan(Ptr<Object> const &lhso, Ptr<Object> const &rhso) override
  {
    Ptr<UInt256Wrapper> lhs = lhso;
    Ptr<UInt256Wrapper> rhs = rhso;
    return rhs->number_ < lhs->number_;
  }
>>>>>>> 12de0b41

private:
  UInt256 number_;
};

}  // namespace math
}  // namespace vm_modules
}  // namespace fetch<|MERGE_RESOLUTION|>--- conflicted
+++ resolved
@@ -61,7 +61,6 @@
                                                     fetch::vm::Ptr<ByteArrayWrapper> const &ba);
 
   static fetch::vm::Ptr<UInt256Wrapper> Constructor(fetch::vm::VM *vm, fetch::vm::TypeId type_id,
-<<<<<<< HEAD
                                                     uint64_t val);
 
   double ToFloat64() const;
@@ -78,9 +77,9 @@
 
   fetch::vectorise::UInt<256> const &number() const;
 
-  bool SerializeTo(fetch::serializers::ByteArrayBuffer &buffer) override;
+  bool SerializeTo(serializers::MsgPackSerializer &buffer) override;
 
-  bool DeserializeFrom(fetch::serializers::ByteArrayBuffer &buffer) override;
+  bool DeserializeFrom(serializers::MsgPackSerializer &buffer) override;
 
   bool ToJSON(fetch::vm::JSONVariant &variant) override;
 
@@ -94,166 +93,6 @@
 
   bool IsGreaterThan(fetch::vm::Ptr<Object> const &lhso,
                      fetch::vm::Ptr<Object> const &rhso) override;
-=======
-                                                    uint64_t val)
-  {
-    try
-    {
-      return new UInt256Wrapper(vm, type_id, val);
-    }
-    catch (std::runtime_error const &e)
-    {
-      vm->RuntimeError(e.what());
-    }
-    return nullptr;
-  }
-
-  double ToFloat64()
-  {
-    return ToDouble(number_);
-  }
-
-  int32_t ToInt32()
-  {
-    return static_cast<int32_t>(number_[0]);
-  }
-
-  double LogValue()
-  {
-    return Log(number_);
-  }
-
-  /*
-  fetch::vm::Ptr<ByteArrayWrapper> ToBuffer()
-  {
-    return vm_->CreateNewObject<ByteArrayWrapper>(number_.Copy());
-  }
-  */
-
-  bool LessThan(Ptr<UInt256Wrapper> const &other)
-  {
-    return number_ < other->number_;
-  }
-
-  void Increase()
-  {
-    ++number_;
-  }
-
-  SizeType size() const
-  {
-    return number_.size();
-  }
-
-  vectorise::UInt<256> const &number() const
-  {
-    return number_;
-  }
-
-  bool SerializeTo(serializers::MsgPackSerializer &buffer) override
-  {
-    buffer << number_;
-    return true;
-  }
-
-  bool DeserializeFrom(serializers::MsgPackSerializer &buffer) override
-  {
-    buffer >> number_;
-    return true;
-  }
-
-  bool ToJSON(vm::JSONVariant &variant) override
-  {
-    variant = vm::JSONVariant::Object();
-    byte_array::ByteArray value(32);
-    for (uint64_t i = 0; i < 32; ++i)
-    {
-      value[i] = number_[i];
-    }
-
-    variant["type"]  = GetUniqueId();
-    variant["value"] = ToHex(value);
-    return true;
-  }
-
-  bool FromJSON(vm::JSONVariant const &variant) override
-  {
-    if (!variant.IsObject())
-    {
-      vm_->RuntimeError("JSON deserialisation of " + GetUniqueId() + " must be an object.");
-      return false;
-    }
-
-    if (!variant.Has("type"))
-    {
-      vm_->RuntimeError("JSON deserialisation of " + GetUniqueId() + " must have field 'type'.");
-      return false;
-    }
-
-    if (!variant.Has("value"))
-    {
-      vm_->RuntimeError("JSON deserialisation of " + GetUniqueId() + " must have field 'value'.");
-      return false;
-    }
-
-    if (variant["type"].As<std::string>() != GetUniqueId())
-    {
-      vm_->RuntimeError("Field 'type' must be '" + GetUniqueId() + "'.");
-      return false;
-    }
-
-    if (!variant["value"].IsString())
-    {
-      vm_->RuntimeError("Field 'value' must be a hex encoded string.");
-      return false;
-    }
-
-    // TODO(issue 1262): Caller can't unambiguously detect whether the conversion failed or not
-    auto const value = FromHex(variant["value"].As<byte_array::ConstByteArray>());
-
-    uint64_t i = 0;
-    uint64_t n = std::min(32ul, value.size());
-    for (; i < n; ++i)
-    {
-      number_[i] = value[i];
-    }
-
-    for (; i < 32; ++i)
-    {
-      number_[i] = 0;
-    }
-
-    return true;
-  }
-
-  bool IsEqual(Ptr<Object> const &lhso, Ptr<Object> const &rhso) override
-  {
-    Ptr<UInt256Wrapper> lhs = lhso;
-    Ptr<UInt256Wrapper> rhs = rhso;
-    return lhs->number_ == rhs->number_;
-  }
-
-  bool IsNotEqual(Ptr<Object> const &lhso, Ptr<Object> const &rhso) override
-  {
-    Ptr<UInt256Wrapper> lhs = lhso;
-    Ptr<UInt256Wrapper> rhs = rhso;
-    return lhs->number_ != rhs->number_;
-  }
-
-  bool IsLessThan(Ptr<Object> const &lhso, Ptr<Object> const &rhso) override
-  {
-    Ptr<UInt256Wrapper> lhs = lhso;
-    Ptr<UInt256Wrapper> rhs = rhso;
-    return lhs->number_ < rhs->number_;
-  }
-
-  bool IsGreaterThan(Ptr<Object> const &lhso, Ptr<Object> const &rhso) override
-  {
-    Ptr<UInt256Wrapper> lhs = lhso;
-    Ptr<UInt256Wrapper> rhs = rhso;
-    return rhs->number_ < lhs->number_;
-  }
->>>>>>> 12de0b41
 
 private:
   UInt256 number_;
