#pragma once
//------------------------------------------------------------------------------
//
//   Copyright 2018-2019 Fetch.AI Limited
//
//   Licensed under the Apache License, Version 2.0 (the "License");
//   you may not use this file except in compliance with the License.
//   You may obtain a copy of the License at
//
//       http://www.apache.org/licenses/LICENSE-2.0
//
//   Unless required by applicable law or agreed to in writing, software
//   distributed under the License is distributed on an "AS IS" BASIS,
//   WITHOUT WARRANTIES OR CONDITIONS OF ANY KIND, either express or implied.
//   See the License for the specific language governing permissions and
//   limitations under the License.
//
//------------------------------------------------------------------------------

#include "vectorise/uint/uint.hpp"
#include "vm/object.hpp"

#include <cstdint>

namespace fetch {

namespace vm {
class Module;
}

namespace vm_modules {

class ByteArrayWrapper;

namespace math {

class UInt256Wrapper : public fetch::vm::Object
{
public:
  using SizeType = uint64_t;
  using UInt256  = vectorise::UInt<256>;

  UInt256Wrapper()           = delete;
  ~UInt256Wrapper() override = default;

  static fetch::vm::Ptr<fetch::vm::String> ToString(fetch::vm::VM *                       vm,
                                                    fetch::vm::Ptr<UInt256Wrapper> const &n);

  template <typename T>
  static T ToPrimitive(fetch::vm::VM * /*vm*/, fetch::vm::Ptr<UInt256Wrapper> const &a);

  static void Bind(fetch::vm::Module &module);

  UInt256Wrapper(fetch::vm::VM *vm, fetch::vm::TypeId type_id, UInt256 data);

  UInt256Wrapper(fetch::vm::VM *vm, fetch::vm::TypeId type_id, byte_array::ByteArray const &data);

<<<<<<< HEAD
  template <typename T>
  static T ToPrimitive(fetch::vm::VM * /*vm*/, Ptr<UInt256Wrapper> const &a)
  {
    union
    {
      uint8_t bytes[sizeof(T)];
      T       value;
    } x;
    for (uint64_t i = 0; i < sizeof(T); ++i)
    {
      x.bytes[i] = a->number_[i];
    }

    return x.value;
  }

  static void Bind(vm::Module &module)
  {
    module.CreateClassType<UInt256Wrapper>("UInt256")
        .CreateSerializeDefaultConstructor<uint64_t>(static_cast<uint64_t>(0))
        .CreateConstructor<uint64_t>()
        .CreateConstructor<Ptr<vm::String>>()
        .CreateConstructor<Ptr<ByteArrayWrapper>>()
        .EnableOperator(vm::Operator::Equal)
        .EnableOperator(vm::Operator::NotEqual)
        .EnableOperator(vm::Operator::LessThan)
        //        .EnableOperator(vm::Operator::LessThanOrEqual)
        .EnableOperator(vm::Operator::GreaterThan)
        //        .EnableOperator(vm::Operator::GreaterThanOrEqual)
        //        .CreateMemberFunction("toBuffer", &UInt256Wrapper::ToBuffer)
        .CreateMemberFunction("increase", &UInt256Wrapper::Increase)
        //        .CreateMemberFunction("lessThan", &UInt256Wrapper::LessThan)
        .CreateMemberFunction("logValue", &UInt256Wrapper::LogValue)
        .CreateMemberFunction("toFloat64", &UInt256Wrapper::ToFloat64)
        .CreateMemberFunction("toInt32", &UInt256Wrapper::ToInt32)
        .CreateMemberFunction("size", &UInt256Wrapper::size);

    module.CreateFreeFunction("toString", &UInt256Wrapper::ToString);
    module.CreateFreeFunction("toUInt64", &UInt256Wrapper::ToPrimitive<uint64_t>);
    module.CreateFreeFunction("toInt64", &UInt256Wrapper::ToPrimitive<int64_t>);
    module.CreateFreeFunction("toUInt32", &UInt256Wrapper::ToPrimitive<uint32_t>);
    module.CreateFreeFunction("toInt32", &UInt256Wrapper::ToPrimitive<int32_t>);
  }

  UInt256Wrapper(fetch::vm::VM *vm, fetch::vm::TypeId type_id, UInt256 data)
    : fetch::vm::Object(vm, type_id)
    , number_(std::move(data))
  {}

  UInt256Wrapper(fetch::vm::VM *vm, fetch::vm::TypeId type_id, byte_array::ByteArray const &data)
    : fetch::vm::Object(vm, type_id)
    , number_(data)
  {}

  UInt256Wrapper(fetch::vm::VM *vm, fetch::vm::TypeId type_id, std::string const &data)
    : fetch::vm::Object(vm, type_id)
    , number_(data)
  {}

  UInt256Wrapper(fetch::vm::VM *vm, fetch::vm::TypeId type_id, uint64_t data)
    : fetch::vm::Object(vm, type_id)
    , number_(data)
  {}
=======
  UInt256Wrapper(fetch::vm::VM *vm, fetch::vm::TypeId type_id, uint64_t data);
>>>>>>> 6d59e8c5

  static fetch::vm::Ptr<UInt256Wrapper> Constructor(fetch::vm::VM *vm, fetch::vm::TypeId type_id,
                                                    fetch::vm::Ptr<ByteArrayWrapper> const &ba);

  static fetch::vm::Ptr<UInt256Wrapper> Constructor(fetch::vm::VM *vm, fetch::vm::TypeId type_id,
                                                    uint64_t val);

  double ToFloat64() const;

  int32_t ToInt32() const;

  double LogValue() const;

  bool LessThan(fetch::vm::Ptr<UInt256Wrapper> const &other) const;

  void Increase();

  SizeType size() const;

  fetch::vectorise::UInt<256> const &number() const;

  bool SerializeTo(serializers::MsgPackSerializer &buffer) override;

  bool DeserializeFrom(serializers::MsgPackSerializer &buffer) override;

  bool ToJSON(fetch::vm::JSONVariant &variant) override;

  bool FromJSON(fetch::vm::JSONVariant const &variant) override;

  bool IsEqual(fetch::vm::Ptr<Object> const &lhso, fetch::vm::Ptr<Object> const &rhso) override;

  bool IsNotEqual(fetch::vm::Ptr<Object> const &lhso, fetch::vm::Ptr<Object> const &rhso) override;

  bool IsLessThan(fetch::vm::Ptr<Object> const &lhso, fetch::vm::Ptr<Object> const &rhso) override;

  bool IsGreaterThan(fetch::vm::Ptr<Object> const &lhso,
                     fetch::vm::Ptr<Object> const &rhso) override;

private:
  UInt256 number_;
};

}  // namespace math
}  // namespace vm_modules
}  // namespace fetch<|MERGE_RESOLUTION|>--- conflicted
+++ resolved
@@ -55,73 +55,7 @@
 
   UInt256Wrapper(fetch::vm::VM *vm, fetch::vm::TypeId type_id, byte_array::ByteArray const &data);
 
-<<<<<<< HEAD
-  template <typename T>
-  static T ToPrimitive(fetch::vm::VM * /*vm*/, Ptr<UInt256Wrapper> const &a)
-  {
-    union
-    {
-      uint8_t bytes[sizeof(T)];
-      T       value;
-    } x;
-    for (uint64_t i = 0; i < sizeof(T); ++i)
-    {
-      x.bytes[i] = a->number_[i];
-    }
-
-    return x.value;
-  }
-
-  static void Bind(vm::Module &module)
-  {
-    module.CreateClassType<UInt256Wrapper>("UInt256")
-        .CreateSerializeDefaultConstructor<uint64_t>(static_cast<uint64_t>(0))
-        .CreateConstructor<uint64_t>()
-        .CreateConstructor<Ptr<vm::String>>()
-        .CreateConstructor<Ptr<ByteArrayWrapper>>()
-        .EnableOperator(vm::Operator::Equal)
-        .EnableOperator(vm::Operator::NotEqual)
-        .EnableOperator(vm::Operator::LessThan)
-        //        .EnableOperator(vm::Operator::LessThanOrEqual)
-        .EnableOperator(vm::Operator::GreaterThan)
-        //        .EnableOperator(vm::Operator::GreaterThanOrEqual)
-        //        .CreateMemberFunction("toBuffer", &UInt256Wrapper::ToBuffer)
-        .CreateMemberFunction("increase", &UInt256Wrapper::Increase)
-        //        .CreateMemberFunction("lessThan", &UInt256Wrapper::LessThan)
-        .CreateMemberFunction("logValue", &UInt256Wrapper::LogValue)
-        .CreateMemberFunction("toFloat64", &UInt256Wrapper::ToFloat64)
-        .CreateMemberFunction("toInt32", &UInt256Wrapper::ToInt32)
-        .CreateMemberFunction("size", &UInt256Wrapper::size);
-
-    module.CreateFreeFunction("toString", &UInt256Wrapper::ToString);
-    module.CreateFreeFunction("toUInt64", &UInt256Wrapper::ToPrimitive<uint64_t>);
-    module.CreateFreeFunction("toInt64", &UInt256Wrapper::ToPrimitive<int64_t>);
-    module.CreateFreeFunction("toUInt32", &UInt256Wrapper::ToPrimitive<uint32_t>);
-    module.CreateFreeFunction("toInt32", &UInt256Wrapper::ToPrimitive<int32_t>);
-  }
-
-  UInt256Wrapper(fetch::vm::VM *vm, fetch::vm::TypeId type_id, UInt256 data)
-    : fetch::vm::Object(vm, type_id)
-    , number_(std::move(data))
-  {}
-
-  UInt256Wrapper(fetch::vm::VM *vm, fetch::vm::TypeId type_id, byte_array::ByteArray const &data)
-    : fetch::vm::Object(vm, type_id)
-    , number_(data)
-  {}
-
-  UInt256Wrapper(fetch::vm::VM *vm, fetch::vm::TypeId type_id, std::string const &data)
-    : fetch::vm::Object(vm, type_id)
-    , number_(data)
-  {}
-
-  UInt256Wrapper(fetch::vm::VM *vm, fetch::vm::TypeId type_id, uint64_t data)
-    : fetch::vm::Object(vm, type_id)
-    , number_(data)
-  {}
-=======
   UInt256Wrapper(fetch::vm::VM *vm, fetch::vm::TypeId type_id, uint64_t data);
->>>>>>> 6d59e8c5
 
   static fetch::vm::Ptr<UInt256Wrapper> Constructor(fetch::vm::VM *vm, fetch::vm::TypeId type_id,
                                                     fetch::vm::Ptr<ByteArrayWrapper> const &ba);
