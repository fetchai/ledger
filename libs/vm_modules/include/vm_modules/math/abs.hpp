--- conflicted
+++ resolved
@@ -23,44 +23,10 @@
 class Module;
 }
 
-<<<<<<< HEAD
-template <typename T>
-IfIsNormalSignedInteger<T, T> IntegerAbs(fetch::vm::VM *, T const &value)
-{
-  return std::abs(value);
-}
-
-template <typename T>
-meta::IfIsUnsignedInteger<T, T> IntegerAbs(fetch::vm::VM *, T const &value)
-{
-  return value;
-}
-
-static void BindAbs(fetch::vm::Module &module)
-{
-  module.CreateFreeFunction("abs", &IntegerAbs<int8_t>);
-  module.CreateFreeFunction("abs", &IntegerAbs<int16_t>);
-  module.CreateFreeFunction("abs", &IntegerAbs<int32_t>);
-  module.CreateFreeFunction("abs", &IntegerAbs<int64_t>);
-
-  // included for completeness sake
-  module.CreateFreeFunction("abs", &IntegerAbs<uint8_t>);
-  module.CreateFreeFunction("abs", &IntegerAbs<uint16_t>);
-  module.CreateFreeFunction("abs", &IntegerAbs<uint32_t>);
-  module.CreateFreeFunction("abs", &IntegerAbs<uint64_t>);
-
-  module.CreateFreeFunction("abs", &Abs<float_t>);
-  module.CreateFreeFunction("abs", &Abs<double_t>);
-
-  module.CreateFreeFunction("abs", &Abs<fixed_point::fp32_t>);
-  module.CreateFreeFunction("abs", &Abs<fixed_point::fp64_t>);
-}
-=======
 namespace vm_modules {
 namespace math {
 
 void BindAbs(fetch::vm::Module &module);
->>>>>>> 9aaa544a
 
 }  // namespace math
 }  // namespace vm_modules
