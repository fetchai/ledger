#pragma once
//------------------------------------------------------------------------------
//
//   Copyright 2018-2019 Fetch.AI Limited
//
//   Licensed under the Apache License, Version 2.0 (the "License");
//   you may not use this file except in compliance with the License.
//   You may obtain a copy of the License at
//
//       http://www.apache.org/licenses/LICENSE-2.0
//
//   Unless required by applicable law or agreed to in writing, software
//   distributed under the License is distributed on an "AS IS" BASIS,
//   WITHOUT WARRANTIES OR CONDITIONS OF ANY KIND, either express or implied.
//   See the License for the specific language governing permissions and
//   limitations under the License.
//
//------------------------------------------------------------------------------

namespace fetch {

namespace vm {
class Module;
}

namespace vm_modules {
namespace math {

<<<<<<< HEAD
template <typename T>
fetch::math::meta::IfIsMath<T, T> Pow(fetch::vm::VM *, T const &a, T const &b)
{
  T x;
  fetch::math::Pow(a, b, x);
  return x;
}

inline void BindPow(fetch::vm::Module &module)
{
  module.CreateFreeFunction("pow", &Pow<float_t>);
  module.CreateFreeFunction("pow", &Pow<double_t>);
  module.CreateFreeFunction("pow", &Pow<fixed_point::fp32_t>);
  module.CreateFreeFunction("pow", &Pow<fixed_point::fp64_t>);
}
=======
void BindPow(fetch::vm::Module &module);
>>>>>>> 9aaa544a

}  // namespace math
}  // namespace vm_modules
}  // namespace fetch<|MERGE_RESOLUTION|>--- conflicted
+++ resolved
@@ -26,25 +26,7 @@
 namespace vm_modules {
 namespace math {
 
-<<<<<<< HEAD
-template <typename T>
-fetch::math::meta::IfIsMath<T, T> Pow(fetch::vm::VM *, T const &a, T const &b)
-{
-  T x;
-  fetch::math::Pow(a, b, x);
-  return x;
-}
-
-inline void BindPow(fetch::vm::Module &module)
-{
-  module.CreateFreeFunction("pow", &Pow<float_t>);
-  module.CreateFreeFunction("pow", &Pow<double_t>);
-  module.CreateFreeFunction("pow", &Pow<fixed_point::fp32_t>);
-  module.CreateFreeFunction("pow", &Pow<fixed_point::fp64_t>);
-}
-=======
 void BindPow(fetch::vm::Module &module);
->>>>>>> 9aaa544a
 
 }  // namespace math
 }  // namespace vm_modules
