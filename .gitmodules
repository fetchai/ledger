--- conflicted
+++ resolved
@@ -28,12 +28,9 @@
 [submodule "vendor/utfcpp"]
 	path = vendor/utfcpp
 	url = https://github.com/pbukva/utfcpp.git
-<<<<<<< HEAD
-[submodule "vendor/openssl"]
-	path = vendor/openssl
-	url = git@github.com:janbar/openssl-cmake.git
-=======
 [submodule "vendor/pybind11"]
 	path = vendor/pybind11
 	url = https://github.com/pybind/pybind11.git
->>>>>>> 85ff7359
+[submodule "vendor/openssl"]
+	   path = vendor/openssl
+	   url = git@github.com:janbar/openssl-cmake.git