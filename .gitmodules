[submodule "vendor/asio"]
	path = vendor/asio
	url = https://github.com/chriskohlhoff/asio.git
[submodule "vendor/pybind11"]
	path = vendor/pybind11
	url = https://github.com/pybind/pybind11.git
[submodule "vendor/googletest"]
	path = vendor/googletest
	url = https://github.com/google/googletest.git
[submodule "vendor/benchmark"]
	path = vendor/benchmark
	url = https://github.com/ejfitzgerald/benchmark.git
[submodule "vendor/mio"]
	path = vendor/mio
	url = https://github.com/mandreyel/mio.git
[submodule "vendor/msgpack"]
	path = vendor/msgpack
	url = https://github.com/msgpack/msgpack-c.git
[submodule "vendor/backward-cpp"]
	path = vendor/backward-cpp
	url = https://github.com/n-hutton/backward-cpp.git
<<<<<<< HEAD
[submodule "vendor/mcl"]
	path = vendor/mcl
	url = git://github.com/herumi/mcl
[submodule "vendor/bls"]
	path = vendor/bls
	url = git://github.com/herumi/bls.git
=======
[submodule "vendor/spdlog"]
	path = vendor/spdlog
	url = https://github.com/gabime/spdlog.git
>>>>>>> 3bd751b8
<|MERGE_RESOLUTION|>--- conflicted
+++ resolved
@@ -19,15 +19,12 @@
 [submodule "vendor/backward-cpp"]
 	path = vendor/backward-cpp
 	url = https://github.com/n-hutton/backward-cpp.git
-<<<<<<< HEAD
-[submodule "vendor/mcl"]
-	path = vendor/mcl
-	url = git://github.com/herumi/mcl
-[submodule "vendor/bls"]
-	path = vendor/bls
-	url = git://github.com/herumi/bls.git
-=======
 [submodule "vendor/spdlog"]
 	path = vendor/spdlog
 	url = https://github.com/gabime/spdlog.git
->>>>>>> 3bd751b8
+[submodule "vendor/mcl"]
+	path = vendor/mcl
+	url = https://github.com/herumi/mcl
+[submodule "vendor/bls"]
+	path = vendor/bls
+	url = git://github.com/herumi/bls.git