{
 "cells": [
  {
   "cell_type": "markdown",
   "metadata": {},
   "source": [
    "## A series of tests for the fetch math library (and associated python bindings)"
   ]
  },
  {
   "cell_type": "markdown",
   "metadata": {},
   "source": [
    "### initial setup"
   ]
  },
  {
   "cell_type": "code",
   "execution_count": 1,
   "metadata": {},
   "outputs": [],
   "source": [
    "# import fetch\n",
    "import numpy as np\n",
    "import fetch.math as fm\n",
    "from fetch.math import NDArrayDouble\n",
    "#from fetch.math import statistics as stats"
   ]
  },
  {
   "cell_type": "code",
   "execution_count": 2,
   "metadata": {},
   "outputs": [],
   "source": [
    "def simple_test_fn(a, b):\n",
    "    if (a == b):\n",
    "        print(\"test passed!\")\n",
    "    else:\n",
    "        print(\"FAILURE\")\n",
    "    return"
   ]
  },
  {
   "cell_type": "code",
   "execution_count": 3,
   "metadata": {},
   "outputs": [],
   "source": [
    "def test_fn(np_arr, fetch_arr):\n",
    "    \n",
    "    if np.allclose(np_arr, fetch_arr.ToNumpy()):\n",
    "        print(\"test passed!\")\n",
    "    else:\n",
    "        print(\"FAILURE\")\n",
    "\n",
    "    return"
   ]
  },
  {
   "cell_type": "markdown",
   "metadata": {},
   "source": [
    "### Check To and From Numpy"
   ]
  },
  {
   "cell_type": "code",
   "execution_count": 4,
   "metadata": {},
   "outputs": [],
   "source": [
    "shape = [1,2,3,4,5]\n",
    "n_dims = len(shape)"
   ]
  },
  {
   "cell_type": "code",
   "execution_count": 5,
   "metadata": {},
   "outputs": [
    {
     "name": "stdout",
     "output_type": "stream",
     "text": [
      "test passed!\n"
     ]
    }
   ],
   "source": [
    "# To Numpy Test\n",
    "np_z = np.random.random(shape)\n",
    "fetch_z = NDArrayDouble(shape)\n",
    "fetch_z.FromNumpy(np_z)\n",
    "test_fn(np_z, fetch_z)"
   ]
  },
  {
   "cell_type": "code",
   "execution_count": 6,
   "metadata": {},
   "outputs": [
    {
     "name": "stdout",
     "output_type": "stream",
     "text": [
      "test passed!\n"
     ]
    }
   ],
   "source": [
    "# From Numpy Test\n",
    "np_z = np.random.random(shape)\n",
    "fetch_z = NDArrayDouble(shape)\n",
    "fetch_z.FromNumpy(np_z)\n",
    "test_fn(np_z, fetch_z)"
   ]
  },
  {
   "cell_type": "markdown",
   "metadata": {},
   "source": [
    "### Check zeroes, ones, copy, and equality"
   ]
  },
  {
   "cell_type": "code",
   "execution_count": 7,
   "metadata": {},
   "outputs": [],
   "source": [
    "shape = [1,2,3,4,5]\n",
    "n_dims = len(shape)"
   ]
  },
  {
   "cell_type": "code",
   "execution_count": 8,
   "metadata": {},
   "outputs": [],
   "source": [
    "np_x = np.zeros(shape)\n",
    "fetch_x = NDArrayDouble.Zeros(shape)\n",
    "np_y = np.ones(shape)\n",
    "fetch_y = NDArrayDouble.Ones(shape)\n",
    "\n",
    "fetch_z = NDArrayDouble(shape)"
   ]
  },
  {
   "cell_type": "code",
   "execution_count": 9,
   "metadata": {},
   "outputs": [
    {
     "name": "stdout",
     "output_type": "stream",
     "text": [
      "test passed!\n"
     ]
    }
   ],
   "source": [
    "fetch_z = fetch_x\n",
    "simple_test_fn(fetch_z, fetch_x)"
   ]
  },
  {
   "cell_type": "code",
   "execution_count": 10,
   "metadata": {},
   "outputs": [
    {
     "name": "stdout",
     "output_type": "stream",
     "text": [
      "test passed!\n"
     ]
    }
   ],
   "source": [
    "test_fn(np_x, fetch_z)"
   ]
  },
  {
   "cell_type": "code",
   "execution_count": 11,
   "metadata": {},
   "outputs": [
    {
     "name": "stdout",
     "output_type": "stream",
     "text": [
      "test passed!\n"
     ]
    }
   ],
   "source": [
    "fetch_z = fetch_y\n",
    "simple_test_fn(fetch_z, fetch_y)"
   ]
  },
  {
   "cell_type": "code",
   "execution_count": 12,
   "metadata": {},
   "outputs": [
    {
     "name": "stdout",
     "output_type": "stream",
     "text": [
      "test passed!\n"
     ]
    }
   ],
   "source": [
    "if not (fetch_z != fetch_y):\n",
    "    print(\"test passed!\")\n",
    "else:\n",
    "    print(\"FAILURE!!!!\")"
   ]
  },
  {
   "cell_type": "markdown",
   "metadata": {},
   "source": [
    "### Check basic element-wise arithmetic operators"
   ]
  },
  {
   "cell_type": "code",
   "execution_count": 13,
   "metadata": {},
   "outputs": [],
   "source": [
    "shape = [3, 4]\n",
    "n_dims = len(shape)\n",
    "np_x = np.random.random(shape)\n",
    "fetch_x = NDArrayDouble(shape)\n",
    "fetch_x.FromNumpy(np_x)\n",
    "np_y = np.random.random(shape)\n",
    "fetch_y = NDArrayDouble(shape)\n",
    "fetch_y.FromNumpy(np_y)"
   ]
  },
  {
   "cell_type": "code",
   "execution_count": 14,
   "metadata": {},
   "outputs": [
    {
     "name": "stdout",
     "output_type": "stream",
     "text": [
      "test passed!\n"
     ]
    }
   ],
   "source": [
    "np_test = np_x + np_y\n",
    "fetch_z = fetch_x + fetch_y\n",
    "test_fn(np_test, fetch_z)"
   ]
  },
  {
   "cell_type": "code",
   "execution_count": 15,
   "metadata": {},
   "outputs": [
    {
     "name": "stdout",
     "output_type": "stream",
     "text": [
      "test passed!\n"
     ]
    }
   ],
   "source": [
    "np_test += np_x\n",
    "fetch_z += fetch_x\n",
    "test_fn(np_test, fetch_z)"
   ]
  },
  {
   "cell_type": "code",
   "execution_count": 16,
   "metadata": {},
   "outputs": [
    {
     "name": "stdout",
     "output_type": "stream",
     "text": [
      "test passed!\n"
     ]
    }
   ],
   "source": [
    "np_test = np_x - np_y\n",
    "fetch_z = fetch_x - fetch_y\n",
    "test_fn(np_test, fetch_z)"
   ]
  },
  {
   "cell_type": "code",
   "execution_count": 17,
   "metadata": {},
   "outputs": [
    {
     "name": "stdout",
     "output_type": "stream",
     "text": [
      "test passed!\n"
     ]
    }
   ],
   "source": [
    "np_test -= np_x\n",
    "fetch_z -= fetch_x\n",
    "test_fn(np_test, fetch_z)"
   ]
  },
  {
   "cell_type": "code",
   "execution_count": 18,
   "metadata": {},
   "outputs": [
    {
     "name": "stdout",
     "output_type": "stream",
     "text": [
      "test passed!\n"
     ]
    }
   ],
   "source": [
    "np_test = np_x * np_y\n",
    "fetch_z = fetch_x * fetch_y\n",
    "test_fn(np_test, fetch_z)"
   ]
  },
  {
   "cell_type": "code",
   "execution_count": 19,
   "metadata": {},
   "outputs": [
    {
     "name": "stdout",
     "output_type": "stream",
     "text": [
      "test passed!\n"
     ]
    }
   ],
   "source": [
    "np_test *= np_x\n",
    "fetch_z *= fetch_x\n",
    "test_fn(np_test, fetch_z)"
   ]
  },
  {
   "cell_type": "code",
   "execution_count": 20,
   "metadata": {},
   "outputs": [
    {
     "name": "stdout",
     "output_type": "stream",
     "text": [
      "test passed!\n"
     ]
    }
   ],
   "source": [
    "np_test = np_x / np_y\n",
    "fetch_z = fetch_x / fetch_y\n",
    "test_fn(np_test, fetch_z)"
   ]
  },
  {
   "cell_type": "code",
   "execution_count": 21,
   "metadata": {},
   "outputs": [
    {
     "name": "stdout",
     "output_type": "stream",
     "text": [
      "test passed!\n"
     ]
    }
   ],
   "source": [
    "np_test /= np_x\n",
    "fetch_z /= fetch_x\n",
    "test_fn(np_test, fetch_z)"
   ]
  },
  {
   "cell_type": "markdown",
   "metadata": {},
   "source": [
    "### check basic array * scalar arithmetic operations"
   ]
  },
  {
   "cell_type": "code",
   "execution_count": 22,
   "metadata": {},
   "outputs": [],
   "source": [
    "shape = [3, 4]\n",
    "n_dims = len(shape)\n",
    "np_x = np.random.random(shape)\n",
    "fetch_x = NDArrayDouble(shape)\n",
    "fetch_x.FromNumpy(np_x)\n",
    "\n",
    "fetch_z = NDArrayDouble.Zeros(shape)"
   ]
  },
  {
   "cell_type": "code",
   "execution_count": 23,
   "metadata": {},
   "outputs": [
    {
     "name": "stdout",
     "output_type": "stream",
     "text": [
      "test passed!\n"
     ]
    }
   ],
   "source": [
    "np_test = np_x + 7\n",
    "fetch_z = fetch_x + 7\n",
    "test_fn(np_test, fetch_z)"
   ]
  },
  {
   "cell_type": "code",
   "execution_count": 24,
   "metadata": {},
   "outputs": [
    {
     "name": "stdout",
     "output_type": "stream",
     "text": [
      "test passed!\n"
     ]
    }
   ],
   "source": [
    "np_test += 7\n",
    "fetch_z += 7\n",
    "test_fn(np_test, fetch_z)"
   ]
  },
  {
   "cell_type": "code",
   "execution_count": 25,
   "metadata": {},
   "outputs": [
    {
     "name": "stdout",
     "output_type": "stream",
     "text": [
      "test passed!\n"
     ]
    }
   ],
   "source": [
    "np_test = np_x - 7\n",
    "fetch_z = fetch_x - 7\n",
    "test_fn(np_test, fetch_z)"
   ]
  },
  {
   "cell_type": "code",
   "execution_count": 26,
   "metadata": {},
   "outputs": [
    {
     "name": "stdout",
     "output_type": "stream",
     "text": [
      "test passed!\n"
     ]
    }
   ],
   "source": [
    "np_test -= 7\n",
    "fetch_z -= 7\n",
    "test_fn(np_test, fetch_z)"
   ]
  },
  {
   "cell_type": "code",
   "execution_count": 27,
   "metadata": {},
   "outputs": [
    {
     "name": "stdout",
     "output_type": "stream",
     "text": [
      "test passed!\n"
     ]
    }
   ],
   "source": [
    "np_test = np_x * 7\n",
    "fetch_z = fetch_x * 7\n",
    "test_fn(np_test, fetch_z)"
   ]
  },
  {
   "cell_type": "code",
   "execution_count": 28,
   "metadata": {},
   "outputs": [
    {
     "name": "stdout",
     "output_type": "stream",
     "text": [
      "test passed!\n"
     ]
    }
   ],
   "source": [
    "np_test *= 7\n",
    "fetch_z *= 7\n",
    "test_fn(np_test, fetch_z)"
   ]
  },
  {
   "cell_type": "code",
   "execution_count": 29,
   "metadata": {},
   "outputs": [
    {
     "name": "stdout",
     "output_type": "stream",
     "text": [
      "test passed!\n"
     ]
    }
   ],
   "source": [
    "np_test = np_x / 7\n",
    "fetch_z = fetch_x / 7\n",
    "test_fn(np_test, fetch_z)"
   ]
  },
  {
   "cell_type": "code",
   "execution_count": 30,
   "metadata": {},
   "outputs": [
    {
     "name": "stdout",
     "output_type": "stream",
     "text": [
      "test passed!\n"
     ]
    }
   ],
   "source": [
    "np_test /= 7\n",
    "fetch_z /= 7\n",
    "test_fn(np_test, fetch_z)"
   ]
  },
  {
   "cell_type": "markdown",
   "metadata": {},
   "source": [
    "### check broadcasting arithmetic"
   ]
  },
  {
   "cell_type": "code",
   "execution_count": 31,
   "metadata": {},
   "outputs": [],
   "source": [
    "shape = [3, 1, 5]\n",
    "np_x = np.random.random(shape)\n",
    "fetch_x = NDArrayDouble(shape)\n",
    "fetch_x.FromNumpy(np_x)\n",
    "\n",
    "shape2 = [1, 7, 5]\n",
    "np_y = np.random.random(shape2)\n",
    "fetch_y = NDArrayDouble(shape2)\n",
    "fetch_y.FromNumpy(np_y)\n",
    "\n",
    "broadcast_shape = [max(a,b) for a,b in zip(shape, shape2)]"
   ]
  },
  {
   "cell_type": "code",
   "execution_count": 32,
   "metadata": {},
   "outputs": [
    {
     "name": "stdout",
     "output_type": "stream",
     "text": [
      "test passed!\n"
     ]
    }
   ],
   "source": [
    "np_out = np_x + np_y\n",
    "fetch_out = fetch_x + fetch_y\n",
    "test_fn(np_out, fetch_out)"
   ]
  },
  {
   "cell_type": "code",
   "execution_count": 33,
   "metadata": {},
   "outputs": [
    {
     "name": "stdout",
     "output_type": "stream",
     "text": [
      "test passed!\n"
     ]
    }
   ],
   "source": [
    "np_out = np_x - np_y\n",
    "fetch_out = fetch_x - fetch_y\n",
    "test_fn(np_out, fetch_out)"
   ]
  },
  {
   "cell_type": "code",
   "execution_count": 34,
   "metadata": {},
   "outputs": [
    {
     "name": "stdout",
     "output_type": "stream",
     "text": [
      "test passed!\n"
     ]
    }
   ],
   "source": [
    "np_out = np_x * np_y\n",
    "fetch_out = fetch_x * fetch_y\n",
    "test_fn(np_out, fetch_out)"
   ]
  },
  {
   "cell_type": "code",
   "execution_count": 35,
   "metadata": {},
   "outputs": [
    {
     "name": "stdout",
     "output_type": "stream",
     "text": [
      "test passed!\n"
     ]
    }
   ],
   "source": [
    "np_out = np_x / np_y\n",
    "fetch_out = fetch_x / fetch_y\n",
    "test_fn(np_out, fetch_out)"
   ]
  },
  {
   "cell_type": "code",
   "execution_count": 36,
   "metadata": {},
   "outputs": [],
   "source": [
    "# The following shows examples of inline arithmetic with broadcasting - in numpy they do not support this\n",
    "shape = [3, 1, 5]\n",
    "np_x = np.random.random(shape)\n",
    "fetch_x = NDArrayDouble(shape)\n",
    "fetch_x.FromNumpy(np_x)\n",
    "\n",
    "shape2 = [1, 7, 5]\n",
    "np_y = np.random.random(shape2)\n",
    "fetch_y = NDArrayDouble(shape2)\n",
    "fetch_y.FromNumpy(np_y)\n",
    "\n",
    "broadcast_shape = [max(a,b) for a,b in zip(shape, shape2)]"
   ]
  },
  {
   "cell_type": "code",
   "execution_count": 37,
   "metadata": {},
   "outputs": [
    {
     "name": "stdout",
     "output_type": "stream",
     "text": [
      "broadcast shape ( [3, 7, 5] ) does not match shape of output array ( [3, 1, 5] )\n",
      "test passed!\n"
     ]
    }
   ],
   "source": [
    "try:\n",
    "    fetch_x += fetch_y\n",
    "except ValueError:\n",
    "    print(\"test passed!\")"
   ]
  },
  {
   "cell_type": "code",
   "execution_count": 38,
   "metadata": {},
   "outputs": [
    {
     "name": "stdout",
     "output_type": "stream",
     "text": [
      "broadcast shape ( [3, 7, 5] ) does not match shape of output array ( [3, 1, 5] )\n",
      "test passed!\n"
     ]
    }
   ],
   "source": [
    "try:\n",
    "    fetch_x -= fetch_y\n",
    "except ValueError:\n",
    "    print(\"test passed!\")"
   ]
  },
  {
   "cell_type": "code",
   "execution_count": 39,
   "metadata": {},
   "outputs": [
    {
     "name": "stdout",
     "output_type": "stream",
     "text": [
      "broadcast shape ( [3, 7, 5] ) does not match shape of output array ( [3, 1, 5] )\n",
      "test passed!\n"
     ]
    }
   ],
   "source": [
    "try:\n",
    "    fetch_x *= fetch_y\n",
    "except ValueError:\n",
    "    print(\"test passed!\")"
   ]
  },
  {
   "cell_type": "code",
   "execution_count": 40,
   "metadata": {},
   "outputs": [
    {
     "name": "stdout",
     "output_type": "stream",
     "text": [
      "broadcast shape ( [3, 7, 5] ) does not match shape of output array ( [3, 1, 5] )\n",
      "test passed!\n"
     ]
    }
   ],
   "source": [
    "try:\n",
    "    fetch_x /= fetch_y\n",
    "except ValueError:\n",
    "    print(\"test passed!\")"
   ]
  },
  {
   "cell_type": "markdown",
   "metadata": {},
   "source": [
    "### check array slicing and slice assignment"
   ]
  },
  {
   "cell_type": "code",
   "execution_count": 41,
   "metadata": {},
   "outputs": [],
   "source": [
    "shape = [3, 4, 5, 8, 2]\n",
    "np_x = np.random.random(shape)\n",
    "fetch_x = NDArrayDouble(shape)\n",
    "fetch_x.FromNumpy(np_x)"
   ]
  },
  {
   "cell_type": "code",
   "execution_count": 42,
   "metadata": {},
   "outputs": [
    {
     "name": "stdout",
     "output_type": "stream",
     "text": [
      "test passed!\n"
     ]
    }
   ],
   "source": [
    "np_y = np_x[0:1, 0:2, 2:3, 3:6, 0:1]\n",
    "fetch_y = fetch_x[0:1, 0:2, 2:3, 3:6, 0:1]\n",
    "test_fn(np_y, fetch_y)"
   ]
  },
  {
   "cell_type": "code",
   "execution_count": 43,
   "metadata": {},
   "outputs": [
    {
     "name": "stdout",
     "output_type": "stream",
     "text": [
      "test passed!\n"
     ]
    }
   ],
   "source": [
    "shape = [3, 4, 5, 8, 2]\n",
    "np_x = np.random.random(shape)\n",
    "fetch_x = NDArrayDouble(shape)\n",
    "fetch_x.FromNumpy(np_x)\n",
    "shape = [1, 2, 3, 4, 1]\n",
    "np_y = np.random.random(shape)\n",
    "fetch_y = NDArrayDouble(shape)\n",
    "fetch_y.FromNumpy(np_y)\n",
    "\n",
    "np_y[0:1, 0:2, 0:3, 0:4, 0:1] = np_x[0:1, 2:4, 2:5, 2:6, 0:1]\n",
    "fetch_y[0:1, 0:2, 0:3, 0:4, 0:1] = fetch_x[0:1, 2:4, 2:5, 2:6, 0:1]\n",
    "test_fn(np_y, fetch_y)"
   ]
  },
  {
   "cell_type": "code",
   "execution_count": 44,
   "metadata": {},
   "outputs": [],
   "source": [
    "shape = [3, 4, 5, 8, 2]\n",
    "np_x = np.random.random(shape)\n",
    "fetch_x = NDArrayDouble(shape)\n",
    "fetch_x.FromNumpy(np_x)"
   ]
  },
  {
   "cell_type": "code",
   "execution_count": 45,
   "metadata": {},
   "outputs": [
    {
     "name": "stdout",
     "output_type": "stream",
     "text": [
      "test passed!\n"
     ]
    }
   ],
   "source": [
    "np_y = np_x[1, 2, 3, 6, 1]\n",
    "fetch_y = fetch_x[1, 2, 3, 6, 1]\n",
    "simple_test_fn(np_y, fetch_y)"
   ]
  },
  {
   "cell_type": "code",
   "execution_count": 46,
   "metadata": {},
   "outputs": [
    {
     "name": "stdout",
     "output_type": "stream",
     "text": [
      "test passed!\n"
     ]
    }
   ],
   "source": [
    "shape = [3, 4, 5, 8, 2]\n",
    "np_x = np.random.random(shape)\n",
    "fetch_x = NDArrayDouble(shape)\n",
    "fetch_x.FromNumpy(np_x)\n",
    "shape = [1, 2, 3, 4, 1]\n",
    "np_y = np.random.random(shape)\n",
    "fetch_y = NDArrayDouble(shape)\n",
    "fetch_y.FromNumpy(np_y)\n",
    "\n",
    "np_y[0, 1, 2, 3, 0] = np_x[2, 3, 4, 5, 1]\n",
    "fetch_y[0, 1, 2, 3, 0] = fetch_x[2, 3, 4, 5, 1]\n",
    "test_fn(np_y, fetch_y)"
   ]
  },
  {
   "cell_type": "markdown",
   "metadata": {},
   "source": [
    "### Reshaping tests"
   ]
  },
  {
   "cell_type": "code",
   "execution_count": 47,
   "metadata": {},
   "outputs": [],
<<<<<<< HEAD
   "source": []
  },
  {
   "cell_type": "code",
   "execution_count": 122,
   "metadata": {},
   "outputs": [
    {
     "data": {
      "text/plain": [
       "  C_CONTIGUOUS : False\n",
       "  F_CONTIGUOUS : True\n",
       "  OWNDATA : True\n",
       "  WRITEABLE : True\n",
       "  ALIGNED : True\n",
       "  WRITEBACKIFCOPY : False\n",
       "  UPDATEIFCOPY : False"
      ]
     },
     "execution_count": 24,
     "metadata": {},
     "output_type": "execute_result"
    }
   ],
=======
>>>>>>> 32a29dc1
   "source": [
    "shape = [2, 2, 4, 2, 1]\n",
    "new_shape = [1,2,1,2,8]\n",
    "np_x = np.random.random(shape)\n",
    "fetch_x = NDArrayDouble(shape)\n",
<<<<<<< HEAD
    "fetch_x.FromNumpy(np_x)\n",
    "\n",
    "new_shape = [1,2,1,2,2]\n",
    "#new_shape = [4, 2, 8, 5, 3]\n"
=======
    "fetch_x.FromNumpy(np_x)"
>>>>>>> 32a29dc1
   ]
  },
  {
   "cell_type": "code",
<<<<<<< HEAD
   "execution_count": null,
   "metadata": {},
   "outputs": [],
   "source": []
  },
  {
   "cell_type": "code",
   "execution_count": 123,
=======
   "execution_count": 48,
>>>>>>> 32a29dc1
   "metadata": {},
   "outputs": [
    {
     "name": "stdout",
     "output_type": "stream",
     "text": [
      "FAILURE\n",
      "[[[[[0.89766632 0.89073053]\n",
      "    [0.23386771 0.99966335]]]\n",
      "\n",
      "\n",
      "  [[[0.78548621 0.84228826]\n",
      "    [0.01692559 0.45505461]]]]]\n",
      "[[[[[0.89766632 0.23386771]\n",
      "    [0.89073053 0.99966335]]]\n",
      "\n",
      "\n",
      "  [[[0.78548621 0.01692559]\n",
      "    [0.84228826 0.45505461]]]]]\n"
     ]
    }
   ],
   "source": [
    "np_x = np.reshape(np_x, new_shape, order='F')\n",
    "fetch_x.reshape(new_shape)\n",
    "test_fn(np_x, fetch_x)\n",
    "print(np_x)\n",
    "print(fetch_x.ToNumpy())\n",
    "print(np_x)"
   ]
  },
  {
   "cell_type": "code",
<<<<<<< HEAD
   "execution_count": 53,
=======
   "execution_count": 49,
>>>>>>> 32a29dc1
   "metadata": {},
   "outputs": [
    {
     "name": "stdout",
     "output_type": "stream",
     "text": [
      "cannot reshape array of size ( 32 ) into shape of( [99999, 12] )\n",
      "test passed!\n"
     ]
    }
   ],
   "source": [
    "absurd_shape = [99999, 12]\n",
    "try:\n",
    "    fetch_x.reshape(absurd_shape)\n",
    "except ValueError:\n",
    "    print(\"test passed!\")"
   ]
  },
  {
   "cell_type": "code",
<<<<<<< HEAD
   "execution_count": 54,
=======
   "execution_count": 50,
>>>>>>> 32a29dc1
   "metadata": {},
   "outputs": [
    {
     "name": "stdout",
     "output_type": "stream",
     "text": [
      "test passed!\n"
     ]
    }
   ],
   "source": [
    "shape = [3, 4, 5, 8, 2]\n",
    "np_x = np.random.random(shape)\n",
    "fetch_x = NDArrayDouble(shape)\n",
    "fetch_x.FromNumpy(np_x)\n",
    "\n",
    "np_x = np_x.flatten(order='F')\n",
    "fetch_x.flatten()\n",
    "test_fn(np_x, fetch_x)"
   ]
  },
  {
   "cell_type": "markdown",
   "metadata": {},
   "source": [
    "### check dimension reduction max and min functions with axis specification"
   ]
  },
  {
   "cell_type": "code",
<<<<<<< HEAD
   "execution_count": 55,
=======
   "execution_count": 51,
>>>>>>> 32a29dc1
   "metadata": {},
   "outputs": [],
   "source": [
    "max_shape = [7, 4, 6]\n",
    "fetch_x = NDArrayDouble(max_shape)\n",
    "np_x = np.zeros(max_shape)\n",
    "counter = 0\n",
    "for i in range(max_shape[0]):\n",
    "    for j in range(max_shape[1]):\n",
    "        for k in range(max_shape[2]):\n",
    "            fetch_x[i, j, k] = counter\n",
    "            np_x[i, j, k] = counter\n",
    "            counter += 1"
   ]
  },
  {
   "cell_type": "code",
<<<<<<< HEAD
   "execution_count": 56,
=======
   "execution_count": 52,
>>>>>>> 32a29dc1
   "metadata": {},
   "outputs": [
    {
     "name": "stdout",
     "output_type": "stream",
     "text": [
      "test passed!\n",
      "test passed!\n",
      "test passed!\n",
      "test passed!\n",
      "test passed!\n",
      "test passed!\n"
     ]
    }
   ],
   "source": [
    "# test taking max and min across all axes one by one\n",
    "out_shapes = [[4, 6], [7, 6], [7, 4]]\n",
    "for cur_ax in range(0, 3):\n",
    "\n",
    "    out_shape = out_shapes[cur_ax]\n",
    "    np_max = np_x.max(axis=cur_ax)\n",
    "    fetch_max = fetch_x.max(cur_ax)\n",
    "    np_min = np_x.min(axis=cur_ax)\n",
    "    fetch_min = fetch_x.min(cur_ax)\n",
    "\n",
    "    test_fn(np_max, fetch_max)\n",
    "    test_fn(np_min, fetch_min)"
   ]
  },
  {
   "cell_type": "markdown",
   "metadata": {},
   "source": [
    "### check some more functions"
   ]
  },
  {
   "cell_type": "code",
<<<<<<< HEAD
   "execution_count": 62,
=======
   "execution_count": 68,
>>>>>>> 32a29dc1
   "metadata": {},
   "outputs": [],
   "source": [
    "def reset_arrays(offset=0):\n",
    "    shape = [2, 2]\n",
    "    np_x = np.random.random(shape) + offset\n",
    "    fetch_x = NDArrayDouble(shape)\n",
    "    fetch_x.FromNumpy(np_x)\n",
    "    return np_x, fetch_x"
   ]
  },
  {
   "cell_type": "code",
<<<<<<< HEAD
   "execution_count": 63,
=======
   "execution_count": 69,
>>>>>>> 32a29dc1
   "metadata": {},
   "outputs": [
    {
     "name": "stdout",
     "output_type": "stream",
     "text": [
      "test passed!\n"
     ]
    }
   ],
   "source": [
    "np_x, fetch_x = reset_arrays()\n",
    "np_x = np.abs(np_x)\n",
    "fetch_x.abs()\n",
    "test_fn(np_x, fetch_x)"
   ]
  },
  {
   "cell_type": "code",
<<<<<<< HEAD
   "execution_count": 64,
=======
   "execution_count": 70,
>>>>>>> 32a29dc1
   "metadata": {},
   "outputs": [
    {
     "name": "stdout",
     "output_type": "stream",
     "text": [
      "test passed!\n"
     ]
    }
   ],
   "source": [
    "np_x, fetch_x = reset_arrays()\n",
    "np_x = np.exp(np_x)\n",
    "fetch_x.exp()\n",
    "test_fn(np_x, fetch_x)"
   ]
  },
  {
   "cell_type": "code",
<<<<<<< HEAD
   "execution_count": 65,
=======
   "execution_count": 73,
>>>>>>> 32a29dc1
   "metadata": {},
   "outputs": [
    {
     "name": "stdout",
     "output_type": "stream",
     "text": [
      "[[1.30271496 1.6089108 ]\n",
      " [1.76405973 1.1689918 ]]\n",
      "[[1.46451108 1.98592409]\n",
      " [2.26800232 1.2526544 ]]\n",
      "FAILURE\n"
     ]
    }
   ],
   "source": [
    "np_x, fetch_x = reset_arrays()\n",
    "np_x = np.exp2(np_x)\n",
    "fetch_x.exp2()\n",
    "print(np_x)\n",
    "print(fetch_x.ToNumpy())\n",
    "\n",
    "test_fn(np_x, fetch_x)"
   ]
  },
  {
   "cell_type": "code",
<<<<<<< HEAD
   "execution_count": 66,
=======
   "execution_count": 75,
>>>>>>> 32a29dc1
   "metadata": {},
   "outputs": [
    {
     "name": "stdout",
     "output_type": "stream",
     "text": [
      "test passed!\n"
     ]
    }
   ],
   "source": [
    "np_x, fetch_x = reset_arrays()\n",
    "np_x = np.expm1(np_x)\n",
    "fetch_x.expm1()\n",
    "test_fn(np_x, fetch_x)"
   ]
  },
  {
   "cell_type": "code",
<<<<<<< HEAD
   "execution_count": 67,
=======
   "execution_count": 76,
>>>>>>> 32a29dc1
   "metadata": {},
   "outputs": [
    {
     "name": "stdout",
     "output_type": "stream",
     "text": [
      "test passed!\n"
     ]
    }
   ],
   "source": [
    "np_x, fetch_x = reset_arrays()\n",
    "np_x = np.log(np_x)\n",
    "fetch_x.log()\n",
    "test_fn(np_x, fetch_x)"
   ]
  },
  {
   "cell_type": "code",
<<<<<<< HEAD
   "execution_count": 68,
=======
   "execution_count": 77,
>>>>>>> 32a29dc1
   "metadata": {},
   "outputs": [
    {
     "name": "stdout",
     "output_type": "stream",
     "text": [
      "test passed!\n"
     ]
    }
   ],
   "source": [
    "np_x, fetch_x = reset_arrays()\n",
    "np_x = np.log10(np_x)\n",
    "fetch_x.log10()\n",
    "test_fn(np_x, fetch_x)"
   ]
  },
  {
   "cell_type": "code",
<<<<<<< HEAD
   "execution_count": 69,
=======
   "execution_count": 78,
>>>>>>> 32a29dc1
   "metadata": {},
   "outputs": [
    {
     "name": "stdout",
     "output_type": "stream",
     "text": [
      "test passed!\n"
     ]
    }
   ],
   "source": [
    "np_x, fetch_x = reset_arrays()\n",
    "np_x = np.log2(np_x)\n",
    "fetch_x.log2()\n",
    "test_fn(np_x, fetch_x)"
   ]
  },
  {
   "cell_type": "code",
<<<<<<< HEAD
   "execution_count": 70,
=======
   "execution_count": 79,
>>>>>>> 32a29dc1
   "metadata": {},
   "outputs": [
    {
     "name": "stdout",
     "output_type": "stream",
     "text": [
      "test passed!\n"
     ]
    }
   ],
   "source": [
    "np_x, fetch_x = reset_arrays()\n",
    "np_x = np.log1p(np_x)\n",
    "fetch_x.log1p()\n",
    "test_fn(np_x, fetch_x)"
   ]
  },
  {
   "cell_type": "code",
<<<<<<< HEAD
   "execution_count": 71,
   "metadata": {},
   "outputs": [],
   "source": [
    "shape = [3, 4]\n",
    "np_x = np.ones(shape)\n",
    "fetch_x = NDArrayDouble.Ones(shape)\n"
   ]
  },
  {
   "cell_type": "code",
   "execution_count": 72,
=======
   "execution_count": 80,
>>>>>>> 32a29dc1
   "metadata": {},
   "outputs": [
    {
     "name": "stdout",
     "output_type": "stream",
     "text": [
      "test passed!\n"
     ]
    }
   ],
   "source": [
    "np_x, fetch_x = reset_arrays()\n",
    "np_x = np.sqrt(np_x)\n",
    "fetch_x.sqrt()\n",
    "test_fn(np_x, fetch_x)"
   ]
  },
  {
   "cell_type": "code",
<<<<<<< HEAD
   "execution_count": 73,
=======
   "execution_count": 81,
>>>>>>> 32a29dc1
   "metadata": {},
   "outputs": [
    {
     "name": "stdout",
     "output_type": "stream",
     "text": [
      "test passed!\n"
     ]
    }
   ],
   "source": [
    "np_x, fetch_x = reset_arrays()\n",
    "np_x = np.cbrt(np_x)\n",
    "fetch_x.cbrt()\n",
    "test_fn(np_x, fetch_x)"
   ]
  },
  {
   "cell_type": "code",
<<<<<<< HEAD
   "execution_count": 74,
=======
   "execution_count": 82,
>>>>>>> 32a29dc1
   "metadata": {},
   "outputs": [
    {
     "name": "stdout",
     "output_type": "stream",
     "text": [
      "test passed!\n"
     ]
    }
   ],
   "source": [
    "np_x, fetch_x = reset_arrays()\n",
    "np_x = np.sin(np_x)\n",
    "fetch_x.sin()\n",
    "test_fn(np_x, fetch_x)"
   ]
  },
  {
   "cell_type": "code",
<<<<<<< HEAD
   "execution_count": 75,
=======
   "execution_count": 83,
>>>>>>> 32a29dc1
   "metadata": {},
   "outputs": [
    {
     "name": "stdout",
     "output_type": "stream",
     "text": [
      "test passed!\n"
     ]
    }
   ],
   "source": [
    "np_x, fetch_x = reset_arrays()\n",
    "np_x = np.cos(np_x)\n",
    "fetch_x.cos()\n",
    "test_fn(np_x, fetch_x)"
   ]
  },
  {
   "cell_type": "code",
<<<<<<< HEAD
   "execution_count": 76,
=======
   "execution_count": 84,
>>>>>>> 32a29dc1
   "metadata": {},
   "outputs": [
    {
     "name": "stdout",
     "output_type": "stream",
     "text": [
      "test passed!\n"
     ]
    }
   ],
   "source": [
    "np_x, fetch_x = reset_arrays()\n",
    "np_x = np.tan(np_x)\n",
    "fetch_x.tan()\n",
    "test_fn(np_x, fetch_x)"
   ]
  },
  {
   "cell_type": "code",
<<<<<<< HEAD
   "execution_count": 77,
=======
   "execution_count": 85,
>>>>>>> 32a29dc1
   "metadata": {},
   "outputs": [
    {
     "name": "stdout",
     "output_type": "stream",
     "text": [
      "test passed!\n"
     ]
    }
   ],
   "source": [
    "np_x, fetch_x = reset_arrays()\n",
    "np_x = np.arcsin(np_x)\n",
    "fetch_x.asin()\n",
    "test_fn(np_x, fetch_x)"
   ]
  },
  {
   "cell_type": "code",
<<<<<<< HEAD
   "execution_count": 78,
=======
   "execution_count": 86,
>>>>>>> 32a29dc1
   "metadata": {},
   "outputs": [
    {
     "name": "stdout",
     "output_type": "stream",
     "text": [
      "test passed!\n"
     ]
    }
   ],
   "source": [
    "np_x, fetch_x = reset_arrays()\n",
    "np_x = np.arccos(np_x)\n",
    "fetch_x.acos()\n",
    "test_fn(np_x, fetch_x)"
   ]
  },
  {
   "cell_type": "code",
<<<<<<< HEAD
   "execution_count": 79,
=======
   "execution_count": 87,
>>>>>>> 32a29dc1
   "metadata": {},
   "outputs": [
    {
     "name": "stdout",
     "output_type": "stream",
     "text": [
      "test passed!\n"
     ]
    }
   ],
   "source": [
    "np_x, fetch_x = reset_arrays()\n",
    "np_x = np.arctan(np_x)\n",
    "fetch_x.atan()\n",
    "test_fn(np_x, fetch_x)"
   ]
  },
  {
   "cell_type": "code",
<<<<<<< HEAD
   "execution_count": 80,
=======
   "execution_count": 88,
>>>>>>> 32a29dc1
   "metadata": {},
   "outputs": [
    {
     "name": "stdout",
     "output_type": "stream",
     "text": [
      "test passed!\n"
     ]
    }
   ],
   "source": [
    "np_x, fetch_x = reset_arrays()\n",
    "np_x = np.sinh(np_x)\n",
    "fetch_x.sinh()\n",
    "test_fn(np_x, fetch_x)"
   ]
  },
  {
   "cell_type": "code",
<<<<<<< HEAD
   "execution_count": 81,
=======
   "execution_count": 89,
>>>>>>> 32a29dc1
   "metadata": {},
   "outputs": [
    {
     "name": "stdout",
     "output_type": "stream",
     "text": [
      "test passed!\n"
     ]
    }
   ],
   "source": [
    "np_x, fetch_x = reset_arrays()\n",
    "np_x = np.cosh(np_x)\n",
    "fetch_x.cosh()\n",
    "test_fn(np_x, fetch_x)"
   ]
  },
  {
   "cell_type": "code",
<<<<<<< HEAD
   "execution_count": 82,
=======
   "execution_count": 90,
>>>>>>> 32a29dc1
   "metadata": {},
   "outputs": [
    {
     "name": "stdout",
     "output_type": "stream",
     "text": [
      "test passed!\n"
     ]
    }
   ],
   "source": [
    "np_x, fetch_x = reset_arrays()\n",
    "np_x = np.tanh(np_x)\n",
    "fetch_x.tanh()\n",
    "test_fn(np_x, fetch_x)"
   ]
  },
  {
   "cell_type": "code",
<<<<<<< HEAD
   "execution_count": 83,
=======
   "execution_count": 91,
>>>>>>> 32a29dc1
   "metadata": {},
   "outputs": [
    {
     "name": "stdout",
     "output_type": "stream",
     "text": [
      "test passed!\n"
     ]
    }
   ],
   "source": [
    "np_x, fetch_x = reset_arrays(1)\n",
    "np_x = np.arcsinh(np_x)\n",
    "fetch_x.asinh()\n",
    "test_fn(np_x, fetch_x)"
   ]
  },
  {
   "cell_type": "code",
<<<<<<< HEAD
   "execution_count": 84,
=======
   "execution_count": 92,
>>>>>>> 32a29dc1
   "metadata": {},
   "outputs": [
    {
     "name": "stdout",
     "output_type": "stream",
     "text": [
      "test passed!\n"
     ]
    }
   ],
   "source": [
    "np_x, fetch_x = reset_arrays(1)\n",
    "np_x = np.arccosh(np_x)\n",
    "fetch_x.acosh()\n",
    "test_fn(np_x, fetch_x)"
   ]
  },
  {
   "cell_type": "code",
<<<<<<< HEAD
   "execution_count": 85,
=======
   "execution_count": 93,
>>>>>>> 32a29dc1
   "metadata": {},
   "outputs": [
    {
     "name": "stdout",
     "output_type": "stream",
     "text": [
      "test passed!\n"
     ]
    }
   ],
   "source": [
    "np_x, fetch_x = reset_arrays(-1)\n",
    "np_x = np.arctanh(np_x)\n",
    "fetch_x.atanh()\n",
    "test_fn(np_x, fetch_x)"
   ]
  },
  {
   "cell_type": "code",
<<<<<<< HEAD
   "execution_count": 86,
=======
   "execution_count": 94,
>>>>>>> 32a29dc1
   "metadata": {},
   "outputs": [
    {
     "name": "stdout",
     "output_type": "stream",
     "text": [
      "test passed!\n"
     ]
    }
   ],
   "source": [
    "np_x, fetch_x = reset_arrays()\n",
    "np_x = np.ceil(np_x)\n",
    "fetch_x.ceil()\n",
    "test_fn(np_x, fetch_x)"
   ]
  },
  {
   "cell_type": "code",
<<<<<<< HEAD
   "execution_count": 87,
=======
   "execution_count": 95,
>>>>>>> 32a29dc1
   "metadata": {},
   "outputs": [
    {
     "name": "stdout",
     "output_type": "stream",
     "text": [
      "test passed!\n"
     ]
    }
   ],
   "source": [
    "np_x, fetch_x = reset_arrays()\n",
    "np_x = np.floor(np_x)\n",
    "fetch_x.floor()\n",
    "test_fn(np_x, fetch_x)"
   ]
  },
  {
   "cell_type": "code",
<<<<<<< HEAD
   "execution_count": 88,
=======
   "execution_count": 96,
>>>>>>> 32a29dc1
   "metadata": {},
   "outputs": [
    {
     "name": "stdout",
     "output_type": "stream",
     "text": [
      "test passed!\n"
     ]
    }
   ],
   "source": [
    "np_x, fetch_x = reset_arrays()\n",
    "np_x = np.trunc(np_x)\n",
    "fetch_x.trunc()\n",
    "test_fn(np_x, fetch_x)"
   ]
  },
  {
   "cell_type": "code",
<<<<<<< HEAD
   "execution_count": 89,
=======
   "execution_count": 97,
>>>>>>> 32a29dc1
   "metadata": {},
   "outputs": [
    {
     "name": "stdout",
     "output_type": "stream",
     "text": [
      "test passed!\n"
     ]
    }
   ],
   "source": [
    "np_x, fetch_x = reset_arrays()\n",
    "np_x = np.round(np_x)\n",
    "fetch_x.round()\n",
    "test_fn(np_x, fetch_x)"
   ]
  },
  {
   "cell_type": "code",
<<<<<<< HEAD
   "execution_count": 90,
=======
   "execution_count": 98,
>>>>>>> 32a29dc1
   "metadata": {},
   "outputs": [
    {
     "name": "stdout",
     "output_type": "stream",
     "text": [
      "test passed!\n"
     ]
    }
   ],
   "source": [
    "np_x, fetch_x = reset_arrays()\n",
    "np_x = np.rint(np_x)\n",
    "fetch_x.rint()\n",
    "test_fn(np_x, fetch_x)"
   ]
  },
  {
   "cell_type": "code",
<<<<<<< HEAD
   "execution_count": 91,
=======
   "execution_count": 99,
>>>>>>> 32a29dc1
   "metadata": {},
   "outputs": [
    {
     "name": "stdout",
     "output_type": "stream",
     "text": [
      "test passed!\n"
     ]
    }
   ],
   "source": [
    "np_x, fetch_x = reset_arrays()\n",
    "np_x = np.isfinite(np_x)\n",
    "fetch_x.isfinite()\n",
    "test_fn(np_x, fetch_x)"
   ]
  },
  {
   "cell_type": "code",
<<<<<<< HEAD
   "execution_count": 92,
=======
   "execution_count": 100,
>>>>>>> 32a29dc1
   "metadata": {},
   "outputs": [
    {
     "name": "stdout",
     "output_type": "stream",
     "text": [
      "test passed!\n"
     ]
    }
   ],
   "source": [
    "np_x, fetch_x = reset_arrays()\n",
    "np_x = np.isinf(np_x)\n",
    "fetch_x.isinf()\n",
    "test_fn(np_x, fetch_x)"
   ]
  },
  {
   "cell_type": "code",
<<<<<<< HEAD
   "execution_count": 93,
=======
   "execution_count": 101,
>>>>>>> 32a29dc1
   "metadata": {},
   "outputs": [
    {
     "name": "stdout",
     "output_type": "stream",
     "text": [
      "test passed!\n"
     ]
    }
   ],
   "source": [
    "np_x, fetch_x = reset_arrays()\n",
    "np_x = np.isnan(np_x)\n",
    "fetch_x.isnan()\n",
    "test_fn(np_x, fetch_x)"
   ]
  },
  {
   "cell_type": "markdown",
   "metadata": {},
   "source": [
    "### Now let's get a bit more fancy"
   ]
  },
  {
   "cell_type": "code",
<<<<<<< HEAD
   "execution_count": 117,
=======
   "execution_count": 104,
   "metadata": {},
   "outputs": [
    {
     "name": "stdout",
     "output_type": "stream",
     "text": [
      "test passed!\n"
     ]
    }
   ],
   "source": [
    "def Relu(x):\n",
    "    return np.maximum(x, 0)\n",
    "\n",
    "np_x, fetch_x = reset_arrays(-0.5)\n",
    "np_x = Relu(np_x) \n",
    "fetch_x.relu(fetch_x)\n",
    "test_fn(np_x, fetch_x)"
   ]
  },
  {
   "cell_type": "code",
   "execution_count": 105,
>>>>>>> 32a29dc1
   "metadata": {},
   "outputs": [
    {
     "name": "stdout",
     "output_type": "stream",
     "text": [
<<<<<<< HEAD
      "FAILURE\n"
=======
      "test passed!\n"
>>>>>>> 32a29dc1
     ]
    }
   ],
   "source": [
<<<<<<< HEAD
    "def Relu(x):\n",
    "    ret = []\n",
    "    for y in x.flatten():\n",
    "        if y < 0:\n",
    "            ret.append(0)\n",
    "        else:\n",
    "            ret.append(y)\n",
    "    return np.array(ret)\n",
=======
    "np_x, fetch_x = reset_arrays(-0.5)\n",
    "np_x = np.sign(np_x)\n",
    "fetch_x.sign(fetch_x)\n",
    "test_fn(np_x, fetch_x)"
   ]
  },
  {
   "cell_type": "code",
   "execution_count": 106,
   "metadata": {},
   "outputs": [
    {
     "name": "stdout",
     "output_type": "stream",
     "text": [
      "test passed!\n"
     ]
    }
   ],
   "source": [
    "def softmax(x):\n",
    "    \"\"\"Compute softmax values for each sets of scores in x.\"\"\"\n",
    "    e_x = np.exp(x - np.max(x))\n",
    "    return e_x / e_x.sum()\n",
>>>>>>> 32a29dc1
    "\n",
    "np_x, fetch_x = reset_arrays(-0.5)\n",
    "np_x = softmax(np_x)\n",
    "fetch_x.softmax(fetch_x)\n",
    "test_fn(np_x, fetch_x)\n"
   ]
  },
  {
   "cell_type": "code",
<<<<<<< HEAD
   "execution_count": 118,
   "metadata": {},
   "outputs": [
    {
     "data": {
      "text/plain": [
       "array([[1.90038813e-02, 9.01219176e-05, 1.77237155e-02, 1.24259748e-02],\n",
       "       [2.96425907e-03, 1.02244534e-02, 7.37430049e-03, 2.32898905e-03],\n",
       "       [1.26162848e-02, 1.48038759e-02, 1.21225602e-02, 5.50443543e-03]])"
      ]
     },
     "execution_count": 118,
     "metadata": {},
     "output_type": "execute_result"
    }
   ],
   "source": [
    "fetch_z.ToNumpy()"
   ]
  },
  {
   "cell_type": "code",
   "execution_count": 119,
   "metadata": {},
   "outputs": [
    {
     "data": {
      "text/plain": [
       "array([0.58135402, 0.75580061, 0.06019928, 0.597951  , 0.8498214 ,\n",
       "       0.77831862, 0.36480139, 0.40674548, 0.25540259, 0.45438896,\n",
       "       0.22179968, 0.89565719])"
      ]
     },
     "execution_count": 119,
     "metadata": {},
     "output_type": "execute_result"
    }
   ],
   "source": [
    "test_list"
   ]
  },
  {
   "cell_type": "code",
   "execution_count": 120,
   "metadata": {},
   "outputs": [
    {
     "ename": "NameError",
     "evalue": "name 'x' is not defined",
     "output_type": "error",
     "traceback": [
      "\u001b[0;31m---------------------------------------------------------------------------\u001b[0m",
      "\u001b[0;31mNameError\u001b[0m                                 Traceback (most recent call last)",
      "\u001b[0;32m<ipython-input-120-b1c3a6ab0aaa>\u001b[0m in \u001b[0;36m<module>\u001b[0;34m()\u001b[0m\n\u001b[0;32m----> 1\u001b[0;31m \u001b[0mtest_list\u001b[0m \u001b[0;34m=\u001b[0m \u001b[0mnp\u001b[0m\u001b[0;34m.\u001b[0m\u001b[0msign\u001b[0m\u001b[0;34m(\u001b[0m\u001b[0mx\u001b[0m\u001b[0;34m.\u001b[0m\u001b[0mToNumpy\u001b[0m\u001b[0;34m(\u001b[0m\u001b[0;34m)\u001b[0m\u001b[0;34m)\u001b[0m\u001b[0;34m\u001b[0m\u001b[0m\n\u001b[0m\u001b[1;32m      2\u001b[0m \u001b[0mz\u001b[0m\u001b[0;34m.\u001b[0m\u001b[0msign\u001b[0m\u001b[0;34m(\u001b[0m\u001b[0mx\u001b[0m\u001b[0;34m)\u001b[0m\u001b[0;34m\u001b[0m\u001b[0m\n\u001b[1;32m      3\u001b[0m \u001b[0mtest_pass_fn\u001b[0m\u001b[0;34m(\u001b[0m\u001b[0mtest_list\u001b[0m\u001b[0;34m,\u001b[0m \u001b[0mz\u001b[0m\u001b[0;34m)\u001b[0m\u001b[0;34m\u001b[0m\u001b[0m\n",
      "\u001b[0;31mNameError\u001b[0m: name 'x' is not defined"
     ]
    }
   ],
   "source": [
    "test_list = np.sign(x.ToNumpy())\n",
    "z.sign(x)\n",
    "test_pass_fn(test_list, z)"
   ]
  },
  {
   "cell_type": "code",
   "execution_count": 89,
   "metadata": {},
   "outputs": [
    {
     "ename": "NameError",
     "evalue": "name 'test_list' is not defined",
     "output_type": "error",
     "traceback": [
      "\u001b[0;31m---------------------------------------------------------------------------\u001b[0m",
      "\u001b[0;31mNameError\u001b[0m                                 Traceback (most recent call last)",
      "\u001b[0;32m<ipython-input-89-593766006ef7>\u001b[0m in \u001b[0;36m<module>\u001b[0;34m()\u001b[0m\n\u001b[0;32m----> 1\u001b[0;31m \u001b[0mtest_list\u001b[0m\u001b[0;34m\u001b[0m\u001b[0m\n\u001b[0m",
      "\u001b[0;31mNameError\u001b[0m: name 'test_list' is not defined"
     ]
    }
   ],
   "source": [
    "test_list"
   ]
  },
  {
   "cell_type": "code",
   "execution_count": 90,
   "metadata": {},
   "outputs": [
    {
     "ename": "NameError",
     "evalue": "name 'z' is not defined",
     "output_type": "error",
     "traceback": [
      "\u001b[0;31m---------------------------------------------------------------------------\u001b[0m",
      "\u001b[0;31mNameError\u001b[0m                                 Traceback (most recent call last)",
      "\u001b[0;32m<ipython-input-90-7ad4df37d59b>\u001b[0m in \u001b[0;36m<module>\u001b[0;34m()\u001b[0m\n\u001b[0;32m----> 1\u001b[0;31m \u001b[0mz\u001b[0m\u001b[0;34m.\u001b[0m\u001b[0mSign\u001b[0m\u001b[0;34m(\u001b[0m\u001b[0;36m1\u001b[0m\u001b[0;34m)\u001b[0m\u001b[0;34m.\u001b[0m\u001b[0mToNumpy\u001b[0m\u001b[0;34m(\u001b[0m\u001b[0;34m)\u001b[0m\u001b[0;34m\u001b[0m\u001b[0m\n\u001b[0m",
      "\u001b[0;31mNameError\u001b[0m: name 'z' is not defined"
     ]
    }
   ],
   "source": [
    "z.Sign(1).ToNumpy()"
   ]
  },
  {
   "cell_type": "code",
   "execution_count": null,
   "metadata": {},
   "outputs": [],
   "source": []
  },
  {
   "cell_type": "code",
   "execution_count": 144,
   "metadata": {},
   "outputs": [
    {
     "ename": "AttributeError",
     "evalue": "'fetch.math.NDArrayDouble' object has no attribute 'Softmax'",
     "output_type": "error",
     "traceback": [
      "\u001b[0;31m---------------------------------------------------------------------------\u001b[0m",
      "\u001b[0;31mAttributeError\u001b[0m                            Traceback (most recent call last)",
      "\u001b[0;32m<ipython-input-144-740874505cdf>\u001b[0m in \u001b[0;36m<module>\u001b[0;34m()\u001b[0m\n\u001b[0;32m----> 1\u001b[0;31m \u001b[0mz\u001b[0m\u001b[0;34m.\u001b[0m\u001b[0mSoftmax\u001b[0m\u001b[0;34m(\u001b[0m\u001b[0;34m)\u001b[0m\u001b[0;34m\u001b[0m\u001b[0m\n\u001b[0m",
      "\u001b[0;31mAttributeError\u001b[0m: 'fetch.math.NDArrayDouble' object has no attribute 'Softmax'"
     ]
    }
   ],
   "source": [
    "z.Softmax()"
   ]
  },
  {
   "cell_type": "code",
   "execution_count": null,
   "metadata": {},
   "outputs": [],
   "source": []
  },
  {
   "cell_type": "code",
   "execution_count": null,
   "metadata": {},
   "outputs": [],
   "source": []
  },
  {
   "cell_type": "code",
   "execution_count": 54,
   "metadata": {},
   "outputs": [],
   "source": []
  },
  {
   "cell_type": "code",
   "execution_count": 55,
   "metadata": {},
   "outputs": [
    {
     "data": {
      "text/plain": [
       "()"
      ]
     },
     "execution_count": 55,
     "metadata": {},
     "output_type": "execute_result"
    }
   ],
   "source": []
  },
  {
   "cell_type": "code",
   "execution_count": 58,
   "metadata": {},
   "outputs": [
    {
     "data": {
      "text/plain": [
       "(3, 4)"
      ]
     },
     "execution_count": 58,
     "metadata": {},
     "output_type": "execute_result"
    }
   ],
   "source": []
  },
  {
   "cell_type": "code",
=======
>>>>>>> 32a29dc1
   "execution_count": null,
   "metadata": {},
   "outputs": [],
   "source": []
  },
  {
   "cell_type": "code",
   "execution_count": null,
   "metadata": {},
   "outputs": [],
   "source": []
  },
  {
   "cell_type": "code",
   "execution_count": null,
   "metadata": {},
   "outputs": [],
   "source": []
  }
 ],
 "metadata": {
  "kernelspec": {
   "display_name": "Python 3",
   "language": "python",
   "name": "python3"
  },
  "language_info": {
   "codemirror_mode": {
    "name": "ipython",
    "version": 3
   },
   "file_extension": ".py",
   "mimetype": "text/x-python",
   "name": "python",
   "nbconvert_exporter": "python",
   "pygments_lexer": "ipython3",
   "version": "3.6.5"
  }
 },
 "nbformat": 4,
 "nbformat_minor": 2
}<|MERGE_RESOLUTION|>--- conflicted
+++ resolved
@@ -912,100 +912,36 @@
    "execution_count": 47,
    "metadata": {},
    "outputs": [],
-<<<<<<< HEAD
-   "source": []
-  },
-  {
-   "cell_type": "code",
-   "execution_count": 122,
-   "metadata": {},
-   "outputs": [
-    {
-     "data": {
-      "text/plain": [
-       "  C_CONTIGUOUS : False\n",
-       "  F_CONTIGUOUS : True\n",
-       "  OWNDATA : True\n",
-       "  WRITEABLE : True\n",
-       "  ALIGNED : True\n",
-       "  WRITEBACKIFCOPY : False\n",
-       "  UPDATEIFCOPY : False"
-      ]
-     },
-     "execution_count": 24,
-     "metadata": {},
-     "output_type": "execute_result"
-    }
-   ],
-=======
->>>>>>> 32a29dc1
    "source": [
     "shape = [2, 2, 4, 2, 1]\n",
     "new_shape = [1,2,1,2,8]\n",
     "np_x = np.random.random(shape)\n",
     "fetch_x = NDArrayDouble(shape)\n",
-<<<<<<< HEAD
-    "fetch_x.FromNumpy(np_x)\n",
-    "\n",
-    "new_shape = [1,2,1,2,2]\n",
-    "#new_shape = [4, 2, 8, 5, 3]\n"
-=======
     "fetch_x.FromNumpy(np_x)"
->>>>>>> 32a29dc1
-   ]
-  },
-  {
-   "cell_type": "code",
-<<<<<<< HEAD
-   "execution_count": null,
-   "metadata": {},
-   "outputs": [],
-   "source": []
-  },
-  {
-   "cell_type": "code",
-   "execution_count": 123,
-=======
+   ]
+  },
+  {
+   "cell_type": "code",
    "execution_count": 48,
->>>>>>> 32a29dc1
-   "metadata": {},
-   "outputs": [
-    {
-     "name": "stdout",
-     "output_type": "stream",
-     "text": [
-      "FAILURE\n",
-      "[[[[[0.89766632 0.89073053]\n",
-      "    [0.23386771 0.99966335]]]\n",
-      "\n",
-      "\n",
-      "  [[[0.78548621 0.84228826]\n",
-      "    [0.01692559 0.45505461]]]]]\n",
-      "[[[[[0.89766632 0.23386771]\n",
-      "    [0.89073053 0.99966335]]]\n",
-      "\n",
-      "\n",
-      "  [[[0.78548621 0.01692559]\n",
-      "    [0.84228826 0.45505461]]]]]\n"
+   "metadata": {},
+   "outputs": [
+    {
+     "name": "stdout",
+     "output_type": "stream",
+     "text": [
+      "test passed!\n"
      ]
     }
    ],
    "source": [
     "np_x = np.reshape(np_x, new_shape, order='F')\n",
     "fetch_x.reshape(new_shape)\n",
-    "test_fn(np_x, fetch_x)\n",
-    "print(np_x)\n",
-    "print(fetch_x.ToNumpy())\n",
-    "print(np_x)"
-   ]
-  },
-  {
-   "cell_type": "code",
-<<<<<<< HEAD
-   "execution_count": 53,
-=======
+    "test_fn(np_x, fetch_x)"
+   ]
+  },
+  {
+   "cell_type": "code",
    "execution_count": 49,
->>>>>>> 32a29dc1
    "metadata": {},
    "outputs": [
     {
@@ -1027,11 +963,7 @@
   },
   {
    "cell_type": "code",
-<<<<<<< HEAD
-   "execution_count": 54,
-=======
    "execution_count": 50,
->>>>>>> 32a29dc1
    "metadata": {},
    "outputs": [
     {
@@ -1062,11 +994,7 @@
   },
   {
    "cell_type": "code",
-<<<<<<< HEAD
-   "execution_count": 55,
-=======
    "execution_count": 51,
->>>>>>> 32a29dc1
    "metadata": {},
    "outputs": [],
    "source": [
@@ -1084,11 +1012,7 @@
   },
   {
    "cell_type": "code",
-<<<<<<< HEAD
-   "execution_count": 56,
-=======
    "execution_count": 52,
->>>>>>> 32a29dc1
    "metadata": {},
    "outputs": [
     {
@@ -1128,11 +1052,7 @@
   },
   {
    "cell_type": "code",
-<<<<<<< HEAD
-   "execution_count": 62,
-=======
    "execution_count": 68,
->>>>>>> 32a29dc1
    "metadata": {},
    "outputs": [],
    "source": [
@@ -1146,11 +1066,7 @@
   },
   {
    "cell_type": "code",
-<<<<<<< HEAD
-   "execution_count": 63,
-=======
    "execution_count": 69,
->>>>>>> 32a29dc1
    "metadata": {},
    "outputs": [
     {
@@ -1170,11 +1086,7 @@
   },
   {
    "cell_type": "code",
-<<<<<<< HEAD
-   "execution_count": 64,
-=======
    "execution_count": 70,
->>>>>>> 32a29dc1
    "metadata": {},
    "outputs": [
     {
@@ -1194,11 +1106,7 @@
   },
   {
    "cell_type": "code",
-<<<<<<< HEAD
-   "execution_count": 65,
-=======
    "execution_count": 73,
->>>>>>> 32a29dc1
    "metadata": {},
    "outputs": [
     {
@@ -1225,11 +1133,7 @@
   },
   {
    "cell_type": "code",
-<<<<<<< HEAD
-   "execution_count": 66,
-=======
    "execution_count": 75,
->>>>>>> 32a29dc1
    "metadata": {},
    "outputs": [
     {
@@ -1249,11 +1153,7 @@
   },
   {
    "cell_type": "code",
-<<<<<<< HEAD
-   "execution_count": 67,
-=======
    "execution_count": 76,
->>>>>>> 32a29dc1
    "metadata": {},
    "outputs": [
     {
@@ -1273,11 +1173,7 @@
   },
   {
    "cell_type": "code",
-<<<<<<< HEAD
-   "execution_count": 68,
-=======
    "execution_count": 77,
->>>>>>> 32a29dc1
    "metadata": {},
    "outputs": [
     {
@@ -1297,11 +1193,7 @@
   },
   {
    "cell_type": "code",
-<<<<<<< HEAD
-   "execution_count": 69,
-=======
    "execution_count": 78,
->>>>>>> 32a29dc1
    "metadata": {},
    "outputs": [
     {
@@ -1321,11 +1213,7 @@
   },
   {
    "cell_type": "code",
-<<<<<<< HEAD
-   "execution_count": 70,
-=======
    "execution_count": 79,
->>>>>>> 32a29dc1
    "metadata": {},
    "outputs": [
     {
@@ -1345,22 +1233,7 @@
   },
   {
    "cell_type": "code",
-<<<<<<< HEAD
-   "execution_count": 71,
-   "metadata": {},
-   "outputs": [],
-   "source": [
-    "shape = [3, 4]\n",
-    "np_x = np.ones(shape)\n",
-    "fetch_x = NDArrayDouble.Ones(shape)\n"
-   ]
-  },
-  {
-   "cell_type": "code",
-   "execution_count": 72,
-=======
    "execution_count": 80,
->>>>>>> 32a29dc1
    "metadata": {},
    "outputs": [
     {
@@ -1380,11 +1253,7 @@
   },
   {
    "cell_type": "code",
-<<<<<<< HEAD
-   "execution_count": 73,
-=======
    "execution_count": 81,
->>>>>>> 32a29dc1
    "metadata": {},
    "outputs": [
     {
@@ -1404,11 +1273,7 @@
   },
   {
    "cell_type": "code",
-<<<<<<< HEAD
-   "execution_count": 74,
-=======
    "execution_count": 82,
->>>>>>> 32a29dc1
    "metadata": {},
    "outputs": [
     {
@@ -1428,11 +1293,7 @@
   },
   {
    "cell_type": "code",
-<<<<<<< HEAD
-   "execution_count": 75,
-=======
    "execution_count": 83,
->>>>>>> 32a29dc1
    "metadata": {},
    "outputs": [
     {
@@ -1452,11 +1313,7 @@
   },
   {
    "cell_type": "code",
-<<<<<<< HEAD
-   "execution_count": 76,
-=======
    "execution_count": 84,
->>>>>>> 32a29dc1
    "metadata": {},
    "outputs": [
     {
@@ -1476,11 +1333,7 @@
   },
   {
    "cell_type": "code",
-<<<<<<< HEAD
-   "execution_count": 77,
-=======
    "execution_count": 85,
->>>>>>> 32a29dc1
    "metadata": {},
    "outputs": [
     {
@@ -1500,11 +1353,7 @@
   },
   {
    "cell_type": "code",
-<<<<<<< HEAD
-   "execution_count": 78,
-=======
    "execution_count": 86,
->>>>>>> 32a29dc1
    "metadata": {},
    "outputs": [
     {
@@ -1524,11 +1373,7 @@
   },
   {
    "cell_type": "code",
-<<<<<<< HEAD
-   "execution_count": 79,
-=======
    "execution_count": 87,
->>>>>>> 32a29dc1
    "metadata": {},
    "outputs": [
     {
@@ -1548,11 +1393,7 @@
   },
   {
    "cell_type": "code",
-<<<<<<< HEAD
-   "execution_count": 80,
-=======
    "execution_count": 88,
->>>>>>> 32a29dc1
    "metadata": {},
    "outputs": [
     {
@@ -1572,11 +1413,7 @@
   },
   {
    "cell_type": "code",
-<<<<<<< HEAD
-   "execution_count": 81,
-=======
    "execution_count": 89,
->>>>>>> 32a29dc1
    "metadata": {},
    "outputs": [
     {
@@ -1596,11 +1433,7 @@
   },
   {
    "cell_type": "code",
-<<<<<<< HEAD
-   "execution_count": 82,
-=======
    "execution_count": 90,
->>>>>>> 32a29dc1
    "metadata": {},
    "outputs": [
     {
@@ -1620,11 +1453,7 @@
   },
   {
    "cell_type": "code",
-<<<<<<< HEAD
-   "execution_count": 83,
-=======
    "execution_count": 91,
->>>>>>> 32a29dc1
    "metadata": {},
    "outputs": [
     {
@@ -1644,11 +1473,7 @@
   },
   {
    "cell_type": "code",
-<<<<<<< HEAD
-   "execution_count": 84,
-=======
    "execution_count": 92,
->>>>>>> 32a29dc1
    "metadata": {},
    "outputs": [
     {
@@ -1668,11 +1493,7 @@
   },
   {
    "cell_type": "code",
-<<<<<<< HEAD
-   "execution_count": 85,
-=======
    "execution_count": 93,
->>>>>>> 32a29dc1
    "metadata": {},
    "outputs": [
     {
@@ -1692,11 +1513,7 @@
   },
   {
    "cell_type": "code",
-<<<<<<< HEAD
-   "execution_count": 86,
-=======
    "execution_count": 94,
->>>>>>> 32a29dc1
    "metadata": {},
    "outputs": [
     {
@@ -1716,11 +1533,7 @@
   },
   {
    "cell_type": "code",
-<<<<<<< HEAD
-   "execution_count": 87,
-=======
    "execution_count": 95,
->>>>>>> 32a29dc1
    "metadata": {},
    "outputs": [
     {
@@ -1740,11 +1553,7 @@
   },
   {
    "cell_type": "code",
-<<<<<<< HEAD
-   "execution_count": 88,
-=======
    "execution_count": 96,
->>>>>>> 32a29dc1
    "metadata": {},
    "outputs": [
     {
@@ -1764,11 +1573,7 @@
   },
   {
    "cell_type": "code",
-<<<<<<< HEAD
-   "execution_count": 89,
-=======
    "execution_count": 97,
->>>>>>> 32a29dc1
    "metadata": {},
    "outputs": [
     {
@@ -1788,11 +1593,7 @@
   },
   {
    "cell_type": "code",
-<<<<<<< HEAD
-   "execution_count": 90,
-=======
    "execution_count": 98,
->>>>>>> 32a29dc1
    "metadata": {},
    "outputs": [
     {
@@ -1812,11 +1613,7 @@
   },
   {
    "cell_type": "code",
-<<<<<<< HEAD
-   "execution_count": 91,
-=======
    "execution_count": 99,
->>>>>>> 32a29dc1
    "metadata": {},
    "outputs": [
     {
@@ -1836,11 +1633,7 @@
   },
   {
    "cell_type": "code",
-<<<<<<< HEAD
-   "execution_count": 92,
-=======
    "execution_count": 100,
->>>>>>> 32a29dc1
    "metadata": {},
    "outputs": [
     {
@@ -1860,11 +1653,7 @@
   },
   {
    "cell_type": "code",
-<<<<<<< HEAD
-   "execution_count": 93,
-=======
    "execution_count": 101,
->>>>>>> 32a29dc1
    "metadata": {},
    "outputs": [
     {
@@ -1891,9 +1680,6 @@
   },
   {
    "cell_type": "code",
-<<<<<<< HEAD
-   "execution_count": 117,
-=======
    "execution_count": 104,
    "metadata": {},
    "outputs": [
@@ -1918,32 +1704,17 @@
   {
    "cell_type": "code",
    "execution_count": 105,
->>>>>>> 32a29dc1
-   "metadata": {},
-   "outputs": [
-    {
-     "name": "stdout",
-     "output_type": "stream",
-     "text": [
-<<<<<<< HEAD
-      "FAILURE\n"
-=======
-      "test passed!\n"
->>>>>>> 32a29dc1
-     ]
-    }
-   ],
-   "source": [
-<<<<<<< HEAD
-    "def Relu(x):\n",
-    "    ret = []\n",
-    "    for y in x.flatten():\n",
-    "        if y < 0:\n",
-    "            ret.append(0)\n",
-    "        else:\n",
-    "            ret.append(y)\n",
-    "    return np.array(ret)\n",
-=======
+   "metadata": {},
+   "outputs": [
+    {
+     "name": "stdout",
+     "output_type": "stream",
+     "text": [
+      "test passed!\n"
+     ]
+    }
+   ],
+   "source": [
     "np_x, fetch_x = reset_arrays(-0.5)\n",
     "np_x = np.sign(np_x)\n",
     "fetch_x.sign(fetch_x)\n",
@@ -1968,7 +1739,6 @@
     "    \"\"\"Compute softmax values for each sets of scores in x.\"\"\"\n",
     "    e_x = np.exp(x - np.max(x))\n",
     "    return e_x / e_x.sum()\n",
->>>>>>> 32a29dc1
     "\n",
     "np_x, fetch_x = reset_arrays(-0.5)\n",
     "np_x = softmax(np_x)\n",
@@ -1978,203 +1748,6 @@
   },
   {
    "cell_type": "code",
-<<<<<<< HEAD
-   "execution_count": 118,
-   "metadata": {},
-   "outputs": [
-    {
-     "data": {
-      "text/plain": [
-       "array([[1.90038813e-02, 9.01219176e-05, 1.77237155e-02, 1.24259748e-02],\n",
-       "       [2.96425907e-03, 1.02244534e-02, 7.37430049e-03, 2.32898905e-03],\n",
-       "       [1.26162848e-02, 1.48038759e-02, 1.21225602e-02, 5.50443543e-03]])"
-      ]
-     },
-     "execution_count": 118,
-     "metadata": {},
-     "output_type": "execute_result"
-    }
-   ],
-   "source": [
-    "fetch_z.ToNumpy()"
-   ]
-  },
-  {
-   "cell_type": "code",
-   "execution_count": 119,
-   "metadata": {},
-   "outputs": [
-    {
-     "data": {
-      "text/plain": [
-       "array([0.58135402, 0.75580061, 0.06019928, 0.597951  , 0.8498214 ,\n",
-       "       0.77831862, 0.36480139, 0.40674548, 0.25540259, 0.45438896,\n",
-       "       0.22179968, 0.89565719])"
-      ]
-     },
-     "execution_count": 119,
-     "metadata": {},
-     "output_type": "execute_result"
-    }
-   ],
-   "source": [
-    "test_list"
-   ]
-  },
-  {
-   "cell_type": "code",
-   "execution_count": 120,
-   "metadata": {},
-   "outputs": [
-    {
-     "ename": "NameError",
-     "evalue": "name 'x' is not defined",
-     "output_type": "error",
-     "traceback": [
-      "\u001b[0;31m---------------------------------------------------------------------------\u001b[0m",
-      "\u001b[0;31mNameError\u001b[0m                                 Traceback (most recent call last)",
-      "\u001b[0;32m<ipython-input-120-b1c3a6ab0aaa>\u001b[0m in \u001b[0;36m<module>\u001b[0;34m()\u001b[0m\n\u001b[0;32m----> 1\u001b[0;31m \u001b[0mtest_list\u001b[0m \u001b[0;34m=\u001b[0m \u001b[0mnp\u001b[0m\u001b[0;34m.\u001b[0m\u001b[0msign\u001b[0m\u001b[0;34m(\u001b[0m\u001b[0mx\u001b[0m\u001b[0;34m.\u001b[0m\u001b[0mToNumpy\u001b[0m\u001b[0;34m(\u001b[0m\u001b[0;34m)\u001b[0m\u001b[0;34m)\u001b[0m\u001b[0;34m\u001b[0m\u001b[0m\n\u001b[0m\u001b[1;32m      2\u001b[0m \u001b[0mz\u001b[0m\u001b[0;34m.\u001b[0m\u001b[0msign\u001b[0m\u001b[0;34m(\u001b[0m\u001b[0mx\u001b[0m\u001b[0;34m)\u001b[0m\u001b[0;34m\u001b[0m\u001b[0m\n\u001b[1;32m      3\u001b[0m \u001b[0mtest_pass_fn\u001b[0m\u001b[0;34m(\u001b[0m\u001b[0mtest_list\u001b[0m\u001b[0;34m,\u001b[0m \u001b[0mz\u001b[0m\u001b[0;34m)\u001b[0m\u001b[0;34m\u001b[0m\u001b[0m\n",
-      "\u001b[0;31mNameError\u001b[0m: name 'x' is not defined"
-     ]
-    }
-   ],
-   "source": [
-    "test_list = np.sign(x.ToNumpy())\n",
-    "z.sign(x)\n",
-    "test_pass_fn(test_list, z)"
-   ]
-  },
-  {
-   "cell_type": "code",
-   "execution_count": 89,
-   "metadata": {},
-   "outputs": [
-    {
-     "ename": "NameError",
-     "evalue": "name 'test_list' is not defined",
-     "output_type": "error",
-     "traceback": [
-      "\u001b[0;31m---------------------------------------------------------------------------\u001b[0m",
-      "\u001b[0;31mNameError\u001b[0m                                 Traceback (most recent call last)",
-      "\u001b[0;32m<ipython-input-89-593766006ef7>\u001b[0m in \u001b[0;36m<module>\u001b[0;34m()\u001b[0m\n\u001b[0;32m----> 1\u001b[0;31m \u001b[0mtest_list\u001b[0m\u001b[0;34m\u001b[0m\u001b[0m\n\u001b[0m",
-      "\u001b[0;31mNameError\u001b[0m: name 'test_list' is not defined"
-     ]
-    }
-   ],
-   "source": [
-    "test_list"
-   ]
-  },
-  {
-   "cell_type": "code",
-   "execution_count": 90,
-   "metadata": {},
-   "outputs": [
-    {
-     "ename": "NameError",
-     "evalue": "name 'z' is not defined",
-     "output_type": "error",
-     "traceback": [
-      "\u001b[0;31m---------------------------------------------------------------------------\u001b[0m",
-      "\u001b[0;31mNameError\u001b[0m                                 Traceback (most recent call last)",
-      "\u001b[0;32m<ipython-input-90-7ad4df37d59b>\u001b[0m in \u001b[0;36m<module>\u001b[0;34m()\u001b[0m\n\u001b[0;32m----> 1\u001b[0;31m \u001b[0mz\u001b[0m\u001b[0;34m.\u001b[0m\u001b[0mSign\u001b[0m\u001b[0;34m(\u001b[0m\u001b[0;36m1\u001b[0m\u001b[0;34m)\u001b[0m\u001b[0;34m.\u001b[0m\u001b[0mToNumpy\u001b[0m\u001b[0;34m(\u001b[0m\u001b[0;34m)\u001b[0m\u001b[0;34m\u001b[0m\u001b[0m\n\u001b[0m",
-      "\u001b[0;31mNameError\u001b[0m: name 'z' is not defined"
-     ]
-    }
-   ],
-   "source": [
-    "z.Sign(1).ToNumpy()"
-   ]
-  },
-  {
-   "cell_type": "code",
-   "execution_count": null,
-   "metadata": {},
-   "outputs": [],
-   "source": []
-  },
-  {
-   "cell_type": "code",
-   "execution_count": 144,
-   "metadata": {},
-   "outputs": [
-    {
-     "ename": "AttributeError",
-     "evalue": "'fetch.math.NDArrayDouble' object has no attribute 'Softmax'",
-     "output_type": "error",
-     "traceback": [
-      "\u001b[0;31m---------------------------------------------------------------------------\u001b[0m",
-      "\u001b[0;31mAttributeError\u001b[0m                            Traceback (most recent call last)",
-      "\u001b[0;32m<ipython-input-144-740874505cdf>\u001b[0m in \u001b[0;36m<module>\u001b[0;34m()\u001b[0m\n\u001b[0;32m----> 1\u001b[0;31m \u001b[0mz\u001b[0m\u001b[0;34m.\u001b[0m\u001b[0mSoftmax\u001b[0m\u001b[0;34m(\u001b[0m\u001b[0;34m)\u001b[0m\u001b[0;34m\u001b[0m\u001b[0m\n\u001b[0m",
-      "\u001b[0;31mAttributeError\u001b[0m: 'fetch.math.NDArrayDouble' object has no attribute 'Softmax'"
-     ]
-    }
-   ],
-   "source": [
-    "z.Softmax()"
-   ]
-  },
-  {
-   "cell_type": "code",
-   "execution_count": null,
-   "metadata": {},
-   "outputs": [],
-   "source": []
-  },
-  {
-   "cell_type": "code",
-   "execution_count": null,
-   "metadata": {},
-   "outputs": [],
-   "source": []
-  },
-  {
-   "cell_type": "code",
-   "execution_count": 54,
-   "metadata": {},
-   "outputs": [],
-   "source": []
-  },
-  {
-   "cell_type": "code",
-   "execution_count": 55,
-   "metadata": {},
-   "outputs": [
-    {
-     "data": {
-      "text/plain": [
-       "()"
-      ]
-     },
-     "execution_count": 55,
-     "metadata": {},
-     "output_type": "execute_result"
-    }
-   ],
-   "source": []
-  },
-  {
-   "cell_type": "code",
-   "execution_count": 58,
-   "metadata": {},
-   "outputs": [
-    {
-     "data": {
-      "text/plain": [
-       "(3, 4)"
-      ]
-     },
-     "execution_count": 58,
-     "metadata": {},
-     "output_type": "execute_result"
-    }
-   ],
-   "source": []
-  },
-  {
-   "cell_type": "code",
-=======
->>>>>>> 32a29dc1
    "execution_count": null,
    "metadata": {},
    "outputs": [],
