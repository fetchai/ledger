--- conflicted
+++ resolved
@@ -737,11 +737,7 @@
   },
   {
    "cell_type": "code",
-<<<<<<< HEAD
    "execution_count": 30,
-=======
-   "execution_count": 26,
->>>>>>> e011334d
    "metadata": {
     "scrolled": true
    },
@@ -777,7 +773,6 @@
   },
   {
    "cell_type": "code",
-<<<<<<< HEAD
    "execution_count": 31,
    "metadata": {},
    "outputs": [
@@ -789,11 +784,6 @@
      ]
     }
    ],
-=======
-   "execution_count": null,
-   "metadata": {},
-   "outputs": [],
->>>>>>> e011334d
    "source": [
     "# 1-dim example\n",
     "output_shape = [10]\n",
@@ -824,7 +814,6 @@
    "metadata": {},
    "outputs": [
     {
-<<<<<<< HEAD
      "ename": "TypeError",
      "evalue": "reshape(): incompatible function arguments. The following argument types are supported:\n    1. (self: fetch.math.NDArrayDouble, arg0: List[int], arg1: bool) -> None\n\nInvoked with: <fetch.math.NDArrayDouble object at 0x7f3524119880>, [2, 5]",
      "output_type": "error",
@@ -833,23 +822,11 @@
       "\u001b[0;31mTypeError\u001b[0m       Traceback (most recent call last)",
       "\u001b[0;32m<ipython-input-32-dc956eb7e2e6>\u001b[0m in \u001b[0;36m<module>\u001b[0;34m()\u001b[0m\n\u001b[1;32m     12\u001b[0m \u001b[0;34m\u001b[0m\u001b[0m\n\u001b[1;32m     13\u001b[0m \u001b[0mfetch_y\u001b[0m \u001b[0;34m=\u001b[0m \u001b[0mNDArrayDouble\u001b[0m\u001b[0;34m(\u001b[0m\u001b[0;36m10\u001b[0m\u001b[0;34m)\u001b[0m\u001b[0;34m\u001b[0m\u001b[0m\n\u001b[0;32m---> 14\u001b[0;31m \u001b[0mfetch_y\u001b[0m\u001b[0;34m.\u001b[0m\u001b[0mreshape\u001b[0m\u001b[0;34m(\u001b[0m\u001b[0;34m[\u001b[0m\u001b[0;36m2\u001b[0m\u001b[0;34m,\u001b[0m \u001b[0;36m5\u001b[0m\u001b[0;34m]\u001b[0m\u001b[0;34m)\u001b[0m\u001b[0;34m\u001b[0m\u001b[0m\n\u001b[0m\u001b[1;32m     15\u001b[0m \u001b[0mfetch_y\u001b[0m\u001b[0;34m.\u001b[0m\u001b[0mFromNumpy\u001b[0m\u001b[0;34m(\u001b[0m\u001b[0mnp_x\u001b[0m\u001b[0;34m)\u001b[0m\u001b[0;34m\u001b[0m\u001b[0m\n\u001b[1;32m     16\u001b[0m \u001b[0mfetch_y\u001b[0m\u001b[0;34m.\u001b[0m\u001b[0mtranspose\u001b[0m\u001b[0;34m(\u001b[0m\u001b[0;34m[\u001b[0m\u001b[0;36m1\u001b[0m\u001b[0;34m,\u001b[0m \u001b[0;36m0\u001b[0m\u001b[0;34m]\u001b[0m\u001b[0;34m)\u001b[0m\u001b[0;34m\u001b[0m\u001b[0m\n",
       "\u001b[0;31mTypeError\u001b[0m: reshape(): incompatible function arguments. The following argument types are supported:\n    1. (self: fetch.math.NDArrayDouble, arg0: List[int], arg1: bool) -> None\n\nInvoked with: <fetch.math.NDArrayDouble object at 0x7f3524119880>, [2, 5]"
-=======
-     "name": "stdout",
-     "output_type": "stream",
-     "text": [
-      "[[ 0.00767617  0.39873542 -0.09382686 -0.17299431 -0.28467637]\n",
-      " [-0.39006107  0.43863721 -0.07464758  0.37458487 -0.33669202]]\n",
-      "test passed!\n"
->>>>>>> e011334d
-     ]
-    }
-   ],
-   "source": [
-<<<<<<< HEAD
+     ]
+    }
+   ],
+   "source": [
     "# 2-dim example\n",
-=======
-    "# 1-dim example\n",
->>>>>>> e011334d
     "output_shape = [2 ,5]\n",
     "np_x, np_y, fetch_x, fetch_y, fetch_z = reset_arrays(offset=-0.5, shape=[2, 5]) # ensure some values are negative\n",
     "\n",
@@ -931,11 +908,7 @@
   },
   {
    "cell_type": "code",
-<<<<<<< HEAD
    "execution_count": 34,
-=======
-   "execution_count": null,
->>>>>>> e011334d
    "metadata": {},
    "outputs": [],
    "source": [
@@ -956,11 +929,7 @@
   },
   {
    "cell_type": "code",
-<<<<<<< HEAD
    "execution_count": 35,
-=======
-   "execution_count": null,
->>>>>>> e011334d
    "metadata": {},
    "outputs": [],
    "source": [
@@ -981,7 +950,6 @@
   },
   {
    "cell_type": "code",
-<<<<<<< HEAD
    "execution_count": 36,
    "metadata": {},
    "outputs": [
@@ -994,11 +962,6 @@
      ]
     }
    ],
-=======
-   "execution_count": null,
-   "metadata": {},
-   "outputs": [],
->>>>>>> e011334d
    "source": [
     "np_x, np_y, fetch_x, fetch_y, fetch_z = reset_arrays(offset=-0.5, shape=[4, 3]) # ensure some values are negative\n",
     "with tf.Session(graph=g) as sess:\n",
@@ -1084,11 +1047,7 @@
   },
   {
    "cell_type": "code",
-<<<<<<< HEAD
    "execution_count": 38,
-=======
-   "execution_count": null,
->>>>>>> e011334d
    "metadata": {},
    "outputs": [],
    "source": [
