import datetime
import glob
import os
import shutil
<<<<<<< HEAD
import sys
import time
from fetch.cluster.chain import ChainSyncTesting
=======
import subprocess
import sys
from pathlib import Path

>>>>>>> 97da3a7d
from fetch.cluster.instance import ConstellationInstance, DmlfEtchInstance
from fetch.cluster.utils import output, verify_file
from fetchai.ledger.api import LedgerApi
from fetchai.ledger.api.common import ApiEndpoint
from fetchai.ledger.crypto import Entity
from fetchai.ledger.genesis import *
from pathlib import Path


class TestCase(object):
    """
    """

    def append_node(self, index, load_directory=None):
        pass

    def connect_nodes(self, node_connections):
        pass

    def start_node(self, index):
        pass

    def stop_node(self, index, remove_db=False):
        pass

    def restart_node(self, index, remove_db=False):
        pass

    def setup_input_files(self):
        pass

    def run(self):
        pass

    def stop(self):
        pass

    def print_time_elapsed(self):
        pass

    def node_ready(self, index):
        pass

    def network_ready(self):
        pass

    def wait_for_blocks(self, node_index, number_of_blocks):
        pass

    def verify_chain_sync(self, node_index, max_trials, sleep_time):
        pass


class ConstellationTestCase(TestCase):
    """
    Sets up an instance of a test, containing references to started nodes and other relevant data
    """

    def __init__(self, build_directory, constellation_exe, yaml_file):

        self._number_of_nodes = 0
        self._node_load_directory = []
        self._node_connections = None
        self._nodes_are_mining = []
        self._port_start_range = 8000
        self._port_range = 20
        self._workspace = ""
        self._lanes = 1
        self._slices = 16
        self._max_test_time = 1000
        self._nodes = []
        self._metadata = None
        self._watchdog = None
        self._creation_time = time.perf_counter()
        self._block_interval = 1000

        # Variables related to temporary pos mode
        self._pos_mode = False
        self._nodes_pubkeys = []
        self._nodes_keys = []

        # Default to removing old tests
        for f in glob.glob(build_directory + "/end_to_end_test_*"):
            shutil.rmtree(f)

        # To avoid possible collisions, prepend output files with the date
        self._random_identifier = '{0:%Y_%m_%d_%H_%M_%S}'.format(
            datetime.datetime.now())

        self._random_identifier = "default"

        self._workspace = os.path.join(
            build_directory, 'end_to_end_test_{}'.format(
                self._random_identifier))
        self._build_directory = build_directory
        self._constellation_exe = os.path.abspath(constellation_exe)
        self._yaml_file = os.path.abspath(yaml_file)
        self._test_files_dir = os.path.dirname(self._yaml_file)

        verify_file(constellation_exe)
        verify_file(self._yaml_file)

        # Ensure that build/end_to_end_output_XXX/ exists for the test output
        os.makedirs(self._workspace, exist_ok=True)

    def append_node(self, index, load_directory=None):
        # Create a folder for the node to write logs to etc.
        root = os.path.abspath(os.path.join(
            self._workspace, 'node{}'.format(index)))

        # ensure the workspace folder exits
        os.makedirs(root, exist_ok=True)

        if load_directory and index in load_directory:
            load_from = self._test_files_dir + \
                "/nodes_saved/" + load_directory[index]
            files = os.listdir(load_from)

            for f in files:
                shutil.copy(load_from + f, root)

        port = self._port_start_range + (self._port_range * index)

        # Create an instance of the constellation - note we don't clear path since
        # it should be clear unless load_directory is used
        instance = ConstellationInstance(
            self._constellation_exe,
            port,
            root,
            clear_path=False
        )

        # Possibly soon to be deprecated functionality - set the block interval
        instance.block_interval = self._block_interval
        instance.feature_flags = ['synergetic']

        # configure the lanes and slices
        instance.lanes = self._lanes
        instance.slices = self._slices

        assert len(self._nodes) == index, \
            "Attempt to add node with an index mismatch. Current len: {}, index: {}".format(
                len(self._nodes), index)

        self._nodes.append(instance)

    def connect_nodes(self, node_connections):
        for connect_from, connect_to in node_connections:
            self._nodes[connect_from].add_peer(self._nodes[connect_to])
            output("Connect node {} to {}".format(connect_from, connect_to))

    def start_node(self, index):
        if self._nodes[index].started:
            print('Node {} already started!'.format(index))
            return
        print('Starting Node {}...'.format(index))

        self._nodes[index].start()
        print('Starting Node {}...complete'.format(index))

        time.sleep(1)

    def setup_pos_for_nodes(self):

        nodes_identities = []

        # First give each node that is mining a unique identity
        for index in range(self._number_of_nodes):

            # max 200 mining nodes due to consensus requirements
            assert index <= 200

            node = self._nodes[index]

            if node.mining:
                print('Setting up POS for node {}...'.format(index))
                print('Giving node the identity: {}'.format(
                    node._entity.public_key))

            nodes_identities.append(
                (node._entity, 100, 10000 if node.mining else 0))

        genesis_file = GenesisFile(
            nodes_identities, 20, 5, self._block_interval)
        genesis_file_location = os.path.abspath(
            os.path.join(self._workspace, "genesis_file.json"))
        genesis_file.dump_to_file(genesis_file_location)

        # Give all nodes this stake file, plus append POS flag for when node starts
        for index in range(self._number_of_nodes):
            shutil.copy(genesis_file_location, self._nodes[index].root)
            self._nodes[index].append_to_cmd(["-pos", "-private-network", ])

    def restart_node(self, index, remove_db=False):
        print('Restarting Node {}...'.format(index))

        self._nodes[index].stop()

        # Optically remove db files when testing recovering from a genesis file
        if remove_db:
            # self.dump_debug(index)

            pattern = ["*.db"]
            for p in pattern:
                [os.remove(x) for x in glob.iglob('./**/' + p, recursive=True)]

        self.start_node(index)
        time.sleep(3)

    def remove_db_files(self, index):
        root = os.path.abspath(os.path.join(
            self._workspace, 'node{}'.format(index)))
        pattern = ["*.db"]
        for p in pattern:
            [os.remove(x)
             for x in glob.iglob(f"{root}/**/{p}", recursive=True)]
        for f in os.listdir(root):
            if f.find(".db") != -1:
                raise RuntimeError(f"Db files not removed for node {index}")

    def stop_node(self, index, remove_db=False):
        self._nodes[index].stop()
        if remove_db:
            self.remove_db_files(index)

    def print_time_elapsed(self):
        output("Elapsed time: {}".format(
            time.perf_counter() - self._creation_time))

    def run(self):

        # build up all the node instances
        for index in range(self._number_of_nodes):
            self.append_node(index, self._node_load_directory)

        # Now connect the nodes as specified
        if self._node_connections:
            self.connect_nodes(self._node_connections)

        # Enable mining node(s)
        for miner_index in self._nodes_are_mining:
            self._nodes[miner_index].mining = True

        # In the case only one miner node, it runs in standalone mode
        if len(self._nodes) == 1 and len(self._nodes_are_mining) > 0:
            self._nodes[0].standalone = True
        else:
            for node in self._nodes:
                node.private_network = True

        # Temporary special case for POS mode
        if self._pos_mode:
            self.setup_pos_for_nodes()

        # start all the nodes
        for index in range(self._number_of_nodes):
            if self._number_of_nodes > 1 and not self._pos_mode:
                self._nodes[index].append_to_cmd(["-private-network", ])
            self.start_node(index)

        sleep_time = 5 + (3 * self._lanes)

        if self._pos_mode:
            sleep_time *= 2
            output("POS mode. sleep extra time.")

        time.sleep(sleep_time)

    def stop(self):
        if self._nodes:
            for n, node in enumerate(self._nodes):
                print('Stopping Node {}...'.format(n))
                if node:
                    node.stop()
                print('Stopping Node {}...complete'.format(n))

        if self._watchdog:
            self._watchdog.stop()

    # If something goes wrong, print out debug state (mainly node log files)
    def dump_debug(self, only_node=None):
        if self._nodes:
            for n, node in enumerate(self._nodes):

                if only_node is not None and n is not only_node:
                    continue

                print('\nNode debug. Node:{}'.format(n))
                node_log_path = node.log_path

                if not os.path.isfile(node_log_path):
                    output("Couldn't find supposed node log file: {}".format(
                        node_log_path))
                else:
                    # Send raw bytes directly to stdout since it contains
                    # non-ascii
                    data = Path(node_log_path).read_bytes()
                    sys.stdout.buffer.write(data)
                    sys.stdout.flush()

    def node_ready(self, index):
        try:
            port = self._nodes[index]._port_start
            api = ApiEndpoint("localhost", port)
            status, response = api._get_json("health/ready")
            if status:
                for key, value in response.items():
                    if not value:
                        output(
                            f"Node {index} not ready, because {key} is False!")
                        return False
                return True
        except Exception as e:
            output(f"Failed to call node {index}: {str(e)}")
        return False

    def network_ready(self):
        for i in range(len(self._nodes)):
            if not self.node_ready(i):
                return False
        return True

    def wait_for_blocks(self, node_index, number_of_blocks):
        """
        Wait for a specific number of blocks in the selected node
        :param node_index: which node we are interested in
        :param number_of_blocks: for how many new block to wait
        :return:
        """
        port = self._nodes[node_index]._port_start
        output(
            f"Waiting for {number_of_blocks} blocks on node {port}")
        api = LedgerApi("localhost", port)
        api.wait_for_blocks(number_of_blocks)

    def verify_chain_sync(self, node_index, max_trials=20):
        """
        Verify if a node has synced it's chain with the rest of the network
        :param node_index: which node we want to verify
        :param max_trials: maximum of how many times we try the sync test
        :return:
        """
        config = []
        for node in self._nodes:
            node_host = "localhost"
            node_port = node._port_start
            config.append({
                "host": node_host,
                "port": node_port
            })
        sync_test = ChainSyncTesting(config)
        target_host = "localhost"
        target_port = self._nodes[node_index]._port_start
        sleep_time = self._nodes[node_index].block_interval * 1.2 / 1000.
        for i in range(max_trials):
            try:
                if sync_test.node_synced(target_host, target_port):
                    output(f"Node {node_index} chain synced with the network!")
                    return True
            except Exception as e:
                output(f"verify_chain_sync exception: {e}")
            time.sleep(sleep_time)
        return False


class DmlfEtchTestCase(TestCase):
    """
    Sets up an instance of a test, containing references to started nodes and other relevant data
    """

    def __init__(self, build_directory, node_exe, yaml_file):

        self._number_of_nodes = 0
        self._node_connections = None
        self._port_start_range = 8000
        self._port_range = 20
        self._workspace = ""
        self._max_test_time = 1000
        self._nodes = []
        self._watchdog = None
        self._creation_time = time.perf_counter()
        self._nodes_pubkeys = []
        self._nodes_keys = []

        # Default to removing old tests
        for f in glob.glob(build_directory + "/end_to_end_test_*"):
            shutil.rmtree(f)

        # To avoid possible collisions, prepend output files with the date
        self._random_identifer = '{0:%Y_%m_%d_%H_%M_%S}'.format(
            datetime.datetime.now())

        self._random_identifer = "default"

        self._workspace = os.path.join(
            build_directory, 'end_to_end_test_{}'.format(
                self._random_identifer))
        self._build_directory = build_directory
        self._node_exe = os.path.abspath(node_exe)
        self._yaml_file = os.path.abspath(yaml_file)
        self._test_files_dir = os.path.dirname(self._yaml_file)

        verify_file(node_exe)
        verify_file(self._yaml_file)

        # Ensure that build/end_to_end_output_XXX/ exists for the test output
        os.makedirs(self._workspace, exist_ok=True)

    def append_node(self, index, load_directory=None):
        # Create a folder for the node to write logs to etc.
        root = os.path.abspath(os.path.join(
            self._workspace, 'node{}'.format(index)))

        # ensure the workspace folder exits
        os.makedirs(root, exist_ok=True)

        if load_directory and index in load_directory:
            load_from = self._test_files_dir + \
                "/nodes_saved/" + load_directory[index]
            files = os.listdir(load_from)

            for f in files:
                shutil.copy(load_from + f, root)

        port = self._port_start_range + (self._port_range * index)
        key = self._nodes_keys[index]
        pub = self._nodes_pubkeys[index]

        # Create an instance of the constellation - note we don't clear path since
        # it should be clear unless load_directory is used
        instance = DmlfEtchInstance(
            self._node_exe,
            port,
            key,
            pub,
            root,
            clear_path=False
        )

        assert len(
            self._nodes) == index, "Attempt to add node with an index mismatch. Current len: {}, index: {}".format(
            len(self._nodes), index)

        self._nodes.append(instance)

    def setup_nodes_keys(self):

        # Give each node a unique identity
        for index in range(self._number_of_nodes):
            entity = Entity()
            pub64 = entity.public_key
            key64 = entity.private_key

            print('Setting up key for node {}...'.format(index))
            print('Giving node the identity: {}'.format(pub64))
            self._nodes_pubkeys.append(pub64)

            print('Giving node key: {}'.format(key64))
            self._nodes_keys.append(key64)

    def connect_nodes(self, node_connections):
        for connect_from, connect_to in node_connections:
            self._nodes[connect_from].add_peer(self._nodes[connect_to])
            output("Connect node {} to {}".format(connect_from, connect_to))

    def start_node(self, index):
        print('Starting Node {}...'.format(index))

        self._nodes[index].start()
        print('Starting Node {}...complete'.format(index))

        time.sleep(1)

    def restart_node(self, index, remove_db=False):
        print('Restarting Node {}...'.format(index))

        self._nodes[index].stop()

        # Optically remove db files when testing recovering from a genesis file
        if remove_db:
            self.dump_debug(index)

            pattern = ["*.db"]
            for p in pattern:
                [os.remove(x) for x in glob.iglob('./**/' + p, recursive=True)]

        self.start_node(index)
        time.sleep(3)

    def stop_node(self, index, remove_db=False):
        output("Not implemented")

    def print_time_elapsed(self):
        output("Elapsed time: {}".format(
            time.perf_counter() - self._creation_time))

    def run(self):

        # setup node keys
        self.setup_nodes_keys()

        # build up all the node instances
        for index in range(self._number_of_nodes):
            self.append_node(index, self._node_load_directory)

        # Now connect the nodes as specified
        if self._node_connections:
            self.connect_nodes(self._node_connections)

        # start all the nodes
        for index in range(self._number_of_nodes):
            self.start_node(index)

        time.sleep(5)  # TODO(HUT): blocking http call to node for ready state

    def stop(self):
        if self._nodes:
            for n, node in enumerate(self._nodes):
                print('Stopping Node {}...'.format(n))
                if (node):
                    node.stop()
                print('Stopping Node {}...complete'.format(n))

        if self._watchdog:
            self._watchdog.stop()

    # If something goes wrong, print out debug state (mainly node log files)
    def dump_debug(self, only_node=None):
        if self._nodes:
            for n, node in enumerate(self._nodes):

                if only_node is not None and n is not only_node:
                    continue

                print('\nNode debug. Node:{}'.format(n))
                node_log_path = node.log_path

                if not os.path.isfile(node_log_path):
                    output("Couldn't find supposed node log file: {}".format(
                        node_log_path))
                else:
                    # Send raw bytes directly to stdout since it contains
                    # non-ascii
                    data = Path(node_log_path).read_bytes()
                    sys.stdout.buffer.write(data)
                    sys.stdout.flush()

    def node_ready(self, index):
        return True

    def network_ready(self):
        return True

    def wait_for_blocks(self, node_index, number_of_blocks):
        pass

    def verify_chain_sync(self, node_index, max_trials, sleep_time):
        pass<|MERGE_RESOLUTION|>--- conflicted
+++ resolved
@@ -1,24 +1,22 @@
+import os
+import json
+import time
 import datetime
 import glob
-import os
 import shutil
-<<<<<<< HEAD
-import sys
-import time
-from fetch.cluster.chain import ChainSyncTesting
-=======
 import subprocess
 import sys
 from pathlib import Path
 
->>>>>>> 97da3a7d
 from fetch.cluster.instance import ConstellationInstance, DmlfEtchInstance
 from fetch.cluster.utils import output, verify_file
+from fetch.cluster.chain import ChainSyncTesting
+
+from fetchai.ledger.api.common import ApiEndpoint
 from fetchai.ledger.api import LedgerApi
-from fetchai.ledger.api.common import ApiEndpoint
 from fetchai.ledger.crypto import Entity
 from fetchai.ledger.genesis import *
-from pathlib import Path
+from fetch.cluster.chain import ChainSyncTesting
 
 
 class TestCase(object):
@@ -154,7 +152,7 @@
 
         assert len(self._nodes) == index, \
             "Attempt to add node with an index mismatch. Current len: {}, index: {}".format(
-                len(self._nodes), index)
+            len(self._nodes), index)
 
         self._nodes.append(instance)
 
@@ -365,7 +363,7 @@
         sync_test = ChainSyncTesting(config)
         target_host = "localhost"
         target_port = self._nodes[node_index]._port_start
-        sleep_time = self._nodes[node_index].block_interval * 1.2 / 1000.
+        sleep_time = self._nodes[node_index].block_interval*1.2/1000.
         for i in range(max_trials):
             try:
                 if sync_test.node_synced(target_host, target_port):
@@ -451,8 +449,7 @@
             clear_path=False
         )
 
-        assert len(
-            self._nodes) == index, "Attempt to add node with an index mismatch. Current len: {}, index: {}".format(
+        assert len(self._nodes) == index, "Attempt to add node with an index mismatch. Current len: {}, index: {}".format(
             len(self._nodes), index)
 
         self._nodes.append(instance)
@@ -531,7 +528,7 @@
         if self._nodes:
             for n, node in enumerate(self._nodes):
                 print('Stopping Node {}...'.format(n))
-                if (node):
+                if(node):
                     node.stop()
                 print('Stopping Node {}...complete'.format(n))
 
