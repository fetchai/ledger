--- conflicted
+++ resolved
@@ -59,19 +59,11 @@
   max_test_time: 60
 
 steps:
-<<<<<<< HEAD
-    - send_txs : { "name": "batch1", "amount": 10, "nodes" : [1] }
-    - verify_txs : { "name": "batch1", "nodes" : [0, 1] }
-    - add_node : { "index" : 2, "node_connections": [[2, 1]] }
-    - sleep : 5
-    - verify_txs : { "name": "batch1", "nodes" : [2] }
-=======
   - send_txs: { "name": "batch1", "amount": 10, "nodes": [1] }
   - verify_txs: { "name": "batch1", "nodes": [0, 1] }
   - add_node: { "index": 2, "node_connections": [[2, 1]] }
-  - sleep: 5
+    - sleep : 5
   - verify_txs: { "name": "batch1", "nodes": [2] }
->>>>>>> 85ff7359
 ...
 
 ---
@@ -149,34 +141,6 @@
   max_test_time: 60
 
 steps:
-<<<<<<< HEAD
-    - send_txs : { "name": "batch1", "amount": 10, "nodes" : [0] }
-    - verify_txs : { "name": "batch1", "nodes" : [0] }
-    - restart_nodes : { "nodes" : [0] }
-    - verify_txs : { "name": "batch1", "nodes" : [0], "expect_mined" : true }
-...
----
-test_description: >
-        DISABLED - Transactions sync and are executed across nodes when using POS
-
-setup_conditions:
-    test_name : "multinode_POS_with_destaking"
-    number_of_nodes: 4
-    node_connections: [[1, 0], [2, 0], [3, 0], [3, 2]]
-    mining_nodes: [0, 1, 2, 3]
-    pos_mode: True
-    max_test_time: 440
-
-steps:
-    - sleep : 20
-    - send_txs : { "name": "batch1", "amount": 10, "nodes" : [1] }
-    - verify_txs : { "name": "batch1", "nodes" : [0, 1, 2, 3] }
-    - destake : { "nodes" : [0] }
-    - sleep : 4
-    - send_txs : { "name": "batch1", "amount": 10, "nodes" : [1] }
-    - verify_txs : { "name": "batch1", "nodes" : [0, 1, 2, 3] }
-=======
   - sleep: 5
   - run_python_test: { "script": ".smart_contract_tests.synergetic_contract" }
->>>>>>> 85ff7359
 ...