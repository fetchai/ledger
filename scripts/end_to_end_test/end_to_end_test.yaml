# End-to-end test scenarios

---
test_description: >
  Single standalone node can mine transactions which are then queried

setup_conditions:
  test_name: "basic_standalone"
  number_of_nodes: 1
  mining_nodes: [0]
  max_test_time: 60

steps:
  - send_txs: { "name": "batch1", "amount": 10, "nodes": [0] }
  - verify_txs: { "name": "batch1", "nodes": [0] }
...

---
test_description: >
  Transactions sync and are executed across nodes

setup_conditions:
  test_name: "basic_multinode"
  number_of_nodes: 2
  node_connections: [[0, 1]]
  mining_nodes: [0]
  max_test_time: 60

steps:
  - send_txs: { "name": "batch1", "amount": 10, "nodes": [1] }
  - verify_txs: { "name": "batch1", "nodes": [0, 1] }
...

---
test_description: >
  DISABLED - Transactions sync - corner case with connection order

setup_conditions:
  test_name: "basic_multinode_corner_case"
  number_of_nodes: 2
  node_connections: [[1, 0]]
  mining_nodes: [0]
  max_test_time: 60

steps:
  - send_txs: { "name": "batch1", "amount": 10, "nodes": [1] }
  - verify_txs: { "name": "batch1", "nodes": [0, 1] }
...

---
test_description: >
  Two nodes are having a fun time and then a third connects - tune in to find out if they can sync

setup_conditions:
  test_name: "third_node_syncs"
  number_of_nodes: 2
  node_connections: [[0, 1]]
  mining_nodes: [0]
  max_test_time: 60

steps:
  - send_txs: { "name": "batch1", "amount": 10, "nodes": [1] }
  - verify_txs: { "name": "batch1", "nodes": [0, 1] }
  - add_node: { "index": 2, "node_connections": [[2, 1]] }
  - sleep: 5
  - verify_txs: { "name": "batch1", "nodes": [2] }
...

---
test_description: >
  Send lots of transactions to a node

setup_conditions:
  test_name: "miner_receives_more_tx"
  number_of_nodes: 1
  mining_nodes: [0]
  max_test_time: 60

steps:
  - send_txs: { "name": "100_identities", "amount": 100, "nodes": [0] }
  - print_time_elapsed
  - verify_txs: { "name": "100_identities", "nodes": [0] }
...

---
test_description: >
  Run a smart contract which accesses the Context

setup_conditions:
  test_name: "context_accessible_from_smart_contract"
  number_of_nodes: 1
  mining_nodes: [0]
  max_test_time: 60

steps:
  - sleep: 5
  - run_python_test: { "script": ".smart_contract_tests.ledger_context" }
...

---
test_description: >
  Shut down node cleanly and recover state

setup_conditions:
  test_name: "basic_node_recovery"
  number_of_nodes: 1
  mining_nodes: [0]
  max_test_time: 60

steps:
  - send_txs: { "name": "batch1", "amount": 10, "nodes": [0] }
  - verify_txs: { "name": "batch1", "nodes": [0] }
  - restart_nodes: { "nodes": [0] }
  - verify_txs: { "name": "batch1", "nodes": [0], "expect_mined": true }
...

---
test_description: >
  DISABLED - Transactions sync and are executed across nodes when using POS

setup_conditions:
  test_name: "basic_multinode_POS"
  number_of_nodes: 3
  node_connections: [[0, 1], [0, 2], [1, 2]]
  mining_nodes: [0, 1, 2]
  pos_mode: True
  max_test_time: 600

steps:
  - send_txs: { "name": "batch1", "amount": 10, "nodes": [1] }
  - verify_txs: { "name": "batch1", "nodes": [0, 1, 2] }
...

---
test_description: >
  Test synergetic mining

setup_conditions:
  test_name: "synergetic_mining"
  number_of_nodes: 1
  mining_nodes: [0]
  max_test_time: 60

steps:
  - sleep: 5
  - run_python_test: { "script": ".smart_contract_tests.synergetic_mining" }
...

---
test_description: >
  DISABLED - Test ability of contracts to check their balance

setup_conditions:
  test_name: "contracts_checking_balance"
  number_of_nodes: 1
  mining_nodes: [0]
  max_test_time: 60

steps:
  - sleep: 5
  - run_python_test: { "script": ".smart_contract_tests.balance" }
...

---
test_description: >
  Test ability of contracts to hold and release funds

setup_conditions:
  test_name: "transfers_between_contracts_and_people"
  number_of_nodes: 1
  mining_nodes: [0]
  max_test_time: 60

steps:
  - sleep: 5
  - run_python_test: { "script": ".smart_contract_tests.transfer" }
...

---
test_description: >
  Test that contract owner address is passed to @init

setup_conditions:
  test_name: "init_owner_address"
  number_of_nodes: 1
  mining_nodes: [0]
  max_test_time: 60

steps:
  - sleep: 5
  - run_python_test: { "script": ".smart_contract_tests.init_owner_address" }
...

---
test_description: >
  Single multi-lane standalone node can mine transactions which are then queried

setup_conditions:
  test_name: "multi_lane_standalone"
  number_of_nodes: 1
  lanes: 4
  mining_nodes: [0]
  max_test_time: 60

steps:
  - sleep: 30 #  allow all the lanes to start
  - send_txs: { "name": "batch1", "amount": 10, "nodes": [0] }
  - verify_txs: { "name": "batch1", "nodes": [0] }
...

---
test_description: >
  Transactions sync and are executed across nodes

setup_conditions:
  test_name: "multi_lane_multinode"
  number_of_nodes: 2
  lanes: 4
  node_connections: [[0, 1]]
  mining_nodes: [0]
  max_test_time: 60

steps:
  - sleep: 6
  - send_txs: { "name": "batch1", "amount": 10, "nodes": [1] }
  - verify_txs: { "name": "batch1", "nodes": [0, 1] }
...

---
test_description: >
  Test signature malleability vulnerability

setup_conditions:
  test_name: "malleability_test"
  number_of_nodes: 1
  mining_nodes: [0]
  max_test_time: 60

steps:
  - sleep: 5
  - run_python_test: { "script": ".smart_contract_tests.malleability_test" }
...

---
test_description: >
<<<<<<< HEAD
  DISABLED - Test synergetic contract fees
=======
  Test synergetic contract fees
>>>>>>> 8578437d

setup_conditions:
  test_name: "synergetic_fee_test"
  number_of_nodes: 1
  mining_nodes: [0]
  max_test_time: 600

steps:
  - wait_network_ready: {"sleep": 5}
  - create_wealth: {"amount": 100000000000000, "nodes": [0]}
  - create_synergetic_contract: {"name": "contract001", "fee_limit": 10000, "nodes": [0], "transfer_amount": 1000}
  - wait_for_blocks: {"nodes": [0], "num": 5}
  - query_balance: {"nodes": [0], "save_as": "balance1"}
  - run_contract: {"contract_name": "contract001", "nodes": [0], "wait_for_blocks": 15}
  - wait_for_blocks: {"nodes": [0], "num": 5}
  - query_balance: {"nodes": [0], "save_as": "balance2"}
  - execute_expression: {"nodes": [0], "expression": "balance2 <= balance1"}
  - stop_nodes: {"nodes": [0], "remove_dbs": True}
...

---
test_description: >
<<<<<<< HEAD
  DISABLED - Test synergetic contract fees in case of no founds
=======
  Test synergetic contract fees in case of no funds
>>>>>>> 8578437d

setup_conditions:
  test_name: "synergetic_fee_test"
  number_of_nodes: 1
  mining_nodes: [0]
  max_test_time: 600

steps:
  - wait_network_ready: {"sleep": 5}
  - create_wealth: {"amount": 100000000000000, "nodes": [0]}
  - create_synergetic_contract: {"name": "contract001", "fee_limit": 10000, "nodes": [0], "transfer_amount": 0}
  - wait_for_blocks: {"nodes": [0], "num": 5}
  - query_balance: {"nodes": [0], "save_as": "balance1"}
  - fail: {"run_contract": {"contract_name": "contract001", "nodes": [0], "wait_for_blocks": 15}}
  - stop_nodes: {"nodes": [0], "remove_dbs": True}
...<|MERGE_RESOLUTION|>--- conflicted
+++ resolved
@@ -243,11 +243,7 @@
 
 ---
 test_description: >
-<<<<<<< HEAD
-  DISABLED - Test synergetic contract fees
-=======
   Test synergetic contract fees
->>>>>>> 8578437d
 
 setup_conditions:
   test_name: "synergetic_fee_test"
@@ -270,11 +266,7 @@
 
 ---
 test_description: >
-<<<<<<< HEAD
-  DISABLED - Test synergetic contract fees in case of no founds
-=======
   Test synergetic contract fees in case of no funds
->>>>>>> 8578437d
 
 setup_conditions:
   test_name: "synergetic_fee_test"
