--- conflicted
+++ resolved
@@ -286,24 +286,31 @@
 
 ---
 test_description: >
-<<<<<<< HEAD
+  Test simple state manipulation
+
+setup_conditions:
+  test_name: "simple_state_test"
+  number_of_nodes: 1
+  mining_nodes: [0]
+  max_test_time: 60
+
+steps:
+  - sleep: 5
+  - run_python_test: { "script": ".smart_contract_tests.simple_state_test" }
+...
+
+---
+test_description: >
   Single contract-to-contract call
 
 setup_conditions:
   test_name: "c2c_single_call_test"
-=======
-  Test simple state manipulation
-
-setup_conditions:
-  test_name: "simple_state_test"
->>>>>>> c542099b
-  number_of_nodes: 1
-  mining_nodes: [0]
-  max_test_time: 60
-
-steps:
-  - sleep: 5
-<<<<<<< HEAD
+  number_of_nodes: 1
+  mining_nodes: [0]
+  max_test_time: 60
+
+steps:
+  - sleep: 5
   - run_python_test: { "script": ".smart_contract_tests.c2c_single_call_test" }
 ...
 
@@ -440,7 +447,4 @@
 steps:
   - sleep: 5
   - run_python_test: { "script": ".smart_contract_tests.c2c_multiple_calls" }
-=======
-  - run_python_test: { "script": ".smart_contract_tests.simple_state_test" }
->>>>>>> c542099b
 ...