--- conflicted
+++ resolved
@@ -1,5 +1,3 @@
-<<<<<<< HEAD
-=======
 # End-to-end test scenarios
 
 ---
@@ -49,7 +47,6 @@
   - verify_txs: { "name": "batch1", "nodes": [0, 1] }
 ...
 
->>>>>>> 73401172
 ---
 test_description: >
   Two nodes are having a fun time and then a third connects - tune in to find out if they can sync
@@ -244,7 +241,6 @@
 steps:
   - sleep: 5
   - run_python_test: { "script": ".smart_contract_tests.malleability_test" }
-<<<<<<< HEAD
 ...
 
 ---
@@ -288,6 +284,4 @@
   - query_balance: {"nodes": [0], "save_as": "balance1"}
   - fail: {"run_contract": {"contract_name": "contract001", "nodes": [0], "wait_for_blocks": 15}}
   - stop_nodes: {"nodes": [0], "remove_dbs": True}
-=======
->>>>>>> 73401172
 ...