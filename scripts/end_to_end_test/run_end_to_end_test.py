--- conflicted
+++ resolved
@@ -302,13 +302,10 @@
             self.start_node(index)
 
         time.sleep(5)  # TODO(HUT): blocking http call to node for ready state
-<<<<<<< HEAD
-=======
 
         if(self._pos_mode):
             output("POS mode. sleep extra time.")
             time.sleep(5)
->>>>>>> 0864c6d3
 
     def stop(self):
         if self._nodes:
