--- conflicted
+++ resolved
@@ -493,12 +493,7 @@
     tx_and_identity = test_instance._metadata
 
     # Load these from file if specified
-<<<<<<< HEAD
     if parameters.get("load_from_file"):
-
-=======
-    if "load_from_file" in parameters and parameters["load_from_file"] == True:
->>>>>>> 19ee970c
         filename = "{}/identities_pickled/{}_meta.pickle".format(
             test_instance._test_files_dir, name)
 
@@ -519,14 +514,7 @@
 
             # Check TX has executed, unless we expect it should already have been mined
             while True:
-<<<<<<< HEAD
-                output('Getting status of', tx, ', identity', identity,
-                       'balance of', balance, 'from node', node_index)
-                status = api.tx.status(tx)
-                output('Status:', status)
-=======
                 status = api.tx.status(tx).status
->>>>>>> 19ee970c
 
                 if status == "Executed" or expect_mined:
                     output("found executed TX")
@@ -671,16 +659,11 @@
             sys.exit(1)
 
 
-<<<<<<< HEAD
 def extract_test_name(setup_conditions):
     return extract(setup_conditions, 'test_name', expected=True, expect_type=str)
 
 
 def run_test(build_directory, yaml_file, constellation_exe, name_filter=None):
-
-=======
-def run_test(build_directory, yaml_file, constellation_exe):
->>>>>>> 19ee970c
     # Read YAML file
     with open(yaml_file, 'r') as stream:
         try:
