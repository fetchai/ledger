#!/usr/bin/env python3

#
# end to end tests of fetch-ledger
#
# This is achieved by using available fetch APIs to spin up a network locally
# and test it can handle certain conditions (such as single or multiple
# node failure)

import argparse
import codecs
import datetime
import glob
import importlib
import os
import shutil
import subprocess
import sys
import threading
import time
import traceback
import json
import yaml
from threading import Event
from pathlib import Path
from threading import Event
import operator

from fetch.testing.testcase import ConstellationTestCase, DmlfEtchTestCase
from fetch.cluster.utils import output, verify_file, yaml_extract

from fetchai.ledger.api import LedgerApi
from fetchai.ledger.crypto import Entity, Address

from .smart_contract_tests.synergetic_utils import SynergeticContractTestHelper

BASE_TX_FEE = 1000


class TimerWatchdog():
    """
    TimerWatchdog allows the user to specify a callback that will
    be executed after a set amount of time, unless the watchdog
    is stopped. This lets you dictate the length of tests.
    """

    def __init__(self, time, name, task, callback):

        self._time = time
        self._name = name
        self._task = task
        self._callback = callback
        self._stop_event = Event()
        self._stop_event.clear()

    def start(self):
        self._thread = threading.Thread(target=self._sleep)
        self._thread.start()

    def _sleep(self):
        # This will return false iff the stop event isn't set before the
        # timeout
        if not self._stop_event.wait(self._time):
            output(
                "Watchdog '{}' awoke before being stopped! Awoke after: {}s . Watchdog will now: {}".format(
                    self._name,
                    self._time,
                    self._task))
            self.trigger()
        else:
            output("Watchdog safely stopped")

    # Notify the waiting thread - this causes it not to trigger.
    def stop(self):
        self._stop_event.set()

    def trigger(self):
        self._callback()

    def __del__(self):
        self.stop()


def create_test(setup_conditions, build_directory, node_exe, yaml_file):
    test_type = yaml_extract(
        setup_conditions, 'test_type', expected=False, expect_type=str)

    # default case
    if test_type is None:
        return ConstellationTestCase(build_directory, node_exe, yaml_file)

    if test_type == "Constellation":
        return ConstellationTestCase(build_directory, node_exe, yaml_file)
    elif test_type == "DmlfEtch":
        return DmlfEtchTestCase(build_directory, node_exe, yaml_file)
    else:
        raise ValueError("Unkown test type: {}".format(test_type))


def setup_test(test_yaml, test_instance):
    output("Setting up test: {}".format(test_yaml))

    test_name = yaml_extract(test_yaml, 'test_name',
                             expected=True, expect_type=str)
    number_of_nodes = yaml_extract(
        test_yaml, 'number_of_nodes', expected=True, expect_type=int)
    node_load_directory = yaml_extract(
        test_yaml, 'node_load_directory', expected=False, expect_type=dict)
    node_connections = yaml_extract(
        test_yaml, 'node_connections', expected=False, expect_type=list)
    mining_nodes = yaml_extract(test_yaml, 'mining_nodes',
                                expected=False, expect_type=list, default=[])
    max_test_time = yaml_extract(test_yaml, 'max_test_time',
                                 expected=False, expect_type=int, default=10)
    pos_mode = yaml_extract(test_yaml, 'pos_mode', expected=False,
                            expect_type=bool, default=False)
    num_lanes = yaml_extract(test_yaml, 'lanes', expected=False,
                             expect_type=int, default=1)

    test_instance._number_of_nodes = number_of_nodes
    test_instance._node_load_directory = node_load_directory
    test_instance._node_connections = node_connections
    test_instance._nodes_are_mining = mining_nodes
    test_instance._max_test_time = max_test_time
    test_instance._pos_mode = pos_mode
    test_instance._lanes = num_lanes

    # Watchdog will trigger this if the tests exceeds allowed bounds. Note stopping the test cleanly is
    # necessary to preserve output logs etc.
    def clean_shutdown():
        output(
            "***** Shutting down test due to failure!. Debug YAML: {} *****\n".format(test_yaml))
        test_instance.stop()
        test_instance.dump_debug()
        os._exit(1)

    watchdog = TimerWatchdog(
        time=max_test_time,
        name=test_name,
        task="End test and cleanup",
        callback=clean_shutdown)
    watchdog.start()

    test_instance._watchdog = watchdog

    # This shouldn't take a long time since nodes are started asynchronously
    test_instance.run()


def send_txs(parameters, test_instance):
    name = parameters["name"]
    amount = parameters["amount"]
    nodes = parameters["nodes"]

    if len(nodes) != 1:
        output("Only one node supported for sending TXs to at this time!")
        sys.exit(1)

    # Create or load the identities up front
    identities = [Entity() for i in range(amount)]

    for node_index in nodes:
        node_host = "localhost"
        node_port = test_instance._nodes[node_index]._port_start

        # create the API objects we use to interface with the nodes
        api = LedgerApi(node_host, node_port)

        tx_and_identity = []

        for index in range(amount):
            # get next identity
            identity = identities[index]
            amount = index + 1

            # create and send the transaction to the ledger, capturing the tx
            # hash
            tx = api.tokens.transfer(
                test_instance._benefactor_address, identity, amount, BASE_TX_FEE)

            tx_and_identity.append((tx, identity, amount))

            output(f"Sent balance {amount} to node")

        # Attach this to the test instance so it can be used for verification
        test_instance._metadata = tx_and_identity


def run_python_test(parameters, test_instance):
    host = parameters.get('host', 'localhost')
    port = parameters.get('port', test_instance._nodes[0]._port_start)

    sys.path.append(os.path.join(
        os.path.abspath(os.path.dirname(__file__)), "../"))
    test_script = importlib.import_module(
        parameters['script'], 'end_to_end_test')
    test_script.run({
        'host': host,
        'port': port
    }, test_instance._benefactor_address)


def run_dmlf_etch_client(parameters, test_instance):
    indexes = parameters["nodes"]
    client_exe = parameters["exe"]
    etch_file = parameters["etch"]

    dmlf_etch_nodes = []
    for index in indexes:
        dmlf_etch_nodes.append(test_instance._nodes[index])

    build_directory = os.path.abspath(test_instance._build_directory)

    # get dmlf etch client executable
    client_exe = os.path.abspath(os.path.join(build_directory, client_exe))
    verify_file(client_exe)

    # get etch file
    etch_file = os.path.abspath(os.path.join(build_directory, etch_file))
    verify_file(etch_file)

    client_output_dir = os.path.abspath(
        os.path.join(test_instance._workspace, "steps/"))
    os.makedirs(client_output_dir, exist_ok=True)

    # generate config file
    config_path = os.path.join(client_output_dir, "e2e_config_client.json")
    nodes = [
        {
            "uri": node.uri,
            "pub": node.public_key
        }
        for node in dmlf_etch_nodes
    ]

    key = Entity()
    config = {
        "client": {
            "key": key.private_key
        },
        "nodes": nodes
    }

    with open(config_path, 'w') as f:
        json.dump(config, f)

    # generate client command
    cmd = [client_exe, config_path, etch_file]

    # run client
    logfile_path = os.path.join(client_output_dir, "dmlf_etch_client.log")
    logfile = open(logfile_path, 'w')
    subprocess.check_call(cmd, cwd=build_directory,
                          stdout=logfile, stderr=subprocess.STDOUT)


def verify_txs(parameters, test_instance):
    name = parameters["name"]
    nodes = parameters["nodes"]
    expect_mined = False

    try:
        expect_mined = parameters["expect_mined"]
    except:
        pass

    # Currently assume there only one set of TXs
    tx_and_identity = test_instance._metadata

    for node_index in nodes:
        node_host = "localhost"
        node_port = test_instance._nodes[node_index]._port_start

        api = LedgerApi(node_host, node_port)

        # Verify TXs - will block until they have executed
        for tx, identity, balance in tx_and_identity:
            error_message = ""

            # Check TX has executed, unless we expect it should already have been mined
            while True:
                status = api.tx.status(tx).status

                if status == "Executed" or expect_mined:
                    output("found executed TX")
                    error_message = ""
                    break

                tx_b64 = codecs.encode(codecs.decode(
                    tx, 'hex'), 'base64').decode()

                next_error_message = "Waiting for TX to get executed (node {}). Found: {} Tx: {}".format(
                    node_index, status, tx_b64)

                time.sleep(0.5)

                if next_error_message != error_message:
                    output(next_error_message)
                    error_message = next_error_message

            failed_to_find = 0

            while True:
                seen_balance = api.tokens.balance(identity)

                # There is an unavoidable race that can cause you to see a balance of 0
                # since the TX can be lost even after supposedly being executed.
                if seen_balance == 0 and balance is not 0:
                    output(
                        f"Note: found a balance of 0 when expecting {balance}. Retrying.")

                    time.sleep(1)

                    failed_to_find = failed_to_find + 1

                    if failed_to_find > 5:
                        # Forces the resubmission of transfer TX to the chain (TX most likely was lost)
                        api.tokens.transfer(
                            test_instance._benefactor_address, identity, balance, BASE_TX_FEE)
                        failed_to_find = 0
                else:
                    # Non-zero balance at this point. Stop waiting.
                    if balance != seen_balance:
                        output(
                            "Balance mismatch found after sending to node. Found {} expected {}".format(
                                seen_balance, balance))
                        test_instance._watchdog.trigger()
                    break

            output("Verified a balance of {}".format(seen_balance))

        output("Verified balances for node: {}".format(node_index))


def get_nodes_private_key(test_instance, index):
    # Path to config files (should already be generated)
    expected_ouptut_dir = os.path.abspath(
        os.path.dirname(test_instance._yaml_file) + "/input_files")

    key_path = expected_ouptut_dir + "/{}.key".format(index)
    if not os.path.isfile(key_path):
        output("Couldn't find expected file: {}".format(key_path))
        return None

    private_key = open(key_path, "rb").read(32)

    return private_key


def set_nodes_private_key(test_instance, index, entity):
    # Path to config files (should already be generated)
    expected_ouptut_dir = os.path.abspath(
        os.path.dirname(test_instance._yaml_file) + "/input_files")

    if not os.path.exists(expected_ouptut_dir):
        os.makedirs(expected_ouptut_dir)

    key_path = expected_ouptut_dir + "/{}.key".format(index)
    open(key_path, "wb").write(entity.private_key_bytes)


def destake(parameters, test_instance):
    nodes = parameters["nodes"]

    for node_index in nodes:
        node_host = "localhost"
        node_port = test_instance._nodes[node_index]._port_start

        # create the API objects we use to interface with the nodes
        api = LedgerApi(node_host, node_port)

        # create the entity from the node's private key
        entity = Entity(get_nodes_private_key(test_instance, node_index))

        current_stake = api.tokens.stake(entity)

        output(f'Destaking node {node_index}. Current stake: ', current_stake)
        output(
            f'Destaking node {node_index}. Current balance: ', api.tokens.balance(entity))

        api.sync(api.tokens.add_stake(entity, 1, 500))
        api.sync(api.tokens.de_stake(entity, current_stake, 500))
        api.sync(api.tokens.collect_stake(entity, 500))

        output(f'Destaked node {node_index}. Current stake: ', current_stake)
        output(
            f'Destaked node {node_index}. Current balance: ', api.tokens.balance(entity))
        output(f'Destaked node {node_index}. Current cooldown stake: ',
               api.tokens.stake_cooldown(entity))


def restart_nodes(parameters, test_instance):
    nodes = parameters["nodes"]
    remove_dbs = parameters.get("remove_dbs", False)

    for node_index in nodes:
        test_instance.restart_node(node_index, remove_dbs)

    time.sleep(5)


def stop_nodes(parameters, test_instance):
    nodes = parameters["nodes"]
    remove_dbs = parameters.get("remove_dbs", False)

    for node_index in nodes:
        test_instance.stop_node(node_index, remove_dbs)

    time.sleep(5)


def start_nodes(parameters, test_instance):
    nodes = parameters["nodes"]

    for node_index in nodes:
        test_instance.start_node(node_index)

    time.sleep(5)


def add_node(parameters, test_instance):
    index = parameters["index"]
    node_connections = parameters["node_connections"]

    test_instance.append_node(index)
    test_instance.connect_nodes(node_connections)
    test_instance.start_node(index)


def create_balance(parameters, test_instance):
    nodes = parameters["nodes"]
    amount = parameters["amount"]

    for node_index in nodes:
        node_host = "localhost"
        node_port = test_instance._nodes[node_index]._port_start

        api = LedgerApi(node_host, node_port)

        # create the entity from the node's private key
        entity = Entity(get_nodes_private_key(test_instance, node_index))
<<<<<<< HEAD

        tx = api.tokens.transfer(
            test_instance._benefactor_address, entity, amount, BASE_TX_FEE)

=======
        set_nodes_private_key(test_instance, node_index, entity)
        tx = api.tokens.wealth(entity, amount)
>>>>>>> 8578437d
        for i in range(10):
            output('Create balance of: ', amount)
            api.sync(tx, timeout=120, hold_state_sec=20)
            for j in range(5):
                b = api.tokens.balance(entity)
                output('Current balance: ', b)
                if b >= amount:
                    return
                time.sleep(5)
            time.sleep(5)
        raise Exception("Failed to send funds to node!")


def create_synergetic_contract(parameters, test_instance):
    nodes = parameters["nodes"]
    name = parameters["name"]
    fee_limit = parameters["fee_limit"]
    transfer_amount = parameters.get("transfer_amount", -1)
    for node_index in nodes:
        node_host = "localhost"
        node_port = test_instance._nodes[node_index]._port_start

        api = LedgerApi(node_host, node_port)

        # create the entity from the node's private key
        entity = Entity(get_nodes_private_key(test_instance, node_index))
        output('Create contract, available balance: ',
               api.tokens.balance(entity))
        helper = SynergeticContractTestHelper(
            name, api, entity, test_instance._workspace)
        helper.create_new(fee_limit)
        test_instance._nodes[node_index]._contract = helper
        if transfer_amount > 0:
            api.sync(api.tokens.transfer(
                entity, helper.contract.address, transfer_amount, 1000))


def run_contract(parameters, test_instance):
    nodes = parameters["nodes"]
    contract_name = parameters["contract_name"]
    wait_for_blocks_num = parameters["wait_for_blocks"]
    for node_index in nodes:
        node_host = "localhost"
        node_port = test_instance._nodes[node_index]._port_start

        api = LedgerApi(node_host, node_port)

        # create the entity from the node's private key
        entity = Entity(get_nodes_private_key(test_instance, node_index))

        try:
            contract_helper = test_instance._nodes[node_index]._contract
        except AttributeError:
            output(
                f"No contract stored in test_instance (node_index={node_index})! Loading from file...")
            contract_helper = SynergeticContractTestHelper(
                contract_name, api, entity, test_instance._workspace)
            contract_helper.load()
        output('Submit data, available balance: ', api.tokens.balance(entity))
        contract_helper.submit_random_data(10, (0, 200))
        api.wait_for_blocks(wait_for_blocks_num)
        valid = contract_helper.validate_execution()
        if not valid:
            output(
                f"Synergetic contract ({contract_name}) execution failed on node {node_index}!")
            raise Exception(
                f"Synergetic contract ({contract_name}) execution failed on node {node_index}!")
        else:
            output(
                f"Synergetic contract ({contract_name}) executed on node {node_index} ")


def wait_for_blocks(parameters, test_instance):
    nodes = parameters["nodes"]
    wait_for_blocks_num = parameters["num"]
    for node_index in nodes:
        test_instance.wait_for_blocks(node_index, wait_for_blocks_num)


def verify_chain_sync(parameters, test_instance):
    max_trials = parameters.get("max_trials", 20)
    node_idx = parameters["node"]
    output(f"verify_chain_sync: node={node_idx}")

    if not test_instance.verify_chain_sync(node_idx, max_trials):
        raise RuntimeError(
            f"Node {node_idx} chain not synced with the network!")


def wait_network_ready(parameters, test_instance):
    sleep_time = parameters.get("sleep", 2)
    max_trials = parameters.get("max_trials", 20)
    for i in range(max_trials):
        try:
            if test_instance.network_ready():
                return
        except Exception as e:
            print("Exception: ", e)
        time.sleep(sleep_time)
    raise RuntimeError(
        f"Network readiness check failed, because reached max trials ({max_trials})")


def query_balance(parameters, test_instance):
    nodes = parameters["nodes"]
    variable = parameters["save_as"]
    for node_index in nodes:
        node_instance = test_instance._nodes[node_index]
        node_host = "localhost"
        node_port = node_instance._port_start

        api = LedgerApi(node_host, node_port)

        # create the entity from the node's private key
        entity = Entity(get_nodes_private_key(test_instance, node_index))
        b = api.tokens.balance(entity)
        address = Address(entity)
        output(
            f"Requested balance ({b}) {address.to_hex()}, saved as {variable}")
        if not hasattr(node_instance, "_variables"):
            setattr(node_instance, "_variables", {})
        node_instance._variables[variable] = b


def execute_expression(parameters, test_instance):
    nodes = parameters["nodes"]
    expression = parameters["expression"]
    ops = {
        "==": operator.eq,
        "<=": operator.le,
        ">=": operator.ge,
        ">": operator.gt,
        "<": operator.lt,
    }
    op = None
    ls = None
    rs = None
    for key in ops:
        if expression.find(key) != -1:
            ls, rs = expression.split(key)
            ls = ls.replace(" ", "")
            rs = rs.replace(" ", "")
            op = key
            break
    print("ls='", ls, "'")
    print("op='", op, "'")
    print("rs='", rs, "'")
    if op is None:
        raise RuntimeError(
            f"Expression '{expression}' not supported! Available ops: {ops.keys()}")

    for node_index in nodes:
        node_instance = test_instance._nodes[node_index]

        if not hasattr(node_instance, "_variables"):
            raise RuntimeError(
                f"Expression '{expression}' can't be evaluated because node {node_instance} doesn't have the required variables!")
        ls = node_instance._variables.get(ls, None)
        rs = node_instance._variables.get(rs, None)
        if ls is None or rs is None:
            raise RuntimeError(
                f"Expression '{expression}' can't be evaluated because node {node_instance} doesn't have one of the required variables!")
        result = ops[op](ls, rs)
        if not result:
            raise RuntimeError(
                f"Evaluation of '{expression}' failed or false!")
        output(f"Result of execution of '{expression}' is '{result}'")


def fail(parameters, test_instance):
    for key in parameters:
        output(f"Running {key} command in fail mode")
        try:
            func = COMMAND_MAP.get(key, None)
            if func:
                func(parameters[key], test_instance)
            else:
                output(
                    "Found unknown command when running steps: '{}'".format(
                        key))
                sys.exit(1)
            output(f"Running command {key} not failed!")
            sys.exit(1)
        except BaseException:
            pass


def run_steps(test_yaml, test_instance):
    output("Running steps: {}".format(test_yaml))

    for step in test_yaml:
        output("Running step: {}".format(step))

        command = ""
        parameters = ""

        if isinstance(step, dict):
            command = list(step.keys())[0]
            parameters = step[command]
        elif isinstance(step, str):
            command = step
        else:
            raise RuntimeError(
                "Failed to parse command from step: {}".format(step))

<<<<<<< HEAD
        if command == 'send_txs':
            send_txs(parameters, test_instance)
        elif command == 'verify_txs':
            verify_txs(parameters, test_instance)
        elif command == 'add_node':
            add_node(parameters, test_instance)
        elif command == 'sleep':
            time.sleep(parameters)
        elif command == 'print_time_elapsed':
            test_instance.print_time_elapsed()
        elif command == 'run_python_test':
            run_python_test(parameters, test_instance)
        elif command == 'restart_nodes':
            restart_nodes(parameters, test_instance)
        elif command == 'stop_nodes':
            stop_nodes(parameters, test_instance)
        elif command == 'start_nodes':
            start_nodes(parameters, test_instance)
        elif command == 'destake':
            destake(parameters, test_instance)
        elif command == 'run_dmlf_etch_client':
            run_dmlf_etch_client(parameters, test_instance)
        elif command == "create_balance":
            create_balance(parameters, test_instance)
        elif command == "create_synergetic_contract":
            create_synergetic_contract(parameters, test_instance)
        elif command == "run_contract":
            run_contract(parameters, test_instance)
        elif command == "wait_for_blocks":
            wait_for_blocks(parameters, test_instance)
        elif command == "verify_chain_sync":
            verify_chain_sync(parameters, test_instance)
        elif command == "wait_network_ready":
            wait_network_ready(parameters, test_instance)
=======
        func = COMMAND_MAP.get(command, None)

        if func:
            func(parameters, test_instance)
>>>>>>> 8578437d
        else:
            output(
                "Found unknown command when running steps: '{}'".format(
                    command))
            sys.exit(1)


COMMAND_MAP = {
    "send_txs": send_txs,
    "verify_txs": verify_txs,
    "add_node": add_node,
    "sleep": lambda parameters, test_instance: time.sleep(parameters),
    "print_time_elapsed": lambda parameters, test_instance: test_instance.print_time_elapsed(),
    "run_python_test": run_python_test,
    "restart_nodes": restart_nodes,
    "stop_nodes": stop_nodes,
    "start_nodes": start_nodes,
    "destake": destake,
    "run_dmlf_etch_client": run_dmlf_etch_client,
    "create_wealth": create_wealth,
    "create_synergetic_contract": create_synergetic_contract,
    "run_contract": run_contract,
    "wait_for_blocks": wait_for_blocks,
    "verify_chain_sync": verify_chain_sync,
    "wait_network_ready": wait_network_ready,
    "query_balance": query_balance,
    "execute_expression": execute_expression,
    "fail": fail
}


def run_test(build_directory, yaml_file, node_exe, name_filter=None):
    # Read YAML file
    with open(yaml_file, 'r') as stream:
        try:
            all_yaml = yaml.safe_load_all(stream)

            # Parse yaml documents as tests (sequentially)
            for test in all_yaml:
                # Get test setup conditions
                setup_conditions = yaml_extract(test, 'setup_conditions')

                # Check if name is not filtered out
                if name_filter is not None:
                    name = yaml_extract(setup_conditions, 'test_name')
                    if name not in name_filter:
                        continue

                # Create a new test instance
                description = yaml_extract(test, 'test_description')
                output("\n=================================================")
                output("Test: {}".format(description))
                output("=================================================\n")

                if "DISABLED" in description:
                    output("Skipping disabled test")
                    continue

                # Create a test instance
                test_instance = create_test(
                    setup_conditions, build_directory, node_exe, yaml_file)

                # Configure the test - this will start the nodes asynchronously
                setup_test(setup_conditions, test_instance)

                # Run the steps in the test
                run_steps(yaml_extract(test, 'steps'), test_instance)

                test_instance.stop()
        except Exception as e:
            print('Failed to parse yaml or to run test! Error: "{}"'.format(e))
            traceback.print_exc()
            test_instance.stop()
            test_instance.dump_debug()
            sys.exit(1)

    output("\nAll end to end tests have passed :)")


def parse_commandline():
    parser = argparse.ArgumentParser(
        description='High level end to end tests reads a yaml file, and runs the tests within. Returns 1 if failed')

    # Required argument
    parser.add_argument(
        'build_directory', type=str,
        help='Location of the build directory relative to current path')
    parser.add_argument(
        'node_exe', type=str,
        help='Location of the application binary to deploy relative to current path (should be compatible with the test_type in the yaml_file)')
    parser.add_argument('yaml_file', type=str,
                        help='Location of the yaml file dictating the tests')

    return parser.parse_args()


def main():
    args = parse_commandline()

    return run_test(args.build_directory, args.yaml_file,
                    args.node_exe)


if __name__ == '__main__':
    main()<|MERGE_RESOLUTION|>--- conflicted
+++ resolved
@@ -439,15 +439,10 @@
 
         # create the entity from the node's private key
         entity = Entity(get_nodes_private_key(test_instance, node_index))
-<<<<<<< HEAD
 
         tx = api.tokens.transfer(
             test_instance._benefactor_address, entity, amount, BASE_TX_FEE)
 
-=======
-        set_nodes_private_key(test_instance, node_index, entity)
-        tx = api.tokens.wealth(entity, amount)
->>>>>>> 8578437d
         for i in range(10):
             output('Create balance of: ', amount)
             api.sync(tx, timeout=120, hold_state_sec=20)
@@ -653,47 +648,10 @@
             raise RuntimeError(
                 "Failed to parse command from step: {}".format(step))
 
-<<<<<<< HEAD
-        if command == 'send_txs':
-            send_txs(parameters, test_instance)
-        elif command == 'verify_txs':
-            verify_txs(parameters, test_instance)
-        elif command == 'add_node':
-            add_node(parameters, test_instance)
-        elif command == 'sleep':
-            time.sleep(parameters)
-        elif command == 'print_time_elapsed':
-            test_instance.print_time_elapsed()
-        elif command == 'run_python_test':
-            run_python_test(parameters, test_instance)
-        elif command == 'restart_nodes':
-            restart_nodes(parameters, test_instance)
-        elif command == 'stop_nodes':
-            stop_nodes(parameters, test_instance)
-        elif command == 'start_nodes':
-            start_nodes(parameters, test_instance)
-        elif command == 'destake':
-            destake(parameters, test_instance)
-        elif command == 'run_dmlf_etch_client':
-            run_dmlf_etch_client(parameters, test_instance)
-        elif command == "create_balance":
-            create_balance(parameters, test_instance)
-        elif command == "create_synergetic_contract":
-            create_synergetic_contract(parameters, test_instance)
-        elif command == "run_contract":
-            run_contract(parameters, test_instance)
-        elif command == "wait_for_blocks":
-            wait_for_blocks(parameters, test_instance)
-        elif command == "verify_chain_sync":
-            verify_chain_sync(parameters, test_instance)
-        elif command == "wait_network_ready":
-            wait_network_ready(parameters, test_instance)
-=======
         func = COMMAND_MAP.get(command, None)
 
         if func:
             func(parameters, test_instance)
->>>>>>> 8578437d
         else:
             output(
                 "Found unknown command when running steps: '{}'".format(
