--- conflicted
+++ resolved
@@ -7,20 +7,6 @@
     data_tensor.fill(7.0fp64);
     label_tensor.fill(7.0fp64);
 
-<<<<<<< HEAD
-    var data_shape = Array<UInt64>(2);
-    data_shape[0] = 2u64;
-    data_shape[1] = 4u64;
-
-    var label_shape = Array<UInt64>(2);
-    label_shape[0] = 2u64;
-    label_shape[1] = 4u64;
-
-    var data_tensor = Tensor(data_shape);
-    var label_tensor = Tensor(label_shape);
-
-=======
->>>>>>> 00c1dfb7
     var dataloader = DataLoader("tensor");
     dataloader.addData(data_tensor, label_tensor);
 
